import contextlib
import py
import sys, os
from rpython.rlib import exports
from rpython.rlib.entrypoint import entrypoint
from rpython.rtyper.lltypesystem.lltype import getfunctionptr
from rpython.rtyper.lltypesystem import lltype, rffi
from rpython.tool import runsubprocess
from rpython.tool.nullpath import NullPyPathLocal
from rpython.tool.udir import udir
from rpython.translator.c import gc
from rpython.translator.c.database import LowLevelDatabase
from rpython.translator.c.extfunc import pre_include_code_lines
from rpython.translator.c.support import log
from rpython.translator.gensupp import uniquemodulename, NameManager
from rpython.translator.tool.cbuild import ExternalCompilationInfo

_CYGWIN = sys.platform == 'cygwin'

_CPYTHON_RE = py.std.re.compile('^Python 2.[567]')

def get_recent_cpython_executable():

    if sys.platform == 'win32':
        python = sys.executable.replace('\\', '/')
    else:
        python = sys.executable
    # Is there a command 'python' that runs python 2.5-2.7?
    # If there is, then we can use it instead of sys.executable
    returncode, stdout, stderr = runsubprocess.run_subprocess(
        "python", "-V")
    if _CPYTHON_RE.match(stdout) or _CPYTHON_RE.match(stderr):
        python = 'python'
    return python


class ProfOpt(object):
    #XXX assuming gcc style flags for now
    name = "profopt"

    def __init__(self, compiler):
        self.compiler = compiler

    def first(self):
        return self.build('-fprofile-generate')

    def probe(self, exe, args):
        # 'args' is a single string typically containing spaces
        # and quotes, which represents several arguments.
        self.compiler.platform.execute(exe, args)

    def after(self):
        return self.build('-fprofile-use')

    def build(self, option):
        eci = ExternalCompilationInfo(compile_extra=[option],
                                      link_extra=[option])
        return self.compiler._build(eci)

class CCompilerDriver(object):
    def __init__(self, platform, cfiles, eci, outputfilename=None,
                 profbased=False):
        # XXX config might contain additional link and compile options.
        #     We need to fish for it somehow.
        self.platform = platform
        self.cfiles = cfiles
        self.eci = eci
        self.outputfilename = outputfilename
        self.profbased = profbased

    def _build(self, eci=ExternalCompilationInfo(), shared=False):
        outputfilename = self.outputfilename
        if shared:
            if outputfilename:
                basename = outputfilename
            else:
                basename = self.cfiles[0].purebasename
            outputfilename = 'lib' + basename
        return self.platform.compile(self.cfiles, self.eci.merge(eci),
                                     outputfilename=outputfilename,
                                     standalone=not shared)

    def build(self, shared=False):
        if self.profbased:
            return self._do_profbased()
        return self._build(shared=shared)

    def _do_profbased(self):
        ProfDriver, args = self.profbased
        profdrv = ProfDriver(self)
        dolog = getattr(log, profdrv.name)
        dolog(args)
        exename = profdrv.first()
        dolog('Gathering profile data from: %s %s' % (
            str(exename), args))
        profdrv.probe(exename, args)
        return profdrv.after()

class CBuilder(object):
    c_source_filename = None
    _compiled = False
    modulename = None
    split = False

    def __init__(self, translator, entrypoint, config, gcpolicy=None,
            secondary_entrypoints=()):
        self.translator = translator
        self.entrypoint = entrypoint
        self.entrypoint_name = getattr(self.entrypoint, 'func_name', None)
        self.originalentrypoint = entrypoint
        self.config = config
        self.gcpolicy = gcpolicy    # for tests only, e.g. rpython/memory/
        self.eci = self.get_eci()
        self.secondary_entrypoints = secondary_entrypoints

    def get_eci(self):
        pypy_include_dir = py.path.local(__file__).join('..')
        include_dirs = [pypy_include_dir]
        return ExternalCompilationInfo(include_dirs=include_dirs)

    def build_database(self):
        translator = self.translator

        if self.config.translation.stm:
            from rpython.translator.stm import transform
            self.getentrypointptr()    # build the wrapper first
            # ^^ this is needed to make sure we see the no-GC wrapper function
            # calling the GC entrypoint function.
            stmtransformer = transform.STMTransformer(self.translator)
            stmtransformer.transform()

        gcpolicyclass = self.get_gcpolicyclass()

        if self.config.translation.gcrootfinder == "asmgcc":
            if not self.standalone:
                raise NotImplementedError("--gcrootfinder=asmgcc requires standalone")

        db = LowLevelDatabase(translator, standalone=self.standalone,
                              gcpolicyclass=gcpolicyclass,
                              thread_enabled=self.config.translation.thread,
                              sandbox=self.config.translation.sandbox)
        self.db = db

        if self.config.translation.stm:
            stmtransformer.transform_after_gc()

        # give the gc a chance to register interest in the start-up functions it
        # need (we call this for its side-effects of db.get())
        list(db.gcpolicy.gc_startup_code())

        # build entrypoint and eventually other things to expose
        pf = self.getentrypointptr()
        if isinstance(pf, list):
            for one_pf in pf:
                db.get(one_pf)
            self.c_entrypoint_name = None
        else:
            pfname = db.get(pf)

            for func, _ in self.secondary_entrypoints:
                bk = translator.annotator.bookkeeper
                db.get(getfunctionptr(bk.getdesc(func).getuniquegraph()))

            self.c_entrypoint_name = pfname

        for obj in exports.EXPORTS_obj2name.keys():
            db.getcontainernode(obj)
        exports.clear()
        db.complete()

        if self.config.translation.stm:
            stmtransformer.transform_after_complete()

        self.collect_compilation_info(db)
        return db

    have___thread = None

    def merge_eci(self, *ecis):
        self.eci = self.eci.merge(*ecis)

    def collect_compilation_info(self, db):
        # we need a concrete gcpolicy to do this
        self.merge_eci(db.gcpolicy.compilation_info())

        if self.config.translation.stm:
            from rpython.translator.stm.stmgcintf import eci
            self.merge_eci(eci)

        all = []
        for node in self.db.globalcontainers():
            eci = node.compilation_info()
            if eci:
                all.append(eci)
        for node in self.db.getstructdeflist():
            try:
                all.append(node.STRUCT._hints['eci'])
            except (AttributeError, KeyError):
                pass
        self.merge_eci(*all)

    def get_gcpolicyclass(self):
        if self.gcpolicy is None:
            name = self.config.translation.gctransformer
            if name == "framework":
                name = "%s+%s" % (name, self.config.translation.gcrootfinder)
            return gc.name_to_gcpolicy[name]
        return self.gcpolicy

    # use generate_source(defines=DEBUG_DEFINES) to force the #definition
    # of the macros that enable debugging assertions
    DEBUG_DEFINES = {'RPY_ASSERT': 1,
                     'RPY_LL_ASSERT': 1,
                     'RPY_STM_ASSERT': 1}

    def generate_graphs_for_llinterp(self, db=None):
        # prepare the graphs as when the source is generated, but without
        # actually generating the source.
        if db is None:
            db = self.build_database()
        graphs = db.all_graphs()
        db.gctransformer.prepare_inline_helpers(graphs)
        for node in db.containerlist:
            if hasattr(node, 'funcgens'):
                for funcgen in node.funcgens:
                    funcgen.patch_graph(copy_graph=False)
        return db

    def generate_source(self, db=None, defines={}, exe_name=None):
        assert self.c_source_filename is None

        if db is None:
            db = self.build_database()
        pf = self.getentrypointptr()
        if self.modulename is None:
            self.modulename = uniquemodulename('testing')
        modulename = self.modulename
        targetdir = udir.ensure(modulename, dir=1)
        if self.config.translation.dont_write_c_files:
            targetdir = NullPyPathLocal(targetdir)

        self.targetdir = targetdir
        defines = defines.copy()
        if self.config.translation.countmallocs:
            defines['COUNT_OP_MALLOCS'] = 1
        if self.config.translation.sandbox:
            defines['RPY_SANDBOXED'] = 1
        if CBuilder.have___thread is None:
            CBuilder.have___thread = self.translator.platform.check___thread()
        if not self.standalone:
            assert not self.config.translation.instrument
        else:
            defines['PYPY_STANDALONE'] = db.get(pf)
            if self.config.translation.instrument:
                defines['PYPY_INSTRUMENT'] = 1
            if CBuilder.have___thread:
                if not self.config.translation.no__thread:
                    defines['USE___THREAD'] = 1
            if self.config.translation.shared:
                defines['PYPY_MAIN_FUNCTION'] = "pypy_main_startup"
        self.eci, cfile, extra, headers_to_precompile = \
                gen_source(db, modulename, targetdir,
                           self.eci, defines=defines, split=self.split)
        self.c_source_filename = py.path.local(cfile)
        self.extrafiles = self.eventually_copy(extra)
        if db.with_stm:
            self.extrafiles.append(self.targetdir.join('stm_prebuilt.c'))
        self.gen_makefile(targetdir, exe_name=exe_name,
                          headers_to_precompile=headers_to_precompile)
        return cfile

    def eventually_copy(self, cfiles):
        extrafiles = []
        for fn in cfiles:
            fn = py.path.local(fn)
            if not fn.relto(udir):
                newname = self.targetdir.join(fn.basename)
                fn.copy(newname)
                fn = newname
            extrafiles.append(fn)
        return extrafiles


class CStandaloneBuilder(CBuilder):
    standalone = True
    split = True
    executable_name = None
    shared_library_name = None
    _entrypoint_wrapper = None

    def getprofbased(self):
        profbased = None
        if self.config.translation.instrumentctl is not None:
            profbased = self.config.translation.instrumentctl
        else:
            # xxx handling config.translation.profopt is a bit messy, because
            # it could be an empty string (not to be confused with None) and
            # because noprofopt can be used as an override.
            profopt = self.config.translation.profopt
            if profopt is not None and not self.config.translation.noprofopt:
                profbased = (ProfOpt, profopt)
        return profbased

    def has_profopt(self):
        profbased = self.getprofbased()
        retval = (profbased and isinstance(profbased, tuple)
                and profbased[0] is ProfOpt)
        if retval and self.translator.platform.name == 'msvc':
            raise ValueError('Cannot do profile based optimization on MSVC,'
                    'it is not supported in free compiler version')

    def getentrypointptr(self):
        # XXX check that the entrypoint has the correct
        # signature:  list-of-strings -> int
        if self._entrypoint_wrapper is not None:
            return self._entrypoint_wrapper
        #
        from rpython.annotator import model as annmodel
        from rpython.rtyper.lltypesystem import rffi
        from rpython.rtyper.annlowlevel import MixLevelHelperAnnotator
        from rpython.rtyper.llannotation import lltype_to_annotation
        entrypoint = self.entrypoint
        #
        def entrypoint_wrapper(argc, argv):
            list = [""] * argc
            i = 0
            while i < argc:
                list[i] = rffi.charp2str(argv[i])
                i += 1
            return entrypoint(list)
        #
        mix = MixLevelHelperAnnotator(self.translator.rtyper)
        args_s = [annmodel.SomeInteger(),
                  lltype_to_annotation(rffi.CCHARPP)]
        s_result = annmodel.SomeInteger()
        graph = mix.getgraph(entrypoint_wrapper, args_s, s_result)
        mix.finish()
        res = getfunctionptr(graph)
        self._entrypoint_wrapper = res
        return res

    def cmdexec(self, args='', env=None, err=False, expect_crash=False, exe=None):
        assert self._compiled
        if env is None:
            envrepr = ''
        else:
            envrepr = ' [env=%r]' % (env,)
        log.cmdexec('%s %s%s' % (self.executable_name, args, envrepr))
        if sys.platform == 'win32':
            #Prevent opening a dialog box
            import ctypes
            winapi = ctypes.windll.kernel32
            SetErrorMode = winapi.SetErrorMode
            SetErrorMode.argtypes=[ctypes.c_int]

            SEM_FAILCRITICALERRORS = 1
            SEM_NOGPFAULTERRORBOX  = 2
            SEM_NOOPENFILEERRORBOX = 0x8000
            flags = SEM_FAILCRITICALERRORS | SEM_NOGPFAULTERRORBOX \
                    | SEM_NOOPENFILEERRORBOX
            #Since there is no GetErrorMode, do a double Set
            old_mode = SetErrorMode(flags)
            SetErrorMode(old_mode | flags)
        if env is None:
            envrepr = ''
        else:
            envrepr = ' [env=%r]' % (env,)
        if exe is None:
            exe = self.executable_name
        log.cmdexec('%s %s%s' % (exe, args, envrepr))
        res = self.translator.platform.execute(exe, args, env=env)
        if sys.platform == 'win32':
            SetErrorMode(old_mode)
        if res.returncode != 0:
            if expect_crash:
                return res.out, res.err
            print >> sys.stderr, res.err
            raise Exception("Returned %d" % (res.returncode,))
        if expect_crash:
            raise Exception("Program did not crash!")
        if err:
            return res.out, res.err
        return res.out

    def build_main_for_shared(self, shared_library_name, entrypoint, exe_name):
        import time
        time.sleep(1)
        self.shared_library_name = shared_library_name
        # build main program
        eci = self.get_eci()
        kw = {}
        if self.translator.platform.cc == 'gcc':
            kw['libraries'] = [self.shared_library_name.purebasename[3:]]
            kw['library_dirs'] = [self.targetdir]
        else:
            kw['libraries'] = [self.shared_library_name.new(ext='')]
        eci = eci.merge(ExternalCompilationInfo(
            separate_module_sources=['''
                int %s(int argc, char* argv[]);

                int main(int argc, char* argv[])
                { return %s(argc, argv); }
                ''' % (entrypoint, entrypoint)
                ],
            **kw
            ))
        eci = eci.convert_sources_to_files(
            cache_dir=self.targetdir)
        return self.translator.platform.compile(
            [], eci,
            outputfilename=exe_name)

    def compile(self, exe_name=None):
        assert self.c_source_filename
        assert not self._compiled

        shared = self.config.translation.shared

        extra_opts = []
        if self.config.translation.make_jobs != 1:
            extra_opts += ['-j', str(self.config.translation.make_jobs)]
        if self.config.translation.lldebug:
            extra_opts += ["lldebug"]
        elif self.config.translation.lldebug0:
            extra_opts += ["lldebug0"]
        self.translator.platform.execute_makefile(self.targetdir,
                                                  extra_opts)
        if shared:
            self.shared_library_name = self.executable_name.new(
                purebasename='lib' + self.executable_name.purebasename,
                ext=self.translator.platform.so_ext)
        self._compiled = True
        return self.executable_name

    def gen_makefile(self, targetdir, exe_name=None, headers_to_precompile=[]):
        module_files = self.eventually_copy(self.eci.separate_module_files)
        self.eci.separate_module_files = []
        cfiles = [self.c_source_filename] + self.extrafiles + list(module_files)
        if exe_name is not None:
            exe_name = targetdir.join(exe_name)
        kwds = {}
        if self.config.translation.stm:
            kwds['cc'] = 'gcc-seg-gs'   # use the custom patched version of gcc
        mk = self.translator.platform.gen_makefile(
            cfiles, self.eci,
            path=targetdir, exe_name=exe_name,
            headers_to_precompile=headers_to_precompile,
            no_precompile_cfiles = module_files,
            shared=self.config.translation.shared,
            icon=self.config.translation.icon,
            **kwds)

        if self.has_profopt():
            profopt = self.config.translation.profopt
            mk.definition('ABS_TARGET', str(targetdir.join('$(TARGET)')))
            mk.definition('DEFAULT_TARGET', 'profopt')
            mk.definition('PROFOPT', profopt)

        rules = [
            ('clean', '', 'rm -f $(OBJECTS) $(DEFAULT_TARGET) $(TARGET) $(GCMAPFILES) $(ASMFILES) *.gc?? ../module_cache/*.gc??'),
            ('clean_noprof', '', 'rm -f $(OBJECTS) $(DEFAULT_TARGET) $(TARGET) $(GCMAPFILES) $(ASMFILES)'),
            ('debug', '', '$(MAKE) CFLAGS="$(DEBUGFLAGS) -DRPY_ASSERT" debug_target'),
            ('debug_exc', '', '$(MAKE) CFLAGS="$(DEBUGFLAGS) -DRPY_ASSERT -DDO_LOG_EXC" debug_target'),
            ('debug_mem', '', '$(MAKE) CFLAGS="$(DEBUGFLAGS) -DRPY_ASSERT -DPYPY_USE_TRIVIAL_MALLOC" debug_target'),
            ('llsafer', '', '$(MAKE) CFLAGS="-O2 -DRPY_LL_ASSERT" $(DEFAULT_TARGET)'),
            ('lldebug', '', '$(MAKE) CFLAGS="$(DEBUGFLAGS) -DRPY_ASSERT -DRPY_LL_ASSERT" debug_target'),
            ('lldebug0','', '$(MAKE) CFLAGS="$(DEBUGFLAGS) -O0 -DMAX_STACK_SIZE=8192000 -DRPY_ASSERT -DRPY_LL_ASSERT" debug_target'),
            ('debug_stm','', '$(MAKE) CFLAGS="$(DEBUGFLAGS) -O0 -DRPY_ASSERT -DRPY_LL_ASSERT -DRPY_STM_ASSERT -DSTM_DEBUGPRINT" debug_target'),
            ('profile', '', '$(MAKE) CFLAGS="-g -O1 -pg $(CFLAGS) -fno-omit-frame-pointer" LDFLAGS="-pg $(LDFLAGS)" $(DEFAULT_TARGET)'),
            ]
        if self.has_profopt():
            rules.append(
                ('profopt', '', [
                '$(MAKENOPROF)',
                '$(MAKE) CFLAGS="-fprofile-generate $(CFLAGS)" LDFLAGS="-fprofile-generate $(LDFLAGS)" $(TARGET)',
                'cd $(RPYDIR)/translator/goal && $(ABS_TARGET) $(PROFOPT)',
                '$(MAKE) clean_noprof',
                '$(MAKE) CFLAGS="-fprofile-use $(CFLAGS)" LDFLAGS="-fprofile-use $(LDFLAGS)" $(TARGET)']))
        for rule in rules:
            mk.rule(*rule)

        #XXX: this conditional part is not tested at all
        if self.config.translation.gcrootfinder == 'asmgcc':
            if self.translator.platform.name == 'msvc':
                raise Exception("msvc no longer supports asmgcc")
            if self.config.translation.shared:
                mk.definition('DEBUGFLAGS', '-O2 -fomit-frame-pointer -g -fPIC')
            else:
                mk.definition('DEBUGFLAGS', '-O2 -fomit-frame-pointer -g')

            if self.config.translation.shared:
                mk.definition('PYPY_MAIN_FUNCTION', "pypy_main_startup")
            else:
                mk.definition('PYPY_MAIN_FUNCTION', "main")

            mk.definition('PYTHON', get_recent_cpython_executable())

            mk.definition('GCMAPFILES', '$(subst .vmprof.s,.gcmap,$(subst .c,.gcmap,$(SOURCES)))')
            mk.definition('OBJECTS1', '$(subst .vmprof.s,.o,$(subst .c,.o,$(SOURCES)))')
            mk.definition('OBJECTS', '$(OBJECTS1) gcmaptable.s')

            # the CFLAGS passed to gcc when invoked to assembler the .s file
            # must not contain -g.  This confuses gcc 5.1.  (Note that it
            # would seem that gcc 5.1 with "-g" does not produce debugging
            # info in a format that gdb 4.7.1 can read.)
            mk.definition('CFLAGS_AS', '$(patsubst -g,,$(CFLAGS))')

            # the rule that transforms %.c into %.o, by compiling it to
            # %.s, then applying trackgcroot to get %.lbl.s and %.gcmap, and
            # finally by using the assembler ($(CC) again for now) to get %.o
            mk.rule('%.o %.gcmap', '%.c', [
                '$(CC) $(CFLAGS) $(CFLAGSEXTRA) -frandom-seed=$< '
                    '-o $*.s -S $< $(INCLUDEDIRS)',
                '$(PYTHON) $(RPYDIR)/translator/c/gcc/trackgcroot.py '
                    '-t $*.s > $*.gctmp',
                '$(CC) $(CFLAGS_AS) -o $*.o -c $*.lbl.s',
                'mv $*.gctmp $*.gcmap',
                'rm $*.s $*.lbl.s'])

            # this is for manually written assembly files which needs to be parsed by asmgcc
            mk.rule('%.o %.gcmap', '%.vmprof.s', [
                '$(PYTHON) $(RPYDIR)/translator/c/gcc/trackgcroot.py '
                    '-t $*.vmprof.s > $*.gctmp',
                '$(CC) -o $*.o -c $*.vmprof.lbl.s',
                'mv $*.gctmp $*.gcmap',
                'rm $*.vmprof.lbl.s'])

            # the rule to compute gcmaptable.s
            mk.rule('gcmaptable.s', '$(GCMAPFILES)',
                    [
                         '$(PYTHON) $(RPYDIR)/translator/c/gcc/trackgcroot.py '
                         '$(GCMAPFILES) > $@.tmp',
                     'mv $@.tmp $@'])

        else:
            if self.translator.platform.name == 'msvc':
                mk.definition('DEBUGFLAGS', '-MD -Zi')
            else:
                if self.config.translation.shared:
                    mk.definition('DEBUGFLAGS', '-O1 -g -fPIC')
                else:
                    mk.definition('DEBUGFLAGS', '-O1 -g')
        if self.translator.platform.name == 'msvc':
            mk.rule('debug_target', '$(DEFAULT_TARGET)', 'rem')
        else:
            mk.rule('debug_target', '$(DEFAULT_TARGET)', '#')
        mk.write()
        #self.translator.platform,
        #                           ,
        #                           self.eci, profbased=self.getprofbased()
        self.executable_name = mk.exe_name

# ____________________________________________________________

SPLIT_CRITERIA = 65535 # support VC++ 7.2
#SPLIT_CRITERIA = 32767 # enable to support VC++ 6.0

MARKER = '/*/*/' # provide an easy way to split after generating

class SourceGenerator:
    one_source_file = True

    def __init__(self, database):
        self.database = database
        self.extrafiles = []
        self.headers_to_precompile = []
        self.path = None
        self.namespace = NameManager()

    def set_strategy(self, path, split=True):
        all_nodes = list(self.database.globalcontainers())
        # split off non-function nodes. We don't try to optimize these, yet.
        funcnodes = []
        othernodes = []
        for node in all_nodes:
            if node.nodekind == 'func':
                funcnodes.append(node)
            else:
                othernodes.append(node)
        if split:
            self.one_source_file = False
        self.funcnodes = funcnodes
        self.othernodes = othernodes
        self.path = path

    def uniquecname(self, name):
        assert name.endswith('.c')
        return self.namespace.uniquename(name[:-2]) + '.c'

    def makefile(self, name):
        log.writing(name)
        filepath = self.path.join(name)
        if name.endswith('.c'):
            self.extrafiles.append(filepath)
        if name.endswith('.h'):
            self.headers_to_precompile.append(filepath)
        return filepath.open('w')

    def getextrafiles(self):
        return self.extrafiles

    def getothernodes(self):
        return self.othernodes[:]

    def getbasecfilefornode(self, node, basecname):
        # For FuncNode instances, use the python source filename (relative to
        # the top directory):
        def invent_nice_name(g):
            # Lookup the filename from the function.
            # However, not all FunctionGraph objs actually have a "func":
            if hasattr(g, 'func'):
                if g.filename.endswith('.py'):
                    localpath = py.path.local(g.filename)
                    pypkgpath = localpath.pypkgpath()
                    if pypkgpath:
                        relpypath = localpath.relto(pypkgpath.dirname)
                        assert relpypath, ("%r should be relative to %r" %
                            (localpath, pypkgpath.dirname))
                        return relpypath.replace('.py', '.c')
            return None
        if hasattr(node.obj, 'graph'):
            # Regular RPython functions
            name = invent_nice_name(node.obj.graph)
            if name is not None:
                return name
        elif node._funccodegen_owner is not None:
            # Data nodes that belong to a known function
            graph = getattr(node._funccodegen_owner, 'graph', None)
            name = invent_nice_name(graph)
            if name is not None:
                return "data_" + name
        return basecname

    def splitnodesimpl(self, basecname, nodes, nextra, nbetween,
                       split_criteria=SPLIT_CRITERIA):
        # Gather nodes by some criteria:
        nodes_by_base_cfile = {}
        for node in nodes:
            c_filename = self.getbasecfilefornode(node, basecname)
            if c_filename in nodes_by_base_cfile:
                nodes_by_base_cfile[c_filename].append(node)
            else:
                nodes_by_base_cfile[c_filename] = [node]

        # produce a sequence of nodes, grouped into files
        # which have no more than SPLIT_CRITERIA lines
        for basecname in sorted(nodes_by_base_cfile):
            iternodes = iter(nodes_by_base_cfile[basecname])
            done = [False]
            def subiter():
                used = nextra
                for node in iternodes:
                    impl = '\n'.join(list(node.implementation())).split('\n')
                    if not impl:
                        continue
                    cost = len(impl) + nbetween
                    yield node, impl
                    del impl
                    if used + cost > split_criteria:
                        # split if criteria met, unless we would produce nothing.
                        raise StopIteration
                    used += cost
                done[0] = True
            while not done[0]:
                yield self.uniquecname(basecname), subiter()

    @contextlib.contextmanager
    def write_on_included_file(self, f, name):
        fi = self.makefile(name)
        print >> f, '#include "%s"' % name
        yield fi
        fi.close()

    @contextlib.contextmanager
    def write_on_maybe_separate_source(self, f, name):
        print >> f, '/* %s */' % name
        if self.one_source_file:
            yield f
        else:
            fi = self.makefile(name)
            yield fi
            fi.close()

    def gen_readable_parts_of_source(self, f):
        split_criteria_big = SPLIT_CRITERIA
        if py.std.sys.platform != "win32":
            if self.database.gcpolicy.need_no_typeptr():
                pass    # XXX gcc uses toooooons of memory???
            else:
                split_criteria_big = SPLIT_CRITERIA * 4

        #
        # All declarations
        #
        with self.write_on_included_file(f, 'structdef.h') as fi:
            gen_structdef(fi, self.database)
        with self.write_on_included_file(f, 'forwarddecl.h') as fi:
            gen_forwarddecl(fi, self.database)
        with self.write_on_included_file(f, 'preimpl.h') as fi:
            gen_preimpl(fi, self.database)

        #
        # Implementation of functions and global structures and arrays
        #
        print >> f
        print >> f, '/***********************************************************/'
        print >> f, '/***  Implementations                                    ***/'
        print >> f

        print >> f, '#define PYPY_FILE_NAME "%s"' % os.path.basename(f.name)
        print >> f, '#include "src/g_include.h"'
        print >> f

        nextralines = 11 + 1
        for name, nodeiter in self.splitnodesimpl('nonfuncnodes.c',
                                                   self.othernodes,
                                                   nextralines, 1):
            with self.write_on_maybe_separate_source(f, name) as fc:
                if fc is not f:
                    print >> fc, '/***********************************************************/'
                    print >> fc, '/***  Non-function Implementations                       ***/'
                    print >> fc
                    print >> fc, '#include "common_header.h"'
                    print >> fc, '#include "structdef.h"'
                    print >> fc, '#include "forwarddecl.h"'
                    print >> fc, '#include "preimpl.h"'
                    print >> fc
                    print >> fc, '#include "src/g_include.h"'
                    print >> fc
                print >> fc, MARKER
                for node, impl in nodeiter:
                    print >> fc, '\n'.join(impl)
                    print >> fc, MARKER
                print >> fc, '/***********************************************************/'

        nextralines = 12
        for name, nodeiter in self.splitnodesimpl('implement.c',
                                                   self.funcnodes,
                                                   nextralines, 1,
                                                   split_criteria_big):
            with self.write_on_maybe_separate_source(f, name) as fc:
                if fc is not f:
                    print >> fc, '/***********************************************************/'
                    print >> fc, '/***  Implementations                                    ***/'
                    print >> fc
                    print >> fc, '#include "common_header.h"'
                    print >> fc, '#include "structdef.h"'
                    print >> fc, '#include "forwarddecl.h"'
                    print >> fc, '#include "preimpl.h"'
                    print >> fc, '#define PYPY_FILE_NAME "%s"' % name
                    print >> fc, '#include "src/g_include.h"'
                    print >> fc
                print >> fc, MARKER
                for node, impl in nodeiter:
                    print >> fc, '\n'.join(impl)
                    print >> fc, MARKER
                print >> fc, '/***********************************************************/'
        print >> f


def gen_structdef(f, database):
    structdeflist = database.getstructdeflist()
    print >> f, '/***********************************************************/'
    print >> f, '/***  Structure definitions                              ***/'
    print >> f
    print >> f, "#ifndef _PYPY_STRUCTDEF_H"
    print >> f, "#define _PYPY_STRUCTDEF_H"
    print >> f
    for node in structdeflist:
        if hasattr(node, 'forward_decl'):
            if node.forward_decl:
                print >> f, node.forward_decl
        elif node.name is not None:
            if node.typetag != '':
                print >> f, '%s %s;' % (node.typetag, node.name)
    print >> f
    for node in structdeflist:
        for line in node.definition():
            print >> f, line
    gen_threadlocal_structdef(f, database)
    print >> f, "#endif"

def gen_threadlocal_structdef(f, database):
    from rpython.translator.c.support import cdecl
    print >> f
    bk = database.translator.annotator.bookkeeper
    fields = list(bk.thread_local_fields)
    fields.sort(key=lambda field: field.fieldname)
    for field in fields:
        print >> f, ('#define RPY_TLOFS_%s  offsetof(' % field.fieldname +
                     'struct pypy_threadlocal_s, %s)' % field.fieldname)
    print >> f, 'struct pypy_threadlocal_s {'
    print >> f, '\tint ready;'
    print >> f, '\tchar *stack_end;'
    for field in fields:
        typename = database.gettype(field.FIELDTYPE)
        print >> f, '\t%s;' % cdecl(typename, field.fieldname)
    print >> f, '};'
    print >> f

def gen_forwarddecl(f, database):
    print >> f, '/***********************************************************/'
    print >> f, '/***  Forward declarations                               ***/'
    print >> f
    print >> f, "#ifndef _PYPY_FORWARDDECL_H"
    print >> f, "#define _PYPY_FORWARDDECL_H"
    if database.with_stm:
        print >> f
        print >> f, 'extern object_t *rpy_prebuilt[];'
    print >> f
    for node in database.globalcontainers():
        for line in node.forward_declaration():
            print >> f, line
    print >> f, "#endif"

def gen_preimpl(f, database):
    f.write('#ifndef _PY_PREIMPL_H\n#define _PY_PREIMPL_H\n')
    if database.translator is None or database.translator.rtyper is None:
        return
    preimplementationlines = pre_include_code_lines(
        database, database.translator.rtyper)
    for line in preimplementationlines:
        print >> f, line
    f.write('#endif /* _PY_PREIMPL_H */\n')

def gen_startupcode(f, database):
    # generate the start-up code and put it into a function
    print >> f, 'void RPython_StartupCode(void) {'

    if database.with_stm:
        print >> f, '\t/* XXX temporary workaround for late_initializations */'
        print >> f, '\tsyscall(SYS_arch_prctl, ARCH_SET_GS, (uint64_t)0);'

    # make sure the PYPYLOG file is created
    print >> f, '\tpypy_debug_ensure_opened();'

    bk = database.translator.annotator.bookkeeper
    if bk.thread_local_fields:
        print >> f, '\tRPython_ThreadLocals_ProgramInit();'

    # put float infinities in global constants, we should not have so many of them for now to make
    # a table+loop preferable
    for dest, value in database.late_initializations:
        print >> f, "\t%s = %s;" % (dest, value)

<<<<<<< HEAD
    if database.with_stm:
        print >> f, '\tpypy_stm_setup();'

    for line in database.gcpolicy.gc_startup_code():
        print >> f,"\t" + line

    firsttime = True
=======
>>>>>>> 2d490beb
    for node in database.containerlist:
        lines = list(node.startupcode())
        if lines:
            for line in lines:
                print >> f, '\t'+line

    print >> f, '}'
    print >> f
    # also generate the tear-down code (empty except for stm statistics)
    print >> f, 'void RPython_TeardownCode(void) {'
    if database.with_stm:
        print >> f, '\tpypy_stm_teardown();'
    print >> f, '}'

def gen_stm_prebuilt(f, database):
    from rpython.translator.c.primitive import name_signed
    #
    print >> f, '#include "common_header.h"'
    print >> f, '#include "structdef.h"'
    print >> f, '#include "forwarddecl.h"'
    print >> f
    print >> f, 'object_t *rpy_prebuilt[] = {'
    # XXX should ideally only list objects that are directly referenced
    # from C code *or* that need a custom hash.  This would reduce a lot
    # the length of the lists.
    gclist = [(node.globalgcnum, node) for node in database.globalcontainers()
              if hasattr(node, 'globalgcnum') and node.globalgcnum >= 0]
    gclist.sort()
    for i, (globalgcnum, node) in enumerate(gclist):
        assert i == globalgcnum
        print >> f, '\t(object_t *)&%s,' % node.name
    print >> f, '\tNULL'
    print >> f, '};'
    print >> f, 'static long rpy_prebuilt_hashes[] = {'
    for _, node in gclist:
        h = database.gcpolicy.get_stm_prebuilt_hash(node.obj)
        print >> f, '\t%s,' % (name_signed(h, database),)
    print >> f, '};'
    print >> f
    print >> f, 'static int weakref_indices[] = {'
    for i, (_, node) in enumerate(gclist):
        if getattr(node, 'is_weakref', False):
            print >> f, '\t%d,' % (i,)
    print >> f, '\t-1'
    print >> f, '};'
    print >> f
    print >> f, '#include "preimpl.h"'
    print >> f, '#include "src/rtyper.h"'
    print >> f, '#include "src/debug_print.h"'
    print >> f, '#include "src_stm/extracode.h"'

def commondefs(defines):
    from rpython.rlib.rarithmetic import LONG_BIT, LONGLONG_BIT
    defines['PYPY_LONG_BIT'] = LONG_BIT
    defines['PYPY_LONGLONG_BIT'] = LONGLONG_BIT

def add_extra_files(eci):
    srcdir = py.path.local(__file__).join('..', 'src')
    files = [
        srcdir / 'entrypoint.c',       # ifdef PYPY_STANDALONE
        srcdir / 'mem.c',
        srcdir / 'exception.c',
        srcdir / 'rtyper.c',           # ifdef HAVE_RTYPER
        srcdir / 'support.c',
        srcdir / 'profiling.c',
        srcdir / 'debug_print.c',
        srcdir / 'debug_traceback.c',  # ifdef HAVE_RTYPER
        srcdir / 'asm.c',
        srcdir / 'instrument.c',
        srcdir / 'int.c',
        srcdir / 'stack.c',
        srcdir / 'threadlocal.c',
    ]
    if _CYGWIN:
        files.append(srcdir / 'cygwin_wait.c')
    return eci.merge(ExternalCompilationInfo(separate_module_files=files))


def gen_source(database, modulename, targetdir,
               eci, defines={}, split=False):
    if isinstance(targetdir, str):
        targetdir = py.path.local(targetdir)

    filename = targetdir.join(modulename + '.c')
    f = filename.open('w')
    incfilename = targetdir.join('common_header.h')
    fi = incfilename.open('w')
    fi.write('#ifndef _PY_COMMON_HEADER_H\n#define _PY_COMMON_HEADER_H\n')

    #
    # Header
    #
    print >> f, '#include "common_header.h"'
    if database.with_stm:
        print >> f, '/* XXX temporary, for SYS_arch_prctl below */'
        print >> f, '#include <unistd.h>'
        print >> f, '#include <sys/syscall.h>'
        print >> f, '#include <sys/prctl.h>'
        print >> f, '#include <asm/prctl.h>'
    print >> f
    commondefs(defines)
    for key, value in defines.items():
        print >> fi, '#define %s %s' % (key, value)

    eci.write_c_header(fi)
    print >> fi, '#include "src/g_prerequisite.h"'
    fi.write('#endif /* _PY_COMMON_HEADER_H*/\n')

    fi.close()

    #
    # 1) All declarations
    # 2) Implementation of functions and global structures and arrays
    #
    sg = SourceGenerator(database)
    sg.set_strategy(targetdir, split)
    database.prepare_inline_helpers()
    sg.gen_readable_parts_of_source(f)
    headers_to_precompile = sg.headers_to_precompile[:]
    headers_to_precompile.insert(0, incfilename)

    gen_startupcode(f, database)
    f.close()

    if 'PYPY_INSTRUMENT' in defines:
        fi = incfilename.open('a')
        n = database.instrument_ncounter
        print >>fi, "#define PYPY_INSTRUMENT_NCOUNTER %d" % n
        fi.close()

    if database.with_stm:
        fc = targetdir.join('stm_prebuilt.c').open('w')
        gen_stm_prebuilt(fc, database)
        fc.close()

    eci = add_extra_files(eci)
    eci = eci.convert_sources_to_files()
    return eci, filename, sg.getextrafiles(), headers_to_precompile<|MERGE_RESOLUTION|>--- conflicted
+++ resolved
@@ -843,16 +843,12 @@
     for dest, value in database.late_initializations:
         print >> f, "\t%s = %s;" % (dest, value)
 
-<<<<<<< HEAD
     if database.with_stm:
         print >> f, '\tpypy_stm_setup();'
 
     for line in database.gcpolicy.gc_startup_code():
         print >> f,"\t" + line
 
-    firsttime = True
-=======
->>>>>>> 2d490beb
     for node in database.containerlist:
         lines = list(node.startupcode())
         if lines:
