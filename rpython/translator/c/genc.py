import contextlib
import py
import sys, os
from rpython.rlib import exports
from rpython.rtyper.lltypesystem.lltype import getfunctionptr
from rpython.rtyper.lltypesystem import lltype
from rpython.tool import runsubprocess
from rpython.tool.nullpath import NullPyPathLocal
from rpython.tool.udir import udir
from rpython.translator.c import gc
from rpython.translator.c.database import LowLevelDatabase
from rpython.translator.c.extfunc import pre_include_code_lines
from rpython.translator.c.support import log
from rpython.translator.gensupp import uniquemodulename, NameManager
from rpython.translator.tool.cbuild import ExternalCompilationInfo

_CYGWIN = sys.platform == 'cygwin'

_CPYTHON_RE = py.std.re.compile('^Python 2.[567]')

def get_recent_cpython_executable():

    if sys.platform == 'win32':
        python = sys.executable.replace('\\', '/')
    else:
        python = sys.executable
    # Is there a command 'python' that runs python 2.5-2.7?
    # If there is, then we can use it instead of sys.executable
    returncode, stdout, stderr = runsubprocess.run_subprocess(
        "python", "-V")
    if _CPYTHON_RE.match(stdout) or _CPYTHON_RE.match(stderr):
        python = 'python'
    return python


class ProfOpt(object):
    #XXX assuming gcc style flags for now
    name = "profopt"

    def __init__(self, compiler):
        self.compiler = compiler

    def first(self):
        return self.build('-fprofile-generate')

    def probe(self, exe, args):
        # 'args' is a single string typically containing spaces
        # and quotes, which represents several arguments.
        self.compiler.platform.execute(exe, args)

    def after(self):
        return self.build('-fprofile-use')

    def build(self, option):
        eci = ExternalCompilationInfo(compile_extra=[option],
                                      link_extra=[option])
        return self.compiler._build(eci)

class CCompilerDriver(object):
    def __init__(self, platform, cfiles, eci, outputfilename=None,
                 profbased=False):
        # XXX config might contain additional link and compile options.
        #     We need to fish for it somehow.
        self.platform = platform
        self.cfiles = cfiles
        self.eci = eci
        self.outputfilename = outputfilename
        self.profbased = profbased

    def _build(self, eci=ExternalCompilationInfo(), shared=False):
        outputfilename = self.outputfilename
        if shared:
            if outputfilename:
                basename = outputfilename
            else:
                basename = self.cfiles[0].purebasename
            outputfilename = 'lib' + basename
        return self.platform.compile(self.cfiles, self.eci.merge(eci),
                                     outputfilename=outputfilename,
                                     standalone=not shared)

    def build(self, shared=False):
        if self.profbased:
            return self._do_profbased()
        return self._build(shared=shared)

    def _do_profbased(self):
        ProfDriver, args = self.profbased
        profdrv = ProfDriver(self)
        dolog = getattr(log, profdrv.name)
        dolog(args)
        exename = profdrv.first()
        dolog('Gathering profile data from: %s %s' % (
            str(exename), args))
        profdrv.probe(exename, args)
        return profdrv.after()

class CBuilder(object):
    c_source_filename = None
    _compiled = False
    modulename = None
    split = False

    def __init__(self, translator, entrypoint, config, gcpolicy=None,
            secondary_entrypoints=()):
        self.translator = translator
        self.entrypoint = entrypoint
        self.entrypoint_name = getattr(self.entrypoint, 'func_name', None)
        self.originalentrypoint = entrypoint
        self.config = config
        self.gcpolicy = gcpolicy    # for tests only, e.g. rpython/memory/
        self.eci = self.get_eci()
        self.secondary_entrypoints = secondary_entrypoints

    def get_eci(self):
        pypy_include_dir = py.path.local(__file__).join('..')
        include_dirs = [pypy_include_dir]
        return ExternalCompilationInfo(include_dirs=include_dirs)

    def build_database(self):
        translator = self.translator

        if self.config.translation.stm:
            from rpython.translator.stm import transform
            self.getentrypointptr()    # build the wrapper first
            # ^^ this is needed to make sure we see the no-GC wrapper function
            # calling the GC entrypoint function.
            stmtransformer = transform.STMTransformer(self.translator)
            stmtransformer.transform()

        gcpolicyclass = self.get_gcpolicyclass()

        if self.config.translation.gcrootfinder == "asmgcc":
            if not self.standalone:
                raise NotImplementedError("--gcrootfinder=asmgcc requires standalone")

        exctransformer = translator.getexceptiontransformer()
        db = LowLevelDatabase(translator, standalone=self.standalone,
                              gcpolicyclass=gcpolicyclass,
                              exctransformer=exctransformer,
                              thread_enabled=self.config.translation.thread,
                              sandbox=self.config.translation.sandbox)
        self.db = db

        if self.config.translation.stm:
            stmtransformer.transform_after_gc()

        # give the gc a chance to register interest in the start-up functions it
        # need (we call this for its side-effects of db.get())
        list(db.gcpolicy.gc_startup_code())

        # build entrypoint and eventually other things to expose
        pf = self.getentrypointptr()
        if isinstance(pf, list):
            for one_pf in pf:
                db.get(one_pf)
            self.c_entrypoint_name = None
        else:
            pfname = db.get(pf)

            for func, _ in self.secondary_entrypoints:
                bk = translator.annotator.bookkeeper
                db.get(getfunctionptr(bk.getdesc(func).getuniquegraph()))

            self.c_entrypoint_name = pfname

        for obj in exports.EXPORTS_obj2name.keys():
            db.getcontainernode(obj)
        exports.clear()
        db.complete()

        if self.config.translation.stm:
            stmtransformer.transform_after_complete()

        self.collect_compilation_info(db)
        return db

    have___thread = None

    def merge_eci(self, *ecis):
        self.eci = self.eci.merge(*ecis)

    def collect_compilation_info(self, db):
        # we need a concrete gcpolicy to do this
        self.merge_eci(db.gcpolicy.compilation_info())

        if self.config.translation.stm:
            from rpython.translator.stm.stmgcintf import eci
            self.merge_eci(eci)

        all = []
        for node in self.db.globalcontainers():
            eci = node.compilation_info()
            if eci:
                all.append(eci)
        for node in self.db.getstructdeflist():
            try:
                all.append(node.STRUCT._hints['eci'])
            except (AttributeError, KeyError):
                pass
        self.merge_eci(*all)

    def get_gcpolicyclass(self):
        if self.gcpolicy is None:
            name = self.config.translation.gctransformer
            if name == "framework":
                name = "%s+%s" % (name, self.config.translation.gcrootfinder)
            return gc.name_to_gcpolicy[name]
        return self.gcpolicy

    # use generate_source(defines=DEBUG_DEFINES) to force the #definition
    # of the macros that enable debugging assertions
    DEBUG_DEFINES = {'RPY_ASSERT': 1,
                     'RPY_LL_ASSERT': 1,
                     'RPY_STM_ASSERT': 1}

    def generate_source(self, db=None, defines={}, exe_name=None):
        assert self.c_source_filename is None
        if db is None:
            db = self.build_database()
        pf = self.getentrypointptr()
        if self.modulename is None:
            self.modulename = uniquemodulename('testing')
        modulename = self.modulename
        targetdir = udir.ensure(modulename, dir=1)
        if self.config.translation.dont_write_c_files:
            targetdir = NullPyPathLocal(targetdir)

        self.targetdir = targetdir
        defines = defines.copy()
        if self.config.translation.countmallocs:
            defines['COUNT_OP_MALLOCS'] = 1
        if self.config.translation.sandbox:
            defines['RPY_SANDBOXED'] = 1
        if CBuilder.have___thread is None:
            CBuilder.have___thread = self.translator.platform.check___thread()
        if not self.standalone:
            assert not self.config.translation.instrument
        else:
            defines['PYPY_STANDALONE'] = db.get(pf)
            if self.config.translation.instrument:
                defines['PYPY_INSTRUMENT'] = 1
            if CBuilder.have___thread:
                if not self.config.translation.no__thread:
                    defines['USE___THREAD'] = 1
            if self.config.translation.shared:
                defines['PYPY_MAIN_FUNCTION'] = "pypy_main_startup"
        self.eci, cfile, extra, headers_to_precompile = \
                gen_source(db, modulename, targetdir,
                           self.eci, defines=defines, split=self.split)
        self.c_source_filename = py.path.local(cfile)
        self.extrafiles = self.eventually_copy(extra)
        if db.with_stm:
            self.extrafiles.append(self.targetdir.join('stm_prebuilt.c'))
        self.gen_makefile(targetdir, exe_name=exe_name,
                          headers_to_precompile=headers_to_precompile)
        return cfile

    def eventually_copy(self, cfiles):
        extrafiles = []
        for fn in cfiles:
            fn = py.path.local(fn)
            if not fn.relto(udir):
                newname = self.targetdir.join(fn.basename)
                fn.copy(newname)
                fn = newname
            extrafiles.append(fn)
        return extrafiles


class CStandaloneBuilder(CBuilder):
    standalone = True
    split = True
    executable_name = None
    shared_library_name = None
    _entrypoint_wrapper = None
<<<<<<< HEAD
=======
    make_entrypoint_wrapper = True    # for tests
>>>>>>> f317d70f

    def getprofbased(self):
        profbased = None
        if self.config.translation.instrumentctl is not None:
            profbased = self.config.translation.instrumentctl
        else:
            # xxx handling config.translation.profopt is a bit messy, because
            # it could be an empty string (not to be confused with None) and
            # because noprofopt can be used as an override.
            profopt = self.config.translation.profopt
            if profopt is not None and not self.config.translation.noprofopt:
                profbased = (ProfOpt, profopt)
        return profbased

    def has_profopt(self):
        profbased = self.getprofbased()
        retval = (profbased and isinstance(profbased, tuple)
                and profbased[0] is ProfOpt)
        if retval and self.translator.platform.name == 'msvc':
            raise ValueError('Cannot do profile based optimization on MSVC,'
                    'it is not supported in free compiler version')
        return retval

    def getentrypointptr(self):
        # XXX check that the entrypoint has the correct
        # signature:  list-of-strings -> int
<<<<<<< HEAD
=======
        if not self.make_entrypoint_wrapper:
            bk = self.translator.annotator.bookkeeper
            return getfunctionptr(bk.getdesc(self.entrypoint).getuniquegraph())
>>>>>>> f317d70f
        if self._entrypoint_wrapper is not None:
            return self._entrypoint_wrapper
        #
        from rpython.annotator import model as annmodel
        from rpython.rtyper.lltypesystem import rffi
        from rpython.rtyper.annlowlevel import MixLevelHelperAnnotator
        from rpython.rtyper.llannotation import lltype_to_annotation
        entrypoint = self.entrypoint
        #
        def entrypoint_wrapper(argc, argv):
<<<<<<< HEAD
=======
            """This is a wrapper that takes "Signed argc" and "char **argv"
            like the C main function, and puts them inside an RPython list
            of strings before invoking the real entrypoint() function.
            """
>>>>>>> f317d70f
            list = [""] * argc
            i = 0
            while i < argc:
                list[i] = rffi.charp2str(argv[i])
                i += 1
            return entrypoint(list)
        #
        mix = MixLevelHelperAnnotator(self.translator.rtyper)
        args_s = [annmodel.SomeInteger(),
                  lltype_to_annotation(rffi.CCHARPP)]
        s_result = annmodel.SomeInteger()
        graph = mix.getgraph(entrypoint_wrapper, args_s, s_result)
        mix.finish()
        res = getfunctionptr(graph)
        self._entrypoint_wrapper = res
        return res

    def cmdexec(self, args='', env=None, err=False, expect_crash=False, exe=None):
        assert self._compiled
        if env is None:
            envrepr = ''
        else:
            envrepr = ' [env=%r]' % (env,)
        log.cmdexec('%s %s%s' % (self.executable_name, args, envrepr))
        if sys.platform == 'win32':
            #Prevent opening a dialog box
            import ctypes
            winapi = ctypes.windll.kernel32
            SetErrorMode = winapi.SetErrorMode
            SetErrorMode.argtypes=[ctypes.c_int]

            SEM_FAILCRITICALERRORS = 1
            SEM_NOGPFAULTERRORBOX  = 2
            SEM_NOOPENFILEERRORBOX = 0x8000
            flags = SEM_FAILCRITICALERRORS | SEM_NOGPFAULTERRORBOX \
                    | SEM_NOOPENFILEERRORBOX
            #Since there is no GetErrorMode, do a double Set
            old_mode = SetErrorMode(flags)
            SetErrorMode(old_mode | flags)
        if env is None:
            envrepr = ''
        else:
            envrepr = ' [env=%r]' % (env,)
        if exe is None:
            exe = self.executable_name
        log.cmdexec('%s %s%s' % (exe, args, envrepr))
        res = self.translator.platform.execute(exe, args, env=env)
        if sys.platform == 'win32':
            SetErrorMode(old_mode)
        if res.returncode != 0:
            if expect_crash:
                return res.out, res.err
            print >> sys.stderr, res.err
            raise Exception("Returned %d" % (res.returncode,))
        if expect_crash:
            raise Exception("Program did not crash!")
        if err:
            return res.out, res.err
        return res.out

    def build_main_for_shared(self, shared_library_name, entrypoint, exe_name):
        import time
        time.sleep(1)
        self.shared_library_name = shared_library_name
        # build main program
        eci = self.get_eci()
        kw = {}
        if self.translator.platform.cc == 'gcc':
            kw['libraries'] = [self.shared_library_name.purebasename[3:]]
            kw['library_dirs'] = [self.targetdir]
        else:
            kw['libraries'] = [self.shared_library_name.new(ext='')]
        eci = eci.merge(ExternalCompilationInfo(
            separate_module_sources=['''
                int %s(int argc, char* argv[]);

                int main(int argc, char* argv[])
                { return %s(argc, argv); }
                ''' % (entrypoint, entrypoint)
                ],
            **kw
            ))
        eci = eci.convert_sources_to_files(
            cache_dir=self.targetdir)
        return self.translator.platform.compile(
            [], eci,
            outputfilename=exe_name)

    def compile(self, exe_name=None):
        assert self.c_source_filename
        assert not self._compiled

        shared = self.config.translation.shared

        extra_opts = []
        if self.config.translation.make_jobs != 1:
            extra_opts += ['-j', str(self.config.translation.make_jobs)]
        if self.config.translation.lldebug:
            extra_opts += ["lldebug"]
        elif self.config.translation.lldebug0:
            extra_opts += ["lldebug0"]
        self.translator.platform.execute_makefile(self.targetdir,
                                                  extra_opts)
        if shared:
            self.shared_library_name = self.executable_name.new(
                purebasename='lib' + self.executable_name.purebasename,
                ext=self.translator.platform.so_ext)
        self._compiled = True
        return self.executable_name

    def gen_makefile(self, targetdir, exe_name=None, headers_to_precompile=[]):
        module_files = self.eventually_copy(self.eci.separate_module_files)
        self.eci.separate_module_files = []
        cfiles = [self.c_source_filename] + self.extrafiles + list(module_files)
        if exe_name is not None:
            exe_name = targetdir.join(exe_name)
        kwds = {}
        if self.config.translation.stm:
            kwds['cc'] = 'gcc-seg-gs'   # use the custom patched version of gcc
        mk = self.translator.platform.gen_makefile(
            cfiles, self.eci,
            path=targetdir, exe_name=exe_name,
            headers_to_precompile=headers_to_precompile,
            no_precompile_cfiles = module_files,
            shared=self.config.translation.shared,
            icon=self.config.translation.icon,
            **kwds)

        if self.has_profopt():
            profopt = self.config.translation.profopt
            mk.definition('ABS_TARGET', str(targetdir.join('$(TARGET)')))
            mk.definition('DEFAULT_TARGET', 'profopt')
            mk.definition('PROFOPT', profopt)

        rules = [
            ('debug', '', '$(MAKE) CFLAGS="$(DEBUGFLAGS) -DRPY_ASSERT" debug_target'),
            ('debug_exc', '', '$(MAKE) CFLAGS="$(DEBUGFLAGS) -DRPY_ASSERT -DDO_LOG_EXC" debug_target'),
            ('debug_mem', '', '$(MAKE) CFLAGS="$(DEBUGFLAGS) -DRPY_ASSERT -DPYPY_USE_TRIVIAL_MALLOC" debug_target'),
            ('llsafer', '', '$(MAKE) CFLAGS="-O2 -DRPY_LL_ASSERT" $(DEFAULT_TARGET)'),
            ('lldebug', '', '$(MAKE) CFLAGS="$(DEBUGFLAGS) -DRPY_ASSERT -DRPY_LL_ASSERT" debug_target'),
<<<<<<< HEAD
            ('lldebug0','', '$(MAKE) CFLAGS="$(DEBUGFLAGS) -O0 -DMAX_STACK_SIZE=8192000 -DRPY_ASSERT -DRPY_LL_ASSERT" debug_target'),
            ('debug_stm','', '$(MAKE) CFLAGS="$(DEBUGFLAGS) -O0 -DRPY_ASSERT -DRPY_LL_ASSERT -DRPY_STM_ASSERT -DSTM_DEBUGPRINT" debug_target'),
=======
>>>>>>> f317d70f
            ('profile', '', '$(MAKE) CFLAGS="-g -O1 -pg $(CFLAGS) -fno-omit-frame-pointer" LDFLAGS="-pg $(LDFLAGS)" $(DEFAULT_TARGET)'),
            ]
        if self.has_profopt():
            rules.append(
                ('profopt', '', [
                '$(MAKENOPROF)',
                '$(MAKE) CFLAGS="-fprofile-generate $(CFLAGS)" LDFLAGS="-fprofile-generate $(LDFLAGS)" $(TARGET)',
                'cd $(RPYDIR)/translator/goal && $(ABS_TARGET) $(PROFOPT)',
                '$(MAKE) clean_noprof',
                '$(MAKE) CFLAGS="-fprofile-use $(CFLAGS)" LDFLAGS="-fprofile-use $(LDFLAGS)" $(TARGET)']))
        for rule in rules:
            mk.rule(*rule)

        if self.translator.platform.name == 'msvc':
            mk.rule('lldebug0','', '$(MAKE) CFLAGS="$(DEBUGFLAGS) -Od -DMAX_STACK_SIZE=8192000 -DRPY_ASSERT -DRPY_LL_ASSERT" debug_target'),
            wildcards = '..\*.obj ..\*.pdb ..\*.lib ..\*.dll ..\*.manifest ..\*.exp *.pch'
            cmd =  r'del /s %s $(DEFAULT_TARGET) $(TARGET) $(GCMAPFILES) $(ASMFILES)' % wildcards
            mk.rule('clean', '',  cmd + ' *.gc?? ..\module_cache\*.gc??')
            mk.rule('clean_noprof', '', cmd)
        else:
            mk.rule('lldebug0','', '$(MAKE) CFLAGS="$(DEBUGFLAGS) -O0 -DMAX_STACK_SIZE=8192000 -DRPY_ASSERT -DRPY_LL_ASSERT" debug_target'),
            mk.rule('clean', '', 'rm -f $(OBJECTS) $(DEFAULT_TARGET) $(TARGET) $(GCMAPFILES) $(ASMFILES) *.gc?? ../module_cache/*.gc??')
            mk.rule('clean_noprof', '', 'rm -f $(OBJECTS) $(DEFAULT_TARGET) $(TARGET) $(GCMAPFILES) $(ASMFILES)')

        #XXX: this conditional part is not tested at all
        if self.config.translation.gcrootfinder == 'asmgcc':
            if self.translator.platform.name == 'msvc':
                raise Exception("msvc no longer supports asmgcc")
            _extra = ''
            if self.config.translation.shared:
                _extra = ' -fPIC'
            _extra += ' -fdisable-tree-fnsplit'   # seems to help
            mk.definition('DEBUGFLAGS',
                '-O2 -fomit-frame-pointer -g'+ _extra)

            if self.config.translation.shared:
                mk.definition('PYPY_MAIN_FUNCTION', "pypy_main_startup")
            else:
                mk.definition('PYPY_MAIN_FUNCTION', "main")

            mk.definition('PYTHON', get_recent_cpython_executable())

            mk.definition('GCMAPFILES', '$(subst .vmprof.s,.gcmap,$(subst .c,.gcmap,$(SOURCES)))')
            mk.definition('OBJECTS1', '$(subst .vmprof.s,.o,$(subst .c,.o,$(SOURCES)))')
            mk.definition('OBJECTS', '$(OBJECTS1) gcmaptable.s')

            # the CFLAGS passed to gcc when invoked to assembler the .s file
            # must not contain -g.  This confuses gcc 5.1.  (Note that it
            # would seem that gcc 5.1 with "-g" does not produce debugging
            # info in a format that gdb 4.7.1 can read.)
            mk.definition('CFLAGS_AS', '$(patsubst -g,,$(CFLAGS))')

            # the rule that transforms %.c into %.o, by compiling it to
            # %.s, then applying trackgcroot to get %.lbl.s and %.gcmap, and
            # finally by using the assembler ($(CC) again for now) to get %.o
            mk.rule('%.o %.gcmap', '%.c', [
                '$(CC) $(CFLAGS) $(CFLAGSEXTRA) -frandom-seed=$< '
                    '-o $*.s -S $< $(INCLUDEDIRS)',
                '$(PYTHON) $(RPYDIR)/translator/c/gcc/trackgcroot.py '
                    '-t $*.s > $*.gctmp',
                '$(CC) $(CFLAGS_AS) -o $*.o -c $*.lbl.s',
                'mv $*.gctmp $*.gcmap',
                'rm $*.s $*.lbl.s'])

            # this is for manually written assembly files which needs to be parsed by asmgcc
            mk.rule('%.o %.gcmap', '%.vmprof.s', [
                '$(PYTHON) $(RPYDIR)/translator/c/gcc/trackgcroot.py '
                    '-t $*.vmprof.s > $*.gctmp',
                '$(CC) -o $*.o -c $*.vmprof.lbl.s',
                'mv $*.gctmp $*.gcmap',
                'rm $*.vmprof.lbl.s'])

            # the rule to compute gcmaptable.s
            mk.rule('gcmaptable.s', '$(GCMAPFILES)',
                    [
                         '$(PYTHON) $(RPYDIR)/translator/c/gcc/trackgcroot.py '
                         '$(GCMAPFILES) > $@.tmp',
                     'mv $@.tmp $@'])

        else:
            if self.translator.platform.name == 'msvc':
                mk.definition('DEBUGFLAGS', '-MD -Zi')
            else:
                if self.config.translation.shared:
                    mk.definition('DEBUGFLAGS', '-O1 -g -fPIC')
                else:
                    mk.definition('DEBUGFLAGS', '-O1 -g')
        if self.translator.platform.name == 'msvc':
            mk.rule('debug_target', '$(DEFAULT_TARGET) $(WTARGET)', 'rem')
        else:
            mk.rule('debug_target', '$(DEFAULT_TARGET)', '#')
        mk.write()
        #self.translator.platform,
        #                           ,
        #                           self.eci, profbased=self.getprofbased()
        self.executable_name = mk.exe_name

# ____________________________________________________________

SPLIT_CRITERIA = 65535 # support VC++ 7.2
#SPLIT_CRITERIA = 32767 # enable to support VC++ 6.0

MARKER = '/*/*/' # provide an easy way to split after generating

class SourceGenerator:
    one_source_file = True

    def __init__(self, database):
        self.database = database
        self.extrafiles = []
        self.headers_to_precompile = []
        self.path = None
        self.namespace = NameManager()

    def set_strategy(self, path, split=True):
        all_nodes = list(self.database.globalcontainers())
        # split off non-function nodes. We don't try to optimize these, yet.
        funcnodes = []
        othernodes = []
        for node in all_nodes:
            if node.nodekind == 'func':
                funcnodes.append(node)
            else:
                othernodes.append(node)
        if split:
            self.one_source_file = False
        self.funcnodes = funcnodes
        self.othernodes = othernodes
        self.path = path

    def uniquecname(self, name):
        assert name.endswith('.c')
        return self.namespace.uniquename(name[:-2]) + '.c'

    def makefile(self, name):
        log.writing(name)
        filepath = self.path.join(name)
        if name.endswith('.c'):
            self.extrafiles.append(filepath)
        if name.endswith('.h'):
            self.headers_to_precompile.append(filepath)
        return filepath.open('w')

    def getextrafiles(self):
        return self.extrafiles

    def getothernodes(self):
        return self.othernodes[:]

    def getbasecfilefornode(self, node, basecname):
        # For FuncNode instances, use the python source filename (relative to
        # the top directory):
        def invent_nice_name(g):
            # Lookup the filename from the function.
            # However, not all FunctionGraph objs actually have a "func":
            if hasattr(g, 'func'):
                if g.filename.endswith('.py'):
                    localpath = py.path.local(g.filename)
                    pypkgpath = localpath.pypkgpath()
                    if pypkgpath:
                        relpypath = localpath.relto(pypkgpath.dirname)
                        assert relpypath, ("%r should be relative to %r" %
                            (localpath, pypkgpath.dirname))
                        if len(relpypath.split(os.path.sep)) > 2:
                            # pypy detail to agregate the c files by directory,
                            # since the enormous number of files was causing
                            # memory issues linking on win32
                            return os.path.split(relpypath)[0] + '.c'
                        return relpypath.replace('.py', '.c')
            return None
        if hasattr(node.obj, 'graph'):
            # Regular RPython functions
            name = invent_nice_name(node.obj.graph)
            if name is not None:
                return name
        elif node._funccodegen_owner is not None:
            # Data nodes that belong to a known function
            graph = getattr(node._funccodegen_owner, 'graph', None)
            name = invent_nice_name(graph)
            if name is not None:
                return "data_" + name
        return basecname

    def splitnodesimpl(self, basecname, nodes, nextra, nbetween,
                       split_criteria=SPLIT_CRITERIA):
        # Gather nodes by some criteria:
        nodes_by_base_cfile = {}
        for node in nodes:
            c_filename = self.getbasecfilefornode(node, basecname)
            if c_filename in nodes_by_base_cfile:
                nodes_by_base_cfile[c_filename].append(node)
            else:
                nodes_by_base_cfile[c_filename] = [node]

        # produce a sequence of nodes, grouped into files
        # which have no more than SPLIT_CRITERIA lines
        for basecname in sorted(nodes_by_base_cfile):
            iternodes = iter(nodes_by_base_cfile[basecname])
            done = [False]
            def subiter():
                used = nextra
                for node in iternodes:
                    impl = '\n'.join(list(node.implementation())).split('\n')
                    if not impl:
                        continue
                    cost = len(impl) + nbetween
                    yield node, impl
                    del impl
                    if used + cost > split_criteria:
                        # split if criteria met, unless we would produce nothing.
                        raise StopIteration
                    used += cost
                done[0] = True
            while not done[0]:
                yield self.uniquecname(basecname), subiter()

    @contextlib.contextmanager
    def write_on_included_file(self, f, name):
        fi = self.makefile(name)
        print >> f, '#include "%s"' % name
        yield fi
        fi.close()

    @contextlib.contextmanager
    def write_on_maybe_separate_source(self, f, name):
        print >> f, '/* %s */' % name
        if self.one_source_file:
            yield f
        else:
            fi = self.makefile(name)
            yield fi
            fi.close()

    def gen_readable_parts_of_source(self, f):
        split_criteria_big = SPLIT_CRITERIA
        if py.std.sys.platform != "win32":
            if self.database.gcpolicy.need_no_typeptr():
                pass    # XXX gcc uses toooooons of memory???
            else:
                split_criteria_big = SPLIT_CRITERIA * 4

        #
        # All declarations
        #
        with self.write_on_included_file(f, 'structdef.h') as fi:
            gen_structdef(fi, self.database)
        with self.write_on_included_file(f, 'forwarddecl.h') as fi:
            gen_forwarddecl(fi, self.database)
        with self.write_on_included_file(f, 'preimpl.h') as fi:
            gen_preimpl(fi, self.database)

        #
        # Implementation of functions and global structures and arrays
        #
        print >> f
        print >> f, '/***********************************************************/'
        print >> f, '/***  Implementations                                    ***/'
        print >> f

        print >> f, '#define PYPY_FILE_NAME "%s"' % os.path.basename(f.name)
        print >> f, '#include "src/g_include.h"'
        print >> f

        nextralines = 11 + 1
        for name, nodeiter in self.splitnodesimpl('nonfuncnodes.c',
                                                   self.othernodes,
                                                   nextralines, 1):
            with self.write_on_maybe_separate_source(f, name) as fc:
                if fc is not f:
                    print >> fc, '/***********************************************************/'
                    print >> fc, '/***  Non-function Implementations                       ***/'
                    print >> fc
                    print >> fc, '#include "common_header.h"'
                    print >> fc, '#include "structdef.h"'
                    print >> fc, '#include "forwarddecl.h"'
                    print >> fc, '#include "preimpl.h"'
                    print >> fc
                    print >> fc, '#include "src/g_include.h"'
                    print >> fc
                print >> fc, MARKER
                for node, impl in nodeiter:
                    print >> fc, '\n'.join(impl)
                    print >> fc, MARKER
                print >> fc, '/***********************************************************/'

        nextralines = 12
        for name, nodeiter in self.splitnodesimpl('implement.c',
                                                   self.funcnodes,
                                                   nextralines, 1,
                                                   split_criteria_big):
            with self.write_on_maybe_separate_source(f, name) as fc:
                if fc is not f:
                    print >> fc, '/***********************************************************/'
                    print >> fc, '/***  Implementations                                    ***/'
                    print >> fc
                    print >> fc, '#include "common_header.h"'
                    print >> fc, '#include "structdef.h"'
                    print >> fc, '#include "forwarddecl.h"'
                    print >> fc, '#include "preimpl.h"'
                    print >> fc, '#define PYPY_FILE_NAME "%s"' % name
                    print >> fc, '#include "src/g_include.h"'
                    print >> fc
                print >> fc, MARKER
                for node, impl in nodeiter:
                    print >> fc, '\n'.join(impl)
                    print >> fc, MARKER
                print >> fc, '/***********************************************************/'
        print >> f


def gen_structdef(f, database):
    structdeflist = database.getstructdeflist()
    print >> f, '/***********************************************************/'
    print >> f, '/***  Structure definitions                              ***/'
    print >> f
    print >> f, "#ifndef _PYPY_STRUCTDEF_H"
    print >> f, "#define _PYPY_STRUCTDEF_H"
    print >> f
    for node in structdeflist:
        if hasattr(node, 'forward_decl'):
            if node.forward_decl:
                print >> f, node.forward_decl
        elif node.name is not None:
            if node.typetag != '':
                print >> f, '%s %s;' % (node.typetag, node.name)
    print >> f
    for node in structdeflist:
        for line in node.definition():
            print >> f, line
    gen_threadlocal_structdef(f, database)
    print >> f, "#endif"

def gen_threadlocal_structdef(f, database):
    from rpython.translator.c.support import cdecl
    print >> f
    bk = database.translator.annotator.bookkeeper
    fields = list(bk.thread_local_fields)
    fields.sort(key=lambda field: field.fieldname)
    for field in fields:
        print >> f, ('#define RPY_TLOFS_%s  offsetof(' % field.fieldname +
                     'struct pypy_threadlocal_s, %s)' % field.fieldname)
    print >> f, 'struct pypy_threadlocal_s {'
    print >> f, '\tint ready;'
    print >> f, '\tchar *stack_end;'
    print >> f, '\tstruct pypy_threadlocal_s *prev, *next;'
    # note: if the four fixed fields above are changed, you need
    # to adapt threadlocal.c's linkedlist_head declaration too
    for field in fields:
        typename = database.gettype(field.FIELDTYPE)
        print >> f, '\t%s;' % cdecl(typename, field.fieldname)
    print >> f, '};'
    print >> f

def gen_forwarddecl(f, database):
    print >> f, '/***********************************************************/'
    print >> f, '/***  Forward declarations                               ***/'
    print >> f
    print >> f, "#ifndef _PYPY_FORWARDDECL_H"
    print >> f, "#define _PYPY_FORWARDDECL_H"
    if database.with_stm:
        print >> f
        print >> f, 'extern object_t *rpy_prebuilt[];'
    print >> f
    for node in database.globalcontainers():
        for line in node.forward_declaration():
            print >> f, line
    print >> f, "#endif"

def gen_preimpl(f, database):
    f.write('#ifndef _PY_PREIMPL_H\n#define _PY_PREIMPL_H\n')
    if database.translator is None or database.translator.rtyper is None:
        return
    preimplementationlines = pre_include_code_lines(
        database, database.translator.rtyper)
    for line in preimplementationlines:
        print >> f, line
    f.write('#endif /* _PY_PREIMPL_H */\n')

def gen_startupcode(f, database):
    # generate the start-up code and put it into a function
    print >> f, 'void RPython_StartupCode(void) {'

    if database.with_stm:
        print >> f, '\t/* XXX temporary workaround for late_initializations */'
        print >> f, '\tsyscall(SYS_arch_prctl, ARCH_SET_GS, (uint64_t)0);'

    # make sure the PYPYLOG file is created
    print >> f, '\tpypy_debug_ensure_opened();'

    bk = database.translator.annotator.bookkeeper
    if bk.thread_local_fields:
        print >> f, '\tRPython_ThreadLocals_ProgramInit();'

    # put float infinities in global constants, we should not have so many of them for now to make
    # a table+loop preferable
    for dest, value in database.late_initializations:
        print >> f, "\t%s = %s;" % (dest, value)

    if database.with_stm:
        print >> f, '\tpypy_stm_setup();'

    for line in database.gcpolicy.gc_startup_code():
        print >> f,"\t" + line

    for node in database.containerlist:
        lines = list(node.startupcode())
        if lines:
            for line in lines:
                print >> f, '\t'+line

    print >> f, '}'
    print >> f
    # also generate the tear-down code (empty except for stm statistics)
    print >> f, 'void RPython_TeardownCode(void) {'
    if database.with_stm:
        print >> f, '\tpypy_stm_teardown();'
    print >> f, '}'

def gen_stm_prebuilt(f, database):
    from rpython.translator.c.primitive import name_signed
    #
    print >> f, '#include "common_header.h"'
    print >> f, '#include "structdef.h"'
    print >> f, '#include "forwarddecl.h"'
    print >> f
    print >> f, 'object_t *rpy_prebuilt[] = {'
    # XXX should ideally only list objects that are directly referenced
    # from C code *or* that need a custom hash.  This would reduce a lot
    # the length of the lists.
    gclist = [(node.globalgcnum, node) for node in database.globalcontainers()
              if hasattr(node, 'globalgcnum') and node.globalgcnum >= 0]
    gclist.sort()
    for i, (globalgcnum, node) in enumerate(gclist):
        assert i == globalgcnum
        print >> f, '\t(object_t *)&%s,' % node.name
    print >> f, '\tNULL'
    print >> f, '};'
    print >> f, 'static long rpy_prebuilt_hashes[] = {'
    for _, node in gclist:
        h = database.gctransformer.get_stm_prebuilt_hash(node.obj)
        print >> f, '\t%s,' % (name_signed(h, database),)
    print >> f, '};'
    print >> f
    print >> f, 'static int weakref_indices[] = {'
    for i, (_, node) in enumerate(gclist):
        if getattr(node, 'is_weakref', False):
            print >> f, '\t%d,' % (i,)
    print >> f, '\t-1'
    print >> f, '};'
    print >> f
    print >> f, '#include "preimpl.h"'
    print >> f, '#include "src/rtyper.h"'
    print >> f, '#include "src/debug_print.h"'
    print >> f, '#include "src_stm/extracode.h"'

def commondefs(defines):
    from rpython.rlib.rarithmetic import LONG_BIT, LONGLONG_BIT
    defines['PYPY_LONG_BIT'] = LONG_BIT
    defines['PYPY_LONGLONG_BIT'] = LONGLONG_BIT

def add_extra_files(eci):
    srcdir = py.path.local(__file__).join('..', 'src')
    files = [
        srcdir / 'entrypoint.c',       # ifdef PYPY_STANDALONE
        srcdir / 'mem.c',
        srcdir / 'exception.c',
        srcdir / 'rtyper.c',           # ifdef HAVE_RTYPER
        srcdir / 'support.c',
        srcdir / 'profiling.c',
        srcdir / 'debug_print.c',
        srcdir / 'debug_traceback.c',  # ifdef HAVE_RTYPER
        srcdir / 'asm.c',
        srcdir / 'instrument.c',
        srcdir / 'int.c',
        srcdir / 'stack.c',
        srcdir / 'threadlocal.c',
    ]
    if _CYGWIN:
        files.append(srcdir / 'cygwin_wait.c')
    return eci.merge(ExternalCompilationInfo(separate_module_files=files))


def gen_source(database, modulename, targetdir,
               eci, defines={}, split=False):
    if isinstance(targetdir, str):
        targetdir = py.path.local(targetdir)

    filename = targetdir.join(modulename + '.c')
    f = filename.open('w')
    incfilename = targetdir.join('common_header.h')
    fi = incfilename.open('w')
    fi.write('#ifndef _PY_COMMON_HEADER_H\n#define _PY_COMMON_HEADER_H\n')

    #
    # Header
    #
    print >> f, '#include "common_header.h"'
    if database.with_stm:
        print >> f, '/* XXX temporary, for SYS_arch_prctl below */'
        print >> f, '#include <unistd.h>'
        print >> f, '#include <sys/syscall.h>'
        print >> f, '#include <sys/prctl.h>'
        print >> f, '#include <asm/prctl.h>'
    print >> f
    commondefs(defines)
    for key, value in defines.items():
        print >> fi, '#define %s %s' % (key, value)

    eci.write_c_header(fi)
    print >> fi, '#include "src/g_prerequisite.h"'
    fi.write('#endif /* _PY_COMMON_HEADER_H*/\n')

    fi.close()

    #
    # 1) All declarations
    # 2) Implementation of functions and global structures and arrays
    #
    sg = SourceGenerator(database)
    sg.set_strategy(targetdir, split)
    sg.gen_readable_parts_of_source(f)
    headers_to_precompile = sg.headers_to_precompile[:]
    headers_to_precompile.insert(0, incfilename)

    gen_startupcode(f, database)
    f.close()

    if 'PYPY_INSTRUMENT' in defines:
        fi = incfilename.open('a')
        n = database.instrument_ncounter
        print >>fi, "#define PYPY_INSTRUMENT_NCOUNTER %d" % n
        fi.close()

    if database.with_stm:
        fc = targetdir.join('stm_prebuilt.c').open('w')
        gen_stm_prebuilt(fc, database)
        fc.close()

    eci = add_extra_files(eci)
    eci = eci.convert_sources_to_files()
    return eci, filename, sg.getextrafiles(), headers_to_precompile<|MERGE_RESOLUTION|>--- conflicted
+++ resolved
@@ -274,10 +274,7 @@
     executable_name = None
     shared_library_name = None
     _entrypoint_wrapper = None
-<<<<<<< HEAD
-=======
     make_entrypoint_wrapper = True    # for tests
->>>>>>> f317d70f
 
     def getprofbased(self):
         profbased = None
@@ -304,12 +301,9 @@
     def getentrypointptr(self):
         # XXX check that the entrypoint has the correct
         # signature:  list-of-strings -> int
-<<<<<<< HEAD
-=======
         if not self.make_entrypoint_wrapper:
             bk = self.translator.annotator.bookkeeper
             return getfunctionptr(bk.getdesc(self.entrypoint).getuniquegraph())
->>>>>>> f317d70f
         if self._entrypoint_wrapper is not None:
             return self._entrypoint_wrapper
         #
@@ -320,13 +314,10 @@
         entrypoint = self.entrypoint
         #
         def entrypoint_wrapper(argc, argv):
-<<<<<<< HEAD
-=======
             """This is a wrapper that takes "Signed argc" and "char **argv"
             like the C main function, and puts them inside an RPython list
             of strings before invoking the real entrypoint() function.
             """
->>>>>>> f317d70f
             list = [""] * argc
             i = 0
             while i < argc:
@@ -467,11 +458,7 @@
             ('debug_mem', '', '$(MAKE) CFLAGS="$(DEBUGFLAGS) -DRPY_ASSERT -DPYPY_USE_TRIVIAL_MALLOC" debug_target'),
             ('llsafer', '', '$(MAKE) CFLAGS="-O2 -DRPY_LL_ASSERT" $(DEFAULT_TARGET)'),
             ('lldebug', '', '$(MAKE) CFLAGS="$(DEBUGFLAGS) -DRPY_ASSERT -DRPY_LL_ASSERT" debug_target'),
-<<<<<<< HEAD
-            ('lldebug0','', '$(MAKE) CFLAGS="$(DEBUGFLAGS) -O0 -DMAX_STACK_SIZE=8192000 -DRPY_ASSERT -DRPY_LL_ASSERT" debug_target'),
             ('debug_stm','', '$(MAKE) CFLAGS="$(DEBUGFLAGS) -O0 -DRPY_ASSERT -DRPY_LL_ASSERT -DRPY_STM_ASSERT -DSTM_DEBUGPRINT" debug_target'),
-=======
->>>>>>> f317d70f
             ('profile', '', '$(MAKE) CFLAGS="-g -O1 -pg $(CFLAGS) -fno-omit-frame-pointer" LDFLAGS="-pg $(LDFLAGS)" $(DEFAULT_TARGET)'),
             ]
         if self.has_profopt():
