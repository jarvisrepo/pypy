import contextlib
import py
import sys, os
from rpython.rlib import exports
from rpython.rlib.entrypoint import entrypoint
from rpython.rtyper.typesystem import getfunctionptr
from rpython.rtyper.lltypesystem import lltype, rffi
from rpython.tool import runsubprocess
from rpython.tool.nullpath import NullPyPathLocal
from rpython.tool.udir import udir
from rpython.translator.c import gc
from rpython.translator.c.database import LowLevelDatabase
from rpython.translator.c.extfunc import pre_include_code_lines
from rpython.translator.c.support import log
from rpython.translator.gensupp import uniquemodulename, NameManager
from rpython.translator.tool.cbuild import ExternalCompilationInfo

_CYGWIN = sys.platform == 'cygwin'

_CPYTHON_RE = py.std.re.compile('^Python 2.[567]')

def get_recent_cpython_executable():

    if sys.platform == 'win32':
        python = sys.executable.replace('\\', '/')
    else:
        python = sys.executable
    # Is there a command 'python' that runs python 2.5-2.7?
    # If there is, then we can use it instead of sys.executable
    returncode, stdout, stderr = runsubprocess.run_subprocess(
        "python", "-V")
    if _CPYTHON_RE.match(stdout) or _CPYTHON_RE.match(stderr):
        python = 'python'
    return python


class ProfOpt(object):
    #XXX assuming gcc style flags for now
    name = "profopt"

    def __init__(self, compiler):
        self.compiler = compiler

    def first(self):
        platform = self.compiler.platform
        if platform.name.startswith('darwin'):
            # XXX incredible hack for darwin
            STR = '/*--no-profiling-for-this-file!--*/'
            no_prof = []
            prof = []
            for cfile in self.compiler.cfiles:
                if STR in cfile.read():
                    no_prof.append(cfile)
                else:
                    prof.append(cfile)
            p_eci = self.compiler.eci.merge(
                ExternalCompilationInfo(compile_extra=['-fprofile-generate'],
                                        link_extra=['-fprofile-generate']))
            ofiles = platform._compile_o_files(prof, p_eci)
            _, eci = self.compiler.eci.get_module_files()
            ofiles += platform._compile_o_files(no_prof, eci)
            return platform._finish_linking(ofiles, p_eci, None, True)
        else:
            return self.build('-fprofile-generate')

    def probe(self, exe, args):
        # 'args' is a single string typically containing spaces
        # and quotes, which represents several arguments.
        self.compiler.platform.execute(exe, args)

    def after(self):
        return self.build('-fprofile-use')

    def build(self, option):
        eci = ExternalCompilationInfo(compile_extra=[option],
                                      link_extra=[option])
        return self.compiler._build(eci)

class CCompilerDriver(object):
    def __init__(self, platform, cfiles, eci, outputfilename=None,
                 profbased=False):
        # XXX config might contain additional link and compile options.
        #     We need to fish for it somehow.
        self.platform = platform
        self.cfiles = cfiles
        self.eci = eci
        self.outputfilename = outputfilename
        self.profbased = profbased

    def _build(self, eci=ExternalCompilationInfo(), shared=False):
        outputfilename = self.outputfilename
        if shared:
            if outputfilename:
                basename = outputfilename
            else:
                basename = self.cfiles[0].purebasename
            outputfilename = 'lib' + basename
        return self.platform.compile(self.cfiles, self.eci.merge(eci),
                                     outputfilename=outputfilename,
                                     standalone=not shared)

    def build(self, shared=False):
        if self.profbased:
            return self._do_profbased()
        return self._build(shared=shared)

    def _do_profbased(self):
        ProfDriver, args = self.profbased
        profdrv = ProfDriver(self)
        dolog = getattr(log, profdrv.name)
        dolog(args)
        exename = profdrv.first()
        dolog('Gathering profile data from: %s %s' % (
            str(exename), args))
        profdrv.probe(exename, args)
        return profdrv.after()

class CBuilder(object):
    c_source_filename = None
    _compiled = False
    modulename = None
    split = False

    def __init__(self, translator, entrypoint, config, gcpolicy=None,
            secondary_entrypoints=()):
        self.translator = translator
        self.entrypoint = entrypoint
        self.entrypoint_name = getattr(self.entrypoint, 'func_name', None)
        self.originalentrypoint = entrypoint
        self.config = config
        self.gcpolicy = gcpolicy    # for tests only, e.g. rpython/memory/
        self.eci = self.get_eci()
        self.secondary_entrypoints = secondary_entrypoints

    def get_eci(self):
        pypy_include_dir = py.path.local(__file__).join('..')
        include_dirs = [pypy_include_dir]
        return ExternalCompilationInfo(include_dirs=include_dirs)

    def build_database(self):
        translator = self.translator

        if self.config.translation.stm:
            from rpython.translator.stm import transform
            self.getentrypointptr()    # build the wrapper first
            # ^^ this is needed to make sure we see the no-GC wrapper function
            # calling the GC entrypoint function.
            stmtransformer = transform.STMTransformer(self.translator)
            stmtransformer.transform()

        gcpolicyclass = self.get_gcpolicyclass()

        if self.config.translation.gcrootfinder == "asmgcc":
            if not self.standalone:
                raise NotImplementedError("--gcrootfinder=asmgcc requires standalone")

        db = LowLevelDatabase(translator, standalone=self.standalone,
                              gcpolicyclass=gcpolicyclass,
                              thread_enabled=self.config.translation.thread,
                              sandbox=self.config.translation.sandbox)
        self.db = db

        if self.config.translation.stm:
            stmtransformer.transform_after_gc()

        # give the gc a chance to register interest in the start-up functions it
        # need (we call this for its side-effects of db.get())
        list(db.gcpolicy.gc_startup_code())

        # build entrypoint and eventually other things to expose
        pf = self.getentrypointptr()
        if isinstance(pf, list):
            for one_pf in pf:
                db.get(one_pf)
            self.c_entrypoint_name = None
        else:
            pfname = db.get(pf)

            for func, _ in self.secondary_entrypoints:
                bk = translator.annotator.bookkeeper
                db.get(getfunctionptr(bk.getdesc(func).getuniquegraph()))

            self.c_entrypoint_name = pfname

        for obj in exports.EXPORTS_obj2name.keys():
            db.getcontainernode(obj)
        exports.clear()
        db.complete()

        if self.config.translation.stm:
            stmtransformer.transform_after_complete()

        self.collect_compilation_info(db)
        return db

    have___thread = None

    def merge_eci(self, *ecis):
        self.eci = self.eci.merge(*ecis)

    def collect_compilation_info(self, db):
        # we need a concrete gcpolicy to do this
        self.merge_eci(db.gcpolicy.compilation_info())

        if self.config.translation.stm:
            from rpython.translator.stm.stmgcintf import eci
            self.merge_eci(eci)

        all = []
        for node in self.db.globalcontainers():
            eci = node.compilation_info()
            if eci:
                all.append(eci)
        for node in self.db.getstructdeflist():
            try:
                all.append(node.STRUCT._hints['eci'])
            except (AttributeError, KeyError):
                pass
        self.merge_eci(*all)

    def get_gcpolicyclass(self):
        if self.gcpolicy is None:
            name = self.config.translation.gctransformer
            if name == "framework":
                name = "%s+%s" % (name, self.config.translation.gcrootfinder)
            return gc.name_to_gcpolicy[name]
        return self.gcpolicy

    # use generate_source(defines=DEBUG_DEFINES) to force the #definition
    # of the macros that enable debugging assertions
    DEBUG_DEFINES = {'RPY_ASSERT': 1,
                     'RPY_LL_ASSERT': 1,
                     'RPY_STM_ASSERT': 1}

    def generate_graphs_for_llinterp(self, db=None):
        # prepare the graphs as when the source is generated, but without
        # actually generating the source.
        if db is None:
            db = self.build_database()
        graphs = db.all_graphs()
        db.gctransformer.prepare_inline_helpers(graphs)
        for node in db.containerlist:
            if hasattr(node, 'funcgens'):
                for funcgen in node.funcgens:
                    funcgen.patch_graph(copy_graph=False)
        return db

    def generate_source(self, db=None, defines={}, exe_name=None):
        assert self.c_source_filename is None

        if db is None:
            db = self.build_database()
        pf = self.getentrypointptr()
        if self.modulename is None:
            self.modulename = uniquemodulename('testing')
        modulename = self.modulename
        targetdir = udir.ensure(modulename, dir=1)
        if self.config.translation.dont_write_c_files:
            targetdir = NullPyPathLocal(targetdir)

        self.targetdir = targetdir
        defines = defines.copy()
        if self.config.translation.countmallocs:
            defines['COUNT_OP_MALLOCS'] = 1
        if self.config.translation.sandbox:
            defines['RPY_SANDBOXED'] = 1
        if CBuilder.have___thread is None:
            CBuilder.have___thread = self.translator.platform.check___thread()
        if not self.standalone:
            assert not self.config.translation.instrument
        else:
            defines['PYPY_STANDALONE'] = db.get(pf)
            if self.config.translation.instrument:
                defines['PYPY_INSTRUMENT'] = 1
            if CBuilder.have___thread:
                if not self.config.translation.no__thread:
                    defines['USE___THREAD'] = 1
            if self.config.translation.shared:
                defines['PYPY_MAIN_FUNCTION'] = "pypy_main_startup"
                self.eci = self.eci.merge(ExternalCompilationInfo(
                    export_symbols=["pypy_main_startup", "pypy_debug_file"]))
        self.eci, cfile, extra, headers_to_precompile = \
                gen_source(db, modulename, targetdir,
                           self.eci, defines=defines, split=self.split)
        self.c_source_filename = py.path.local(cfile)
        self.extrafiles = self.eventually_copy(extra)
        if db.with_stm:
            self.extrafiles.append(self.targetdir.join('stm_prebuilt.c'))
        self.gen_makefile(targetdir, exe_name=exe_name,
                          headers_to_precompile=headers_to_precompile)
        return cfile

    def eventually_copy(self, cfiles):
        extrafiles = []
        for fn in cfiles:
            fn = py.path.local(fn)
            if not fn.relto(udir):
                newname = self.targetdir.join(fn.basename)
                fn.copy(newname)
                fn = newname
            extrafiles.append(fn)
        return extrafiles


class CStandaloneBuilder(CBuilder):
    standalone = True
    split = True
    executable_name = None
    shared_library_name = None
    _entrypoint_wrapper = None

    def getprofbased(self):
        profbased = None
        if self.config.translation.instrumentctl is not None:
            profbased = self.config.translation.instrumentctl
        else:
            # xxx handling config.translation.profopt is a bit messy, because
            # it could be an empty string (not to be confused with None) and
            # because noprofopt can be used as an override.
            profopt = self.config.translation.profopt
            if profopt is not None and not self.config.translation.noprofopt:
                profbased = (ProfOpt, profopt)
        return profbased

    def has_profopt(self):
        profbased = self.getprofbased()
        return (profbased and isinstance(profbased, tuple)
                and profbased[0] is ProfOpt)

    def getentrypointptr(self):
        # XXX check that the entrypoint has the correct
        # signature:  list-of-strings -> int
        if self._entrypoint_wrapper is not None:
            return self._entrypoint_wrapper
        #
        from rpython.annotator import model as annmodel
        from rpython.rtyper.lltypesystem import rffi
        from rpython.rtyper.annlowlevel import MixLevelHelperAnnotator
        from rpython.rtyper.llannotation import lltype_to_annotation
        entrypoint = self.entrypoint
        #
        def entrypoint_wrapper(argc, argv):
            list = [""] * argc
            i = 0
            while i < argc:
                list[i] = rffi.charp2str(argv[i])
                i += 1
            return entrypoint(list)
        #
        mix = MixLevelHelperAnnotator(self.translator.rtyper)
        args_s = [annmodel.SomeInteger(),
                  lltype_to_annotation(rffi.CCHARPP)]
        s_result = annmodel.SomeInteger()
        graph = mix.getgraph(entrypoint_wrapper, args_s, s_result)
        mix.finish()
        res = getfunctionptr(graph)
        self._entrypoint_wrapper = res
        return res

    def cmdexec(self, args='', env=None, err=False, expect_crash=False):
        assert self._compiled
<<<<<<< HEAD
        if env is None:
            envrepr = ''
        else:
            envrepr = ' [env=%r]' % (env,)
        log.cmdexec('%s %s%s' % (self.executable_name, args, envrepr))
=======
        if sys.platform == 'win32':
            #Prevent opening a dialog box
            import ctypes
            winapi = ctypes.windll.kernel32
            SetErrorMode = winapi.SetErrorMode
            SetErrorMode.argtypes=[ctypes.c_int]

            SEM_FAILCRITICALERRORS = 1
            SEM_NOGPFAULTERRORBOX  = 2
            SEM_NOOPENFILEERRORBOX = 0x8000
            flags = SEM_FAILCRITICALERRORS | SEM_NOGPFAULTERRORBOX \
                    | SEM_NOOPENFILEERRORBOX
            #Since there is no GetErrorMode, do a double Set
            old_mode = SetErrorMode(flags)
            SetErrorMode(old_mode | flags)
>>>>>>> 8d638d1a
        res = self.translator.platform.execute(self.executable_name, args,
                                               env=env)
        if sys.platform == 'win32':
            SetErrorMode(old_mode)
        if res.returncode != 0:
            if expect_crash:
                return res.out, res.err
            print >> sys.stderr, res.err
            raise Exception("Returned %d" % (res.returncode,))
        if expect_crash:
            raise Exception("Program did not crash!")
        if err:
            return res.out, res.err
        return res.out

    def build_main_for_shared(self, shared_library_name, entrypoint, exe_name):
        import time
        time.sleep(1)
        self.shared_library_name = shared_library_name
        # build main program
        eci = self.get_eci()
        kw = {}
        if self.translator.platform.cc == 'gcc':
            kw['libraries'] = [self.shared_library_name.purebasename[3:]]
            kw['library_dirs'] = [self.targetdir]
        else:
            kw['libraries'] = [self.shared_library_name.new(ext='')]
        eci = eci.merge(ExternalCompilationInfo(
            separate_module_sources=['''
                int %s(int argc, char* argv[]);

                int main(int argc, char* argv[])
                { return %s(argc, argv); }
                ''' % (entrypoint, entrypoint)
                ],
            **kw
            ))
        eci = eci.convert_sources_to_files(
            cache_dir=self.targetdir)
        return self.translator.platform.compile(
            [], eci,
            outputfilename=exe_name)

    def compile(self, exe_name=None):
        assert self.c_source_filename
        assert not self._compiled

        shared = self.config.translation.shared

        extra_opts = []
        if self.config.translation.make_jobs != 1:
            extra_opts += ['-j', str(self.config.translation.make_jobs)]
        if self.config.translation.lldebug:
            extra_opts += ["lldebug"]
        elif self.config.translation.lldebug0:
            extra_opts += ["lldebug0"]
        self.translator.platform.execute_makefile(self.targetdir,
                                                  extra_opts)
        if shared:
            self.shared_library_name = self.executable_name.new(
                purebasename='lib' + self.executable_name.purebasename,
                ext=self.translator.platform.so_ext)
        self._compiled = True
        return self.executable_name

    def gen_makefile(self, targetdir, exe_name=None, headers_to_precompile=[]):
        module_files = self.eventually_copy(self.eci.separate_module_files)
        self.eci.separate_module_files = []
        cfiles = [self.c_source_filename] + self.extrafiles + list(module_files)
        if exe_name is not None:
            exe_name = targetdir.join(exe_name)
        kwds = {}
        if self.config.translation.stm:
            kwds['cc'] = 'clang'     # force the use of clang
        mk = self.translator.platform.gen_makefile(
            cfiles, self.eci,
            path=targetdir, exe_name=exe_name,
            headers_to_precompile=headers_to_precompile,
            no_precompile_cfiles = module_files,
            shared=self.config.translation.shared,
            **kwds)

        if self.has_profopt():
            profopt = self.config.translation.profopt
            mk.definition('ABS_TARGET', str(targetdir.join('$(TARGET)')))
            mk.definition('DEFAULT_TARGET', 'profopt')
            mk.definition('PROFOPT', profopt)

        rules = [
            ('clean', '', 'rm -f $(OBJECTS) $(TARGET) $(GCMAPFILES) $(ASMFILES) *.gc?? ../module_cache/*.gc??'),
            ('clean_noprof', '', 'rm -f $(OBJECTS) $(TARGET) $(GCMAPFILES) $(ASMFILES)'),
            ('debug', '', '$(MAKE) CFLAGS="$(DEBUGFLAGS) -DRPY_ASSERT" debug_target'),
            ('debug_exc', '', '$(MAKE) CFLAGS="$(DEBUGFLAGS) -DRPY_ASSERT -DDO_LOG_EXC" debug_target'),
            ('debug_mem', '', '$(MAKE) CFLAGS="$(DEBUGFLAGS) -DRPY_ASSERT -DPYPY_USE_TRIVIAL_MALLOC" debug_target'),
            ('no_obmalloc', '', '$(MAKE) CFLAGS="-g -O2 -DRPY_ASSERT -DPYPY_NO_OBMALLOC" $(TARGET)'),
            ('linuxmemchk', '', '$(MAKE) CFLAGS="$(DEBUGFLAGS) -DRPY_ASSERT -DPYPY_USE_LINUXMEMCHK" debug_target'),
            ('llsafer', '', '$(MAKE) CFLAGS="-O2 -DRPY_LL_ASSERT" $(TARGET)'),
            ('lldebug', '', '$(MAKE) CFLAGS="$(DEBUGFLAGS) -DRPY_ASSERT -DRPY_LL_ASSERT -DRPY_STM_ASSERT" debug_target'),
            ('lldebug0','', '$(MAKE) CFLAGS="$(DEBUGFLAGS) -O0 -DRPY_ASSERT -DRPY_LL_ASSERT -DRPY_STM_ASSERT" debug_target'),
            ('debug_stm','', '$(MAKE) CFLAGS="$(DEBUGFLAGS) -O0 -DRPY_ASSERT -DRPY_LL_ASSERT -DRPY_STM_ASSERT -DSTM_DEBUGPRINT" debug_target'),
            ('profile', '', '$(MAKE) CFLAGS="-g -O1 -pg $(CFLAGS) -fno-omit-frame-pointer" LDFLAGS="-pg $(LDFLAGS)" $(TARGET)'),
            ]
        if self.has_profopt():
            rules.append(
                ('profopt', '', [
                '$(MAKENOPROF)',
                '$(MAKE) CFLAGS="-fprofile-generate $(CFLAGS)" LDFLAGS="-fprofile-generate $(LDFLAGS)" $(TARGET)',
                'cd $(RPYDIR)/translator/goal && $(ABS_TARGET) $(PROFOPT)',
                '$(MAKE) clean_noprof',
                '$(MAKE) CFLAGS="-fprofile-use $(CFLAGS)" LDFLAGS="-fprofile-use $(LDFLAGS)" $(TARGET)']))
        for rule in rules:
            mk.rule(*rule)

        #XXX: this conditional part is not tested at all
        if self.config.translation.gcrootfinder == 'asmgcc':
            if self.translator.platform.name == 'msvc':
                raise Exception("msvc no longer supports asmgcc")
            if self.config.translation.shared:
                mk.definition('DEBUGFLAGS', '-O2 -fomit-frame-pointer -g -fPIC')
            else:
                mk.definition('DEBUGFLAGS', '-O2 -fomit-frame-pointer -g')

            if self.config.translation.shared:
                mk.definition('PYPY_MAIN_FUNCTION', "pypy_main_startup")
            else:
                mk.definition('PYPY_MAIN_FUNCTION', "main")

            mk.definition('PYTHON', get_recent_cpython_executable())

            mk.definition('GCMAPFILES', '$(subst .c,.gcmap,$(SOURCES))')
            mk.definition('OBJECTS1', '$(subst .c,.o,$(SOURCES))')
            mk.definition('OBJECTS', '$(OBJECTS1) gcmaptable.s')

            # the rule that transforms %.c into %.o, by compiling it to
            # %.s, then applying trackgcroot to get %.lbl.s and %.gcmap, and
            # finally by using the assembler ($(CC) again for now) to get %.o
            mk.rule('%.o %.gcmap', '%.c', [
                '$(CC) $(CFLAGS) $(CFLAGSEXTRA) -frandom-seed=$< '
                    '-o $*.s -S $< $(INCLUDEDIRS)',
                '$(PYTHON) $(RPYDIR)/translator/c/gcc/trackgcroot.py '
                    '-t $*.s > $*.gctmp',
                '$(CC) -o $*.o -c $*.lbl.s',
                'mv $*.gctmp $*.gcmap',
                'rm $*.s $*.lbl.s'])

            # the rule to compute gcmaptable.s
            mk.rule('gcmaptable.s', '$(GCMAPFILES)',
                    [
                         '$(PYTHON) $(RPYDIR)/translator/c/gcc/trackgcroot.py '
                         '$(GCMAPFILES) > $@.tmp',
                     'mv $@.tmp $@'])

        else:
            if self.translator.platform.name == 'msvc':
                mk.definition('DEBUGFLAGS', '-MD -Zi')
            else:
                mk.definition('DEBUGFLAGS', '-O1 -g')
        if self.translator.platform.name == 'msvc':
            mk.rule('debug_target', 'debugmode_$(DEFAULT_TARGET)', 'rem')
        else:
            mk.rule('debug_target', '$(TARGET)', '#')
        mk.write()
        #self.translator.platform,
        #                           ,
        #                           self.eci, profbased=self.getprofbased()
        self.executable_name = mk.exe_name

# ____________________________________________________________

SPLIT_CRITERIA = 65535 # support VC++ 7.2
#SPLIT_CRITERIA = 32767 # enable to support VC++ 6.0

MARKER = '/*/*/' # provide an easy way to split after generating

class SourceGenerator:
    one_source_file = True

    def __init__(self, database):
        self.database = database
        self.extrafiles = []
        self.headers_to_precompile = []
        self.path = None
        self.namespace = NameManager()

    def set_strategy(self, path, split=True):
        all_nodes = list(self.database.globalcontainers())
        # split off non-function nodes. We don't try to optimize these, yet.
        funcnodes = []
        othernodes = []
        for node in all_nodes:
            if node.nodekind == 'func':
                funcnodes.append(node)
            else:
                othernodes.append(node)
        if split:
            self.one_source_file = False
        self.funcnodes = funcnodes
        self.othernodes = othernodes
        self.path = path

    def uniquecname(self, name):
        assert name.endswith('.c')
        return self.namespace.uniquename(name[:-2]) + '.c'

    def makefile(self, name):
        log.writing(name)
        filepath = self.path.join(name)
        if name.endswith('.c'):
            self.extrafiles.append(filepath)
        if name.endswith('.h'):
            self.headers_to_precompile.append(filepath)
        return filepath.open('w')

    def getextrafiles(self):
        return self.extrafiles

    def getothernodes(self):
        return self.othernodes[:]

    def getbasecfilefornode(self, node, basecname):
        # For FuncNode instances, use the python source filename (relative to
        # the top directory):
        def invent_nice_name(g):
            # Lookup the filename from the function.
            # However, not all FunctionGraph objs actually have a "func":
            if hasattr(g, 'func'):
                if g.filename.endswith('.py'):
                    localpath = py.path.local(g.filename)
                    pypkgpath = localpath.pypkgpath()
                    if pypkgpath:
                        relpypath = localpath.relto(pypkgpath.dirname)
                        assert relpypath, ("%r should be relative to %r" %
                            (localpath, pypkgpath.dirname))
                        return relpypath.replace('.py', '.c')
            return None
        if hasattr(node.obj, 'graph'):
            # Regular RPython functions
            name = invent_nice_name(node.obj.graph)
            if name is not None:
                return name
        elif node._funccodegen_owner is not None:
            # Data nodes that belong to a known function
            graph = getattr(node._funccodegen_owner, 'graph', None)
            name = invent_nice_name(graph)
            if name is not None:
                return "data_" + name
        return basecname

    def splitnodesimpl(self, basecname, nodes, nextra, nbetween,
                       split_criteria=SPLIT_CRITERIA):
        # Gather nodes by some criteria:
        nodes_by_base_cfile = {}
        for node in nodes:
            c_filename = self.getbasecfilefornode(node, basecname)
            if c_filename in nodes_by_base_cfile:
                nodes_by_base_cfile[c_filename].append(node)
            else:
                nodes_by_base_cfile[c_filename] = [node]

        # produce a sequence of nodes, grouped into files
        # which have no more than SPLIT_CRITERIA lines
        for basecname in sorted(nodes_by_base_cfile):
            iternodes = iter(nodes_by_base_cfile[basecname])
            done = [False]
            def subiter():
                used = nextra
                for node in iternodes:
                    impl = '\n'.join(list(node.implementation())).split('\n')
                    if not impl:
                        continue
                    cost = len(impl) + nbetween
                    yield node, impl
                    del impl
                    if used + cost > split_criteria:
                        # split if criteria met, unless we would produce nothing.
                        raise StopIteration
                    used += cost
                done[0] = True
            while not done[0]:
                yield self.uniquecname(basecname), subiter()

    @contextlib.contextmanager
    def write_on_included_file(self, f, name):
        fi = self.makefile(name)
        print >> f, '#include "%s"' % name
        yield fi
        fi.close()

    @contextlib.contextmanager
    def write_on_maybe_separate_source(self, f, name):
        print >> f, '/* %s */' % name
        if self.one_source_file:
            yield f
        else:
            fi = self.makefile(name)
            yield fi
            fi.close()

    def gen_readable_parts_of_source(self, f):
        split_criteria_big = SPLIT_CRITERIA
        if py.std.sys.platform != "win32":
            if self.database.gcpolicy.need_no_typeptr():
                pass    # XXX gcc uses toooooons of memory???
            else:
                split_criteria_big = SPLIT_CRITERIA * 4

        #
        # All declarations
        #
        with self.write_on_included_file(f, 'structdef.h') as fi:
            gen_structdef(fi, self.database)
        with self.write_on_included_file(f, 'forwarddecl.h') as fi:
            gen_forwarddecl(fi, self.database)
        with self.write_on_included_file(f, 'preimpl.h') as fi:
            gen_preimpl(fi, self.database)

        #
        # Implementation of functions and global structures and arrays
        #
        print >> f
        print >> f, '/***********************************************************/'
        print >> f, '/***  Implementations                                    ***/'
        print >> f

        print >> f, '#define PYPY_FILE_NAME "%s"' % os.path.basename(f.name)
        print >> f, '#include "src/g_include.h"'
        print >> f

        nextralines = 11 + 1
        for name, nodeiter in self.splitnodesimpl('nonfuncnodes.c',
                                                   self.othernodes,
                                                   nextralines, 1):
            with self.write_on_maybe_separate_source(f, name) as fc:
                if fc is not f:
                    print >> fc, '/***********************************************************/'
                    print >> fc, '/***  Non-function Implementations                       ***/'
                    print >> fc
                    print >> fc, '#include "common_header.h"'
                    print >> fc, '#include "structdef.h"'
                    print >> fc, '#include "forwarddecl.h"'
                    print >> fc, '#include "preimpl.h"'
                    print >> fc
                    print >> fc, '#include "src/g_include.h"'
                    print >> fc
                print >> fc, MARKER
                for node, impl in nodeiter:
                    print >> fc, '\n'.join(impl)
                    print >> fc, MARKER
                print >> fc, '/***********************************************************/'

        nextralines = 12
        for name, nodeiter in self.splitnodesimpl('implement.c',
                                                   self.funcnodes,
                                                   nextralines, 1,
                                                   split_criteria_big):
            with self.write_on_maybe_separate_source(f, name) as fc:
                if fc is not f:
                    print >> fc, '/***********************************************************/'
                    print >> fc, '/***  Implementations                                    ***/'
                    print >> fc
                    print >> fc, '#include "common_header.h"'
                    print >> fc, '#include "structdef.h"'
                    print >> fc, '#include "forwarddecl.h"'
                    print >> fc, '#include "preimpl.h"'
                    print >> fc, '#define PYPY_FILE_NAME "%s"' % name
                    print >> fc, '#include "src/g_include.h"'
                    print >> fc
                print >> fc, MARKER
                for node, impl in nodeiter:
                    print >> fc, '\n'.join(impl)
                    print >> fc, MARKER
                print >> fc, '/***********************************************************/'
        print >> f


def gen_structdef(f, database):
    structdeflist = database.getstructdeflist()
    print >> f, '/***********************************************************/'
    print >> f, '/***  Structure definitions                              ***/'
    print >> f
    print >> f, "#ifndef _PYPY_STRUCTDEF_H"
    print >> f, "#define _PYPY_STRUCTDEF_H"
    if database.with_stm:
        print >> f
        print >> f, 'typedef TLPREFIX struct rpyobj_s {'
        print >> f, '\tstruct object_s lib;'
        print >> f, '\tuint32_t tid;'
        print >> f, '} rpyobj_t;'
        print >> f, 'typedef TLPREFIX char rpygcchar_t;'
    else:
        print >> f, 'typedef char rpygcchar_t;'
    print >> f
    for node in structdeflist:
        if hasattr(node, 'forward_decl'):
            if node.forward_decl:
                print >> f, node.forward_decl
        elif node.name is not None:
            if node.typetag != '':
                print >> f, '%s %s;' % (node.typetag, node.name)
    print >> f
    for node in structdeflist:
        for line in node.definition():
            print >> f, line
    print >> f, "#endif"

def gen_forwarddecl(f, database):
    print >> f, '/***********************************************************/'
    print >> f, '/***  Forward declarations                               ***/'
    print >> f
    print >> f, "#ifndef _PYPY_FORWARDDECL_H"
    print >> f, "#define _PYPY_FORWARDDECL_H"
    if database.with_stm:
        print >> f
        print >> f, 'extern object_t *rpy_prebuilt[];'
        print >> f
    for node in database.globalcontainers():
        for line in node.forward_declaration():
            print >> f, line
    print >> f, "#endif"

def gen_preimpl(f, database):
    f.write('#ifndef _PY_PREIMPL_H\n#define _PY_PREIMPL_H\n')
    if database.translator is None or database.translator.rtyper is None:
        return
    preimplementationlines = pre_include_code_lines(
        database, database.translator.rtyper)
    for line in preimplementationlines:
        print >> f, line
    f.write('#endif /* _PY_PREIMPL_H */\n')    

def gen_startupcode(f, database):
    # generate the start-up code and put it into a function
    print >> f, 'char *RPython_StartupCode(void) {'
    print >> f, '\tchar *error = NULL;'

    # put float infinities in global constants, we should not have so many of them for now to make
    # a table+loop preferable
    for dest, value in database.late_initializations:
        print >> f, "\t%s = %s;" % (dest, value)

    if database.with_stm:
        print >> f, '\tpypy_stm_setup();'
        print >> f, '\tpypy_stm_setup_prebuilt();'

    for line in database.gcpolicy.gc_startup_code():
        print >> f,"\t" + line

    firsttime = True
    for node in database.containerlist:
        lines = list(node.startupcode())
        if lines:
            if firsttime:
                firsttime = False
            else:
                print >> f, '\tif (error) return error;'
            for line in lines:
                print >> f, '\t'+line
    print >> f, '\treturn error;'
    print >> f, '}'
    print >> f
    # also generate the tear-down code (empty except for stm statistics)
    print >> f, 'void RPython_TeardownCode(void) {'
    if database.with_stm:
        print >> f, '\tpypy_stm_teardown();'
    print >> f, '}'

def gen_stm_prebuilt(f, database):
    from rpython.translator.c.primitive import name_signed
    #
    print >> f, '#include "common_header.h"'
    print >> f, '#include "structdef.h"'
    print >> f, '#include "forwarddecl.h"'
    print >> f
    print >> f, 'object_t *rpy_prebuilt[] = {'
    # XXX should ideally only list objects that are directly referenced
    # from C code *or* that need a custom hash.  This would reduce a lot
    # the length of the lists.
    gclist = [(node.globalgcnum, node) for node in database.globalcontainers()
              if hasattr(node, 'globalgcnum') and node.globalgcnum >= 0]
    gclist.sort()
    for i, (globalgcnum, node) in enumerate(gclist):
        assert i == globalgcnum
        print >> f, '\t(object_t *)&%s,' % node.name
    print >> f, '\tNULL'
    print >> f, '};'
    print >> f, 'static long rpy_prebuilt_hashes[] = {'
    for _, node in gclist:
        h = database.gcpolicy.get_stm_prebuilt_hash(node.obj)
        print >> f, '\t%s,' % (name_signed(h, database),)
    print >> f, '};'
    print >> f
    print >> f, 'static int weakref_indices[] = {'
    for i, (_, node) in enumerate(gclist):
        if getattr(node, 'is_weakref', False):
            print >> f, '\t%d,' % (i,)
    print >> f, '\t-1'
    print >> f, '};'
    print >> f
    print >> f, '#include "preimpl.h"'
    print >> f, '#include "src/rtyper.h"'
    print >> f, '#include "src/debug_print.h"'
    print >> f, '#include "src_stm/extracode.h"'

def commondefs(defines):
    from rpython.rlib.rarithmetic import LONG_BIT, LONGLONG_BIT
    defines['PYPY_LONG_BIT'] = LONG_BIT
    defines['PYPY_LONGLONG_BIT'] = LONGLONG_BIT

def add_extra_files(eci):
    srcdir = py.path.local(__file__).join('..', 'src')
    files = [
        srcdir / 'entrypoint.c',       # ifdef PYPY_STANDALONE
        srcdir / 'allocator.c',        # ifdef PYPY_STANDALONE
        srcdir / 'mem.c',
        srcdir / 'exception.c',
        srcdir / 'rtyper.c',           # ifdef HAVE_RTYPER
        srcdir / 'support.c',
        srcdir / 'profiling.c',
        srcdir / 'debug_print.c',
        srcdir / 'debug_traceback.c',  # ifdef HAVE_RTYPER
        srcdir / 'asm.c',
        srcdir / 'instrument.c',
        srcdir / 'int.c',
    ]
    if _CYGWIN:
        files.append(srcdir / 'cygwin_wait.c')
    return eci.merge(ExternalCompilationInfo(separate_module_files=files))


def gen_source(database, modulename, targetdir,
               eci, defines={}, split=False):
    if isinstance(targetdir, str):
        targetdir = py.path.local(targetdir)

    filename = targetdir.join(modulename + '.c')
    f = filename.open('w')
    incfilename = targetdir.join('common_header.h')
    fi = incfilename.open('w')
    fi.write('#ifndef _PY_COMMON_HEADER_H\n#define _PY_COMMON_HEADER_H\n')

    #
    # Header
    #
    print >> f, '#include "common_header.h"'
    print >> f
    commondefs(defines)
    for key, value in defines.items():
        print >> fi, '#define %s %s' % (key, value)

    eci.write_c_header(fi)
    print >> fi, '#include "src/g_prerequisite.h"'
    fi.write('#endif /* _PY_COMMON_HEADER_H*/\n')

    fi.close()

    #
    # 1) All declarations
    # 2) Implementation of functions and global structures and arrays
    #
    sg = SourceGenerator(database)
    sg.set_strategy(targetdir, split)
    database.prepare_inline_helpers()
    sg.gen_readable_parts_of_source(f)
    headers_to_precompile = sg.headers_to_precompile[:]
    headers_to_precompile.insert(0, incfilename)

    gen_startupcode(f, database)
    f.close()

    if 'PYPY_INSTRUMENT' in defines:
        fi = incfilename.open('a')
        n = database.instrument_ncounter
        print >>fi, "#define PYPY_INSTRUMENT_NCOUNTER %d" % n
        fi.close()

    if database.with_stm:
        fc = targetdir.join('stm_prebuilt.c').open('w')
        gen_stm_prebuilt(fc, database)
        fc.close()

    eci = add_extra_files(eci)
    eci = eci.convert_sources_to_files()
    return eci, filename, sg.getextrafiles(), headers_to_precompile<|MERGE_RESOLUTION|>--- conflicted
+++ resolved
@@ -359,13 +359,6 @@
 
     def cmdexec(self, args='', env=None, err=False, expect_crash=False):
         assert self._compiled
-<<<<<<< HEAD
-        if env is None:
-            envrepr = ''
-        else:
-            envrepr = ' [env=%r]' % (env,)
-        log.cmdexec('%s %s%s' % (self.executable_name, args, envrepr))
-=======
         if sys.platform == 'win32':
             #Prevent opening a dialog box
             import ctypes
@@ -381,7 +374,11 @@
             #Since there is no GetErrorMode, do a double Set
             old_mode = SetErrorMode(flags)
             SetErrorMode(old_mode | flags)
->>>>>>> 8d638d1a
+        if env is None:
+            envrepr = ''
+        else:
+            envrepr = ' [env=%r]' % (env,)
+        log.cmdexec('%s %s%s' % (self.executable_name, args, envrepr))
         res = self.translator.platform.execute(self.executable_name, args,
                                                env=env)
         if sys.platform == 'win32':
