import contextlib
import py
import sys, os
from rpython.rlib import exports
from rpython.rlib.entrypoint import entrypoint
from rpython.rtyper.typesystem import getfunctionptr
from rpython.rtyper.lltypesystem import lltype, rffi
from rpython.tool import runsubprocess
from rpython.tool.nullpath import NullPyPathLocal
from rpython.tool.udir import udir
from rpython.translator.c import gc
from rpython.translator.c.database import LowLevelDatabase
from rpython.translator.c.extfunc import pre_include_code_lines
from rpython.translator.c.support import log
from rpython.translator.gensupp import uniquemodulename, NameManager
from rpython.translator.tool.cbuild import ExternalCompilationInfo

_CYGWIN = sys.platform == 'cygwin'

_CPYTHON_RE = py.std.re.compile('^Python 2.[567]')

def get_recent_cpython_executable():

    if sys.platform == 'win32':
        python = sys.executable.replace('\\', '/')
    else:
        python = sys.executable
    # Is there a command 'python' that runs python 2.5-2.7?
    # If there is, then we can use it instead of sys.executable
    returncode, stdout, stderr = runsubprocess.run_subprocess(
        "python", "-V")
    if _CPYTHON_RE.match(stdout) or _CPYTHON_RE.match(stderr):
        python = 'python'
    return python


class ProfOpt(object):
    #XXX assuming gcc style flags for now
    name = "profopt"

    def __init__(self, compiler):
        self.compiler = compiler

    def first(self):
        return self.build('-fprofile-generate')

    def probe(self, exe, args):
        # 'args' is a single string typically containing spaces
        # and quotes, which represents several arguments.
        self.compiler.platform.execute(exe, args)

    def after(self):
        return self.build('-fprofile-use')

    def build(self, option):
        eci = ExternalCompilationInfo(compile_extra=[option],
                                      link_extra=[option])
        return self.compiler._build(eci)

class CCompilerDriver(object):
    def __init__(self, platform, cfiles, eci, outputfilename=None,
                 profbased=False):
        # XXX config might contain additional link and compile options.
        #     We need to fish for it somehow.
        self.platform = platform
        self.cfiles = cfiles
        self.eci = eci
        self.outputfilename = outputfilename
        self.profbased = profbased

    def _build(self, eci=ExternalCompilationInfo(), shared=False):
        outputfilename = self.outputfilename
        if shared:
            if outputfilename:
                basename = outputfilename
            else:
                basename = self.cfiles[0].purebasename
            outputfilename = 'lib' + basename
        return self.platform.compile(self.cfiles, self.eci.merge(eci),
                                     outputfilename=outputfilename,
                                     standalone=not shared)

    def build(self, shared=False):
        if self.profbased:
            return self._do_profbased()
        return self._build(shared=shared)

    def _do_profbased(self):
        ProfDriver, args = self.profbased
        profdrv = ProfDriver(self)
        dolog = getattr(log, profdrv.name)
        dolog(args)
        exename = profdrv.first()
        dolog('Gathering profile data from: %s %s' % (
            str(exename), args))
        profdrv.probe(exename, args)
        return profdrv.after()

class CBuilder(object):
    c_source_filename = None
    _compiled = False
    modulename = None
    split = False

    def __init__(self, translator, entrypoint, config, gcpolicy=None,
            secondary_entrypoints=()):
        self.translator = translator
        self.entrypoint = entrypoint
        self.entrypoint_name = getattr(self.entrypoint, 'func_name', None)
        self.originalentrypoint = entrypoint
        self.config = config
        self.gcpolicy = gcpolicy    # for tests only, e.g. rpython/memory/
        self.eci = self.get_eci()
        self.secondary_entrypoints = secondary_entrypoints

    def get_eci(self):
        pypy_include_dir = py.path.local(__file__).join('..')
        include_dirs = [pypy_include_dir]
        return ExternalCompilationInfo(include_dirs=include_dirs)

    def build_database(self):
        translator = self.translator

        if self.config.translation.stm:
            from rpython.translator.stm import transform
            self.getentrypointptr()    # build the wrapper first
            # ^^ this is needed to make sure we see the no-GC wrapper function
            # calling the GC entrypoint function.
            stmtransformer = transform.STMTransformer(self.translator)
            stmtransformer.transform()

        gcpolicyclass = self.get_gcpolicyclass()

        if self.config.translation.gcrootfinder == "asmgcc":
            if not self.standalone:
                raise NotImplementedError("--gcrootfinder=asmgcc requires standalone")

        db = LowLevelDatabase(translator, standalone=self.standalone,
                              gcpolicyclass=gcpolicyclass,
                              thread_enabled=self.config.translation.thread,
                              sandbox=self.config.translation.sandbox)
        self.db = db

        if self.config.translation.stm:
            stmtransformer.transform_after_gc()

        # give the gc a chance to register interest in the start-up functions it
        # need (we call this for its side-effects of db.get())
        list(db.gcpolicy.gc_startup_code())

        # build entrypoint and eventually other things to expose
        pf = self.getentrypointptr()
        if isinstance(pf, list):
            for one_pf in pf:
                db.get(one_pf)
            self.c_entrypoint_name = None
        else:
            pfname = db.get(pf)

            for func, _ in self.secondary_entrypoints:
                bk = translator.annotator.bookkeeper
                db.get(getfunctionptr(bk.getdesc(func).getuniquegraph()))

            self.c_entrypoint_name = pfname

        for obj in exports.EXPORTS_obj2name.keys():
            db.getcontainernode(obj)
        exports.clear()
        db.complete()

        if self.config.translation.stm:
            stmtransformer.transform_after_complete()

        self.collect_compilation_info(db)
        return db

    have___thread = None

    def merge_eci(self, *ecis):
        self.eci = self.eci.merge(*ecis)

    def collect_compilation_info(self, db):
        # we need a concrete gcpolicy to do this
        self.merge_eci(db.gcpolicy.compilation_info())

        if self.config.translation.stm:
            from rpython.translator.stm.stmgcintf import eci
            self.merge_eci(eci)

        all = []
        for node in self.db.globalcontainers():
            eci = node.compilation_info()
            if eci:
                all.append(eci)
        for node in self.db.getstructdeflist():
            try:
                all.append(node.STRUCT._hints['eci'])
            except (AttributeError, KeyError):
                pass
        self.merge_eci(*all)

    def get_gcpolicyclass(self):
        if self.gcpolicy is None:
            name = self.config.translation.gctransformer
            if name == "framework":
                name = "%s+%s" % (name, self.config.translation.gcrootfinder)
            return gc.name_to_gcpolicy[name]
        return self.gcpolicy

    # use generate_source(defines=DEBUG_DEFINES) to force the #definition
    # of the macros that enable debugging assertions
    DEBUG_DEFINES = {'RPY_ASSERT': 1,
                     'RPY_LL_ASSERT': 1,
                     'RPY_STM_ASSERT': 1}

    def generate_graphs_for_llinterp(self, db=None):
        # prepare the graphs as when the source is generated, but without
        # actually generating the source.
        if db is None:
            db = self.build_database()
        graphs = db.all_graphs()
        db.gctransformer.prepare_inline_helpers(graphs)
        for node in db.containerlist:
            if hasattr(node, 'funcgens'):
                for funcgen in node.funcgens:
                    funcgen.patch_graph(copy_graph=False)
        return db

    def generate_source(self, db=None, defines={}, exe_name=None):
        assert self.c_source_filename is None

        if db is None:
            db = self.build_database()
        pf = self.getentrypointptr()
        if self.modulename is None:
            self.modulename = uniquemodulename('testing')
        modulename = self.modulename
        targetdir = udir.ensure(modulename, dir=1)
        if self.config.translation.dont_write_c_files:
            targetdir = NullPyPathLocal(targetdir)

        self.targetdir = targetdir
        defines = defines.copy()
        if self.config.translation.countmallocs:
            defines['COUNT_OP_MALLOCS'] = 1
        if self.config.translation.sandbox:
            defines['RPY_SANDBOXED'] = 1
        if CBuilder.have___thread is None:
            CBuilder.have___thread = self.translator.platform.check___thread()
        if not self.standalone:
            assert not self.config.translation.instrument
        else:
            defines['PYPY_STANDALONE'] = db.get(pf)
            if self.config.translation.instrument:
                defines['PYPY_INSTRUMENT'] = 1
            if CBuilder.have___thread:
                if not self.config.translation.no__thread:
                    defines['USE___THREAD'] = 1
            if self.config.translation.shared:
                defines['PYPY_MAIN_FUNCTION'] = "pypy_main_startup"
        self.eci, cfile, extra, headers_to_precompile = \
                gen_source(db, modulename, targetdir,
                           self.eci, defines=defines, split=self.split)
        self.c_source_filename = py.path.local(cfile)
        self.extrafiles = self.eventually_copy(extra)
        if db.with_stm:
            self.extrafiles.append(self.targetdir.join('stm_prebuilt.c'))
        self.gen_makefile(targetdir, exe_name=exe_name,
                          headers_to_precompile=headers_to_precompile)
        return cfile

    def eventually_copy(self, cfiles):
        extrafiles = []
        for fn in cfiles:
            fn = py.path.local(fn)
            if not fn.relto(udir):
                newname = self.targetdir.join(fn.basename)
                fn.copy(newname)
                fn = newname
            extrafiles.append(fn)
        return extrafiles


class CStandaloneBuilder(CBuilder):
    standalone = True
    split = True
    executable_name = None
    shared_library_name = None
    _entrypoint_wrapper = None

    def getprofbased(self):
        profbased = None
        if self.config.translation.instrumentctl is not None:
            profbased = self.config.translation.instrumentctl
        else:
            # xxx handling config.translation.profopt is a bit messy, because
            # it could be an empty string (not to be confused with None) and
            # because noprofopt can be used as an override.
            profopt = self.config.translation.profopt
            if profopt is not None and not self.config.translation.noprofopt:
                profbased = (ProfOpt, profopt)
        return profbased

    def has_profopt(self):
        profbased = self.getprofbased()
        retval = (profbased and isinstance(profbased, tuple)
                and profbased[0] is ProfOpt)
        if retval and self.translator.platform.name == 'msvc':
            raise ValueError('Cannot do profile based optimization on MSVC,'
                    'it is not supported in free compiler version')

    def getentrypointptr(self):
        # XXX check that the entrypoint has the correct
        # signature:  list-of-strings -> int
        if self._entrypoint_wrapper is not None:
            return self._entrypoint_wrapper
        #
        from rpython.annotator import model as annmodel
        from rpython.rtyper.lltypesystem import rffi
        from rpython.rtyper.annlowlevel import MixLevelHelperAnnotator
        from rpython.rtyper.llannotation import lltype_to_annotation
        entrypoint = self.entrypoint
        #
        def entrypoint_wrapper(argc, argv):
            list = [""] * argc
            i = 0
            while i < argc:
                list[i] = rffi.charp2str(argv[i])
                i += 1
            return entrypoint(list)
        #
        mix = MixLevelHelperAnnotator(self.translator.rtyper)
        args_s = [annmodel.SomeInteger(),
                  lltype_to_annotation(rffi.CCHARPP)]
        s_result = annmodel.SomeInteger()
        graph = mix.getgraph(entrypoint_wrapper, args_s, s_result)
        mix.finish()
        res = getfunctionptr(graph)
        self._entrypoint_wrapper = res
        return res

    def cmdexec(self, args='', env=None, err=False, expect_crash=False, exe=None):
        assert self._compiled
        if env is None:
            envrepr = ''
        else:
            envrepr = ' [env=%r]' % (env,)
        log.cmdexec('%s %s%s' % (self.executable_name, args, envrepr))
        if sys.platform == 'win32':
            #Prevent opening a dialog box
            import ctypes
            winapi = ctypes.windll.kernel32
            SetErrorMode = winapi.SetErrorMode
            SetErrorMode.argtypes=[ctypes.c_int]

            SEM_FAILCRITICALERRORS = 1
            SEM_NOGPFAULTERRORBOX  = 2
            SEM_NOOPENFILEERRORBOX = 0x8000
            flags = SEM_FAILCRITICALERRORS | SEM_NOGPFAULTERRORBOX \
                    | SEM_NOOPENFILEERRORBOX
            #Since there is no GetErrorMode, do a double Set
            old_mode = SetErrorMode(flags)
            SetErrorMode(old_mode | flags)
        if env is None:
            envrepr = ''
        else:
            envrepr = ' [env=%r]' % (env,)
        if exe is None:
            exe = self.executable_name
        log.cmdexec('%s %s%s' % (exe, args, envrepr))
        res = self.translator.platform.execute(exe, args, env=env)
        if sys.platform == 'win32':
            SetErrorMode(old_mode)
        if res.returncode != 0:
            if expect_crash:
                return res.out, res.err
            print >> sys.stderr, res.err
            raise Exception("Returned %d" % (res.returncode,))
        if expect_crash:
            raise Exception("Program did not crash!")
        if err:
            return res.out, res.err
        return res.out

    def build_main_for_shared(self, shared_library_name, entrypoint, exe_name):
        import time
        time.sleep(1)
        self.shared_library_name = shared_library_name
        # build main program
        eci = self.get_eci()
        kw = {}
        if self.translator.platform.cc == 'gcc':
            kw['libraries'] = [self.shared_library_name.purebasename[3:]]
            kw['library_dirs'] = [self.targetdir]
        else:
            kw['libraries'] = [self.shared_library_name.new(ext='')]
        eci = eci.merge(ExternalCompilationInfo(
            separate_module_sources=['''
                int %s(int argc, char* argv[]);

                int main(int argc, char* argv[])
                { return %s(argc, argv); }
                ''' % (entrypoint, entrypoint)
                ],
            **kw
            ))
        eci = eci.convert_sources_to_files(
            cache_dir=self.targetdir)
        return self.translator.platform.compile(
            [], eci,
            outputfilename=exe_name)

    def compile(self, exe_name=None):
        assert self.c_source_filename
        assert not self._compiled

        shared = self.config.translation.shared

        extra_opts = []
        if self.config.translation.make_jobs != 1:
            extra_opts += ['-j', str(self.config.translation.make_jobs)]
        if self.config.translation.lldebug:
            extra_opts += ["lldebug"]
        elif self.config.translation.lldebug0:
            extra_opts += ["lldebug0"]
        self.translator.platform.execute_makefile(self.targetdir,
                                                  extra_opts)
        if shared:
            self.shared_library_name = self.executable_name.new(
                purebasename='lib' + self.executable_name.purebasename,
                ext=self.translator.platform.so_ext)
        self._compiled = True
        return self.executable_name

    def gen_makefile(self, targetdir, exe_name=None, headers_to_precompile=[]):
        module_files = self.eventually_copy(self.eci.separate_module_files)
        self.eci.separate_module_files = []
        cfiles = [self.c_source_filename] + self.extrafiles + list(module_files)
        if exe_name is not None:
            exe_name = targetdir.join(exe_name)
        kwds = {}
        if self.config.translation.stm:
            kwds['cc'] = 'clang'     # force the use of clang
        mk = self.translator.platform.gen_makefile(
            cfiles, self.eci,
            path=targetdir, exe_name=exe_name,
            headers_to_precompile=headers_to_precompile,
            no_precompile_cfiles = module_files,
            shared=self.config.translation.shared,
<<<<<<< HEAD
            **kwds)
=======
            icon=self.config.translation.icon)
>>>>>>> 4c9ab4cc

        if self.has_profopt():
            profopt = self.config.translation.profopt
            mk.definition('ABS_TARGET', str(targetdir.join('$(TARGET)')))
            mk.definition('DEFAULT_TARGET', 'profopt')
            mk.definition('PROFOPT', profopt)

        rules = [
            ('clean', '', 'rm -f $(OBJECTS) $(DEFAULT_TARGET) $(TARGET) $(GCMAPFILES) $(ASMFILES) *.gc?? ../module_cache/*.gc??'),
            ('clean_noprof', '', 'rm -f $(OBJECTS) $(DEFAULT_TARGET) $(TARGET) $(GCMAPFILES) $(ASMFILES)'),
            ('debug', '', '$(MAKE) CFLAGS="$(DEBUGFLAGS) -DRPY_ASSERT" debug_target'),
            ('debug_exc', '', '$(MAKE) CFLAGS="$(DEBUGFLAGS) -DRPY_ASSERT -DDO_LOG_EXC" debug_target'),
            ('debug_mem', '', '$(MAKE) CFLAGS="$(DEBUGFLAGS) -DRPY_ASSERT -DPYPY_USE_TRIVIAL_MALLOC" debug_target'),
<<<<<<< HEAD
            ('llsafer', '', '$(MAKE) CFLAGS="-O2 -DRPY_LL_ASSERT" $(TARGET)'),
            ('lldebug', '', '$(MAKE) CFLAGS="$(DEBUGFLAGS) -DRPY_ASSERT -DRPY_LL_ASSERT -DRPY_STM_ASSERT" debug_target'),
            ('lldebug0','', '$(MAKE) CFLAGS="$(DEBUGFLAGS) -O0 -DRPY_ASSERT -DRPY_LL_ASSERT -DRPY_STM_ASSERT" debug_target'),
            ('debug_stm','', '$(MAKE) CFLAGS="$(DEBUGFLAGS) -O0 -DRPY_ASSERT -DRPY_LL_ASSERT -DRPY_STM_ASSERT -DSTM_DEBUGPRINT" debug_target'),
            ('profile', '', '$(MAKE) CFLAGS="-g -O1 -pg $(CFLAGS) -fno-omit-frame-pointer" LDFLAGS="-pg $(LDFLAGS)" $(TARGET)'),
=======
            ('llsafer', '', '$(MAKE) CFLAGS="-O2 -DRPY_LL_ASSERT" $(DEFAULT_TARGET)'),
            ('lldebug', '', '$(MAKE) CFLAGS="$(DEBUGFLAGS) -DRPY_ASSERT -DRPY_LL_ASSERT" debug_target'),
            ('lldebug0','', '$(MAKE) CFLAGS="$(DEBUGFLAGS) -O0 -DMAX_STACK_SIZE=8192000 -DRPY_ASSERT -DRPY_LL_ASSERT" debug_target'),
            ('profile', '', '$(MAKE) CFLAGS="-g -O1 -pg $(CFLAGS) -fno-omit-frame-pointer" LDFLAGS="-pg $(LDFLAGS)" $(DEFAULT_TARGET)'),
>>>>>>> 4c9ab4cc
            ]
        if self.has_profopt():
            rules.append(
                ('profopt', '', [
                '$(MAKENOPROF)',
                '$(MAKE) CFLAGS="-fprofile-generate $(CFLAGS)" LDFLAGS="-fprofile-generate $(LDFLAGS)" $(TARGET)',
                'cd $(RPYDIR)/translator/goal && $(ABS_TARGET) $(PROFOPT)',
                '$(MAKE) clean_noprof',
                '$(MAKE) CFLAGS="-fprofile-use $(CFLAGS)" LDFLAGS="-fprofile-use $(LDFLAGS)" $(TARGET)']))
        for rule in rules:
            mk.rule(*rule)

        #XXX: this conditional part is not tested at all
        if self.config.translation.gcrootfinder == 'asmgcc':
            if self.translator.platform.name == 'msvc':
                raise Exception("msvc no longer supports asmgcc")
            if self.config.translation.shared:
                mk.definition('DEBUGFLAGS', '-O2 -fomit-frame-pointer -g -fPIC')
            else:
                mk.definition('DEBUGFLAGS', '-O2 -fomit-frame-pointer -g')

            if self.config.translation.shared:
                mk.definition('PYPY_MAIN_FUNCTION', "pypy_main_startup")
            else:
                mk.definition('PYPY_MAIN_FUNCTION', "main")

            mk.definition('PYTHON', get_recent_cpython_executable())

            mk.definition('GCMAPFILES', '$(subst .asmgcc.s,.gcmap,$(subst .c,.gcmap,$(SOURCES)))')
            mk.definition('OBJECTS1', '$(subst .asmgcc.s,.o,$(subst .c,.o,$(SOURCES)))')
            mk.definition('OBJECTS', '$(OBJECTS1) gcmaptable.s')


            # the rule that transforms %.c into %.o, by compiling it to
            # %.s, then applying trackgcroot to get %.lbl.s and %.gcmap, and
            # finally by using the assembler ($(CC) again for now) to get %.o
            mk.rule('%.o %.gcmap', '%.c', [
                '$(CC) $(CFLAGS) $(CFLAGSEXTRA) -frandom-seed=$< '
                    '-o $*.s -S $< $(INCLUDEDIRS)',
                '$(PYTHON) $(RPYDIR)/translator/c/gcc/trackgcroot.py '
                    '-t $*.s > $*.gctmp',
                '$(CC) $(CFLAGS) -o $*.o -c $*.lbl.s',
                'mv $*.gctmp $*.gcmap',
                'rm $*.s $*.lbl.s'])

            # this is for manually written assembly files which needs to be parsed by asmgcc
            mk.rule('%.o %.gcmap', '%.asmgcc.s', [
                '$(PYTHON) $(RPYDIR)/translator/c/gcc/trackgcroot.py '
                    '-t $*.asmgcc.s > $*.gctmp',
                '$(CC) -o $*.o -c $*.asmgcc.lbl.s',
                'mv $*.gctmp $*.gcmap',
                'rm $*.asmgcc.lbl.s'])
            
            # the rule to compute gcmaptable.s
            mk.rule('gcmaptable.s', '$(GCMAPFILES)',
                    [
                         '$(PYTHON) $(RPYDIR)/translator/c/gcc/trackgcroot.py '
                         '$(GCMAPFILES) > $@.tmp',
                     'mv $@.tmp $@'])

        else:
            if self.translator.platform.name == 'msvc':
                mk.definition('DEBUGFLAGS', '-MD -Zi')
            else:
                if self.config.translation.shared:
                    mk.definition('DEBUGFLAGS', '-O1 -g -fPIC')
                else:
                    mk.definition('DEBUGFLAGS', '-O1 -g')
        if self.translator.platform.name == 'msvc':
            mk.rule('debug_target', 'debugmode_$(DEFAULT_TARGET)', 'rem')
        else:
            mk.rule('debug_target', '$(DEFAULT_TARGET)', '#')
        mk.write()
        #self.translator.platform,
        #                           ,
        #                           self.eci, profbased=self.getprofbased()
        self.executable_name = mk.exe_name

# ____________________________________________________________

SPLIT_CRITERIA = 65535 # support VC++ 7.2
#SPLIT_CRITERIA = 32767 # enable to support VC++ 6.0

MARKER = '/*/*/' # provide an easy way to split after generating

class SourceGenerator:
    one_source_file = True

    def __init__(self, database):
        self.database = database
        self.extrafiles = []
        self.headers_to_precompile = []
        self.path = None
        self.namespace = NameManager()

    def set_strategy(self, path, split=True):
        all_nodes = list(self.database.globalcontainers())
        # split off non-function nodes. We don't try to optimize these, yet.
        funcnodes = []
        othernodes = []
        for node in all_nodes:
            if node.nodekind == 'func':
                funcnodes.append(node)
            else:
                othernodes.append(node)
        if split:
            self.one_source_file = False
        self.funcnodes = funcnodes
        self.othernodes = othernodes
        self.path = path

    def uniquecname(self, name):
        assert name.endswith('.c')
        return self.namespace.uniquename(name[:-2]) + '.c'

    def makefile(self, name):
        log.writing(name)
        filepath = self.path.join(name)
        if name.endswith('.c'):
            self.extrafiles.append(filepath)
        if name.endswith('.h'):
            self.headers_to_precompile.append(filepath)
        return filepath.open('w')

    def getextrafiles(self):
        return self.extrafiles

    def getothernodes(self):
        return self.othernodes[:]

    def getbasecfilefornode(self, node, basecname):
        # For FuncNode instances, use the python source filename (relative to
        # the top directory):
        def invent_nice_name(g):
            # Lookup the filename from the function.
            # However, not all FunctionGraph objs actually have a "func":
            if hasattr(g, 'func'):
                if g.filename.endswith('.py'):
                    localpath = py.path.local(g.filename)
                    pypkgpath = localpath.pypkgpath()
                    if pypkgpath:
                        relpypath = localpath.relto(pypkgpath.dirname)
                        assert relpypath, ("%r should be relative to %r" %
                            (localpath, pypkgpath.dirname))
                        return relpypath.replace('.py', '.c')
            return None
        if hasattr(node.obj, 'graph'):
            # Regular RPython functions
            name = invent_nice_name(node.obj.graph)
            if name is not None:
                return name
        elif node._funccodegen_owner is not None:
            # Data nodes that belong to a known function
            graph = getattr(node._funccodegen_owner, 'graph', None)
            name = invent_nice_name(graph)
            if name is not None:
                return "data_" + name
        return basecname

    def splitnodesimpl(self, basecname, nodes, nextra, nbetween,
                       split_criteria=SPLIT_CRITERIA):
        # Gather nodes by some criteria:
        nodes_by_base_cfile = {}
        for node in nodes:
            c_filename = self.getbasecfilefornode(node, basecname)
            if c_filename in nodes_by_base_cfile:
                nodes_by_base_cfile[c_filename].append(node)
            else:
                nodes_by_base_cfile[c_filename] = [node]

        # produce a sequence of nodes, grouped into files
        # which have no more than SPLIT_CRITERIA lines
        for basecname in sorted(nodes_by_base_cfile):
            iternodes = iter(nodes_by_base_cfile[basecname])
            done = [False]
            def subiter():
                used = nextra
                for node in iternodes:
                    impl = '\n'.join(list(node.implementation())).split('\n')
                    if not impl:
                        continue
                    cost = len(impl) + nbetween
                    yield node, impl
                    del impl
                    if used + cost > split_criteria:
                        # split if criteria met, unless we would produce nothing.
                        raise StopIteration
                    used += cost
                done[0] = True
            while not done[0]:
                yield self.uniquecname(basecname), subiter()

    @contextlib.contextmanager
    def write_on_included_file(self, f, name):
        fi = self.makefile(name)
        print >> f, '#include "%s"' % name
        yield fi
        fi.close()

    @contextlib.contextmanager
    def write_on_maybe_separate_source(self, f, name):
        print >> f, '/* %s */' % name
        if self.one_source_file:
            yield f
        else:
            fi = self.makefile(name)
            yield fi
            fi.close()

    def gen_readable_parts_of_source(self, f):
        split_criteria_big = SPLIT_CRITERIA
        if py.std.sys.platform != "win32":
            if self.database.gcpolicy.need_no_typeptr():
                pass    # XXX gcc uses toooooons of memory???
            else:
                split_criteria_big = SPLIT_CRITERIA * 4

        #
        # All declarations
        #
        with self.write_on_included_file(f, 'structdef.h') as fi:
            gen_structdef(fi, self.database)
        with self.write_on_included_file(f, 'forwarddecl.h') as fi:
            gen_forwarddecl(fi, self.database)
        with self.write_on_included_file(f, 'preimpl.h') as fi:
            gen_preimpl(fi, self.database)

        #
        # Implementation of functions and global structures and arrays
        #
        print >> f
        print >> f, '/***********************************************************/'
        print >> f, '/***  Implementations                                    ***/'
        print >> f

        print >> f, '#define PYPY_FILE_NAME "%s"' % os.path.basename(f.name)
        print >> f, '#include "src/g_include.h"'
        print >> f

        nextralines = 11 + 1
        for name, nodeiter in self.splitnodesimpl('nonfuncnodes.c',
                                                   self.othernodes,
                                                   nextralines, 1):
            with self.write_on_maybe_separate_source(f, name) as fc:
                if fc is not f:
                    print >> fc, '/***********************************************************/'
                    print >> fc, '/***  Non-function Implementations                       ***/'
                    print >> fc
                    print >> fc, '#include "common_header.h"'
                    print >> fc, '#include "structdef.h"'
                    print >> fc, '#include "forwarddecl.h"'
                    print >> fc, '#include "preimpl.h"'
                    print >> fc
                    print >> fc, '#include "src/g_include.h"'
                    print >> fc
                print >> fc, MARKER
                for node, impl in nodeiter:
                    print >> fc, '\n'.join(impl)
                    print >> fc, MARKER
                print >> fc, '/***********************************************************/'

        nextralines = 12
        for name, nodeiter in self.splitnodesimpl('implement.c',
                                                   self.funcnodes,
                                                   nextralines, 1,
                                                   split_criteria_big):
            with self.write_on_maybe_separate_source(f, name) as fc:
                if fc is not f:
                    print >> fc, '/***********************************************************/'
                    print >> fc, '/***  Implementations                                    ***/'
                    print >> fc
                    print >> fc, '#include "common_header.h"'
                    print >> fc, '#include "structdef.h"'
                    print >> fc, '#include "forwarddecl.h"'
                    print >> fc, '#include "preimpl.h"'
                    print >> fc, '#define PYPY_FILE_NAME "%s"' % name
                    print >> fc, '#include "src/g_include.h"'
                    print >> fc
                print >> fc, MARKER
                for node, impl in nodeiter:
                    print >> fc, '\n'.join(impl)
                    print >> fc, MARKER
                print >> fc, '/***********************************************************/'
        print >> f


def gen_structdef(f, database):
    structdeflist = database.getstructdeflist()
    print >> f, '/***********************************************************/'
    print >> f, '/***  Structure definitions                              ***/'
    print >> f
    print >> f, "#ifndef _PYPY_STRUCTDEF_H"
    print >> f, "#define _PYPY_STRUCTDEF_H"
    print >> f
    for node in structdeflist:
        if hasattr(node, 'forward_decl'):
            if node.forward_decl:
                print >> f, node.forward_decl
        elif node.name is not None:
            if node.typetag != '':
                print >> f, '%s %s;' % (node.typetag, node.name)
    print >> f
    for node in structdeflist:
        for line in node.definition():
            print >> f, line
    gen_threadlocal_structdef(f, database)
    print >> f, "#endif"

def gen_threadlocal_structdef(f, database):
    from rpython.translator.c.support import cdecl
    print >> f
    bk = database.translator.annotator.bookkeeper
    fields = list(bk.thread_local_fields)
    fields.sort(key=lambda field: field.fieldname)
    for field in fields:
        print >> f, ('#define RPY_TLOFS_%s  offsetof(' % field.fieldname +
                     'struct pypy_threadlocal_s, %s)' % field.fieldname)
    print >> f, 'struct pypy_threadlocal_s {'
    print >> f, '\tint ready;'
    print >> f, '\tchar *stack_end;'
    for field in fields:
        typename = database.gettype(field.FIELDTYPE)
        print >> f, '\t%s;' % cdecl(typename, field.fieldname)
    print >> f, '};'
    print >> f

def gen_forwarddecl(f, database):
    print >> f, '/***********************************************************/'
    print >> f, '/***  Forward declarations                               ***/'
    print >> f
    print >> f, "#ifndef _PYPY_FORWARDDECL_H"
    print >> f, "#define _PYPY_FORWARDDECL_H"
    if database.with_stm:
        print >> f
        print >> f, 'extern object_t *rpy_prebuilt[];'
    print >> f
    for node in database.globalcontainers():
        for line in node.forward_declaration():
            print >> f, line
    print >> f, "#endif"

def gen_preimpl(f, database):
    f.write('#ifndef _PY_PREIMPL_H\n#define _PY_PREIMPL_H\n')
    if database.translator is None or database.translator.rtyper is None:
        return
    preimplementationlines = pre_include_code_lines(
        database, database.translator.rtyper)
    for line in preimplementationlines:
        print >> f, line
    f.write('#endif /* _PY_PREIMPL_H */\n')

def gen_startupcode(f, database):
    # generate the start-up code and put it into a function
    print >> f, 'char *RPython_StartupCode(void) {'
    print >> f, '\tchar *error = NULL;'

    if database.with_stm:
        print >> f, '\t/* XXX temporary workaround for late_initializations */'
        print >> f, '\tsyscall(SYS_arch_prctl, ARCH_SET_GS, (uint64_t)0);'

    # make sure the PYPYLOG file is created
    print >> f, '\tpypy_debug_ensure_opened();'

    bk = database.translator.annotator.bookkeeper
    if bk.thread_local_fields:
        print >> f, '\tRPython_ThreadLocals_ProgramInit();'

    # put float infinities in global constants, we should not have so many of them for now to make
    # a table+loop preferable
    for dest, value in database.late_initializations:
        print >> f, "\t%s = %s;" % (dest, value)

    if database.with_stm:
        print >> f, '\tpypy_stm_setup();'

    for line in database.gcpolicy.gc_startup_code():
        print >> f,"\t" + line

    firsttime = True
    for node in database.containerlist:
        lines = list(node.startupcode())
        if lines:
            if firsttime:
                firsttime = False
            else:
                print >> f, '\tif (error) return error;'
            for line in lines:
                print >> f, '\t'+line

    print >> f, '\treturn error;'
    print >> f, '}'
    print >> f
    # also generate the tear-down code (empty except for stm statistics)
    print >> f, 'void RPython_TeardownCode(void) {'
    if database.with_stm:
        print >> f, '\tpypy_stm_teardown();'
    print >> f, '}'

def gen_stm_prebuilt(f, database):
    from rpython.translator.c.primitive import name_signed
    #
    print >> f, '#include "common_header.h"'
    print >> f, '#include "structdef.h"'
    print >> f, '#include "forwarddecl.h"'
    print >> f
    print >> f, 'object_t *rpy_prebuilt[] = {'
    # XXX should ideally only list objects that are directly referenced
    # from C code *or* that need a custom hash.  This would reduce a lot
    # the length of the lists.
    gclist = [(node.globalgcnum, node) for node in database.globalcontainers()
              if hasattr(node, 'globalgcnum') and node.globalgcnum >= 0]
    gclist.sort()
    for i, (globalgcnum, node) in enumerate(gclist):
        assert i == globalgcnum
        print >> f, '\t(object_t *)&%s,' % node.name
    print >> f, '\tNULL'
    print >> f, '};'
    print >> f, 'static long rpy_prebuilt_hashes[] = {'
    for _, node in gclist:
        h = database.gcpolicy.get_stm_prebuilt_hash(node.obj)
        print >> f, '\t%s,' % (name_signed(h, database),)
    print >> f, '};'
    print >> f
    print >> f, 'static int weakref_indices[] = {'
    for i, (_, node) in enumerate(gclist):
        if getattr(node, 'is_weakref', False):
            print >> f, '\t%d,' % (i,)
    print >> f, '\t-1'
    print >> f, '};'
    print >> f
    print >> f, '#include "preimpl.h"'
    print >> f, '#include "src/rtyper.h"'
    print >> f, '#include "src/debug_print.h"'
    print >> f, '#include "src_stm/extracode.h"'

def commondefs(defines):
    from rpython.rlib.rarithmetic import LONG_BIT, LONGLONG_BIT
    defines['PYPY_LONG_BIT'] = LONG_BIT
    defines['PYPY_LONGLONG_BIT'] = LONGLONG_BIT

def add_extra_files(eci):
    srcdir = py.path.local(__file__).join('..', 'src')
    files = [
        srcdir / 'entrypoint.c',       # ifdef PYPY_STANDALONE
        srcdir / 'mem.c',
        srcdir / 'exception.c',
        srcdir / 'rtyper.c',           # ifdef HAVE_RTYPER
        srcdir / 'support.c',
        srcdir / 'profiling.c',
        srcdir / 'debug_print.c',
        srcdir / 'debug_traceback.c',  # ifdef HAVE_RTYPER
        srcdir / 'asm.c',
        srcdir / 'instrument.c',
        srcdir / 'int.c',
        srcdir / 'stack.c',
        srcdir / 'threadlocal.c',
    ]
    if _CYGWIN:
        files.append(srcdir / 'cygwin_wait.c')
    return eci.merge(ExternalCompilationInfo(separate_module_files=files))


def gen_source(database, modulename, targetdir,
               eci, defines={}, split=False):
    if isinstance(targetdir, str):
        targetdir = py.path.local(targetdir)

    filename = targetdir.join(modulename + '.c')
    f = filename.open('w')
    incfilename = targetdir.join('common_header.h')
    fi = incfilename.open('w')
    fi.write('#ifndef _PY_COMMON_HEADER_H\n#define _PY_COMMON_HEADER_H\n')

    #
    # Header
    #
    print >> f, '#include "common_header.h"'
    if database.with_stm:
        print >> f, '/* XXX temporary, for SYS_arch_prctl below */'
        print >> f, '#include <unistd.h>'
        print >> f, '#include <sys/syscall.h>'
        print >> f, '#include <sys/prctl.h>'
        print >> f, '#include <asm/prctl.h>'
    print >> f
    commondefs(defines)
    for key, value in defines.items():
        print >> fi, '#define %s %s' % (key, value)

    eci.write_c_header(fi)
    print >> fi, '#include "src/g_prerequisite.h"'
    fi.write('#endif /* _PY_COMMON_HEADER_H*/\n')

    fi.close()

    #
    # 1) All declarations
    # 2) Implementation of functions and global structures and arrays
    #
    sg = SourceGenerator(database)
    sg.set_strategy(targetdir, split)
    database.prepare_inline_helpers()
    sg.gen_readable_parts_of_source(f)
    headers_to_precompile = sg.headers_to_precompile[:]
    headers_to_precompile.insert(0, incfilename)

    gen_startupcode(f, database)
    f.close()

    if 'PYPY_INSTRUMENT' in defines:
        fi = incfilename.open('a')
        n = database.instrument_ncounter
        print >>fi, "#define PYPY_INSTRUMENT_NCOUNTER %d" % n
        fi.close()

    if database.with_stm:
        fc = targetdir.join('stm_prebuilt.c').open('w')
        gen_stm_prebuilt(fc, database)
        fc.close()

    eci = add_extra_files(eci)
    eci = eci.convert_sources_to_files()
    return eci, filename, sg.getextrafiles(), headers_to_precompile<|MERGE_RESOLUTION|>--- conflicted
+++ resolved
@@ -447,11 +447,8 @@
             headers_to_precompile=headers_to_precompile,
             no_precompile_cfiles = module_files,
             shared=self.config.translation.shared,
-<<<<<<< HEAD
+            icon=self.config.translation.icon,
             **kwds)
-=======
-            icon=self.config.translation.icon)
->>>>>>> 4c9ab4cc
 
         if self.has_profopt():
             profopt = self.config.translation.profopt
@@ -465,18 +462,11 @@
             ('debug', '', '$(MAKE) CFLAGS="$(DEBUGFLAGS) -DRPY_ASSERT" debug_target'),
             ('debug_exc', '', '$(MAKE) CFLAGS="$(DEBUGFLAGS) -DRPY_ASSERT -DDO_LOG_EXC" debug_target'),
             ('debug_mem', '', '$(MAKE) CFLAGS="$(DEBUGFLAGS) -DRPY_ASSERT -DPYPY_USE_TRIVIAL_MALLOC" debug_target'),
-<<<<<<< HEAD
-            ('llsafer', '', '$(MAKE) CFLAGS="-O2 -DRPY_LL_ASSERT" $(TARGET)'),
-            ('lldebug', '', '$(MAKE) CFLAGS="$(DEBUGFLAGS) -DRPY_ASSERT -DRPY_LL_ASSERT -DRPY_STM_ASSERT" debug_target'),
-            ('lldebug0','', '$(MAKE) CFLAGS="$(DEBUGFLAGS) -O0 -DRPY_ASSERT -DRPY_LL_ASSERT -DRPY_STM_ASSERT" debug_target'),
-            ('debug_stm','', '$(MAKE) CFLAGS="$(DEBUGFLAGS) -O0 -DRPY_ASSERT -DRPY_LL_ASSERT -DRPY_STM_ASSERT -DSTM_DEBUGPRINT" debug_target'),
-            ('profile', '', '$(MAKE) CFLAGS="-g -O1 -pg $(CFLAGS) -fno-omit-frame-pointer" LDFLAGS="-pg $(LDFLAGS)" $(TARGET)'),
-=======
             ('llsafer', '', '$(MAKE) CFLAGS="-O2 -DRPY_LL_ASSERT" $(DEFAULT_TARGET)'),
             ('lldebug', '', '$(MAKE) CFLAGS="$(DEBUGFLAGS) -DRPY_ASSERT -DRPY_LL_ASSERT" debug_target'),
             ('lldebug0','', '$(MAKE) CFLAGS="$(DEBUGFLAGS) -O0 -DMAX_STACK_SIZE=8192000 -DRPY_ASSERT -DRPY_LL_ASSERT" debug_target'),
+            ('debug_stm','', '$(MAKE) CFLAGS="$(DEBUGFLAGS) -O0 -DRPY_ASSERT -DRPY_LL_ASSERT -DRPY_STM_ASSERT -DSTM_DEBUGPRINT" debug_target'),
             ('profile', '', '$(MAKE) CFLAGS="-g -O1 -pg $(CFLAGS) -fno-omit-frame-pointer" LDFLAGS="-pg $(LDFLAGS)" $(DEFAULT_TARGET)'),
->>>>>>> 4c9ab4cc
             ]
         if self.has_profopt():
             rules.append(
