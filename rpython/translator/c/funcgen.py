import sys
from rpython.translator.c.support import cdecl
from rpython.translator.c.support import llvalue_from_constant, gen_assignments
from rpython.translator.c.support import c_string_constant, barebonearray
from rpython.flowspace.model import Variable, Constant
from rpython.rtyper.lltypesystem.lltype import (Ptr, Void, Bool, Signed, Unsigned,
    SignedLongLong, Float, UnsignedLongLong, Char, UniChar, ContainerType,
    Array, FixedSizeArray, ForwardReference, FuncType)
from rpython.rtyper.lltypesystem.rffi import INT
from rpython.rtyper.lltypesystem.llmemory import Address
from rpython.translator.backendopt.ssa import SSI_to_SSA
from rpython.translator.backendopt.innerloop import find_inner_loops
from rpython.tool.identity_dict import identity_dict
from rpython.rlib.objectmodel import CDefinedIntSymbolic


LOCALVAR = 'l_%s'

KEEP_INLINED_GRAPHS = False

def make_funcgen(graph, db, exception_policy, functionname):
    graph._seen_by_the_backend = True
    # apply the exception transformation
    if db.exctransformer:
        db.exctransformer.create_exception_handling(graph)
    # apply the gc transformation
    if db.gctransformer:
        db.gctransformer.transform_graph(graph)
    return FunctionCodeGenerator(graph, db, exception_policy, functionname)

class FunctionCodeGenerator(object):
    """
    Collects information about a function which we have to generate
    from a flow graph.
    """
<<<<<<< HEAD
    use_stm_rewind_jmp_frame = False

    def __init__(self, graph, db, exception_policy=None, functionname=None):
        graph._seen_by_the_backend = True
=======

    def __init__(self, graph, db, exception_policy, functionname):
>>>>>>> ba244ba7
        self.graph = graph
        self.db = db
        self.gcpolicy = db.gcpolicy
        self.exception_policy = exception_policy
        self.functionname = functionname

        self.collect_var_and_types()
        for v in self.vars:
            T = v.concretetype
            # obscure: skip forward references and hope for the best
            # (needed for delayed function pointers)
            if isinstance(T, Ptr) and T.TO.__class__ == ForwardReference:
                continue
            db.gettype(T)  # force the type to be considered by the database

        self.illtypes = None

    def collect_var_and_types(self):
        #
        # collect all variables and constants used in the body,
        # and get their types now
        #
        # NOTE: cannot use dictionaries with Constants as keys, because
        #       Constants may hash and compare equal but have different lltypes
        self.all_cached_consts = None # will be filled after implementation_end
        mix = [self.graph.getreturnvar()]
        self.more_ll_values = []
        for block in self.graph.iterblocks():
            mix.extend(block.inputargs)
            for op in block.operations:
                if op.opname == 'stm_rewind_jmp_frame':
                    if len(op.args) == 0:
                        self.use_stm_rewind_jmp_frame = "automatic"
                    elif not self.use_stm_rewind_jmp_frame:
                        self.use_stm_rewind_jmp_frame = True
                mix.extend(op.args)
                mix.append(op.result)
            for link in block.exits:
                mix.extend(link.getextravars())
                mix.extend(link.args)
                if hasattr(link, 'llexitcase'):
                    self.more_ll_values.append(link.llexitcase)
                elif link.exitcase is not None:
                    mix.append(Constant(link.exitcase))

        uniquemix = []
        seen = identity_dict()
        for v in mix:
            if v not in seen:
                uniquemix.append(v)
                seen[v] = True
        self.vars = uniquemix

    def implementation_begin(self):
        SSI_to_SSA(self.graph)
        self.collect_var_and_types()
        self.blocknum = {}
        for block in self.graph.iterblocks():
            self.blocknum[block] = len(self.blocknum)
        db = self.db
        lltypes = identity_dict()
        for v in self.vars:
            T = v.concretetype
            typename = db.gettype(T)
            lltypes[v] = T, typename
        self.illtypes = lltypes
        self.innerloops = {}    # maps the loop's header block to a Loop()
        for loop in find_inner_loops(self.graph, Bool):
            self.innerloops[loop.headblock] = loop

    def graphs_to_patch(self):
        yield self.graph

    def implementation_end(self):
        self.all_cached_consts = list(self.allconstantvalues())
        self.illtypes = None
        self.vars = None
        self.blocknum = None
        self.innerloops = None

    def argnames(self):
        return [LOCALVAR % v.name for v in self.graph.getargs()]

    def allvariables(self):
        return [v for v in self.vars if isinstance(v, Variable)]

    def allconstants(self):
        return [c for c in self.vars if isinstance(c, Constant)]

    def allconstantvalues(self):
        for c in self.vars:
            if isinstance(c, Constant):
                yield llvalue_from_constant(c)
        for llvalue in self.more_ll_values:
            yield llvalue

    def lltypemap(self, v):
        T, typename = self.illtypes[v]
        return T

    def lltypename(self, v):
        T, typename = self.illtypes[v]
        return typename

    def expr(self, v, special_case_void=True):
        if isinstance(v, Variable):
            if self.lltypemap(v) is Void and special_case_void:
                return '/* nothing */'
            else:
                return LOCALVAR % v.name
        elif isinstance(v, Constant):
            value = llvalue_from_constant(v)
            if value is None and not special_case_void:
                return 'nothing'
            else:
                return self.db.get(value)
        else:
            raise TypeError("expr(%r)" % (v,))

    # ____________________________________________________________

    def cfunction_declarations(self):
        # declare the local variables, excluding the function arguments
        seen = set()
        for a in self.graph.getargs():
            seen.add(a.name)

        result_by_name = []
        for v in self.allvariables():
            name = v.name
            if name not in seen:
                seen.add(name)
                result = cdecl(self.lltypename(v), LOCALVAR % name) + ';'
                if self.lltypemap(v) is Void:
                    continue  #result = '/*%s*/' % result
                result_by_name.append((v._name, result))
        result_by_name.sort()
        return [result for name, result in result_by_name]

    # ____________________________________________________________

    def cfunction_body(self):
        if self.use_stm_rewind_jmp_frame:
            yield 'rewind_jmp_buf rjbuf1;'
            if self.use_stm_rewind_jmp_frame == "automatic":
                yield 'stm_rewind_jmp_enterframe(&stm_thread_local, &rjbuf1);'
            else:
                yield 'rewind_jmp_prepareframe(&rjbuf1);'
        #
        graph = self.graph
        yield 'goto block0;'    # to avoid a warning "this label is not used"

        # generate the body of each block
        for block in graph.iterblocks():
            myblocknum = self.blocknum[block]
            yield ''
            yield 'block%d:' % myblocknum
            if block in self.innerloops:
                for line in self.gen_while_loop_hack(block):
                    yield line
                continue
            for i, op in enumerate(block.operations):
                for line in self.gen_op(op):
                    yield line
            if len(block.exits) == 0:
                assert len(block.inputargs) == 1
                # regular return block
                if self.use_stm_rewind_jmp_frame == "automatic":
                    yield ('stm_rewind_jmp_leaveframe('
                               '&stm_thread_local, &rjbuf1);')
                retval = self.expr(block.inputargs[0])
                if self.exception_policy != "exc_helper":
                    yield 'RPY_DEBUG_RETURN();'
                yield 'return %s;' % retval
                continue
            elif block.exitswitch is None:
                # single-exit block
                assert len(block.exits) == 1
                for op in self.gen_link(block.exits[0]):
                    yield op
            else:
                assert not block.canraise
                # block ending in a switch on a value
                TYPE = self.lltypemap(block.exitswitch)
                if TYPE == Bool:
                    expr = self.expr(block.exitswitch)
                    for link in block.exits[:0:-1]:
                        assert link.exitcase in (False, True)
                        if not link.exitcase:
                            expr = '!' + expr
                        yield 'if (%s) {' % expr
                        for op in self.gen_link(link):
                            yield '\t' + op
                        yield '}'
                    link = block.exits[0]
                    assert link.exitcase in (False, True)
                    for op in self.gen_link(link):
                        yield op
                elif TYPE in (Signed, Unsigned, SignedLongLong,
                              UnsignedLongLong, Char, UniChar):
                    defaultlink = None
                    expr = self.expr(block.exitswitch)
                    yield 'switch (%s) {' % self.expr(block.exitswitch)
                    for link in block.exits:
                        if link.exitcase == 'default':
                            defaultlink = link
                            continue
                        yield 'case %s:' % self.db.get(link.llexitcase)
                        for op in self.gen_link(link):
                            yield '\t' + op
                        # 'break;' not needed, as gen_link ends in a 'goto'
                    # Emit default case
                    yield 'default:'
                    if defaultlink is None:
                        yield '\tassert(!"bad switch!!"); abort();'
                    else:
                        for op in self.gen_link(defaultlink):
                            yield '\t' + op

                    yield '}'
                else:
                    raise TypeError("exitswitch type not supported"
                                    "  Got %r" % (TYPE,))

    def gen_link(self, link):
        "Generate the code to jump across the given Link."
        assignments = []
        for a1, a2 in zip(link.args, link.target.inputargs):
            a2type, a2typename = self.illtypes[a2]
            if a2type is Void:
                continue
            src = self.expr(a1)
            dest = LOCALVAR % a2.name
            assignments.append((a2typename, dest, src))
        for line in gen_assignments(assignments):
            yield line
        label = 'block%d' % self.blocknum[link.target]
        if link.target in self.innerloops:
            loop = self.innerloops[link.target]
            if link is loop.links[-1]:   # link that ends a loop
                label += '_back'
        yield 'goto %s;' % label

    def _is_stm(self):
        return getattr(self.db.translator, 'stm_transformation_applied', False)

    def gen_op(self, op):
        macro = 'OP_%s' % op.opname.upper()
        line = None
        if op.opname.startswith('gc_') and op.opname != 'gc_load_indexed':
            meth = getattr(self.gcpolicy, macro, None)
            if meth:
                line = meth(self, op)
        elif op.opname.startswith('stm_'):
            if not self._is_stm():
                if op.opname in ('stm_ignored_start', 'stm_ignored_stop'):
                    return
                raise AssertionError("STM transformation not applied.  "
                                     "You need '--stm'")
            from rpython.translator.stm import funcgen
            func = getattr(funcgen, op.opname)
            line = func(self, op)
        else:
            meth = getattr(self, macro, None)
            if meth:
                line = meth(op)
        if line is None:
            lst = [self.expr(v) for v in op.args]
            lst.append(self.expr(op.result))
            line = '%s(%s);' % (macro, ', '.join(lst))
        if "\n" not in line:
            yield line
        else:
            for line in line.splitlines():
                yield line

    def gen_while_loop_hack(self, headblock):
        # a GCC optimization hack: generate 'while' statement in the
        # source to convince the C compiler that it is really dealing
        # with loops.  For the head of a loop (i.e. the block where the
        # decision is) we produce code like this:
        #
        #             headblock:
        #               while (1) {
        #                   ...headblock operations...
        #                   if (!cond) break;
        #                   goto firstbodyblock;
        #                 headblock_back: ;
        #               }
        #
        # The real body of the loop is not syntactically within the
        # scope of { }, but apparently this doesn't matter to GCC as
        # long as it is within the { } via the chain of goto's starting
        # at firstbodyblock: and ending at headblock_back:.  We need to
        # duplicate the operations of headblock, though, because the
        # chain of gotos entering the loop must arrive outside the
        # while() at the headblock: label and the chain of goto's that
        # close the loop must arrive inside the while() at the
        # headblock_back: label.

        looplinks = self.innerloops[headblock].links
        enterlink = looplinks[0]
        assert len(headblock.exits) == 2
        assert isinstance(headblock.exits[0].exitcase, bool)
        assert isinstance(headblock.exits[1].exitcase, bool)
        i = list(headblock.exits).index(enterlink)
        exitlink = headblock.exits[1 - i]

        yield 'while (1) {'

        for i, op in enumerate(headblock.operations):
            for line in self.gen_op(op):
                yield '\t' + line

        expr = self.expr(headblock.exitswitch)
        if enterlink.exitcase == True:
            expr = '!' + expr
        yield '\tif (%s) break;' % expr
        for op in self.gen_link(enterlink):
            yield '\t' + op
        yield '  block%d_back: ;' % self.blocknum[headblock]
        yield '}'
        for op in self.gen_link(exitlink):
            yield op

    # ____________________________________________________________

    # the C preprocessor cannot handle operations taking a variable number
    # of arguments, so here are Python methods that do it

    def OP_NEWLIST(self, op):
        args = [self.expr(v) for v in op.args]
        r = self.expr(op.result)
        if len(args) == 0:
            return 'OP_NEWLIST0(%s);' % (r, )
        else:
            args.insert(0, '%d' % len(args))
            return 'OP_NEWLIST((%s), %s);' % (', '.join(args), r)

    def OP_NEWDICT(self, op):
        args = [self.expr(v) for v in op.args]
        r = self.expr(op.result)
        if len(args) == 0:
            return 'OP_NEWDICT0(%s);' % (r, )
        else:
            assert len(args) % 2 == 0
            args.insert(0, '%d' % (len(args)//2))
            return 'OP_NEWDICT((%s), %s);' % (', '.join(args), r)

    def OP_NEWTUPLE(self, op):
        args = [self.expr(v) for v in op.args]
        r = self.expr(op.result)
        args.insert(0, '%d' % len(args))
        return 'OP_NEWTUPLE((%s), %s);' % (', '.join(args), r)

    def OP_SIMPLE_CALL(self, op):
        args = [self.expr(v) for v in op.args]
        r = self.expr(op.result)
        args.append('NULL')
        return 'OP_SIMPLE_CALL((%s), %s);' % (', '.join(args), r)

    def OP_CALL_ARGS(self, op):
        args = [self.expr(v) for v in op.args]
        r = self.expr(op.result)
        return 'OP_CALL_ARGS((%s), %s);' % (', '.join(args), r)

    def generic_call(self, FUNC, fnexpr, args_v, v_result, targets=None):
        args = []
        assert len(args_v) == len(FUNC.TO.ARGS)
        for v, ARGTYPE in zip(args_v, FUNC.TO.ARGS):
            if ARGTYPE is Void:
                continue    # skip 'void' argument
            args.append(self.expr(v))
            # special case for rctypes: by-value container args:
            # XXX is this still needed now that rctypes is gone
            if isinstance(ARGTYPE, ContainerType):
                args[-1] = '*%s' % (args[-1],)

        if fnexpr == 'NULL':
            line = 'abort(); /* call to NULL */'
        else:
            line = '%s(%s);' % (fnexpr, ', '.join(args))
            if self.lltypemap(v_result) is not Void:
                # skip assignment of 'void' return value
                r = self.expr(v_result)
                line = '%s = %s' % (r, line)
        if targets:
            for graph in targets:
                if getattr(graph, 'inhibit_tail_call', False):
                    line += '\nPYPY_INHIBIT_TAIL_CALL();'
                    break
        return line

    def OP_DIRECT_CALL(self, op):
        fn = op.args[0]
        try:
            targets = [fn.value._obj.graph]
        except AttributeError:
            targets = None
        return self.generic_call(fn.concretetype, self.expr(fn),
                                 op.args[1:], op.result, targets)

    def OP_INDIRECT_CALL(self, op):
        fn = op.args[0]
        return self.generic_call(fn.concretetype, self.expr(fn),
                                 op.args[1:-1], op.result, op.args[-1].value)

    def OP_JIT_ASSEMBLER_CALL(self, op):
        fn = op.args[0]
        return self.generic_call(fn.concretetype, self.expr(fn),
                                 op.args[1:], op.result)

    def OP_JIT_CONDITIONAL_CALL(self, op):
        return 'abort();  /* jit_conditional_call */'

    # low-level operations
    def generic_get(self, op, sourceexpr):
        T = self.lltypemap(op.result)
        newvalue = self.expr(op.result, special_case_void=False)
        result = '%s = %s;' % (newvalue, sourceexpr)
        if T is Void:
            result = '/* %s */' % result
        return result

    def generic_set(self, op, targetexpr):
        newvalue = self.expr(op.args[-1], special_case_void=False)
        result = '%s = %s;' % (targetexpr, newvalue)
        T = self.lltypemap(op.args[-1])
        if T is Void:
            result = '/* %s */' % result
        return result

    def OP_GETFIELD(self, op, ampersand=''):
        assert isinstance(op.args[1], Constant)
        STRUCT = self.lltypemap(op.args[0]).TO
        structdef = self.db.gettypedefnode(STRUCT)
        baseexpr_is_const = isinstance(op.args[0], Constant)
        expr = ampersand + structdef.ptr_access_expr(self.expr(op.args[0]),
                                                     op.args[1].value,
                                                     baseexpr_is_const)
        return self.generic_get(op, expr)

    def OP_BARE_SETFIELD(self, op):
        assert isinstance(op.args[1], Constant)
        STRUCT = self.lltypemap(op.args[0]).TO
        structdef = self.db.gettypedefnode(STRUCT)
        baseexpr_is_const = isinstance(op.args[0], Constant)
        expr = structdef.ptr_access_expr(self.expr(op.args[0]),
                                         op.args[1].value,
                                         baseexpr_is_const)
        return self.generic_set(op, expr)

    def OP_GETSUBSTRUCT(self, op):
        RESULT = self.lltypemap(op.result).TO
        if (isinstance(RESULT, FixedSizeArray) or
                (isinstance(RESULT, Array) and barebonearray(RESULT))):
            return self.OP_GETFIELD(op, ampersand='')
        else:
            return self.OP_GETFIELD(op, ampersand='&')

    def OP_GETARRAYSIZE(self, op):
        ARRAY = self.lltypemap(op.args[0]).TO
        if isinstance(ARRAY, FixedSizeArray):
            return '%s = %d;' % (self.expr(op.result),
                                 ARRAY.length)
        else:
            return '%s = %s->length;' % (self.expr(op.result),
                                         self.expr(op.args[0]))

    def OP_GETARRAYITEM(self, op):
        ARRAY = self.lltypemap(op.args[0]).TO
        ptr = self.expr(op.args[0])
        index = self.expr(op.args[1])
        arraydef = self.db.gettypedefnode(ARRAY)
        return self.generic_get(op, arraydef.itemindex_access_expr(ptr, index))

    def OP_SETARRAYITEM(self, op):
        ARRAY = self.lltypemap(op.args[0]).TO
        ptr = self.expr(op.args[0])
        index = self.expr(op.args[1])
        arraydef = self.db.gettypedefnode(ARRAY)
        return self.generic_set(op, arraydef.itemindex_access_expr(ptr, index))
    OP_BARE_SETARRAYITEM = OP_SETARRAYITEM

    def OP_GETARRAYSUBSTRUCT(self, op):
        ARRAY = self.lltypemap(op.args[0]).TO
        ptr = self.expr(op.args[0])
        index = self.expr(op.args[1])
        arraydef = self.db.gettypedefnode(ARRAY)
        return '%s = &%s;' % (self.expr(op.result),
                              arraydef.itemindex_access_expr(ptr, index))

    def interior_expr(self, args, rettype=False):
        TYPE = args[0].concretetype.TO
        expr = self.expr(args[0])
        for i, arg in enumerate(args[1:]):
            defnode = self.db.gettypedefnode(TYPE)
            if arg.concretetype is Void:
                fieldname = arg.value
                if i == 0:
                    expr = defnode.ptr_access_expr(expr, fieldname)
                else:
                    expr = defnode.access_expr(expr, fieldname)
                if isinstance(TYPE, FixedSizeArray):
                    TYPE = TYPE.OF
                else:
                    TYPE = getattr(TYPE, fieldname)
            else:
                indexexpr = self.expr(arg)
                if i == 0:
                    expr = defnode.itemindex_access_expr(expr, indexexpr)
                else:
                    expr = defnode.access_expr_varindex(expr, indexexpr)
                TYPE = TYPE.OF
        if rettype:
            return expr, TYPE
        else:
            return expr

    def OP_GETINTERIORFIELD(self, op):
        return self.generic_get(op, self.interior_expr(op.args))

    def OP_BARE_SETINTERIORFIELD(self, op):
        return self.generic_set(op, self.interior_expr(op.args[:-1]))

    def OP_GETINTERIORARRAYSIZE(self, op):
        expr, ARRAY = self.interior_expr(op.args, True)
        if isinstance(ARRAY, FixedSizeArray):
            return '%s = %d;'%(self.expr(op.result), ARRAY.length)
        else:
            assert isinstance(ARRAY, Array)
            return '%s = %s.length;'%(self.expr(op.result), expr)

    def OP_PTR_NONZERO(self, op):
        return '%s = (%s != NULL);' % (self.expr(op.result),
                                       self.expr(op.args[0]))
    def OP_PTR_ISZERO(self, op):
        return '%s = (%s == NULL);' % (self.expr(op.result),
                                       self.expr(op.args[0]))

    def OP_PTR_EQ(self, op):
        return '%s = (%s == %s);' % (self.expr(op.result),
                                     self.expr(op.args[0]),
                                     self.expr(op.args[1]))

    def OP_PTR_NE(self, op):
        return '%s = (%s != %s);' % (self.expr(op.result),
                                     self.expr(op.args[0]),
                                     self.expr(op.args[1]))

    def OP_BOEHM_MALLOC(self, op):
        return 'OP_BOEHM_ZERO_MALLOC(%s, %s, void*, 0, 0);' % (self.expr(op.args[0]),
                                                               self.expr(op.result))

    def OP_BOEHM_MALLOC_ATOMIC(self, op):
        return 'OP_BOEHM_ZERO_MALLOC(%s, %s, void*, 1, 0);' % (self.expr(op.args[0]),
                                                               self.expr(op.result))

    def OP_BOEHM_REGISTER_FINALIZER(self, op):
        return 'GC_REGISTER_FINALIZER(%s, (GC_finalization_proc)%s, NULL, NULL, NULL);' \
               % (self.expr(op.args[0]), self.expr(op.args[1]))

    def OP_RAW_MALLOC(self, op):
        eresult = self.expr(op.result)
        esize = self.expr(op.args[0])
        return "OP_RAW_MALLOC(%s, %s, void *);" % (esize, eresult)

    def OP_STACK_MALLOC(self, op):
        eresult = self.expr(op.result)
        esize = self.expr(op.args[0])
        return "OP_STACK_MALLOC(%s, %s, void *);" % (esize, eresult)

    def OP_DIRECT_FIELDPTR(self, op):
        return self.OP_GETFIELD(op, ampersand='&')

    def OP_DIRECT_ARRAYITEMS(self, op):
        ARRAY = self.lltypemap(op.args[0]).TO
        items = self.expr(op.args[0])
        if not isinstance(ARRAY, FixedSizeArray) and not barebonearray(ARRAY):
            items += '->items'
        return '%s = %s;' % (self.expr(op.result), items)

    def OP_DIRECT_PTRADD(self, op):
        ARRAY = self.lltypemap(op.args[0]).TO
        if ARRAY._hints.get("render_as_void"):
            return '%s = (char *)%s + %s;' % (
                self.expr(op.result),
                self.expr(op.args[0]),
                self.expr(op.args[1]))
        else:
            return '%s = %s + %s;' % (
                self.expr(op.result),
                self.expr(op.args[0]),
                self.expr(op.args[1]))

    def OP_CAST_POINTER(self, op):
        TYPE = self.lltypemap(op.result)
        if self._is_stm():
            TSRC = self.lltypemap(op.args[0])
            gcdst = isinstance(TYPE, Ptr) and TYPE.TO._gckind == 'gc'
            gcsrc = isinstance(TSRC, Ptr) and TSRC.TO._gckind == 'gc'
            if gcsrc != gcdst:
                raise Exception(
                  "stm: cast between pointer types changes the address space\n"
                  "  func: %s\n"
                  "    op: %s\n"
                  "  from: %s\n"
                  "    to: %s" % (self.graph, op, TSRC, TYPE))
        typename = self.db.gettype(TYPE)
        result = []
        result.append('%s = (%s)%s;' % (self.expr(op.result),
                                        cdecl(typename, ''),
                                        self.expr(op.args[0])))
        return '\t'.join(result)

    OP_CAST_ADR_TO_PTR = OP_CAST_POINTER
    OP_CAST_OPAQUE_PTR = OP_CAST_POINTER
    OP_CAST_PTR_TO_ADR = OP_CAST_POINTER

    def OP_LENGTH_OF_SIMPLE_GCARRAY_FROM_OPAQUE(self, op):
        if self.db.with_stm:
            header0 = 'rpyobj_t'
            long0 = 'TLPREFIX long'
        else:
            header0 = 'struct pypy_header0'
            long0 = 'long'
        return ('%s = *(%s *)(((%s *)%s) + 1);'
                '  /* length_of_simple_gcarray_from_opaque */'
            % (self.expr(op.result), long0, header0, self.expr(op.args[0])))

    def OP_CAST_INT_TO_PTR(self, op):
        TYPE = self.lltypemap(op.result)
        typename = self.db.gettype(TYPE)
        return "%s = (%s)%s;" % (self.expr(op.result), cdecl(typename, ""),
                                 self.expr(op.args[0]))

    def OP_SAME_AS(self, op):
        result = []
        TYPE = self.lltypemap(op.result)
        assert self.lltypemap(op.args[0]) == TYPE
        if TYPE is not Void:
            result.append('%s = %s;' % (self.expr(op.result),
                                        self.expr(op.args[0])))
        return '\t'.join(result)

    def OP_HINT(self, op):
        hints = op.args[1].value
        return '%s\t/* hint: %r */' % (self.OP_SAME_AS(op), hints)

    def OP_KEEPALIVE(self, op): # xxx what should be the sematics consequences of this
        v = op.args[0]
        TYPE = self.lltypemap(v)
        if TYPE is Void:
            return "/* kept alive: void */"
        if isinstance(TYPE, Ptr) and TYPE.TO._gckind == 'gc':
            meth = getattr(self.gcpolicy, 'GC_KEEPALIVE', None)
            if meth:
                return meth(self, v)
        return "/* kept alive: %s */" % self.expr(v)

    #address operations
    def OP_RAW_STORE(self, op):
        tlprefix, char = '', 'char'
        if (self._is_stm() and isinstance(op.args[0].concretetype, Ptr)
                           and op.args[0].concretetype.TO._gckind == 'gc'):
            tlprefix, char = ' TLPREFIX ', 'rpygcchar_t'
        addr = self.expr(op.args[0])
        offset = self.expr(op.args[1])
        value = self.expr(op.args[2])
        TYPE = op.args[2].concretetype
        typename = cdecl(self.db.gettype(TYPE).replace('@', tlprefix+'*@'), '')
        return ('((%(typename)s) (((%(char)s *)%(addr)s)'
                ' + %(offset)s))[0] = %(value)s;' % locals())
    OP_BARE_RAW_STORE = OP_RAW_STORE

    def OP_RAW_LOAD(self, op):
        tlprefix, char = '', 'char'
        if (self._is_stm() and isinstance(op.args[0].concretetype, Ptr)
                           and op.args[0].concretetype.TO._gckind == 'gc'):
            tlprefix, char = ' TLPREFIX ', 'rpygcchar_t'
        addr = self.expr(op.args[0])
        offset = self.expr(op.args[1])
        result = self.expr(op.result)
        TYPE = op.result.concretetype
        typename = cdecl(self.db.gettype(TYPE).replace('@', tlprefix+'*@'), '')
        return ('%(result)s = ((%(typename)s)'
                ' (((%(char)s *)%(addr)s) + %(offset)s))[0];' % locals())

    def OP_GC_LOAD_INDEXED(self, op):
        addr = self.expr(op.args[0])
        index = self.expr(op.args[1])
        scale = self.expr(op.args[2])
        base_ofs = self.expr(op.args[3])
        result = self.expr(op.result)
        TYPE = op.result.concretetype
        typename = cdecl(self.db.gettype(TYPE).replace('@', '*@'), '')
        return (
          "%(result)s = ((%(typename)s) (((char *)%(addr)s) + "
          "%(base_ofs)s + %(scale)s * %(index)s))[0];"
          % locals())

    def OP_CAST_PRIMITIVE(self, op):
        TYPE = self.lltypemap(op.result)
        val =  self.expr(op.args[0])
        result = self.expr(op.result)
        if TYPE == Bool:
            return "%(result)s = !!%(val)s;" % locals()
        ORIG = self.lltypemap(op.args[0])
        if ORIG is Char:
            val = "(unsigned char)%s" % val
        elif ORIG is UniChar:
            val = "(unsigned long)%s" % val
        typename = cdecl(self.db.gettype(TYPE), '')
        if (self._is_stm() and (ORIG is Address or isinstance(ORIG, Ptr)) and
                               (TYPE is Address or isinstance(TYPE, Ptr))):
            gcsrc = isinstance(ORIG, Ptr) and ORIG.TO._gckind == 'gc'
            gcdst = isinstance(TYPE, Ptr) and TYPE.TO._gckind == 'gc'
            if gcsrc != gcdst:
                # With clang, directly casting from a pointer in one address
                # space to a pointer in another address space is a special
                # operation which we don't want here.  Instead force bitwise
                # conversion by casting to uintptr_t first.
                return "%(result)s = (%(typename)s)(uintptr_t)(%(val)s);" % (
                    locals())
        return "%(result)s = (%(typename)s)(%(val)s);" % locals()

    OP_FORCE_CAST = OP_CAST_PRIMITIVE   # xxx the same logic works

    def OP_RESUME_POINT(self, op):
        return '/* resume point %s */'%(op.args[0],)

    def OP_DEBUG_PRINT(self, op):
        # XXX
        from rpython.rtyper.lltypesystem.rstr import STR
        format = ['%s']
        argv = ['pypy_debug_threadid']
        free_line = ""
        for arg in op.args:
            T = arg.concretetype
            if T == Ptr(STR):
                if isinstance(arg, Constant):
                    format.append(''.join(arg.value.chars).replace('%', '%%'))
                else:
                    format.append('%s')
                    argv.append('RPyString_AsCharP(%s)' % self.expr(arg))
                    free_line = "RPyString_FreeCache();"
                continue
            elif T == Signed:
                format.append('%ld')
            elif T == INT:
                format.append('%d')
            elif T == Unsigned:
                format.append('%lu')
            elif T == Float:
                format.append('%f')
            elif isinstance(T, Ptr) or T == Address:
                format.append('%p')
            elif T == Char:
                if isinstance(arg, Constant):
                    format.append(arg.value.replace('%', '%%'))
                    continue
                format.append('%c')
            elif T == Bool:
                format.append('%s')
                argv.append('(%s) ? "True" : "False"' % self.expr(arg))
                continue
            elif T == SignedLongLong:
                if sys.platform == 'win32':
                    format.append('%I64d')
                else:
                    format.append('%lld')
            elif T == UnsignedLongLong:
                if sys.platform == 'win32':
                    format.append('%I64u')
                else:
                    format.append('%llu')
            else:
                raise Exception("don't know how to debug_print %r" % (T,))
            argv.append(self.expr(arg))
        argv.insert(0, c_string_constant(' '.join(format) + '\n'))
        return (
            "if (PYPY_HAVE_DEBUG_PRINTS) { fprintf(PYPY_DEBUG_FILE, %s); %s}"
            % (', '.join(argv), free_line))

    def _op_debug(self, opname, arg):
        if isinstance(arg, Constant):
            string_literal = c_string_constant(''.join(arg.value.chars))
            return "%s(%s);" % (opname, string_literal)
        else:
            x = "%s(RPyString_AsCharP(%s));\n" % (opname, self.expr(arg))
            x += "RPyString_FreeCache();"
            return x

    def OP_DEBUG_START(self, op):
        return self._op_debug('PYPY_DEBUG_START', op.args[0])

    def OP_DEBUG_STOP(self, op):
        return self._op_debug('PYPY_DEBUG_STOP', op.args[0])

    def OP_HAVE_DEBUG_PRINTS_FOR(self, op):
        arg = op.args[0]
        assert isinstance(arg, Constant) and isinstance(arg.value, str)
        string_literal = c_string_constant(arg.value)
        return '%s = pypy_have_debug_prints_for(%s);' % (
            self.expr(op.result), string_literal)

    def OP_DEBUG_ASSERT(self, op):
        return 'RPyAssert(%s, %s);' % (self.expr(op.args[0]),
                                       c_string_constant(op.args[1].value))

    def OP_DEBUG_FATALERROR(self, op):
        # XXX
        from rpython.rtyper.lltypesystem.rstr import STR
        msg = op.args[0]
        assert msg.concretetype == Ptr(STR)
        if isinstance(msg, Constant):
            msg = c_string_constant(''.join(msg.value.chars))
        else:
            msg = 'RPyString_AsCharP(%s)' % self.expr(msg)

        return 'fprintf(stderr, "%%s\\n", %s); abort();' % msg

    def OP_DEBUG_LLINTERPCALL(self, op):
        result = 'abort();  /* debug_llinterpcall should be unreachable */'
        TYPE = self.lltypemap(op.result)
        if TYPE is not Void:
            typename = self.db.gettype(TYPE)
            result += '\n%s = (%s)0;' % (self.expr(op.result),
                                         cdecl(typename, ''))
        return result

    def OP_DEBUG_NONNULL_POINTER(self, op):
        expr = self.expr(op.args[0])
        return 'if ((-8192 <= (long)%s) && (((long)%s) < 8192)) abort();' % (
            expr, expr)

    def OP_INSTRUMENT_COUNT(self, op):
        counter_label = op.args[1].value
        self.db.instrument_ncounter = max(self.db.instrument_ncounter,
                                          counter_label+1)
        counter_label = self.expr(op.args[1])
        return 'PYPY_INSTRUMENT_COUNT(%s);' % counter_label

    def OP_IS_EARLY_CONSTANT(self, op):
        return '%s = 0; /* IS_EARLY_CONSTANT */' % (self.expr(op.result),)

    def OP_JIT_MARKER(self, op):
        return '/* JIT_MARKER %s */' % op

    def OP_JIT_FORCE_VIRTUALIZABLE(self, op):
        return '/* JIT_FORCE_VIRTUALIZABLE %s */' % op

    def OP_JIT_FORCE_VIRTUAL(self, op):
        return '%s = %s; /* JIT_FORCE_VIRTUAL */' % (self.expr(op.result),
                                                     self.expr(op.args[0]))

    def OP_JIT_IS_VIRTUAL(self, op):
        return '%s = 0; /* JIT_IS_VIRTUAL */' % (self.expr(op.result),)

    def OP_JIT_FORCE_QUASI_IMMUTABLE(self, op):
        return '/* JIT_FORCE_QUASI_IMMUTABLE %s */' % op

    def OP_JIT_FFI_SAVE_RESULT(self, op):
        return '/* JIT_FFI_SAVE_RESULT %s */' % op

    def OP_GET_GROUP_MEMBER(self, op):
        typename = self.db.gettype(op.result.concretetype)
        return '%s = (%s)_OP_GET_GROUP_MEMBER(%s, %s);' % (
            self.expr(op.result),
            cdecl(typename, ''),
            self.expr(op.args[0]),
            self.expr(op.args[1]))

    def OP_GET_NEXT_GROUP_MEMBER(self, op):
        typename = self.db.gettype(op.result.concretetype)
        return '%s = (%s)_OP_GET_NEXT_GROUP_MEMBER(%s, %s, %s);' % (
            self.expr(op.result),
            cdecl(typename, ''),
            self.expr(op.args[0]),
            self.expr(op.args[1]),
            self.expr(op.args[2]))

    def getdebugfunctionname(self):
        name = self.functionname
        if name.startswith('pypy_g_'):
            name = name[7:]
        return name

    def OP_DEBUG_RECORD_TRACEBACK(self, op):
        return 'PYPY_DEBUG_RECORD_TRACEBACK("%s");' % (
            self.getdebugfunctionname(),)

    def OP_DEBUG_CATCH_EXCEPTION(self, op):
        gottype = self.expr(op.args[0])
        exprs = []
        for c_limited_type in op.args[1:]:
            exprs.append('%s == %s' % (gottype, self.expr(c_limited_type)))
        return 'PYPY_DEBUG_CATCH_EXCEPTION("%s", %s, %s);' % (
            self.getdebugfunctionname(), gottype, ' || '.join(exprs))

    def OP_INT_BETWEEN(self, op):
        if (isinstance(op.args[0], Constant) and
            isinstance(op.args[2], Constant) and
            op.args[2].value - op.args[0].value == 1):
            # (a <= b < a+1) ----> (b == a)
            return '%s = (%s == %s);  /* was INT_BETWEEN */' % (
                self.expr(op.result),
                self.expr(op.args[1]),
                self.expr(op.args[0]))
        else:
            return None    # use the default

    def OP_THREADLOCALREF_GET(self, op):
        typename = self.db.gettype(op.result.concretetype)
        if isinstance(op.args[0], Constant):
            assert isinstance(op.args[0].value, CDefinedIntSymbolic)
            fieldname = op.args[0].value.expr
            assert fieldname.startswith('RPY_TLOFS_')
            fieldname = fieldname[10:]
            return '%s = (%s)RPY_THREADLOCALREF_GET(%s);' % (
                self.expr(op.result),
                cdecl(typename, ''),
                fieldname)
        else:
            return 'OP_THREADLOCALREF_GET_NONCONST(%s, %s, %s);' % (
                cdecl(typename, ''),
                self.expr(op.args[0]),
                self.expr(op.result))<|MERGE_RESOLUTION|>--- conflicted
+++ resolved
@@ -33,15 +33,9 @@
     Collects information about a function which we have to generate
     from a flow graph.
     """
-<<<<<<< HEAD
     use_stm_rewind_jmp_frame = False
 
-    def __init__(self, graph, db, exception_policy=None, functionname=None):
-        graph._seen_by_the_backend = True
-=======
-
     def __init__(self, graph, db, exception_policy, functionname):
->>>>>>> ba244ba7
         self.graph = graph
         self.db = db
         self.gcpolicy = db.gcpolicy
