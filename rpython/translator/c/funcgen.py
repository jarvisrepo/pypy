--- conflicted
+++ resolved
@@ -172,7 +172,6 @@
 
     def cfunction_body(self):
         graph = self.graph
-<<<<<<< HEAD
 
         # ----- for gc_enter_roots_frame
         _seen = set()
@@ -186,10 +185,6 @@
             for line in self.gcpolicy.enter_roots_frame(self, list(_seen)[0]):
                 yield line
         # ----- done
-
-        yield 'goto block0;'    # to avoid a warning "this label is not used"
-=======
->>>>>>> 9909387d
 
         # Locate blocks with a single predecessor, which can be written
         # inline in place of a "goto":
