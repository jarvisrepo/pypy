--- conflicted
+++ resolved
@@ -934,9 +934,6 @@
                 self.expr(op.args[1]),
                 self.expr(op.args[0]))
         else:
-<<<<<<< HEAD
-            return None    # use the default
-=======
             return None    # use the default
 
     def OP_THREADLOCALREF_GET(self, op):
@@ -954,7 +951,4 @@
             return 'OP_THREADLOCALREF_GET_NONCONST(%s, %s, %s);' % (
                 cdecl(typename, ''),
                 self.expr(op.args[0]),
-                self.expr(op.result))
-
-assert not USESLOTS or '__dict__' not in dir(FunctionCodeGenerator)
->>>>>>> 024daef6
+                self.expr(op.result))