"""Flow Graph Simplification

'Syntactic-ish' simplifications on a flow graph.

simplify_graph() applies all simplifications defined in this file.
"""
import py

from rpython.flowspace import operation
from rpython.flowspace.model import (SpaceOperation, Variable, Constant,
                                     c_last_exception, checkgraph, mkentrymap)
from rpython.rlib import rarithmetic
from rpython.translator import unsimplify
from rpython.translator.backendopt import ssa
from rpython.rtyper.lltypesystem import lloperation, lltype
<<<<<<< HEAD
from rpython.rtyper.ootypesystem import ootype

def get_funcobj(func):
    """
    Return an object which is supposed to have attributes such as graph and
    _callable
    """
    try:
        return func._obj # lltypesystem
    except AttributeError:
        return func # ootypesystem

def get_functype(TYPE):
    if isinstance(TYPE, lltype.Ptr):
        return TYPE.TO
    elif isinstance(TYPE, (ootype.StaticMethod, ootype.ForwardReference)):
        return TYPE
    assert False
=======
>>>>>>> 41a9dc13

def get_graph(arg, translator):
    if isinstance(arg, Variable):
        return None
    f = arg.value
    if not isinstance(f, lltype._ptr):
        return None
    try:
        funcobj = f._getobj()
    except lltype.DelayedPointer:
        return None
    try:
        callable = funcobj._callable
    except (AttributeError, KeyError, AssertionError):
        return None
    try:
        return funcobj.graph
    except AttributeError:
        return None
    try:
        callable = funcobj._callable
        return translator._graphof(callable)
    except (AttributeError, KeyError, AssertionError):
        return None


def replace_exitswitch_by_constant(block, const):
    assert isinstance(const, Constant)
    assert const != c_last_exception
    newexits = [link for link in block.exits
                     if link.exitcase == const.value]
    if len(newexits) == 0:
        newexits = [link for link in block.exits
                     if link.exitcase == 'default']
    assert len(newexits) == 1
    newexits[0].exitcase = None
    if hasattr(newexits[0], 'llexitcase'):
        newexits[0].llexitcase = None
    block.exitswitch = None
    block.recloseblock(*newexits)
    return newexits

# ____________________________________________________________

def eliminate_empty_blocks(graph):
    """Eliminate basic blocks that do not contain any operations.
    When this happens, we need to replace the preceeding link with the
    following link.  Arguments of the links should be updated."""
    for link in list(graph.iterlinks()):
            while not link.target.operations:
                block1 = link.target
                if block1.exitswitch is not None:
                    break
                if not block1.exits:
                    break
                exit = block1.exits[0]
                assert block1 is not exit.target, (
                    "the graph contains an empty infinite loop")
                outputargs = []
                for v in exit.args:
                    if isinstance(v, Variable):
                        # this variable is valid in the context of block1
                        # but it must come from 'link'
                        i = block1.inputargs.index(v)
                        v = link.args[i]
                    outputargs.append(v)
                link.args = outputargs
                link.target = exit.target
                # the while loop above will simplify recursively the new link

def transform_ovfcheck(graph):
    """The special function calls ovfcheck needs to
    be translated into primitive operations. ovfcheck is called directly
    after an operation that should be turned into an overflow-checked
    version. It is considered a syntax error if the resulting <op>_ovf
    is not defined in objspace/flow/objspace.py.
    """
    covf = Constant(rarithmetic.ovfcheck)

    def check_syntax(opname):
        oper = getattr(operation.op, opname + "_ovf")
        exlis = oper.canraise
        if OverflowError not in exlis:
            raise Exception("ovfcheck in %s: Operation %s has no"
                            " overflow variant" % (graph.name, opname))

    for block in graph.iterblocks():
        for i in range(len(block.operations)-1, -1, -1):
            op = block.operations[i]
            if op.opname != 'simple_call':
                continue
            if op.args[0] == covf:
                if i == 0:
                    # hard case: ovfcheck() on an operation that occurs
                    # in the previous block, like 'floordiv'.  The generic
                    # exception handling around the ovfcheck() is enough
                    # to cover all cases; kill the one around the previous op.
                    entrymap = mkentrymap(graph)
                    links = entrymap[block]
                    assert len(links) == 1
                    prevblock = links[0].prevblock
                    assert prevblock.exits[0].target is block
                    prevblock.exitswitch = None
                    prevblock.exits = (links[0],)
                    join_blocks(graph)         # merge the two blocks together
                    transform_ovfcheck(graph)  # ...and try again
                    return
                op1 = block.operations[i-1]
                check_syntax(op1.opname)
                op1.opname += '_ovf'
                del block.operations[i]
                block.renamevariables({op.result: op1.result})

def simplify_exceptions(graph):
    """The exception handling caused by non-implicit exceptions
    starts with an exitswitch on Exception, followed by a lengthy
    chain of is_/issubtype tests. We collapse them all into
    the block's single list of exits.
    """
    clastexc = c_last_exception
    renaming = {}
    def rename(v):
        return renaming.get(v, v)

    for block in graph.iterblocks():
        if not (block.exitswitch == clastexc
                and block.exits[-1].exitcase is Exception):
            continue
        covered = [link.exitcase for link in block.exits[1:-1]]
        seen = []
        preserve = list(block.exits[:-1])
        exc = block.exits[-1]
        last_exception = exc.last_exception
        last_exc_value = exc.last_exc_value
        query = exc.target
        switches = []
        # collect the targets
        while len(query.exits) == 2:
            newrenaming = {}
            for lprev, ltarg in zip(exc.args, query.inputargs):
                newrenaming[ltarg] = rename(lprev)
            op = query.operations[0]
            if not (op.opname in ("is_", "issubtype") and
                    newrenaming.get(op.args[0]) == last_exception):
                break
            renaming.update(newrenaming)
            case = query.operations[0].args[-1].value
            assert issubclass(case, py.builtin.BaseException)
            lno, lyes = query.exits
            assert lno.exitcase == False and lyes.exitcase == True
            if case not in seen:
                is_covered = False
                for cov in covered:
                    if issubclass(case, cov):
                        is_covered = True
                        break
                if not is_covered:
                    switches.append( (case, lyes) )
                seen.append(case)
            exc = lno
            query = exc.target
        if Exception not in seen:
            switches.append( (Exception, exc) )
        # construct the block's new exits
        exits = []
        for case, oldlink in switches:
            link = oldlink.copy(rename)
            assert case is not None
            link.last_exception = last_exception
            link.last_exc_value = last_exc_value
            # make the above two variables unique
            renaming2 = {}
            def rename2(v):
                return renaming2.get(v, v)
            for v in link.getextravars():
                renaming2[v] = Variable(v)
            link = link.copy(rename2)
            link.exitcase = case
            link.prevblock = block
            exits.append(link)
        block.recloseblock(*(preserve + exits))

def transform_xxxitem(graph):
    # xxx setitem too
    for block in graph.iterblocks():
        if block.operations and block.exitswitch == c_last_exception:
            last_op = block.operations[-1]
            if last_op.opname == 'getitem':
                postfx = []
                for exit in block.exits:
                    if exit.exitcase is IndexError:
                        postfx.append('idx')
                    elif exit.exitcase is KeyError:
                        postfx.append('key')
                if postfx:
                    last_op.opname = last_op.opname + '_' + '_'.join(postfx)


def remove_dead_exceptions(graph):
    """Exceptions can be removed if they are unreachable"""

    clastexc = c_last_exception

    def issubclassofmember(cls, seq):
        for member in seq:
            if member and issubclass(cls, member):
                return True
        return False

    for block in list(graph.iterblocks()):
        if block.exitswitch != clastexc:
            continue
        exits = []
        seen = []
        for link in block.exits:
            case = link.exitcase
            # check whether exceptions are shadowed
            if issubclassofmember(case, seen):
                continue
            # see if the previous case can be merged
            while len(exits) > 1:
                prev = exits[-1]
                if not (issubclass(prev.exitcase, link.exitcase) and
                    prev.target is link.target and prev.args == link.args):
                    break
                exits.pop()
            exits.append(link)
            seen.append(case)
        block.recloseblock(*exits)

def join_blocks(graph):
    """Links can be deleted if they are the single exit of a block and
    the single entry point of the next block.  When this happens, we can
    append all the operations of the following block to the preceeding
    block (but renaming variables with the appropriate arguments.)
    """
    entrymap = mkentrymap(graph)
    block = graph.startblock
    seen = {block: True}
    stack = list(block.exits)
    while stack:
        link = stack.pop()
        if (link.prevblock.exitswitch is None and
            len(entrymap[link.target]) == 1 and
            link.target.exits):  # stop at the returnblock
            assert len(link.prevblock.exits) == 1
            renaming = {}
            for vprev, vtarg in zip(link.args, link.target.inputargs):
                renaming[vtarg] = vprev
            def rename(v):
                return renaming.get(v, v)
            def rename_op(op):
                args = [rename(a) for a in op.args]
                op = SpaceOperation(op.opname, args, rename(op.result), op.offset)
                # special case...
                if op.opname == 'indirect_call':
                    if isinstance(op.args[0], Constant):
                        assert isinstance(op.args[-1], Constant)
                        del op.args[-1]
                        op.opname = 'direct_call'
                return op
            for op in link.target.operations:
                link.prevblock.operations.append(rename_op(op))
            exits = []
            for exit in link.target.exits:
                newexit = exit.copy(rename)
                exits.append(newexit)
            newexitswitch = rename(link.target.exitswitch)
            link.prevblock.exitswitch = newexitswitch
            link.prevblock.recloseblock(*exits)
            if isinstance(newexitswitch, Constant) and newexitswitch != c_last_exception:
                exits = replace_exitswitch_by_constant(link.prevblock,
                                                       newexitswitch)
            stack.extend(exits)
        else:
            if link.target not in seen:
                stack.extend(link.target.exits)
                seen[link.target] = True

def remove_assertion_errors(graph):
    """Remove branches that go directly to raising an AssertionError,
    assuming that AssertionError shouldn't occur at run-time.  Note that
    this is how implicit exceptions are removed (see _implicit_ in
    flowcontext.py).
    """
    for block in list(graph.iterblocks()):
            for i in range(len(block.exits)-1, -1, -1):
                exit = block.exits[i]
                if not (exit.target is graph.exceptblock and
                        exit.args[0] == Constant(AssertionError)):
                    continue
                # can we remove this exit without breaking the graph?
                if len(block.exits) < 2:
                    break
                if block.exitswitch == c_last_exception:
                    if exit.exitcase is None:
                        break
                    if len(block.exits) == 2:
                        # removing the last non-exceptional exit
                        block.exitswitch = None
                        exit.exitcase = None
                # remove this exit
                lst = list(block.exits)
                del lst[i]
                block.recloseblock(*lst)


# _____________________________________________________________________
# decide whether a function has side effects

def op_has_side_effects(op):
    return lloperation.LL_OPERATIONS[op.opname].sideeffects

def has_no_side_effects(translator, graph, seen=None):
    #is the graph specialized? if no we can't say anything
    #don't cache the result though
    if translator.rtyper is None:
        return False
    else:
        if graph.startblock not in translator.rtyper.already_seen:
            return False
    if seen is None:
        seen = {}
    elif graph in seen:
        return True
    newseen = seen.copy()
    newseen[graph] = True
    for block in graph.iterblocks():
        if block is graph.exceptblock:
            return False     # graphs explicitly raising have side-effects
        for op in block.operations:
            if rec_op_has_side_effects(translator, op, newseen):
                return False
    return True

def rec_op_has_side_effects(translator, op, seen=None):
    if op.opname == "direct_call":
        g = get_graph(op.args[0], translator)
        if g is None:
            return True
        if not has_no_side_effects(translator, g, seen):
            return True
    elif op.opname == "indirect_call":
        graphs = op.args[-1].value
        if graphs is None:
            return True
        for g in graphs:
            if not has_no_side_effects(translator, g, seen):
                return True
    else:
        return op_has_side_effects(op)

# ___________________________________________________________________________
# remove operations if their result is not used and they have no side effects

def transform_dead_op_vars(graph, translator=None):
    """Remove dead operations and variables that are passed over a link
    but not used in the target block. Input is a graph."""
    return transform_dead_op_vars_in_blocks(list(graph.iterblocks()),
                                            [graph], translator)

# the set of operations that can safely be removed
# (they have no side effects, at least in R-Python)
CanRemove = {}
for _op in '''
        newtuple newlist newdict bool
        is_ id type issubtype repr str len hash getattr getitem
        pos neg abs hex oct ord invert add sub mul
        truediv floordiv div mod divmod pow lshift rshift and_ or_
        xor int float long lt le eq ne gt ge cmp coerce contains
        iter get'''.split():
    CanRemove[_op] = True
from rpython.rtyper.lltypesystem.lloperation import enum_ops_without_sideeffects
for _op in enum_ops_without_sideeffects():
    CanRemove[_op] = True
del _op
CanRemoveBuiltins = {
    isinstance: True,
    hasattr: True,
    }

def find_start_blocks(graphs):
    start_blocks = set()
    for graph in graphs:
        start_blocks.add(graph.startblock)
    return start_blocks

def transform_dead_op_vars_in_blocks(blocks, graphs, translator=None):
    """Remove dead operations and variables that are passed over a link
    but not used in the target block. Input is a set of blocks"""
    read_vars = {}  # set of variables really used
    variable_flow = {}  # map {Var: list-of-Vars-it-depends-on}
    set_of_blocks = set(blocks)
    start_blocks = find_start_blocks(graphs)

    def canremove(op, block):
        if op.opname not in CanRemove:
            return False
        if block.exitswitch != c_last_exception:
            return True
        # cannot remove the exc-raising operation
        return op is not block.operations[-1]

    # compute variable_flow and an initial read_vars
    for block in blocks:
        # figure out which variables are ever read
        for op in block.operations:
            if not canremove(op, block):   # mark the inputs as really needed
                for arg in op.args:
                    read_vars[arg] = True
            else:
                # if CanRemove, only mark dependencies of the result
                # on the input variables
                deps = variable_flow.setdefault(op.result, [])
                deps.extend(op.args)

        if isinstance(block.exitswitch, Variable):
            read_vars[block.exitswitch] = True

        if block.exits:
            for link in block.exits:
                if link.target not in set_of_blocks:
                    for arg, targetarg in zip(link.args, link.target.inputargs):
                        read_vars[arg] = True
                        read_vars[targetarg] = True
                else:
                    for arg, targetarg in zip(link.args, link.target.inputargs):
                        deps = variable_flow.setdefault(targetarg, [])
                        deps.append(arg)
        else:
            # return and except blocks implicitely use their input variable(s)
            for arg in block.inputargs:
                read_vars[arg] = True
        # an input block's inputargs should not be modified, even if some
        # of the function's input arguments are not actually used
        if block in start_blocks:
            for arg in block.inputargs:
                read_vars[arg] = True

    # flow read_vars backwards so that any variable on which a read_vars
    # depends is also included in read_vars
    def flow_read_var_backward(pending):
        pending = list(pending)
        for var in pending:
            for prevvar in variable_flow.get(var, []):
                if prevvar not in read_vars:
                    read_vars[prevvar] = True
                    pending.append(prevvar)

    flow_read_var_backward(read_vars)

    for block in blocks:

        # look for removable operations whose result is never used
        for i in range(len(block.operations)-1, -1, -1):
            op = block.operations[i]
            if op.result not in read_vars:
                if canremove(op, block):
                    del block.operations[i]
                elif op.opname == 'simple_call':
                    # XXX we want to have a more effective and safe
                    # way to check if this operation has side effects
                    # ...
                    if op.args and isinstance(op.args[0], Constant):
                        func = op.args[0].value
                        try:
                            if func in CanRemoveBuiltins:
                                del block.operations[i]
                        except TypeError:   # func is not hashable
                            pass
                elif op.opname == 'direct_call':
                    if translator is not None:
                        graph = get_graph(op.args[0], translator)
                        if (graph is not None and
                            has_no_side_effects(translator, graph) and
                            (block.exitswitch != c_last_exception or
                             i != len(block.operations)- 1)):
                            del block.operations[i]
        # look for output variables never used
        # warning: this must be completely done *before* we attempt to
        # remove the corresponding variables from block.inputargs!
        # Otherwise the link.args get out of sync with the
        # link.target.inputargs.
        for link in block.exits:
            assert len(link.args) == len(link.target.inputargs)
            for i in range(len(link.args)-1, -1, -1):
                if link.target.inputargs[i] not in read_vars:
                    del link.args[i]
            # the above assert would fail here

    for block in blocks:
        # look for input variables never used
        # The corresponding link.args have already been all removed above
        for i in range(len(block.inputargs)-1, -1, -1):
            if block.inputargs[i] not in read_vars:
                del block.inputargs[i]

def remove_identical_vars(graph):
    """When the same variable is passed multiple times into the next block,
    pass it only once.  This enables further optimizations by the annotator,
    which otherwise doesn't realize that tests performed on one of the copies
    of the variable also affect the other."""

    # This algorithm is based on DataFlowFamilyBuilder, used as a
    # "phi node remover" (in the SSA sense).  'variable_families' is a
    # UnionFind object that groups variables by families; variables from the
    # same family can be identified, and if two input arguments of a block
    # end up in the same family, then we really remove one of them in favor
    # of the other.
    #
    # The idea is to identify as much variables as possible by trying
    # iteratively two kinds of phi node removal:
    #
    #  * "vertical", by identifying variables from different blocks, when
    #    we see that a value just flows unmodified into the next block without
    #    needing any merge (this is what backendopt.ssa.SSI_to_SSA() would do
    #    as well);
    #
    #  * "horizontal", by identifying two input variables of the same block,
    #    when these two variables' phi nodes have the same argument -- i.e.
    #    when for all possible incoming paths they would get twice the same
    #    value (this is really the purpose of remove_identical_vars()).
    #
    builder = ssa.DataFlowFamilyBuilder(graph)
    variable_families = builder.get_variable_families()  # vertical removal
    while True:
        if not builder.merge_identical_phi_nodes():    # horizontal removal
            break
        if not builder.complete():                     # vertical removal
            break

    for block, links in mkentrymap(graph).items():
        if block is graph.startblock:
            continue
        renaming = {}
        family2blockvar = {}
        kills = []
        for i, v in enumerate(block.inputargs):
            v1 = variable_families.find_rep(v)
            if v1 in family2blockvar:
                # already seen -- this variable can be shared with the
                # previous one
                renaming[v] = family2blockvar[v1]
                kills.append(i)
            else:
                family2blockvar[v1] = v
        if renaming:
            block.renamevariables(renaming)
            # remove the now-duplicate input variables
            kills.reverse()   # starting from the end
            for i in kills:
                del block.inputargs[i]
                for link in links:
                    del link.args[i]


def coalesce_bool(graph):
    """coalesce paths that go through an bool and a directly successive
       bool both on the same value, transforming the link into the
       second bool from the first to directly jump to the correct
       target out of the second."""
    candidates = []

    def has_bool_exitpath(block):
        tgts = []
        start_op = block.operations[-1]
        cond_v = start_op.args[0]
        if block.exitswitch == start_op.result:
            for exit in block.exits:
                tgt = exit.target
                if tgt == block:
                    continue
                rrenaming = dict(zip(tgt.inputargs,exit.args))
                if len(tgt.operations) == 1 and tgt.operations[0].opname == 'bool':
                    tgt_op = tgt.operations[0]
                    if tgt.exitswitch == tgt_op.result and rrenaming.get(tgt_op.args[0]) == cond_v:
                        tgts.append((exit.exitcase, tgt))
        return tgts

    for block in graph.iterblocks():
        if block.operations and block.operations[-1].opname == 'bool':
            tgts = has_bool_exitpath(block)
            if tgts:
                candidates.append((block, tgts))

    while candidates:
        cand, tgts = candidates.pop()
        newexits = list(cand.exits)
        for case, tgt in tgts:
            exit = cand.exits[case]
            rrenaming = dict(zip(tgt.inputargs,exit.args))
            rrenaming[tgt.operations[0].result] = cand.operations[-1].result
            def rename(v):
                return rrenaming.get(v,v)
            newlink = tgt.exits[case].copy(rename)
            newexits[case] = newlink
        cand.recloseblock(*newexits)
        newtgts = has_bool_exitpath(cand)
        if newtgts:
            candidates.append((cand, newtgts))

# ____________________________________________________________

def detect_list_comprehension(graph):
    """Look for the pattern:            Replace it with marker operations:

                                         v0 = newlist()
        v2 = newlist()                   v1 = hint(v0, iterable, {'maxlength'})
        loop start                       loop start
        ...                              ...
        exactly one append per loop      v1.append(..)
        and nothing else done with v2
        ...                              ...
        loop end                         v2 = hint(v1, {'fence'})
    """
    # NB. this assumes RPythonicity: we can only iterate over something
    # that has a len(), and this len() cannot change as long as we are
    # using the iterator.
    builder = ssa.DataFlowFamilyBuilder(graph)
    variable_families = builder.get_variable_families()
    c_append = Constant('append')
    newlist_v = {}
    iter_v = {}
    append_v = []
    loopnextblocks = []

    # collect relevant operations based on the family of their result
    for block in graph.iterblocks():
        if (len(block.operations) == 1 and
            block.operations[0].opname == 'next' and
            block.exitswitch == c_last_exception and
            len(block.exits) >= 2):
            cases = [link.exitcase for link in block.exits]
            if None in cases and StopIteration in cases:
                # it's a straightforward loop start block
                loopnextblocks.append((block, block.operations[0].args[0]))
                continue
        for op in block.operations:
            if op.opname == 'newlist' and not op.args:
                vlist = variable_families.find_rep(op.result)
                newlist_v[vlist] = block
            if op.opname == 'iter':
                viter = variable_families.find_rep(op.result)
                iter_v[viter] = block
    loops = []
    for block, viter in loopnextblocks:
        viterfamily = variable_families.find_rep(viter)
        if viterfamily in iter_v:
            # we have a next(viter) operation where viter comes from a
            # single known iter() operation.  Check that the iter()
            # operation is in the block just before.
            iterblock = iter_v[viterfamily]
            if (len(iterblock.exits) == 1 and iterblock.exitswitch is None
                and iterblock.exits[0].target is block):
                # yes - simple case.
                loops.append((block, iterblock, viterfamily))
    if not newlist_v or not loops:
        return

    # XXX works with Python >= 2.4 only: find calls to append encoded as
    # getattr/simple_call pairs, as produced by the LIST_APPEND bytecode.
    for block in graph.iterblocks():
        for i in range(len(block.operations)-1):
            op = block.operations[i]
            if op.opname == 'getattr' and op.args[1] == c_append:
                vlist = variable_families.find_rep(op.args[0])
                if vlist in newlist_v:
                    for j in range(i + 1, len(block.operations)):
                        op2 = block.operations[j]
                        if (op2.opname == 'simple_call' and len(op2.args) == 2
                            and op2.args[0] is op.result):
                            append_v.append((op.args[0], op.result, block))
                            break
    if not append_v:
        return
    detector = ListComprehensionDetector(graph, loops, newlist_v,
                                         variable_families)
    graphmutated = False
    for location in append_v:
        if graphmutated:
            # new variables introduced, must restart the whole process
            return detect_list_comprehension(graph)
        try:
            detector.run(*location)
        except DetectorFailed:
            pass
        else:
            graphmutated = True

class DetectorFailed(Exception):
    pass

class ListComprehensionDetector(object):

    def __init__(self, graph, loops, newlist_v, variable_families):
        self.graph = graph
        self.loops = loops
        self.newlist_v = newlist_v
        self.variable_families = variable_families
        self.reachable_cache = {}

    def enum_blocks_with_vlist_from(self, fromblock, avoid):
        found = {avoid: True}
        pending = [fromblock]
        while pending:
            block = pending.pop()
            if block in found:
                continue
            if not self.vlist_alive(block):
                continue
            yield block
            found[block] = True
            for exit in block.exits:
                pending.append(exit.target)

    def enum_reachable_blocks(self, fromblock, stop_at, stay_within=None):
        if fromblock is stop_at:
            return
        found = {stop_at: True}
        pending = [fromblock]
        while pending:
            block = pending.pop()
            if block in found:
                continue
            found[block] = True
            for exit in block.exits:
                if stay_within is None or exit.target in stay_within:
                    yield exit.target
                    pending.append(exit.target)

    def reachable_within(self, fromblock, toblock, avoid, stay_within):
        if toblock is avoid:
            return False
        for block in self.enum_reachable_blocks(fromblock, avoid, stay_within):
            if block is toblock:
                return True
        return False

    def reachable(self, fromblock, toblock, avoid):
        if toblock is avoid:
            return False
        try:
            return self.reachable_cache[fromblock, toblock, avoid]
        except KeyError:
            pass
        future = [fromblock]
        for block in self.enum_reachable_blocks(fromblock, avoid):
            self.reachable_cache[fromblock, block, avoid] = True
            if block is toblock:
                return True
            future.append(block)
        # 'toblock' is unreachable from 'fromblock', so it is also
        # unreachable from any of the 'future' blocks
        for block in future:
            self.reachable_cache[block, toblock, avoid] = False
        return False

    def vlist_alive(self, block):
        # check if 'block' is in the "cone" of blocks where
        # the vlistfamily lives
        try:
            return self.vlistcone[block]
        except KeyError:
            result = bool(self.contains_vlist(block.inputargs))
            self.vlistcone[block] = result
            return result

    def vlist_escapes(self, block):
        # check if the vlist "escapes" to uncontrolled places in that block
        try:
            return self.escapes[block]
        except KeyError:
            for op in block.operations:
                if op.result is self.vmeth:
                    continue       # the single getattr(vlist, 'append') is ok
                if op.opname == 'getitem':
                    continue       # why not allow getitem(vlist, index) too
                if self.contains_vlist(op.args):
                    result = True
                    break
            else:
                result = False
            self.escapes[block] = result
            return result

    def contains_vlist(self, args):
        for arg in args:
            if self.variable_families.find_rep(arg) is self.vlistfamily:
                return arg
        else:
            return None

    def remove_vlist(self, args):
        removed = 0
        for i in range(len(args)-1, -1, -1):
            arg = self.variable_families.find_rep(args[i])
            if arg is self.vlistfamily:
                del args[i]
                removed += 1
        assert removed == 1

    def run(self, vlist, vmeth, appendblock):
        # first check that the 'append' method object doesn't escape
        for op in appendblock.operations:
            if op.opname == 'simple_call' and op.args[0] is vmeth:
                pass
            elif vmeth in op.args:
                raise DetectorFailed      # used in another operation
        for link in appendblock.exits:
            if vmeth in link.args:
                raise DetectorFailed      # escapes to a next block

        self.vmeth = vmeth
        self.vlistfamily = self.variable_families.find_rep(vlist)
        newlistblock = self.newlist_v[self.vlistfamily]
        self.vlistcone = {newlistblock: True}
        self.escapes = {self.graph.returnblock: True,
                        self.graph.exceptblock: True}

        # in which loop are we?
        for loopnextblock, iterblock, viterfamily in self.loops:
            # check that the vlist is alive across the loop head block,
            # which ensures that we have a whole loop where the vlist
            # doesn't change
            if not self.vlist_alive(loopnextblock):
                continue      # no - unrelated loop

            # check that we cannot go from 'newlist' to 'append' without
            # going through the 'iter' of our loop (and the following 'next').
            # This ensures that the lifetime of vlist is cleanly divided in
            # "before" and "after" the loop...
            if self.reachable(newlistblock, appendblock, avoid=iterblock):
                continue

            # ... with the possible exception of links from the loop
            # body jumping back to the loop prologue, between 'newlist' and
            # 'iter', which we must forbid too:
            if self.reachable(loopnextblock, iterblock, avoid=newlistblock):
                continue

            # there must not be a larger number of calls to 'append' than
            # the number of elements that 'next' returns, so we must ensure
            # that we cannot go from 'append' to 'append' again without
            # passing 'next'...
            if self.reachable(appendblock, appendblock, avoid=loopnextblock):
                continue

            # ... and when the iterator is exhausted, we should no longer
            # reach 'append' at all.
            stopblocks = [link.target for link in loopnextblock.exits
                                      if link.exitcase is not None]
            accepted = True
            for stopblock1 in stopblocks:
                if self.reachable(stopblock1, appendblock, avoid=newlistblock):
                    accepted = False
            if not accepted:
                continue

            # now explicitly find the "loop body" blocks: they are the ones
            # from which we can reach 'append' without going through 'iter'.
            # (XXX inefficient)
            loopbody = {}
            for block in self.graph.iterblocks():
                if (self.vlist_alive(block) and
                    self.reachable(block, appendblock, iterblock)):
                    loopbody[block] = True

            # if the 'append' is actually after a 'break' or on a path that
            # can only end up in a 'break', then it won't be recorded as part
            # of the loop body at all.  This is a strange case where we have
            # basically proved that the list will be of length 1...  too
            # uncommon to worry about, I suspect
            if appendblock not in loopbody:
                continue

            # This candidate loop is acceptable if the list is not escaping
            # too early, i.e. in the loop header or in the loop body.
            loopheader = list(self.enum_blocks_with_vlist_from(newlistblock,
                                                    avoid=loopnextblock))
            assert loopheader[0] is newlistblock
            escapes = False
            for block in loopheader + loopbody.keys():
                assert self.vlist_alive(block)
                if self.vlist_escapes(block):
                    escapes = True
                    break

            if not escapes:
                break      # accept this loop!

        else:
            raise DetectorFailed      # no suitable loop

        # Found a suitable loop, let's patch the graph:
        assert iterblock not in loopbody
        assert loopnextblock in loopbody
        for stopblock1 in stopblocks:
            assert stopblock1 not in loopbody

        # at StopIteration, the new list is exactly of the same length as
        # the one we iterate over if it's not possible to skip the appendblock
        # in the body:
        exactlength = not self.reachable_within(loopnextblock, loopnextblock,
                                                avoid = appendblock,
                                                stay_within = loopbody)

        # - add a hint(vlist, iterable, {'maxlength'}) in the iterblock,
        #   where we can compute the known maximum length
        link = iterblock.exits[0]
        vlist = self.contains_vlist(link.args)
        assert vlist
        for op in iterblock.operations:
            res = self.variable_families.find_rep(op.result)
            if res is viterfamily:
                break
        else:
            raise AssertionError("lost 'iter' operation")
        vlist2 = Variable(vlist)
        chint = Constant({'maxlength': True})
        iterblock.operations += [
            SpaceOperation('hint', [vlist, op.args[0], chint], vlist2)]
        link.args = list(link.args)
        for i in range(len(link.args)):
            if link.args[i] is vlist:
                link.args[i] = vlist2

        # - wherever the list exits the loop body, add a 'hint({fence})'
        for block in loopbody:
            for link in block.exits:
                if link.target not in loopbody:
                    vlist = self.contains_vlist(link.args)
                    if vlist is None:
                        continue  # list not passed along this link anyway
                    hints = {'fence': True}
                    if (exactlength and block is loopnextblock and
                        link.target in stopblocks):
                        hints['exactlength'] = True
                    chints = Constant(hints)
                    newblock = unsimplify.insert_empty_block(None, link)
                    index = link.args.index(vlist)
                    vlist2 = newblock.inputargs[index]
                    vlist3 = Variable(vlist2)
                    newblock.inputargs[index] = vlist3
                    newblock.operations.append(
                        SpaceOperation('hint', [vlist3, chints], vlist2))
        # done!


# ____ all passes & simplify_graph

all_passes = [
    eliminate_empty_blocks,
    remove_assertion_errors,
    join_blocks,
    coalesce_bool,
    transform_dead_op_vars,
    remove_identical_vars,
    transform_ovfcheck,
    simplify_exceptions,
    transform_xxxitem,
    remove_dead_exceptions,
    ]

def simplify_graph(graph, passes=True): # can take a list of passes to apply, True meaning all
    """inplace-apply all the existing optimisations to the graph."""
    if passes is True:
        passes = all_passes
    checkgraph(graph)
    for pass_ in passes:
        pass_(graph)
    checkgraph(graph)

def cleanup_graph(graph):
    checkgraph(graph)
    eliminate_empty_blocks(graph)
    join_blocks(graph)
    remove_identical_vars(graph)
    checkgraph(graph)<|MERGE_RESOLUTION|>--- conflicted
+++ resolved
@@ -13,27 +13,6 @@
 from rpython.translator import unsimplify
 from rpython.translator.backendopt import ssa
 from rpython.rtyper.lltypesystem import lloperation, lltype
-<<<<<<< HEAD
-from rpython.rtyper.ootypesystem import ootype
-
-def get_funcobj(func):
-    """
-    Return an object which is supposed to have attributes such as graph and
-    _callable
-    """
-    try:
-        return func._obj # lltypesystem
-    except AttributeError:
-        return func # ootypesystem
-
-def get_functype(TYPE):
-    if isinstance(TYPE, lltype.Ptr):
-        return TYPE.TO
-    elif isinstance(TYPE, (ootype.StaticMethod, ootype.ForwardReference)):
-        return TYPE
-    assert False
-=======
->>>>>>> 41a9dc13
 
 def get_graph(arg, translator):
     if isinstance(arg, Variable):
