--- conflicted
+++ resolved
@@ -21,11 +21,7 @@
     Return an object which is supposed to have attributes such as graph and
     _callable
     """
-<<<<<<< HEAD
     try:
-=======
-    if hasattr(func, '_obj'):
->>>>>>> 3f228f78
         return func._obj # lltypesystem
     except AttributeError:
         return func # ootypesystem
