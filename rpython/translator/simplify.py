--- conflicted
+++ resolved
@@ -478,14 +478,7 @@
             if not canremove(op, block):   # the inputs are always needed
                 read_vars.update(op.args)
             else:
-<<<<<<< HEAD
-                # if CanRemove, only mark dependencies of the result
-                # on the input variables
-                deps = variable_flow.setdefault(op, [])
-                deps.extend(op.args)
-=======
-                dependencies[op.result].update(op.args)
->>>>>>> 095549c0
+                dependencies[op].update(op.args)
 
         if isinstance(block.exitswitch, Variable):
             read_vars.add(block.exitswitch)
