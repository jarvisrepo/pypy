from rpython.flowspace.model import (Variable, Constant, Block, Link,
    SpaceOperation, c_last_exception, checkgraph)


def varoftype(concretetype, name=None):
    var = Variable(name)
    var.concretetype = concretetype
    return var

def insert_empty_block(link, newops=[]):
    """Insert and return a new block along the given link."""
    vars = {}
    for v in link.args:
        if isinstance(v, Variable):
            vars[v] = True
    for op in newops:
        for v in op.args:
            if isinstance(v, Variable):
                vars.setdefault(v, True)
        vars[op] = False
    vars = [v for v, keep in vars.items() if keep]
    mapping = {}
    for v in vars:
        mapping[v] = v.copy_as_var()
    newblock = Block(vars)
    newblock.operations.extend(newops)
    newblock.closeblock(Link(link.args, link.target))
    newblock.renamevariables(mapping)
    link.args[:] = vars
    link.target = newblock
    return newblock

<<<<<<< HEAD
def insert_empty_startblock(annotator, graph):
    vars = [v.copy_as_var() for v in graph.startblock.inputargs]
=======
def insert_empty_startblock(graph):
    vars = [v.copy() for v in graph.startblock.inputargs]
>>>>>>> 095549c0
    newblock = Block(vars)
    newblock.closeblock(Link(vars, graph.startblock))
    graph.startblock = newblock

def starts_with_empty_block(graph):
    return (not graph.startblock.operations
            and graph.startblock.exitswitch is None
            and graph.startblock.exits[0].args == graph.getargs())

def split_block(block, index, _forcelink=None):
    """return a link where prevblock is the block leading up but excluding the
    index'th operation and target is a new block with the neccessary variables
    passed on.
    """
    assert 0 <= index <= len(block.operations)
    if block.exitswitch == c_last_exception:
        assert index < len(block.operations)
    #varmap is the map between names in the new and the old block
    #but only for variables that are produced in the old block and needed in
    #the new one
    varmap = {}
    def get_new_name(var):
        if var is None:
            return None
        if isinstance(var, Constant):
            return var
        if var not in varmap:
            varmap[var] = var.copy_as_var()
        return varmap[var]
    moved_operations = block.operations[index:]
    new_moved_ops = []
    vars_produced_in_new_block = set()
    for op in moved_operations:
        repl = dict((arg, get_new_name(arg)) for arg in op.args)
        newop = op.replace(repl)
        new_moved_ops.append(newop)
        varmap[op] = newop
        vars_produced_in_new_block.add(op)
    moved_operations = new_moved_ops
    links = block.exits
    block.exits = None
    for link in links:
        for i, arg in enumerate(link.args):
            #last_exception and last_exc_value are considered to be created
            #when the link is entered
            if link.args[i] not in [link.last_exception, link.last_exc_value]:
                link.args[i] = get_new_name(link.args[i])
    exitswitch = get_new_name(block.exitswitch)
    #the new block gets all the attributes relevant to outgoing links
    #from block the old block
    if _forcelink is not None:
        assert index == 0
        linkargs = list(_forcelink)
        for v in varmap:
            if v not in linkargs and v not in vars_produced_in_new_block:
                # 'v' was not specified by _forcelink, but we found out that
                # we need it!  Hack: if it is 'concretetype is lltype.Void'
                # then it's ok to recreate its value in the target block.
                # If not, then we have a problem :-)
                from rpython.rtyper.lltypesystem import lltype
                if v.concretetype is not lltype.Void:
                    raise Exception(
                        "The variable %r of type %r was not explicitly listed"
                        " in _forcelink.  This issue can be caused by a"
                        " jitdriver.jit_merge_point() where some variable"
                        " containing an int or str or instance is actually"
                        " known to be constant, e.g. always 42." % (
                        v, v.concretetype))
                c = Constant(None, lltype.Void)
                w = varmap[v]
                newop = SpaceOperation('same_as', [c], w)
                i = 0
                while i < len(moved_operations):
                    if w in moved_operations[i].args:
                        break
                    i += 1
                moved_operations.insert(i, newop)
    else:
        linkargs = [var for var in varmap.keys() if var not in vars_produced_in_new_block]
    newblock = Block([get_new_name(v) for v in linkargs])
    newblock.operations = moved_operations
    newblock.recloseblock(*links)
    newblock.exitswitch = exitswitch
    link = Link(linkargs, newblock)
    block.operations = block.operations[:index]
    block.recloseblock(link)
    block.exitswitch = None
    return link

def call_initial_function(translator, initial_func, annhelper=None):
    """Before the program starts, call 'initial_func()'."""
    from rpython.annotator import model as annmodel
    from rpython.rtyper.lltypesystem import lltype
    from rpython.rtyper.annlowlevel import MixLevelHelperAnnotator

    own_annhelper = (annhelper is None)
    if own_annhelper:
        annhelper = MixLevelHelperAnnotator(translator.rtyper)
    c_initial_func = annhelper.constfunc(initial_func, [], annmodel.s_None)
    if own_annhelper:
        annhelper.finish()

    entry_point = translator.entry_point_graph
    args = [v.copy() for v in entry_point.getargs()]
    extrablock = Block(args)
    v_none = varoftype(lltype.Void)
    newop = SpaceOperation('direct_call', [c_initial_func], v_none)
    extrablock.operations = [newop]
    extrablock.closeblock(Link(args, entry_point.startblock))
    entry_point.startblock = extrablock
    checkgraph(entry_point)

def call_final_function(translator, final_func, annhelper=None):
    """When the program finishes normally, call 'final_func()'."""
    from rpython.annotator import model as annmodel
    from rpython.rtyper.lltypesystem import lltype
    from rpython.rtyper.annlowlevel import MixLevelHelperAnnotator

    own_annhelper = (annhelper is None)
    if own_annhelper:
        annhelper = MixLevelHelperAnnotator(translator.rtyper)
    c_final_func = annhelper.constfunc(final_func, [], annmodel.s_None)
    if own_annhelper:
        annhelper.finish()

    entry_point = translator.entry_point_graph
    v = entry_point.getreturnvar().copy()
    extrablock = Block([v])
    v_none = varoftype(lltype.Void)
    newop = SpaceOperation('direct_call', [c_final_func], v_none)
    extrablock.operations = [newop]
    extrablock.closeblock(Link([v], entry_point.returnblock))
    for block in entry_point.iterblocks():
        if block is not extrablock:
            for link in block.exits:
                if link.target is entry_point.returnblock:
                    link.target = extrablock
    checkgraph(entry_point)<|MERGE_RESOLUTION|>--- conflicted
+++ resolved
@@ -30,13 +30,8 @@
     link.target = newblock
     return newblock
 
-<<<<<<< HEAD
-def insert_empty_startblock(annotator, graph):
+def insert_empty_startblock(graph):
     vars = [v.copy_as_var() for v in graph.startblock.inputargs]
-=======
-def insert_empty_startblock(graph):
-    vars = [v.copy() for v in graph.startblock.inputargs]
->>>>>>> 095549c0
     newblock = Block(vars)
     newblock.closeblock(Link(vars, graph.startblock))
     graph.startblock = newblock
