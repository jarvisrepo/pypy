--- conflicted
+++ resolved
@@ -258,14 +258,6 @@
 
         log_config(translateconfig, "translate.py configuration")
         if config.translation.jit:
-<<<<<<< HEAD
-            if 'jitpolicy' not in targetspec_dic:
-                raise Exception('target has no jitpolicy defined.')
-=======
-            if (translateconfig.goals != ['annotate'] and
-                translateconfig.goals != ['rtype']):
-                drv.set_extra_goals(['pyjitpl'])
->>>>>>> 43b6452f
             # early check:
             from rpython.jit.backend.detect_cpu import getcpuclassname
             getcpuclassname(config.translation.jit_backend)
