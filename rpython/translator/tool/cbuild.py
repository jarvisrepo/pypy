--- conflicted
+++ resolved
@@ -324,55 +324,4 @@
         d['libraries'] += (lib,)
         d['separate_module_files'] = ()
         d['separate_module_sources'] = ()
-<<<<<<< HEAD
-        return ExternalCompilationInfo(**d)
-
-
-# ____________________________________________________________
-#
-# This is extracted from pyconfig.h from CPython.  It sets the macros
-# that affect the features we get from system include files.
-
-STANDARD_DEFINES = '''
-/* Define on Darwin to activate all library features */
-#define _DARWIN_C_SOURCE 1
-/* This must be set to 64 on some systems to enable large file support. */
-#define _FILE_OFFSET_BITS 64
-/* Define on Linux to activate all library features */
-#define _GNU_SOURCE 1
-/* This must be defined on some systems to enable large file support. */
-#define _LARGEFILE_SOURCE 1
-/* Define on NetBSD to activate all library features */
-#define _NETBSD_SOURCE 1
-/* Define to activate features from IEEE Stds 1003.1-2001 */
-#ifndef _POSIX_C_SOURCE
-#  define _POSIX_C_SOURCE 200112L
-#endif
-/* Define on FreeBSD to activate all library features */
-#define __BSD_VISIBLE 1
-#define __XSI_VISIBLE 700
-/* Windows: winsock/winsock2 mess */
-#define WIN32_LEAN_AND_MEAN
-#ifdef _WIN64
-   typedef          __int64 Signed;
-   typedef unsigned __int64 Unsigned;
-#  define SIGNED_MIN LLONG_MIN 
-#else
-   typedef          long Signed;
-   typedef unsigned long Unsigned;
-#  define SIGNED_MIN LONG_MIN
-#endif
-
-#ifdef __GNUC__       /* other platforms too, probably */
-typedef _Bool bool_t;
-#else
-typedef unsigned char bool_t;
-#endif
-
-#if !defined(RPY_ASSERT) && !defined(RPY_LL_ASSERT)
-#  define NDEBUG
-#endif
-'''
-=======
-        return ExternalCompilationInfo(**d)
->>>>>>> c816e18a
+        return ExternalCompilationInfo(**d)