--- conflicted
+++ resolved
@@ -409,30 +409,11 @@
     elif isinstance(obj, Link):
         try_show(obj.prevblock)
     elif isinstance(obj, Block):
-<<<<<<< HEAD
-        import gc
-        pending = [obj]   # pending blocks
-        seen = {obj: True, None: True}
-        for x in pending:
-            for y in gc.get_referrers(x):
-                if isinstance(y, FunctionGraph):
-                    y.show()
-                    return y
-                elif isinstance(y, Link):
-                    block = y.prevblock
-                    if block not in seen:
-                        pending.append(block)
-                        seen[block] = True
-                elif isinstance(y, dict):
-                    pending.append(y)   # go back from the dict to the real obj
-        graph = IncompleteGraph(pending)
-=======
         graph = obj.get_graph()
         if isinstance(graph, FunctionGraph):
             graph.show()
             return
         graph = IncompleteGraph(graph)
->>>>>>> 6e5f5918
         SingleGraphPage(graph).display()
     else:
         raise TypeError("try_show(%r object)" % (type(obj).__name__,))
