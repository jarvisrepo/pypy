from rpython.rtyper.lltypesystem.lltype import DelayedPointer
from rpython.translator.simplify import get_graph
from rpython.tool.algo.unionfind import UnionFind
<<<<<<< HEAD
from rpython.rtyper.lltypesystem import lltype, rclass
=======
>>>>>>> 8a395a9d


class GraphAnalyzer(object):
    verbose = False

    def __init__(self, translator):
        self.translator = translator
        self._analyzed_calls = UnionFind(lambda graph: Dependency(self))

    # method overridden by subclasses

    @staticmethod
    def bottom_result():
        raise NotImplementedError("abstract base class")

    @staticmethod
    def top_result():
        raise NotImplementedError("abstract base class")

    @staticmethod
    def is_top_result(result):
        # only an optimization, safe to always return False
        return False

    @staticmethod
    def result_builder():
        raise NotImplementedError("abstract base class")

    @staticmethod
    def add_to_result(result, other):
        raise NotImplementedError("abstract base class")

    @staticmethod
    def finalize_builder(result):
        raise NotImplementedError("abstract base class")

    @staticmethod
    def join_two_results(result1, result2):
        raise NotImplementedError("abstract base class")

    def analyze_simple_operation(self, op, graphinfo=None):
        raise NotImplementedError("abstract base class")

    # some sensible default methods, can also be overridden

    def analyze_exceptblock(self, block, seen=None):
        return self.bottom_result()

    def analyze_startblock(self, block, seen=None):
        return self.bottom_result()

    def analyze_external_call(self, op, seen=None):
        try:
            funcobj = op.args[0].value._obj
        except DelayedPointer:
            return self.bottom_result()
        result = self.bottom_result()
        if hasattr(funcobj, '_callbacks'):
            bk = self.translator.annotator.bookkeeper
            for function in funcobj._callbacks.callbacks:
                desc = bk.getdesc(function)
                for graph in desc.getgraphs():
                    result = self.join_two_results(
                        result, self.analyze_direct_call(graph, seen))
        return result

    def analyze_link(self, graph, link):
        return self.bottom_result()

    # general methods

    def compute_graph_info(self, graph):
        return None

    def analyze(self, op, seen=None, graphinfo=None):
        if op.opname == "direct_call":
            try:
                graph = get_graph(op.args[0], self.translator)
            except lltype.DelayedPointer:
                x = self.top_result()
                if self.verbose:
                    print '\tdelayed pointer %s: %r' % (op, x)
                return x
            if graph is None:
                x = self.analyze_external_call(op, seen)
                if self.verbose and x:
                    self.dump_info('analyze_external_call %s: %r' % (op, x))
                return x
            x = self.analyze_direct_call(graph, seen)
            if self.verbose and x:
                self.dump_info('analyze_direct_call(%s): %r' % (graph, x))
            return x
        elif op.opname == "indirect_call":
            graphs = op.args[-1].value
            if graphs is None:
                if self.verbose:
                    self.dump_info('%s to unknown' % (op,))
                return self.top_result()
            x = self.analyze_indirect_call(graphs, seen)
            if self.verbose and x:
                self.dump_info('analyze_indirect_call(%s): %r' % (graphs, x))
            return x
        x = self.analyze_simple_operation(op, graphinfo)
        if self.verbose and x:
            self.dump_info('%s: %r' % (op, x))
        return x

    def dump_info(self, info):
        print '[%s] %s' % (self.__class__.__name__, info)

    def analyze_direct_call(self, graph, seen=None):
        if seen is None:
            seen = DependencyTracker(self)
        if not seen.enter(graph):
            return seen.get_cached_result(graph)
        result = self.result_builder()
        graphinfo = self.compute_graph_info(graph)
        for block in graph.iterblocks():
            if block is graph.startblock:
                result = self.add_to_result(
                    result,
                    self.analyze_startblock(block, seen)
                )
            elif block is graph.exceptblock:
                result = self.add_to_result(
                    result,
                    self.analyze_exceptblock(block, seen)
                )
            if not self.is_top_result(result):
                for op in block.operations:
                    result = self.add_to_result(
                        result,
                        self.analyze(op, seen, graphinfo)
                    )
                    if self.is_top_result(result):
                        break
            if not self.is_top_result(result):
                for exit in block.exits:
                    result = self.add_to_result(
                        result,
                        self.analyze_link(exit, seen)
                    )
                    if self.is_top_result(result):
                        break
            if self.is_top_result(result):
                break
        result = self.finalize_builder(result)
        seen.leave_with(result)
        return result

    def analyze_indirect_call(self, graphs, seen=None):
        result = self.result_builder()
        for graph in graphs:
            result = self.add_to_result(
                result,
                self.analyze_direct_call(graph, seen)
            )
            if self.is_top_result(result):
                break
        return self.finalize_builder(result)

    def analyze_all(self, graphs=None):
        if graphs is None:
            graphs = self.translator.graphs
        for graph in graphs:
            for block, op in graph.iterblockops():
                self.analyze(op)


class Dependency(object):
    def __init__(self, analyzer):
        self._analyzer = analyzer
        self._result = analyzer.bottom_result()

    def merge_with_result(self, result):
        self._result = self._analyzer.join_two_results(self._result, result)

    def absorb(self, other):
        self.merge_with_result(other._result)


class DependencyTracker(object):
    """This tracks the analysis of cyclic call graphs."""

    # The point is that GraphAnalyzer works fine if the question we ask
    # is about a single graph; but in the case of recursion, it will
    # fail if we ask about multiple graphs.  The purpose of this
    # class is to fix the cache in GraphAnalyzer._analyzed_calls after
    # each round, whenever a new set of graphs have been added to it.
    # It works by assuming that the following is correct: for any set of
    # graphs that can all (indirectly) call each other, all these graphs
    # will get the same answer that is the 'join_two_results' of all of
    # them.

    def __init__(self, analyzer):
        self.analyzer = analyzer
        # the UnionFind object, which works like a mapping {graph: Dependency}
        # (shared with GraphAnalyzer._analyzed_calls)
        self.graph_results = analyzer._analyzed_calls
        # the current stack of graphs being analyzed
        self.current_stack = []
        #self.current_stack_set = set()

    def enter(self, graph):
        if graph not in self.graph_results:
            self.current_stack.append(graph)
            #self.current_stack_set.add(graph)
            self.graph_results.find(graph)
            return True
        else:
            graph = self.graph_results.find_rep(graph)
            for j in range(len(self.current_stack)):
                othergraph = self.graph_results.find_rep(self.current_stack[j])
                if graph is othergraph:
                    # found a cycle; merge all graphs in that cycle
                    for i in range(j, len(self.current_stack)):
                        self.graph_results.union(self.current_stack[i], graph)
                    # done
                    break
            return False

    def leave_with(self, result):
        graph = self.current_stack.pop()
        #self.current_stack_set.remove(graph)
        dep = self.graph_results[graph]
        dep.merge_with_result(result)

    def get_cached_result(self, graph):
        dep = self.graph_results[graph]
        return dep._result


class BoolGraphAnalyzer(GraphAnalyzer):
    """generic way to analyze graphs: recursively follow it until the first
    operation is found on which self.analyze_simple_operation returns True"""

    def bottom_result(self):
        return False

    def top_result(self):
        return True

    def is_top_result(self, result):
        return result

    def result_builder(self):
        return False

    def add_to_result(self, result, other):
        return self.join_two_results(result, other)

    def finalize_builder(self, result):
        return result

    def join_two_results(self, result1, result2):
        return result1 or result2<|MERGE_RESOLUTION|>--- conflicted
+++ resolved
@@ -1,10 +1,6 @@
 from rpython.rtyper.lltypesystem.lltype import DelayedPointer
 from rpython.translator.simplify import get_graph
 from rpython.tool.algo.unionfind import UnionFind
-<<<<<<< HEAD
-from rpython.rtyper.lltypesystem import lltype, rclass
-=======
->>>>>>> 8a395a9d
 
 
 class GraphAnalyzer(object):
@@ -83,7 +79,7 @@
         if op.opname == "direct_call":
             try:
                 graph = get_graph(op.args[0], self.translator)
-            except lltype.DelayedPointer:
+            except DelayedPointer:
                 x = self.top_result()
                 if self.verbose:
                     print '\tdelayed pointer %s: %r' % (op, x)
