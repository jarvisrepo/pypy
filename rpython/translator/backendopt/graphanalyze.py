from rpython.rtyper.lltypesystem.lltype import DelayedPointer
from rpython.translator.simplify import get_graph
from rpython.tool.algo.unionfind import UnionFind
from rpython.rtyper.lltypesystem import lltype, rclass


class GraphAnalyzer(object):
    verbose = False

    def __init__(self, translator):
        self.translator = translator
        self._analyzed_calls = UnionFind(lambda graph: Dependency(self))

    # method overridden by subclasses

    @staticmethod
    def bottom_result():
        raise NotImplementedError("abstract base class")

    @staticmethod
    def top_result():
        raise NotImplementedError("abstract base class")

    @staticmethod
    def is_top_result(result):
        # only an optimization, safe to always return False
        return False

    @staticmethod
    def result_builder():
        raise NotImplementedError("abstract base class")

    @staticmethod
    def add_to_result(result, other):
        raise NotImplementedError("abstract base class")

    @staticmethod
    def finalize_builder(result):
        raise NotImplementedError("abstract base class")

    @staticmethod
    def join_two_results(result1, result2):
        raise NotImplementedError("abstract base class")

    def analyze_simple_operation(self, op, graphinfo=None):
        raise NotImplementedError("abstract base class")

    # some sensible default methods, can also be overridden

    def analyze_exceptblock(self, block, seen=None):
        return self.bottom_result()

    def analyze_startblock(self, block, seen=None):
        return self.bottom_result()

    def analyze_external_call(self, op, seen=None):
        try:
            funcobj = op.args[0].value._obj
        except DelayedPointer:
            return self.bottom_result()
        result = self.bottom_result()
        if hasattr(funcobj, '_callbacks'):
            bk = self.translator.annotator.bookkeeper
            for function in funcobj._callbacks.callbacks:
                desc = bk.getdesc(function)
                for graph in desc.getgraphs():
                    result = self.join_two_results(
                        result, self.analyze_direct_call(graph, seen))
        return result

<<<<<<< HEAD
    def analyze_instantiate_call(self, seen=None):
        return self.top_result()
        
    def analyze_external_method(self, op, TYPE, meth):
        return self.top_result()

=======
>>>>>>> 41a9dc13
    def analyze_link(self, graph, link):
        return self.bottom_result()

    # general methods

    def compute_graph_info(self, graph):
        return None

    def analyze(self, op, seen=None, graphinfo=None, block=None):
        if op.opname == "direct_call":
            try:
                graph = get_graph(op.args[0], self.translator)
            except lltype.DelayedPointer:
                x = self.top_result()
                if self.verbose:
                    print '\tdelayed pointer %s: %r' % (op, x)
                return x
            if graph is None:
                x = self.analyze_external_call(op, seen)
                if self.verbose and x:
                    self.dump_info('analyze_external_call %s: %r' % (op, x))
                return x
            x = self.analyze_direct_call(graph, seen)
            if self.verbose and x:
                self.dump_info('analyze_direct_call(%s): %r' % (graph, x))
            return x
        elif op.opname == "indirect_call":
            graphs = op.args[-1].value
            if graphs is None:
                if block is not None:
                    v_func = op.args[0]
                    for op1 in block.operations:
                        if (v_func is op1.result and
                            op1.opname == 'getfield' and
                            op1.args[0].concretetype == rclass.CLASSTYPE and
                            op1.args[1].value == 'instantiate'):
                            x = self.analyze_instantiate_call(seen)
                            if self.verbose and x:
                                self.dump_info('analyze_instantiate(%s): %r' % (
                                    graphs, x))
                            return x
                if self.verbose:
                    self.dump_info('%s to unknown' % (op,))
                return self.top_result()
            x = self.analyze_indirect_call(graphs, seen)
            if self.verbose and x:
                self.dump_info('analyze_indirect_call(%s): %r' % (graphs, x))
            return x
        x = self.analyze_simple_operation(op, graphinfo)
        if self.verbose and x:
            self.dump_info('%s: %r' % (op, x))
        return x

    def dump_info(self, info):
        print '[%s] %s' % (self.__class__.__name__, info)

    def analyze_direct_call(self, graph, seen=None):
        if seen is None:
            seen = DependencyTracker(self)
        if not seen.enter(graph):
            return seen.get_cached_result(graph)
        result = self.result_builder()
        graphinfo = self.compute_graph_info(graph)
        for block in graph.iterblocks():
            if block is graph.startblock:
                result = self.add_to_result(
                    result,
                    self.analyze_startblock(block, seen)
                )
            elif block is graph.exceptblock:
                result = self.add_to_result(
                    result,
                    self.analyze_exceptblock(block, seen)
                )
            if not self.is_top_result(result):
                for op in block.operations:
                    result = self.add_to_result(
                        result,
                        self.analyze(op, seen, graphinfo, block=block)
                    )
                    if self.is_top_result(result):
                        break
            if not self.is_top_result(result):
                for exit in block.exits:
                    result = self.add_to_result(
                        result,
                        self.analyze_link(exit, seen)
                    )
                    if self.is_top_result(result):
                        break
            if self.is_top_result(result):
                break
        result = self.finalize_builder(result)
        seen.leave_with(result)
        return result

    def analyze_indirect_call(self, graphs, seen=None):
        result = self.result_builder()
        for graph in graphs:
            result = self.add_to_result(
                result,
                self.analyze_direct_call(graph, seen)
            )
            if self.is_top_result(result):
                break
        return self.finalize_builder(result)

    def analyze_all(self, graphs=None):
        if graphs is None:
            graphs = self.translator.graphs
        for graph in graphs:
            for block, op in graph.iterblockops():
                self.analyze(op, block=block)


class Dependency(object):
    def __init__(self, analyzer):
        self._analyzer = analyzer
        self._result = analyzer.bottom_result()

    def merge_with_result(self, result):
        self._result = self._analyzer.join_two_results(self._result, result)

    def absorb(self, other):
        self.merge_with_result(other._result)


class DependencyTracker(object):
    """This tracks the analysis of cyclic call graphs."""

    # The point is that GraphAnalyzer works fine if the question we ask
    # is about a single graph; but in the case of recursion, it will
    # fail if we ask about multiple graphs.  The purpose of this
    # class is to fix the cache in GraphAnalyzer._analyzed_calls after
    # each round, whenever a new set of graphs have been added to it.
    # It works by assuming that the following is correct: for any set of
    # graphs that can all (indirectly) call each other, all these graphs
    # will get the same answer that is the 'join_two_results' of all of
    # them.

    def __init__(self, analyzer):
        self.analyzer = analyzer
        # the UnionFind object, which works like a mapping {graph: Dependency}
        # (shared with GraphAnalyzer._analyzed_calls)
        self.graph_results = analyzer._analyzed_calls
        # the current stack of graphs being analyzed
        self.current_stack = []
        #self.current_stack_set = set()

    def enter(self, graph):
        if graph not in self.graph_results:
            self.current_stack.append(graph)
            #self.current_stack_set.add(graph)
            self.graph_results.find(graph)
            return True
        else:
            graph = self.graph_results.find_rep(graph)
            for j in range(len(self.current_stack)):
                othergraph = self.graph_results.find_rep(self.current_stack[j])
                if graph is othergraph:
                    # found a cycle; merge all graphs in that cycle
                    for i in range(j, len(self.current_stack)):
                        self.graph_results.union(self.current_stack[i], graph)
                    # done
                    break
            return False

    def leave_with(self, result):
        graph = self.current_stack.pop()
        #self.current_stack_set.remove(graph)
        dep = self.graph_results[graph]
        dep.merge_with_result(result)

    def get_cached_result(self, graph):
        dep = self.graph_results[graph]
        return dep._result


class BoolGraphAnalyzer(GraphAnalyzer):
    """generic way to analyze graphs: recursively follow it until the first
    operation is found on which self.analyze_simple_operation returns True"""

    def bottom_result(self):
        return False

    def top_result(self):
        return True

    def is_top_result(self, result):
        return result

    def result_builder(self):
        return False

    def add_to_result(self, result, other):
        return self.join_two_results(result, other)

    def finalize_builder(self, result):
        return result

    def join_two_results(self, result1, result2):
        return result1 or result2<|MERGE_RESOLUTION|>--- conflicted
+++ resolved
@@ -68,15 +68,9 @@
                         result, self.analyze_direct_call(graph, seen))
         return result
 
-<<<<<<< HEAD
     def analyze_instantiate_call(self, seen=None):
         return self.top_result()
-        
-    def analyze_external_method(self, op, TYPE, meth):
-        return self.top_result()
-
-=======
->>>>>>> 41a9dc13
+
     def analyze_link(self, graph, link):
         return self.bottom_result()
 
