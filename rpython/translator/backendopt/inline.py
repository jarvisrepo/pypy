--- conflicted
+++ resolved
@@ -107,13 +107,8 @@
     for block in graph.iterblocks():
         if block is graph.exceptblock:
             return True      # the except block is reachable
-<<<<<<< HEAD
-        if block.exitswitch == c_last_exception:
+        if block.canraise:
             ops = block.operations[:-1]
-=======
-        if block.canraise:
-            consider_ops_to = -1
->>>>>>> b684a5dd
         else:
             ops = block.operations
         if any(can_raise(op) for op in ops):
@@ -300,7 +295,7 @@
                             a2.concretetype = a1.concretetype
 
     def exc_match(self, VALUE, llexitcase):
-        from rpython.rtyper.lltypesystem.rclass import getclassrepr
+        from rpython.rtyper.rclass import getclassrepr
         if VALUE not in self.lltype_to_classdef:
             return False
         classdef = self.lltype_to_classdef[VALUE]
@@ -314,12 +309,6 @@
     def rewire_exceptblock_with_guard(self, afterblock, copiedexceptblock):
         # this rewiring does not always succeed. in the cases where it doesn't
         # there will be generic code inserted
-<<<<<<< HEAD
-=======
-        from rpython.rtyper import rclass
-        excdata = self.translator.rtyper.exceptiondata
-        exc_match = excdata.fn_exception_match
->>>>>>> b684a5dd
         for link in self.entrymap[self.graph_to_inline.exceptblock]:
             if link.prevblock.exits[0] is not link:
                 continue
