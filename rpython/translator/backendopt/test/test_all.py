import py
from rpython.translator.backendopt.all import backend_optimizations
from rpython.translator.backendopt.all import INLINE_THRESHOLD_FOR_TEST
from rpython.translator.backendopt.support import md5digest
from rpython.translator.backendopt.test.test_malloc import TestMallocRemoval as MallocRemovalTest
from rpython.translator.translator import TranslationContext, graphof
from rpython.flowspace.model import Constant, summary
from rpython.rtyper.llinterp import LLInterpreter
from rpython.rlib.rarithmetic import intmask
from rpython.conftest import option

class A:
    def __init__(self, x, y):
        self.bounds = (x, y)
    def mean(self, percentage=50):
        x, y = self.bounds
        total = x*percentage + y*(100-percentage)
        return total//100

def condition(n):
    return n >= 100

def firstthat(function, condition):
    for n in range(101):
        if condition(function(n)):
            return n
    else:
        return -1

def myfunction(n):
    a = A(117, n)
    return a.mean()

def big():
    """This example should be turned into a simple 'while' loop with no
    malloc nor direct_call by back-end optimizations, given a high enough
    inlining threshold.
    """
    return firstthat(myfunction, condition)

LARGE_THRESHOLD  = 10*INLINE_THRESHOLD_FOR_TEST
HUGE_THRESHOLD  = 100*INLINE_THRESHOLD_FOR_TEST

class TestLLType(object):
    type_system = 'lltype'
    check_malloc_removed = MallocRemovalTest.check_malloc_removed

    def translateopt(self, func, sig, **optflags):
        t = TranslationContext()
        opts = {'translation.list_comprehension_operations': True}
        t.config.set(**opts)
        t.buildannotator().build_types(func, sig)
        t.buildrtyper(type_system=self.type_system).specialize()
        if option.view:
            t.view()
        backend_optimizations(t, **optflags)
        if option.view:
            t.view()
        return t

    def test_big(self):
        assert big() == 83

        t = self.translateopt(big, [], inline_threshold=HUGE_THRESHOLD,
                              mallocs=True)

        big_graph = graphof(t, big)
        self.check_malloc_removed(big_graph)

        interp = LLInterpreter(t.rtyper)
        res = interp.eval_graph(big_graph, [])
        assert res == 83


    def test_for_loop(self):
        def f(n):
            total = 0
            for i in range(n):
                total += i
            return total

        t  = self.translateopt(f, [int], mallocs=True)
        # this also checks that the BASE_INLINE_THRESHOLD is enough
        # for 'for' loops

        f_graph = graph = graphof(t, f)
        self.check_malloc_removed(f_graph)

        interp = LLInterpreter(t.rtyper)
        res = interp.eval_graph(f_graph, [11])
        assert res == 55

    def test_premature_death(self):
        import os
        from rpython.annotator.listdef import s_list_of_strings

        inputtypes = [s_list_of_strings]

        def debug(msg):
            os.write(2, "debug: " + msg + '\n')

        def entry_point(argv):
            #debug("entry point starting")
            for arg in argv:
                #debug(" argv -> " + arg)
                r = arg.replace('_', '-')
                #debug(' replaced -> ' + r)
                a = r.lower()
                #debug(" lowered -> " + a)
            return 0

        t  = self.translateopt(entry_point, inputtypes, mallocs=True)

        entry_point_graph = graphof(t, entry_point)

        argv = t.rtyper.getrepr(inputtypes[0]).convert_const(['./pypy-c'])

        interp = LLInterpreter(t.rtyper)
        interp.eval_graph(entry_point_graph, [argv])


    def test_idempotent(self):
        def s(x):
            res = 0
            i = 1
            while i <= x:
                res += i
                i += 1
            return res

        def g(x):
            return s(100) + s(1) + x

        def idempotent(n1, n2):
            c = [i for i in range(n2)]
            return 33 + big() + g(10)

        t  = self.translateopt(idempotent, [int, int],
                               raisingop2direct_call=True,
                               constfold=False)
        #backend_optimizations(t, raisingop2direct_call=True,
        #                      inline_threshold=0, constfold=False)

        digest1 = md5digest(t)

        digest2 = md5digest(t)
        def compare(digest1, digest2):
            diffs = []
            assert digest1.keys() == digest2.keys()
            for name in digest1:
                if digest1[name] != digest2[name]:
                    diffs.append(name)
            assert not diffs

        compare(digest1, digest2)

        #XXX Inlining and constfold are currently non-idempotent.
        #    Maybe they just renames variables but the graph changes in some way.
        backend_optimizations(t, raisingop2direct_call=True,
                              inline_threshold=0, constfold=False)
        digest3 = md5digest(t)
        compare(digest1, digest3)

    def test_bug_inlined_if(self):
        def f(x, flag):
            if flag:
                y = x
            else:
                y = x+1
            return y*5
        def myfunc(x):
            return f(x, False) - f(x, True)

        assert myfunc(10) == 5

        t = self.translateopt(myfunc, [int], inline_threshold=HUGE_THRESHOLD)
        interp = LLInterpreter(t.rtyper)
        res = interp.eval_graph(graphof(t, myfunc), [10])
        assert res == 5

    def test_range_iter(self):
        def fn(start, stop, step):
            res = 0
            if step == 0:
                if stop >= start:
                    r = range(start, stop, 1)
                else:
                    r = range(start, stop, -1)
            else:
                r = range(start, stop, step)
            for i in r:
                res = res * 51 + i
            return res
        t = self.translateopt(fn, [int, int, int], merge_if_blocks=True)
        interp = LLInterpreter(t.rtyper)
        for args in [2, 7, 0], [7, 2, 0], [10, 50, 7], [50, -10, -3]:
            assert interp.eval_graph(graphof(t, fn), args) == intmask(fn(*args))

    def test_constant_diffuse(self):
        def g(x,y):
            if x < 0:
                return 0
            return x + y

        def f(x):
            return g(x,7)+g(x,11)

        t = self.translateopt(f, [int])
        fgraph = graphof(t, f)

        for link in fgraph.iterlinks():
            assert Constant(7) not in link.args
            assert Constant(11) not in link.args

    def test_isinstance(self):
        class A:
            pass
        class B(A):
            pass
        def g(n):
            if n > 10:
                return A()
            else:
                b = B()
                b.value = 321
                return b
        def fn(n):
            x = g(n)
            assert isinstance(x, B)
            return x.value
        t = self.translateopt(fn, [int], really_remove_asserts=True,
                              remove_asserts=True)
        graph = graphof(t, fn)
        assert "direct_call" not in summary(graph)

    def test_list_comp(self):
        def f(n1, n2):
            c = [i for i in range(n2)]
            return 33

        t  = self.translateopt(f, [int, int], inline_threshold=LARGE_THRESHOLD,
                               mallocs=True)

        f_graph = graphof(t, f)
        self.check_malloc_removed(f_graph)

        interp = LLInterpreter(t.rtyper)
        res = interp.eval_graph(f_graph, [11, 22])
        assert res == 33

    def test_secondary_backendopt(self):
        # checks an issue with a newly added graph that calls an
        # already-exception-transformed graph.  This can occur e.g.
        # from a late-seen destructor added by the GC transformer
        # which ends up calling existing code.
        def common(n):
            if n > 5:
                raise ValueError
        def main(n):
            common(n)
        def later(n):
            try:
                common(n)
                return 0
            except ValueError:
                return 1

        t = TranslationContext()
        t.buildannotator().build_types(main, [int])
        t.buildrtyper(type_system='lltype').specialize()
        exctransformer = t.getexceptiontransformer()
        exctransformer.create_exception_handling(graphof(t, common))
        from rpython.annotator import model as annmodel
        from rpython.rtyper.annlowlevel import MixLevelHelperAnnotator
        annhelper = MixLevelHelperAnnotator(t.rtyper)
        later_graph = annhelper.getgraph(later, [annmodel.SomeInteger()],
                                         annmodel.SomeInteger())
        annhelper.finish()
        annhelper.backend_optimize()
        # ^^^ as the inliner can't handle exception-transformed graphs,
        # this should *not* inline common() into later().
        if option.view:
            later_graph.show()
        common_graph = graphof(t, common)
        found = False
        for block in later_graph.iterblocks():
            for op in block.operations:
                if (op.opname == 'direct_call' and
                    op.args[0].value._obj.graph is common_graph):
                    found = True
        assert found, "cannot find the call (buggily inlined?)"
        from rpython.rtyper.llinterp import LLInterpreter
        llinterp = LLInterpreter(t.rtyper)
        res = llinterp.eval_graph(later_graph, [10])
<<<<<<< HEAD
        assert res == 1


class TestOOType(BaseTester):
    type_system = 'ootype'
    check_malloc_removed = OOTypeMallocRemovalTest.check_malloc_removed
=======
        assert res == 1
>>>>>>> 4d5b0477
<|MERGE_RESOLUTION|>--- conflicted
+++ resolved
@@ -292,13 +292,4 @@
         from rpython.rtyper.llinterp import LLInterpreter
         llinterp = LLInterpreter(t.rtyper)
         res = llinterp.eval_graph(later_graph, [10])
-<<<<<<< HEAD
-        assert res == 1
-
-
-class TestOOType(BaseTester):
-    type_system = 'ootype'
-    check_malloc_removed = OOTypeMallocRemovalTest.check_malloc_removed
-=======
-        assert res == 1
->>>>>>> 4d5b0477
+        assert res == 1