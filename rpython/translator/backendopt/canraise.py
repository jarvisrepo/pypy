import py

from rpython.rtyper.lltypesystem.lloperation import LL_OPERATIONS
from rpython.tool.ansi_print import ansi_log
from rpython.translator.backendopt import graphanalyze

log = py.log.Producer("canraise")
py.log.setconsumer("canraise", ansi_log)


class RaiseAnalyzer(graphanalyze.BoolGraphAnalyzer):
<<<<<<< HEAD
    fail_on_unknown_operation = False
=======
    ignore_exact_class = None

    def do_ignore_memory_error(self):
        self.ignore_exact_class = MemoryError
>>>>>>> 4c9ab4cc

    def analyze_simple_operation(self, op, graphinfo):
        try:
            canraise = LL_OPERATIONS[op.opname].canraise
            return bool(canraise) and canraise != (self.ignore_exact_class,)
        except KeyError:
            if self.fail_on_unknown_operation:
                raise
            log.WARNING("Unknown operation: %s" % op.opname)
            return True

    def analyze_external_call(self, op, seen=None):
        fnobj = op.args[0].value._obj
        return getattr(fnobj, 'canraise', True)

    analyze_exceptblock = None    # don't call this

    def analyze_exceptblock_in_graph(self, graph, block, seen=None):
        if self.ignore_exact_class is not None:
            from rpython.translator.backendopt.ssa import DataFlowFamilyBuilder
            dff = DataFlowFamilyBuilder(graph)
            variable_families = dff.get_variable_families()
            v_exc_instance = variable_families.find_rep(block.inputargs[1])
            for link1 in graph.iterlinks():
                v = link1.last_exc_value
                if v is not None:
                    if variable_families.find_rep(v) is v_exc_instance:
                        # this is a case of re-raise the exception caught;
                        # it doesn't count.  We'll see the place that really
                        # raises the exception in the first place.
                        return False
        return True

    # backward compatible interface
    def can_raise(self, op, seen=None):
        return self.analyze(op, seen)<|MERGE_RESOLUTION|>--- conflicted
+++ resolved
@@ -9,14 +9,11 @@
 
 
 class RaiseAnalyzer(graphanalyze.BoolGraphAnalyzer):
-<<<<<<< HEAD
     fail_on_unknown_operation = False
-=======
     ignore_exact_class = None
 
     def do_ignore_memory_error(self):
         self.ignore_exact_class = MemoryError
->>>>>>> 4c9ab4cc
 
     def analyze_simple_operation(self, op, graphinfo):
         try:
