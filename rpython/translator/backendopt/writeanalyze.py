from rpython.flowspace.model import Variable, Constant
from rpython.translator.backendopt import graphanalyze

top_set = object()
empty_set = frozenset()

<<<<<<< HEAD
CUTOFF = 3000
=======
# CUTOFF is disabled, as it gave a strangely not-working-any-more effect
# if the size of the result grows past that bound.  The main user was
# optimizeopt/heap.py (force_from_effectinfo), which has been rewritten
# to be happy with any size now.
#CUTOFF = 1000
>>>>>>> 5d36d3fb

class WriteAnalyzer(graphanalyze.GraphAnalyzer):
    cutoff = CUTOFF

    def bottom_result(self):
        return empty_set

    def top_result(self):
        return top_set

    def is_top_result(self, result):
        return result is top_set

    def result_builder(self):
        return set()

    def add_to_result(self, result, other):
        if other is top_set:
            return top_set
<<<<<<< HEAD
=======
        #if len(other) + len(result) > CUTOFF:
        #    return top_set
>>>>>>> 5d36d3fb
        result.update(other)
        if len(result) > self.cutoff:
            return top_set
        return result

    def finalize_builder(self, result):
        if result is top_set:
            return result
        return frozenset(result)

    def join_two_results(self, result1, result2):
        if result1 is top_set or result2 is top_set:
            return top_set
        return result1.union(result2)

    def _getinteriorname(self, op):
        if (isinstance(op.args[1], Constant) and
            isinstance(op.args[1].value, str)):
            return op.args[1].value
        return op.args[2].value

    def analyze_simple_operation(self, op, graphinfo):
        if op.opname == "setfield":
            if graphinfo is None or not graphinfo.is_fresh_malloc(op.args[0]):
                return frozenset([
                    ("struct", op.args[0].concretetype, op.args[1].value)])
        elif op.opname == "setarrayitem":
            if graphinfo is None or not graphinfo.is_fresh_malloc(op.args[0]):
                return self._array_result(op.args[0].concretetype)
        elif op.opname == "setinteriorfield":
            if graphinfo is None or not graphinfo.is_fresh_malloc(op.args[0]):
                name = self._getinteriorname(op)
                return self._interiorfield_result(op.args[0].concretetype, name)
        return empty_set

    def _array_result(self, TYPE):
        return frozenset([("array", TYPE)])

    def _interiorfield_result(self, TYPE, fieldname):
        return frozenset([("interiorfield", TYPE, fieldname)])

    def compute_graph_info(self, graph):
        return FreshMallocs(graph)


class FreshMallocs(object):
    def __init__(self, graph):
        self.nonfresh = set(graph.getargs())
        pendingblocks = list(graph.iterblocks())
        self.allvariables = set()
        for block in pendingblocks:
            self.allvariables.update(block.inputargs)
        pendingblocks.reverse()
        while pendingblocks:
            block = pendingblocks.pop()
            for op in block.operations:
                self.allvariables.add(op.result)
                if (op.opname == 'malloc' or op.opname == 'malloc_varsize'
                    or op.opname == 'new'):
                    continue
                elif op.opname in ('cast_pointer', 'same_as'):
                    if self.is_fresh_malloc(op.args[0]):
                        continue
                self.nonfresh.add(op.result)
            for link in block.exits:
                self.nonfresh.update(link.getextravars())
                self.allvariables.update(link.getextravars())
                prevlen = len(self.nonfresh)
                for v1, v2 in zip(link.args, link.target.inputargs):
                    if not self.is_fresh_malloc(v1):
                        self.nonfresh.add(v2)
                if len(self.nonfresh) > prevlen:
                    pendingblocks.append(link.target)

    def is_fresh_malloc(self, v):
        if not isinstance(v, Variable):
            return False
        assert v in self.allvariables
        return v not in self.nonfresh


class ReadWriteAnalyzer(WriteAnalyzer):

    def analyze_simple_operation(self, op, graphinfo):
        if op.opname == "getfield":
            return frozenset([
                ("readstruct", op.args[0].concretetype, op.args[1].value)])
        elif op.opname == "getarrayitem":
            return frozenset([
                ("readarray", op.args[0].concretetype)])
        elif op.opname == "getinteriorfield":
            name = self._getinteriorname(op)
            return frozenset([("readinteriorfield", op.args[0].concretetype,
                            name)])
        return WriteAnalyzer.analyze_simple_operation(self, op, graphinfo)<|MERGE_RESOLUTION|>--- conflicted
+++ resolved
@@ -4,18 +4,14 @@
 top_set = object()
 empty_set = frozenset()
 
-<<<<<<< HEAD
-CUTOFF = 3000
-=======
 # CUTOFF is disabled, as it gave a strangely not-working-any-more effect
 # if the size of the result grows past that bound.  The main user was
 # optimizeopt/heap.py (force_from_effectinfo), which has been rewritten
 # to be happy with any size now.
-#CUTOFF = 1000
->>>>>>> 5d36d3fb
+#CUTOFF = 3000
 
 class WriteAnalyzer(graphanalyze.GraphAnalyzer):
-    cutoff = CUTOFF
+    #cutoff = CUTOFF
 
     def bottom_result(self):
         return empty_set
@@ -32,14 +28,9 @@
     def add_to_result(self, result, other):
         if other is top_set:
             return top_set
-<<<<<<< HEAD
-=======
-        #if len(other) + len(result) > CUTOFF:
+        result.update(other)
+        #if len(result) > self.cutoff:
         #    return top_set
->>>>>>> 5d36d3fb
-        result.update(other)
-        if len(result) > self.cutoff:
-            return top_set
         return result
 
     def finalize_builder(self, result):
