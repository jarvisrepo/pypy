--- conflicted
+++ resolved
@@ -1,10 +1,5 @@
 from rpython.flowspace.model import Variable
 from rpython.translator.backendopt import graphanalyze
-<<<<<<< HEAD
-from rpython.rtyper.ootypesystem import ootype
-from rpython.translator.simplify import get_funcobj
-=======
->>>>>>> 41a9dc13
 
 top_set = object()
 empty_set = frozenset()
@@ -52,25 +47,12 @@
     def _array_result(self, TYPE):
         return frozenset([("array", TYPE)])
 
-<<<<<<< HEAD
     def analyze_external_call(self, op, seen=None):
-        funcobj = get_funcobj(op.args[0].value)
+        funcobj = op.args[0].value._obj
         if funcobj.random_effects_on_gcobjs:
             return self.top_result()
         return graphanalyze.GraphAnalyzer.analyze_external_call(self, op, seen)
 
-    def analyze_external_method(self, op, TYPE, meth):
-        # XXX random_effects_on_gcobjs
-        if isinstance(TYPE, ootype.Array):
-            methname = op.args[0].value
-            if methname == 'll_setitem_fast':
-                return self._array_result(op.args[1].concretetype)
-            elif methname in ('ll_getitem_fast', 'll_length'):
-                return self.bottom_result()
-        return graphanalyze.GraphAnalyzer.analyze_external_method(self, op, TYPE, meth)
-
-=======
->>>>>>> 41a9dc13
     def compute_graph_info(self, graph):
         return FreshMallocs(graph)
 
