from rpython.flowspace.model import Variable, Constant
from rpython.translator.backendopt import graphanalyze
from rpython.rtyper.lltypesystem import lltype

top_set = object()
empty_set = frozenset()

CUTOFF = 1000

class WriteAnalyzer(graphanalyze.GraphAnalyzer):
    def bottom_result(self):
        return empty_set

    def top_result(self):
        return top_set

    def is_top_result(self, result):
        return result is top_set

    def result_builder(self):
        return set()

    def add_to_result(self, result, other):
        if other is top_set:
            return top_set
        if len(other) + len(result) > CUTOFF:
            return top_set
        result.update(other)
        return result

    def finalize_builder(self, result):
        if result is top_set:
            return result
        return frozenset(result)

    def join_two_results(self, result1, result2):
        if result1 is top_set or result2 is top_set:
            return top_set
        return result1.union(result2)

    def _getinteriorname(self, op):
        if (isinstance(op.args[1], Constant) and
            isinstance(op.args[1].value, str)):
            return op.args[1].value
        return op.args[2].value

    def analyze_simple_operation(self, op, graphinfo):
        if op.opname == "setfield":
            if graphinfo is None or not graphinfo.is_fresh_malloc(op.args[0]):
                return frozenset([
                    ("struct", op.args[0].concretetype, op.args[1].value)])
        elif op.opname == "setarrayitem":
            if graphinfo is None or not graphinfo.is_fresh_malloc(op.args[0]):
                return self._array_result(op.args[0].concretetype)
        elif op.opname == "setinteriorfield":
            if graphinfo is None or not graphinfo.is_fresh_malloc(op.args[0]):
                name = self._getinteriorname(op)
                return self._interiorfield_result(op.args[0].concretetype, name)
        return empty_set

    def _array_result(self, TYPE):
        return frozenset([("array", TYPE)])

<<<<<<< HEAD
    def analyze_external_call(self, op, seen=None):
        try:
            funcobj = op.args[0].value._obj
            random = funcobj.random_effects_on_gcobjs
        except (AttributeError, lltype.DelayedPointer):
            random = True
        if random:
            return self.top_result()
        return graphanalyze.GraphAnalyzer.analyze_external_call(self, op, seen)
=======
    def _interiorfield_result(self, TYPE, fieldname):
        return frozenset([("interiorfield", TYPE, fieldname)])
>>>>>>> 906ddef6

    def compute_graph_info(self, graph):
        return FreshMallocs(graph)


class FreshMallocs(object):
    def __init__(self, graph):
        self.nonfresh = set(graph.getargs())
        pendingblocks = list(graph.iterblocks())
        self.allvariables = set()
        for block in pendingblocks:
            self.allvariables.update(block.inputargs)
        pendingblocks.reverse()
        while pendingblocks:
            block = pendingblocks.pop()
            for op in block.operations:
                self.allvariables.add(op.result)
                if (op.opname == 'malloc' or op.opname == 'malloc_varsize'
                    or op.opname == 'new' or op.opname == 'raw_malloc'):
                    continue
                elif op.opname in ('cast_pointer', 'same_as'):
                    if self.is_fresh_malloc(op.args[0]):
                        continue
                self.nonfresh.add(op.result)
            for link in block.exits:
                self.nonfresh.update(link.getextravars())
                self.allvariables.update(link.getextravars())
                prevlen = len(self.nonfresh)
                for v1, v2 in zip(link.args, link.target.inputargs):
                    if not self.is_fresh_malloc(v1):
                        self.nonfresh.add(v2)
                if len(self.nonfresh) > prevlen:
                    pendingblocks.append(link.target)

    def is_fresh_malloc(self, v):
        if not isinstance(v, Variable):
            return False
        assert v in self.allvariables
        return v not in self.nonfresh


class ReadWriteAnalyzer(WriteAnalyzer):

    def analyze_simple_operation(self, op, graphinfo):
        if op.opname == "getfield":
            return frozenset([
                ("readstruct", op.args[0].concretetype, op.args[1].value)])
        elif op.opname == "getarrayitem":
            return frozenset([
                ("readarray", op.args[0].concretetype)])
        elif op.opname == "getinteriorfield":
            name = self._getinteriorname(op)
            return frozenset([("readinteriorfield", op.args[0].concretetype,
                            name)])
        return WriteAnalyzer.analyze_simple_operation(self, op, graphinfo)<|MERGE_RESOLUTION|>--- conflicted
+++ resolved
@@ -61,7 +61,6 @@
     def _array_result(self, TYPE):
         return frozenset([("array", TYPE)])
 
-<<<<<<< HEAD
     def analyze_external_call(self, op, seen=None):
         try:
             funcobj = op.args[0].value._obj
@@ -71,10 +70,9 @@
         if random:
             return self.top_result()
         return graphanalyze.GraphAnalyzer.analyze_external_call(self, op, seen)
-=======
+
     def _interiorfield_result(self, TYPE, fieldname):
         return frozenset([("interiorfield", TYPE, fieldname)])
->>>>>>> 906ddef6
 
     def compute_graph_info(self, graph):
         return FreshMallocs(graph)
