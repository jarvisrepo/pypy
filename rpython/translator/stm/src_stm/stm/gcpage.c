--- conflicted
+++ resolved
@@ -346,7 +346,11 @@
                assert(!is_new_object(item)); /* should never be in that list */
 
                if (!mark_visited_test_and_set(item)) {
-                   /* trace shared, committed version */
+                   /* trace shared, committed version: only do this if we didn't
+                      trace it already. This is safe because we don't trace any
+                      objs before mark_visit_from_modified_objects AND if we
+                      do mark_and_trace on an obj that is modified in >1 segment,
+                      the tracing always happens in seg0 (see mark_and_trace). */
                    mark_and_trace(item, stm_object_pages);
                }
                mark_and_trace(item, base);   /* private, modified version */
@@ -413,7 +417,6 @@
 
 static void ready_new_objects(void)
 {
-<<<<<<< HEAD
 #pragma push_macro("STM_PSEGMENT")
 #pragma push_macro("STM_SEGMENT")
 #undef STM_PSEGMENT
@@ -428,43 +431,15 @@
        also make sure to set WB_EXECUTED in the sharing seg0. No
        other objs than new_objects have WB_EXECUTED in seg0 (since
        there can only be committed versions there).
-=======
-    /* The modified objects are the ones that may exist in two different
-       versions: one in the segment that modified it, and another in all
-       other segments.  (It could also be more than two if we did't have
-       eager write locking, but for now we do.)
->>>>>>> 79ce7ea4
     */
 
     long i;
-<<<<<<< HEAD
     for (i = 1; i < NB_SEGMENTS; i++) {
         struct stm_priv_segment_info_s *pseg = get_priv_segment(i);
         struct list_s *lst = pseg->new_objects;
-=======
-    for (i = 1; i <= NB_SEGMENTS; i++) {
-        LIST_FOREACH_R(
-            get_priv_segment(i)->modified_old_objects,
-            object_t * /*item*/,
-            ({
-                /* This function is called first, and there should not be
-                   any duplicate in modified_old_objects. */
-                if (mark_visited_test_and_set(item)) {
-                    assert(!"duplicate in modified_old_objects!");
-                }
-            }));
-    }
-
-    /* Now that we have marked all modified_old_objects, trace them
-       (which will mark more objects).
-    */
-    for (i = 1; i <= NB_SEGMENTS; i++) {
-        char *base = get_segment_base(i);
->>>>>>> 79ce7ea4
 
         LIST_FOREACH_R(lst, object_t* /*item*/,
             ({
-<<<<<<< HEAD
                 struct object_s *realobj;
                 /* WB_EXECUTED always set in this segment */
                 assert(realobj = (struct object_s*)REAL_ADDRESS(pseg->pub.segment_base, item));
@@ -474,10 +449,6 @@
                 mark_visited_test_and_clear(item);
                 realobj = (struct object_s*)REAL_ADDRESS(stm_object_pages, item);
                 realobj->stm_flags |= GCFLAG_WB_EXECUTED;
-=======
-                mark_trace(item, stm_object_pages);  /* shared version */
-                mark_trace(item, base);              /* private version */
->>>>>>> 79ce7ea4
             }));
     }
 #pragma pop_macro("STM_SEGMENT")
@@ -551,7 +522,8 @@
         long i;
         for (i = 1; i < NB_SEGMENTS; i++) {
             /* reset read marker */
-            *((char *)(get_segment_base(i) + (((uintptr_t)obj) >> 4))) = 0;
+            ((struct stm_read_marker_s *)
+             (get_segment_base(i) + (((uintptr_t)obj) >> 4)))->rm = 0;
         }
         return false;
     }
@@ -577,7 +549,8 @@
         long i;
         for (i = 1; i < NB_SEGMENTS; i++) {
             /* reset read marker */
-            *((char *)(get_segment_base(i) + (((uintptr_t)obj) >> 4))) = 0;
+            ((struct stm_read_marker_s *)
+             (get_segment_base(i) + (((uintptr_t)obj) >> 4)))->rm = 0;
         }
         return false;
     }
