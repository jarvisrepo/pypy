/* Imported by rpython/translator/stm/import_stmgc.py */
#define _STM_CORE_H_
#include <stdlib.h>
#include <stdio.h>
#include <string.h>
#include <sys/mman.h>
#include <errno.h>
#include <pthread.h>
#include <signal.h>


/************************************************************/

#ifndef STM_GC_NURSERY
# define STM_GC_NURSERY     4096          // 4MB
#endif


#define NB_PAGES            (2500*256)    // 2500MB
#define NB_SEGMENTS         (STM_NB_SEGMENTS+1) /* +1 for sharing seg 0 */
#define NB_SEGMENTS_MAX     240    /* don't increase NB_SEGMENTS past this */
#define NB_NURSERY_PAGES    (STM_GC_NURSERY/4)

#define TOTAL_MEMORY          (NB_PAGES * 4096UL * NB_SEGMENTS)
#define READMARKER_END        ((NB_PAGES * 4096UL) >> 4)
#define FIRST_OBJECT_PAGE     ((READMARKER_END + 4095) / 4096UL)
#define FIRST_NURSERY_PAGE    FIRST_OBJECT_PAGE
#define END_NURSERY_PAGE      (FIRST_NURSERY_PAGE + NB_NURSERY_PAGES)
#define NB_SHARED_PAGES       (NB_PAGES - END_NURSERY_PAGE)

#define READMARKER_START      ((FIRST_OBJECT_PAGE * 4096UL) >> 4)
#define FIRST_READMARKER_PAGE (READMARKER_START / 4096UL)
#define OLD_RM_START          ((END_NURSERY_PAGE * 4096UL) >> 4)
#define FIRST_OLD_RM_PAGE     (OLD_RM_START / 4096UL)
#define NB_READMARKER_PAGES   (FIRST_OBJECT_PAGE - FIRST_READMARKER_PAGE)

#define CARD_SIZE   _STM_CARD_SIZE

enum /* stm_flags */ {
    GCFLAG_WRITE_BARRIER = _STM_GCFLAG_WRITE_BARRIER,
    GCFLAG_HAS_SHADOW = 0x02,
    GCFLAG_WB_EXECUTED = 0x04,
    GCFLAG_CARDS_SET = _STM_GCFLAG_CARDS_SET,
    GCFLAG_VISITED = 0x10,
    GCFLAG_FINALIZATION_ORDERING = 0x20,
    /* All remaining bits of the 32-bit 'stm_flags' field are taken by
       the "overflow number".  This is a number that identifies the
       "overflow objects" from the current transaction among all old
       objects.  More precisely, overflow objects are objects from the
       current transaction that have been flushed out of the nursery,
       which occurs if the same transaction allocates too many objects.
    */
    GCFLAG_OVERFLOW_NUMBER_bit0 = 0x40   /* must be last */
};

#define SYNC_QUEUE_SIZE    31

enum /* card values in read markers */ {
    CARD_CLEAR = 0,                 /* card not used at all */
    CARD_MARKED = _STM_CARD_MARKED, /* card marked for tracing in the next gc */
    /* CARD_MARKED_OLD = STM_PSEGMENT->transaction_read_version, */
    /* card was marked before, but cleared in a GC */
};



/************************************************************/


#define STM_PSEGMENT          ((stm_priv_segment_info_t *)STM_SEGMENT)

typedef TLPREFIX struct stm_priv_segment_info_s stm_priv_segment_info_t;

struct stm_priv_segment_info_s {
    struct stm_segment_info_s pub;

    /* lock protecting from concurrent modification of
       'modified_old_objects', page-revision-changes, ...
       Always acquired in global order of segments to avoid deadlocks. */
    uint8_t modification_lock;

    /* All the old objects (older than the current transaction) that
       the current transaction attempts to modify.  This is used to
       track the STM status: these are old objects that where written
       to and that will need to be recorded in the commit log.  The
       list contains three entries for every such object, in the same
       format as 'struct stm_undo_s' below.  It can also represent a
       position marker, like 'struct stm_undo_s'.
    */
    struct list_s *modified_old_objects;
    uintptr_t position_markers_last;     /* index of most recent pos marker */
    uintptr_t position_markers_len_old;  /* length of list at last minor col */

    struct list_s *objects_pointing_to_nursery;
    struct list_s *old_objects_with_cards_set;
    struct tree_s *young_outside_nursery;
    struct tree_s *nursery_objects_shadows;

    /* List of all young weakrefs to check in minor collections. These
       are the only weakrefs that may point to young objects and never
       contain NULL. */
    struct list_s *young_weakrefs;

    /* List of all old weakrefs to check in major collections. These
       weakrefs never point to young objects and never contain NULL. */
    struct list_s *old_weakrefs;


    /* list of objects created in the current transaction and
       that survived at least one minor collection. They need
       to be synchronized to other segments on commit, but they
       do not need to be in the commit log entry.
       XXX: for now it also contains small overflow objs */
    struct list_s *large_overflow_objects;

    uint8_t privatization_lock;  // XXX KILL

    uint8_t safe_point;
    uint8_t transaction_state;

    /* Temp for minor collection */
    bool minor_collect_will_commit_now;

    struct tree_s *callbacks_on_commit_and_abort[2];

    /* This is the number stored in the overflowed objects (a multiple of
       GCFLAG_OVERFLOW_NUMBER_bit0).  It is incremented when the
       transaction is done, but only if we actually overflowed any
       object; otherwise, no object has got this number. */
    uint32_t overflow_number;
    bool overflow_number_has_been_used;

<<<<<<< HEAD

    struct stm_commit_log_entry_s *last_commit_log_entry;

=======

    struct stm_commit_log_entry_s *last_commit_log_entry;

>>>>>>> c9249d35
    struct stm_shadowentry_s *shadowstack_at_start_of_transaction;
    object_t *threadlocal_at_start_of_transaction;

    /* For debugging */
#ifndef NDEBUG
    pthread_t running_pthread;
#endif

    /* light finalizers */
    struct list_s *young_objects_with_light_finalizers;
    struct list_s *old_objects_with_light_finalizers;

    /* regular finalizers (objs from the current transaction only) */
    struct finalizers_s *finalizers;


    /* This is for smallmalloc.c */
    struct small_malloc_data_s small_malloc_data;

    /* The sync queue used to synchronize newly allocated objs to
       other segments */
    stm_char *sq_fragments[SYNC_QUEUE_SIZE];
    int sq_fragsizes[SYNC_QUEUE_SIZE];
    int sq_len;
};

enum /* safe_point */ {
    SP_NO_TRANSACTION=0,
    SP_RUNNING,
    SP_WAIT_FOR_C_REQUEST_REMOVED,
    SP_WAIT_FOR_C_AT_SAFE_POINT,
#ifdef STM_TESTS
    SP_WAIT_FOR_OTHER_THREAD,
#endif
};

enum /* transaction_state */ {
    TS_NONE=0,
    TS_REGULAR,
    TS_INEVITABLE,
};

/* Commit Log things */
struct stm_undo_s {
  union {
    struct {
        object_t *object;   /* the object that is modified */
        char *backup;       /* some backup data (a slice of the original obj) */
        uint64_t slice;     /* location and size of this slice (cannot cross
                               pages).  The size is in the lower 2 bytes, and
                               the offset in the remaining 6 bytes. */
    };
    struct {
        intptr_t type;               /* TYPE_POSITION_MARKER */
        uintptr_t marker_odd_number; /* the odd number part of the marker */
        object_t *marker_object;     /* the object part of the marker */
    };
<<<<<<< HEAD
  };
};
#define TYPE_POSITION_MARKER    (-1)
=======
    struct {
        intptr_t type1;             /* TYPE_POSITION_MARKER (again) */
        intptr_t type2;             /* TYPE_MODIFIED_HASHTABLE */
        object_t *modif_hashtable;  /* modified entry is previous stm_undo_s */
    };
  };
};
#define TYPE_POSITION_MARKER    (-1)
#define TYPE_MODIFIED_HASHTABLE (-2)
>>>>>>> c9249d35
#define SLICE_OFFSET(slice)  ((slice) >> 16)
#define SLICE_SIZE(slice)    ((int)((slice) & 0xFFFF))
#define NEW_SLICE(offset, size) (((uint64_t)(offset)) << 16 | (size))


/* The model is: we have a global chained list, from 'commit_log_root',
   of 'struct stm_commit_log_entry_s' entries.  Every one is fully
   read-only apart from the 'next' field.  Every one stands for one
   commit that occurred.  It lists the old objects that were modified
   in this commit, and their attached "undo logs" --- that is, the
   data from 'written[n].backup' is the content of (slices of) the
   object as they were *before* that commit occurred.
*/
#define INEV_RUNNING ((void*)-1)
struct stm_commit_log_entry_s {
    struct stm_commit_log_entry_s *volatile next;
    int segment_num;
    uint64_t rev_num;
    size_t written_count;
    struct stm_undo_s written[];
};
static struct stm_commit_log_entry_s commit_log_root;


static void free_bk(struct stm_undo_s *undo);
static struct stm_commit_log_entry_s *malloc_cle(long entries);
static void free_cle(struct stm_commit_log_entry_s *e);


<<<<<<< HEAD
extern char *stm_object_pages;
extern long _stm_segment_nb_pages;
extern int _stm_nb_segments;
extern int _stm_psegment_ofs;
=======
#ifndef STM_TESTS
static char *stm_object_pages;
#else
char *stm_object_pages;
#endif
>>>>>>> c9249d35
static stm_thread_local_t *stm_all_thread_locals = NULL;


#define REAL_ADDRESS(segment_base, src)   ((segment_base) + (uintptr_t)(src))

#define IS_OVERFLOW_OBJ(pseg, obj) (((obj)->stm_flags & -GCFLAG_OVERFLOW_NUMBER_bit0) \
                                    == (pseg)->overflow_number)

static inline uintptr_t get_index_to_card_index(uintptr_t index) {
    return (index / CARD_SIZE) + 1;
}

static inline uintptr_t get_card_index_to_index(uintptr_t card_index) {
    return (card_index - 1) * CARD_SIZE;
}

static inline struct stm_read_marker_s *get_read_marker(char *segment_base, uintptr_t obj)
{
   return (struct stm_read_marker_s *)(segment_base + (obj >> 4));
}

static inline char *get_segment_base(long segment_num) {
    return stm_object_pages + segment_num * (NB_PAGES * 4096UL);
}

static inline long get_num_segment_containing_address(char *addr)
{
    uintptr_t delta = addr - stm_object_pages;
    uintptr_t result = delta / (NB_PAGES * 4096UL);
    assert(result < NB_SEGMENTS);
    return result;
}

static inline
struct stm_segment_info_s *get_segment(long segment_num) {
    return (struct stm_segment_info_s *)REAL_ADDRESS(
        get_segment_base(segment_num), STM_PSEGMENT);
}

static inline
struct stm_priv_segment_info_s *get_priv_segment(long segment_num) {
    return (struct stm_priv_segment_info_s *)REAL_ADDRESS(
        get_segment_base(segment_num), STM_PSEGMENT);
}

static inline int get_segment_of_linear_address(char *addr) {
    assert(addr > stm_object_pages && addr < stm_object_pages + TOTAL_MEMORY);
    return (addr - stm_object_pages) / (NB_PAGES * 4096UL);
}

bool obj_should_use_cards(char *seg_base, object_t *obj);

static bool _is_tl_registered(stm_thread_local_t *tl);
static bool _seems_to_be_running_transaction(void);

static void abort_with_mutex(void) __attribute__((noreturn));
static stm_thread_local_t *abort_with_mutex_no_longjmp(void);
static void abort_data_structures_from_segment_num(int segment_num);

<<<<<<< HEAD
static void touch_all_pages_of_obj(object_t *obj, size_t obj_size);

=======
>>>>>>> c9249d35
static void synchronize_object_enqueue(object_t *obj);
static void synchronize_objects_flush(void);

static void _signal_handler(int sig, siginfo_t *siginfo, void *context);
static bool _stm_validate();
<<<<<<< HEAD
=======

static inline bool was_read_remote(char *base, object_t *obj)
{
    uint8_t other_transaction_read_version =
        ((struct stm_segment_info_s *)REAL_ADDRESS(base, STM_PSEGMENT))
            ->transaction_read_version;
    uint8_t rm = ((struct stm_read_marker_s *)
                  (base + (((uintptr_t)obj) >> 4)))->rm;
    assert(rm <= other_transaction_read_version);
    return rm == other_transaction_read_version;
}
>>>>>>> c9249d35

static inline void _duck(void) {
    /* put a call to _duck() between two instructions that set 0 into
       a %gs-prefixed address and that may otherwise be replaced with
       llvm.memset --- it fails later because of the prefix...
       This is not needed any more after applying the patch
       llvmfix/no-memset-creation-with-addrspace.diff. */
    asm("/* workaround for llvm bug */");
}

static inline void acquire_privatization_lock(int segnum)
{
    spinlock_acquire(get_priv_segment(segnum)->privatization_lock);
}

static inline void release_privatization_lock(int segnum)
{
    spinlock_release(get_priv_segment(segnum)->privatization_lock);
}

static inline bool all_privatization_locks_acquired()
{
#ifndef NDEBUG
    long l;
    for (l = 0; l < NB_SEGMENTS; l++) {
        if (!get_priv_segment(l)->privatization_lock)
            return false;
    }
    return true;
#else
    abort();
#endif
<<<<<<< HEAD
}

static inline void acquire_all_privatization_locks()
{
    /* XXX: don't do for the sharing seg0 */
    long l;
    for (l = 0; l < NB_SEGMENTS; l++) {
        acquire_privatization_lock(l);
    }
}

static inline void release_all_privatization_locks()
{
    long l;
    for (l = NB_SEGMENTS-1; l >= 0; l--) {
        release_privatization_lock(l);
    }
}



/* Modification locks are used to prevent copying from a segment
   where either the revision of some pages is inconsistent with the
   rest, or the modified_old_objects list is being modified (bk_copys).

   Lock ordering: acquire privatization lock around acquiring a set
   of modification locks!
*/

static inline void acquire_modification_lock(int segnum)
{
    spinlock_acquire(get_priv_segment(segnum)->modification_lock);
}

static inline void release_modification_lock(int segnum)
{
=======
}

static inline void acquire_all_privatization_locks()
{
    /* XXX: don't do for the sharing seg0 */
    long l;
    for (l = 0; l < NB_SEGMENTS; l++) {
        acquire_privatization_lock(l);
    }
}

static inline void release_all_privatization_locks()
{
    long l;
    for (l = NB_SEGMENTS-1; l >= 0; l--) {
        release_privatization_lock(l);
    }
}



/* Modification locks are used to prevent copying from a segment
   where either the revision of some pages is inconsistent with the
   rest, or the modified_old_objects list is being modified (bk_copys).

   Lock ordering: acquire privatization lock around acquiring a set
   of modification locks!
*/

static inline void acquire_modification_lock(int segnum)
{
    spinlock_acquire(get_priv_segment(segnum)->modification_lock);
}

static inline void release_modification_lock(int segnum)
{
>>>>>>> c9249d35
    spinlock_release(get_priv_segment(segnum)->modification_lock);
}

static inline void acquire_modification_lock_set(uint64_t seg_set)
{
    assert(NB_SEGMENTS <= 64);
    OPT_ASSERT(seg_set < (1 << NB_SEGMENTS));

    /* acquire locks in global order */
    int i;
    for (i = 0; i < NB_SEGMENTS; i++) {
        if ((seg_set & (1 << i)) == 0)
            continue;

        spinlock_acquire(get_priv_segment(i)->modification_lock);
    }
}

static inline void release_modification_lock_set(uint64_t seg_set)
{
    assert(NB_SEGMENTS <= 64);
    OPT_ASSERT(seg_set < (1 << NB_SEGMENTS));

    int i;
    for (i = 0; i < NB_SEGMENTS; i++) {
        if ((seg_set & (1 << i)) == 0)
            continue;

        assert(get_priv_segment(i)->modification_lock);
        spinlock_release(get_priv_segment(i)->modification_lock);
    }
}<|MERGE_RESOLUTION|>--- conflicted
+++ resolved
@@ -130,15 +130,9 @@
     uint32_t overflow_number;
     bool overflow_number_has_been_used;
 
-<<<<<<< HEAD
 
     struct stm_commit_log_entry_s *last_commit_log_entry;
 
-=======
-
-    struct stm_commit_log_entry_s *last_commit_log_entry;
-
->>>>>>> c9249d35
     struct stm_shadowentry_s *shadowstack_at_start_of_transaction;
     object_t *threadlocal_at_start_of_transaction;
 
@@ -196,11 +190,6 @@
         uintptr_t marker_odd_number; /* the odd number part of the marker */
         object_t *marker_object;     /* the object part of the marker */
     };
-<<<<<<< HEAD
-  };
-};
-#define TYPE_POSITION_MARKER    (-1)
-=======
     struct {
         intptr_t type1;             /* TYPE_POSITION_MARKER (again) */
         intptr_t type2;             /* TYPE_MODIFIED_HASHTABLE */
@@ -210,7 +199,6 @@
 };
 #define TYPE_POSITION_MARKER    (-1)
 #define TYPE_MODIFIED_HASHTABLE (-2)
->>>>>>> c9249d35
 #define SLICE_OFFSET(slice)  ((slice) >> 16)
 #define SLICE_SIZE(slice)    ((int)((slice) & 0xFFFF))
 #define NEW_SLICE(offset, size) (((uint64_t)(offset)) << 16 | (size))
@@ -240,18 +228,10 @@
 static void free_cle(struct stm_commit_log_entry_s *e);
 
 
-<<<<<<< HEAD
 extern char *stm_object_pages;
 extern long _stm_segment_nb_pages;
 extern int _stm_nb_segments;
 extern int _stm_psegment_ofs;
-=======
-#ifndef STM_TESTS
-static char *stm_object_pages;
-#else
-char *stm_object_pages;
-#endif
->>>>>>> c9249d35
 static stm_thread_local_t *stm_all_thread_locals = NULL;
 
 
@@ -311,18 +291,13 @@
 static stm_thread_local_t *abort_with_mutex_no_longjmp(void);
 static void abort_data_structures_from_segment_num(int segment_num);
 
-<<<<<<< HEAD
 static void touch_all_pages_of_obj(object_t *obj, size_t obj_size);
 
-=======
->>>>>>> c9249d35
 static void synchronize_object_enqueue(object_t *obj);
 static void synchronize_objects_flush(void);
 
 static void _signal_handler(int sig, siginfo_t *siginfo, void *context);
 static bool _stm_validate();
-<<<<<<< HEAD
-=======
 
 static inline bool was_read_remote(char *base, object_t *obj)
 {
@@ -334,7 +309,6 @@
     assert(rm <= other_transaction_read_version);
     return rm == other_transaction_read_version;
 }
->>>>>>> c9249d35
 
 static inline void _duck(void) {
     /* put a call to _duck() between two instructions that set 0 into
@@ -367,7 +341,6 @@
 #else
     abort();
 #endif
-<<<<<<< HEAD
 }
 
 static inline void acquire_all_privatization_locks()
@@ -404,44 +377,6 @@
 
 static inline void release_modification_lock(int segnum)
 {
-=======
-}
-
-static inline void acquire_all_privatization_locks()
-{
-    /* XXX: don't do for the sharing seg0 */
-    long l;
-    for (l = 0; l < NB_SEGMENTS; l++) {
-        acquire_privatization_lock(l);
-    }
-}
-
-static inline void release_all_privatization_locks()
-{
-    long l;
-    for (l = NB_SEGMENTS-1; l >= 0; l--) {
-        release_privatization_lock(l);
-    }
-}
-
-
-
-/* Modification locks are used to prevent copying from a segment
-   where either the revision of some pages is inconsistent with the
-   rest, or the modified_old_objects list is being modified (bk_copys).
-
-   Lock ordering: acquire privatization lock around acquiring a set
-   of modification locks!
-*/
-
-static inline void acquire_modification_lock(int segnum)
-{
-    spinlock_acquire(get_priv_segment(segnum)->modification_lock);
-}
-
-static inline void release_modification_lock(int segnum)
-{
->>>>>>> c9249d35
     spinlock_release(get_priv_segment(segnum)->modification_lock);
 }
 
