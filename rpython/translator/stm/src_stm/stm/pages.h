/* Imported by rpython/translator/stm/import_stmgc.py */
/*
  We have logical pages: one %gs relative pointer can point in some
      logical page
  We have virtual pages: one virtual address can point in some
      virtual page. We have NB_SEGMENTS virtual pages per logical page.
  Each virtual page is either accessible, or PAGE_NO_ACCESS (and then
  has no underlying memory).

  TODO: one way to save memory is to re-share pages during major GC.
  The pages are mapped MAP_PRIVATE in all segments. We could use an
  extra segment that is mapped SHARED to underlying file pages so
  we can map PRIVATE pages from segments to it. The idea is that
  a major GC first validates all segments (incl. the extra seg.),
  then re-maps all PRIVATE, unmodified pages to the SHARED (unmodified)
  page. Thus, we get "free" copy-on-write supported by the kernel.
*/

#define PAGE_FLAG_START   END_NURSERY_PAGE
#define PAGE_FLAG_END     NB_PAGES

struct page_shared_s {
#if NB_SEGMENTS <= 8
    uint8_t by_segment;
#elif NB_SEGMENTS <= 16
    uint16_t by_segment;
#elif NB_SEGMENTS <= 32
    uint32_t by_segment;
#elif NB_SEGMENTS <= 64
    uint64_t by_segment;
#else
#   error "NB_SEGMENTS > 64 not supported right now"
#endif
};

enum {
    PAGE_NO_ACCESS = 0,
    PAGE_ACCESSIBLE = 1
};

static struct page_shared_s pages_status[PAGE_FLAG_END - PAGE_FLAG_START];

static void page_mark_accessible(long segnum, uintptr_t pagenum);
static void page_mark_inaccessible(long segnum, uintptr_t pagenum);

static uint64_t increment_total_allocated(ssize_t add_or_remove);
static bool is_major_collection_requested(void);
static void force_major_collection_request(void);
static void reset_major_collection_requested(void);


static inline char *get_virtual_page(long segnum, uintptr_t pagenum)
{
    /* logical page -> virtual page */
    return get_segment_base(segnum) + pagenum * 4096;
}

static inline char *get_virtual_address(long segnum, object_t *obj)
{
    return REAL_ADDRESS(get_segment_base(segnum), obj);
}

static inline bool get_page_status_in(long segnum, uintptr_t pagenum)
{
<<<<<<< HEAD
    /* reading page status requires "read"-lock: */
=======
    /* reading page status requires "read"-lock, which is defined as
       "any segment has the privatization_lock".  This is enough to
       prevent the "write"-lock from being acquired by somebody else
       (defined as "_all_ segments have the privatization_lock").
    */
>>>>>>> c9249d35
    assert(STM_PSEGMENT->privatization_lock);

    OPT_ASSERT(segnum < 8 * sizeof(struct page_shared_s));
    volatile struct page_shared_s *ps = (volatile struct page_shared_s *)
        &pages_status[pagenum - PAGE_FLAG_START];

    return (ps->by_segment >> segnum) & 1;
}

static inline void set_page_status_in(long segnum, uintptr_t pagenum,
                                      bool status)
{
    /* writing page status requires "write"-lock: */
    assert(all_privatization_locks_acquired());

    OPT_ASSERT(segnum < 8 * sizeof(struct page_shared_s));
    volatile struct page_shared_s *ps = (volatile struct page_shared_s *)
        &pages_status[pagenum - PAGE_FLAG_START];

    assert(status != get_page_status_in(segnum, pagenum));
    __sync_fetch_and_xor(&ps->by_segment, 1UL << segnum); /* invert the flag */
}<|MERGE_RESOLUTION|>--- conflicted
+++ resolved
@@ -62,15 +62,11 @@
 
 static inline bool get_page_status_in(long segnum, uintptr_t pagenum)
 {
-<<<<<<< HEAD
-    /* reading page status requires "read"-lock: */
-=======
     /* reading page status requires "read"-lock, which is defined as
        "any segment has the privatization_lock".  This is enough to
        prevent the "write"-lock from being acquired by somebody else
        (defined as "_all_ segments have the privatization_lock").
     */
->>>>>>> c9249d35
     assert(STM_PSEGMENT->privatization_lock);
 
     OPT_ASSERT(segnum < 8 * sizeof(struct page_shared_s));
