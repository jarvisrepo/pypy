--- conflicted
+++ resolved
@@ -2,14 +2,11 @@
 #ifndef _STM_CORE_H_
 # error "must be compiled via stmgc.c"
 #endif
-<<<<<<< HEAD
 char *stm_object_pages;
 long _stm_segment_nb_pages = NB_PAGES;
 int _stm_nb_segments = NB_SEGMENTS;
 int _stm_psegment_ofs = (int)(uintptr_t)STM_PSEGMENT;
 
-=======
->>>>>>> c9249d35
 /* *** MISC *** */
 static void free_bk(struct stm_undo_s *undo)
 {
@@ -56,10 +53,7 @@
     assert(IMPLY(from_segnum >= 0, get_priv_segment(from_segnum)->modification_lock));
     assert(STM_PSEGMENT->modification_lock);
 
-<<<<<<< HEAD
     long my_segnum = STM_SEGMENT->segment_num;
-=======
->>>>>>> c9249d35
     DEBUG_EXPECT_SEGFAULT(false);
     for (; undo < end; undo++) {
         if (undo->type == TYPE_POSITION_MARKER)
@@ -69,7 +63,6 @@
         uintptr_t current_page_num = ((uintptr_t)oslice) / 4096;
 
         if (pagenum == -1) {
-<<<<<<< HEAD
             if (get_page_status_in(my_segnum, current_page_num) == PAGE_NO_ACCESS)
                 continue;
         } else if (pagenum != current_page_num) {
@@ -83,20 +76,6 @@
             /* called from stm_validate():
                 > if not was_read(), we certainly didn't modify
                 > if obj->stm_flags is not accessible, WB_EXECUTED cannot be set
-=======
-            if (get_page_status_in(STM_SEGMENT->segment_num,
-                                   current_page_num) == PAGE_NO_ACCESS)
-                continue;
-        }
-        else {
-            if (current_page_num != pagenum)
-                continue;
-        }
-
-        if (from_segnum == -2 && _stm_was_read(obj) && (obj->stm_flags & GCFLAG_WB_EXECUTED)) {
-            /* called from stm_validate():
-                > if not was_read(), we certainly didn't modify
->>>>>>> c9249d35
                 > if not WB_EXECUTED, we may have read from the obj in a different page but
                   did not modify it (should not occur right now, but future proof!)
                only the WB_EXECUTED alone is not enough, since we may have imported from a
@@ -107,12 +86,7 @@
 
         /* XXX: if the next assert is always true, we should never get a segfault
            in this function at all. So the DEBUG_EXPECT_SEGFAULT is correct. */
-<<<<<<< HEAD
         assert((get_page_status_in(my_segnum, current_page_num) != PAGE_NO_ACCESS));
-=======
-        assert((get_page_status_in(STM_SEGMENT->segment_num,
-                                   current_page_num) != PAGE_NO_ACCESS));
->>>>>>> c9249d35
 
         /* dprintf(("import slice seg=%d obj=%p off=%lu sz=%d pg=%lu\n", */
         /*          from_segnum, obj, SLICE_OFFSET(undo->slice), */
@@ -127,12 +101,8 @@
 
         if (src_segment_base == NULL && SLICE_OFFSET(undo->slice) == 0) {
             /* check that restored obj doesn't have WB_EXECUTED */
-<<<<<<< HEAD
             assert((get_page_status_in(my_segnum, (uintptr_t)obj / 4096) == PAGE_NO_ACCESS)
                    || !(obj->stm_flags & GCFLAG_WB_EXECUTED));
-=======
-            assert(!(obj->stm_flags & GCFLAG_WB_EXECUTED));
->>>>>>> c9249d35
         }
     }
     DEBUG_EXPECT_SEGFAULT(true);
@@ -310,10 +280,6 @@
         struct stm_undo_s *end = undo + cl->written_count;
         for (; undo < end; undo++) {
             if (undo->type == TYPE_POSITION_MARKER) {
-<<<<<<< HEAD
-                fprintf(stderr, "    marker %p %lu\n",
-                        undo->marker_object, undo->marker_odd_number);
-=======
                 if (undo->type2 == TYPE_MODIFIED_HASHTABLE) {
                     fprintf(stderr, "    hashtable %p\n",
                             undo->modif_hashtable);
@@ -322,7 +288,6 @@
                     fprintf(stderr, "    marker %p %lu\n",
                             undo->marker_object, undo->marker_odd_number);
                 }
->>>>>>> c9249d35
                 continue;
             }
             fprintf(stderr, "    obj %p, size %d, ofs %lu: ", undo->object,
@@ -424,23 +389,6 @@
                     struct stm_undo_s *undo = cl->written;
                     struct stm_undo_s *end = cl->written + cl->written_count;
                     for (; undo < end; undo++) {
-<<<<<<< HEAD
-                        if (undo->type == TYPE_POSITION_MARKER)
-                            continue;
-                        if (_stm_was_read(undo->object)) {
-                            /* first reset all modified objects from the backup
-                               copies as soon as the first conflict is detected;
-                               then we will proceed below to update our segment from
-                               the old (but unmodified) version to the newer version.
-                            */
-                            reset_modified_from_backup_copies(my_segnum);
-                            timing_write_read_contention(cl->written, undo);
-                            needs_abort = true;
-
-                            dprintf(("_stm_validate() failed for obj %p\n", undo->object));
-                            break;
-                        }
-=======
                         object_t *obj;
 
                         if (undo->type != TYPE_POSITION_MARKER) {
@@ -475,7 +423,6 @@
                         timing_write_read_contention(cl->written, undo);
                         needs_abort = true;
                         break;
->>>>>>> c9249d35
                     }
                 }
 
@@ -700,7 +647,6 @@
 {
     if (is_small_uniform(obj))
         return false;
-<<<<<<< HEAD
 
     struct object_s *realobj = (struct object_s *)
         REAL_ADDRESS(seg_base, obj);
@@ -712,16 +658,8 @@
     size_t size = stmcb_size_rounded_up(realobj);
     return (size >= _STM_MIN_CARD_OBJ_SIZE);
 }
-=======
->>>>>>> c9249d35
-
-    struct object_s *realobj = (struct object_s *)
-        REAL_ADDRESS(seg_base, obj);
-    long supports = stmcb_obj_supports_cards(realobj);
-    if (!supports)
-        return false;
-
-<<<<<<< HEAD
+
+
 static void make_bk_slices_for_range(
     object_t *obj,
     stm_char *start, stm_char *end) /* [start, end[ */
@@ -872,36 +810,6 @@
             /* "CARD_MARKED_OLD" or CARD_MARKED */
             OPT_ASSERT(card_value == STM_SEGMENT->transaction_read_version
                        || card_value == CARD_MARKED);
-=======
-    /* check also if it makes sense: */
-    size_t size = stmcb_size_rounded_up(realobj);
-    return (size >= _STM_MIN_CARD_OBJ_SIZE);
-}
-
-
-static void make_bk_slices_for_range(
-    object_t *obj,
-    stm_char *start, stm_char *end) /* [start, end[ */
-{
-    dprintf(("make_bk_slices_for_range(%p, %lu, %lu)\n",
-             obj, start - (stm_char*)obj, end - start));
-    timing_record_write_position();
-
-    char *realobj = REAL_ADDRESS(STM_SEGMENT->segment_base, obj);
-    uintptr_t first_page = ((uintptr_t)start) / 4096UL;
-    uintptr_t end_page = ((uintptr_t)end) / 4096UL;
-
-    uintptr_t page;
-    uintptr_t slice_sz;
-    uintptr_t slice_off = start - (stm_char*)obj;
-    uintptr_t in_page_offset = (uintptr_t)start % 4096UL;
-    uintptr_t remaining_obj_sz = end - start;
-    for (page = first_page; page <= end_page && remaining_obj_sz; page++) {
-        slice_sz = remaining_obj_sz;
-        if (in_page_offset + slice_sz > 4096UL) {
-            /* not over page boundaries */
-            slice_sz = 4096UL - in_page_offset;
->>>>>>> c9249d35
         }
         /* in any case, remember that we already made a bk slice for this
            card, so set to "MARKED_OLD": */
@@ -939,7 +847,6 @@
             copy_size = next_card_offset - start_card_offset;
             OPT_ASSERT(copy_size > 0);
 
-<<<<<<< HEAD
             /* add the slices: */
             make_bk_slices_for_range(
                 obj, (stm_char*)obj + start_card_offset,
@@ -1007,182 +914,8 @@
             volatile char *dummy = REAL_ADDRESS(STM_SEGMENT->segment_base, page * 4096UL);
             *dummy;            /* force segfault */
             acquire_privatization_lock(STM_SEGMENT->segment_num);
-=======
-        remaining_obj_sz -= slice_sz;
-        in_page_offset = (in_page_offset + slice_sz) % 4096UL; /* mostly 0 */
-
-        /* make backup slice: */
-        char *bk_slice = malloc(slice_sz);
-        increment_total_allocated(slice_sz);
-        memcpy(bk_slice, realobj + slice_off, slice_sz);
-
-        acquire_modification_lock(STM_SEGMENT->segment_num);
-        /* !! follows layout of "struct stm_undo_s" !! */
-        STM_PSEGMENT->modified_old_objects = list_append3(
-            STM_PSEGMENT->modified_old_objects,
-            (uintptr_t)obj,     /* obj */
-            (uintptr_t)bk_slice,  /* bk_addr */
-            NEW_SLICE(slice_off, slice_sz));
-        dprintf(("> append slice %p, off=%lu, sz=%lu\n", bk_slice, slice_off, slice_sz));
-        release_modification_lock(STM_SEGMENT->segment_num);
-
-        slice_off += slice_sz;
-    }
-
-}
-
-static void make_bk_slices(object_t *obj,
-                           bool first_call, /* tells us if we also need to make a bk
-                                               of the non-array part of the object */
-                           uintptr_t index,  /* index == -1: all cards, index == -2: no cards */
-                           bool do_missing_cards /* only bk the cards that don't have a bk */
-                           )
-{
-    dprintf(("make_bk_slices(%p, %d, %ld, %d)\n", obj, first_call, index, do_missing_cards));
-    /* do_missing_cards also implies that all cards are cleared at the end */
-    /* index == -1 but not do_missing_cards: bk whole obj */
-    assert(IMPLY(index == -2, first_call && !do_missing_cards));
-    assert(IMPLY(index == -1 && !do_missing_cards, first_call));
-    assert(IMPLY(do_missing_cards, index == -1));
-    assert(IMPLY(is_small_uniform(obj), index == -1 && !do_missing_cards && first_call));
-    assert(IMPLY(first_call, !do_missing_cards));
-    assert(IMPLY(index != -1, obj_should_use_cards(STM_SEGMENT->segment_base, obj)));
-
-    /* get whole card range */
-    struct object_s *realobj = (struct object_s*)REAL_ADDRESS(STM_SEGMENT->segment_base, obj);
-    size_t obj_size = stmcb_size_rounded_up(realobj);
-    uintptr_t offset_itemsize[2] = {-1, -1};
-
-    /* decide where to start copying: */
-    size_t start_offset;
-    if (first_call) {
-        start_offset = 0;
-    } else {
-        start_offset = -1;
-    }
-
-    /* decide if we don't want to look at cards at all: */
-    if ((index == -1 || index == -2) && !do_missing_cards) {
-        assert(first_call);
-        if (index == -1) {
-            /* whole obj */
-            make_bk_slices_for_range(obj, (stm_char*)obj + start_offset,
-                                     (stm_char*)obj + obj_size);
-            if (obj_should_use_cards(STM_SEGMENT->segment_base, obj)) {
-                /* mark whole obj as MARKED_OLD so we don't do bk slices anymore */
-                _reset_object_cards(get_priv_segment(STM_SEGMENT->segment_num),
-                                    obj, STM_SEGMENT->transaction_read_version,
-                                    true, false);
-            }
-        } else {
-            /* only fixed part */
-            stmcb_get_card_base_itemsize(realobj, offset_itemsize);
-            make_bk_slices_for_range(obj, (stm_char*)obj + start_offset,
-                                     (stm_char*)obj + offset_itemsize[0]);
-        }
-        return;
-    }
-
-    stmcb_get_card_base_itemsize(realobj, offset_itemsize);
-
-    size_t real_idx_count = (obj_size - offset_itemsize[0]) / offset_itemsize[1];
-    assert(IMPLY(index != -1 && index != -2, index >= 0 && index < real_idx_count));
-    struct stm_read_marker_s *cards = get_read_marker(STM_SEGMENT->segment_base, (uintptr_t)obj);
-    uintptr_t last_card_index = get_index_to_card_index(real_idx_count - 1); /* max valid index */
-    uintptr_t card_index;
-
-    /* decide if we want only a specific card: */
-    if (index != -1) {
-        if (start_offset != -1) {
-            /* bk fixed part separately: */
-            make_bk_slices_for_range(obj, (stm_char*)obj + start_offset,
-                                     (stm_char*)obj + offset_itemsize[0]);
-        }
-
-        card_index = get_index_to_card_index(index);
-
-        size_t card_offset = offset_itemsize[0]
-            + get_card_index_to_index(card_index) * offset_itemsize[1];
-        size_t after_card_offset = offset_itemsize[0]
-            + get_card_index_to_index(card_index + 1) * offset_itemsize[1];
-
-        if (after_card_offset > obj_size)
-            after_card_offset = obj_size;
-
-        make_bk_slices_for_range(
-            obj, (stm_char*)obj + card_offset, (stm_char*)obj + after_card_offset);
-
-        return;
-    }
-
-    /* look for CARD_CLEAR or some non-transaction_read_version cards
-       and make bk slices for them */
-    assert(do_missing_cards && index == -1 && start_offset == -1);
-    card_index = 1;
-    uintptr_t start_card_index = -1;
-    while (card_index <= last_card_index) {
-        uint8_t card_value = cards[card_index].rm;
-
-        if (card_value == CARD_CLEAR
-            || (card_value != CARD_MARKED
-                && card_value < STM_SEGMENT->transaction_read_version)) {
-            /* we need a backup of this card */
-            if (start_card_index == -1) {   /* first unmarked card */
-                start_card_index = card_index;
-            }
-        } else {
-            /* "CARD_MARKED_OLD" or CARD_MARKED */
-            OPT_ASSERT(card_value == STM_SEGMENT->transaction_read_version
-                       || card_value == CARD_MARKED);
-        }
-        /* in any case, remember that we already made a bk slice for this
-           card, so set to "MARKED_OLD": */
-        cards[card_index].rm = STM_SEGMENT->transaction_read_version;
-
-
-        if (start_card_index != -1                    /* something to copy */
-            && (card_value == CARD_MARKED             /* found marked card */
-                || card_value == STM_SEGMENT->transaction_read_version/* old marked */
-                || card_index == last_card_index)) {  /* this is the last card */
-
-            /* do the bk slice: */
-            uintptr_t copy_size;
-            uintptr_t next_card_offset;
-            uintptr_t start_card_offset;
-            uintptr_t next_card_index = card_index;
-
-            if (card_value == CARD_CLEAR
-                || (card_value != CARD_MARKED
-                    && card_value < STM_SEGMENT->transaction_read_version)) {
-                /* this was actually the last card which wasn't set, but we
-                   need to go one further to get the right offset */
-                next_card_index++;
-            }
-
-            start_card_offset = offset_itemsize[0] +
-                get_card_index_to_index(start_card_index) * offset_itemsize[1];
-
-            next_card_offset = offset_itemsize[0] +
-                get_card_index_to_index(next_card_index) * offset_itemsize[1];
-
-            if (next_card_offset > obj_size)
-                next_card_offset = obj_size;
-
-            copy_size = next_card_offset - start_card_offset;
-            OPT_ASSERT(copy_size > 0);
-
-            /* add the slices: */
-            make_bk_slices_for_range(
-                obj, (stm_char*)obj + start_card_offset,
-                (stm_char*)obj + next_card_offset);
-
-            start_card_index = -1;
->>>>>>> c9249d35
-        }
-
-        card_index++;
-    }
-<<<<<<< HEAD
+        }
+    }
     release_privatization_lock(STM_SEGMENT->segment_num);
 }
 
@@ -1216,94 +949,6 @@
         obj_size = stmcb_size_rounded_up((struct object_s *)realobj);
 
         touch_all_pages_of_obj(obj, obj_size);
-=======
-
-    obj->stm_flags &= ~GCFLAG_CARDS_SET;
-    _cards_cleared_in_object(get_priv_segment(STM_SEGMENT->segment_num), obj, false);
-}
-
-__attribute__((always_inline))
-static void write_slowpath_overflow_obj(object_t *obj, bool mark_card)
-{
-    assert(obj->stm_flags & GCFLAG_WRITE_BARRIER);
-    assert(!(obj->stm_flags & GCFLAG_WB_EXECUTED));
-    dprintf(("write_slowpath_overflow_obj(%p)\n", obj));
-
-    if (!mark_card) {
-        /* The basic case, with no card marking.  We append the object
-           into 'objects_pointing_to_nursery', and remove the flag so
-           that the write_slowpath will not be called again until the
-           next minor collection. */
-        if (obj->stm_flags & GCFLAG_CARDS_SET) {
-            /* if we clear this flag, we also need to clear the cards.
-               bk_slices are not needed as this is an overflow object */
-            _reset_object_cards(get_priv_segment(STM_SEGMENT->segment_num),
-                                obj, CARD_CLEAR, false, false);
-        }
-        obj->stm_flags &= ~(GCFLAG_WRITE_BARRIER | GCFLAG_CARDS_SET);
-        LIST_APPEND(STM_PSEGMENT->objects_pointing_to_nursery, obj);
-    } else {
-        /* Card marking.  Don't remove GCFLAG_WRITE_BARRIER because we
-           need to come back to _stm_write_slowpath_card() for every
-           card to mark.  Add GCFLAG_CARDS_SET.
-           again, we don't need bk_slices as this is an overflow obj */
-        assert(!(obj->stm_flags & GCFLAG_CARDS_SET));
-        obj->stm_flags |= GCFLAG_CARDS_SET;
-        LIST_APPEND(STM_PSEGMENT->old_objects_with_cards_set, obj);
-    }
-}
-
-
-__attribute__((always_inline))
-static void write_slowpath_common(object_t *obj, bool mark_card)
-{
-    assert(_seems_to_be_running_transaction());
-    assert(!_is_in_nursery(obj));
-    assert(obj->stm_flags & GCFLAG_WRITE_BARRIER);
-
-    if (IS_OVERFLOW_OBJ(STM_PSEGMENT, obj)) {
-        /* already executed WB once in this transaction. do GC
-           part again: */
-        assert(!(obj->stm_flags & GCFLAG_WB_EXECUTED));
-        write_slowpath_overflow_obj(obj, mark_card);
-        return;
-    }
-
-    dprintf(("write_slowpath(%p)\n", obj));
-
-    /* add to read set: */
-    stm_read(obj);
-
-    if (!(obj->stm_flags & GCFLAG_WB_EXECUTED)) {
-        /* the first time we write this obj, make sure it is fully
-           accessible, as major gc may depend on being able to trace
-           the full obj in this segment (XXX) */
-        char *realobj;
-        size_t obj_size;
-        int my_segnum = STM_SEGMENT->segment_num;
-        uintptr_t end_page, first_page = ((uintptr_t)obj) / 4096UL;
-
-        realobj = REAL_ADDRESS(STM_SEGMENT->segment_base, obj);
-        obj_size = stmcb_size_rounded_up((struct object_s *)realobj);
-        /* get the last page containing data from the object */
-        if (LIKELY(is_small_uniform(obj))) {
-            end_page = first_page;
-        } else {
-            end_page = (((uintptr_t)obj) + obj_size - 1) / 4096UL;
-        }
-
-        acquire_privatization_lock(STM_SEGMENT->segment_num);
-        uintptr_t page;
-        for (page = first_page; page <= end_page; page++) {
-            if (get_page_status_in(my_segnum, page) == PAGE_NO_ACCESS) {
-                release_privatization_lock(STM_SEGMENT->segment_num);
-                volatile char *dummy = REAL_ADDRESS(STM_SEGMENT->segment_base, page * 4096UL);
-                *dummy;            /* force segfault */
-                acquire_privatization_lock(STM_SEGMENT->segment_num);
-            }
-        }
-        release_privatization_lock(STM_SEGMENT->segment_num);
->>>>>>> c9249d35
     }
 
     if (mark_card) {
@@ -1351,7 +996,6 @@
         obj->stm_flags &= ~(GCFLAG_WRITE_BARRIER | GCFLAG_CARDS_SET);
         obj->stm_flags |= GCFLAG_WB_EXECUTED;
     }
-<<<<<<< HEAD
 
     DEBUG_EXPECT_SEGFAULT(true);
 }
@@ -1532,179 +1176,6 @@
         reset_transaction_read_version();
     }
 
-=======
-
-    DEBUG_EXPECT_SEGFAULT(true);
-}
-
-
-void _stm_write_slowpath_card(object_t *obj, uintptr_t index)
-{
-    dprintf_test(("write_slowpath_card(%p, %lu)\n",
-                  obj, index));
-
-    /* If CARDS_SET is not set so far, issue a normal write barrier.
-       If the object is large enough, ask it to set up the object for
-       card marking instead. */
-    if (!(obj->stm_flags & GCFLAG_CARDS_SET)) {
-        bool mark_card = obj_should_use_cards(STM_SEGMENT->segment_base, obj);
-        write_slowpath_common(obj, mark_card);
-        if (!mark_card)
-            return;
-    }
-
-    assert(obj_should_use_cards(STM_SEGMENT->segment_base, obj));
-    dprintf_test(("write_slowpath_card %p -> index:%lu\n",
-                  obj, index));
-
-    /* We reach this point if we have to mark the card. */
-    assert(obj->stm_flags & GCFLAG_WRITE_BARRIER);
-    assert(obj->stm_flags & GCFLAG_CARDS_SET);
-    assert(!is_small_uniform(obj)); /* not supported/tested */
-
-#ifndef NDEBUG
-    struct object_s *realobj = (struct object_s *)
-        REAL_ADDRESS(STM_SEGMENT->segment_base, obj);
-    size_t size = stmcb_size_rounded_up(realobj);
-    /* we need at least one read marker in addition to the STM-reserved object
-       write-lock */
-    assert(size >= 32);
-    /* the 'index' must be in range(length-of-obj), but we don't have
-       a direct way to know the length.  We know that it is smaller
-       than the size in bytes. */
-    assert(index < size);
-    /* this object was allocated with allocate_outside_nursery_large(),
-       which returns addresses aligned to 16 bytes */
-    assert((((uintptr_t)obj) & 15) == 0);
-#endif
-
-    /* Write into the card's lock.  This is used by the next minor
-       collection to know what parts of the big object may have changed.
-       We already own the object here or it is an overflow obj. */
-    stm_read_marker_t *card = (stm_read_marker_t *)(((uintptr_t)obj) >> 4);
-    card += get_index_to_card_index(index);
-
-    if (!IS_OVERFLOW_OBJ(STM_PSEGMENT, obj)
-        && !(card->rm == CARD_MARKED
-             || card->rm == STM_SEGMENT->transaction_read_version)) {
-        /* need to do the backup slice of the card */
-        make_bk_slices(obj,
-                       false,       /* first_call */
-                       index,       /* index: only 1 card */
-                       false);      /* do_missing_cards */
-    }
-    card->rm = CARD_MARKED;
-
-    dprintf(("mark %p index %lu, card:%lu with %d\n",
-             obj, index, get_index_to_card_index(index), CARD_MARKED));
-}
-
-void _stm_write_slowpath(object_t *obj) {
-    write_slowpath_common(obj,  /* mark_card */ false);
-}
-
-
-static void reset_transaction_read_version(void)
-{
-    /* force-reset all read markers to 0 */
-
-    char *readmarkers = REAL_ADDRESS(STM_SEGMENT->segment_base,
-                                     FIRST_READMARKER_PAGE * 4096UL);
-    dprintf(("reset_transaction_read_version: %p %ld\n", readmarkers,
-             (long)(NB_READMARKER_PAGES * 4096UL)));
-    if (mmap(readmarkers, NB_READMARKER_PAGES * 4096UL,
-             PROT_READ | PROT_WRITE,
-             MAP_FIXED | MAP_PRIVATE | MAP_ANONYMOUS | MAP_NORESERVE, -1, 0) != readmarkers) {
-        /* fall-back */
-#if STM_TESTS
-        stm_fatalerror("reset_transaction_read_version: %m");
-#endif
-        memset(readmarkers, 0, NB_READMARKER_PAGES * 4096UL);
-    }
-    STM_SEGMENT->transaction_read_version = 2;
-    assert(STM_SEGMENT->transaction_read_version > _STM_CARD_MARKED);
-}
-
-static void reset_wb_executed_flags(void)
-{
-    dprintf(("reset_wb_executed_flags()\n"));
-    struct list_s *list = STM_PSEGMENT->modified_old_objects;
-    struct stm_undo_s *undo = (struct stm_undo_s *)list->items;
-    struct stm_undo_s *end = (struct stm_undo_s *)(list->items + list->count);
-
-    for (; undo < end; undo++) {
-        if (undo->type == TYPE_POSITION_MARKER)
-            continue;
-        object_t *obj = undo->object;
-        obj->stm_flags &= ~GCFLAG_WB_EXECUTED;
-    }
-}
-
-static void readd_wb_executed_flags(void)
-{
-    dprintf(("readd_wb_executed_flags()\n"));
-    struct list_s *list = STM_PSEGMENT->modified_old_objects;
-    struct stm_undo_s *undo = (struct stm_undo_s *)list->items;
-    struct stm_undo_s *end = (struct stm_undo_s *)(list->items + list->count);
-
-    for (; undo < end; undo++) {
-        if (undo->type == TYPE_POSITION_MARKER)
-            continue;
-        object_t *obj = undo->object;
-        obj->stm_flags |= GCFLAG_WB_EXECUTED;
-    }
-}
-
-
-
-
-static void _stm_start_transaction(stm_thread_local_t *tl)
-{
-    assert(!_stm_in_transaction(tl));
-
-    while (!acquire_thread_segment(tl)) {}
-    /* GS invalid before this point! */
-
-    assert(STM_PSEGMENT->safe_point == SP_NO_TRANSACTION);
-    assert(STM_PSEGMENT->transaction_state == TS_NONE);
-    timing_event(tl, STM_TRANSACTION_START);
-    STM_PSEGMENT->transaction_state = TS_REGULAR;
-    STM_PSEGMENT->safe_point = SP_RUNNING;
-#ifndef NDEBUG
-    STM_PSEGMENT->running_pthread = pthread_self();
-#endif
-    STM_PSEGMENT->shadowstack_at_start_of_transaction = tl->shadowstack;
-    STM_PSEGMENT->threadlocal_at_start_of_transaction = tl->thread_local_obj;
-
-    enter_safe_point_if_requested();
-    dprintf(("> start_transaction\n"));
-
-    s_mutex_unlock();   // XXX it's probably possible to not acquire this here
-
-    uint8_t old_rv = STM_SEGMENT->transaction_read_version;
-    STM_SEGMENT->transaction_read_version = old_rv + 1;
-    if (UNLIKELY(old_rv == 0xff)) {
-        reset_transaction_read_version();
-    }
-
-    assert(list_is_empty(STM_PSEGMENT->modified_old_objects));
-    assert(list_is_empty(STM_PSEGMENT->large_overflow_objects));
-    assert(list_is_empty(STM_PSEGMENT->objects_pointing_to_nursery));
-    assert(list_is_empty(STM_PSEGMENT->young_weakrefs));
-    assert(tree_is_cleared(STM_PSEGMENT->young_outside_nursery));
-    assert(tree_is_cleared(STM_PSEGMENT->nursery_objects_shadows));
-    assert(tree_is_cleared(STM_PSEGMENT->callbacks_on_commit_and_abort[0]));
-    assert(tree_is_cleared(STM_PSEGMENT->callbacks_on_commit_and_abort[1]));
-    assert(list_is_empty(STM_PSEGMENT->young_objects_with_light_finalizers));
-    assert(STM_PSEGMENT->finalizers == NULL);
-#ifndef NDEBUG
-    /* this should not be used when objects_pointing_to_nursery == NULL */
-    STM_PSEGMENT->position_markers_len_old = 99999999999999999L;
-#endif
-
-    check_nursery_at_transaction_start();
-
->>>>>>> c9249d35
     stm_validate();
 }
 
