--- conflicted
+++ resolved
@@ -115,18 +115,6 @@
 
         nobj_sync_now = ((uintptr_t)nobj) | FLAG_SYNC_LARGE;
 
-<<<<<<< HEAD
-=======
-        //dprintf(("move %p -> %p\n", obj, nobj));
-
-        /* copy the object */
-    copy_large_object:;
-        char *realnobj = REAL_ADDRESS(STM_SEGMENT->segment_base, nobj);
-        memcpy(realnobj, realobj, size);
-
-        nobj_sync_now = ((uintptr_t)nobj) | FLAG_SYNC_LARGE;
-
->>>>>>> c9249d35
         pforwarded_array[0] = GCWORD_MOVED;
         pforwarded_array[1] = nobj;
         *pobj = nobj;
@@ -154,16 +142,11 @@
     /* Must trace the object later */
     LIST_APPEND(STM_PSEGMENT->objects_pointing_to_nursery, nobj_sync_now);
     _cards_cleared_in_object(get_priv_segment(STM_SEGMENT->segment_num), nobj, true);
-<<<<<<< HEAD
 
     assert(IMPLY(obj_should_use_cards(STM_SEGMENT->segment_base, nobj),
                  (((uintptr_t)nobj) & 15) == 0));
 }
 
-=======
-}
-
->>>>>>> c9249d35
 static void _cards_cleared_in_object(struct stm_priv_segment_info_s *pseg, object_t *obj,
                                      bool strict) /* strict = MARKED_OLD not allowed */
 {
@@ -441,10 +424,7 @@
     struct stm_undo_s *end = (struct stm_undo_s *)(list->items + list->count);
 
     for (; undo < end; undo++) {
-<<<<<<< HEAD
-=======
         /* this logic also works if type2 == TYPE_MODIFIED_HASHTABLE */
->>>>>>> c9249d35
         if (undo->type == TYPE_POSITION_MARKER)
             minor_trace_if_young(&undo->marker_object);
     }
@@ -747,32 +727,17 @@
 
             dprintf(("abort data structures\n"));
             abort_data_structures_from_segment_num(i);
-<<<<<<< HEAD
             continue;
         }
 
 
         if (MINOR_NOTHING_TO_DO(STM_PSEGMENT))
-=======
->>>>>>> c9249d35
             continue;
-        }
-
-<<<<<<< HEAD
+
         assert(STM_PSEGMENT->transaction_state != TS_NONE);
         assert(STM_PSEGMENT->safe_point != SP_RUNNING);
         assert(STM_PSEGMENT->safe_point != SP_NO_TRANSACTION);
 
-=======
-
-        if (MINOR_NOTHING_TO_DO(STM_PSEGMENT))
-            continue;
-
-        assert(STM_PSEGMENT->transaction_state != TS_NONE);
-        assert(STM_PSEGMENT->safe_point != SP_RUNNING);
-        assert(STM_PSEGMENT->safe_point != SP_NO_TRANSACTION);
-
->>>>>>> c9249d35
 
         /* Other segments that will abort immediately after resuming: we
            have to ignore them, not try to collect them anyway!
