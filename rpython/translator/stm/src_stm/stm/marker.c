/* Imported by rpython/translator/stm/import_stmgc.py */
#ifndef _STM_CORE_H_
# error "must be compiled via stmgc.c"
#endif

static bool marker_fetch(stm_thread_local_t *tl, stm_loc_marker_t *out_marker)
{
    /* Fetch the current marker from tl's shadow stack,
       and return it in 'out_marker->odd_number' and 'out_marker->object'. */
    struct stm_shadowentry_s *current = tl->shadowstack - 1;
    struct stm_shadowentry_s *base = tl->shadowstack_base;

    /* The shadowstack_base contains -1, which is a convenient stopper for
       the loop below but which shouldn't be returned. */
    assert(base->ss == (object_t *)-1);

    while (!(((uintptr_t)current->ss) & 1)) {
        current--;
        assert(current >= base);
    }
    if (current != base) {
        /* found the odd marker */
        out_marker->odd_number = (uintptr_t)current[0].ss;
        out_marker->object = current[1].ss;
        return true;
    }
    else {
        /* no marker found */
        out_marker->odd_number = 0;
        out_marker->object = NULL;
        return false;
    }
}

static void marker_fetch_obj_write(struct stm_undo_s *start,
                                   struct stm_undo_s *contention,
                                   stm_loc_marker_t *out_marker)
{
    /* Fill out 'out_marker->odd_number' and 'out_marker->object' from
       the marker just before 'contention' in the list starting at
       'start'.
    */
    while (contention != start) {
        --contention;
<<<<<<< HEAD
        if (contention->type == TYPE_POSITION_MARKER) {
=======
        if (contention->type == TYPE_POSITION_MARKER &&
            contention->type2 != TYPE_MODIFIED_HASHTABLE) {
>>>>>>> c9249d35
            out_marker->odd_number = contention->marker_odd_number;
            out_marker->object = contention->marker_object;
            return;
        }
    }
    /* no position marker found... */
    out_marker->odd_number = 0;
    out_marker->object = NULL;
}

static void _timing_record_write_position(void)
{
    stm_loc_marker_t marker;
    if (!marker_fetch(STM_SEGMENT->running_thread, &marker))
        return;

    struct list_s *list = STM_PSEGMENT->modified_old_objects;
    uintptr_t i = STM_PSEGMENT->position_markers_last;
    if (i < list_count(list)) {
        struct stm_undo_s *undo = (struct stm_undo_s *)(list->items + i);
        if (undo->type == TYPE_POSITION_MARKER &&
            undo->marker_odd_number == marker.odd_number &&
            undo->marker_object == marker.object)
            return;    /* already up-to-date */
    }

<<<<<<< HEAD
=======
    /* -2 is not odd */
    assert(marker.odd_number != (uintptr_t)TYPE_MODIFIED_HASHTABLE);

>>>>>>> c9249d35
    STM_PSEGMENT->position_markers_last = list_count(list);
    STM_PSEGMENT->modified_old_objects = list_append3(
        list,
        TYPE_POSITION_MARKER,         /* type */
        marker.odd_number,            /* marker_odd_number */
        (uintptr_t)marker.object);    /* marker_object */
}

static void timing_write_read_contention(struct stm_undo_s *start,
                                         struct stm_undo_s *contention)
{
    if (stmcb_timing_event == NULL)
        return;

    stm_loc_marker_t marker;
    marker_fetch_obj_write(start, contention, &marker);
    stmcb_timing_event(STM_SEGMENT->running_thread,
                       STM_CONTENTION_WRITE_READ, &marker);
}

static void _timing_become_inevitable(void)
{
    stm_loc_marker_t marker;
    marker_fetch(STM_SEGMENT->running_thread, &marker);
    stmcb_timing_event(STM_SEGMENT->running_thread,
                       STM_BECOME_INEVITABLE, &marker);
}


void (*stmcb_timing_event)(stm_thread_local_t *tl, /* the local thread */
                           enum stm_event_e event,
                           stm_loc_marker_t *marker);<|MERGE_RESOLUTION|>--- conflicted
+++ resolved
@@ -42,12 +42,8 @@
     */
     while (contention != start) {
         --contention;
-<<<<<<< HEAD
-        if (contention->type == TYPE_POSITION_MARKER) {
-=======
         if (contention->type == TYPE_POSITION_MARKER &&
             contention->type2 != TYPE_MODIFIED_HASHTABLE) {
->>>>>>> c9249d35
             out_marker->odd_number = contention->marker_odd_number;
             out_marker->object = contention->marker_object;
             return;
@@ -74,12 +70,9 @@
             return;    /* already up-to-date */
     }
 
-<<<<<<< HEAD
-=======
     /* -2 is not odd */
     assert(marker.odd_number != (uintptr_t)TYPE_MODIFIED_HASHTABLE);
 
->>>>>>> c9249d35
     STM_PSEGMENT->position_markers_last = list_count(list);
     STM_PSEGMENT->modified_old_objects = list_append3(
         list,
