--- conflicted
+++ resolved
@@ -79,12 +79,8 @@
     td.create_exe()
     assert dst_name.read() == 'exe'
     assert dst_name.new(ext='dll').read() == 'dll'
-<<<<<<< HEAD
     assert dst_name.new(ext='lib').read() == 'lib'
-=======
-    assert dst_name.new(purebasename='python27',ext='lib').read() == 'lib'
     assert dst_name.new(purebasename=dst_name.purebasename + 'w').read() == 'wexe'
->>>>>>> 329d1a67
 
 def test_shutil_copy():
     if os.name == 'nt':
