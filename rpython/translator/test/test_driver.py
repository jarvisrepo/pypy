--- conflicted
+++ resolved
@@ -1,15 +1,10 @@
 import py
 import os
-<<<<<<< HEAD
 
-from rpython.translator.driver import TranslationDriver
+from rpython.translator.driver import TranslationDriver, shutil_copy
 from rpython.translator.interactive import Translation
 from rpython.tool.udir import udir
 
-=======
-from rpython.translator.driver import TranslationDriver, shutil_copy
-from rpython.tool.udir import udir 
->>>>>>> c906af74
 
 def test_c_no_jit():
     td = TranslationDriver()
@@ -127,9 +122,6 @@
     td.create_exe()
     assert dst_name.read() == 'exe'
     assert dst_name.new(ext='dll').read() == 'dll'
-<<<<<<< HEAD
-    assert dst_name.new(purebasename='python27',ext='lib').read() == 'lib'
-=======
     assert dst_name.new(purebasename='python27',ext='lib').read() == 'lib'
 
 def test_shutil_copy():
@@ -137,5 +129,4 @@
     b = udir.join('file_a')
     a.write('hello')
     shutil_copy(str(a), str(b))
-    assert b.read() == 'hello'
->>>>>>> c906af74
+    assert b.read() == 'hello'