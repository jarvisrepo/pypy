import py

from rpython.translator.driver import TranslationDriver

def test_ctr():
    td = TranslationDriver()
    expected = ['annotate', 'backendopt', 'llinterpret', 'rtype', 'source',
                'compile', 'run', 'pyjitpl']
    assert set(td.exposed) == set(expected)

    assert td.backend_select_goals(['compile_c']) == ['compile_c']
    assert td.backend_select_goals(['compile']) == ['compile_c']
    assert td.backend_select_goals(['rtype']) == ['rtype_lltype']
    assert td.backend_select_goals(['rtype_lltype']) == ['rtype_lltype']
    assert td.backend_select_goals(['backendopt']) == ['backendopt_lltype']
    assert td.backend_select_goals(['backendopt_lltype']) == [
        'backendopt_lltype']

    td = TranslationDriver({'backend': None, 'type_system': None})

    assert td.backend_select_goals(['compile_c']) == ['compile_c']
    py.test.raises(Exception, td.backend_select_goals, ['compile'])
    py.test.raises(Exception, td.backend_select_goals, ['rtype'])
    assert td.backend_select_goals(['rtype_lltype']) == ['rtype_lltype']
    py.test.raises(Exception, td.backend_select_goals, ['backendopt'])
    assert td.backend_select_goals(['backendopt_lltype']) == [
        'backendopt_lltype']

<<<<<<< HEAD
    expected = ['annotate', 'backendopt_lltype',
                 'backendopt_ootype',
                 'llinterpret_lltype',
                 'rtype_ootype', 'rtype_lltype',
                 'source_cli', 'source_c',
                 'compile_cli', 'compile_c',
                 'source_llvm', 'compile_llvm',
                 'compile_jvm', 'source_jvm', 'run_jvm',
                 'pyjitpl_lltype',
                 'pyjitpl_ootype']
=======
    expected = ['annotate', 'backendopt_lltype', 'llinterpret_lltype',
                'rtype_lltype', 'source_c', 'compile_c', 'pyjitpl_lltype', ]
>>>>>>> 4d5b0477
    assert set(td.exposed) == set(expected)

    td = TranslationDriver({'backend': None, 'type_system': 'lltype'})

    assert td.backend_select_goals(['compile_c']) == ['compile_c']
    py.test.raises(Exception, td.backend_select_goals, ['compile'])
    assert td.backend_select_goals(['rtype_lltype']) == ['rtype_lltype']
    assert td.backend_select_goals(['rtype']) == ['rtype_lltype']
    assert td.backend_select_goals(['backendopt']) == ['backendopt_lltype']
    assert td.backend_select_goals(['backendopt_lltype']) == [
        'backendopt_lltype']

    expected = ['annotate', 'backendopt', 'llinterpret', 'rtype', 'source_c',
                'compile_c', 'pyjitpl']

    assert set(td.exposed) == set(expected)<|MERGE_RESOLUTION|>--- conflicted
+++ resolved
@@ -5,7 +5,7 @@
 def test_ctr():
     td = TranslationDriver()
     expected = ['annotate', 'backendopt', 'llinterpret', 'rtype', 'source',
-                'compile', 'run', 'pyjitpl']
+                'compile', 'pyjitpl']
     assert set(td.exposed) == set(expected)
 
     assert td.backend_select_goals(['compile_c']) == ['compile_c']
@@ -26,21 +26,9 @@
     assert td.backend_select_goals(['backendopt_lltype']) == [
         'backendopt_lltype']
 
-<<<<<<< HEAD
-    expected = ['annotate', 'backendopt_lltype',
-                 'backendopt_ootype',
-                 'llinterpret_lltype',
-                 'rtype_ootype', 'rtype_lltype',
-                 'source_cli', 'source_c',
-                 'compile_cli', 'compile_c',
-                 'source_llvm', 'compile_llvm',
-                 'compile_jvm', 'source_jvm', 'run_jvm',
-                 'pyjitpl_lltype',
-                 'pyjitpl_ootype']
-=======
     expected = ['annotate', 'backendopt_lltype', 'llinterpret_lltype',
-                'rtype_lltype', 'source_c', 'compile_c', 'pyjitpl_lltype', ]
->>>>>>> 4d5b0477
+                 'rtype_lltype', 'source_c', 'compile_c', 'source_llvm',
+                 'compile_llvm', 'pyjitpl_lltype']
     assert set(td.exposed) == set(expected)
 
     td = TranslationDriver({'backend': None, 'type_system': 'lltype'})
