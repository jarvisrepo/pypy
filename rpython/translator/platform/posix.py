"""Base support for POSIX-like platforms."""

import py, os, sys

from rpython.translator.platform import Platform, log, _run_subprocess
from rpython.config.support import detect_pax

import rpython
rpydir = str(py.path.local(rpython.__file__).join('..'))

class BasePosix(Platform):
    exe_ext = ''
    make_cmd = 'make'
    so_prefixes = ('lib', '')

    relevant_environ = ('CPATH', 'LIBRARY_PATH', 'C_INCLUDE_PATH')

    DEFAULT_CC = 'gcc'
    rpath_flags = ['-Wl,-rpath=\'$$ORIGIN/\'']

    def __init__(self, cc=None):
        self.cc = cc or os.environ.get('CC', self.DEFAULT_CC)

    def _libs(self, libraries):
        return ['-l%s' % lib for lib in libraries]

    def _libdirs(self, library_dirs):
        assert '' not in library_dirs
        return ['-L%s' % ldir for ldir in library_dirs]

    def _includedirs(self, include_dirs):
        assert '' not in include_dirs
        return ['-I%s' % idir for idir in include_dirs]

    def _linkfiles(self, link_files):
        return list(link_files)

    def _compile_c_file(self, cc, cfile, compile_args):
        oname = self._make_o_file(cfile, ext='o')
        args = ['-c'] + compile_args + [str(cfile), '-o', str(oname)]
        self._execute_c_compiler(cc, args, oname,
                                 cwd=str(cfile.dirpath()))
        return oname

    def _link_args_from_eci(self, eci, standalone):
        return Platform._link_args_from_eci(self, eci, standalone)

    def _exportsymbols_link_flags(self):
        if (self.cc == 'mingw32' or (self.cc== 'gcc' and os.name=='nt')
                or sys.platform == 'cygwin'):
            return ["-Wl,--export-all-symbols"]
        return ["-Wl,--export-dynamic"]

    def _link(self, cc, ofiles, link_args, standalone, exe_name):
        args = [str(ofile) for ofile in ofiles] + link_args
        args += ['-o', str(exe_name)]
        if not standalone:
            args = self._args_for_shared(args, exe_name=exe_name)
        self._execute_c_compiler(cc, args, exe_name,
                                 cwd=str(exe_name.dirpath()))
        return exe_name

    def _pkg_config(self, lib, opt, default, check_result_dir=False):
        try:
            ret, out, err = _run_subprocess("pkg-config", [lib, opt])
        except OSError as e:
            err = str(e)
            ret = 1
        if ret:
            result = default
        else:
            # strip compiler flags
            result = [entry[2:] for entry in out.split()]
        #
        if not result:
            pass # if pkg-config explicitly returned nothing, then
                 # we assume it means no options are needed
        elif check_result_dir:
            # check that at least one of the results is a valid dir
            for check in result:
                if os.path.isdir(check):
                    break
            else:
                if ret:
                    msg = ("running 'pkg-config %s %s' failed:\n%s\n"
                           "and the default %r is not a valid directory" % (
                        lib, opt, err.rstrip(), default))
                else:
                    msg = ("'pkg-config %s %s' returned no valid directory:\n"
                           "%s\n%s" % (lib, opt, out.rstrip(), err.rstrip()))
                raise ValueError(msg)
        return result

    def get_rpath_flags(self, rel_libdirs):
        # needed for cross-compilation i.e. ARM
        return self.rpath_flags + ['-Wl,-rpath-link=\'%s\'' % ldir
                                    for ldir in rel_libdirs]

    def get_shared_only_compile_flags(self):
        return tuple(self.shared_only) + ('-fvisibility=hidden',)

    def makefile_link_flags(self):
        return list(self.link_flags)

    def gen_makefile(self, cfiles, eci, exe_name=None, path=None,
                     shared=False, headers_to_precompile=[],
                     no_precompile_cfiles = [], profopt=False, config=None):
        cfiles = self._all_cfiles(cfiles, eci)

        if path is None:
            path = cfiles[0].dirpath()

        rpypath = py.path.local(rpydir)

        if exe_name is None:
            exe_name = cfiles[0].new(ext=self.exe_ext)
        else:
            exe_name = exe_name.new(ext=self.exe_ext)

        linkflags = self.makefile_link_flags()
        if shared:
            linkflags = self._args_for_shared(linkflags)

        linkflags += self._exportsymbols_link_flags()

        if shared:
            libname = exe_name.new(ext='').basename
            target_name = 'lib' + exe_name.new(ext=self.so_ext).basename
        else:
            target_name = exe_name.basename

        if shared:
            cflags = tuple(self.cflags) + self.get_shared_only_compile_flags()
        else:
            cflags = tuple(self.cflags) + tuple(self.standalone_only)

        # xxx check which compilers accept this option or not
        if config and config.translation.lto:
            cflags = ('-flto',) + cflags

        m = GnuMakefile(path)
        m.exe_name = path.join(exe_name.basename)
        m.eci = eci

        def rpyrel(fpath):
            lpath = py.path.local(fpath)
            rel = lpath.relto(rpypath)
            if rel:
                return os.path.join('$(RPYDIR)', rel)
            # Hack: also relativize from the path '$RPYDIR/..'.
            # Otherwise, when translating pypy, we get the paths in
            # pypy/module/* that are kept as absolute, which makes the
            # whole purpose of $RPYDIR rather pointless.
            rel = lpath.relto(rpypath.join('..'))
            if rel:
                return os.path.join('$(RPYDIR)', '..', rel)
            m_dir = m.makefile_dir
            if m_dir == lpath:
                return '.'
            if m_dir.dirpath() == lpath:
                return '..'
            return fpath

        rel_cfiles = [m.pathrel(cfile) for cfile in cfiles]
        rel_ofiles = [rel_cfile[:rel_cfile.rfind('.')]+'.o' for rel_cfile in rel_cfiles]
        m.cfiles = rel_cfiles

        rel_includedirs = [rpyrel(incldir) for incldir in
                           self.preprocess_include_dirs(eci.include_dirs)]
        rel_libdirs = [rpyrel(libdir) for libdir in
                       self.preprocess_library_dirs(eci.library_dirs)]

        m.comment('automatically generated makefile')
        definitions = [
            ('RPYDIR', '"%s"' % rpydir),
            ('TARGET', target_name),
            ('DEFAULT_TARGET', exe_name.basename),
            ('SOURCES', rel_cfiles),
            ('OBJECTS', rel_ofiles),
            ('LIBS', self._libs(eci.libraries) + list(self.extra_libs)),
            ('LIBDIRS', self._libdirs(rel_libdirs)),
            ('INCLUDEDIRS', self._includedirs(rel_includedirs)),
            ('CFLAGS', cflags),
            ('CFLAGSEXTRA', list(eci.compile_extra)),
            ('LDFLAGS', linkflags),
            ('LDFLAGS_LINK', list(self.link_flags)),
            ('LDFLAGSEXTRA', list(eci.link_extra)),
            ('CC', self.cc),
            ('CC_LINK', eci.use_cpp_linker and 'g++' or '$(CC)'),
            ('LINKFILES', eci.link_files),
            ('RPATH_FLAGS', self.get_rpath_flags(rel_libdirs)),
            ]

        if profopt==True and shared==True:
            definitions.append(('PROFOPT_TARGET', exe_name.basename))

        for args in definitions:
            m.definition(*args)

        # Post compile rule to be executed after a TARGET is ran
        #
        # Some processing might be necessary on the resulting binary,
        # which is received in $(BIN) parameter
        postcompile_rule = ('postcompile', '', ['true'])
        if detect_pax():
            postcompile_rule[2].append('attr -q -s pax.flags -V m $(BIN)')

        rules = [
            ('all', '$(DEFAULT_TARGET)', []),
<<<<<<< HEAD
            ('$(TARGET)', '$(OBJECTS)', '$(CC_LINK) $(LDFLAGSEXTRA) -o $@ $(OBJECTS) $(LIBDIRS) $(LIBS) $(LINKFILES) $(LDFLAGS)'),
            ('%.o', '%.c', '$(CC) $(CFLAGS) $(CFLAGSEXTRA) $(CFLAGS1) -o $@ -c $< $(INCLUDEDIRS)'),
            ('%.o', '%.s', '$(CC) $(CFLAGS) $(CFLAGSEXTRA) $(CFLAGS1) -o $@ -c $< $(INCLUDEDIRS)'),
            ('%.o', '%.cxx', '$(CXX) $(CFLAGS) $(CFLAGSEXTRA) $(CFLAGS1) -o $@ -c $< $(INCLUDEDIRS)'),
=======
            ('$(TARGET)', '$(OBJECTS)', ['$(CC_LINK) $(LDFLAGSEXTRA) -o $@ $(OBJECTS) $(LIBDIRS) $(LIBS) $(LINKFILES) $(LDFLAGS)', '$(MAKE) postcompile BIN=$(TARGET)']),
            ('%.o', '%.c', '$(CC) $(CFLAGS) $(CFLAGSEXTRA) -o $@ -c $< $(INCLUDEDIRS)'),
            ('%.o', '%.s', '$(CC) $(CFLAGS) $(CFLAGSEXTRA) -o $@ -c $< $(INCLUDEDIRS)'),
            ('%.o', '%.cxx', '$(CXX) $(CFLAGS) $(CFLAGSEXTRA) -o $@ -c $< $(INCLUDEDIRS)'),
>>>>>>> cb1d5a9e
            ]

        for rule in rules:
            m.rule(*rule)

        m.rule(*postcompile_rule)

        if shared:
            m.definition('SHARED_IMPORT_LIB', libname),
            m.definition('PYPY_MAIN_FUNCTION', "pypy_main_startup")
            m.rule('main.c', '',
                   'echo "'
                   'int $(PYPY_MAIN_FUNCTION)(int, char*[]); '
                   'int main(int argc, char* argv[]) '
                   '{ return $(PYPY_MAIN_FUNCTION)(argc, argv); }" > $@')
            m.rule('$(DEFAULT_TARGET)', ['$(TARGET)', 'main.o'],
                   ['$(CC_LINK) $(LDFLAGS_LINK) main.o -L. -l$(SHARED_IMPORT_LIB) -o $@ $(RPATH_FLAGS)', '$(MAKE) postcompile BIN=$(DEFAULT_TARGET)'])

        return m

    def execute_makefile(self, path_to_makefile, extra_opts=[]):
        if isinstance(path_to_makefile, GnuMakefile):
            path = path_to_makefile.makefile_dir
        else:
            path = path_to_makefile
        log.execute('make %s in %s' % (" ".join(extra_opts), path))
        returncode, stdout, stderr = _run_subprocess(
            self.make_cmd, ['-C', str(path)] + extra_opts)
        self._handle_error(returncode, stdout, stderr, path.join('make'))

class Definition(object):
    def __init__(self, name, value):
        self.name = name
        self.value = value

    def write(self, f):
        def write_list(prefix, lst):
            lst = lst or ['']
            for i, fn in enumerate(lst):
                fn = fn.replace('\\', '\\\\')
                print >> f, prefix, fn,
                if i < len(lst)-1:
                    print >> f, '\\'
                else:
                    print >> f
                prefix = ' ' * len(prefix)
        name, value = self.name, self.value
        if isinstance(value, str):
            f.write('%s = %s\n' % (name, value.replace('\\', '\\\\')))
        else:
            write_list('%s =' % (name,), value)
        f.write('\n')

class Rule(object):
    def __init__(self, target, deps, body):
        self.target = target
        self.deps   = deps
        self.body   = body

    def write(self, f):
        target, deps, body = self.target, self.deps, self.body
        if isinstance(deps, str):
            dep_s = deps
        else:
            dep_s = ' '.join(deps)
        f.write('%s: %s\n' % (target, dep_s))
        if isinstance(body, str):
            f.write('\t%s\n' % body)
        elif body:
            f.write('\t%s\n' % '\n\t'.join(body))
        f.write('\n')

class Comment(object):
    def __init__(self, body):
        self.body = body

    def write(self, f):
        f.write('# %s\n' % (self.body,))

class GnuMakefile(object):
    def __init__(self, path=None):
        self.defs = {}
        self.lines = []
        self.makefile_dir = py.path.local(path)

    def pathrel(self, fpath):
        if fpath.dirpath() == self.makefile_dir:
            return fpath.basename
        elif fpath.dirpath().dirpath() == self.makefile_dir.dirpath():
            assert fpath.relto(self.makefile_dir.dirpath()), (
                "%r should be relative to %r" % (
                    fpath, self.makefile_dir.dirpath()))
            path = '../' + fpath.relto(self.makefile_dir.dirpath())
            return path.replace('\\', '/')
        else:
            return str(fpath)

    def definition(self, name, value):
        defs = self.defs
        defn = Definition(name, value)
        if name in defs:
            self.lines[defs[name]] = defn
        else:
            defs[name] = len(self.lines)
            self.lines.append(defn)

    def rule(self, target, deps, body):
        self.lines.append(Rule(target, deps, body))

    def comment(self, body):
        self.lines.append(Comment(body))

    def write(self, out=None):
        if out is None:
            f = self.makefile_dir.join('Makefile').open('w')
        else:
            f = out
        for line in self.lines:
            line.write(f)
        f.flush()
        if out is None:
            f.close()<|MERGE_RESOLUTION|>--- conflicted
+++ resolved
@@ -207,17 +207,10 @@
 
         rules = [
             ('all', '$(DEFAULT_TARGET)', []),
-<<<<<<< HEAD
-            ('$(TARGET)', '$(OBJECTS)', '$(CC_LINK) $(LDFLAGSEXTRA) -o $@ $(OBJECTS) $(LIBDIRS) $(LIBS) $(LINKFILES) $(LDFLAGS)'),
+            ('$(TARGET)', '$(OBJECTS)', ['$(CC_LINK) $(LDFLAGSEXTRA) -o $@ $(OBJECTS) $(LIBDIRS) $(LIBS) $(LINKFILES) $(LDFLAGS)', '$(MAKE) postcompile BIN=$(TARGET)']),
             ('%.o', '%.c', '$(CC) $(CFLAGS) $(CFLAGSEXTRA) $(CFLAGS1) -o $@ -c $< $(INCLUDEDIRS)'),
             ('%.o', '%.s', '$(CC) $(CFLAGS) $(CFLAGSEXTRA) $(CFLAGS1) -o $@ -c $< $(INCLUDEDIRS)'),
             ('%.o', '%.cxx', '$(CXX) $(CFLAGS) $(CFLAGSEXTRA) $(CFLAGS1) -o $@ -c $< $(INCLUDEDIRS)'),
-=======
-            ('$(TARGET)', '$(OBJECTS)', ['$(CC_LINK) $(LDFLAGSEXTRA) -o $@ $(OBJECTS) $(LIBDIRS) $(LIBS) $(LINKFILES) $(LDFLAGS)', '$(MAKE) postcompile BIN=$(TARGET)']),
-            ('%.o', '%.c', '$(CC) $(CFLAGS) $(CFLAGSEXTRA) -o $@ -c $< $(INCLUDEDIRS)'),
-            ('%.o', '%.s', '$(CC) $(CFLAGS) $(CFLAGSEXTRA) -o $@ -c $< $(INCLUDEDIRS)'),
-            ('%.o', '%.cxx', '$(CXX) $(CFLAGS) $(CFLAGSEXTRA) -o $@ -c $< $(INCLUDEDIRS)'),
->>>>>>> cb1d5a9e
             ]
 
         for rule in rules:
