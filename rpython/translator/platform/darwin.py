--- conflicted
+++ resolved
@@ -6,13 +6,8 @@
 #
 # Although Intel 32bit is supported since Apple Mac OS X 10.4, (and PPC since, ever)
 # the @rpath handling used in Darwin._args_for_shared is only availabe
-<<<<<<< HEAD
-# since 10.5, so we use that as minimum requirement. We bump it to 10.6
-# since 10.11 does not ship with 10.5 libs any more
-=======
 # since 10.5, so we use that as minimum requirement. Bumped to 10.6
 # because 10.11 does not ship with 10.5 versions of libs
->>>>>>> 2f6bf634
 #
 DARWIN_VERSION_MIN = '-mmacosx-version-min=10.6'
 
