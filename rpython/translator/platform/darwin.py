--- conflicted
+++ resolved
@@ -11,14 +11,10 @@
 # Bumped to 10.9 2021-11-22 to match CPython,
 # see https://github.com/python/cpython/blob/42205ee51
 #
-<<<<<<< HEAD
 # Keep in sync with MACOSX_DEPLOYMENT_TARGET, for pypy see
 # lib_pypy/_sysconfigdata.py
 #
 DARWIN_VERSION_MIN = '-mmacosx-version-min=10.7'
-=======
-DARWIN_VERSION_MIN = '-mmacosx-version-min=10.9'
->>>>>>> 4721213e
 
 class Darwin(posix.BasePosix):
     name = "darwin"
