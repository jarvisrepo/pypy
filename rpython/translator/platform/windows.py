--- conflicted
+++ resolved
@@ -196,11 +196,7 @@
                 else:
                     tag = '%d' % self.vsver
                 if x64:
-<<<<<<< HEAD
-                    self.externals_branch = 'win64_14x'
-=======
                     self.externals_branch = 'win64_%s' % tag
->>>>>>> 35995d51
                 else:
                     self.externals_branch = 'win32_%s' % tag
         else:
