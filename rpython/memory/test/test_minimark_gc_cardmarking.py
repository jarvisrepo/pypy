--- conflicted
+++ resolved
@@ -1,7 +1,6 @@
 from rpython.memory.test import test_minimark_gc
 
-<<<<<<< HEAD
-class TestMiniMarkGCCardMarking(TestMiniMarkGC):
+class TestMiniMarkGCCardMarking(test_minimark_gc.TestMiniMarkGC):
     GC_PARAMS = {'card_page_indices': 4}
 
     def test_finalizer_with_card_marks_array(self):
@@ -37,8 +36,4 @@
     def setup_class(cls):
         py.test.skip("takes a lot of extra time to run")
     def teardown_class(cls):
-        pass
-=======
-class TestMiniMarkGCCardMarking(test_minimark_gc.TestMiniMarkGC):
-    GC_PARAMS = {'card_page_indices': 4}
->>>>>>> 4e2cf698
+        pass