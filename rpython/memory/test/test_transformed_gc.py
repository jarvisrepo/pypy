import py
import inspect

from rpython.translator.c import gc
from rpython.annotator import model as annmodel
from rpython.rtyper.llannotation import SomePtr
from rpython.rtyper.lltypesystem import lltype, llmemory, rffi, llgroup
from rpython.memory.gctransform import framework, shadowstack
from rpython.rtyper.lltypesystem.lloperation import llop, void
from rpython.rlib.objectmodel import compute_unique_id, we_are_translated
from rpython.rlib.debug import ll_assert
from rpython.rlib import rgc
from rpython.conftest import option
from rpython.rlib.rstring import StringBuilder
from rpython.rlib.rarithmetic import LONG_BIT

WORD = LONG_BIT // 8


def rtype(func, inputtypes, specialize=True, gcname='ref',
          backendopt=False, **extraconfigopts):
    from rpython.translator.translator import TranslationContext
    t = TranslationContext()
    # XXX XXX XXX mess
    t.config.translation.gc = gcname
    t.config.translation.gcremovetypeptr = True
    t.config.set(**extraconfigopts)
    ann = t.buildannotator()
    ann.build_types(func, inputtypes)

    if specialize:
        t.buildrtyper().specialize()
    if backendopt:
        from rpython.translator.backendopt.all import backend_optimizations
        backend_optimizations(t)
    if option.view:
        t.viewcg()
    return t

class GCTest(object):
    gcpolicy = None
    GC_CAN_MOVE = False
    GC_CAN_MALLOC_NONMOVABLE = True
    taggedpointers = False

    def setup_class(cls):
        cls.marker = lltype.malloc(rffi.CArray(lltype.Signed), 1,
                                   flavor='raw', zero=True)
        funcs0 = []
        funcs2 = []
        cleanups = []
        name_to_func = {}
        mixlevelstuff = []
        for fullname in dir(cls):
            if not fullname.startswith('define'):
                continue
            definefunc = getattr(cls, fullname)
            _, name = fullname.split('_', 1)
            func_fixup = definefunc.im_func(cls)
            cleanup = None
            if isinstance(func_fixup, tuple):
                func, cleanup, fixup = func_fixup
                mixlevelstuff.append(fixup)
            else:
                func = func_fixup
            func.func_name = "f_%s" % name
            if cleanup:
                cleanup.func_name = "clean_%s" % name

            nargs = len(inspect.getargspec(func)[0])
            name_to_func[name] = len(funcs0)
            if nargs == 2:
                funcs2.append(func)
                funcs0.append(None)
            elif nargs == 0:
                funcs0.append(func)
                funcs2.append(None)
            else:
                raise NotImplementedError(
                         "defined test functions should have 0/2 arguments")
            # used to let test cleanup static root pointing to runtime
            # allocated stuff
            cleanups.append(cleanup)

        def entrypoint(args):
            num = name_to_func[args[1]]
            func = funcs0[num]
            if func:
                res = func()
            else:
                func = funcs2[num]
                res = func(int(args[2]), int(args[3]))
            cleanup = cleanups[num]
            if cleanup:
                cleanup()
            return res

        from rpython.translator.c.genc import CStandaloneBuilder
        from rpython.annotation.listdef import s_list_of_strings

<<<<<<< HEAD
        s_args = s_list_of_strings
=======
        s_args = SomePtr(lltype.Ptr(ARGS))
>>>>>>> 6e5f5918
        t = rtype(entrypoint, [s_args], gcname=cls.gcname,
                  taggedpointers=cls.taggedpointers)

        for fixup in mixlevelstuff:
            if fixup:
                fixup(t)

        cbuild = CStandaloneBuilder(t, entrypoint, config=t.config,
                                    gcpolicy=cls.gcpolicy)
        db = cbuild.generate_graphs_for_llinterp()
        entrypointptr = cbuild.getentrypointptr()
        entrygraph = entrypointptr._obj.graph
        if option.view:
            t.viewcg()

        cls.name_to_func = name_to_func
        cls.entrygraph = entrygraph
        cls.rtyper = t.rtyper
        cls.db = db

    def runner(self, name, transformer=False):
        db = self.db
        entrygraph = self.entrygraph
        from rpython.rtyper.llinterp import LLInterpreter

        llinterp = LLInterpreter(self.rtyper)

        gct = db.gctransformer

        if self.__class__.__dict__.get('_used', False):
            teardowngraph = gct.frameworkgc__teardown_ptr.value._obj.graph
            llinterp.eval_graph(teardowngraph, [])
        self.__class__._used = True

        # FIIIIISH
        setupgraph = gct.frameworkgc_setup_ptr.value._obj.graph
        # setup => resets the gc
        llinterp.eval_graph(setupgraph, [])
        def run(args):
            ARGV = entrygraph.startblock.inputargs[1].concretetype
            argc = 2 + len(args)
            ll_args = lltype.malloc(ARGV.TO, argc, flavor='raw')
            ll_args[0] = rffi.str2charp('')
            ll_args[1] = rffi.str2charp(name)
            for i in range(len(args)):
                ll_args[2+i] = rffi.str2charp(str(args[i]))
            res = llinterp.eval_graph(entrygraph, [argc, ll_args])
            for i in range(len(args)):
                rffi.free_charp(ll_args[2+i])
            rffi.free_charp(ll_args[1])
            rffi.free_charp(ll_args[0])
            lltype.free(ll_args, flavor='raw')
            return res

        if transformer:
            return run, gct
        else:
            return run

class GenericGCTests(GCTest):
    GC_CAN_SHRINK_ARRAY = False

    def define_instances(cls):
        class A(object):
            pass
        class B(A):
            def __init__(self, something):
                self.something = something
        def malloc_a_lot():
            i = 0
            first = None
            while i < 10:
                i += 1
                a = somea = A()
                a.last = first
                first = a
                j = 0
                while j < 30:
                    b = B(somea)
                    b.last = first
                    j += 1
            return 0
        return malloc_a_lot

    def test_instances(self):
        run = self.runner("instances")
        run([])


    def define_llinterp_lists(cls):
        def malloc_a_lot():
            i = 0
            while i < 10:
                i += 1
                a = [1] * 10
                j = 0
                while j < 30:
                    j += 1
                    a.append(j)
            return 0
        return malloc_a_lot

    def test_llinterp_lists(self):
        run = self.runner("llinterp_lists")
        run([])

    def define_llinterp_tuples(cls):
        def malloc_a_lot():
            i = 0
            while i < 10:
                i += 1
                a = (1, 2, i)
                b = [a] * 10
                j = 0
                while j < 20:
                    j += 1
                    b.append((1, j, i))
            return 0
        return malloc_a_lot

    def test_llinterp_tuples(self):
        run = self.runner("llinterp_tuples")
        run([])

    def define_llinterp_dict(self):
        class A(object):
            pass
        def malloc_a_lot():
            i = 0
            while i < 10:
                i += 1
                a = (1, 2, i)
                b = {a: A()}
                j = 0
                while j < 20:
                    j += 1
                    b[1, j, i] = A()
            return 0
        return malloc_a_lot

    def test_llinterp_dict(self):
        run = self.runner("llinterp_dict")
        run([])

    def skipdefine_global_list(cls):
        gl = []
        class Box:
            def __init__(self):
                self.lst = gl
        box = Box()
        def append_to_list(i, j):
            box.lst.append([i] * 50)
            llop.gc__collect(lltype.Void)
            return box.lst[j][0]
        return append_to_list, None, None

    def test_global_list(self):
        py.test.skip("doesn't fit in the model, tested elsewhere too")
        run = self.runner("global_list")
        res = run([0, 0])
        assert res == 0
        for i in range(1, 5):
            res = run([i, i - 1])
            assert res == i - 1 # crashes if constants are not considered roots

    def define_string_concatenation(cls):
        def concat(j, dummy):
            lst = []
            for i in range(j):
                lst.append(str(i))
            return len("".join(lst))
        return concat

    def test_string_concatenation(self):
        run = self.runner("string_concatenation")
        res = run([100, 0])
        assert res == len(''.join([str(x) for x in range(100)]))

    def define_nongc_static_root(cls):
        T1 = lltype.GcStruct("C", ('x', lltype.Signed))
        T2 = lltype.Struct("C", ('p', lltype.Ptr(T1)))
        static = lltype.malloc(T2, immortal=True)
        def f():
            t1 = lltype.malloc(T1)
            t1.x = 42
            static.p = t1
            llop.gc__collect(lltype.Void)
            return static.p.x
        def cleanup():
            static.p = lltype.nullptr(T1)
        return f, cleanup, None

    def test_nongc_static_root(self):
        run = self.runner("nongc_static_root")
        res = run([])
        assert res == 42

    def define_finalizer(cls):
        class B(object):
            pass
        b = B()
        b.nextid = 0
        b.num_deleted = 0
        class A(object):
            def __init__(self):
                self.id = b.nextid
                b.nextid += 1
            def __del__(self):
                b.num_deleted += 1
        def f(x, y):
            a = A()
            i = 0
            while i < x:
                i += 1
                a = A()
            llop.gc__collect(lltype.Void)
            llop.gc__collect(lltype.Void)
            return b.num_deleted
        return f

    def test_finalizer(self):
        run = self.runner("finalizer")
        res = run([5, 42]) #XXX pure lazyness here too
        assert res == 6

    def define_finalizer_calls_malloc(cls):
        class B(object):
            pass
        b = B()
        b.nextid = 0
        b.num_deleted = 0
        class AAA(object):
            def __init__(self):
                self.id = b.nextid
                b.nextid += 1
            def __del__(self):
                b.num_deleted += 1
                C()
        class C(AAA):
            def __del__(self):
                b.num_deleted += 1
        def f(x, y):
            a = AAA()
            i = 0
            while i < x:
                i += 1
                a = AAA()
            llop.gc__collect(lltype.Void)
            llop.gc__collect(lltype.Void)
            return b.num_deleted
        return f

    def test_finalizer_calls_malloc(self):
        run = self.runner("finalizer_calls_malloc")
        res = run([5, 42]) #XXX pure lazyness here too
        assert res == 12

    def define_finalizer_resurrects(cls):
        class B(object):
            pass
        b = B()
        b.nextid = 0
        b.num_deleted = 0
        class A(object):
            def __init__(self):
                self.id = b.nextid
                b.nextid += 1
            def __del__(self):
                b.num_deleted += 1
                b.a = self
        def f(x, y):
            a = A()
            i = 0
            while i < x:
                i += 1
                a = A()
            llop.gc__collect(lltype.Void)
            llop.gc__collect(lltype.Void)
            aid = b.a.id
            b.a = None
            # check that __del__ is not called again
            llop.gc__collect(lltype.Void)
            llop.gc__collect(lltype.Void)
            return b.num_deleted * 10 + aid + 100 * (b.a is None)
        return f

    def test_finalizer_resurrects(self):
        run = self.runner("finalizer_resurrects")
        res = run([5, 42]) #XXX pure lazyness here too
        assert 160 <= res <= 165

    def define_custom_trace(cls):
        from rpython.rtyper.annlowlevel import llhelper
        from rpython.rtyper.lltypesystem import llmemory
        #
        S = lltype.GcStruct('S', ('x', llmemory.Address), rtti=True)
        T = lltype.GcStruct('T', ('z', lltype.Signed))
        offset_of_x = llmemory.offsetof(S, 'x')
        def customtrace(obj, prev):
            if not prev:
                return obj + offset_of_x
            else:
                return llmemory.NULL
        CUSTOMTRACEFUNC = lltype.FuncType([llmemory.Address, llmemory.Address],
                                          llmemory.Address)
        customtraceptr = llhelper(lltype.Ptr(CUSTOMTRACEFUNC), customtrace)
        lltype.attachRuntimeTypeInfo(S, customtraceptr=customtraceptr)
        #
        def setup():
            s1 = lltype.malloc(S)
            tx = lltype.malloc(T)
            tx.z = 4243
            s1.x = llmemory.cast_ptr_to_adr(tx)
            return s1
        def f():
            s1 = setup()
            llop.gc__collect(lltype.Void)
            return llmemory.cast_adr_to_ptr(s1.x, lltype.Ptr(T)).z
        return f

    def test_custom_trace(self):
        run = self.runner("custom_trace")
        res = run([])
        assert res == 4243

    def define_weakref(cls):
        import weakref, gc
        class A(object):
            pass
        def g():
            a = A()
            return weakref.ref(a)
        def f():
            a = A()
            ref = weakref.ref(a)
            result = ref() is a
            ref = g()
            llop.gc__collect(lltype.Void)
            result = result and (ref() is None)
            # check that a further collection is fine
            llop.gc__collect(lltype.Void)
            result = result and (ref() is None)
            return result
        return f

    def test_weakref(self):
        run = self.runner("weakref")
        res = run([])
        assert res

    def define_weakref_to_object_with_finalizer(cls):
        import weakref, gc
        class A(object):
            count = 0
        a = A()
        class B(object):
            def __del__(self):
                a.count += 1
        def g():
            b = B()
            return weakref.ref(b)
        def f():
            ref = g()
            llop.gc__collect(lltype.Void)
            llop.gc__collect(lltype.Void)
            result = a.count == 1 and (ref() is None)
            return result
        return f

    def test_weakref_to_object_with_finalizer(self):
        run = self.runner("weakref_to_object_with_finalizer")
        res = run([])
        assert res

    def define_collect_during_collect(cls):
        class B(object):
            pass
        b = B()
        b.nextid = 1
        b.num_deleted = 0
        b.num_deleted_c = 0
        class A(object):
            def __init__(self):
                self.id = b.nextid
                b.nextid += 1
            def __del__(self):
                llop.gc__collect(lltype.Void)
                b.num_deleted += 1
                C()
                C()
        class C(A):
            def __del__(self):
                b.num_deleted += 1
                b.num_deleted_c += 1
        def f(x, y):
            persistent_a1 = A()
            persistent_a2 = A()
            i = 0
            while i < x:
                i += 1
                a = A()
            persistent_a3 = A()
            persistent_a4 = A()
            llop.gc__collect(lltype.Void)
            llop.gc__collect(lltype.Void)
            b.bla = persistent_a1.id + persistent_a2.id + persistent_a3.id + persistent_a4.id
            # NB print would create a static root!
            llop.debug_print(lltype.Void, b.num_deleted_c)
            return b.num_deleted
        return f

    def test_collect_during_collect(self):
        run = self.runner("collect_during_collect")
        # runs collect recursively 4 times
        res = run([4, 42]) #XXX pure lazyness here too
        assert res == 12

    def define_collect_0(cls):
        def concat(j, dummy):
            lst = []
            for i in range(j):
                lst.append(str(i))
            result = len("".join(lst))
            if we_are_translated():
                llop.gc__collect(lltype.Void, 0)
            return result
        return concat

    def test_collect_0(self):
        run = self.runner("collect_0")
        res = run([100, 0])
        assert res == len(''.join([str(x) for x in range(100)]))

    def define_interior_ptrs(cls):
        from rpython.rtyper.lltypesystem.lltype import Struct, GcStruct, GcArray
        from rpython.rtyper.lltypesystem.lltype import Array, Signed, malloc

        S1 = Struct("S1", ('x', Signed))
        T1 = GcStruct("T1", ('s', S1))
        def f1():
            t = malloc(T1)
            t.s.x = 1
            return t.s.x

        S2 = Struct("S2", ('x', Signed))
        T2 = GcArray(S2)
        def f2():
            t = malloc(T2, 1)
            t[0].x = 1
            return t[0].x

        S3 = Struct("S3", ('x', Signed))
        T3 = GcStruct("T3", ('items', Array(S3)))
        def f3():
            t = malloc(T3, 1)
            t.items[0].x = 1
            return t.items[0].x

        S4 = Struct("S4", ('x', Signed))
        T4 = Struct("T4", ('s', S4))
        U4 = GcArray(T4)
        def f4():
            u = malloc(U4, 1)
            u[0].s.x = 1
            return u[0].s.x

        S5 = Struct("S5", ('x', Signed))
        T5 = GcStruct("T5", ('items', Array(S5)))
        def f5():
            t = malloc(T5, 1)
            return len(t.items)

        T6 = GcStruct("T6", ('s', Array(Signed)))
        def f6():
            t = malloc(T6, 1)
            t.s[0] = 1
            return t.s[0]

        def func():
            return (f1() * 100000 +
                    f2() * 10000 +
                    f3() * 1000 +
                    f4() * 100 +
                    f5() * 10 +
                    f6())

        assert func() == 111111
        return func

    def test_interior_ptrs(self):
        run = self.runner("interior_ptrs")
        res = run([])
        assert res == 111111

    def define_id(cls):
        class A(object):
            pass
        a1 = A()
        def func():
            a2 = A()
            a3 = A()
            id1 = compute_unique_id(a1)
            id2 = compute_unique_id(a2)
            id3 = compute_unique_id(a3)
            llop.gc__collect(lltype.Void)
            error = 0
            if id1 != compute_unique_id(a1): error += 1
            if id2 != compute_unique_id(a2): error += 2
            if id3 != compute_unique_id(a3): error += 4
            return error
        return func

    def test_id(self):
        run = self.runner("id")
        res = run([])
        assert res == 0

    def define_can_move(cls):
        TP = lltype.GcArray(lltype.Float)
        def func():
            return rgc.can_move(lltype.malloc(TP, 1))
        return func

    def test_can_move(self):
        run = self.runner("can_move")
        res = run([])
        assert res == self.GC_CAN_MOVE

    def define_malloc_nonmovable(cls):
        TP = lltype.GcArray(lltype.Char)
        def func():
            #try:
            a = rgc.malloc_nonmovable(TP, 3, zero=True)
            rgc.collect()
            if a:
                assert not rgc.can_move(a)
                return 1
            return 0
            #except Exception, e:
            #    return 2

        return func

    def test_malloc_nonmovable(self):
        run = self.runner("malloc_nonmovable")
        assert int(self.GC_CAN_MALLOC_NONMOVABLE) == run([])

    def define_malloc_nonmovable_fixsize(cls):
        S = lltype.GcStruct('S', ('x', lltype.Float))
        TP = lltype.GcStruct('T', ('s', lltype.Ptr(S)))
        def func():
            try:
                a = rgc.malloc_nonmovable(TP)
                rgc.collect()
                if a:
                    assert not rgc.can_move(a)
                    return 1
                return 0
            except Exception, e:
                return 2

        return func

    def test_malloc_nonmovable_fixsize(self):
        run = self.runner("malloc_nonmovable_fixsize")
        assert run([]) == int(self.GC_CAN_MALLOC_NONMOVABLE)

    def define_shrink_array(cls):
        from rpython.rtyper.lltypesystem.rstr import STR

        def f():
            ptr = lltype.malloc(STR, 3)
            ptr.hash = 0x62
            ptr.chars[0] = '0'
            ptr.chars[1] = 'B'
            ptr.chars[2] = 'C'
            ptr2 = rgc.ll_shrink_array(ptr, 2)
            return ((ptr == ptr2)             +
                     ord(ptr2.chars[0])       +
                    (ord(ptr2.chars[1]) << 8) +
                    (len(ptr2.chars)   << 16) +
                    (ptr2.hash         << 24))
        return f

    def test_shrink_array(self):
        run = self.runner("shrink_array")
        if self.GC_CAN_SHRINK_ARRAY:
            expected = 0x62024231
        else:
            expected = 0x62024230
        assert run([]) == expected

    def define_string_builder_over_allocation(cls):
        import gc
        def fn():
            s = StringBuilder(4)
            s.append("abcd")
            s.append("defg")
            s.append("rty")
            s.append_multiple_char('y', 1000)
            gc.collect()
            s.append_multiple_char('y', 1000)
            res = s.build()[1000]
            gc.collect()
            return ord(res)
        return fn

    def test_string_builder_over_allocation(self):
        fn = self.runner("string_builder_over_allocation")
        res = fn([])
        assert res == ord('y')

class GenericMovingGCTests(GenericGCTests):
    GC_CAN_MOVE = True
    GC_CAN_MALLOC_NONMOVABLE = False
    GC_CAN_TEST_ID = False

    def define_many_ids(cls):
        class A(object):
            pass
        def f():
            from rpython.rtyper.lltypesystem import rffi
            alist = [A() for i in range(50)]
            idarray = lltype.malloc(rffi.SIGNEDP.TO, len(alist), flavor='raw')
            # Compute the id of all the elements of the list.  The goal is
            # to not allocate memory, so that if the GC needs memory to
            # remember the ids, it will trigger some collections itself
            i = 0
            while i < len(alist):
                idarray[i] = compute_unique_id(alist[i])
                i += 1
            j = 0
            while j < 2:
                if j == 1:     # allocate some stuff between the two iterations
                    [A() for i in range(20)]
                i = 0
                while i < len(alist):
                    assert idarray[i] == compute_unique_id(alist[i])
                    i += 1
                j += 1
            lltype.free(idarray, flavor='raw')
            return 0
        return f

    def test_many_ids(self):
        if not self.GC_CAN_TEST_ID:
            py.test.skip("fails for bad reasons in lltype.py :-(")
        run = self.runner("many_ids")
        run([])

    @classmethod
    def ensure_layoutbuilder(cls, translator):
        jit2gc = getattr(translator, '_jit2gc', None)
        if jit2gc:
            assert 'invoke_after_minor_collection' in jit2gc
            return jit2gc['layoutbuilder']
        marker = cls.marker
        GCClass = cls.gcpolicy.transformerclass.GCClass
        layoutbuilder = framework.TransformerLayoutBuilder(translator, GCClass)
        layoutbuilder.delay_encoding()

        def seeme():
            marker[0] += 1
        translator._jit2gc = {
            'layoutbuilder': layoutbuilder,
            'invoke_after_minor_collection': seeme,
        }
        return layoutbuilder

    def define_do_malloc_operations(cls):
        P = lltype.GcStruct('P', ('x', lltype.Signed))
        def g():
            r = lltype.malloc(P)
            r.x = 1
            p = llop.do_malloc_fixedsize_clear(llmemory.GCREF)  # placeholder
            p = lltype.cast_opaque_ptr(lltype.Ptr(P), p)
            p.x = r.x
            return p.x
        def f():
            i = 0
            while i < 40:
                g()
                i += 1
            return 0

        if cls.gcname == 'incminimark':
            marker = cls.marker
            def cleanup():
                assert marker[0] > 0
                marker[0] = 0
        else:
            cleanup = None

        def fix_graph_of_g(translator):
            from rpython.translator.translator import graphof
            from rpython.flowspace.model import Constant
            from rpython.rtyper.lltypesystem import rffi
            layoutbuilder = cls.ensure_layoutbuilder(translator)

            type_id = layoutbuilder.get_type_id(P)
            #
            # now fix the do_malloc_fixedsize_clear in the graph of g
            graph = graphof(translator, g)
            for op in graph.startblock.operations:
                if op.opname == 'do_malloc_fixedsize_clear':
                    op.args = [Constant(type_id, llgroup.HALFWORD),
                               Constant(llmemory.sizeof(P), lltype.Signed),
                               Constant(False, lltype.Bool), # has_finalizer
                               Constant(False, lltype.Bool), # is_finalizer_light
                               Constant(False, lltype.Bool)] # contains_weakptr
                    break
            else:
                assert 0, "oups, not found"
        return f, cleanup, fix_graph_of_g

    def test_do_malloc_operations(self):
        run = self.runner("do_malloc_operations")
        run([])

    def define_do_malloc_operations_in_call(cls):
        P = lltype.GcStruct('P', ('x', lltype.Signed))
        def g():
            llop.do_malloc_fixedsize_clear(llmemory.GCREF)  # placeholder
        def f():
            q = lltype.malloc(P)
            q.x = 1
            i = 0
            while i < 40:
                g()
                i += q.x
            return 0
        def fix_graph_of_g(translator):
            from rpython.translator.translator import graphof
            from rpython.flowspace.model import Constant
            from rpython.rtyper.lltypesystem import rffi
            layoutbuilder = cls.ensure_layoutbuilder(translator)
            type_id = layoutbuilder.get_type_id(P)
            #
            # now fix the do_malloc_fixedsize_clear in the graph of g
            graph = graphof(translator, g)
            for op in graph.startblock.operations:
                if op.opname == 'do_malloc_fixedsize_clear':
                    op.args = [Constant(type_id, llgroup.HALFWORD),
                               Constant(llmemory.sizeof(P), lltype.Signed),
                               Constant(False, lltype.Bool), # has_finalizer
                               Constant(False, lltype.Bool), # is_finalizer_light
                               Constant(False, lltype.Bool)] # contains_weakptr
                    break
            else:
                assert 0, "oups, not found"
        return f, None, fix_graph_of_g

    def test_do_malloc_operations_in_call(self):
        run = self.runner("do_malloc_operations_in_call")
        run([])

    def define_gc_heap_stats(cls):
        S = lltype.GcStruct('S', ('x', lltype.Signed))
        l1 = []
        l2 = []
        l3 = []
        l4 = []

        def f():
            for i in range(10):
                s = lltype.malloc(S)
                l1.append(s)
                l2.append(s)
                if i < 3:
                    l3.append(s)
                    l4.append(s)
            # We cheat here and only read the table which we later on
            # process ourselves, otherwise this test takes ages
            llop.gc__collect(lltype.Void)
            tb = rgc._heap_stats()
            a = 0
            nr = 0
            b = 0
            c = 0
            d = 0
            e = 0
            for i in range(len(tb)):
                if tb[i].count == 10:
                    a += 1
                    nr = i
                if tb[i].count > 50:
                    d += 1
            for i in range(len(tb)):
                if tb[i].count == 4:
                    b += 1
                    c += tb[i].links[nr]
                    e += tb[i].size
            return d * 1000 + c * 100 + b * 10 + a
        return f

    def test_gc_heap_stats(self):
        py.test.skip("this test makes the following test crash.  Investigate.")
        run = self.runner("gc_heap_stats")
        res = run([])
        assert res % 10000 == 2611
        totsize = (res / 10000)
        size_of_int = rffi.sizeof(lltype.Signed)
        assert (totsize - 26 * size_of_int) % 4 == 0
        # ^^^ a crude assumption that totsize - varsize would be dividable by 4
        #     (and give fixedsize)

    def define_writebarrier_before_copy(cls):
        S = lltype.GcStruct('S', ('x', lltype.Char))
        TP = lltype.GcArray(lltype.Ptr(S))
        def fn():
            l = lltype.malloc(TP, 100)
            l2 = lltype.malloc(TP, 100)
            for i in range(100):
                l[i] = lltype.malloc(S)
            rgc.ll_arraycopy(l, l2, 50, 0, 50)
            # force nursery collect
            x = []
            for i in range(20):
                x.append((1, lltype.malloc(S)))
            for i in range(50):
                assert l2[i] == l[50 + i]
            return 0

        return fn

    def test_writebarrier_before_copy(self):
        run = self.runner("writebarrier_before_copy")
        run([])

# ________________________________________________________________

class TestSemiSpaceGC(GenericMovingGCTests):
    gcname = "semispace"
    GC_CAN_SHRINK_ARRAY = True

    class gcpolicy(gc.BasicFrameworkGcPolicy):
        class transformerclass(shadowstack.ShadowStackFrameworkGCTransformer):
            from rpython.memory.gc.semispace import SemiSpaceGC as GCClass
            GC_PARAMS = {'space_size': 512*WORD,
                         'translated_to_c': False}
            root_stack_depth = 200

class TestGenerationGC(GenericMovingGCTests):
    gcname = "generation"
    GC_CAN_SHRINK_ARRAY = True

    class gcpolicy(gc.BasicFrameworkGcPolicy):
        class transformerclass(shadowstack.ShadowStackFrameworkGCTransformer):
            from rpython.memory.gc.generation import GenerationGC as \
                                                          GCClass
            GC_PARAMS = {'space_size': 512*WORD,
                         'nursery_size': 32*WORD,
                         'translated_to_c': False}
            root_stack_depth = 200

    def define_weakref_across_minor_collection(cls):
        import weakref
        class A:
            pass
        def f():
            x = 20    # for GenerationGC, enough for a minor collection
            a = A()
            a.foo = x
            ref = weakref.ref(a)
            all = [None] * x
            i = 0
            while i < x:
                all[i] = [i] * i
                i += 1
            assert ref() is a
            llop.gc__collect(lltype.Void)
            assert ref() is a
            return a.foo + len(all)
        return f

    def test_weakref_across_minor_collection(self):
        run = self.runner("weakref_across_minor_collection")
        res = run([])
        assert res == 20 + 20

    def define_nongc_static_root_minor_collect(cls):
        T1 = lltype.GcStruct("C", ('x', lltype.Signed))
        T2 = lltype.Struct("C", ('p', lltype.Ptr(T1)))
        static = lltype.malloc(T2, immortal=True)
        def f():
            t1 = lltype.malloc(T1)
            t1.x = 42
            static.p = t1
            x = 20
            all = [None] * x
            i = 0
            while i < x: # enough to cause a minor collect
                all[i] = [i] * i
                i += 1
            i = static.p.x
            llop.gc__collect(lltype.Void)
            return static.p.x + i
        def cleanup():
            static.p = lltype.nullptr(T1)
        return f, cleanup, None

    def test_nongc_static_root_minor_collect(self):
        run = self.runner("nongc_static_root_minor_collect")
        res = run([])
        assert res == 84


    def define_static_root_minor_collect(cls):
        class A:
            pass
        class B:
            pass
        static = A()
        static.p = None
        def f():
            t1 = B()
            t1.x = 42
            static.p = t1
            x = 20
            all = [None] * x
            i = 0
            while i < x: # enough to cause a minor collect
                all[i] = [i] * i
                i += 1
            i = static.p.x
            llop.gc__collect(lltype.Void)
            return static.p.x + i
        def cleanup():
            static.p = None
        return f, cleanup, None

    def test_static_root_minor_collect(self):
        run = self.runner("static_root_minor_collect")
        res = run([])
        assert res == 84


    def define_many_weakrefs(cls):
        # test for the case where allocating the weakref itself triggers
        # a collection
        import weakref
        class A:
            pass
        def f():
            a = A()
            i = 0
            while i < 17:
                ref = weakref.ref(a)
                assert ref() is a
                i += 1
            return 0

        return f

    def test_many_weakrefs(self):
        run = self.runner("many_weakrefs")
        run([])

    def define_immutable_to_old_promotion(cls):
        T_CHILD = lltype.Ptr(lltype.GcStruct('Child', ('field', lltype.Signed)))
        T_PARENT = lltype.Ptr(lltype.GcStruct('Parent', ('sub', T_CHILD)))
        child = lltype.malloc(T_CHILD.TO)
        child2 = lltype.malloc(T_CHILD.TO)
        parent = lltype.malloc(T_PARENT.TO)
        parent2 = lltype.malloc(T_PARENT.TO)
        parent.sub = child
        child.field = 3
        parent2.sub = child2
        child2.field = 8

        T_ALL = lltype.Ptr(lltype.GcArray(T_PARENT))
        all = lltype.malloc(T_ALL.TO, 2)
        all[0] = parent
        all[1] = parent2

        def f(x, y):
            res = all[x]
            #all[x] = lltype.nullptr(T_PARENT.TO)
            return res.sub.field

        return f

    def test_immutable_to_old_promotion(self):
        run, transformer = self.runner("immutable_to_old_promotion", transformer=True)
        run([1, 4])
        if not transformer.GCClass.prebuilt_gc_objects_are_static_roots:
            assert len(transformer.layoutbuilder.addresses_of_static_ptrs) == 0
        else:
            assert len(transformer.layoutbuilder.addresses_of_static_ptrs) >= 4
        # NB. Remember that the number above does not count
        # the number of prebuilt GC objects, but the number of locations
        # within prebuilt GC objects that are of type Ptr(Gc).
        # At the moment we get additional_roots_sources == 6:
        #  * all[0]
        #  * all[1]
        #  * parent.sub
        #  * parent2.sub
        #  * the GcArray pointer from gc.wr_to_objects_with_id
        #  * the GcArray pointer from gc.object_id_dict.

    def define_adr_of_nursery(cls):
        class A(object):
            pass

        def f():
            # first, make sure we don't start with a nursery almost full
            rgc.collect(0)
            # we need at least 1 obj to allocate a nursery
            a = A()
            nf_a = llop.gc_adr_of_nursery_free(llmemory.Address)
            nt_a = llop.gc_adr_of_nursery_top(llmemory.Address)
            nf0 = nf_a.address[0]
            nt0 = nt_a.address[0]
            a0 = A()
            a1 = A()
            nf1 = nf_a.address[0]
            nt1 = nt_a.address[0]
            assert nf1 > nf0
            assert nt1 > nf1
            assert nt1 == nt0
            return 0

        return f

    def test_adr_of_nursery(self):
        run = self.runner("adr_of_nursery")
        res = run([])

class TestGenerationalNoFullCollectGC(GCTest):
    # test that nursery is doing its job and that no full collection
    # is needed when most allocated objects die quickly

    gcname = "generation"

    class gcpolicy(gc.BasicFrameworkGcPolicy):
        class transformerclass(shadowstack.ShadowStackFrameworkGCTransformer):
            from rpython.memory.gc.generation import GenerationGC
            class GCClass(GenerationGC):
                __ready = False
                def setup(self):
                    from rpython.memory.gc.generation import GenerationGC
                    GenerationGC.setup(self)
                    self.__ready = True
                def semispace_collect(self, size_changing=False):
                    ll_assert(not self.__ready,
                              "no full collect should occur in this test")
            def _teardown(self):
                self.__ready = False # collecting here is expected
                GenerationGC._teardown(self)

            GC_PARAMS = {'space_size': 512*WORD,
                         'nursery_size': 128*WORD,
                         'translated_to_c': False}
            root_stack_depth = 200

    def define_working_nursery(cls):
        def f():
            total = 0
            i = 0
            while i < 40:
                lst = []
                j = 0
                while j < 5:
                    lst.append(i*j)
                    j += 1
                total += len(lst)
                i += 1
            return total
        return f

    def test_working_nursery(self):
        run = self.runner("working_nursery")
        res = run([])
        assert res == 40 * 5

class TestHybridGC(TestGenerationGC):
    gcname = "hybrid"
    GC_CAN_MALLOC_NONMOVABLE = True

    class gcpolicy(gc.BasicFrameworkGcPolicy):
        class transformerclass(shadowstack.ShadowStackFrameworkGCTransformer):
            from rpython.memory.gc.hybrid import HybridGC as GCClass
            GC_PARAMS = {'space_size': 512*WORD,
                         'nursery_size': 32*WORD,
                         'large_object': 8*WORD,
                         'translated_to_c': False}
            root_stack_depth = 200

    def define_ref_from_rawmalloced_to_regular(cls):
        import gc
        S = lltype.GcStruct('S', ('x', lltype.Signed))
        A = lltype.GcStruct('A', ('p', lltype.Ptr(S)),
                                 ('a', lltype.Array(lltype.Char)))
        def setup(j):
            p = lltype.malloc(S)
            p.x = j*2
            lst = lltype.malloc(A, j)
            # the following line generates a write_barrier call at the moment,
            # which is important because the 'lst' can be allocated directly
            # in generation 2.  This can only occur with varsized mallocs.
            lst.p = p
            return lst
        def f(i, j):
            lst = setup(j)
            gc.collect()
            return lst.p.x
        return f

    def test_ref_from_rawmalloced_to_regular(self):
        run = self.runner("ref_from_rawmalloced_to_regular")
        res = run([100, 100])
        assert res == 200

    def define_write_barrier_direct(cls):
        from rpython.rlib import rgc
        S = lltype.GcForwardReference()
        S.become(lltype.GcStruct('S',
                                 ('x', lltype.Signed),
                                 ('prev', lltype.Ptr(S)),
                                 ('next', lltype.Ptr(S))))
        s0 = lltype.malloc(S, immortal=True)
        def f():
            s = lltype.malloc(S)
            s.x = 42
            llop.bare_setfield(lltype.Void, s0, void('next'), s)
            llop.gc_writebarrier(lltype.Void, llmemory.cast_ptr_to_adr(s0))
            rgc.collect(0)
            return s0.next.x

        def cleanup():
            s0.next = lltype.nullptr(S)

        return f, cleanup, None

    def test_write_barrier_direct(self):
        run = self.runner("write_barrier_direct")
        res = run([])
        assert res == 42

    def test_malloc_nonmovable_fixsize(self):
        py.test.skip("not supported")


class TestMiniMarkGC(TestHybridGC):
    gcname = "minimark"
    GC_CAN_TEST_ID = True

    class gcpolicy(gc.BasicFrameworkGcPolicy):
        class transformerclass(shadowstack.ShadowStackFrameworkGCTransformer):
            from rpython.memory.gc.minimark import MiniMarkGC as GCClass
            GC_PARAMS = {'nursery_size': 32*WORD,
                         'page_size': 16*WORD,
                         'arena_size': 64*WORD,
                         'small_request_threshold': 5*WORD,
                         'large_object': 8*WORD,
                         'card_page_indices': 4,
                         'translated_to_c': False,
                         }
            root_stack_depth = 200

    def define_no_clean_setarrayitems(cls):
        # The optimization find_clean_setarrayitems() in
        # gctransformer/framework.py does not work with card marking.
        # Check that it is turned off.
        S = lltype.GcStruct('S', ('x', lltype.Signed))
        A = lltype.GcArray(lltype.Ptr(S))
        def sub(lst):
            lst[15] = lltype.malloc(S)   # 'lst' is set the single mark "12-15"
            lst[15].x = 123
            lst[0] = lst[15]   # that would be a "clean_setarrayitem"
        def f():
            lst = lltype.malloc(A, 16)   # 16 > 10
            rgc.collect()
            sub(lst)
            null = lltype.nullptr(S)
            lst[15] = null     # clear, so that A() is only visible via lst[0]
            rgc.collect()      # -> crash
            return lst[0].x
        return f

    def test_no_clean_setarrayitems(self):
        run = self.runner("no_clean_setarrayitems")
        res = run([])
        assert res == 123

class TestIncrementalMiniMarkGC(TestMiniMarkGC):
    gcname = "incminimark"

    class gcpolicy(gc.BasicFrameworkGcPolicy):
        class transformerclass(shadowstack.ShadowStackFrameworkGCTransformer):
            from rpython.memory.gc.incminimark import IncrementalMiniMarkGC \
                                                      as GCClass
            GC_PARAMS = {'nursery_size': 32*WORD,
                         'page_size': 16*WORD,
                         'arena_size': 64*WORD,
                         'small_request_threshold': 5*WORD,
                         'large_object': 8*WORD,
                         'card_page_indices': 4,
                         'translated_to_c': False,
                         }
            root_stack_depth = 200


# ________________________________________________________________
# tagged pointers

class TaggedPointerGCTests(GCTest):
    taggedpointers = True

    def define_tagged_simple(cls):
        class Unrelated(object):
            pass

        u = Unrelated()
        u.x = UnboxedObject(47)
        def fn(n):
            rgc.collect() # check that a prebuilt tagged pointer doesn't explode
            if n > 0:
                x = BoxedObject(n)
            else:
                x = UnboxedObject(n)
            u.x = x # invoke write barrier
            rgc.collect()
            return x.meth(100)
        def func():
            return fn(1000) + fn(-1000)
        assert func() == 205
        return func

    def test_tagged_simple(self):
        func = self.runner("tagged_simple")
        res = func([])
        assert res == 205

    def define_tagged_prebuilt(cls):

        class F:
            pass

        f = F()
        f.l = [UnboxedObject(10)]
        def fn(n):
            if n > 0:
                x = BoxedObject(n)
            else:
                x = UnboxedObject(n)
            f.l.append(x)
            rgc.collect()
            return f.l[-1].meth(100)
        def func():
            return fn(1000) ^ fn(-1000)
        assert func() == -1999
        return func

    def test_tagged_prebuilt(self):
        func = self.runner("tagged_prebuilt")
        res = func([])
        assert res == -1999

from rpython.rlib.objectmodel import UnboxedValue

class TaggedBase(object):
    __slots__ = ()
    def meth(self, x):
        raise NotImplementedError

class BoxedObject(TaggedBase):
    attrvalue = 66
    def __init__(self, normalint):
        self.normalint = normalint
    def meth(self, x):
        return self.normalint + x + 2

class UnboxedObject(TaggedBase, UnboxedValue):
    __slots__ = 'smallint'
    def meth(self, x):
        return self.smallint + x + 3


class TestHybridTaggedPointerGC(TaggedPointerGCTests):
    gcname = "hybrid"

    class gcpolicy(gc.BasicFrameworkGcPolicy):
        class transformerclass(shadowstack.ShadowStackFrameworkGCTransformer):
            from rpython.memory.gc.generation import GenerationGC as \
                                                          GCClass
            GC_PARAMS = {'space_size': 512*WORD,
                         'nursery_size': 32*WORD,
                         'translated_to_c': False}
            root_stack_depth = 200<|MERGE_RESOLUTION|>--- conflicted
+++ resolved
@@ -98,11 +98,7 @@
         from rpython.translator.c.genc import CStandaloneBuilder
         from rpython.annotation.listdef import s_list_of_strings
 
-<<<<<<< HEAD
         s_args = s_list_of_strings
-=======
-        s_args = SomePtr(lltype.Ptr(ARGS))
->>>>>>> 6e5f5918
         t = rtype(entrypoint, [s_args], gcname=cls.gcname,
                   taggedpointers=cls.taggedpointers)
 
