--- conflicted
+++ resolved
@@ -181,12 +181,8 @@
     inline_simple_malloc_varsize = True
     needs_write_barrier = True
     prebuilt_gc_objects_are_static_roots = False
-<<<<<<< HEAD
-    malloc_zero_filled = True    # xxx experiment with False
     can_usually_pin_objects = True
-=======
-    malloc_zero_filled = False    # xxx experiment with False
->>>>>>> a602aad1
+    malloc_zero_filled = False
     gcflag_extra = GCFLAG_EXTRA
 
     # All objects start with a HDR, i.e. with a field 'tid' which contains
@@ -260,20 +256,11 @@
         # minimal allocated size of the nursery is 2x the following
         # number (by default, at least 132KB on 32-bit and 264KB on 64-bit).
         "large_object": (16384+512)*WORD,
-<<<<<<< HEAD
-
-        # This is the chunk that we cleanup in the nursery. The point is
-        # to avoid having to trash all the caches just to zero the nursery,
-        # so we trade it by cleaning it bit-by-bit, as we progress through
-        # nursery. Has to fit at least one large object
-        "nursery_cleanup": 32768 * WORD,
 
         # Number of objects that are allowed to be pinned in the nursery
         # at the same time.  Must be lesser than or equal to the chunk size
         # of an AddressStack.
         "max_number_of_pinned_objects": 100,
-=======
->>>>>>> a602aad1
         }
 
     def __init__(self, config,
@@ -315,16 +302,9 @@
         # it gives a lower bound on the allowed size of the nursery.
         self.nonlarge_max = large_object - 1
         #
-<<<<<<< HEAD
         self.nursery      = llmemory.NULL
         self.nursery_free = llmemory.NULL
         self.nursery_top  = llmemory.NULL
-        self.nursery_real_top = llmemory.NULL
-=======
-        self.nursery      = NULL
-        self.nursery_free = NULL
-        self.nursery_top  = NULL
->>>>>>> a602aad1
         self.debug_tiny_nursery = -1
         self.debug_rotating_nurseries = lltype.nullptr(NURSARRAY)
         self.extra_threshold = 0
@@ -693,65 +673,33 @@
         else:
             self.minor_and_major_collection()
 
-<<<<<<< HEAD
-    def try_move_nursery_top(self, totalsize):
-        """Tries to move 'self.nursery_top' to accommodate
-        an object of 'totalsize'. Returns 'True' on success, otherwise
-        'False'. In case of failing (returned 'False') a minor collection
-        is needed."""
-
-        # in general we always move 'self.nursery_top' by 'self.nursery_cleanup'.
-        # However, because of the presence of pinned objects there are cases
-        # where the GC can't move by 'self.nursery_cleanup' without overflowing
-        # the arena.
-        # For such a case we use the space left in the nursery.
-        size = min(self.nursery_cleanup, self.nursery_real_top - self.nursery_top)
-        if llmemory.raw_malloc_usage(totalsize) > size:
-            return False
-        llarena.arena_reset(self.nursery_top, size, 2)
-        self.nursery_top += size
-        return True
-    try_move_nursery_top._always_inline_ = True
-=======
->>>>>>> a602aad1
 
     def collect_and_reserve(self, totalsize):
-        # XXX (groggi) comments, rename method, refactor (duplicate code)
-        #
-        # if enough space exists already, just use it
+        """To call when nursery_free overflows nursery_top.
+        First check if the nursery_top is the real top, otherwise we
+        can just move the top of one cleanup and continue
+
+        Do a minor collection, and possibly also a major collection,
+        and finally reserve 'totalsize' bytes at the start of the
+        now-empty nursery.
+        """
         if self.nursery_free + totalsize <= self.nursery_top:
             result = self.nursery_free
             self.nursery_free = result + totalsize
             return result
 
-<<<<<<< HEAD
-        # keep track how many iteration we've gone trough
         minor_collection_count = 0
         while True:
             if self.nursery_barriers.non_empty():
-                # we have multiple blocks of free memory in the nursery
-                # which are divided by pinned object. First thing to do
-                # is to move to the next free block.
                 size_gc_header = self.gcheaderbuilder.size_gc_header
                 pinned_obj_size = size_gc_header + self.get_size(
-                    self.nursery_top + size_gc_header)
-                #
-                # move search area to the next free memory block in the
-                # nursery.
+                        self.nursery_top + size_gc_header)
+
                 self.nursery_free = self.nursery_top + pinned_obj_size
                 self.nursery_top = self.nursery_barriers.popleft()
             else:
-                #
-                # no barriers (i.e. no pinned objects) after 'nursery_free'.
-                # If possible just enlarge the used part of the nursery.
-                # Otherwise we are forced to clean up the nursery.
-                if self.try_move_nursery_top(totalsize):
-                    result = self.nursery_free
-                    self.nursery_free = result + totalsize
-                    return result
-                #
+                minor_collection_count += 1
                 self.minor_collection()
-                minor_collection_count += 1
                 if minor_collection_count == 1:
                     #
                     # If the gc_state is not STATE_SCANNING, we're in the middle of
@@ -764,66 +712,23 @@
                         self.major_collection_step()
                         #
                         # The nursery might not be empty now, because of
-                        # execute_finalizers() or pinned objects.  If it is almost
-                        # full again, we need to fix it with another call to
-                        # minor_collection().
+                        # execute_finalizers().  If it is almost full again,
+                        # we need to fix it with another call to minor_collection().
                         if self.nursery_free + totalsize > self.nursery_top:
-                            #
-                            if self.nursery_free + totalsize > self.nursery_real_top:
-                                # still not enough space, we need to collect.
-                                # maybe nursery contains too many pinned objects
-                                # (see assert below).
-                                self.minor_collection()
-                            else:
-                                # execute loop one more time. This should find
-                                # enough space to allocate the object
-                                pass
+                            self.minor_collection()
+                    #
                 else:
-                    # XXX (groggi) possible solutions:
-                    # - gc-incminimark-pinning-arealimit branch (pretty simple, downsides in regard what can be pinned)
-                    # - do raw_malloc (probably best idea, but also quit some code changes needed)
-                    # - make in some way sure that after a minor collection
-                    #   enough space can be reserved (probably a bad idea in regard to performance)
                     ll_assert(minor_collection_count == 2,
-                        "Seeing minor_collection() at least twice. "
-                        "Too many pinned objects?")
-            #
-            # attempt to get 'totalzise' out of the nursery now.  This may
-            # fail again, and then we loop.
+                            "Seeing minor_collection() at least twice."
+                            "Too many pinned objects?")
+            #
             result = self.nursery_free
-            if self.nursery_free + totalsize <= self.nursery_top:
+            if self.nursery_free + totalsize <= self.nursery + self.nursery_size:
                 self.nursery_free = result + totalsize
-                break
-=======
-        Do a minor collection, and possibly also a major collection,
-        and finally reserve 'totalsize' bytes at the start of the
-        now-empty nursery.
-        """
-        self.minor_collection()
-        #
-        # If the gc_state is not STATE_SCANNING, we're in the middle of
-        # an incremental major collection.  In this case, always progress
-        # one step.  If the gc_state is STATE_SCANNING, wait until there
-        # is too much garbage before starting the next major collection.
-        if (self.gc_state != STATE_SCANNING or
-                    self.get_total_memory_used() >
-                    self.next_major_collection_threshold):
-            self.major_collection_step()
-            #
-            # The nursery might not be empty now, because of
-            # execute_finalizers().  If it is almost full again,
-            # we need to fix it with another call to minor_collection().
-            if self.nursery_free + totalsize > self.nursery_top:
-                self.minor_collection()
-        #
-        result = self.nursery_free
-        self.nursery_free = result + totalsize
-        ll_assert(self.nursery_free <= self.nursery_top, "nursery overflow")
->>>>>>> a602aad1
+                ll_assert(self.nursery_free <= self.nursery + self.nursery_size, "nursery overflow")
+            #
         #
         if self.debug_tiny_nursery >= 0:   # for debugging
-            ll_assert(not self.nursery_barriers.non_empty(),
-                "no support for nursery debug and pinning")
             if self.nursery_top - self.nursery_free > self.debug_tiny_nursery:
                 self.nursery_free = self.nursery_top - self.debug_tiny_nursery
         #
@@ -1085,7 +990,7 @@
     def is_in_nursery(self, addr):
         ll_assert(llmemory.cast_adr_to_int(addr) & 1 == 0,
                   "odd-valued (i.e. tagged) pointer unexpected here")
-        return self.nursery <= addr < self.nursery_top
+        return self.nursery <= addr < self.nursery + self.nursery_size
 
     def appears_to_be_young(self, addr):
         # "is a valid addr to a young object?"
@@ -1644,7 +1549,6 @@
         if self.young_rawmalloced_objects:
             self.free_young_rawmalloced_objects()
         #
-<<<<<<< HEAD
         # All live nursery objects are out of the nursery or pinned inside
         # the nursery.  Create nursery barriers to protect the pinned objects,
         # fill the rest of the nursery with zeros and reset the current nursery
@@ -1663,7 +1567,11 @@
             # clear the arena between the last pinned object (or arena start)
             # and the pinned object
             pinned_obj_size = llarena.getfakearenaaddress(cur) - prev
-            llarena.arena_reset(prev, pinned_obj_size, 2)
+            if self.gc_nursery_debug:
+                llarena.arena_reset(prev, pinned_obj_size, 3)
+            else:
+                llarena.arena_reset(prev, pinned_obj_size, 0)
+            # XXX: debug_rotate_nursery missing here
             #
             # clean up object's flags
             obj = cur + size_gc_header
@@ -1677,46 +1585,23 @@
                 (size_gc_header + self.get_size(obj))
         #
         # reset everything after the last pinned object till the end of the arena
-        llarena.arena_reset(prev, self.nursery_real_top - prev, 0)
-        #
-        # We assume that there are only a few pinned objects. Therefore, if there
-        # is 'self.nursery_cleanup' space between the nursery's start
-        # ('self.nursery') and the last pinned object ('prev'), we conclude that
-        # there is enough zeroed space inside the arena to use for new
-        # allocation. Otherwise we fill the nursery with zeros for
-        # 'self.nursery_cleanup' of space.
-        if prev - self.nursery >= self.nursery_cleanup:
-            nursery_barriers.append(prev)
+        if self.gc_nursery_debug:
+            llarena.arena_reset(prev, self.nursery + self.nursery_size - prev, 3)
         else:
-            # XXX: length should not be 'self.nursery_cleanup', but rather
-            # 'self.nursery_cleanup - (prev - self.nursery)'. Otherwise
-            # in case we end up in this branch we zero out much more space
-            # overall than in original incminimark.
-            llarena.arena_reset(prev, self.nursery_cleanup, 2)
-            nursery_barriers.append(prev + self.nursery_cleanup)
-        #
+            llarena.arena_reset(prev, self.nursery + self.nursery_size - prev, 0)
+        #
+        nursery_barriers.append(self.nursery + self.nursery_size)
         self.nursery_barriers = nursery_barriers
         self.surviving_pinned_objects.delete()
-=======
-        # All live nursery objects are out, and the rest dies.  Fill
-        # the nursery up to the cleanup point with zeros
-        if self.gc_nursery_debug:
-            llarena.arena_reset(self.nursery, self.nursery_size, 3)
-        else:
-            llarena.arena_reset(self.nursery, self.nursery_size, 0)
-        self.debug_rotate_nursery()
-        self.nursery_free = self.nursery
-        self.nursery_top = self.nursery + self.nursery_size
->>>>>>> a602aad1
         #
         # XXX gc-minimark-pinning does a debug_rotate_nursery() here (groggi)
         self.nursery_free = self.nursery
         self.nursery_top = self.nursery_barriers.popleft()
-
+        #
         # clear GCFLAG_PINNED_OBJECT_PARENT_KNOWN from all parents in the list.
         self.old_objects_pointing_to_pinned.foreach(
                 self._reset_flag_old_objects_pointing_to_pinned, None)
-
+        #
         debug_print("minor collect, total memory used:",
                     self.get_total_memory_used())
         debug_print("number of pinned objects:",
