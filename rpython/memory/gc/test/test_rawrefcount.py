--- conflicted
+++ resolved
@@ -28,38 +28,19 @@
         count2 = len(self.trigger)
         assert count2 - count1 == expected_trigger
 
-<<<<<<< HEAD
-    def create_gcobj(self, intval, old=False, immortal=False):
+    def create_gcobj(self, intval, old=False, immortal=False, external=False):
         if immortal:
             p1 = lltype.malloc(S, immortal=True)
             p1.x = intval
-=======
-    def _rawrefcount_pair(self, intval, is_light=False, is_pyobj=False,
-                          create_old=False, create_immortal=False,
-                          force_external=False):
-        if is_light:
-            rc = REFCNT_FROM_PYPY_LIGHT
-        else:
-            rc = REFCNT_FROM_PYPY
-        self.trigger = []
-        self.gc.rawrefcount_init(lambda: self.trigger.append(1))
-        #
-        if create_immortal:
-            p1 = lltype.malloc(S, immortal=True)
-        else:
-            saved = self.gc.nonlarge_max
-            try:
-                if force_external:
-                    self.gc.nonlarge_max = 1
-                p1 = self.malloc(S)
-            finally:
-                self.gc.nonlarge_max = saved
-        p1.x = intval
-        if create_immortal:
->>>>>>> a8825fff
             self.consider_constant(p1)
             return p1
-        p1 = self.malloc(S)
+        saved = self.gc.nonlarge_max
+        try:
+            if external:
+                self.gc.nonlarge_max = 1
+            p1 = self.malloc(S)
+        finally:
+            self.gc.nonlarge_max = saved
         p1.x = intval
         if old:
             self.stackroots.append(p1)
@@ -87,11 +68,12 @@
             self.gc.rawrefcount_create_link_pypy(gcref, rawaddr)
 
     def _rawrefcount_pair(self, intval, is_light=False, is_pyobj=False,
-                          create_old=False, create_immortal=False):
+                          create_old=False, create_immortal=False,
+                          force_external=False):
         self.trigger = []
         self.gc.rawrefcount_init(lambda: self.trigger.append(1))
         #
-        p1 = self.create_gcobj(intval, old=create_old, immortal=create_immortal)
+        p1 = self.create_gcobj(intval, old=create_old, immortal=create_immortal, external=force_external)
         r1 = self.create_rawobj(immortal=create_immortal)
         self.create_link(r1, p1, is_light=is_light, is_pyobj=is_pyobj)
         if is_light:
@@ -255,23 +237,10 @@
         self.gc.check_no_more_rawrefcount_state()
         lltype.free(r1, flavor='raw')
 
-<<<<<<< HEAD
-    def test_pyobject_pypy_link_dies_on_minor_collection(self):
-        p1, r1, check_alive = (
-            self._rawrefcount_pair(42, is_pyobj=True))
-=======
-    def test_pypy_nonlight_survives_from_raw_old(self):
-        self.test_pypy_nonlight_survives_from_raw(old=True)
-    def test_pypy_nonlight_survives_from_obj_old(self):
-        self.test_pypy_nonlight_survives_from_obj(old=True)
-    def test_pypy_nonlight_dies_quickly_old(self):
-        self.test_pypy_nonlight_dies_quickly(old=True)
-
     @py.test.mark.parametrize('external', [False, True])
     def test_pyobject_pypy_link_dies_on_minor_collection(self, external):
-        p1, p1ref, r1, r1addr, check_alive = (
+        p1, r1, check_alive = (
             self._rawrefcount_pair(42, is_pyobj=True, force_external=external))
->>>>>>> a8825fff
         check_alive(0)
         r1.ob_refcnt += 1            # the pyobject is kept alive
         self._collect(major=False)
@@ -280,19 +249,10 @@
         self.gc.check_no_more_rawrefcount_state()
         lltype.free(r1, flavor='raw')
 
-<<<<<<< HEAD
     @py.test.mark.parametrize('old', [True, False])
     def test_pyobject_dies(self, old):
         p1, r1, check_alive = (
             self._rawrefcount_pair(42, is_pyobj=True, create_old=old))
-=======
-    @py.test.mark.parametrize('old,external', [
-        (False, False), (True, False), (False, True)])
-    def test_pyobject_dies(self, old, external):
-        p1, p1ref, r1, r1addr, check_alive = (
-            self._rawrefcount_pair(42, is_pyobj=True, create_old=old,
-                                   force_external=external))
->>>>>>> a8825fff
         check_alive(0)
         if old:
             self._collect(major=False)
@@ -307,19 +267,12 @@
         self.gc.check_no_more_rawrefcount_state()
         lltype.free(r1, flavor='raw')
 
-<<<<<<< HEAD
-    @py.test.mark.parametrize('old', [True, False])
-    def test_pyobject_survives_from_obj(self, old):
-        p1, r1, check_alive = (
-            self._rawrefcount_pair(42, is_pyobj=True, create_old=old))
-=======
     @py.test.mark.parametrize('old,external', [
         (False, False), (True, False), (False, True)])
     def test_pyobject_survives_from_obj(self, old, external):
-        p1, p1ref, r1, r1addr, check_alive = (
+        p1, r1, check_alive = (
             self._rawrefcount_pair(42, is_pyobj=True, create_old=old,
                                    force_external=external))
->>>>>>> a8825fff
         check_alive(0)
         self.stackroots.append(p1)
         self._collect(major=False)
