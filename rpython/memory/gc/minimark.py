""" MiniMark GC.

Environment variables can be used to fine-tune the following parameters:

 PYPY_GC_NURSERY         The nursery size.  Defaults to 1/2 of your cache or
                         '4M'.  Small values
                         (like 1 or 1KB) are useful for debugging.

 PYPY_GC_NURSERY_CLEANUP The interval at which nursery is cleaned up. Must
                         be smaller than the nursery size and bigger than the
                         biggest object we can allotate in the nursery.

 PYPY_GC_MAJOR_COLLECT   Major collection memory factor.  Default is '1.82',
                         which means trigger a major collection when the
                         memory consumed equals 1.82 times the memory
                         really used at the end of the previous major
                         collection.

 PYPY_GC_GROWTH          Major collection threshold's max growth rate.
                         Default is '1.4'.  Useful to collect more often
                         than normally on sudden memory growth, e.g. when
                         there is a temporary peak in memory usage.

 PYPY_GC_MAX             The max heap size.  If coming near this limit, it
                         will first collect more often, then raise an
                         RPython MemoryError, and if that is not enough,
                         crash the program with a fatal error.  Try values
                         like '1.6GB'.

 PYPY_GC_MAX_DELTA       The major collection threshold will never be set
                         to more than PYPY_GC_MAX_DELTA the amount really
                         used after a collection.  Defaults to 1/8th of the
                         total RAM size (which is constrained to be at most
                         2/3/4GB on 32-bit systems).  Try values like '200MB'.

 PYPY_GC_MIN             Don't collect while the memory size is below this
                         limit.  Useful to avoid spending all the time in
                         the GC in very small programs.  Defaults to 8
                         times the nursery.

 PYPY_GC_DEBUG           Enable extra checks around collections that are
                         too slow for normal use.  Values are 0 (off),
                         1 (on major collections) or 2 (also on minor
                         collections).
"""
# XXX Should find a way to bound the major collection threshold by the
# XXX total addressable size.  Maybe by keeping some minimarkpage arenas
# XXX pre-reserved, enough for a few nursery collections?  What about
# XXX raw-malloced memory?
import sys
from rpython.rtyper.lltypesystem import lltype, llmemory, llarena, llgroup
from rpython.rtyper.lltypesystem.lloperation import llop
from rpython.rtyper.lltypesystem.llmemory import raw_malloc_usage
from rpython.memory.gc.base import GCBase, MovingGCBase
from rpython.memory.gc import env
from rpython.memory.support import mangle_hash
from rpython.rlib.rarithmetic import ovfcheck, LONG_BIT, intmask, r_uint
from rpython.rlib.rarithmetic import LONG_BIT_SHIFT
from rpython.rlib.debug import ll_assert, debug_print, debug_start, debug_stop
from rpython.rlib.objectmodel import specialize


#
# Handles the objects in 2 generations:
#
#  * young objects: allocated in the nursery if they are not too large, or
#    raw-malloced otherwise.  The nursery is a fixed-size memory buffer of
#    4MB by default.  When full, we do a minor collection;
#    the surviving objects from the nursery are moved outside, and the
#    non-surviving raw-malloced objects are freed.  All surviving objects
#    become old.
#
#  * old objects: never move again.  These objects are either allocated by
#    minimarkpage.py (if they are small), or raw-malloced (if they are not
#    small).  Collected by regular mark-n-sweep during major collections.
#

WORD = LONG_BIT // 8
NULL = llmemory.NULL

first_gcflag = 1 << (LONG_BIT//2)

# The following flag is set on objects if we need to do something to
# track the young pointers that it might contain.  The flag is not set
# on young objects (unless they are large arrays, see below), and we
# simply assume that any young object can point to any other young object.
# For old and prebuilt objects, the flag is usually set, and is cleared
# when we write a young pointer to it.  For large arrays with
# GCFLAG_HAS_CARDS, we rely on card marking to track where the
# young pointers are; the flag GCFLAG_TRACK_YOUNG_PTRS is set in this
# case too, to speed up the write barrier.
GCFLAG_TRACK_YOUNG_PTRS = first_gcflag << 0

# The following flag is set on some prebuilt objects.  The flag is set
# unless the object is already listed in 'prebuilt_root_objects'.
# When a pointer is written inside an object with GCFLAG_NO_HEAP_PTRS
# set, the write_barrier clears the flag and adds the object to
# 'prebuilt_root_objects'.
GCFLAG_NO_HEAP_PTRS = first_gcflag << 1

# The following flag is set on surviving objects during a major collection,
# and on surviving raw-malloced young objects during a minor collection.
GCFLAG_VISITED      = first_gcflag << 2

# The following flag is set on nursery objects of which we asked the id
# or the identityhash.  It means that a space of the size of the object
# has already been allocated in the nonmovable part.  The same flag is
# abused to mark prebuilt objects whose hash has been taken during
# translation and is statically recorded.
GCFLAG_HAS_SHADOW   = first_gcflag << 3

# The following flag is set when we call rgc.register_finalizer().
GCFLAG_HAS_FINALIZER= first_gcflag << 4

# This flag is reserved for RPython.
GCFLAG_EXTRA        = first_gcflag << 5

# The following flag is set on externally raw_malloc'ed arrays of pointers.
# They are allocated with some extra space in front of them for a bitfield,
# one bit per 'card_page_indices' indices.
GCFLAG_HAS_CARDS    = first_gcflag << 6
GCFLAG_CARDS_SET    = first_gcflag << 7     # <- at least one card bit is set
# note that GCFLAG_CARDS_SET is the most significant bit of a byte:
# this is required for the JIT (x86)

_GCFLAG_FIRST_UNUSED = first_gcflag << 8    # the first unused bit


FORWARDSTUB = lltype.GcStruct('forwarding_stub',
                              ('forw', llmemory.Address))
FORWARDSTUBPTR = lltype.Ptr(FORWARDSTUB)
NURSARRAY = lltype.Array(llmemory.Address)

# ____________________________________________________________

class MiniMarkGC(MovingGCBase):
    _alloc_flavor_ = "raw"
    inline_simple_malloc = True
    inline_simple_malloc_varsize = True
    needs_write_barrier = True
    prebuilt_gc_objects_are_static_roots = False
    malloc_zero_filled = True    # xxx experiment with False
    gcflag_extra = GCFLAG_EXTRA

    # All objects start with a HDR, i.e. with a field 'tid' which contains
    # a word.  This word is divided in two halves: the lower half contains
    # the typeid, and the upper half contains various flags, as defined
    # by GCFLAG_xxx above.
    HDR = lltype.Struct('header', ('tid', lltype.Signed))
    typeid_is_in_field = 'tid'
    withhash_flag_is_in_field = 'tid', GCFLAG_HAS_SHADOW
    # ^^^ prebuilt objects may have the flag GCFLAG_HAS_SHADOW;
    #     then they are one word longer, the extra word storing the hash.


    # During a minor collection, the objects in the nursery that are
    # moved outside are changed in-place: their header is replaced with
    # the value -42, and the following word is set to the address of
    # where the object was moved.  This means that all objects in the
    # nursery need to be at least 2 words long, but objects outside the
    # nursery don't need to.
    minimal_size_in_nursery = (
        llmemory.sizeof(HDR) + llmemory.sizeof(llmemory.Address))


    TRANSLATION_PARAMS = {
        # Automatically adjust the size of the nursery and the
        # 'major_collection_threshold' from the environment.
        # See docstring at the start of the file.
        "read_from_env": True,

        # The size of the nursery.  Note that this is only used as a
        # fall-back number.
        "nursery_size": 896*1024,

        # The system page size.  Like obmalloc.c, we assume that it is 4K
        # for 32-bit systems; unlike obmalloc.c, we assume that it is 8K
        # for 64-bit systems, for consistent results.
        "page_size": 1024*WORD,

        # The size of an arena.  Arenas are groups of pages allocated
        # together.
        "arena_size": 65536*WORD,

        # The maximum size of an object allocated compactly.  All objects
        # that are larger are just allocated with raw_malloc().  Note that
        # the size limit for being first allocated in the nursery is much
        # larger; see below.
        "small_request_threshold": 35*WORD,

        # Full collection threshold: after a major collection, we record
        # the total size consumed; and after every minor collection, if the
        # total size is now more than 'major_collection_threshold' times,
        # we trigger the next major collection.
        "major_collection_threshold": 1.82,

        # Threshold to avoid that the total heap size grows by a factor of
        # major_collection_threshold at every collection: it can only
        # grow at most by the following factor from one collection to the
        # next.  Used e.g. when there is a sudden, temporary peak in memory
        # usage; this avoids that the upper bound grows too fast.
        "growth_rate_max": 1.4,

        # The number of array indices that are mapped to a single bit in
        # write_barrier_from_array().  Must be a power of two.  The default
        # value of 128 means that card pages are 512 bytes (1024 on 64-bits)
        # in regular arrays of pointers; more in arrays whose items are
        # larger.  A value of 0 disables card marking.
        "card_page_indices": 128,

        # Objects whose total size is at least 'large_object' bytes are
        # allocated out of the nursery immediately, as old objects.  The
        # minimal allocated size of the nursery is 2x the following
        # number (by default, at least 132KB on 32-bit and 264KB on 64-bit).
        "large_object": (16384+512)*WORD,

        # This is the chunk that we cleanup in the nursery. The point is
        # to avoid having to trash all the caches just to zero the nursery,
        # so we trade it by cleaning it bit-by-bit, as we progress through
        # nursery. Has to fit at least one large object
        "nursery_cleanup": 32768 * WORD,
        }

    def __init__(self, config,
                 read_from_env=False,
                 nursery_size=32*WORD,
                 nursery_cleanup=9*WORD,
                 page_size=16*WORD,
                 arena_size=64*WORD,
                 small_request_threshold=5*WORD,
                 major_collection_threshold=2.5,
                 growth_rate_max=2.5,   # for tests
                 card_page_indices=0,
                 large_object=8*WORD,
                 ArenaCollectionClass=None,
                 **kwds):
        MovingGCBase.__init__(self, config, **kwds)
        assert small_request_threshold % WORD == 0
        self.read_from_env = read_from_env
        self.nursery_size = nursery_size
        self.nursery_cleanup = nursery_cleanup
        self.small_request_threshold = small_request_threshold
        self.major_collection_threshold = major_collection_threshold
        self.growth_rate_max = growth_rate_max
        self.num_major_collects = 0
        self.min_heap_size = 0.0
        self.max_heap_size = 0.0
        self.max_heap_size_already_raised = False
        self.max_delta = float(r_uint(-1))
        #
        self.card_page_indices = card_page_indices
        if self.card_page_indices > 0:
            self.card_page_shift = 0
            while (1 << self.card_page_shift) < self.card_page_indices:
                self.card_page_shift += 1
        #
        # 'large_object' limit how big objects can be in the nursery, so
        # it gives a lower bound on the allowed size of the nursery.
        self.nonlarge_max = large_object - 1
        #
        self.nursery      = NULL
        self.nursery_free = NULL
        self.nursery_top  = NULL
        self.nursery_real_top = NULL
        self.debug_tiny_nursery = -1
        self.debug_rotating_nurseries = lltype.nullptr(NURSARRAY)
        self.extra_threshold = 0
        #
        # The ArenaCollection() handles the nonmovable objects allocation.
        if ArenaCollectionClass is None:
            from rpython.memory.gc import minimarkpage
            ArenaCollectionClass = minimarkpage.ArenaCollection
        self.ac = ArenaCollectionClass(arena_size, page_size,
                                       small_request_threshold)
        #
        # Used by minor collection: a list of (mostly non-young) objects that
        # (may) contain a pointer to a young object.  Populated by
        # the write barrier: when we clear GCFLAG_TRACK_YOUNG_PTRS, we
        # add it to this list.
        # Note that young array objects may (by temporary "mistake") be added
        # to this list, but will be removed again at the start of the next
        # minor collection.
        self.old_objects_pointing_to_young = self.AddressStack()
        self.record_duplicates = False
        #
        # Similar to 'old_objects_pointing_to_young', but lists objects
        # that have the GCFLAG_CARDS_SET bit.  For large arrays.  Note
        # that it is possible for an object to be listed both in here
        # and in 'old_objects_pointing_to_young', in which case we
        # should just clear the cards and trace it fully, as usual.
        # Note also that young array objects are never listed here.
        self.old_objects_with_cards_set = self.AddressStack()
        #
        # A list of all prebuilt GC objects that contain pointers to the heap
        self.prebuilt_root_objects = self.AddressStack()
        #
        self._init_writebarrier_logic()
        #
        x = lltype.malloc(lltype.FixedSizeArray(llmemory.Address, 1),
                          flavor='raw', immortal=True)
        self.temp_root = llmemory.cast_ptr_to_adr(x)


    def setup(self):
        """Called at run-time to initialize the GC."""
        #
        # Hack: MovingGCBase.setup() sets up stuff related to id(), which
        # we implement differently anyway.  So directly call GCBase.setup().
        GCBase.setup(self)
        #
        # Two lists of all raw_malloced objects (the objects too large)
        self.young_rawmalloced_objects = self.null_address_dict()
        self.old_rawmalloced_objects = self.AddressStack()
        self.rawmalloced_total_size = r_uint(0)
        #
        # Two lists of all objects with destructors
        self.young_objects_with_destructors = self.AddressStack()
        self.old_objects_with_destructors = self.AddressStack()
        #
        # Two lists of all objects with finalizers, and a temporary
        self.young_objects_with_finalizers = self.AddressStack()   # (obj,fn)
        self.old_objects_with_finalizers = self.AddressStack()     # (obj,fn)
        #
        # Two lists of the objects with weakrefs.  No weakref can be an
        # old object weakly pointing to a young object: indeed, weakrefs
        # are immutable so they cannot point to an object that was
        # created after it.
        self.young_objects_with_weakrefs = self.AddressStack()
        self.old_objects_with_weakrefs = self.AddressStack()
        #
        # Support for id and identityhash: map nursery objects with
        # GCFLAG_HAS_SHADOW to their future location at the next
        # minor collection.
        self.nursery_objects_shadows = self.AddressDict()
        #
        # Allocate a nursery.  In case of auto_nursery_size, start by
        # allocating a very small nursery, enough to do things like look
        # up the env var, which requires the GC; and then really
        # allocate the nursery of the final size.
        if not self.read_from_env:
            self.allocate_nursery()
        else:
            #
            defaultsize = self.nursery_size
            minsize = 2 * (self.nonlarge_max + 1)
            self.nursery_size = minsize
            self.allocate_nursery()
            #
            # From there on, the GC is fully initialized and the code
            # below can use it
            newsize = env.read_from_env('PYPY_GC_NURSERY')
            # PYPY_GC_NURSERY=smallvalue means that minor collects occur
            # very frequently; the extreme case is PYPY_GC_NURSERY=1, which
            # forces a minor collect for every malloc.  Useful to debug
            # external factors, like trackgcroot or the handling of the write
            # barrier.  Implemented by still using 'minsize' for the nursery
            # size (needed to handle mallocs just below 'large_objects') but
            # hacking at the current nursery position in collect_and_reserve().
            if newsize <= 0:
                newsize = env.estimate_best_nursery_size()
                if newsize <= 0:
                    newsize = defaultsize
            if newsize < minsize:
                self.debug_tiny_nursery = newsize & ~(WORD-1)
                newsize = minsize

            nurs_cleanup = env.read_from_env('PYPY_GC_NURSERY_CLEANUP')
            if nurs_cleanup > 0:
                self.nursery_cleanup = nurs_cleanup
            #
            major_coll = env.read_float_from_env('PYPY_GC_MAJOR_COLLECT')
            if major_coll > 1.0:
                self.major_collection_threshold = major_coll
            #
            growth = env.read_float_from_env('PYPY_GC_GROWTH')
            if growth > 1.0:
                self.growth_rate_max = growth
            #
            min_heap_size = env.read_uint_from_env('PYPY_GC_MIN')
            if min_heap_size > 0:
                self.min_heap_size = float(min_heap_size)
            else:
                # defaults to 8 times the nursery
                self.min_heap_size = newsize * 8
            #
            max_heap_size = env.read_uint_from_env('PYPY_GC_MAX')
            if max_heap_size > 0:
                self.max_heap_size = float(max_heap_size)
            #
            max_delta = env.read_uint_from_env('PYPY_GC_MAX_DELTA')
            if max_delta > 0:
                self.max_delta = float(max_delta)
            else:
                self.max_delta = 0.125 * env.get_total_memory()
            #
            self.minor_collection()    # to empty the nursery
            llarena.arena_free(self.nursery)
            self.nursery_size = newsize
            self.allocate_nursery()
        #
        if self.nursery_cleanup < self.nonlarge_max + 1:
            self.nursery_cleanup = self.nonlarge_max + 1
        # We need exactly initial_cleanup + N*nursery_cleanup = nursery_size.
        # We choose the value of initial_cleanup to be between 1x and 2x the
        # value of nursery_cleanup.
        self.initial_cleanup = self.nursery_cleanup + (
                self.nursery_size % self.nursery_cleanup)
        if (r_uint(self.initial_cleanup) > r_uint(self.nursery_size) or
            self.debug_tiny_nursery >= 0):
            self.initial_cleanup = self.nursery_size

    def _nursery_memory_size(self):
        extra = self.nonlarge_max + 1
        return self.nursery_size + extra

    def _alloc_nursery(self):
        # the start of the nursery: we actually allocate a bit more for
        # the nursery than really needed, to simplify pointer arithmetic
        # in malloc_fixedsize_clear().  The few extra pages are never used
        # anyway so it doesn't even count.
        nursery = llarena.arena_malloc(self._nursery_memory_size(), 2)
        if not nursery:
            raise MemoryError("cannot allocate nursery")
        return nursery

    def allocate_nursery(self):
        debug_start("gc-set-nursery-size")
        debug_print("nursery size:", self.nursery_size)
        self.nursery = self._alloc_nursery()
        # the current position in the nursery:
        self.nursery_free = self.nursery
        # the end of the nursery:
        self.nursery_top = self.nursery + self.nursery_size
        self.nursery_real_top = self.nursery_top
        # initialize the threshold
        self.min_heap_size = max(self.min_heap_size, self.nursery_size *
                                              self.major_collection_threshold)
        # the following two values are usually equal, but during raw mallocs
        # of arrays, next_major_collection_threshold is decremented to make
        # the next major collection arrive earlier.
        # See translator/c/test/test_newgc, test_nongc_attached_to_gc
        self.next_major_collection_initial = self.min_heap_size
        self.next_major_collection_threshold = self.min_heap_size
        self.set_major_threshold_from(0.0)
        ll_assert(self.extra_threshold == 0, "extra_threshold set too early")
        self.initial_cleanup = self.nursery_size
        debug_stop("gc-set-nursery-size")


    def set_major_threshold_from(self, threshold, reserving_size=0):
        # Set the next_major_collection_threshold.
        threshold_max = (self.next_major_collection_initial *
                         self.growth_rate_max)
        if threshold > threshold_max:
            threshold = threshold_max
        #
        threshold += reserving_size
        if threshold < self.min_heap_size:
            threshold = self.min_heap_size
        #
        if self.max_heap_size > 0.0 and threshold > self.max_heap_size:
            threshold = self.max_heap_size
            bounded = True
        else:
            bounded = False
        #
        self.next_major_collection_initial = threshold
        self.next_major_collection_threshold = threshold
        return bounded


    def post_setup(self):
        # set up extra stuff for PYPY_GC_DEBUG.
        MovingGCBase.post_setup(self)
        if self.DEBUG and llarena.has_protect:
            # gc debug mode: allocate 23 nurseries instead of just 1,
            # and use them alternatively, while mprotect()ing the unused
            # ones to detect invalid access.
            debug_start("gc-debug")
            self.debug_rotating_nurseries = lltype.malloc(
                NURSARRAY, 22, flavor='raw', track_allocation=False)
            i = 0
            while i < 22:
                nurs = self._alloc_nursery()
                llarena.arena_protect(nurs, self._nursery_memory_size(), True)
                self.debug_rotating_nurseries[i] = nurs
                i += 1
            debug_print("allocated", len(self.debug_rotating_nurseries),
                        "extra nurseries")
            debug_stop("gc-debug")

    def debug_rotate_nursery(self):
        if self.debug_rotating_nurseries:
            debug_start("gc-debug")
            oldnurs = self.nursery
            llarena.arena_protect(oldnurs, self._nursery_memory_size(), True)
            #
            newnurs = self.debug_rotating_nurseries[0]
            i = 0
            while i < len(self.debug_rotating_nurseries) - 1:
                self.debug_rotating_nurseries[i] = (
                    self.debug_rotating_nurseries[i + 1])
                i += 1
            self.debug_rotating_nurseries[i] = oldnurs
            #
            llarena.arena_protect(newnurs, self._nursery_memory_size(), False)
            self.nursery = newnurs
            self.nursery_top = self.nursery + self.initial_cleanup
            self.nursery_real_top = self.nursery + self.nursery_size
            debug_print("switching from nursery", oldnurs,
                        "to nursery", self.nursery,
                        "size", self.nursery_size)
            debug_stop("gc-debug")


    def malloc_fixedsize_clear(self, typeid, size,
                               has_destructor=False,
                               contains_weakptr=False):
        size_gc_header = self.gcheaderbuilder.size_gc_header
        totalsize = size_gc_header + size
        rawtotalsize = raw_malloc_usage(totalsize)
        #
        # If totalsize is greater than nonlarge_max (which should never be
        # the case in practice), ask for a rawmalloc.  The following check
        # should be constant-folded.
        if rawtotalsize > self.nonlarge_max:
            ll_assert(not contains_weakptr,
                      "'contains_weakptr' specified for a large object")
            obj = self.external_malloc(typeid, 0)
            #
        else:
            # If totalsize is smaller than minimal_size_in_nursery, round it
            # up.  The following check should also be constant-folded.
            min_size = raw_malloc_usage(self.minimal_size_in_nursery)
            if rawtotalsize < min_size:
                totalsize = rawtotalsize = min_size
            #
            # Get the memory from the nursery.  If there is not enough space
            # there, do a collect first.
            result = self.nursery_free
            self.nursery_free = result + totalsize
            if self.nursery_free > self.nursery_top:
                result = self.collect_and_reserve(result, totalsize)
            #
            # Build the object.
            llarena.arena_reserve(result, totalsize)
            obj = result + size_gc_header
            self.init_gc_object(result, typeid, flags=0)
            #
            # If it is a weakref or has a destructor, record it
            # (checks constant-folded).
            if has_destructor:
                self.young_objects_with_destructors.append(obj)
            if contains_weakptr:
                self.young_objects_with_weakrefs.append(obj)
        #
        return llmemory.cast_adr_to_ptr(obj, llmemory.GCREF)


    def malloc_varsize_clear(self, typeid, length, size, itemsize,
                             offset_to_length):
        size_gc_header = self.gcheaderbuilder.size_gc_header
        nonvarsize = size_gc_header + size
        #
        # Compute the maximal length that makes the object still
        # below 'nonlarge_max'.  All the following logic is usually
        # constant-folded because self.nonlarge_max, size and itemsize
        # are all constants (the arguments are constant due to
        # inlining).
        maxsize = self.nonlarge_max - raw_malloc_usage(nonvarsize)
        if maxsize < 0:
            toobig = r_uint(0)    # the nonvarsize alone is too big
        elif raw_malloc_usage(itemsize):
            toobig = r_uint(maxsize // raw_malloc_usage(itemsize)) + 1
        else:
            toobig = r_uint(sys.maxint) + 1

        if r_uint(length) >= r_uint(toobig):
            #
            # If the total size of the object would be larger than
            # 'nonlarge_max', then allocate it externally.  We also
            # go there if 'length' is actually negative.
            obj = self.external_malloc(typeid, length)
            #
        else:
            # With the above checks we know now that totalsize cannot be more
            # than 'nonlarge_max'; in particular, the + and * cannot overflow.
            totalsize = nonvarsize + itemsize * length
            totalsize = llarena.round_up_for_allocation(totalsize)
            #
            # 'totalsize' should contain at least the GC header and
            # the length word, so it should never be smaller than
            # 'minimal_size_in_nursery'
            ll_assert(raw_malloc_usage(totalsize) >=
                      raw_malloc_usage(self.minimal_size_in_nursery),
                      "malloc_varsize_clear(): totalsize < minimalsize")
            #
            # Get the memory from the nursery.  If there is not enough space
            # there, do a collect first.
            result = self.nursery_free
            self.nursery_free = result + totalsize
            if self.nursery_free > self.nursery_top:
                result = self.collect_and_reserve(result, totalsize)
            #
            # Build the object.
            llarena.arena_reserve(result, totalsize)
            self.init_gc_object(result, typeid, flags=0)
            #
            # Set the length and return the object.
            obj = result + size_gc_header
            (obj + offset_to_length).signed[0] = length
        #
        return llmemory.cast_adr_to_ptr(obj, llmemory.GCREF)


    def collect(self, gen=1):
        """Do a minor (gen=0) or major (gen>0) collection,
        or merely executes pending finalizers (gen<0).
        """
        if gen >= 0:
            self.minor_collection()
            if gen > 0:
                self.major_collection()
        self.execute_finalizers()

    def move_nursery_top(self, totalsize):
        size = self.nursery_cleanup
        ll_assert(self.nursery_real_top - self.nursery_top >= size,
            "nursery_cleanup not a divisor of nursery_size - initial_cleanup")
        ll_assert(llmemory.raw_malloc_usage(totalsize) <= size,
            "totalsize > nursery_cleanup")
        llarena.arena_reset(self.nursery_top, size, 2)
        self.nursery_top += size
    move_nursery_top._always_inline_ = True

    def collect_and_reserve(self, prev_result, totalsize):
        """To call when nursery_free overflows nursery_top.
        First check if the nursery_top is the real top, otherwise we
        can just move the top of one cleanup and continue

        Do a minor collection, and possibly also a major collection,
        and finally reserve 'totalsize' bytes at the start of the
        now-empty nursery.
        """
        if self.nursery_top < self.nursery_real_top:
            self.move_nursery_top(totalsize)
            return prev_result
        self.minor_collection()
        #
        if self.get_total_memory_used() > self.next_major_collection_threshold:
            self.major_collection()
        #
        # At the end, we can execute the finalizers of the objects
        # listed in 'run_finalizers_queue'.  Note that this will
        # typically do more allocations.
        self.execute_finalizers()
        #
        # The nursery might not be empty now, because of
        # execute_finalizers().  If it is almost full again,
        # we need to fix it with another call to minor_collection().
        if self.nursery_free + totalsize > self.nursery_top:
            #
            if self.nursery_free + totalsize > self.nursery_real_top:
                self.minor_collection()
                # then the nursery is empty
            else:
                # we just need to clean up a bit more of the nursery
                self.move_nursery_top(totalsize)
        #
        result = self.nursery_free
        self.nursery_free = result + totalsize
        ll_assert(self.nursery_free <= self.nursery_top, "nursery overflow")
        #
        if self.debug_tiny_nursery >= 0:   # for debugging
            if self.nursery_top - self.nursery_free > self.debug_tiny_nursery:
                self.nursery_free = self.nursery_top - self.debug_tiny_nursery
        #
        return result
    collect_and_reserve._dont_inline_ = True


    def external_malloc(self, typeid, length, can_make_young=True):
        """Allocate a large object using the ArenaCollection or
        raw_malloc(), possibly as an object with card marking enabled,
        if it has gc pointers in its var-sized part.  'length' should be
        specified as 0 if the object is not varsized.  The returned
        object is fully initialized and zero-filled."""
        #
        # Here we really need a valid 'typeid', not 0 (as the JIT might
        # try to send us if there is still a bug).
        ll_assert(bool(self.combine(typeid, 0)),
                  "external_malloc: typeid == 0")
        #
        # Compute the total size, carefully checking for overflows.
        size_gc_header = self.gcheaderbuilder.size_gc_header
        nonvarsize = size_gc_header + self.fixed_size(typeid)
        if length == 0:
            # this includes the case of fixed-size objects, for which we
            # should not even ask for the varsize_item_sizes().
            totalsize = nonvarsize
        elif length > 0:
            # var-sized allocation with at least one item
            itemsize = self.varsize_item_sizes(typeid)
            try:
                varsize = ovfcheck(itemsize * length)
                totalsize = ovfcheck(nonvarsize + varsize)
            except OverflowError:
                raise MemoryError
        else:
            # negative length!  This likely comes from an overflow
            # earlier.  We will just raise MemoryError here.
            raise MemoryError
        #
        # If somebody calls this function a lot, we must eventually
        # force a full collection.
        if (float(self.get_total_memory_used()) + raw_malloc_usage(totalsize) >
                self.next_major_collection_threshold):
            self.minor_collection()
            self.major_collection(raw_malloc_usage(totalsize))
            self.execute_finalizers()
        #
        # Check if the object would fit in the ArenaCollection.
        if raw_malloc_usage(totalsize) <= self.small_request_threshold:
            #
            # Yes.  Round up 'totalsize' (it cannot overflow and it
            # must remain <= self.small_request_threshold.)
            totalsize = llarena.round_up_for_allocation(totalsize)
            ll_assert(raw_malloc_usage(totalsize) <=
                      self.small_request_threshold,
                      "rounding up made totalsize > small_request_threshold")
            #
            # Allocate from the ArenaCollection and clear the memory returned.
            result = self.ac.malloc(totalsize)
            llmemory.raw_memclear(result, totalsize)
            #
            # An object allocated from ArenaCollection is always old, even
            # if 'can_make_young'.  The interesting case of 'can_make_young'
            # is for large objects, bigger than the 'large_objects' threshold,
            # which are raw-malloced but still young.
            extra_flags = GCFLAG_TRACK_YOUNG_PTRS
            #
        else:
            # No, so proceed to allocate it externally with raw_malloc().
            # Check if we need to introduce the card marker bits area.
            if (self.card_page_indices <= 0  # <- this check is constant-folded
                or not self.has_gcptr_in_varsize(typeid) or
                raw_malloc_usage(totalsize) <= self.nonlarge_max):
                #
                # In these cases, we don't want a card marker bits area.
                # This case also includes all fixed-size objects.
                cardheadersize = 0
                extra_flags = 0
                #
            else:
                # Reserve N extra words containing card bits before the object.
                extra_words = self.card_marking_words_for_length(length)
                cardheadersize = WORD * extra_words
                extra_flags = GCFLAG_HAS_CARDS | GCFLAG_TRACK_YOUNG_PTRS
                # if 'can_make_young', then we also immediately set
                # GCFLAG_CARDS_SET, but without adding the object to
                # 'old_objects_with_cards_set'.  In this way it should
                # never be added to that list as long as it is young.
                if can_make_young:
                    extra_flags |= GCFLAG_CARDS_SET
            #
            # Detect very rare cases of overflows
            if raw_malloc_usage(totalsize) > (sys.maxint - (WORD-1)
                                              - cardheadersize):
                raise MemoryError("rare case of overflow")
            #
            # Now we know that the following computations cannot overflow.
            # Note that round_up_for_allocation() is also needed to get the
            # correct number added to 'rawmalloced_total_size'.
            allocsize = (cardheadersize + raw_malloc_usage(
                            llarena.round_up_for_allocation(totalsize)))
            #
            # Allocate the object using arena_malloc(), which we assume here
            # is just the same as raw_malloc(), but allows the extra
            # flexibility of saying that we have extra words in the header.
            # The memory returned is cleared by a raw_memclear().
            arena = llarena.arena_malloc(allocsize, 2)
            if not arena:
                raise MemoryError("cannot allocate large object")
            #
            # Reserve the card mark bits as a list of single bytes
            # (the loop is empty in C).
            i = 0
            while i < cardheadersize:
                llarena.arena_reserve(arena + i, llmemory.sizeof(lltype.Char))
                i += 1
            #
            # Reserve the actual object.  (This is also a no-op in C).
            result = arena + cardheadersize
            llarena.arena_reserve(result, totalsize)
            #
            # Record the newly allocated object and its full malloced size.
            # The object is young or old depending on the argument.
            self.rawmalloced_total_size += r_uint(allocsize)
            if can_make_young:
                if not self.young_rawmalloced_objects:
                    self.young_rawmalloced_objects = self.AddressDict()
                self.young_rawmalloced_objects.add(result + size_gc_header)
            else:
                self.old_rawmalloced_objects.append(result + size_gc_header)
                extra_flags |= GCFLAG_TRACK_YOUNG_PTRS
        #
        # Common code to fill the header and length of the object.
        self.init_gc_object(result, typeid, extra_flags)
        if self.is_varsize(typeid):
            offset_to_length = self.varsize_offset_to_length(typeid)
            (result + size_gc_header + offset_to_length).signed[0] = length
        return result + size_gc_header


    # ----------
    # Other functions in the GC API

    def set_max_heap_size(self, size):
        self.max_heap_size = float(size)
        if self.max_heap_size > 0.0:
            if self.max_heap_size < self.next_major_collection_initial:
                self.next_major_collection_initial = self.max_heap_size
            if self.max_heap_size < self.next_major_collection_threshold:
                self.next_major_collection_threshold = self.max_heap_size

    def raw_malloc_memory_pressure(self, sizehint):
        self.next_major_collection_threshold -= sizehint
        if self.next_major_collection_threshold < 0:
            # cannot trigger a full collection now, but we can ensure
            # that one will occur very soon
            self.nursery_top = self.nursery_real_top
            self.nursery_free = self.nursery_real_top

    def can_malloc_nonmovable(self):
        return True

    def can_optimize_clean_setarrayitems(self):
        if self.card_page_indices > 0:
            return False
        return MovingGCBase.can_optimize_clean_setarrayitems(self)

    def can_move(self, obj):
        """Overrides the parent can_move()."""
        return self.is_in_nursery(obj)


    def shrink_array(self, obj, smallerlength):
        #
        # Only objects in the nursery can be "resized".  Resizing them
        # means recording that they have a smaller size, so that when
        # moved out of the nursery, they will consume less memory.
        # In particular, an array with GCFLAG_HAS_CARDS is never resized.
        # Also, a nursery object with GCFLAG_HAS_SHADOW is not resized
        # either, as this would potentially loose part of the memory in
        # the already-allocated shadow.
        if not self.is_in_nursery(obj):
            return False
        if self.header(obj).tid & GCFLAG_HAS_SHADOW:
            return False
        #
        size_gc_header = self.gcheaderbuilder.size_gc_header
        typeid = self.get_type_id(obj)
        totalsmallersize = (
            size_gc_header + self.fixed_size(typeid) +
            self.varsize_item_sizes(typeid) * smallerlength)
        llarena.arena_shrink_obj(obj - size_gc_header, totalsmallersize)
        #
        offset_to_length = self.varsize_offset_to_length(typeid)
        (obj + offset_to_length).signed[0] = smallerlength
        return True


    def malloc_fixedsize_nonmovable(self, typeid):
        obj = self.external_malloc(typeid, 0)
        return llmemory.cast_adr_to_ptr(obj, llmemory.GCREF)

    def malloc_varsize_nonmovable(self, typeid, length):
        obj = self.external_malloc(typeid, length)
        return llmemory.cast_adr_to_ptr(obj, llmemory.GCREF)

    def malloc_nonmovable(self, typeid, length, zero):
        # helper for testing, same as GCBase.malloc
        return self.external_malloc(typeid, length or 0)    # None -> 0


    # ----------
    # Simple helpers

    def get_type_id(self, obj):
        tid = self.header(obj).tid
        return llop.extract_ushort(llgroup.HALFWORD, tid)

    def combine(self, typeid16, flags):
        return llop.combine_ushort(lltype.Signed, typeid16, flags)

    def init_gc_object(self, addr, typeid16, flags=0):
        # The default 'flags' is zero.  The flags GCFLAG_NO_xxx_PTRS
        # have been chosen to allow 'flags' to be zero in the common
        # case (hence the 'NO' in their name).
        hdr = llmemory.cast_adr_to_ptr(addr, lltype.Ptr(self.HDR))
        hdr.tid = self.combine(typeid16, flags)

    def init_gc_object_immortal(self, addr, typeid16, flags=0):
        # For prebuilt GC objects, the flags must contain
        # GCFLAG_NO_xxx_PTRS, at least initially.
        flags |= GCFLAG_NO_HEAP_PTRS | GCFLAG_TRACK_YOUNG_PTRS
        self.init_gc_object(addr, typeid16, flags)

    def is_in_nursery(self, addr):
        ll_assert(llmemory.cast_adr_to_int(addr) & 1 == 0,
                  "odd-valued (i.e. tagged) pointer unexpected here")
        return self.nursery <= addr < self.nursery_real_top

    def appears_to_be_young(self, addr):
        # "is a valid addr to a young object?"
        # but it's ok to occasionally return True accidentally.
        # Maybe the best implementation would be a bloom filter
        # of some kind instead of the dictionary lookup that is
        # sometimes done below.  But the expected common answer
        # is "Yes" because addr points to the nursery, so it may
        # not be useful to optimize the other case too much.
        #
        # First, if 'addr' appears to be a pointer to some place within
        # the nursery, return True
        if not self.translated_to_c:
            # When non-translated, filter out tagged pointers explicitly.
            # When translated, it may occasionally give a wrong answer
            # of True if 'addr' is a tagged pointer with just the wrong value.
            if not self.is_valid_gc_object(addr):
                return False

        if self.nursery <= addr < self.nursery_real_top:
            return True      # addr is in the nursery
        #
        # Else, it may be in the set 'young_rawmalloced_objects'
        return (bool(self.young_rawmalloced_objects) and
                self.young_rawmalloced_objects.contains(addr))
    appears_to_be_young._always_inline_ = True

    def is_young_object(self, addr):
        # 'addr' must be a valid object address, not a tagged pointer.
        ll_assert(self.is_valid_gc_object(addr),
                  "NULL or tagged pointer invalid in is_young_object()")
        return self.appears_to_be_young(addr)

    def debug_is_old_object(self, addr):
        return (self.is_valid_gc_object(addr)
                and not self.appears_to_be_young(addr))

    def is_forwarded(self, obj):
        """Returns True if the nursery obj is marked as forwarded.
        Implemented a bit obscurely by checking an unrelated flag
        that can never be set on a young object -- except if tid == -42.
        """
        assert self.is_in_nursery(obj)
        tid = self.header(obj).tid
        result = (tid & GCFLAG_NO_HEAP_PTRS != 0)
        if result:
            ll_assert(tid == -42, "bogus header for young obj")
        else:
            ll_assert(bool(tid), "bogus header (1)")
            ll_assert(tid & -_GCFLAG_FIRST_UNUSED == 0, "bogus header (2)")
        return result

    def get_forwarding_address(self, obj):
        return llmemory.cast_adr_to_ptr(obj, FORWARDSTUBPTR).forw

    def get_possibly_forwarded_type_id(self, obj):
        if self.is_in_nursery(obj) and self.is_forwarded(obj):
            obj = self.get_forwarding_address(obj)
        return self.get_type_id(obj)

    def get_total_memory_used(self):
        """Return the total memory used, not counting any object in the
        nursery: only objects in the ArenaCollection or raw-malloced.
        """
        return self.ac.total_memory_used + self.rawmalloced_total_size

    def card_marking_words_for_length(self, length):
        # --- Unoptimized version:
        #num_bits = ((length-1) >> self.card_page_shift) + 1
        #return (num_bits + (LONG_BIT - 1)) >> LONG_BIT_SHIFT
        # --- Optimized version:
        return intmask(
          ((r_uint(length) + r_uint((LONG_BIT << self.card_page_shift) - 1)) >>
           (self.card_page_shift + LONG_BIT_SHIFT)))

    def card_marking_bytes_for_length(self, length):
        # --- Unoptimized version:
        #num_bits = ((length-1) >> self.card_page_shift) + 1
        #return (num_bits + 7) >> 3
        # --- Optimized version:
        return intmask(
            ((r_uint(length) + r_uint((8 << self.card_page_shift) - 1)) >>
             (self.card_page_shift + 3)))

    def debug_check_consistency(self):
        if self.DEBUG:
            ll_assert(not self.young_rawmalloced_objects,
                      "young raw-malloced objects in a major collection")
            ll_assert(not self.young_objects_with_weakrefs.non_empty(),
                      "young objects with weakrefs in a major collection")
            MovingGCBase.debug_check_consistency(self)

    def debug_check_object(self, obj):
        # after a minor or major collection, no object should be in the nursery
        ll_assert(not self.is_in_nursery(obj),
                  "object in nursery after collection")
        # similarily, all objects should have this flag, except if they
        # don't have any GC pointer
        typeid = self.get_type_id(obj)
        if self.has_gcptr(typeid):
            ll_assert(self.header(obj).tid & GCFLAG_TRACK_YOUNG_PTRS != 0,
                      "missing GCFLAG_TRACK_YOUNG_PTRS")
        # the GCFLAG_VISITED should not be set between collections
        ll_assert(self.header(obj).tid & GCFLAG_VISITED == 0,
                  "unexpected GCFLAG_VISITED")
        # the GCFLAG_NO_HEAP_PTRS and GCFLAG_HAS_FINALIZER must not be both set
        ll_assert(self.header(obj).tid & GCFLAG_NO_HEAP_PTRS == 0 or
                  self.header(obj).tid & GCFLAG_HAS_FINALIZER == 0,
                  "GCFLAG_NO_HEAP_PTRS && GCFLAG_HAS_FINALIZER")
        # the GCFLAG_CARDS_SET should not be set between collections
        ll_assert(self.header(obj).tid & GCFLAG_CARDS_SET == 0,
                  "unexpected GCFLAG_CARDS_SET")
        # if the GCFLAG_HAS_CARDS is set, check that all bits are zero now
        if self.header(obj).tid & GCFLAG_HAS_CARDS:
            if self.card_page_indices <= 0:
                ll_assert(False, "GCFLAG_HAS_CARDS but not using card marking")
                return
            typeid = self.get_type_id(obj)
            ll_assert(self.has_gcptr_in_varsize(typeid),
                      "GCFLAG_HAS_CARDS but not has_gcptr_in_varsize")
            ll_assert(self.header(obj).tid & GCFLAG_NO_HEAP_PTRS == 0,
                      "GCFLAG_HAS_CARDS && GCFLAG_NO_HEAP_PTRS")
            offset_to_length = self.varsize_offset_to_length(typeid)
            length = (obj + offset_to_length).signed[0]
            extra_words = self.card_marking_words_for_length(length)
            #
            size_gc_header = self.gcheaderbuilder.size_gc_header
            p = llarena.getfakearenaaddress(obj - size_gc_header)
            i = extra_words * WORD
            while i > 0:
                p -= 1
                ll_assert(p.char[0] == '\x00',
                          "the card marker bits are not cleared")
                i -= 1

    def register_finalizer(self, obj, llfn):
        if self.header(obj).tid & (
            GCFLAG_HAS_FINALIZER |      # obj has already a finalizer
            GCFLAG_NO_HEAP_PTRS):       # immortal object anyway, and we don't
            return                      #   want confusion in visit()
        self.header(obj).tid |= GCFLAG_HAS_FINALIZER
        if self.is_young_object(obj):
            lst = self.young_objects_with_finalizers
        else:
            lst = self.old_objects_with_finalizers
        lst.append(obj)
        lst.append(llfn)

    # ----------
    # Write barrier

    # for the JIT: a minimal description of the write_barrier() method
    # (the JIT assumes it is of the shape
    #  "if addr_struct.int0 & JIT_WB_IF_FLAG: remember_young_pointer()")
    JIT_WB_IF_FLAG = GCFLAG_TRACK_YOUNG_PTRS

    # for the JIT to generate custom code corresponding to the array
    # write barrier for the simplest case of cards.  If JIT_CARDS_SET
    # is already set on an object, it will execute code like this:
    #    MOV eax, index
    #    SHR eax, JIT_WB_CARD_PAGE_SHIFT
    #    XOR eax, -8
    #    BTS [object], eax
    if TRANSLATION_PARAMS['card_page_indices'] > 0:
        JIT_WB_CARDS_SET = GCFLAG_CARDS_SET
        JIT_WB_CARD_PAGE_SHIFT = 1
        while ((1 << JIT_WB_CARD_PAGE_SHIFT) !=
               TRANSLATION_PARAMS['card_page_indices']):
            JIT_WB_CARD_PAGE_SHIFT += 1

    @classmethod
    def JIT_max_size_of_young_obj(cls):
        return cls.TRANSLATION_PARAMS['large_object']

    @classmethod
    def JIT_minimal_size_in_nursery(cls):
        return cls.minimal_size_in_nursery

    def has_card(self, objhdr):
        if self.card_page_indices <= 0:     # check constant-folded
            return False
        else:
            return (objhdr.tid & GCFLAG_HAS_CARDS) != 0

    def write_barrier(self, newvalue, addr_struct):
        if self.header(addr_struct).tid & GCFLAG_TRACK_YOUNG_PTRS:
            self.remember_young_pointer(addr_struct, newvalue)

    def write_barrier_from_array(self, newvalue, addr_array, index):
        if self.header(addr_array).tid & GCFLAG_TRACK_YOUNG_PTRS:
            if self.card_page_indices > 0:     # <- constant-folded
                self.remember_young_pointer_from_array2(addr_array, index)
            else:
                self.remember_young_pointer(addr_array, newvalue)

    def _init_writebarrier_logic(self):
        DEBUG = self.DEBUG
        # The purpose of attaching remember_young_pointer to the instance
        # instead of keeping it as a regular method is to
        # make the code in write_barrier() marginally smaller
        # (which is important because it is inlined *everywhere*).
        def remember_young_pointer(addr_struct, newvalue):
            # 'addr_struct' is the address of the object in which we write.
            # 'newvalue' is the address that we are going to write in there.
            # We know that 'addr_struct' has GCFLAG_TRACK_YOUNG_PTRS so far.
            #
            if DEBUG:   # note: PYPY_GC_DEBUG=1 does not enable this
                ll_assert(self.debug_is_old_object(addr_struct) or
                          self.has_card(self.header(addr_struct)),
                      "young object with GCFLAG_TRACK_YOUNG_PTRS and no cards")
            #
            # If it seems that what we are writing is a pointer to a young obj
            # (as checked with appears_to_be_young()), then we need
            # to remove the flag GCFLAG_TRACK_YOUNG_PTRS and add the object
            # to the list 'old_objects_pointing_to_young'.  We know that
            # 'addr_struct' cannot be in the nursery, because nursery objects
            # never have the flag GCFLAG_TRACK_YOUNG_PTRS to start with.
            objhdr = self.header(addr_struct)
            if self.appears_to_be_young(newvalue):
                self.old_objects_pointing_to_young.append(addr_struct)
                objhdr.tid &= ~GCFLAG_TRACK_YOUNG_PTRS
            #
            # Second part: if 'addr_struct' is actually a prebuilt GC
            # object and it's the first time we see a write to it, we
            # add it to the list 'prebuilt_root_objects'.  Note that we
            # do it even in the (rare?) case of 'addr' being NULL or another
            # prebuilt object, to simplify code.
            if objhdr.tid & GCFLAG_NO_HEAP_PTRS:
                objhdr.tid &= ~GCFLAG_NO_HEAP_PTRS
                self.prebuilt_root_objects.append(addr_struct)

        remember_young_pointer._dont_inline_ = True
        self.remember_young_pointer = remember_young_pointer
        #
        def jit_remember_young_pointer(addr_struct):
            # minimal version of the above, with just one argument,
            # called by the JIT when GCFLAG_TRACK_YOUNG_PTRS is set
            self.old_objects_pointing_to_young.append(addr_struct)
            objhdr = self.header(addr_struct)
            objhdr.tid &= ~GCFLAG_TRACK_YOUNG_PTRS
            if objhdr.tid & GCFLAG_NO_HEAP_PTRS:
                objhdr.tid &= ~GCFLAG_NO_HEAP_PTRS
                self.prebuilt_root_objects.append(addr_struct)
        self.jit_remember_young_pointer = jit_remember_young_pointer
        #
        if self.card_page_indices > 0:
            self._init_writebarrier_with_card_marker()


    def _init_writebarrier_with_card_marker(self):
        DEBUG = self.DEBUG
        def remember_young_pointer_from_array2(addr_array, index):
            # 'addr_array' is the address of the object in which we write,
            # which must have an array part;  'index' is the index of the
            # item that is (or contains) the pointer that we write.
            # We know that 'addr_array' has GCFLAG_TRACK_YOUNG_PTRS so far.
            #
            objhdr = self.header(addr_array)
            if not self.has_card(objhdr):
                #
                if DEBUG:   # note: PYPY_GC_DEBUG=1 does not enable this
                    ll_assert(self.debug_is_old_object(addr_array),
                        "young array with no card but GCFLAG_TRACK_YOUNG_PTRS")
                #
                # no cards, use default logic.  Mostly copied from above.
                self.old_objects_pointing_to_young.append(addr_array)
                objhdr.tid &= ~GCFLAG_TRACK_YOUNG_PTRS
                if objhdr.tid & GCFLAG_NO_HEAP_PTRS:
                    objhdr.tid &= ~GCFLAG_NO_HEAP_PTRS
                    self.prebuilt_root_objects.append(addr_array)
                return
            #
            # 'addr_array' is a raw_malloc'ed array with card markers
            # in front.  Compute the index of the bit to set:
            bitindex = index >> self.card_page_shift
            byteindex = bitindex >> 3
            bitmask = 1 << (bitindex & 7)
            #
            # If the bit is already set, leave now.
            addr_byte = self.get_card(addr_array, byteindex)
            byte = ord(addr_byte.char[0])
            if byte & bitmask:
                return
            #
            # We set the flag (even if the newly written address does not
            # actually point to the nursery, which seems to be ok -- actually
            # it seems more important that remember_young_pointer_from_array2()
            # does not take 3 arguments).
            addr_byte.char[0] = chr(byte | bitmask)
            #
            if objhdr.tid & GCFLAG_CARDS_SET == 0:
                self.old_objects_with_cards_set.append(addr_array)
                objhdr.tid |= GCFLAG_CARDS_SET

        remember_young_pointer_from_array2._dont_inline_ = True
        assert self.card_page_indices > 0
        self.remember_young_pointer_from_array2 = (
            remember_young_pointer_from_array2)

        def jit_remember_young_pointer_from_array(addr_array):
            # minimal version of the above, with just one argument,
            # called by the JIT when GCFLAG_TRACK_YOUNG_PTRS is set
            # but GCFLAG_CARDS_SET is cleared.  This tries to set
            # GCFLAG_CARDS_SET if possible; otherwise, it falls back
            # to jit_remember_young_pointer().
            objhdr = self.header(addr_array)
            if self.has_card(objhdr):
                self.old_objects_with_cards_set.append(addr_array)
                objhdr.tid |= GCFLAG_CARDS_SET
            else:
                self.jit_remember_young_pointer(addr_array)

        self.jit_remember_young_pointer_from_array = (
            jit_remember_young_pointer_from_array)

    def get_card(self, obj, byteindex):
        size_gc_header = self.gcheaderbuilder.size_gc_header
        addr_byte = obj - size_gc_header
        return llarena.getfakearenaaddress(addr_byte) + (~byteindex)


    def assume_young_pointers(self, addr_struct):
        """Called occasionally by the JIT to mean ``assume that 'addr_struct'
        may now contain young pointers.''
        """
        objhdr = self.header(addr_struct)
        if objhdr.tid & GCFLAG_TRACK_YOUNG_PTRS:
            self.old_objects_pointing_to_young.append(addr_struct)
            objhdr.tid &= ~GCFLAG_TRACK_YOUNG_PTRS
            #
            if objhdr.tid & GCFLAG_NO_HEAP_PTRS:
                objhdr.tid &= ~GCFLAG_NO_HEAP_PTRS
                self.prebuilt_root_objects.append(addr_struct)

    def writebarrier_before_copy(self, source_addr, dest_addr,
                                 source_start, dest_start, length):
        """ This has the same effect as calling writebarrier over
        each element in dest copied from source, except it might reset
        one of the following flags a bit too eagerly, which means we'll have
        a bit more objects to track, but being on the safe side.
        """
        source_hdr = self.header(source_addr)
        dest_hdr = self.header(dest_addr)
        if dest_hdr.tid & GCFLAG_TRACK_YOUNG_PTRS == 0:
            return True
        # ^^^ a fast path of write-barrier
        #
        if self.has_card(source_hdr):
            #
            if source_hdr.tid & GCFLAG_TRACK_YOUNG_PTRS == 0:
                # The source object may have random young pointers.
                # Return False to mean "do it manually in ll_arraycopy".
                return False
            #
            if source_hdr.tid & GCFLAG_CARDS_SET == 0:
                # The source object has no young pointers at all.  Done.
                return True
            #
            if not self.has_card(dest_hdr):
                # The dest object doesn't have cards.  Do it manually.
                return False
            #
            if source_start != 0 or dest_start != 0:
                # Misaligned.  Do it manually.
                return False
            #
            self.manually_copy_card_bits(source_addr, dest_addr, length)
            return True
        #
        if source_hdr.tid & GCFLAG_TRACK_YOUNG_PTRS == 0:
            # there might be in source a pointer to a young object
            self.old_objects_pointing_to_young.append(dest_addr)
            dest_hdr.tid &= ~GCFLAG_TRACK_YOUNG_PTRS
        #
        if dest_hdr.tid & GCFLAG_NO_HEAP_PTRS:
            if source_hdr.tid & GCFLAG_NO_HEAP_PTRS == 0:
                dest_hdr.tid &= ~GCFLAG_NO_HEAP_PTRS
                self.prebuilt_root_objects.append(dest_addr)
        return True

    def manually_copy_card_bits(self, source_addr, dest_addr, length):
        # manually copy the individual card marks from source to dest
        bytes = self.card_marking_bytes_for_length(length)
        #
        anybyte = 0
        i = 0
        while i < bytes:
            addr_srcbyte = self.get_card(source_addr, i)
            addr_dstbyte = self.get_card(dest_addr, i)
            byte = ord(addr_srcbyte.char[0])
            anybyte |= byte
            addr_dstbyte.char[0] = chr(ord(addr_dstbyte.char[0]) | byte)
            i += 1
        #
        if anybyte:
            dest_hdr = self.header(dest_addr)
            if dest_hdr.tid & GCFLAG_CARDS_SET == 0:
                self.old_objects_with_cards_set.append(dest_addr)
                dest_hdr.tid |= GCFLAG_CARDS_SET

    # ----------
    # Nursery collection

    def minor_collection(self):
        """Perform a minor collection: find the objects from the nursery
        that remain alive and move them out."""
        #
        debug_start("gc-minor")
        #
        # Before everything else, remove from 'old_objects_pointing_to_young'
        # the young arrays.
        if self.young_rawmalloced_objects:
            self.remove_young_arrays_from_old_objects_pointing_to_young()
        #
        # First, find the roots that point to young objects.  All nursery
        # objects found are copied out of the nursery, and the occasional
        # young raw-malloced object is flagged with GCFLAG_VISITED.
        # Note that during this step, we ignore references to further
        # young objects; only objects directly referenced by roots
        # are copied out or flagged.  They are also added to the list
        # 'old_objects_pointing_to_young'.
        self.collect_roots_in_nursery()
        #
        # Now trace objects from 'old_objects_pointing_to_young'.
        # All nursery objects they reference are copied out of the
        # nursery, and again added to 'old_objects_pointing_to_young'.
        # All young raw-malloced object found are flagged GCFLAG_VISITED.
        # We proceed until 'old_objects_pointing_to_young' is empty.
        self.collect_oldrefs_to_nursery()
        #
        # Also copy out of the nursery the objects with finalizers.
        if self.young_objects_with_finalizers.non_empty():
            self.deal_with_young_objects_with_finalizers()
        #
        # Now all live nursery objects should be out.  Update the young
        # weakrefs' targets.
        if self.young_objects_with_weakrefs.non_empty():
            self.invalidate_young_weakrefs()
        #
        # Call destructors on dying objects
        if self.young_objects_with_destructors.non_empty():
            self.deal_with_young_objects_with_destructors()
        #
        # Clear this mapping.
        if self.nursery_objects_shadows.length() > 0:
            self.nursery_objects_shadows.clear()
        #
        # Walk the list of young raw-malloced objects, and either free
        # them or make them old.
        if self.young_rawmalloced_objects:
            self.free_young_rawmalloced_objects()
        #
        # All live nursery objects are out, and the rest dies.  Fill
        # the nursery up to the cleanup point with zeros
        llarena.arena_reset(self.nursery, self.nursery_size, 0)
        llarena.arena_reset(self.nursery, self.initial_cleanup, 2)
        self.debug_rotate_nursery()
        self.nursery_free = self.nursery
        self.nursery_top = self.nursery + self.initial_cleanup
        self.nursery_real_top = self.nursery + self.nursery_size
        #
        debug_print("minor collect, total memory used:",
                    self.get_total_memory_used())
        if self.DEBUG >= 2:
            self.debug_check_consistency()     # expensive!
        debug_stop("gc-minor")


    def collect_roots_in_nursery(self):
        # we don't need to trace prebuilt GcStructs during a minor collect:
        # if a prebuilt GcStruct contains a pointer to a young object,
        # then the write_barrier must have ensured that the prebuilt
        # GcStruct is in the list self.old_objects_pointing_to_young.
        debug_start("gc-minor-walkroots")
        self.root_walker.walk_roots(
            MiniMarkGC._trace_drag_out1,  # stack roots
            MiniMarkGC._trace_drag_out1,  # static in prebuilt non-gc
            None)                         # static in prebuilt gc
        debug_stop("gc-minor-walkroots")

    def collect_cardrefs_to_nursery(self):
        size_gc_header = self.gcheaderbuilder.size_gc_header
        oldlist = self.old_objects_with_cards_set
        while oldlist.non_empty():
            obj = oldlist.pop()
            #
            # Remove the GCFLAG_CARDS_SET flag.
            ll_assert(self.header(obj).tid & GCFLAG_CARDS_SET != 0,
                "!GCFLAG_CARDS_SET but object in 'old_objects_with_cards_set'")
            self.header(obj).tid &= ~GCFLAG_CARDS_SET
            #
            # Get the number of card marker bytes in the header.
            typeid = self.get_type_id(obj)
            offset_to_length = self.varsize_offset_to_length(typeid)
            length = (obj + offset_to_length).signed[0]
            bytes = self.card_marking_bytes_for_length(length)
            p = llarena.getfakearenaaddress(obj - size_gc_header)
            #
            # If the object doesn't have GCFLAG_TRACK_YOUNG_PTRS, then it
            # means that it is in 'old_objects_pointing_to_young' and
            # will be fully traced by collect_oldrefs_to_nursery() just
            # afterwards.
            if self.header(obj).tid & GCFLAG_TRACK_YOUNG_PTRS == 0:
                #
                # In that case, we just have to reset all card bits.
                while bytes > 0:
                    p -= 1
                    p.char[0] = '\x00'
                    bytes -= 1
                #
            else:
                # Walk the bytes encoding the card marker bits, and for
                # each bit set, call trace_and_drag_out_of_nursery_partial().
                interval_start = 0
                while bytes > 0:
                    p -= 1
                    cardbyte = ord(p.char[0])
                    p.char[0] = '\x00'           # reset the bits
                    bytes -= 1
                    next_byte_start = interval_start + 8*self.card_page_indices
                    #
                    while cardbyte != 0:
                        interval_stop = interval_start + self.card_page_indices
                        #
                        if cardbyte & 1:
                            if interval_stop > length:
                                interval_stop = length
                                ll_assert(cardbyte <= 1 and bytes == 0,
                                          "premature end of object")
                            self.trace_and_drag_out_of_nursery_partial(
                                obj, interval_start, interval_stop)
                        #
                        interval_start = interval_stop
                        cardbyte >>= 1
                    interval_start = next_byte_start


    def collect_oldrefs_to_nursery(self):
        # Follow the old_objects_pointing_to_young list and move the
        # young objects they point to out of the nursery.
        oldlist = self.old_objects_pointing_to_young
        while True:
            if oldlist.non_empty():
                # Common case: we loop here until 'oldlist' is empty.
                obj = oldlist.pop()
                #
                # Check that the flags are correct: we must not have
                # GCFLAG_TRACK_YOUNG_PTRS so far.
                ll_assert(self.header(obj).tid & GCFLAG_TRACK_YOUNG_PTRS == 0,
                          "old_objects_pointing_to_young contains obj with "
                          "GCFLAG_TRACK_YOUNG_PTRS")
                #
                # Add the flag GCFLAG_TRACK_YOUNG_PTRS.  All live objects
                # should have this flag set after a nursery collection.
                self.header(obj).tid |= GCFLAG_TRACK_YOUNG_PTRS
                #
                # Trace the 'obj' to replace pointers to nursery with pointers
                # outside the nursery, possibly forcing nursery objects out
                # and adding them to 'old_objects_pointing_to_young' as well.
                self.trace_and_drag_out_of_nursery(obj)
            #
            else:
                # If we are using card marking, do a partial trace of the
                # arrays that are flagged with GCFLAG_CARDS_SET.
                if (self.card_page_indices > 0 and
                        self.old_objects_with_cards_set.non_empty()):
                    self.collect_cardrefs_to_nursery()
                #
                else:
                    # Both 'old_objects_pointing_to_young' and
                    # 'old_objects_with_cards_set' are now empty: done
                    break


    def trace_and_drag_out_of_nursery(self, obj):
        """obj must not be in the nursery.  This copies all the
        young objects it references out of the nursery.
        """
        self.trace(obj, self._trace_drag_out, None)

    def trace_and_drag_out_of_nursery_partial(self, obj, start, stop):
        """Like trace_and_drag_out_of_nursery(), but limited to the array
        indices in range(start, stop).
        """
        ll_assert(start < stop, "empty or negative range "
                                "in trace_and_drag_out_of_nursery_partial()")
        #print 'trace_partial:', start, stop, '\t', obj
        self.trace_partial(obj, start, stop, self._trace_drag_out, None)


    def _trace_drag_out1(self, root):
        self._trace_drag_out(root, None)

    def _trace_drag_out(self, root, ignored):
        obj = root.address[0]
        #print '_trace_drag_out(%x: %r)' % (hash(obj.ptr._obj), obj)
        #
        # If 'obj' is not in the nursery, nothing to change -- expect
        # that we must set GCFLAG_VISITED on young raw-malloced objects.
        if not self.is_in_nursery(obj):
            # cache usage trade-off: I think that it is a better idea to
            # check if 'obj' is in young_rawmalloced_objects with an access
            # to this (small) dictionary, rather than risk a lot of cache
            # misses by reading a flag in the header of all the 'objs' that
            # arrive here.
            if (bool(self.young_rawmalloced_objects)
                and self.young_rawmalloced_objects.contains(obj)):
                self._visit_young_rawmalloced_object(obj)
            return
        #
        size_gc_header = self.gcheaderbuilder.size_gc_header
        if self.header(obj).tid & GCFLAG_HAS_SHADOW == 0:
            #
            # Common case: 'obj' was not already forwarded (otherwise
            # tid == -42, containing all flags), and it doesn't have the
            # HAS_SHADOW flag either.  We must move it out of the nursery,
            # into a new nonmovable location.
            totalsize = size_gc_header + self.get_size(obj)
            newhdr = self._malloc_out_of_nursery(totalsize)
            #
        elif self.is_forwarded(obj):
            #
            # 'obj' was already forwarded.  Change the original reference
            # to point to its forwarding address, and we're done.
            newobj = self.get_forwarding_address(obj)
            root.address[0] = newobj
            #
            # Avoid the following useless append(), unless we are tracing
            # from dying objects with finalizers
            if self.record_duplicates:
                self.old_objects_pointing_to_young.append(newobj)
            return
            #
        else:
            # First visit to an object that has already a shadow.
            newobj = self.nursery_objects_shadows.get(obj)
            ll_assert(newobj != NULL, "GCFLAG_HAS_SHADOW but no shadow found")
            newhdr = newobj - size_gc_header
            #
            # Remove the flag GCFLAG_HAS_SHADOW, so that it doesn't get
            # copied to the shadow itself.
            self.header(obj).tid &= ~GCFLAG_HAS_SHADOW
            #
            totalsize = size_gc_header + self.get_size(obj)
        #
        # Copy it.  Note that references to other objects in the
        # nursery are kept unchanged in this step.
        llmemory.raw_memcopy(obj - size_gc_header, newhdr, totalsize)
        #
        # Set the old object's tid to -42 (containing all flags) and
        # replace the old object's content with the target address.
        # A bit of no-ops to convince llarena that we are changing
        # the layout, in non-translated versions.
        typeid = self.get_type_id(obj)
        obj = llarena.getfakearenaaddress(obj)
        llarena.arena_reset(obj - size_gc_header, totalsize, 0)
        llarena.arena_reserve(obj - size_gc_header,
                              size_gc_header + llmemory.sizeof(FORWARDSTUB))
        self.header(obj).tid = -42
        newobj = newhdr + size_gc_header
        llmemory.cast_adr_to_ptr(obj, FORWARDSTUBPTR).forw = newobj
        #
        # Change the original pointer to this object.
        root.address[0] = newobj
        #
        # Add the newobj to the list 'old_objects_pointing_to_young',
        # because it can contain further pointers to other young objects.
        # We will fix such references to point to the copy of the young
        # objects when we walk 'old_objects_pointing_to_young'.
<<<<<<< HEAD
        self.old_objects_pointing_to_young.append(newobj)
        #debug_print("adding", newobj)
=======
        if self.has_gcptr(typeid):
            # we only have to do it if we have any gcptrs
            self.old_objects_pointing_to_young.append(newobj)
>>>>>>> 65c52cff
    _trace_drag_out._always_inline_ = True

    def _visit_young_rawmalloced_object(self, obj):
        # 'obj' points to a young, raw-malloced object.
        # Any young rawmalloced object never seen by the code here
        # will end up without GCFLAG_VISITED, and be freed at the
        # end of the current minor collection.  Note that there was
        # a bug in which dying young arrays with card marks would
        # still be scanned before being freed, keeping a lot of
        # objects unnecessarily alive.
        hdr = self.header(obj)
        if hdr.tid & GCFLAG_VISITED:
            return
        hdr.tid |= GCFLAG_VISITED
        #
        # we just made 'obj' old, so we need to add it to the correct lists
        added_somewhere = False
        #
        if hdr.tid & GCFLAG_TRACK_YOUNG_PTRS == 0:
            self.old_objects_pointing_to_young.append(obj)
            added_somewhere = True
        #
        if self.has_card(hdr):
            ll_assert(hdr.tid & GCFLAG_CARDS_SET != 0,
                      "young array: GCFLAG_HAS_CARDS without GCFLAG_CARDS_SET")
            self.old_objects_with_cards_set.append(obj)
            added_somewhere = True
        #
        ll_assert(added_somewhere, "wrong flag combination on young array")


    def _malloc_out_of_nursery(self, totalsize):
        """Allocate non-movable memory for an object of the given
        'totalsize' that lives so far in the nursery."""
        if raw_malloc_usage(totalsize) <= self.small_request_threshold:
            # most common path
            return self.ac.malloc(totalsize)
        else:
            # for nursery objects that are not small
            return self._malloc_out_of_nursery_nonsmall(totalsize)
    _malloc_out_of_nursery._always_inline_ = True

    def _malloc_out_of_nursery_nonsmall(self, totalsize):
        # 'totalsize' should be aligned.
        ll_assert(raw_malloc_usage(totalsize) & (WORD-1) == 0,
                  "misaligned totalsize in _malloc_out_of_nursery_nonsmall")
        #
        arena = llarena.arena_malloc(raw_malloc_usage(totalsize), False)
        if not arena:
            raise MemoryError("cannot allocate object")
        llarena.arena_reserve(arena, totalsize)
        #
        size_gc_header = self.gcheaderbuilder.size_gc_header
        self.rawmalloced_total_size += r_uint(raw_malloc_usage(totalsize))
        self.old_rawmalloced_objects.append(arena + size_gc_header)
        return arena

    def free_young_rawmalloced_objects(self):
        self.young_rawmalloced_objects.foreach(
            self._free_young_rawmalloced_obj, None)
        self.young_rawmalloced_objects.delete()
        self.young_rawmalloced_objects = self.null_address_dict()

    def _free_young_rawmalloced_obj(self, obj, ignored1, ignored2):
        # If 'obj' has GCFLAG_VISITED, it was seen by _trace_drag_out
        # and survives.  Otherwise, it dies.
        self.free_rawmalloced_object_if_unvisited(obj)

    def remove_young_arrays_from_old_objects_pointing_to_young(self):
        old = self.old_objects_pointing_to_young
        new = self.AddressStack()
        while old.non_empty():
            obj = old.pop()
            if not self.young_rawmalloced_objects.contains(obj):
                new.append(obj)
        # an extra copy, to avoid assignments to
        # 'self.old_objects_pointing_to_young'
        while new.non_empty():
            old.append(new.pop())
        new.delete()

    # ----------
    # Full collection

    def major_collection(self, reserving_size=0):
        """Do a major collection.  Only for when the nursery is empty."""
        #
        debug_start("gc-collect")
        debug_print()
        debug_print(".----------- Full collection ------------------")
        debug_print("| used before collection:")
        debug_print("|          in ArenaCollection:     ",
                    self.ac.total_memory_used, "bytes")
        debug_print("|          raw_malloced:           ",
                    self.rawmalloced_total_size, "bytes")
        #
        # Debugging checks
        ll_assert(self.nursery_free == self.nursery,
                  "nursery not empty in major_collection()")
        self.debug_check_consistency()
        #
        # Note that a major collection is non-moving.  The goal is only to
        # find and free some of the objects allocated by the ArenaCollection.
        # We first visit all objects and toggle the flag GCFLAG_VISITED on
        # them, starting from the roots.
        self.objects_to_trace = self.AddressStack()
        self.collect_roots()
        self.visit_all_objects()
        #
        # Finalizer support: adds the flag GCFLAG_VISITED to all objects
        # with a finalizer and all objects reachable from there (and also
        # moves some objects from 'objects_with_finalizers' to
        # 'run_finalizers').
        if self.old_objects_with_finalizers.non_empty():
            self.deal_with_old_objects_with_finalizers()
        #
        self.objects_to_trace.delete()
        #
        # Weakref support: clear the weak pointers to dying objects
        if self.old_objects_with_weakrefs.non_empty():
            self.invalidate_old_weakrefs()
        #
        # Destructor support
        if self.old_objects_with_destructors.non_empty():
            self.deal_with_old_objects_with_destructors()
        #
        # Walk all rawmalloced objects and free the ones that don't
        # have the GCFLAG_VISITED flag.
        self.free_unvisited_rawmalloc_objects()
        #
        # Ask the ArenaCollection to visit all objects.  Free the ones
        # that have not been visited above, and reset GCFLAG_VISITED on
        # the others.
        self.ac.mass_free(self._free_if_unvisited)
        #
        # We also need to reset the GCFLAG_VISITED on prebuilt GC objects.
        self.prebuilt_root_objects.foreach(self._reset_gcflag_visited, None)
        #
        self.debug_check_consistency()
        #
        self.num_major_collects += 1
        debug_print("| used after collection:")
        debug_print("|          in ArenaCollection:     ",
                    self.ac.total_memory_used, "bytes")
        debug_print("|          raw_malloced:           ",
                    self.rawmalloced_total_size, "bytes")
        debug_print("| number of major collects:        ",
                    self.num_major_collects)
        debug_print("`----------------------------------------------")
        debug_stop("gc-collect")
        #
        # Set the threshold for the next major collection to be when we
        # have allocated 'major_collection_threshold' times more than
        # we currently have -- but no more than 'max_delta' more than
        # we currently have.
        total_memory_used = float(self.get_total_memory_used())
        bounded = self.set_major_threshold_from(
            min(total_memory_used * self.major_collection_threshold,
                total_memory_used + self.max_delta),
            reserving_size)
        #
        # Max heap size: gives an upper bound on the threshold.  If we
        # already have at least this much allocated, raise MemoryError.
        if bounded and (float(self.get_total_memory_used()) + reserving_size >=
                        self.next_major_collection_initial):
            #
            # First raise MemoryError, giving the program a chance to
            # quit cleanly.  It might still allocate in the nursery,
            # which might eventually be emptied, triggering another
            # major collect and (possibly) reaching here again with an
            # even higher memory consumption.  To prevent it, if it's
            # the second time we are here, then abort the program.
            if self.max_heap_size_already_raised:
                llop.debug_fatalerror(lltype.Void,
                                      "Using too much memory, aborting")
            self.max_heap_size_already_raised = True
            raise MemoryError


    def _free_if_unvisited(self, hdr):
        size_gc_header = self.gcheaderbuilder.size_gc_header
        obj = hdr + size_gc_header
        if self.header(obj).tid & GCFLAG_VISITED:
            self.header(obj).tid &= ~GCFLAG_VISITED
            return False     # survives
        return True      # dies

    def _reset_gcflag_visited(self, obj, ignored):
        self.header(obj).tid &= ~GCFLAG_VISITED

    def free_rawmalloced_object_if_unvisited(self, obj):
        if self.header(obj).tid & GCFLAG_VISITED:
            self.header(obj).tid &= ~GCFLAG_VISITED   # survives
            self.old_rawmalloced_objects.append(obj)
        else:
            size_gc_header = self.gcheaderbuilder.size_gc_header
            totalsize = size_gc_header + self.get_size(obj)
            allocsize = raw_malloc_usage(totalsize)
            arena = llarena.getfakearenaaddress(obj - size_gc_header)
            #
            # Must also include the card marker area, if any
            if self.has_card(self.header(obj)):
                #
                # Get the length and compute the number of extra bytes
                typeid = self.get_type_id(obj)
                ll_assert(self.has_gcptr_in_varsize(typeid),
                          "GCFLAG_HAS_CARDS but not has_gcptr_in_varsize")
                offset_to_length = self.varsize_offset_to_length(typeid)
                length = (obj + offset_to_length).signed[0]
                extra_words = self.card_marking_words_for_length(length)
                arena -= extra_words * WORD
                allocsize += extra_words * WORD
            #
            llarena.arena_free(arena)
            self.rawmalloced_total_size -= r_uint(allocsize)

    def free_unvisited_rawmalloc_objects(self):
        list = self.old_rawmalloced_objects
        self.old_rawmalloced_objects = self.AddressStack()
        #
        while list.non_empty():
            self.free_rawmalloced_object_if_unvisited(list.pop())
        #
        list.delete()


    def collect_roots(self):
        # Collect all roots.  Starts from all the objects
        # from 'prebuilt_root_objects'.
        self.prebuilt_root_objects.foreach(self._collect_obj,
                                           self.objects_to_trace)
        #
        # Add the roots from the other sources.
        self.root_walker.walk_roots(
            MiniMarkGC._collect_ref_stk, # stack roots
            MiniMarkGC._collect_ref_stk, # static in prebuilt non-gc structures
            None)   # we don't need the static in all prebuilt gc objects
        #
        # If we are in an inner collection caused by a call to a finalizer,
        # the 'run_finalizers_queue' objects also need to be kept alive.
        self.run_finalizers_queue.foreach(self._collect_obj,
                                          self.objects_to_trace)

    def enumerate_all_roots(self, callback, arg):
        self.prebuilt_root_objects.foreach(callback, arg)
        MovingGCBase.enumerate_all_roots(self, callback, arg)
    enumerate_all_roots._annspecialcase_ = 'specialize:arg(1)'

    @staticmethod
    def _collect_obj(obj, objects_to_trace):
        objects_to_trace.append(obj)

    def _collect_ref_stk(self, root):
        obj = root.address[0]
        llop.debug_nonnull_pointer(lltype.Void, obj)
        self.objects_to_trace.append(obj)

    def _collect_ref_rec(self, root, ignored):
        self.objects_to_trace.append(root.address[0])

    def visit_all_objects(self):
        pending = self.objects_to_trace
        while pending.non_empty():
            obj = pending.pop()
            self.visit(obj)

    def visit(self, obj):
        #
        # 'obj' is a live object.  Check GCFLAG_VISITED to know if we
        # have already seen it before.
        #
        # Moreover, we can ignore prebuilt objects with GCFLAG_NO_HEAP_PTRS.
        # If they have this flag set, then they cannot point to heap
        # objects, so ignoring them is fine.  If they don't have this
        # flag set, then the object should be in 'prebuilt_root_objects',
        # and the GCFLAG_VISITED will be reset at the end of the
        # collection.
        hdr = self.header(obj)
        if hdr.tid & (GCFLAG_VISITED | GCFLAG_NO_HEAP_PTRS):
            return
        #
        # It's the first time.  We set the flag.
        hdr.tid |= GCFLAG_VISITED
        if not self.has_gcptr(llop.extract_ushort(llgroup.HALFWORD, hdr.tid)):
            return
        #
        # Trace the content of the object and put all objects it references
        # into the 'objects_to_trace' list.
        self.trace(obj, self._collect_ref_rec, None)


    # ----------
    # id() and identityhash() support

<<<<<<< HEAD
    def _build_shadow_object(self, obj):
=======
    def _allocate_shadow(self, obj):
        size_gc_header = self.gcheaderbuilder.size_gc_header
        size = self.get_size(obj)
        shadowhdr = self._malloc_out_of_nursery(size_gc_header +
                                                size)
        # Initialize the shadow enough to be considered a
        # valid gc object.  If the original object stays
        # alive at the next minor collection, it will anyway
        # be copied over the shadow and overwrite the
        # following fields.  But if the object dies, then
        # the shadow will stay around and only be freed at
        # the next major collection, at which point we want
        # it to look valid (but ready to be freed).
        shadow = shadowhdr + size_gc_header
        self.header(shadow).tid = self.header(obj).tid
        typeid = self.get_type_id(obj)
        if self.is_varsize(typeid):
            lenofs = self.varsize_offset_to_length(typeid)
            (shadow + lenofs).signed[0] = (obj + lenofs).signed[0]
        #
        self.header(obj).tid |= GCFLAG_HAS_SHADOW
        self.nursery_objects_shadows.setitem(obj, shadow)
        return shadow

    def _find_shadow(self, obj):
        #
        # The object is not a tagged pointer, and it is still in the
        # nursery.  Find or allocate a "shadow" object, which is
        # where the object will be moved by the next minor
        # collection
>>>>>>> 65c52cff
        if self.header(obj).tid & GCFLAG_HAS_SHADOW:
            shadow = self.nursery_objects_shadows.get(obj)
            ll_assert(shadow != NULL,
                      "GCFLAG_HAS_SHADOW but no shadow found")
        else:
<<<<<<< HEAD
            size_gc_header = self.gcheaderbuilder.size_gc_header
            size = self.get_size(obj)
            shadowhdr = self._malloc_out_of_nursery(size_gc_header +
                                                    size)
            # Initialize the shadow enough to be considered a
            # valid gc object.  If the original object stays
            # alive at the next minor collection, it will anyway
            # be copied over the shadow and overwrite the
            # following fields.  But if the object dies, then
            # the shadow will stay around and only be freed at
            # the next major collection, at which point we want
            # it to look valid (but ready to be freed).
            shadow = shadowhdr + size_gc_header
            self.header(shadow).tid = self.header(obj).tid
            typeid = self.get_type_id(obj)
            if self.is_varsize(typeid):
                lenofs = self.varsize_offset_to_length(typeid)
                (shadow + lenofs).signed[0] = (obj + lenofs).signed[0]
            #
            self.header(obj).tid |= GCFLAG_HAS_SHADOW
            self.nursery_objects_shadows.setitem(obj, shadow)
        return shadow

=======
            shadow = self._allocate_shadow(obj)
        #
        # The answer is the address of the shadow.
        return shadow
    _find_shadow._dont_inline_ = True

    @specialize.arg(2)
>>>>>>> 65c52cff
    def id_or_identityhash(self, gcobj, is_hash):
        """Implement the common logic of id() and identityhash()
        of an object, given as a GCREF.
        """
        obj = llmemory.cast_ptr_to_adr(gcobj)
        #
        if self.is_valid_gc_object(obj):
            if self.is_in_nursery(obj):
<<<<<<< HEAD
                #
                # The object is not a tagged pointer, and it is still in the
                # nursery.  Find or allocate a "shadow" object, which is
                # where the object will be moved by the next minor
                # collection
                shadow = self._build_shadow_object(obj)
                #
                # The answer is the address of the shadow.
                obj = shadow
                #
=======
                obj = self._find_shadow(obj)
>>>>>>> 65c52cff
            elif is_hash:
                if self.header(obj).tid & GCFLAG_HAS_SHADOW:
                    #
                    # For identityhash(), we need a special case for some
                    # prebuilt objects: their hash must be the same before
                    # and after translation.  It is stored as an extra word
                    # after the object.  But we cannot use it for id()
                    # because the stored value might clash with a real one.
                    size = self.get_size(obj)
                    i = (obj + size).signed[0]
                    # Important: the returned value is not mangle_hash()ed!
                    return i
        #
        i = llmemory.cast_adr_to_int(obj)
        if is_hash:
            i = mangle_hash(i)
        return i
    id_or_identityhash._always_inline_ = True

    def id(self, gcobj):
        return self.id_or_identityhash(gcobj, False)

    def identityhash(self, gcobj):
        return self.id_or_identityhash(gcobj, True)


    # -----------
    # Destructors

    def deal_with_young_objects_with_destructors(self):
        """We can reasonably assume that destructors don't do anything
        fancy and *just* call them. Among other things they won't
        resurrect objects
        """
        while self.young_objects_with_destructors.non_empty():
            obj = self.young_objects_with_destructors.pop()
            if not self.is_forwarded(obj):
                destructor = self.getdestructor(self.get_type_id(obj))
                ll_assert(bool(destructor), "destructor missing")
                destructor(obj)
            else:
                obj = self.get_forwarding_address(obj)
                self.old_objects_with_destructors.append(obj)

    def deal_with_old_objects_with_destructors(self):
        """Same as deal_with_young_objects_with_destructors(), but for
        old objects.
        """
        new_objects = self.AddressStack()
        while self.old_objects_with_destructors.non_empty():
            obj = self.old_objects_with_destructors.pop()
            if self.header(obj).tid & GCFLAG_VISITED:
                # surviving
                new_objects.append(obj)
            else:
                # dying
                destructor = self.getdestructor(self.get_type_id(obj))
                ll_assert(bool(destructor), "[2] destructor missing")
                destructor(obj)
        self.old_objects_with_destructors.delete()
        self.old_objects_with_destructors = new_objects


    # ----------
    # Finalizers

    def deal_with_young_objects_with_finalizers(self):
        """We need to enqueue to 'run_finalizers_queue' all dying young
        objects with finalizers.  As these survive for a bit longer,
        we also need to copy them out of the nursery.  The tricky part
        here is to enqueue them in topological order, if possible.
        """
        ll_assert(not self.old_objects_pointing_to_young.non_empty(),
                  "deal_with_young_objects_with_finalizers: "
                  "old_objects_pointing_to_young should be empty")
        finalizer_funcs = self.AddressDict()
        self.finalizers_scheduled = self.AddressStack()
        #
        while self.young_objects_with_finalizers.non_empty():
            func = self.young_objects_with_finalizers.pop()
            obj = self.young_objects_with_finalizers.pop()
            #
            # The following lines move 'obj' out of the nursery and add it to
            # 'self.old_objects_pointing_to_young' --- unless the object
            # survive, in which case it was already seen and the following
            # lines have no effect.
            root = self.temp_root
            root.address[0] = obj
            self._trace_drag_out1(root)
            objcopy = root.address[0]
            #debug_print("finalizer for", obj)
            #debug_print("object moving to", objcopy)
            #
            # Remember the finalizer in the dict
            finalizer_funcs.setitem(objcopy, func)
            #
            # Now follow all the refs
            self._follow_references_from_young_object_with_finalizer()
        #
        # Copy the objects scheduled into 'run_finalizers_queue', in
        # reverse order.
        while self.finalizers_scheduled.non_empty():
            obj = self.finalizers_scheduled.pop()
            func = finalizer_funcs.get(obj)
            ll_assert(func != NULL, "lost finalizer [1]")
            self.run_finalizers_queue.append(obj)
            self.run_finalizers_funcs.append(func)
            finalizer_funcs.setitem(obj, NULL)
        self.finalizers_scheduled.delete()
        #
        # The non-NULL entries remaining in 'finalizer_funcs' correspond
        # to objects that survived, because they have not been traced by
        # this function but already before.
        finalizer_funcs.foreach(self._move_to_old_finalizer,
                                self.old_objects_with_finalizers)
        finalizer_funcs.delete()

    def _follow_references_from_young_object_with_finalizer(self):
        self.record_duplicates = True
        pending = self.old_objects_pointing_to_young
        while self.old_objects_with_cards_set.non_empty():
            pending.append(self.old_objects_with_cards_set.pop())
        #
        while pending.non_empty():
            obj = pending.pop()
            #debug_print("popping", obj)
            if obj:
                #
                if self.header(obj).tid & GCFLAG_HAS_FINALIZER:
                    self.header(obj).tid &= ~GCFLAG_HAS_FINALIZER
                    #debug_print("this object has a finalizer")
                    pending.append(obj)
                    pending.append(NULL)   # marker
                #
                if (self.card_page_indices > 0 and
                        self.header(obj).tid & GCFLAG_CARDS_SET != 0):
                    self.old_objects_with_cards_set.append(obj)
                    self.collect_cardrefs_to_nursery()
                #
                if self.header(obj).tid & GCFLAG_TRACK_YOUNG_PTRS == 0:
                    self.header(obj).tid |= GCFLAG_TRACK_YOUNG_PTRS
                    self.trace_and_drag_out_of_nursery(obj)
                    while self.old_objects_with_cards_set.non_empty():
                        pending.append(self.old_objects_with_cards_set.pop())
                #
            else:
                # seen a NULL marker
                obj = pending.pop()
                #debug_print("adding to scheduled", obj)
                self.finalizers_scheduled.append(obj)
        #
        ll_assert(not self.old_objects_with_cards_set.non_empty(),
                  "with_finalizer: old_objects_with_cards_set should be empty")
        self.record_duplicates = False

    @staticmethod
    def _move_to_old_finalizer(obj, finalizer, old_objects_with_finalizers):
        if finalizer != NULL:
            old_objects_with_finalizers.append(obj)
            old_objects_with_finalizers.append(finalizer)


    def deal_with_old_objects_with_finalizers(self):
        # Walk over list of objects with finalizers.
        # If it is not surviving, add it to the list of to-be-called
        # finalizers and make it survive, to make the finalizer runnable.
        # We try to run the finalizers in a "reasonable" order, like
        # CPython does.  The details of this algorithm are in
        # pypy/doc/discussion/finalizer-order.txt.
        #
        ll_assert(not self.objects_to_trace.non_empty(),
                  "objects_to_trace non empty [deal_old_finalizer]")
        #
        old_objs = self.old_objects_with_finalizers
        self.old_objects_with_finalizers = self.AddressStack()
        finalizer_funcs = self.AddressDict()
        #
        while old_objs.non_empty():
            func = old_objs.pop()
            obj = old_objs.pop()
            ll_assert(bool(self.header(obj).tid & GCFLAG_HAS_FINALIZER),
                      "lost GCFLAG_HAS_FINALIZER")
            #
            if self.header(obj).tid & GCFLAG_VISITED:
                # surviving
                self.old_objects_with_finalizers.append(obj)
                self.old_objects_with_finalizers.append(func)
                #
            else:
                # dying
                self.objects_to_trace.append(obj)
                finalizer_funcs.setitem(obj, func)
        #
        # Now follow all the refs
        finalizers_scheduled = self.AddressStack()
        pending = self.objects_to_trace
        while pending.non_empty():
            obj = pending.pop()
            if obj:
                #
                if self.header(obj).tid & GCFLAG_HAS_FINALIZER:
                    self.header(obj).tid &= ~GCFLAG_HAS_FINALIZER
                    pending.append(obj)
                    pending.append(NULL)   # marker
                #
                self.visit(obj)
                #
            else:
                # seen a NULL marker
                obj = pending.pop()
                finalizers_scheduled.append(obj)
        #
        # Copy the objects scheduled into 'run_finalizers_queue', in
        # reverse order.
        while finalizers_scheduled.non_empty():
            obj = finalizers_scheduled.pop()
            func = finalizer_funcs.get(obj)
            ll_assert(func != NULL, "lost finalizer [2]")
            self.run_finalizers_queue.append(obj)
            self.run_finalizers_funcs.append(func)
        finalizers_scheduled.delete()
        finalizer_funcs.delete()
        old_objs.delete()


    # ----------
    # Weakrefs

    # The code relies on the fact that no weakref can be an old object
    # weakly pointing to a young object.  Indeed, weakrefs are immutable
    # so they cannot point to an object that was created after it.
    def invalidate_young_weakrefs(self):
        """Called during a nursery collection."""
        # walk over the list of objects that contain weakrefs and are in the
        # nursery.  if the object it references survives then update the
        # weakref; otherwise invalidate the weakref
        while self.young_objects_with_weakrefs.non_empty():
            obj = self.young_objects_with_weakrefs.pop()
            if not self.is_forwarded(obj):
                continue # weakref itself dies
            obj = self.get_forwarding_address(obj)
            offset = self.weakpointer_offset(self.get_type_id(obj))
            pointing_to = (obj + offset).address[0]
            if self.is_in_nursery(pointing_to):
                if self.is_forwarded(pointing_to):
                    (obj + offset).address[0] = self.get_forwarding_address(
                        pointing_to)
                else:
                    (obj + offset).address[0] = llmemory.NULL
                    continue    # no need to remember this weakref any longer
            #
            elif (bool(self.young_rawmalloced_objects) and
                  self.young_rawmalloced_objects.contains(pointing_to)):
                # young weakref to a young raw-malloced object
                if self.header(pointing_to).tid & GCFLAG_VISITED:
                    pass    # survives, but does not move
                else:
                    (obj + offset).address[0] = llmemory.NULL
                    continue    # no need to remember this weakref any longer
            #
            elif self.header(pointing_to).tid & GCFLAG_NO_HEAP_PTRS:
                # see test_weakref_to_prebuilt: it's not useful to put
                # weakrefs into 'old_objects_with_weakrefs' if they point
                # to a prebuilt object (they are immortal).  If moreover
                # the 'pointing_to' prebuilt object still has the
                # GCFLAG_NO_HEAP_PTRS flag, then it's even wrong, because
                # 'pointing_to' will not get the GCFLAG_VISITED during
                # the next major collection.  Solve this by not registering
                # the weakref into 'old_objects_with_weakrefs'.
                continue
            #
            self.old_objects_with_weakrefs.append(obj)

    def invalidate_old_weakrefs(self):
        """Called during a major collection."""
        # walk over list of objects that contain weakrefs
        # if the object it references does not survive, invalidate the weakref
        new_with_weakref = self.AddressStack()
        while self.old_objects_with_weakrefs.non_empty():
            obj = self.old_objects_with_weakrefs.pop()
            if self.header(obj).tid & GCFLAG_VISITED == 0:
                continue # weakref itself dies
            offset = self.weakpointer_offset(self.get_type_id(obj))
            pointing_to = (obj + offset).address[0]
            ll_assert((self.header(pointing_to).tid & GCFLAG_NO_HEAP_PTRS)
                      == 0, "registered old weakref should not "
                            "point to a NO_HEAP_PTRS obj")
            if self.header(pointing_to).tid & GCFLAG_VISITED:
                new_with_weakref.append(obj)
            else:
                (obj + offset).address[0] = llmemory.NULL
        self.old_objects_with_weakrefs.delete()
        self.old_objects_with_weakrefs = new_with_weakref<|MERGE_RESOLUTION|>--- conflicted
+++ resolved
@@ -1579,14 +1579,9 @@
         # because it can contain further pointers to other young objects.
         # We will fix such references to point to the copy of the young
         # objects when we walk 'old_objects_pointing_to_young'.
-<<<<<<< HEAD
-        self.old_objects_pointing_to_young.append(newobj)
-        #debug_print("adding", newobj)
-=======
         if self.has_gcptr(typeid):
             # we only have to do it if we have any gcptrs
             self.old_objects_pointing_to_young.append(newobj)
->>>>>>> 65c52cff
     _trace_drag_out._always_inline_ = True
 
     def _visit_young_rawmalloced_object(self, obj):
@@ -1881,9 +1876,6 @@
     # ----------
     # id() and identityhash() support
 
-<<<<<<< HEAD
-    def _build_shadow_object(self, obj):
-=======
     def _allocate_shadow(self, obj):
         size_gc_header = self.gcheaderbuilder.size_gc_header
         size = self.get_size(obj)
@@ -1914,37 +1906,11 @@
         # nursery.  Find or allocate a "shadow" object, which is
         # where the object will be moved by the next minor
         # collection
->>>>>>> 65c52cff
         if self.header(obj).tid & GCFLAG_HAS_SHADOW:
             shadow = self.nursery_objects_shadows.get(obj)
             ll_assert(shadow != NULL,
                       "GCFLAG_HAS_SHADOW but no shadow found")
         else:
-<<<<<<< HEAD
-            size_gc_header = self.gcheaderbuilder.size_gc_header
-            size = self.get_size(obj)
-            shadowhdr = self._malloc_out_of_nursery(size_gc_header +
-                                                    size)
-            # Initialize the shadow enough to be considered a
-            # valid gc object.  If the original object stays
-            # alive at the next minor collection, it will anyway
-            # be copied over the shadow and overwrite the
-            # following fields.  But if the object dies, then
-            # the shadow will stay around and only be freed at
-            # the next major collection, at which point we want
-            # it to look valid (but ready to be freed).
-            shadow = shadowhdr + size_gc_header
-            self.header(shadow).tid = self.header(obj).tid
-            typeid = self.get_type_id(obj)
-            if self.is_varsize(typeid):
-                lenofs = self.varsize_offset_to_length(typeid)
-                (shadow + lenofs).signed[0] = (obj + lenofs).signed[0]
-            #
-            self.header(obj).tid |= GCFLAG_HAS_SHADOW
-            self.nursery_objects_shadows.setitem(obj, shadow)
-        return shadow
-
-=======
             shadow = self._allocate_shadow(obj)
         #
         # The answer is the address of the shadow.
@@ -1952,7 +1918,6 @@
     _find_shadow._dont_inline_ = True
 
     @specialize.arg(2)
->>>>>>> 65c52cff
     def id_or_identityhash(self, gcobj, is_hash):
         """Implement the common logic of id() and identityhash()
         of an object, given as a GCREF.
@@ -1961,20 +1926,7 @@
         #
         if self.is_valid_gc_object(obj):
             if self.is_in_nursery(obj):
-<<<<<<< HEAD
-                #
-                # The object is not a tagged pointer, and it is still in the
-                # nursery.  Find or allocate a "shadow" object, which is
-                # where the object will be moved by the next minor
-                # collection
-                shadow = self._build_shadow_object(obj)
-                #
-                # The answer is the address of the shadow.
-                obj = shadow
-                #
-=======
                 obj = self._find_shadow(obj)
->>>>>>> 65c52cff
             elif is_hash:
                 if self.header(obj).tid & GCFLAG_HAS_SHADOW:
                     #
