""" MiniMark GC.

Environment variables can be used to fine-tune the following parameters:

 PYPY_GC_NURSERY         The nursery size.  Defaults to 1/2 of your cache or
                         '4M'.  Small values
                         (like 1 or 1KB) are useful for debugging.

 PYPY_GC_NURSERY_CLEANUP The interval at which nursery is cleaned up. Must
                         be smaller than the nursery size and bigger than the
                         biggest object we can allotate in the nursery.

 PYPY_GC_MAJOR_COLLECT   Major collection memory factor.  Default is '1.82',
                         which means trigger a major collection when the
                         memory consumed equals 1.82 times the memory
                         really used at the end of the previous major
                         collection.

 PYPY_GC_GROWTH          Major collection threshold's max growth rate.
                         Default is '1.4'.  Useful to collect more often
                         than normally on sudden memory growth, e.g. when
                         there is a temporary peak in memory usage.

 PYPY_GC_MAX             The max heap size.  If coming near this limit, it
                         will first collect more often, then raise an
                         RPython MemoryError, and if that is not enough,
                         crash the program with a fatal error.  Try values
                         like '1.6GB'.

 PYPY_GC_MAX_DELTA       The major collection threshold will never be set
                         to more than PYPY_GC_MAX_DELTA the amount really
                         used after a collection.  Defaults to 1/8th of the
                         total RAM size (which is constrained to be at most
                         2/3/4GB on 32-bit systems).  Try values like '200MB'.

 PYPY_GC_MIN             Don't collect while the memory size is below this
                         limit.  Useful to avoid spending all the time in
                         the GC in very small programs.  Defaults to 8
                         times the nursery.

 PYPY_GC_DEBUG           Enable extra checks around collections that are
                         too slow for normal use.  Values are 0 (off),
                         1 (on major collections) or 2 (also on minor
                         collections).
"""
# XXX Should find a way to bound the major collection threshold by the
# XXX total addressable size.  Maybe by keeping some minimarkpage arenas
# XXX pre-reserved, enough for a few nursery collections?  What about
# XXX raw-malloced memory?
import sys
from rpython.rtyper.lltypesystem import lltype, llmemory, llarena, llgroup
from rpython.rtyper.lltypesystem.lloperation import llop
from rpython.rtyper.lltypesystem.llmemory import raw_malloc_usage
from rpython.memory.gc.base import GCBase, MovingGCBase
from rpython.memory.gc import env
from rpython.memory.support import mangle_hash
from rpython.rlib.rarithmetic import ovfcheck, LONG_BIT, intmask, r_uint
from rpython.rlib.rarithmetic import LONG_BIT_SHIFT
from rpython.rlib.debug import ll_assert, debug_print, debug_start, debug_stop
from rpython.rlib.objectmodel import we_are_translated
from rpython.tool.sourcetools import func_with_new_name

#
# Handles the objects in 2 generations:
#
#  * young objects: allocated in the nursery if they are not too large, or
#    raw-malloced otherwise.  The nursery is a fixed-size memory buffer of
#    4MB by default.  When full, we do a minor collection;
#    the surviving objects from the nursery are moved outside, and the
#    non-surviving raw-malloced objects are freed.  All surviving objects
#    become old.
#
#  * old objects: never move again.  These objects are either allocated by
#    minimarkpage.py (if they are small), or raw-malloced (if they are not
#    small).  Collected by regular mark-n-sweep during major collections.
#

WORD = LONG_BIT // 8
NULL = llmemory.NULL

first_gcflag = 1 << (LONG_BIT//2)

# The following flag is set on objects if we need to do something to
# track the young pointers that it might contain.  The flag is not set
# on young objects (unless they are large arrays, see below), and we
# simply assume that any young object can point to any other young object.
# For old and prebuilt objects, the flag is usually set, and is cleared
# when we write a young pointer to it.  For large arrays with
# GCFLAG_HAS_CARDS, we rely on card marking to track where the
# young pointers are; the flag GCFLAG_TRACK_YOUNG_PTRS is set in this
# case too, to speed up the write barrier.
GCFLAG_TRACK_YOUNG_PTRS = first_gcflag << 0

# The following flag is set on some prebuilt objects.  The flag is set
# unless the object is already listed in 'prebuilt_root_objects'.
# When a pointer is written inside an object with GCFLAG_NO_HEAP_PTRS
# set, the write_barrier clears the flag and adds the object to
# 'prebuilt_root_objects'.
GCFLAG_NO_HEAP_PTRS = first_gcflag << 1

# The following flag is set on surviving objects during a major collection,
# and on surviving raw-malloced young objects during a minor collection.
GCFLAG_VISITED      = first_gcflag << 2

# The following flag is set on nursery objects of which we asked the id
# or the identityhash.  It means that a space of the size of the object
# has already been allocated in the nonmovable part.  The same flag is
# abused to mark prebuilt objects whose hash has been taken during
# translation and is statically recorded.
GCFLAG_HAS_SHADOW   = first_gcflag << 3

# The following flag is set when we call rgc.register_finalizer().
GCFLAG_HAS_FINALIZER= first_gcflag << 4

# This flag is reserved for RPython.
GCFLAG_EXTRA        = first_gcflag << 5

# The following flag is set on externally raw_malloc'ed arrays of pointers.
# They are allocated with some extra space in front of them for a bitfield,
# one bit per 'card_page_indices' indices.
GCFLAG_HAS_CARDS    = first_gcflag << 6
GCFLAG_CARDS_SET    = first_gcflag << 7     # <- at least one card bit is set
# note that GCFLAG_CARDS_SET is the most significant bit of a byte:
# this is required for the JIT (x86)

TID_MASK            = (first_gcflag << 8) - 1


FORWARDSTUB = lltype.GcStruct('forwarding_stub',
                              ('forw', llmemory.Address))
FORWARDSTUBPTR = lltype.Ptr(FORWARDSTUB)
NURSARRAY = lltype.Array(llmemory.Address)

# ____________________________________________________________

class MiniMarkGC(MovingGCBase):
    _alloc_flavor_ = "raw"
    inline_simple_malloc = True
    inline_simple_malloc_varsize = True
    needs_write_barrier = True
    prebuilt_gc_objects_are_static_roots = False
    malloc_zero_filled = True    # xxx experiment with False
    gcflag_extra = GCFLAG_EXTRA

    # All objects start with a HDR, i.e. with a field 'tid' which contains
    # a word.  This word is divided in two halves: the lower half contains
    # the typeid, and the upper half contains various flags, as defined
    # by GCFLAG_xxx above.
    HDR = lltype.Struct('header', ('tid', lltype.Signed))
    typeid_is_in_field = 'tid'
    withhash_flag_is_in_field = 'tid', GCFLAG_HAS_SHADOW
    # ^^^ prebuilt objects may have the flag GCFLAG_HAS_SHADOW;
    #     then they are one word longer, the extra word storing the hash.


    # During a minor collection, the objects in the nursery that are
    # moved outside are changed in-place: their header is replaced with
    # the value -42, and the following word is set to the address of
    # where the object was moved.  This means that all objects in the
    # nursery need to be at least 2 words long, but objects outside the
    # nursery don't need to.
    minimal_size_in_nursery = (
        llmemory.sizeof(HDR) + llmemory.sizeof(llmemory.Address))


    TRANSLATION_PARAMS = {
        # Automatically adjust the size of the nursery and the
        # 'major_collection_threshold' from the environment.
        # See docstring at the start of the file.
        "read_from_env": True,

        # The size of the nursery.  Note that this is only used as a
        # fall-back number.
        "nursery_size": 896*1024,

        # The system page size.  Like obmalloc.c, we assume that it is 4K
        # for 32-bit systems; unlike obmalloc.c, we assume that it is 8K
        # for 64-bit systems, for consistent results.
        "page_size": 1024*WORD,

        # The size of an arena.  Arenas are groups of pages allocated
        # together.
        "arena_size": 65536*WORD,

        # The maximum size of an object allocated compactly.  All objects
        # that are larger are just allocated with raw_malloc().  Note that
        # the size limit for being first allocated in the nursery is much
        # larger; see below.
        "small_request_threshold": 35*WORD,

        # Full collection threshold: after a major collection, we record
        # the total size consumed; and after every minor collection, if the
        # total size is now more than 'major_collection_threshold' times,
        # we trigger the next major collection.
        "major_collection_threshold": 1.82,

        # Threshold to avoid that the total heap size grows by a factor of
        # major_collection_threshold at every collection: it can only
        # grow at most by the following factor from one collection to the
        # next.  Used e.g. when there is a sudden, temporary peak in memory
        # usage; this avoids that the upper bound grows too fast.
        "growth_rate_max": 1.4,

        # The number of array indices that are mapped to a single bit in
        # write_barrier_from_array().  Must be a power of two.  The default
        # value of 128 means that card pages are 512 bytes (1024 on 64-bits)
        # in regular arrays of pointers; more in arrays whose items are
        # larger.  A value of 0 disables card marking.
        "card_page_indices": 128,

        # Objects whose total size is at least 'large_object' bytes are
        # allocated out of the nursery immediately, as old objects.  The
        # minimal allocated size of the nursery is 2x the following
        # number (by default, at least 132KB on 32-bit and 264KB on 64-bit).
        "large_object": (16384+512)*WORD,

        # This is the chunk that we cleanup in the nursery. The point is
        # to avoid having to trash all the caches just to zero the nursery,
        # so we trade it by cleaning it bit-by-bit, as we progress through
        # nursery. Has to fit at least one large object
        "nursery_cleanup": 32768 * WORD,
        }

    def __init__(self, config,
                 read_from_env=False,
                 nursery_size=32*WORD,
                 nursery_cleanup=9*WORD,
                 page_size=16*WORD,
                 arena_size=64*WORD,
                 small_request_threshold=5*WORD,
                 major_collection_threshold=2.5,
                 growth_rate_max=2.5,   # for tests
                 card_page_indices=0,
                 large_object=8*WORD,
                 ArenaCollectionClass=None,
                 **kwds):
        MovingGCBase.__init__(self, config, **kwds)
        assert small_request_threshold % WORD == 0
        self.read_from_env = read_from_env
        self.nursery_size = nursery_size
        self.nursery_cleanup = nursery_cleanup
        self.small_request_threshold = small_request_threshold
        self.major_collection_threshold = major_collection_threshold
        self.growth_rate_max = growth_rate_max
        self.num_major_collects = 0
        self.min_heap_size = 0.0
        self.max_heap_size = 0.0
        self.max_heap_size_already_raised = False
        self.max_delta = float(r_uint(-1))
        #
        self.card_page_indices = card_page_indices
        if self.card_page_indices > 0:
            self.card_page_shift = 0
            while (1 << self.card_page_shift) < self.card_page_indices:
                self.card_page_shift += 1
        #
        # 'large_object' limit how big objects can be in the nursery, so
        # it gives a lower bound on the allowed size of the nursery.
        self.nonlarge_max = large_object - 1
        #
        self.nursery      = NULL
        self.nursery_free = NULL
        self.nursery_top  = NULL
        self.nursery_real_top = NULL
        self.debug_tiny_nursery = -1
        self.debug_rotating_nurseries = lltype.nullptr(NURSARRAY)
        self.extra_threshold = 0
        #
        # The ArenaCollection() handles the nonmovable objects allocation.
        if ArenaCollectionClass is None:
            from rpython.memory.gc import minimarkpage
            ArenaCollectionClass = minimarkpage.ArenaCollection
        self.ac = ArenaCollectionClass(arena_size, page_size,
                                       small_request_threshold)
        #
        # Used by minor collection: a list of (mostly non-young) objects that
        # (may) contain a pointer to a young object.  Populated by
        # the write barrier: when we clear GCFLAG_TRACK_YOUNG_PTRS, we
        # add it to this list.
        # Note that young array objects may (by temporary "mistake") be added
        # to this list, but will be removed again at the start of the next
        # minor collection.
        self.old_objects_pointing_to_young = self.AddressStack()
        self.record_duplicates = False
        #
        # Similar to 'old_objects_pointing_to_young', but lists objects
        # that have the GCFLAG_CARDS_SET bit.  For large arrays.  Note
        # that it is possible for an object to be listed both in here
        # and in 'old_objects_pointing_to_young', in which case we
        # should just clear the cards and trace it fully, as usual.
        # Note also that young array objects are never listed here.
        self.old_objects_with_cards_set = self.AddressStack()
        #
        # A list of all prebuilt GC objects that contain pointers to the heap
        self.prebuilt_root_objects = self.AddressStack()
        #
        self._init_writebarrier_logic()
        #
        x = lltype.malloc(lltype.FixedSizeArray(llmemory.Address, 1),
                          flavor='raw', immortal=True)
        self.temp_root = llmemory.cast_ptr_to_adr(x)


    def setup(self):
        """Called at run-time to initialize the GC."""
        #
        # Hack: MovingGCBase.setup() sets up stuff related to id(), which
        # we implement differently anyway.  So directly call GCBase.setup().
        GCBase.setup(self)
        #
        # Two lists of all raw_malloced objects (the objects too large)
        self.young_rawmalloced_objects = self.null_address_dict()
        self.old_rawmalloced_objects = self.AddressStack()
        self.rawmalloced_total_size = r_uint(0)
        #
        # Two lists of all objects with destructors
        self.young_objects_with_destructors = self.AddressStack()
        self.old_objects_with_destructors = self.AddressStack()
        #
        # Two lists of all objects with finalizers, and a temporary
        self.young_objects_with_finalizers = self.AddressStack()   # (obj,fn)
        self.old_objects_with_finalizers = self.AddressStack()     # (obj,fn)
        #
        # Two lists of the objects with weakrefs.  No weakref can be an
        # old object weakly pointing to a young object: indeed, weakrefs
        # are immutable so they cannot point to an object that was
        # created after it.
        self.young_objects_with_weakrefs = self.AddressStack()
        self.old_objects_with_weakrefs = self.AddressStack()
        #
        # Support for id and identityhash: map nursery objects with
        # GCFLAG_HAS_SHADOW to their future location at the next
        # minor collection.
        self.nursery_objects_shadows = self.AddressDict()
        #
        # Allocate a nursery.  In case of auto_nursery_size, start by
        # allocating a very small nursery, enough to do things like look
        # up the env var, which requires the GC; and then really
        # allocate the nursery of the final size.
        if not self.read_from_env:
            self.allocate_nursery()
        else:
            #
            defaultsize = self.nursery_size
            minsize = 2 * (self.nonlarge_max + 1)
            self.nursery_size = minsize
            self.allocate_nursery()
            #
            # From there on, the GC is fully initialized and the code
            # below can use it
            newsize = env.read_from_env('PYPY_GC_NURSERY')
            # PYPY_GC_NURSERY=smallvalue means that minor collects occur
            # very frequently; the extreme case is PYPY_GC_NURSERY=1, which
            # forces a minor collect for every malloc.  Useful to debug
            # external factors, like trackgcroot or the handling of the write
            # barrier.  Implemented by still using 'minsize' for the nursery
            # size (needed to handle mallocs just below 'large_objects') but
            # hacking at the current nursery position in collect_and_reserve().
            if newsize <= 0:
                newsize = env.estimate_best_nursery_size()
                if newsize <= 0:
                    newsize = defaultsize
            if newsize < minsize:
                self.debug_tiny_nursery = newsize & ~(WORD-1)
                newsize = minsize

            nurs_cleanup = env.read_from_env('PYPY_GC_NURSERY_CLEANUP')
            if nurs_cleanup > 0:
                self.nursery_cleanup = nurs_cleanup
            #
            major_coll = env.read_float_from_env('PYPY_GC_MAJOR_COLLECT')
            if major_coll > 1.0:
                self.major_collection_threshold = major_coll
            #
            growth = env.read_float_from_env('PYPY_GC_GROWTH')
            if growth > 1.0:
                self.growth_rate_max = growth
            #
            min_heap_size = env.read_uint_from_env('PYPY_GC_MIN')
            if min_heap_size > 0:
                self.min_heap_size = float(min_heap_size)
            else:
                # defaults to 8 times the nursery
                self.min_heap_size = newsize * 8
            #
            max_heap_size = env.read_uint_from_env('PYPY_GC_MAX')
            if max_heap_size > 0:
                self.max_heap_size = float(max_heap_size)
            #
            max_delta = env.read_uint_from_env('PYPY_GC_MAX_DELTA')
            if max_delta > 0:
                self.max_delta = float(max_delta)
            else:
                self.max_delta = 0.125 * env.get_total_memory()
            #
            self.minor_collection()    # to empty the nursery
            llarena.arena_free(self.nursery)
            self.nursery_size = newsize
            self.allocate_nursery()
        #
        if self.nursery_cleanup < self.nonlarge_max + 1:
            self.nursery_cleanup = self.nonlarge_max + 1
        # We need exactly initial_cleanup + N*nursery_cleanup = nursery_size.
        # We choose the value of initial_cleanup to be between 1x and 2x the
        # value of nursery_cleanup.
        self.initial_cleanup = self.nursery_cleanup + (
                self.nursery_size % self.nursery_cleanup)
        if (r_uint(self.initial_cleanup) > r_uint(self.nursery_size) or
            self.debug_tiny_nursery >= 0):
            self.initial_cleanup = self.nursery_size

    def _nursery_memory_size(self):
        extra = self.nonlarge_max + 1
        return self.nursery_size + extra

    def _alloc_nursery(self):
        # the start of the nursery: we actually allocate a bit more for
        # the nursery than really needed, to simplify pointer arithmetic
        # in malloc_fixedsize_clear().  The few extra pages are never used
        # anyway so it doesn't even count.
        nursery = llarena.arena_malloc(self._nursery_memory_size(), 2)
        if not nursery:
            raise MemoryError("cannot allocate nursery")
        return nursery

    def allocate_nursery(self):
        debug_start("gc-set-nursery-size")
        debug_print("nursery size:", self.nursery_size)
        self.nursery = self._alloc_nursery()
        # the current position in the nursery:
        self.nursery_free = self.nursery
        # the end of the nursery:
        self.nursery_top = self.nursery + self.nursery_size
        self.nursery_real_top = self.nursery_top
        # initialize the threshold
        self.min_heap_size = max(self.min_heap_size, self.nursery_size *
                                              self.major_collection_threshold)
        # the following two values are usually equal, but during raw mallocs
        # of arrays, next_major_collection_threshold is decremented to make
        # the next major collection arrive earlier.
        # See translator/c/test/test_newgc, test_nongc_attached_to_gc
        self.next_major_collection_initial = self.min_heap_size
        self.next_major_collection_threshold = self.min_heap_size
        self.set_major_threshold_from(0.0)
        ll_assert(self.extra_threshold == 0, "extra_threshold set too early")
        self.initial_cleanup = self.nursery_size
        debug_stop("gc-set-nursery-size")


    def set_major_threshold_from(self, threshold, reserving_size=0):
        # Set the next_major_collection_threshold.
        threshold_max = (self.next_major_collection_initial *
                         self.growth_rate_max)
        if threshold > threshold_max:
            threshold = threshold_max
        #
        threshold += reserving_size
        if threshold < self.min_heap_size:
            threshold = self.min_heap_size
        #
        if self.max_heap_size > 0.0 and threshold > self.max_heap_size:
            threshold = self.max_heap_size
            bounded = True
        else:
            bounded = False
        #
        self.next_major_collection_initial = threshold
        self.next_major_collection_threshold = threshold
        return bounded


    def post_setup(self):
        # set up extra stuff for PYPY_GC_DEBUG.
        MovingGCBase.post_setup(self)
        if self.DEBUG and llarena.has_protect:
            # gc debug mode: allocate 23 nurseries instead of just 1,
            # and use them alternatively, while mprotect()ing the unused
            # ones to detect invalid access.
            debug_start("gc-debug")
            self.debug_rotating_nurseries = lltype.malloc(
                NURSARRAY, 22, flavor='raw', track_allocation=False)
            i = 0
            while i < 22:
                nurs = self._alloc_nursery()
                llarena.arena_protect(nurs, self._nursery_memory_size(), True)
                self.debug_rotating_nurseries[i] = nurs
                i += 1
            debug_print("allocated", len(self.debug_rotating_nurseries),
                        "extra nurseries")
            debug_stop("gc-debug")

    def debug_rotate_nursery(self):
        if self.debug_rotating_nurseries:
            debug_start("gc-debug")
            oldnurs = self.nursery
            llarena.arena_protect(oldnurs, self._nursery_memory_size(), True)
            #
            newnurs = self.debug_rotating_nurseries[0]
            i = 0
            while i < len(self.debug_rotating_nurseries) - 1:
                self.debug_rotating_nurseries[i] = (
                    self.debug_rotating_nurseries[i + 1])
                i += 1
            self.debug_rotating_nurseries[i] = oldnurs
            #
            llarena.arena_protect(newnurs, self._nursery_memory_size(), False)
            self.nursery = newnurs
            self.nursery_top = self.nursery + self.initial_cleanup
            self.nursery_real_top = self.nursery + self.nursery_size
            debug_print("switching from nursery", oldnurs,
                        "to nursery", self.nursery,
                        "size", self.nursery_size)
            debug_stop("gc-debug")


    def malloc_fixedsize_clear(self, typeid, size,
                               has_destructor=False,
                               contains_weakptr=False):
        size_gc_header = self.gcheaderbuilder.size_gc_header
        totalsize = size_gc_header + size
        rawtotalsize = raw_malloc_usage(totalsize)
        #
        # If totalsize is greater than nonlarge_max (which should never be
        # the case in practice), ask for a rawmalloc.  The following check
        # should be constant-folded.
        if rawtotalsize > self.nonlarge_max:
            ll_assert(not contains_weakptr,
                      "'contains_weakptr' specified for a large object")
            obj = self.external_malloc(typeid, 0)
            #
        else:
            # If totalsize is smaller than minimal_size_in_nursery, round it
            # up.  The following check should also be constant-folded.
            min_size = raw_malloc_usage(self.minimal_size_in_nursery)
            if rawtotalsize < min_size:
                totalsize = rawtotalsize = min_size
            #
            # Get the memory from the nursery.  If there is not enough space
            # there, do a collect first.
            result = self.nursery_free
            self.nursery_free = result + totalsize
            if self.nursery_free > self.nursery_top:
                result = self.collect_and_reserve(result, totalsize)
            #
            # Build the object.
            llarena.arena_reserve(result, totalsize)
            obj = result + size_gc_header
            self.init_gc_object(result, typeid, flags=0)
            #
            # If it is a weakref or has a destructor, record it
            # (checks constant-folded).
            if has_destructor:
                self.young_objects_with_destructors.append(obj)
            if contains_weakptr:
                self.young_objects_with_weakrefs.append(obj)
        #
        return llmemory.cast_adr_to_ptr(obj, llmemory.GCREF)


    def malloc_varsize_clear(self, typeid, length, size, itemsize,
                             offset_to_length):
        size_gc_header = self.gcheaderbuilder.size_gc_header
        nonvarsize = size_gc_header + size
        #
        # Compute the maximal length that makes the object still
        # below 'nonlarge_max'.  All the following logic is usually
        # constant-folded because self.nonlarge_max, size and itemsize
        # are all constants (the arguments are constant due to
        # inlining).
        maxsize = self.nonlarge_max - raw_malloc_usage(nonvarsize)
        if maxsize < 0:
            toobig = r_uint(0)    # the nonvarsize alone is too big
        elif raw_malloc_usage(itemsize):
            toobig = r_uint(maxsize // raw_malloc_usage(itemsize)) + 1
        else:
            toobig = r_uint(sys.maxint) + 1

        if r_uint(length) >= r_uint(toobig):
            #
            # If the total size of the object would be larger than
            # 'nonlarge_max', then allocate it externally.  We also
            # go there if 'length' is actually negative.
            obj = self.external_malloc(typeid, length)
            #
        else:
            # With the above checks we know now that totalsize cannot be more
            # than 'nonlarge_max'; in particular, the + and * cannot overflow.
            totalsize = nonvarsize + itemsize * length
            totalsize = llarena.round_up_for_allocation(totalsize)
            #
            # 'totalsize' should contain at least the GC header and
            # the length word, so it should never be smaller than
            # 'minimal_size_in_nursery'
            ll_assert(raw_malloc_usage(totalsize) >=
                      raw_malloc_usage(self.minimal_size_in_nursery),
                      "malloc_varsize_clear(): totalsize < minimalsize")
            #
            # Get the memory from the nursery.  If there is not enough space
            # there, do a collect first.
            result = self.nursery_free
            self.nursery_free = result + totalsize
            if self.nursery_free > self.nursery_top:
                result = self.collect_and_reserve(result, totalsize)
            #
            # Build the object.
            llarena.arena_reserve(result, totalsize)
            self.init_gc_object(result, typeid, flags=0)
            #
            # Set the length and return the object.
            obj = result + size_gc_header
            (obj + offset_to_length).signed[0] = length
        #
        return llmemory.cast_adr_to_ptr(obj, llmemory.GCREF)


    def collect(self, gen=1):
        """Do a minor (gen=0) or major (gen>0) collection,
        or merely executes pending finalizers (gen<0).
        """
        if gen >= 0:
            self.minor_collection()
            if gen > 0:
                self.major_collection()
        self.execute_finalizers()

    def move_nursery_top(self, totalsize):
        size = self.nursery_cleanup
        ll_assert(self.nursery_real_top - self.nursery_top >= size,
            "nursery_cleanup not a divisor of nursery_size - initial_cleanup")
        ll_assert(llmemory.raw_malloc_usage(totalsize) <= size,
            "totalsize > nursery_cleanup")
        llarena.arena_reset(self.nursery_top, size, 2)
        self.nursery_top += size
    move_nursery_top._always_inline_ = True

    def collect_and_reserve(self, prev_result, totalsize):
        """To call when nursery_free overflows nursery_top.
        First check if the nursery_top is the real top, otherwise we
        can just move the top of one cleanup and continue

        Do a minor collection, and possibly also a major collection,
        and finally reserve 'totalsize' bytes at the start of the
        now-empty nursery.
        """
        if self.nursery_top < self.nursery_real_top:
            self.move_nursery_top(totalsize)
            return prev_result
        self.minor_collection()
        #
        if self.get_total_memory_used() > self.next_major_collection_threshold:
            self.major_collection()
<<<<<<< HEAD
        #
        # At the end, we can execute the finalizers of the objects
        # listed in 'run_finalizers_queue'.  Note that this will
        # typically do more allocations.
        self.execute_finalizers()
        #
        # The nursery might not be empty now, because of
        # execute_finalizers().  If it is almost full again,
        # we need to fix it with another call to minor_collection().
        if self.nursery_free + totalsize > self.nursery_top:
            self.minor_collection()
=======
            #
            # The nursery might not be empty now, because of
            # execute_finalizers().  If it is almost full again,
            # we need to fix it with another call to minor_collection().
            if self.nursery_free + totalsize > self.nursery_top:
                #
                if self.nursery_free + totalsize > self.nursery_real_top:
                    self.minor_collection()
                    # then the nursery is empty
                else:
                    # we just need to clean up a bit more of the nursery
                    self.move_nursery_top(totalsize)
>>>>>>> 267934c4
        #
        result = self.nursery_free
        self.nursery_free = result + totalsize
        ll_assert(self.nursery_free <= self.nursery_top, "nursery overflow")
        #
        if self.debug_tiny_nursery >= 0:   # for debugging
            if self.nursery_top - self.nursery_free > self.debug_tiny_nursery:
                self.nursery_free = self.nursery_top - self.debug_tiny_nursery
        #
        return result
    collect_and_reserve._dont_inline_ = True


    def external_malloc(self, typeid, length, can_make_young=True):
        """Allocate a large object using the ArenaCollection or
        raw_malloc(), possibly as an object with card marking enabled,
        if it has gc pointers in its var-sized part.  'length' should be
        specified as 0 if the object is not varsized.  The returned
        object is fully initialized and zero-filled."""
        #
        # Here we really need a valid 'typeid', not 0 (as the JIT might
        # try to send us if there is still a bug).
        ll_assert(bool(self.combine(typeid, 0)),
                  "external_malloc: typeid == 0")
        #
        # Compute the total size, carefully checking for overflows.
        size_gc_header = self.gcheaderbuilder.size_gc_header
        nonvarsize = size_gc_header + self.fixed_size(typeid)
        if length == 0:
            # this includes the case of fixed-size objects, for which we
            # should not even ask for the varsize_item_sizes().
            totalsize = nonvarsize
        elif length > 0:
            # var-sized allocation with at least one item
            itemsize = self.varsize_item_sizes(typeid)
            try:
                varsize = ovfcheck(itemsize * length)
                totalsize = ovfcheck(nonvarsize + varsize)
            except OverflowError:
                raise MemoryError
        else:
            # negative length!  This likely comes from an overflow
            # earlier.  We will just raise MemoryError here.
            raise MemoryError
        #
        # If somebody calls this function a lot, we must eventually
        # force a full collection.
        if (float(self.get_total_memory_used()) + raw_malloc_usage(totalsize) >
                self.next_major_collection_threshold):
            self.minor_collection()
            self.major_collection(raw_malloc_usage(totalsize))
            self.execute_finalizers()
        #
        # Check if the object would fit in the ArenaCollection.
        if raw_malloc_usage(totalsize) <= self.small_request_threshold:
            #
            # Yes.  Round up 'totalsize' (it cannot overflow and it
            # must remain <= self.small_request_threshold.)
            totalsize = llarena.round_up_for_allocation(totalsize)
            ll_assert(raw_malloc_usage(totalsize) <=
                      self.small_request_threshold,
                      "rounding up made totalsize > small_request_threshold")
            #
            # Allocate from the ArenaCollection and clear the memory returned.
            result = self.ac.malloc(totalsize)
            llmemory.raw_memclear(result, totalsize)
            #
            # An object allocated from ArenaCollection is always old, even
            # if 'can_make_young'.  The interesting case of 'can_make_young'
            # is for large objects, bigger than the 'large_objects' threshold,
            # which are raw-malloced but still young.
            extra_flags = GCFLAG_TRACK_YOUNG_PTRS
            #
        else:
            # No, so proceed to allocate it externally with raw_malloc().
            # Check if we need to introduce the card marker bits area.
            if (self.card_page_indices <= 0  # <- this check is constant-folded
                or not self.has_gcptr_in_varsize(typeid) or
                raw_malloc_usage(totalsize) <= self.nonlarge_max):
                #
                # In these cases, we don't want a card marker bits area.
                # This case also includes all fixed-size objects.
                cardheadersize = 0
                extra_flags = 0
                #
            else:
                # Reserve N extra words containing card bits before the object.
                extra_words = self.card_marking_words_for_length(length)
                cardheadersize = WORD * extra_words
                extra_flags = GCFLAG_HAS_CARDS | GCFLAG_TRACK_YOUNG_PTRS
                # if 'can_make_young', then we also immediately set
                # GCFLAG_CARDS_SET, but without adding the object to
                # 'old_objects_with_cards_set'.  In this way it should
                # never be added to that list as long as it is young.
                if can_make_young:
                    extra_flags |= GCFLAG_CARDS_SET
            #
            # Detect very rare cases of overflows
            if raw_malloc_usage(totalsize) > (sys.maxint - (WORD-1)
                                              - cardheadersize):
                raise MemoryError("rare case of overflow")
            #
            # Now we know that the following computations cannot overflow.
            # Note that round_up_for_allocation() is also needed to get the
            # correct number added to 'rawmalloced_total_size'.
            allocsize = (cardheadersize + raw_malloc_usage(
                            llarena.round_up_for_allocation(totalsize)))
            #
            # Allocate the object using arena_malloc(), which we assume here
            # is just the same as raw_malloc(), but allows the extra
            # flexibility of saying that we have extra words in the header.
            # The memory returned is cleared by a raw_memclear().
            arena = llarena.arena_malloc(allocsize, 2)
            if not arena:
                raise MemoryError("cannot allocate large object")
            #
            # Reserve the card mark bits as a list of single bytes
            # (the loop is empty in C).
            i = 0
            while i < cardheadersize:
                llarena.arena_reserve(arena + i, llmemory.sizeof(lltype.Char))
                i += 1
            #
            # Reserve the actual object.  (This is also a no-op in C).
            result = arena + cardheadersize
            llarena.arena_reserve(result, totalsize)
            #
            # Record the newly allocated object and its full malloced size.
            # The object is young or old depending on the argument.
            self.rawmalloced_total_size += r_uint(allocsize)
            if can_make_young:
                if not self.young_rawmalloced_objects:
                    self.young_rawmalloced_objects = self.AddressDict()
                self.young_rawmalloced_objects.add(result + size_gc_header)
            else:
                self.old_rawmalloced_objects.append(result + size_gc_header)
                extra_flags |= GCFLAG_TRACK_YOUNG_PTRS
        #
        # Common code to fill the header and length of the object.
        self.init_gc_object(result, typeid, extra_flags)
        if self.is_varsize(typeid):
            offset_to_length = self.varsize_offset_to_length(typeid)
            (result + size_gc_header + offset_to_length).signed[0] = length
        return result + size_gc_header


    # ----------
    # Other functions in the GC API

    def set_max_heap_size(self, size):
        self.max_heap_size = float(size)
        if self.max_heap_size > 0.0:
            if self.max_heap_size < self.next_major_collection_initial:
                self.next_major_collection_initial = self.max_heap_size
            if self.max_heap_size < self.next_major_collection_threshold:
                self.next_major_collection_threshold = self.max_heap_size

    def raw_malloc_memory_pressure(self, sizehint):
        self.next_major_collection_threshold -= sizehint
        if self.next_major_collection_threshold < 0:
            # cannot trigger a full collection now, but we can ensure
            # that one will occur very soon
            self.nursery_top = self.nursery_real_top
            self.nursery_free = self.nursery_real_top

    def can_malloc_nonmovable(self):
        return True

    def can_optimize_clean_setarrayitems(self):
        if self.card_page_indices > 0:
            return False
        return MovingGCBase.can_optimize_clean_setarrayitems(self)

    def can_move(self, obj):
        """Overrides the parent can_move()."""
        return self.is_in_nursery(obj)


    def shrink_array(self, obj, smallerlength):
        #
        # Only objects in the nursery can be "resized".  Resizing them
        # means recording that they have a smaller size, so that when
        # moved out of the nursery, they will consume less memory.
        # In particular, an array with GCFLAG_HAS_CARDS is never resized.
        # Also, a nursery object with GCFLAG_HAS_SHADOW is not resized
        # either, as this would potentially loose part of the memory in
        # the already-allocated shadow.
        if not self.is_in_nursery(obj):
            return False
        if self.header(obj).tid & GCFLAG_HAS_SHADOW:
            return False
        #
        size_gc_header = self.gcheaderbuilder.size_gc_header
        typeid = self.get_type_id(obj)
        totalsmallersize = (
            size_gc_header + self.fixed_size(typeid) +
            self.varsize_item_sizes(typeid) * smallerlength)
        llarena.arena_shrink_obj(obj - size_gc_header, totalsmallersize)
        #
        offset_to_length = self.varsize_offset_to_length(typeid)
        (obj + offset_to_length).signed[0] = smallerlength
        return True


    def malloc_fixedsize_nonmovable(self, typeid):
        obj = self.external_malloc(typeid, 0)
        return llmemory.cast_adr_to_ptr(obj, llmemory.GCREF)

    def malloc_varsize_nonmovable(self, typeid, length):
        obj = self.external_malloc(typeid, length)
        return llmemory.cast_adr_to_ptr(obj, llmemory.GCREF)

    def malloc_nonmovable(self, typeid, length, zero):
        # helper for testing, same as GCBase.malloc
        return self.external_malloc(typeid, length or 0)    # None -> 0


    # ----------
    # Simple helpers

    def get_type_id(self, obj):
        tid = self.header(obj).tid
        return llop.extract_ushort(llgroup.HALFWORD, tid)

    def combine(self, typeid16, flags):
        return llop.combine_ushort(lltype.Signed, typeid16, flags)

    def init_gc_object(self, addr, typeid16, flags=0):
        # The default 'flags' is zero.  The flags GCFLAG_NO_xxx_PTRS
        # have been chosen to allow 'flags' to be zero in the common
        # case (hence the 'NO' in their name).
        hdr = llmemory.cast_adr_to_ptr(addr, lltype.Ptr(self.HDR))
        hdr.tid = self.combine(typeid16, flags)

    def init_gc_object_immortal(self, addr, typeid16, flags=0):
        # For prebuilt GC objects, the flags must contain
        # GCFLAG_NO_xxx_PTRS, at least initially.
        flags |= GCFLAG_NO_HEAP_PTRS | GCFLAG_TRACK_YOUNG_PTRS
        self.init_gc_object(addr, typeid16, flags)

    def is_in_nursery(self, addr):
        ll_assert(llmemory.cast_adr_to_int(addr) & 1 == 0,
                  "odd-valued (i.e. tagged) pointer unexpected here")
        return self.nursery <= addr < self.nursery_real_top

    def appears_to_be_young(self, addr):
        # "is a valid addr to a young object?"
        # but it's ok to occasionally return True accidentally.
        # Maybe the best implementation would be a bloom filter
        # of some kind instead of the dictionary lookup that is
        # sometimes done below.  But the expected common answer
        # is "Yes" because addr points to the nursery, so it may
        # not be useful to optimize the other case too much.
        #
        # First, if 'addr' appears to be a pointer to some place within
        # the nursery, return True
        if not self.translated_to_c:
            # When non-translated, filter out tagged pointers explicitly.
            # When translated, it may occasionally give a wrong answer
            # of True if 'addr' is a tagged pointer with just the wrong value.
            if not self.is_valid_gc_object(addr):
                return False

        if self.nursery <= addr < self.nursery_real_top:
            return True      # addr is in the nursery
        #
        # Else, it may be in the set 'young_rawmalloced_objects'
        return (bool(self.young_rawmalloced_objects) and
                self.young_rawmalloced_objects.contains(addr))
    appears_to_be_young._always_inline_ = True

    def is_young_object(self, addr):
        # 'addr' must be a valid object address, not a tagged pointer.
        ll_assert(self.is_valid_gc_object(addr),
                  "NULL or tagged pointer invalid in is_young_object()")
        return self.appears_to_be_young(addr)

    def debug_is_old_object(self, addr):
        return (self.is_valid_gc_object(addr)
                and not self.appears_to_be_young(addr))

    def is_forwarded(self, obj):
        """Returns True if the nursery obj is marked as forwarded.
        Implemented a bit obscurely by checking an unrelated flag
        that can never be set on a young object -- except if tid == -42.
        """
        assert self.is_in_nursery(obj)
        tid = self.header(obj).tid
        result = (tid & GCFLAG_NO_HEAP_PTRS != 0)
        if result:
            ll_assert(tid == -42, "bogus header for young obj")
        else:
            ll_assert(bool(tid), "bogus header (1)")
            ll_assert(tid & ~TID_MASK == 0, "bogus header (2)")
        return result

    def get_forwarding_address(self, obj):
        return llmemory.cast_adr_to_ptr(obj, FORWARDSTUBPTR).forw

    def get_possibly_forwarded_type_id(self, obj):
        if self.is_in_nursery(obj) and self.is_forwarded(obj):
            obj = self.get_forwarding_address(obj)
        return self.get_type_id(obj)

    def get_total_memory_used(self):
        """Return the total memory used, not counting any object in the
        nursery: only objects in the ArenaCollection or raw-malloced.
        """
        return self.ac.total_memory_used + self.rawmalloced_total_size

    def card_marking_words_for_length(self, length):
        # --- Unoptimized version:
        #num_bits = ((length-1) >> self.card_page_shift) + 1
        #return (num_bits + (LONG_BIT - 1)) >> LONG_BIT_SHIFT
        # --- Optimized version:
        return intmask(
          ((r_uint(length) + r_uint((LONG_BIT << self.card_page_shift) - 1)) >>
           (self.card_page_shift + LONG_BIT_SHIFT)))

    def card_marking_bytes_for_length(self, length):
        # --- Unoptimized version:
        #num_bits = ((length-1) >> self.card_page_shift) + 1
        #return (num_bits + 7) >> 3
        # --- Optimized version:
        return intmask(
            ((r_uint(length) + r_uint((8 << self.card_page_shift) - 1)) >>
             (self.card_page_shift + 3)))

    def debug_check_consistency(self):
        if self.DEBUG:
            ll_assert(not self.young_rawmalloced_objects,
                      "young raw-malloced objects in a major collection")
            ll_assert(not self.young_objects_with_weakrefs.non_empty(),
                      "young objects with weakrefs in a major collection")
            MovingGCBase.debug_check_consistency(self)

    def debug_check_object(self, obj):
        # after a minor or major collection, no object should be in the nursery
        ll_assert(not self.is_in_nursery(obj),
                  "object in nursery after collection")
        # similarily, all objects should have this flag:
        ll_assert(self.header(obj).tid & GCFLAG_TRACK_YOUNG_PTRS != 0,
                  "missing GCFLAG_TRACK_YOUNG_PTRS")
        # the GCFLAG_VISITED should not be set between collections
        ll_assert(self.header(obj).tid & GCFLAG_VISITED == 0,
                  "unexpected GCFLAG_VISITED")
        # the GCFLAG_NO_HEAP_PTRS and GCFLAG_HAS_FINALIZER must not be both set
        ll_assert(self.header(obj).tid & GCFLAG_NO_HEAP_PTRS == 0 or
                  self.header(obj).tid & GCFLAG_HAS_FINALIZER == 0,
                  "GCFLAG_NO_HEAP_PTRS && GCFLAG_HAS_FINALIZER")
        # the GCFLAG_CARDS_SET should not be set between collections
        ll_assert(self.header(obj).tid & GCFLAG_CARDS_SET == 0,
                  "unexpected GCFLAG_CARDS_SET")
        # if the GCFLAG_HAS_CARDS is set, check that all bits are zero now
        if self.header(obj).tid & GCFLAG_HAS_CARDS:
            if self.card_page_indices <= 0:
                ll_assert(False, "GCFLAG_HAS_CARDS but not using card marking")
                return
            typeid = self.get_type_id(obj)
            ll_assert(self.has_gcptr_in_varsize(typeid),
                      "GCFLAG_HAS_CARDS but not has_gcptr_in_varsize")
            ll_assert(self.header(obj).tid & GCFLAG_NO_HEAP_PTRS == 0,
                      "GCFLAG_HAS_CARDS && GCFLAG_NO_HEAP_PTRS")
            offset_to_length = self.varsize_offset_to_length(typeid)
            length = (obj + offset_to_length).signed[0]
            extra_words = self.card_marking_words_for_length(length)
            #
            size_gc_header = self.gcheaderbuilder.size_gc_header
            p = llarena.getfakearenaaddress(obj - size_gc_header)
            i = extra_words * WORD
            while i > 0:
                p -= 1
                ll_assert(p.char[0] == '\x00',
                          "the card marker bits are not cleared")
                i -= 1

    def register_finalizer(self, obj, llfn):
        if self.header(obj).tid & (
            GCFLAG_HAS_FINALIZER |      # obj has already a finalizer
            GCFLAG_NO_HEAP_PTRS):       # immortal object anyway, and we don't
            return                      #   want confusion in visit()
        self.header(obj).tid |= GCFLAG_HAS_FINALIZER
        if self.is_young_object(obj):
            lst = self.young_objects_with_finalizers
        else:
            lst = self.old_objects_with_finalizers
        lst.append(obj)
        lst.append(llfn)

    # ----------
    # Write barrier

    # for the JIT: a minimal description of the write_barrier() method
    # (the JIT assumes it is of the shape
    #  "if addr_struct.int0 & JIT_WB_IF_FLAG: remember_young_pointer()")
    JIT_WB_IF_FLAG = GCFLAG_TRACK_YOUNG_PTRS

    # for the JIT to generate custom code corresponding to the array
    # write barrier for the simplest case of cards.  If JIT_CARDS_SET
    # is already set on an object, it will execute code like this:
    #    MOV eax, index
    #    SHR eax, JIT_WB_CARD_PAGE_SHIFT
    #    XOR eax, -8
    #    BTS [object], eax
    if TRANSLATION_PARAMS['card_page_indices'] > 0:
        JIT_WB_CARDS_SET = GCFLAG_CARDS_SET
        JIT_WB_CARD_PAGE_SHIFT = 1
        while ((1 << JIT_WB_CARD_PAGE_SHIFT) !=
               TRANSLATION_PARAMS['card_page_indices']):
            JIT_WB_CARD_PAGE_SHIFT += 1

    @classmethod
    def JIT_max_size_of_young_obj(cls):
        return cls.TRANSLATION_PARAMS['large_object']

    @classmethod
    def JIT_minimal_size_in_nursery(cls):
        return cls.minimal_size_in_nursery

    def write_barrier(self, newvalue, addr_struct):
        if self.header(addr_struct).tid & GCFLAG_TRACK_YOUNG_PTRS:
            self.remember_young_pointer(addr_struct, newvalue)

    def write_barrier_from_array(self, newvalue, addr_array, index):
        if self.header(addr_array).tid & GCFLAG_TRACK_YOUNG_PTRS:
            if self.card_page_indices > 0:     # <- constant-folded
                self.remember_young_pointer_from_array2(addr_array, index)
            else:
                self.remember_young_pointer(addr_array, newvalue)

    def _init_writebarrier_logic(self):
        DEBUG = self.DEBUG
        # The purpose of attaching remember_young_pointer to the instance
        # instead of keeping it as a regular method is to
        # make the code in write_barrier() marginally smaller
        # (which is important because it is inlined *everywhere*).
        def remember_young_pointer(addr_struct, newvalue):
            # 'addr_struct' is the address of the object in which we write.
            # 'newvalue' is the address that we are going to write in there.
            # We know that 'addr_struct' has GCFLAG_TRACK_YOUNG_PTRS so far.
            #
            if DEBUG:   # note: PYPY_GC_DEBUG=1 does not enable this
                ll_assert(self.debug_is_old_object(addr_struct) or
                          self.header(addr_struct).tid & GCFLAG_HAS_CARDS != 0,
                      "young object with GCFLAG_TRACK_YOUNG_PTRS and no cards")
            #
            # If it seems that what we are writing is a pointer to a young obj
            # (as checked with appears_to_be_young()), then we need
            # to remove the flag GCFLAG_TRACK_YOUNG_PTRS and add the object
            # to the list 'old_objects_pointing_to_young'.  We know that
            # 'addr_struct' cannot be in the nursery, because nursery objects
            # never have the flag GCFLAG_TRACK_YOUNG_PTRS to start with.
            objhdr = self.header(addr_struct)
            if self.appears_to_be_young(newvalue):
                self.old_objects_pointing_to_young.append(addr_struct)
                objhdr.tid &= ~GCFLAG_TRACK_YOUNG_PTRS
            #
            # Second part: if 'addr_struct' is actually a prebuilt GC
            # object and it's the first time we see a write to it, we
            # add it to the list 'prebuilt_root_objects'.  Note that we
            # do it even in the (rare?) case of 'addr' being NULL or another
            # prebuilt object, to simplify code.
            if objhdr.tid & GCFLAG_NO_HEAP_PTRS:
                objhdr.tid &= ~GCFLAG_NO_HEAP_PTRS
                self.prebuilt_root_objects.append(addr_struct)

        remember_young_pointer._dont_inline_ = True
        self.remember_young_pointer = remember_young_pointer
        #
        def jit_remember_young_pointer(addr_struct):
            # minimal version of the above, with just one argument,
            # called by the JIT when GCFLAG_TRACK_YOUNG_PTRS is set
            self.old_objects_pointing_to_young.append(addr_struct)
            objhdr = self.header(addr_struct)
            objhdr.tid &= ~GCFLAG_TRACK_YOUNG_PTRS
            if objhdr.tid & GCFLAG_NO_HEAP_PTRS:
                objhdr.tid &= ~GCFLAG_NO_HEAP_PTRS
                self.prebuilt_root_objects.append(addr_struct)
        self.jit_remember_young_pointer = jit_remember_young_pointer
        #
        if self.card_page_indices > 0:
            self._init_writebarrier_with_card_marker()


    def _init_writebarrier_with_card_marker(self):
        DEBUG = self.DEBUG
        def remember_young_pointer_from_array2(addr_array, index):
            # 'addr_array' is the address of the object in which we write,
            # which must have an array part;  'index' is the index of the
            # item that is (or contains) the pointer that we write.
            # We know that 'addr_array' has GCFLAG_TRACK_YOUNG_PTRS so far.
            #
            objhdr = self.header(addr_array)
            if objhdr.tid & GCFLAG_HAS_CARDS == 0:
                #
                if DEBUG:   # note: PYPY_GC_DEBUG=1 does not enable this
                    ll_assert(self.debug_is_old_object(addr_array),
                        "young array with no card but GCFLAG_TRACK_YOUNG_PTRS")
                #
                # no cards, use default logic.  Mostly copied from above.
                self.old_objects_pointing_to_young.append(addr_array)
                objhdr.tid &= ~GCFLAG_TRACK_YOUNG_PTRS
                if objhdr.tid & GCFLAG_NO_HEAP_PTRS:
                    objhdr.tid &= ~GCFLAG_NO_HEAP_PTRS
                    self.prebuilt_root_objects.append(addr_array)
                return
            #
            # 'addr_array' is a raw_malloc'ed array with card markers
            # in front.  Compute the index of the bit to set:
            bitindex = index >> self.card_page_shift
            byteindex = bitindex >> 3
            bitmask = 1 << (bitindex & 7)
            #
            # If the bit is already set, leave now.
            addr_byte = self.get_card(addr_array, byteindex)
            byte = ord(addr_byte.char[0])
            if byte & bitmask:
                return
            #
            # We set the flag (even if the newly written address does not
            # actually point to the nursery, which seems to be ok -- actually
            # it seems more important that remember_young_pointer_from_array2()
            # does not take 3 arguments).
            addr_byte.char[0] = chr(byte | bitmask)
            #
            if objhdr.tid & GCFLAG_CARDS_SET == 0:
                self.old_objects_with_cards_set.append(addr_array)
                objhdr.tid |= GCFLAG_CARDS_SET

        remember_young_pointer_from_array2._dont_inline_ = True
        assert self.card_page_indices > 0
        self.remember_young_pointer_from_array2 = (
            remember_young_pointer_from_array2)

        def jit_remember_young_pointer_from_array(addr_array):
            # minimal version of the above, with just one argument,
            # called by the JIT when GCFLAG_TRACK_YOUNG_PTRS is set
            # but GCFLAG_CARDS_SET is cleared.  This tries to set
            # GCFLAG_CARDS_SET if possible; otherwise, it falls back
            # to jit_remember_young_pointer().
            objhdr = self.header(addr_array)
            if objhdr.tid & GCFLAG_HAS_CARDS:
                self.old_objects_with_cards_set.append(addr_array)
                objhdr.tid |= GCFLAG_CARDS_SET
            else:
                self.jit_remember_young_pointer(addr_array)

        self.jit_remember_young_pointer_from_array = (
            jit_remember_young_pointer_from_array)

    def get_card(self, obj, byteindex):
        size_gc_header = self.gcheaderbuilder.size_gc_header
        addr_byte = obj - size_gc_header
        return llarena.getfakearenaaddress(addr_byte) + (~byteindex)


    def assume_young_pointers(self, addr_struct):
        """Called occasionally by the JIT to mean ``assume that 'addr_struct'
        may now contain young pointers.''
        """
        objhdr = self.header(addr_struct)
        if objhdr.tid & GCFLAG_TRACK_YOUNG_PTRS:
            self.old_objects_pointing_to_young.append(addr_struct)
            objhdr.tid &= ~GCFLAG_TRACK_YOUNG_PTRS
            #
            if objhdr.tid & GCFLAG_NO_HEAP_PTRS:
                objhdr.tid &= ~GCFLAG_NO_HEAP_PTRS
                self.prebuilt_root_objects.append(addr_struct)

    def writebarrier_before_copy(self, source_addr, dest_addr,
                                 source_start, dest_start, length):
        """ This has the same effect as calling writebarrier over
        each element in dest copied from source, except it might reset
        one of the following flags a bit too eagerly, which means we'll have
        a bit more objects to track, but being on the safe side.
        """
        source_hdr = self.header(source_addr)
        dest_hdr = self.header(dest_addr)
        if dest_hdr.tid & GCFLAG_TRACK_YOUNG_PTRS == 0:
            return True
        # ^^^ a fast path of write-barrier
        #
        if source_hdr.tid & GCFLAG_HAS_CARDS != 0:
            #
            if source_hdr.tid & GCFLAG_TRACK_YOUNG_PTRS == 0:
                # The source object may have random young pointers.
                # Return False to mean "do it manually in ll_arraycopy".
                return False
            #
            if source_hdr.tid & GCFLAG_CARDS_SET == 0:
                # The source object has no young pointers at all.  Done.
                return True
            #
            if dest_hdr.tid & GCFLAG_HAS_CARDS == 0:
                # The dest object doesn't have cards.  Do it manually.
                return False
            #
            if source_start != 0 or dest_start != 0:
                # Misaligned.  Do it manually.
                return False
            #
            self.manually_copy_card_bits(source_addr, dest_addr, length)
            return True
        #
        if source_hdr.tid & GCFLAG_TRACK_YOUNG_PTRS == 0:
            # there might be in source a pointer to a young object
            self.old_objects_pointing_to_young.append(dest_addr)
            dest_hdr.tid &= ~GCFLAG_TRACK_YOUNG_PTRS
        #
        if dest_hdr.tid & GCFLAG_NO_HEAP_PTRS:
            if source_hdr.tid & GCFLAG_NO_HEAP_PTRS == 0:
                dest_hdr.tid &= ~GCFLAG_NO_HEAP_PTRS
                self.prebuilt_root_objects.append(dest_addr)
        return True

    def manually_copy_card_bits(self, source_addr, dest_addr, length):
        # manually copy the individual card marks from source to dest
        bytes = self.card_marking_bytes_for_length(length)
        #
        anybyte = 0
        i = 0
        while i < bytes:
            addr_srcbyte = self.get_card(source_addr, i)
            addr_dstbyte = self.get_card(dest_addr, i)
            byte = ord(addr_srcbyte.char[0])
            anybyte |= byte
            addr_dstbyte.char[0] = chr(ord(addr_dstbyte.char[0]) | byte)
            i += 1
        #
        if anybyte:
            dest_hdr = self.header(dest_addr)
            if dest_hdr.tid & GCFLAG_CARDS_SET == 0:
                self.old_objects_with_cards_set.append(dest_addr)
                dest_hdr.tid |= GCFLAG_CARDS_SET

    # ----------
    # Nursery collection

    def minor_collection(self):
        """Perform a minor collection: find the objects from the nursery
        that remain alive and move them out."""
        #
        debug_start("gc-minor")
        #
        # Before everything else, remove from 'old_objects_pointing_to_young'
        # the young arrays.
        if self.young_rawmalloced_objects:
            self.remove_young_arrays_from_old_objects_pointing_to_young()
        #
        # First, find the roots that point to young objects.  All nursery
        # objects found are copied out of the nursery, and the occasional
        # young raw-malloced object is flagged with GCFLAG_VISITED.
        # Note that during this step, we ignore references to further
        # young objects; only objects directly referenced by roots
        # are copied out or flagged.  They are also added to the list
        # 'old_objects_pointing_to_young'.
        self.collect_roots_in_nursery()
        #
        # Now trace objects from 'old_objects_pointing_to_young'.
        # All nursery objects they reference are copied out of the
        # nursery, and again added to 'old_objects_pointing_to_young'.
        # All young raw-malloced object found are flagged GCFLAG_VISITED.
        # We proceed until 'old_objects_pointing_to_young' is empty.
        self.collect_oldrefs_to_nursery()
        #
        # Also copy out of the nursery the objects with finalizers.
        if self.young_objects_with_finalizers.non_empty():
            self.deal_with_young_objects_with_finalizers()
        #
        # Now all live nursery objects should be out.  Update the young
        # weakrefs' targets.
        if self.young_objects_with_weakrefs.non_empty():
            self.invalidate_young_weakrefs()
        #
        # Call destructors on dying objects
        if self.young_objects_with_destructors.non_empty():
            self.deal_with_young_objects_with_destructors()
        #
        # Clear this mapping.
        if self.nursery_objects_shadows.length() > 0:
            self.nursery_objects_shadows.clear()
        #
        # Walk the list of young raw-malloced objects, and either free
        # them or make them old.
        if self.young_rawmalloced_objects:
            self.free_young_rawmalloced_objects()
        #
        # All live nursery objects are out, and the rest dies.  Fill
        # the nursery up to the cleanup point with zeros
        llarena.arena_reset(self.nursery, self.nursery_size, 0)
        llarena.arena_reset(self.nursery, self.initial_cleanup, 2)
        self.debug_rotate_nursery()
        self.nursery_free = self.nursery
        self.nursery_top = self.nursery + self.initial_cleanup
        self.nursery_real_top = self.nursery + self.nursery_size
        #
        debug_print("minor collect, total memory used:",
                    self.get_total_memory_used())
        if self.DEBUG >= 2:
            self.debug_check_consistency()     # expensive!
        debug_stop("gc-minor")


    def collect_roots_in_nursery(self):
        # we don't need to trace prebuilt GcStructs during a minor collect:
        # if a prebuilt GcStruct contains a pointer to a young object,
        # then the write_barrier must have ensured that the prebuilt
        # GcStruct is in the list self.old_objects_pointing_to_young.
        debug_start("gc-minor-walkroots")
        self.root_walker.walk_roots(
            MiniMarkGC._trace_drag_out1,  # stack roots
            MiniMarkGC._trace_drag_out1,  # static in prebuilt non-gc
            None)                         # static in prebuilt gc
        debug_stop("gc-minor-walkroots")

    def collect_cardrefs_to_nursery(self):
        size_gc_header = self.gcheaderbuilder.size_gc_header
        oldlist = self.old_objects_with_cards_set
        while oldlist.non_empty():
            obj = oldlist.pop()
            #
            # Remove the GCFLAG_CARDS_SET flag.
            ll_assert(self.header(obj).tid & GCFLAG_CARDS_SET != 0,
                "!GCFLAG_CARDS_SET but object in 'old_objects_with_cards_set'")
            self.header(obj).tid &= ~GCFLAG_CARDS_SET
            #
            # Get the number of card marker bytes in the header.
            typeid = self.get_type_id(obj)
            offset_to_length = self.varsize_offset_to_length(typeid)
            length = (obj + offset_to_length).signed[0]
            bytes = self.card_marking_bytes_for_length(length)
            p = llarena.getfakearenaaddress(obj - size_gc_header)
            #
            # If the object doesn't have GCFLAG_TRACK_YOUNG_PTRS, then it
            # means that it is in 'old_objects_pointing_to_young' and
            # will be fully traced by collect_oldrefs_to_nursery() just
            # afterwards.
            if self.header(obj).tid & GCFLAG_TRACK_YOUNG_PTRS == 0:
                #
                # In that case, we just have to reset all card bits.
                while bytes > 0:
                    p -= 1
                    p.char[0] = '\x00'
                    bytes -= 1
                #
            else:
                # Walk the bytes encoding the card marker bits, and for
                # each bit set, call trace_and_drag_out_of_nursery_partial().
                interval_start = 0
                while bytes > 0:
                    p -= 1
                    cardbyte = ord(p.char[0])
                    p.char[0] = '\x00'           # reset the bits
                    bytes -= 1
                    next_byte_start = interval_start + 8*self.card_page_indices
                    #
                    while cardbyte != 0:
                        interval_stop = interval_start + self.card_page_indices
                        #
                        if cardbyte & 1:
                            if interval_stop > length:
                                interval_stop = length
                                ll_assert(cardbyte <= 1 and bytes == 0,
                                          "premature end of object")
                            self.trace_and_drag_out_of_nursery_partial(
                                obj, interval_start, interval_stop)
                        #
                        interval_start = interval_stop
                        cardbyte >>= 1
                    interval_start = next_byte_start


    def collect_oldrefs_to_nursery(self):
        # Follow the old_objects_pointing_to_young list and move the
        # young objects they point to out of the nursery.
        oldlist = self.old_objects_pointing_to_young
        while True:
            if oldlist.non_empty():
                # Common case: we loop here until 'oldlist' is empty.
                obj = oldlist.pop()
                #
                # Check that the flags are correct: we must not have
                # GCFLAG_TRACK_YOUNG_PTRS so far.
                ll_assert(self.header(obj).tid & GCFLAG_TRACK_YOUNG_PTRS == 0,
                          "old_objects_pointing_to_young contains obj with "
                          "GCFLAG_TRACK_YOUNG_PTRS")
                #
                # Add the flag GCFLAG_TRACK_YOUNG_PTRS.  All live objects
                # should have this flag set after a nursery collection.
                self.header(obj).tid |= GCFLAG_TRACK_YOUNG_PTRS
                #
                # Trace the 'obj' to replace pointers to nursery with pointers
                # outside the nursery, possibly forcing nursery objects out
                # and adding them to 'old_objects_pointing_to_young' as well.
                self.trace_and_drag_out_of_nursery(obj)
            #
            else:
                # If we are using card marking, do a partial trace of the
                # arrays that are flagged with GCFLAG_CARDS_SET.
                if (self.card_page_indices > 0 and
                        self.old_objects_with_cards_set.non_empty()):
                    self.collect_cardrefs_to_nursery()
                #
                else:
                    # Both 'old_objects_pointing_to_young' and
                    # 'old_objects_with_cards_set' are now empty: done
                    break


    def trace_and_drag_out_of_nursery(self, obj):
        """obj must not be in the nursery.  This copies all the
        young objects it references out of the nursery.
        """
        self.trace(obj, self._trace_drag_out, None)

    def trace_and_drag_out_of_nursery_partial(self, obj, start, stop):
        """Like trace_and_drag_out_of_nursery(), but limited to the array
        indices in range(start, stop).
        """
        ll_assert(start < stop, "empty or negative range "
                                "in trace_and_drag_out_of_nursery_partial()")
        #print 'trace_partial:', start, stop, '\t', obj
        self.trace_partial(obj, start, stop, self._trace_drag_out, None)


    def _trace_drag_out1(self, root):
        self._trace_drag_out(root, None)

    def _trace_drag_out(self, root, ignored):
        obj = root.address[0]
        #print '_trace_drag_out(%x: %r)' % (hash(obj.ptr._obj), obj)
        #
        # If 'obj' is not in the nursery, nothing to change -- expect
        # that we must set GCFLAG_VISITED on young raw-malloced objects.
        if not self.is_in_nursery(obj):
            # cache usage trade-off: I think that it is a better idea to
            # check if 'obj' is in young_rawmalloced_objects with an access
            # to this (small) dictionary, rather than risk a lot of cache
            # misses by reading a flag in the header of all the 'objs' that
            # arrive here.
            if (bool(self.young_rawmalloced_objects)
                and self.young_rawmalloced_objects.contains(obj)):
                self._visit_young_rawmalloced_object(obj)
            return
        #
        size_gc_header = self.gcheaderbuilder.size_gc_header
        if self.header(obj).tid & GCFLAG_HAS_SHADOW == 0:
            #
            # Common case: 'obj' was not already forwarded (otherwise
            # tid == -42, containing all flags), and it doesn't have the
            # HAS_SHADOW flag either.  We must move it out of the nursery,
            # into a new nonmovable location.
            totalsize = size_gc_header + self.get_size(obj)
            newhdr = self._malloc_out_of_nursery(totalsize)
            #
        elif self.is_forwarded(obj):
            #
            # 'obj' was already forwarded.  Change the original reference
            # to point to its forwarding address, and we're done.
            newobj = self.get_forwarding_address(obj)
            root.address[0] = newobj
            #
            # Avoid the following useless append(), unless we are tracing
            # from dying objects with finalizers
            if self.record_duplicates:
                self.old_objects_pointing_to_young.append(newobj)
            return
            #
        else:
            # First visit to an object that has already a shadow.
            newobj = self.nursery_objects_shadows.get(obj)
            ll_assert(newobj != NULL, "GCFLAG_HAS_SHADOW but no shadow found")
            newhdr = newobj - size_gc_header
            #
            # Remove the flag GCFLAG_HAS_SHADOW, so that it doesn't get
            # copied to the shadow itself.
            self.header(obj).tid &= ~GCFLAG_HAS_SHADOW
            #
            totalsize = size_gc_header + self.get_size(obj)
        #
        # Copy it.  Note that references to other objects in the
        # nursery are kept unchanged in this step.
        llmemory.raw_memcopy(obj - size_gc_header, newhdr, totalsize)
        #
        # Set the old object's tid to -42 (containing all flags) and
        # replace the old object's content with the target address.
        # A bit of no-ops to convince llarena that we are changing
        # the layout, in non-translated versions.
        obj = llarena.getfakearenaaddress(obj)
        llarena.arena_reset(obj - size_gc_header, totalsize, 0)
        llarena.arena_reserve(obj - size_gc_header,
                              size_gc_header + llmemory.sizeof(FORWARDSTUB))
        self.header(obj).tid = -42
        newobj = newhdr + size_gc_header
        llmemory.cast_adr_to_ptr(obj, FORWARDSTUBPTR).forw = newobj
        #
        # Change the original pointer to this object.
        root.address[0] = newobj
        #
        # Add the newobj to the list 'old_objects_pointing_to_young',
        # because it can contain further pointers to other young objects.
        # We will fix such references to point to the copy of the young
        # objects when we walk 'old_objects_pointing_to_young'.
        self.old_objects_pointing_to_young.append(newobj)
        #debug_print("adding", newobj)
    _trace_drag_out._always_inline_ = True

    def _visit_young_rawmalloced_object(self, obj):
        # 'obj' points to a young, raw-malloced object.
        # Any young rawmalloced object never seen by the code here
        # will end up without GCFLAG_VISITED, and be freed at the
        # end of the current minor collection.  Note that there was
        # a bug in which dying young arrays with card marks would
        # still be scanned before being freed, keeping a lot of
        # objects unnecessarily alive.
        hdr = self.header(obj)
        if hdr.tid & GCFLAG_VISITED:
            return
        hdr.tid |= GCFLAG_VISITED
        #
        # we just made 'obj' old, so we need to add it to the correct lists
        added_somewhere = False
        #
        if hdr.tid & GCFLAG_TRACK_YOUNG_PTRS == 0:
            self.old_objects_pointing_to_young.append(obj)
            added_somewhere = True
        #
        if hdr.tid & GCFLAG_HAS_CARDS != 0:
            ll_assert(hdr.tid & GCFLAG_CARDS_SET != 0,
                      "young array: GCFLAG_HAS_CARDS without GCFLAG_CARDS_SET")
            self.old_objects_with_cards_set.append(obj)
            added_somewhere = True
        #
        ll_assert(added_somewhere, "wrong flag combination on young array")


    def _malloc_out_of_nursery(self, totalsize):
        """Allocate non-movable memory for an object of the given
        'totalsize' that lives so far in the nursery."""
        if raw_malloc_usage(totalsize) <= self.small_request_threshold:
            # most common path
            return self.ac.malloc(totalsize)
        else:
            # for nursery objects that are not small
            return self._malloc_out_of_nursery_nonsmall(totalsize)
    _malloc_out_of_nursery._always_inline_ = True

    def _malloc_out_of_nursery_nonsmall(self, totalsize):
        # 'totalsize' should be aligned.
        ll_assert(raw_malloc_usage(totalsize) & (WORD-1) == 0,
                  "misaligned totalsize in _malloc_out_of_nursery_nonsmall")
        #
        arena = llarena.arena_malloc(raw_malloc_usage(totalsize), False)
        if not arena:
            raise MemoryError("cannot allocate object")
        llarena.arena_reserve(arena, totalsize)
        #
        size_gc_header = self.gcheaderbuilder.size_gc_header
        self.rawmalloced_total_size += r_uint(raw_malloc_usage(totalsize))
        self.old_rawmalloced_objects.append(arena + size_gc_header)
        return arena

    def free_young_rawmalloced_objects(self):
        self.young_rawmalloced_objects.foreach(
            self._free_young_rawmalloced_obj, None)
        self.young_rawmalloced_objects.delete()
        self.young_rawmalloced_objects = self.null_address_dict()

    def _free_young_rawmalloced_obj(self, obj, ignored1, ignored2):
        # If 'obj' has GCFLAG_VISITED, it was seen by _trace_drag_out
        # and survives.  Otherwise, it dies.
        self.free_rawmalloced_object_if_unvisited(obj)

    def remove_young_arrays_from_old_objects_pointing_to_young(self):
        old = self.old_objects_pointing_to_young
        new = self.AddressStack()
        while old.non_empty():
            obj = old.pop()
            if not self.young_rawmalloced_objects.contains(obj):
                new.append(obj)
        # an extra copy, to avoid assignments to
        # 'self.old_objects_pointing_to_young'
        while new.non_empty():
            old.append(new.pop())
        new.delete()

    # ----------
    # Full collection

    def major_collection(self, reserving_size=0):
        """Do a major collection.  Only for when the nursery is empty."""
        #
        debug_start("gc-collect")
        debug_print()
        debug_print(".----------- Full collection ------------------")
        debug_print("| used before collection:")
        debug_print("|          in ArenaCollection:     ",
                    self.ac.total_memory_used, "bytes")
        debug_print("|          raw_malloced:           ",
                    self.rawmalloced_total_size, "bytes")
        #
        # Debugging checks
        ll_assert(self.nursery_free == self.nursery,
                  "nursery not empty in major_collection()")
        self.debug_check_consistency()
        #
        # Note that a major collection is non-moving.  The goal is only to
        # find and free some of the objects allocated by the ArenaCollection.
        # We first visit all objects and toggle the flag GCFLAG_VISITED on
        # them, starting from the roots.
        self.objects_to_trace = self.AddressStack()
        self.collect_roots()
        self.visit_all_objects()
        #
        # Finalizer support: adds the flag GCFLAG_VISITED to all objects
        # with a finalizer and all objects reachable from there (and also
        # moves some objects from 'objects_with_finalizers' to
        # 'run_finalizers').
        if self.old_objects_with_finalizers.non_empty():
            self.deal_with_old_objects_with_finalizers()
        #
        self.objects_to_trace.delete()
        #
        # Weakref support: clear the weak pointers to dying objects
        if self.old_objects_with_weakrefs.non_empty():
            self.invalidate_old_weakrefs()
        #
        # Destructor support
        if self.old_objects_with_destructors.non_empty():
            self.deal_with_old_objects_with_destructors()
        #
        # Walk all rawmalloced objects and free the ones that don't
        # have the GCFLAG_VISITED flag.
        self.free_unvisited_rawmalloc_objects()
        #
        # Ask the ArenaCollection to visit all objects.  Free the ones
        # that have not been visited above, and reset GCFLAG_VISITED on
        # the others.
        self.ac.mass_free(self._free_if_unvisited)
        #
        # We also need to reset the GCFLAG_VISITED on prebuilt GC objects.
        self.prebuilt_root_objects.foreach(self._reset_gcflag_visited, None)
        #
        self.debug_check_consistency()
        #
        self.num_major_collects += 1
        debug_print("| used after collection:")
        debug_print("|          in ArenaCollection:     ",
                    self.ac.total_memory_used, "bytes")
        debug_print("|          raw_malloced:           ",
                    self.rawmalloced_total_size, "bytes")
        debug_print("| number of major collects:        ",
                    self.num_major_collects)
        debug_print("`----------------------------------------------")
        debug_stop("gc-collect")
        #
        # Set the threshold for the next major collection to be when we
        # have allocated 'major_collection_threshold' times more than
        # we currently have -- but no more than 'max_delta' more than
        # we currently have.
        total_memory_used = float(self.get_total_memory_used())
        bounded = self.set_major_threshold_from(
            min(total_memory_used * self.major_collection_threshold,
                total_memory_used + self.max_delta),
            reserving_size)
        #
        # Max heap size: gives an upper bound on the threshold.  If we
        # already have at least this much allocated, raise MemoryError.
        if bounded and (float(self.get_total_memory_used()) + reserving_size >=
                        self.next_major_collection_initial):
            #
            # First raise MemoryError, giving the program a chance to
            # quit cleanly.  It might still allocate in the nursery,
            # which might eventually be emptied, triggering another
            # major collect and (possibly) reaching here again with an
            # even higher memory consumption.  To prevent it, if it's
            # the second time we are here, then abort the program.
            if self.max_heap_size_already_raised:
                llop.debug_fatalerror(lltype.Void,
                                      "Using too much memory, aborting")
            self.max_heap_size_already_raised = True
            raise MemoryError


    def _free_if_unvisited(self, hdr):
        size_gc_header = self.gcheaderbuilder.size_gc_header
        obj = hdr + size_gc_header
        if self.header(obj).tid & GCFLAG_VISITED:
            self.header(obj).tid &= ~GCFLAG_VISITED
            return False     # survives
        return True      # dies

    def _reset_gcflag_visited(self, obj, ignored):
        self.header(obj).tid &= ~GCFLAG_VISITED

    def free_rawmalloced_object_if_unvisited(self, obj):
        if self.header(obj).tid & GCFLAG_VISITED:
            self.header(obj).tid &= ~GCFLAG_VISITED   # survives
            self.old_rawmalloced_objects.append(obj)
        else:
            size_gc_header = self.gcheaderbuilder.size_gc_header
            totalsize = size_gc_header + self.get_size(obj)
            allocsize = raw_malloc_usage(totalsize)
            arena = llarena.getfakearenaaddress(obj - size_gc_header)
            #
            # Must also include the card marker area, if any
            if (self.card_page_indices > 0    # <- this is constant-folded
                and self.header(obj).tid & GCFLAG_HAS_CARDS):
                #
                # Get the length and compute the number of extra bytes
                typeid = self.get_type_id(obj)
                ll_assert(self.has_gcptr_in_varsize(typeid),
                          "GCFLAG_HAS_CARDS but not has_gcptr_in_varsize")
                offset_to_length = self.varsize_offset_to_length(typeid)
                length = (obj + offset_to_length).signed[0]
                extra_words = self.card_marking_words_for_length(length)
                arena -= extra_words * WORD
                allocsize += extra_words * WORD
            #
            llarena.arena_free(arena)
            self.rawmalloced_total_size -= r_uint(allocsize)

    def free_unvisited_rawmalloc_objects(self):
        list = self.old_rawmalloced_objects
        self.old_rawmalloced_objects = self.AddressStack()
        #
        while list.non_empty():
            self.free_rawmalloced_object_if_unvisited(list.pop())
        #
        list.delete()


    def collect_roots(self):
        # Collect all roots.  Starts from all the objects
        # from 'prebuilt_root_objects'.
        self.prebuilt_root_objects.foreach(self._collect_obj,
                                           self.objects_to_trace)
        #
        # Add the roots from the other sources.
        self.root_walker.walk_roots(
            MiniMarkGC._collect_ref_stk, # stack roots
            MiniMarkGC._collect_ref_stk, # static in prebuilt non-gc structures
            None)   # we don't need the static in all prebuilt gc objects
        #
        # If we are in an inner collection caused by a call to a finalizer,
        # the 'run_finalizers_queue' objects also need to be kept alive.
        self.run_finalizers_queue.foreach(self._collect_obj,
                                          self.objects_to_trace)

    def enumerate_all_roots(self, callback, arg):
        self.prebuilt_root_objects.foreach(callback, arg)
        MovingGCBase.enumerate_all_roots(self, callback, arg)
    enumerate_all_roots._annspecialcase_ = 'specialize:arg(1)'

    @staticmethod
    def _collect_obj(obj, objects_to_trace):
        objects_to_trace.append(obj)

    def _collect_ref_stk(self, root):
        obj = root.address[0]
        llop.debug_nonnull_pointer(lltype.Void, obj)
        self.objects_to_trace.append(obj)

    def _collect_ref_rec(self, root, ignored):
        self.objects_to_trace.append(root.address[0])

    def visit_all_objects(self):
        pending = self.objects_to_trace
        while pending.non_empty():
            obj = pending.pop()
            self.visit(obj)

    def visit(self, obj):
        #
        # 'obj' is a live object.  Check GCFLAG_VISITED to know if we
        # have already seen it before.
        #
        # Moreover, we can ignore prebuilt objects with GCFLAG_NO_HEAP_PTRS.
        # If they have this flag set, then they cannot point to heap
        # objects, so ignoring them is fine.  If they don't have this
        # flag set, then the object should be in 'prebuilt_root_objects',
        # and the GCFLAG_VISITED will be reset at the end of the
        # collection.
        hdr = self.header(obj)
        if hdr.tid & (GCFLAG_VISITED | GCFLAG_NO_HEAP_PTRS):
            return
        #
        # It's the first time.  We set the flag.
        hdr.tid |= GCFLAG_VISITED
        #
        # Trace the content of the object and put all objects it references
        # into the 'objects_to_trace' list.
        self.trace(obj, self._collect_ref_rec, None)


    # ----------
    # id() and identityhash() support

    def _build_shadow_object(self, obj):
        if self.header(obj).tid & GCFLAG_HAS_SHADOW:
            shadow = self.nursery_objects_shadows.get(obj)
            ll_assert(shadow != NULL,
                      "GCFLAG_HAS_SHADOW but no shadow found")
        else:
            size_gc_header = self.gcheaderbuilder.size_gc_header
            size = self.get_size(obj)
            shadowhdr = self._malloc_out_of_nursery(size_gc_header +
                                                    size)
            # Initialize the shadow enough to be considered a
            # valid gc object.  If the original object stays
            # alive at the next minor collection, it will anyway
            # be copied over the shadow and overwrite the
            # following fields.  But if the object dies, then
            # the shadow will stay around and only be freed at
            # the next major collection, at which point we want
            # it to look valid (but ready to be freed).
            shadow = shadowhdr + size_gc_header
            self.header(shadow).tid = self.header(obj).tid
            typeid = self.get_type_id(obj)
            if self.is_varsize(typeid):
                lenofs = self.varsize_offset_to_length(typeid)
                (shadow + lenofs).signed[0] = (obj + lenofs).signed[0]
            #
            self.header(obj).tid |= GCFLAG_HAS_SHADOW
            self.nursery_objects_shadows.setitem(obj, shadow)
        return shadow

    def id_or_identityhash(self, gcobj, is_hash):
        """Implement the common logic of id() and identityhash()
        of an object, given as a GCREF.
        """
        obj = llmemory.cast_ptr_to_adr(gcobj)
        #
        if self.is_valid_gc_object(obj):
            if self.is_in_nursery(obj):
                #
                # The object is not a tagged pointer, and it is still in the
                # nursery.  Find or allocate a "shadow" object, which is
                # where the object will be moved by the next minor
                # collection
                shadow = self._build_shadow_object(obj)
                #
                # The answer is the address of the shadow.
                obj = shadow
                #
            elif is_hash:
                if self.header(obj).tid & GCFLAG_HAS_SHADOW:
                    #
                    # For identityhash(), we need a special case for some
                    # prebuilt objects: their hash must be the same before
                    # and after translation.  It is stored as an extra word
                    # after the object.  But we cannot use it for id()
                    # because the stored value might clash with a real one.
                    size = self.get_size(obj)
                    i = (obj + size).signed[0]
                    # Important: the returned value is not mangle_hash()ed!
                    return i
        #
        i = llmemory.cast_adr_to_int(obj)
        if is_hash:
            i = mangle_hash(i)
        return i

    def id(self, gcobj):
        return self.id_or_identityhash(gcobj, False)

    def identityhash(self, gcobj):
        return self.id_or_identityhash(gcobj, True)

    # ----------
<<<<<<< HEAD
    # set_extra_threshold support

    def set_extra_threshold(self, reserved_size):
        ll_assert(reserved_size <= self.nonlarge_max,
                  "set_extra_threshold: too big!")
        run_finalizers = True
        while 1:
            diff = reserved_size - self.extra_threshold
            if diff <= 0 or self.nursery_free + diff <= self.nursery_top:
                break
            self.minor_collection()
            if run_finalizers:
                self.execute_finalizers()
                run_finalizers = False
        self.nursery_size -= diff
        self.nursery_top -= diff
        self.extra_threshold += diff


    # -----------
    # Destructors
=======
    # Finalizers
>>>>>>> 267934c4

    def deal_with_young_objects_with_destructors(self):
        """We can reasonably assume that destructors don't do anything
        fancy and *just* call them. Among other things they won't
        resurrect objects
        """
        while self.young_objects_with_destructors.non_empty():
            obj = self.young_objects_with_destructors.pop()
            if not self.is_forwarded(obj):
<<<<<<< HEAD
                destructor = self.getdestructor(self.get_type_id(obj))
                ll_assert(bool(destructor), "destructor missing")
                destructor(obj, NULL)
=======
                finalizer = self.getlightfinalizer(self.get_type_id(obj))
                ll_assert(bool(finalizer), "no light finalizer found")
                finalizer(obj)
>>>>>>> 267934c4
            else:
                obj = self.get_forwarding_address(obj)
                self.old_objects_with_destructors.append(obj)

    def deal_with_old_objects_with_destructors(self):
        """Same as deal_with_young_objects_with_destructors(), but for
        old objects.
        """
        new_objects = self.AddressStack()
        while self.old_objects_with_destructors.non_empty():
            obj = self.old_objects_with_destructors.pop()
            if self.header(obj).tid & GCFLAG_VISITED:
                # surviving
                new_objects.append(obj)
            else:
                # dying
<<<<<<< HEAD
                destructor = self.getdestructor(self.get_type_id(obj))
                ll_assert(bool(destructor), "no light finalizer found")
                destructor(obj, NULL)
        self.old_objects_with_destructors.delete()
        self.old_objects_with_destructors = new_objects


    # ----------
    # Finalizers

    def deal_with_young_objects_with_finalizers(self):
        """We need to enqueue to 'run_finalizers_queue' all dying young
        objects with finalizers.  As these survive for a bit longer,
        we also need to copy them out of the nursery.  The tricky part
        here is to enqueue them in topological order, if possible.
        """
        ll_assert(not self.old_objects_pointing_to_young.non_empty(),
                  "deal_with_young_objects_with_finalizers: "
                  "old_objects_pointing_to_young should be empty")
        finalizer_funcs = self.AddressDict()
        self.finalizers_scheduled = self.AddressStack()
        #
        while self.young_objects_with_finalizers.non_empty():
            func = self.young_objects_with_finalizers.pop()
            obj = self.young_objects_with_finalizers.pop()
            #
            # The following lines move 'obj' out of the nursery and add it to
            # 'self.old_objects_pointing_to_young' --- unless the object
            # survive, in which case it was already seen and the following
            # lines have no effect.
            root = self.temp_root
            root.address[0] = obj
            self._trace_drag_out1(root)
            objcopy = root.address[0]
            #debug_print("finalizer for", obj)
            #debug_print("object moving to", objcopy)
            #
            # Remember the finalizer in the dict
            finalizer_funcs.setitem(objcopy, func)
            #
            # Now follow all the refs
            self._follow_references_from_young_object_with_finalizer()
        #
        # Copy the objects scheduled into 'run_finalizers_queue', in
        # reverse order.
        while self.finalizers_scheduled.non_empty():
            obj = self.finalizers_scheduled.pop()
            func = finalizer_funcs.get(obj)
            ll_assert(func != NULL, "lost finalizer [1]")
            self.run_finalizers_queue.append(obj)
            self.run_finalizers_funcs.append(func)
            finalizer_funcs.setitem(obj, NULL)
        self.finalizers_scheduled.delete()
        #
        # The non-NULL entries remaining in 'finalizer_funcs' correspond
        # to objects that survived, because they have not been traced by
        # this function but already before.
        finalizer_funcs.foreach(self._move_to_old_finalizer,
                                self.old_objects_with_finalizers)
        finalizer_funcs.delete()

    def _follow_references_from_young_object_with_finalizer(self):
        self.record_duplicates = True
        pending = self.old_objects_pointing_to_young
        while self.old_objects_with_cards_set.non_empty():
            pending.append(self.old_objects_with_cards_set.pop())
        #
        while pending.non_empty():
            obj = pending.pop()
            #debug_print("popping", obj)
            if obj:
                #
                if self.header(obj).tid & GCFLAG_HAS_FINALIZER:
                    self.header(obj).tid &= ~GCFLAG_HAS_FINALIZER
                    #debug_print("this object has a finalizer")
                    pending.append(obj)
                    pending.append(NULL)   # marker
                #
                if self.header(obj).tid & GCFLAG_CARDS_SET != 0:
                    self.old_objects_with_cards_set.append(obj)
                    self.collect_cardrefs_to_nursery()
                #
                if self.header(obj).tid & GCFLAG_TRACK_YOUNG_PTRS == 0:
                    self.header(obj).tid |= GCFLAG_TRACK_YOUNG_PTRS
                    self.trace_and_drag_out_of_nursery(obj)
                    while self.old_objects_with_cards_set.non_empty():
                        pending.append(self.old_objects_with_cards_set.pop())
                #
            else:
                # seen a NULL marker
                obj = pending.pop()
                #debug_print("adding to scheduled", obj)
                self.finalizers_scheduled.append(obj)
        #
        ll_assert(not self.old_objects_with_cards_set.non_empty(),
                  "with_finalizer: old_objects_with_cards_set should be empty")
        self.record_duplicates = False

    @staticmethod
    def _move_to_old_finalizer(obj, finalizer, old_objects_with_finalizers):
        if finalizer != NULL:
            old_objects_with_finalizers.append(obj)
            old_objects_with_finalizers.append(finalizer)
=======
                finalizer = self.getlightfinalizer(self.get_type_id(obj))
                ll_assert(bool(finalizer), "no light finalizer found")
                finalizer(obj)
        self.old_objects_with_light_finalizers.delete()
        self.old_objects_with_light_finalizers = new_objects
>>>>>>> 267934c4


    def deal_with_old_objects_with_finalizers(self):
        # Walk over list of objects with finalizers.
        # If it is not surviving, add it to the list of to-be-called
        # finalizers and make it survive, to make the finalizer runnable.
        # We try to run the finalizers in a "reasonable" order, like
        # CPython does.  The details of this algorithm are in
        # pypy/doc/discussion/finalizer-order.txt.
        #
        ll_assert(not self.objects_to_trace.non_empty(),
                  "objects_to_trace non empty [deal_old_finalizer]")
        #
        old_objs = self.old_objects_with_finalizers
        self.old_objects_with_finalizers = self.AddressStack()
        finalizer_funcs = self.AddressDict()
        #
        while old_objs.non_empty():
            func = old_objs.pop()
            obj = old_objs.pop()
            ll_assert(bool(self.header(obj).tid & GCFLAG_HAS_FINALIZER),
                      "lost GCFLAG_HAS_FINALIZER")
            #
            if self.header(obj).tid & GCFLAG_VISITED:
                # surviving
                self.old_objects_with_finalizers.append(obj)
                self.old_objects_with_finalizers.append(func)
                #
            else:
                # dying
                self.objects_to_trace.append(obj)
                finalizer_funcs.setitem(obj, func)
        #
        # Now follow all the refs
        finalizers_scheduled = self.AddressStack()
        pending = self.objects_to_trace
        while pending.non_empty():
            obj = pending.pop()
            if obj:
                #
                if self.header(obj).tid & GCFLAG_HAS_FINALIZER:
                    self.header(obj).tid &= ~GCFLAG_HAS_FINALIZER
                    pending.append(obj)
                    pending.append(NULL)   # marker
                #
                self.visit(obj)
                #
            else:
                # seen a NULL marker
                obj = pending.pop()
                finalizers_scheduled.append(obj)
        #
        # Copy the objects scheduled into 'run_finalizers_queue', in
        # reverse order.
        while finalizers_scheduled.non_empty():
            obj = finalizers_scheduled.pop()
            func = finalizer_funcs.get(obj)
            ll_assert(func != NULL, "lost finalizer [2]")
            self.run_finalizers_queue.append(obj)
            self.run_finalizers_funcs.append(func)
        finalizers_scheduled.delete()
        finalizer_funcs.delete()
        old_objs.delete()


    # ----------
    # Weakrefs

    # The code relies on the fact that no weakref can be an old object
    # weakly pointing to a young object.  Indeed, weakrefs are immutable
    # so they cannot point to an object that was created after it.
    def invalidate_young_weakrefs(self):
        """Called during a nursery collection."""
        # walk over the list of objects that contain weakrefs and are in the
        # nursery.  if the object it references survives then update the
        # weakref; otherwise invalidate the weakref
        while self.young_objects_with_weakrefs.non_empty():
            obj = self.young_objects_with_weakrefs.pop()
            if not self.is_forwarded(obj):
                continue # weakref itself dies
            obj = self.get_forwarding_address(obj)
            offset = self.weakpointer_offset(self.get_type_id(obj))
            pointing_to = (obj + offset).address[0]
            if self.is_in_nursery(pointing_to):
                if self.is_forwarded(pointing_to):
                    (obj + offset).address[0] = self.get_forwarding_address(
                        pointing_to)
                else:
                    (obj + offset).address[0] = llmemory.NULL
                    continue    # no need to remember this weakref any longer
            #
            elif (bool(self.young_rawmalloced_objects) and
                  self.young_rawmalloced_objects.contains(pointing_to)):
                # young weakref to a young raw-malloced object
                if self.header(pointing_to).tid & GCFLAG_VISITED:
                    pass    # survives, but does not move
                else:
                    (obj + offset).address[0] = llmemory.NULL
                    continue    # no need to remember this weakref any longer
            #
            elif self.header(pointing_to).tid & GCFLAG_NO_HEAP_PTRS:
                # see test_weakref_to_prebuilt: it's not useful to put
                # weakrefs into 'old_objects_with_weakrefs' if they point
                # to a prebuilt object (they are immortal).  If moreover
                # the 'pointing_to' prebuilt object still has the
                # GCFLAG_NO_HEAP_PTRS flag, then it's even wrong, because
                # 'pointing_to' will not get the GCFLAG_VISITED during
                # the next major collection.  Solve this by not registering
                # the weakref into 'old_objects_with_weakrefs'.
                continue
            #
            self.old_objects_with_weakrefs.append(obj)

    def invalidate_old_weakrefs(self):
        """Called during a major collection."""
        # walk over list of objects that contain weakrefs
        # if the object it references does not survive, invalidate the weakref
        new_with_weakref = self.AddressStack()
        while self.old_objects_with_weakrefs.non_empty():
            obj = self.old_objects_with_weakrefs.pop()
            if self.header(obj).tid & GCFLAG_VISITED == 0:
                continue # weakref itself dies
            offset = self.weakpointer_offset(self.get_type_id(obj))
            pointing_to = (obj + offset).address[0]
            ll_assert((self.header(pointing_to).tid & GCFLAG_NO_HEAP_PTRS)
                      == 0, "registered old weakref should not "
                            "point to a NO_HEAP_PTRS obj")
            if self.header(pointing_to).tid & GCFLAG_VISITED:
                new_with_weakref.append(obj)
            else:
                (obj + offset).address[0] = llmemory.NULL
        self.old_objects_with_weakrefs.delete()
        self.old_objects_with_weakrefs = new_with_weakref<|MERGE_RESOLUTION|>--- conflicted
+++ resolved
@@ -649,7 +649,6 @@
         #
         if self.get_total_memory_used() > self.next_major_collection_threshold:
             self.major_collection()
-<<<<<<< HEAD
         #
         # At the end, we can execute the finalizers of the objects
         # listed in 'run_finalizers_queue'.  Note that this will
@@ -660,21 +659,13 @@
         # execute_finalizers().  If it is almost full again,
         # we need to fix it with another call to minor_collection().
         if self.nursery_free + totalsize > self.nursery_top:
-            self.minor_collection()
-=======
-            #
-            # The nursery might not be empty now, because of
-            # execute_finalizers().  If it is almost full again,
-            # we need to fix it with another call to minor_collection().
-            if self.nursery_free + totalsize > self.nursery_top:
-                #
-                if self.nursery_free + totalsize > self.nursery_real_top:
-                    self.minor_collection()
-                    # then the nursery is empty
-                else:
-                    # we just need to clean up a bit more of the nursery
-                    self.move_nursery_top(totalsize)
->>>>>>> 267934c4
+            #
+            if self.nursery_free + totalsize > self.nursery_real_top:
+                self.minor_collection()
+                # then the nursery is empty
+            else:
+                # we just need to clean up a bit more of the nursery
+                self.move_nursery_top(totalsize)
         #
         result = self.nursery_free
         self.nursery_free = result + totalsize
@@ -1944,32 +1935,9 @@
     def identityhash(self, gcobj):
         return self.id_or_identityhash(gcobj, True)
 
-    # ----------
-<<<<<<< HEAD
-    # set_extra_threshold support
-
-    def set_extra_threshold(self, reserved_size):
-        ll_assert(reserved_size <= self.nonlarge_max,
-                  "set_extra_threshold: too big!")
-        run_finalizers = True
-        while 1:
-            diff = reserved_size - self.extra_threshold
-            if diff <= 0 or self.nursery_free + diff <= self.nursery_top:
-                break
-            self.minor_collection()
-            if run_finalizers:
-                self.execute_finalizers()
-                run_finalizers = False
-        self.nursery_size -= diff
-        self.nursery_top -= diff
-        self.extra_threshold += diff
-
 
     # -----------
     # Destructors
-=======
-    # Finalizers
->>>>>>> 267934c4
 
     def deal_with_young_objects_with_destructors(self):
         """We can reasonably assume that destructors don't do anything
@@ -1979,15 +1947,9 @@
         while self.young_objects_with_destructors.non_empty():
             obj = self.young_objects_with_destructors.pop()
             if not self.is_forwarded(obj):
-<<<<<<< HEAD
                 destructor = self.getdestructor(self.get_type_id(obj))
                 ll_assert(bool(destructor), "destructor missing")
                 destructor(obj, NULL)
-=======
-                finalizer = self.getlightfinalizer(self.get_type_id(obj))
-                ll_assert(bool(finalizer), "no light finalizer found")
-                finalizer(obj)
->>>>>>> 267934c4
             else:
                 obj = self.get_forwarding_address(obj)
                 self.old_objects_with_destructors.append(obj)
@@ -2004,7 +1966,6 @@
                 new_objects.append(obj)
             else:
                 # dying
-<<<<<<< HEAD
                 destructor = self.getdestructor(self.get_type_id(obj))
                 ll_assert(bool(destructor), "no light finalizer found")
                 destructor(obj, NULL)
@@ -2108,13 +2069,6 @@
         if finalizer != NULL:
             old_objects_with_finalizers.append(obj)
             old_objects_with_finalizers.append(finalizer)
-=======
-                finalizer = self.getlightfinalizer(self.get_type_id(obj))
-                ll_assert(bool(finalizer), "no light finalizer found")
-                finalizer(obj)
-        self.old_objects_with_light_finalizers.delete()
-        self.old_objects_with_light_finalizers = new_objects
->>>>>>> 267934c4
 
 
     def deal_with_old_objects_with_finalizers(self):
