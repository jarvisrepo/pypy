--- conflicted
+++ resolved
@@ -430,11 +430,8 @@
                "generation": "generation.GenerationGC",
                "hybrid": "hybrid.HybridGC",
                "minimark" : "minimark.MiniMarkGC",
-<<<<<<< HEAD
+               "incminimark" : "incminimark.IncrementalMiniMarkGC",
                "stmgc": "stmgc.StmGC",
-=======
-               "incminimark" : "incminimark.IncrementalMiniMarkGC",
->>>>>>> 6e5f5918
                }
     try:
         modulename, classname = classes[config.translation.gc].split('.')
