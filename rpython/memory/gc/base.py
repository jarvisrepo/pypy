from rpython.rtyper.lltypesystem import lltype, llmemory, llarena, rffi
from rpython.rtyper.lltypesystem.lloperation import llop
from rpython.rlib.objectmodel import func_with_new_name
from rpython.rlib.debug import ll_assert
from rpython.memory.gcheader import GCHeaderBuilder
from rpython.memory.support import DEFAULT_CHUNK_SIZE
from rpython.memory.support import get_address_stack, get_address_deque
from rpython.memory.support import AddressDict, null_address_dict
from rpython.rtyper.lltypesystem.llmemory import NULL, raw_malloc_usage
from rpython.rtyper.annlowlevel import cast_adr_to_nongc_instance

TYPEID_MAP = lltype.GcStruct('TYPEID_MAP', ('count', lltype.Signed),
                             ('size', lltype.Signed),
                             ('links', lltype.Array(lltype.Signed)))
ARRAY_TYPEID_MAP = lltype.GcArray(lltype.Ptr(TYPEID_MAP))

class GCBase(object):
    _alloc_flavor_ = "raw"
    moving_gc = False
    needs_write_barrier = False
    malloc_zero_filled = False
    prebuilt_gc_objects_are_static_roots = True
    ignore_immutable_static_roots = True
    can_usually_pin_objects = False
    object_minimal_size = 0
    gcflag_extra = 0   # or a real GC flag that is always 0 when not collecting

    def __init__(self, config, chunk_size=DEFAULT_CHUNK_SIZE,
                 translated_to_c=True, multithread=False):
        self.gcheaderbuilder = GCHeaderBuilder(self.HDR)
        self.AddressStack = get_address_stack(chunk_size, multithread)
        self.AddressDeque = get_address_deque(chunk_size, multithread)
        self.AddressDict = AddressDict
        self.null_address_dict = null_address_dict
        self.config = config
        assert isinstance(translated_to_c, bool)
        self.translated_to_c = translated_to_c

    def setup(self):
        # all runtime mutable values' setup should happen here
        # and in its overriden versions! for the benefit of test_transformed_gc
        self.finalizer_lock = False
        self.run_old_style_finalizers = self.AddressDeque()

    def mark_finalizer_to_run(self, fq_index, obj):
        if fq_index == -1:   # backward compatibility with old-style finalizer
            self.run_old_style_finalizers.append(obj)
            return
        handlers = self.finalizer_handlers()
        self._adr2deque(handlers[fq_index].deque).append(obj)

    def post_setup(self):
        # More stuff that needs to be initialized when the GC is already
        # fully working.  (Only called by gctransform/framework for now.)
        from rpython.memory.gc import env
        self.DEBUG = env.read_from_env('PYPY_GC_DEBUG')

    def _teardown(self):
        pass

    def can_optimize_clean_setarrayitems(self):
        return True     # False in case of card marking

    # The following flag enables costly consistency checks after each
    # collection.  It is automatically set to True by test_gc.py.  The
    # checking logic is translatable, so the flag can be set to True
    # here before translation.  At run-time, if PYPY_GC_DEBUG is set,
    # then it is also set to True.
    DEBUG = False

    def set_query_functions(self, is_varsize, has_gcptr_in_varsize,
                            is_gcarrayofgcptr,
                            finalizer_handlers,
                            destructor_or_custom_trace,
                            is_old_style_finalizer,
                            offsets_to_gc_pointers,
                            fixed_size, varsize_item_sizes,
                            varsize_offset_to_variable_part,
                            varsize_offset_to_length,
                            varsize_offsets_to_gcpointers_in_var_part,
                            weakpointer_offset,
                            member_index,
                            is_rpython_class,
                            has_custom_trace,
                            fast_path_tracing,
                            has_gcptr,
                            cannot_pin):
        self.finalizer_handlers = finalizer_handlers
        self.destructor_or_custom_trace = destructor_or_custom_trace
        self.is_old_style_finalizer = is_old_style_finalizer
        self.is_varsize = is_varsize
        self.has_gcptr_in_varsize = has_gcptr_in_varsize
        self.is_gcarrayofgcptr = is_gcarrayofgcptr
        self.offsets_to_gc_pointers = offsets_to_gc_pointers
        self.fixed_size = fixed_size
        self.varsize_item_sizes = varsize_item_sizes
        self.varsize_offset_to_variable_part = varsize_offset_to_variable_part
        self.varsize_offset_to_length = varsize_offset_to_length
        self.varsize_offsets_to_gcpointers_in_var_part = varsize_offsets_to_gcpointers_in_var_part
        self.weakpointer_offset = weakpointer_offset
        self.member_index = member_index
        self.is_rpython_class = is_rpython_class
        self.has_custom_trace = has_custom_trace
        self.fast_path_tracing = fast_path_tracing
        self.has_gcptr = has_gcptr
        self.cannot_pin = cannot_pin

    def get_member_index(self, type_id):
        return self.member_index(type_id)

    def set_root_walker(self, root_walker):
        self.root_walker = root_walker

    def write_barrier(self, addr_struct):
        pass

    def size_gc_header(self, typeid=0):
        return self.gcheaderbuilder.size_gc_header

    def header(self, addr):
        addr -= self.gcheaderbuilder.size_gc_header
        return llmemory.cast_adr_to_ptr(addr, lltype.Ptr(self.HDR))

    def _get_size_for_typeid(self, obj, typeid):
        size = self.fixed_size(typeid)
        if self.is_varsize(typeid):
            lenaddr = obj + self.varsize_offset_to_length(typeid)
            length = lenaddr.signed[0]
            size += length * self.varsize_item_sizes(typeid)
            size = llarena.round_up_for_allocation(size)
            # XXX maybe we should parametrize round_up_for_allocation()
            # per GC; if we do, we also need to fix the call in
            # gctypelayout.encode_type_shape()
        return size

    def get_size(self, obj):
        return self._get_size_for_typeid(obj, self.get_type_id(obj))

    def get_type_id_cast(self, obj):
        return rffi.cast(lltype.Signed, self.get_type_id(obj))

    def get_size_incl_hash(self, obj):
        return self.get_size(obj)

    def malloc(self, typeid, length=0, zero=False):
        """NOT_RPYTHON
        For testing.  The interface used by the gctransformer is
        the four malloc_[fixed,var]size[_clear]() functions.
        """
        size = self.fixed_size(typeid)
        needs_finalizer = (bool(self.destructor_or_custom_trace(typeid))
                           and not self.has_custom_trace(typeid))
        finalizer_is_light = (needs_finalizer and
                              not self.is_old_style_finalizer(typeid))
        contains_weakptr = self.weakpointer_offset(typeid) >= 0
        assert not (needs_finalizer and contains_weakptr)
        if self.is_varsize(typeid):
            assert not contains_weakptr
            assert not needs_finalizer
            itemsize = self.varsize_item_sizes(typeid)
            offset_to_length = self.varsize_offset_to_length(typeid)
            if self.malloc_zero_filled:
                malloc_varsize = self.malloc_varsize_clear
            else:
                malloc_varsize = self.malloc_varsize
            ref = malloc_varsize(typeid, length, size, itemsize,
                                 offset_to_length)
            size += itemsize * length
        else:
            if self.malloc_zero_filled:
                malloc_fixedsize = self.malloc_fixedsize_clear
            else:
                malloc_fixedsize = self.malloc_fixedsize
            ref = malloc_fixedsize(typeid, size, needs_finalizer,
                                   finalizer_is_light,
                                   contains_weakptr)
        # lots of cast and reverse-cast around...
        ref = llmemory.cast_ptr_to_adr(ref)
        if zero and not self.malloc_zero_filled:
            llmemory.raw_memclear(ref, size)
        return ref

    def id(self, ptr):
        return lltype.cast_ptr_to_int(ptr)

    def can_move(self, addr):
        return False

    def malloc_fixed_or_varsize_nonmovable(self, typeid, length):
        raise MemoryError

    def pin(self, addr):
        return False

    def unpin(self, addr):
        pass

    def _is_pinned(self, addr):
        return False

    def set_max_heap_size(self, size):
        raise NotImplementedError

    def trace(self, obj, callback, arg):
        """Enumerate the locations inside the given obj that can contain
        GC pointers.  For each such location, callback(pointer, arg) is
        called, where 'pointer' is an address inside the object.
        Typically, 'callback' is a bound method and 'arg' can be None.
        """
        typeid = self.get_type_id(obj)
        #
        # First, look if we need more than the simple fixed-size tracing
        if not self.fast_path_tracing(typeid):
            #
            # Yes.  Two cases: either we are just a GcArray(gcptr), for
            # which we have a special case for performance, or we call
            # the slow path version.
            if self.is_gcarrayofgcptr(typeid):
                length = (obj + llmemory.gcarrayofptr_lengthoffset).signed[0]
                item = obj + llmemory.gcarrayofptr_itemsoffset
                while length > 0:
                    if self.points_to_valid_gc_object(item):
                        callback(item, arg)
                    item += llmemory.gcarrayofptr_singleitemoffset
                    length -= 1
                return
            self._trace_slow_path(obj, callback, arg)
        #
        # Do the tracing on the fixed-size part of the object.
        offsets = self.offsets_to_gc_pointers(typeid)
        i = 0
        while i < len(offsets):
            item = obj + offsets[i]
            if self.points_to_valid_gc_object(item):
                callback(item, arg)
            i += 1
    trace._annspecialcase_ = 'specialize:arg(2)'

    tracei = func_with_new_name(trace, 'tracei')
    tracei._annspecialcase_ = 'specialize:arg(2)'
    tracei._always_inline_ = True

    def _trace_slow_path(self, obj, callback, arg):
        typeid = self.get_type_id(obj)
        if self.has_gcptr_in_varsize(typeid):
            length = (obj + self.varsize_offset_to_length(typeid)).signed[0]
            if length > 0:
                item = obj + self.varsize_offset_to_variable_part(typeid)
                offsets = self.varsize_offsets_to_gcpointers_in_var_part(typeid)
                itemlength = self.varsize_item_sizes(typeid)
                len_offsets = len(offsets)
                if len_offsets == 1:     # common path #1
                    offsets0 = offsets[0]
                    while length > 0:
                        itemobj0 = item + offsets0
                        if self.points_to_valid_gc_object(itemobj0):
                            callback(itemobj0, arg)
                        item += itemlength
                        length -= 1
                elif len_offsets == 2:   # common path #2
                    offsets0 = offsets[0]
                    offsets1 = offsets[1]
                    while length > 0:
                        itemobj0 = item + offsets0
                        if self.points_to_valid_gc_object(itemobj0):
                            callback(itemobj0, arg)
                        itemobj1 = item + offsets1
                        if self.points_to_valid_gc_object(itemobj1):
                            callback(itemobj1, arg)
                        item += itemlength
                        length -= 1
                else:                    # general path
                    while length > 0:
                        j = 0
                        while j < len_offsets:
                            itemobj = item + offsets[j]
                            if self.points_to_valid_gc_object(itemobj):
                                callback(itemobj, arg)
                            j += 1
                        item += itemlength
                        length -= 1
        if self.has_custom_trace(typeid):
            self.custom_trace_dispatcher(obj, typeid, callback, arg)
    _trace_slow_path._annspecialcase_ = 'specialize:arg(2)'

    def _trace_callback(self, callback, arg, addr):
        if self.is_valid_gc_object(addr.address[0]):
            callback(addr, arg)
    _trace_callback._annspecialcase_ = 'specialize:arg(1)'

    def trace_partial(self, obj, start, stop, callback, arg):
        """Like trace(), but only walk the array part, for indices in
        range(start, stop).  Must only be called if has_gcptr_in_varsize().
        """
        length = stop - start
        typeid = self.get_type_id(obj)
        if self.is_gcarrayofgcptr(typeid):
            # a performance shortcut for GcArray(gcptr)
            item = obj + llmemory.gcarrayofptr_itemsoffset
            item += llmemory.gcarrayofptr_singleitemoffset * start
            while length > 0:
                if self.points_to_valid_gc_object(item):
                    callback(item, arg)
                item += llmemory.gcarrayofptr_singleitemoffset
                length -= 1
            return
        ll_assert(self.has_gcptr_in_varsize(typeid),
                  "trace_partial() on object without has_gcptr_in_varsize()")
        item = obj + self.varsize_offset_to_variable_part(typeid)
        offsets = self.varsize_offsets_to_gcpointers_in_var_part(typeid)
        itemlength = self.varsize_item_sizes(typeid)
        item += itemlength * start
        while length > 0:
            j = 0
            while j < len(offsets):
                itemobj = item + offsets[j]
                if self.points_to_valid_gc_object(itemobj):
                    callback(itemobj, arg)
                j += 1
            item += itemlength
            length -= 1
    trace_partial._annspecialcase_ = 'specialize:arg(4)'

    def points_to_valid_gc_object(self, addr):
        return self.is_valid_gc_object(addr.address[0])

    def is_valid_gc_object(self, addr):
        return (addr != NULL and
                (not self.config.taggedpointers or
                 llmemory.cast_adr_to_int(addr) & 1 == 0))

    def enumerate_all_roots(self, callback, arg):
        """For each root object, invoke callback(obj, arg).
        'callback' should not be a bound method.
        Note that this method is not suitable for actually doing the
        collection in a moving GC, because you cannot write back a
        modified address.  It is there only for inspection.
        """
        # overridden in some subclasses, for GCs which have an additional
        # list of last generation roots
        callback2, attrname = _convert_callback_formats(callback)    # :-/
        setattr(self, attrname, arg)
        self.root_walker.walk_roots(callback2, callback2, callback2)
        self.enum_pending_finalizers(callback, arg)
    enumerate_all_roots._annspecialcase_ = 'specialize:arg(1)'

    def enum_pending_finalizers(self, callback, arg):
        self.run_old_style_finalizers.foreach(callback, arg)
        handlers = self.finalizer_handlers()
        i = 0
        while i < len(handlers):
            self._adr2deque(handlers[i].deque).foreach(callback, arg)
            i += 1
    enum_pending_finalizers._annspecialcase_ = 'specialize:arg(1)'

    def _copy_pending_finalizers_deque(self, deque, copy_fn):
        tmp = self.AddressDeque()
        while deque.non_empty():
            obj = deque.popleft()
            tmp.append(copy_fn(obj))
        while tmp.non_empty():
            deque.append(tmp.popleft())
        tmp.delete()

    def copy_pending_finalizers(self, copy_fn):
        "NOTE: not very efficient, but only for SemiSpaceGC and subclasses"
        self._copy_pending_finalizers_deque(
            self.run_old_style_finalizers, copy_fn)
        handlers = self.finalizer_handlers()
        i = 0
        while i < len(handlers):
            h = handlers[i]
            self._copy_pending_finalizers_deque(
                self._adr2deque(h.deque), copy_fn)
            i += 1

    def call_destructor(self, obj):
        destructor = self.destructor_or_custom_trace(self.get_type_id(obj))
        ll_assert(bool(destructor), "no destructor found")
        destructor(obj)

    def debug_check_consistency(self):
        """To use after a collection.  If self.DEBUG is set, this
        enumerates all roots and traces all objects to check if we didn't
        accidentally free a reachable object or forgot to update a pointer
        to an object that moved.
        """
        if self.DEBUG:
            from rpython.rlib.objectmodel import we_are_translated
            from rpython.memory.support import AddressDict
            self._debug_seen = AddressDict()
            self._debug_pending = self.AddressStack()
            if not we_are_translated():
                self.root_walker._walk_prebuilt_gc(self._debug_record)
            self.enumerate_all_roots(GCBase._debug_callback, self)
            pending = self._debug_pending
            while pending.non_empty():
                obj = pending.pop()
                self.trace(obj, self._debug_callback2, None)
            self._debug_seen.delete()
            self._debug_pending.delete()

    def _debug_record(self, obj):
        seen = self._debug_seen
        if not seen.contains(obj):
            seen.add(obj)
            self.debug_check_object(obj)
            self._debug_pending.append(obj)
    @staticmethod
    def _debug_callback(obj, self):
        self._debug_record(obj)
    def _debug_callback2(self, pointer, ignored):
        obj = pointer.address[0]
        ll_assert(bool(obj), "NULL address from self.trace()")
        self._debug_record(obj)

    def debug_check_object(self, obj):
        pass

    def _adr2deque(self, adr):
        return cast_adr_to_nongc_instance(self.AddressDeque, adr)

    def execute_finalizers(self):
        if self.finalizer_lock:
            return  # the outer invocation of execute_finalizers() will do it
        self.finalizer_lock = True
        try:
<<<<<<< HEAD
            while self.run_finalizers.non_empty():
                if self.finalizer_lock_count > 1:
                    # the outer invocation of execute_finalizers() will do it
                    break
                obj = self.run_finalizers.popleft()
                finalizer = self.getfinalizer(self.get_type_id(obj))
                assert finalizer
                finalizer(obj)
=======
            handlers = self.finalizer_handlers()
            i = 0
            while i < len(handlers):
                if self._adr2deque(handlers[i].deque).non_empty():
                    handlers[i].trigger()
                i += 1
            while self.run_old_style_finalizers.non_empty():
                obj = self.run_old_style_finalizers.popleft()
                self.call_destructor(obj)
>>>>>>> f317d70f
        finally:
            self.finalizer_lock = False


class MovingGCBase(GCBase):
    moving_gc = True

    def setup(self):
        GCBase.setup(self)
        self.objects_with_id = self.AddressDict()
        self.id_free_list = self.AddressStack()
        self.next_free_id = 1

    def can_move(self, addr):
        return True

    def id(self, ptr):
        # Default implementation for id(), assuming that "external" objects
        # never move.  Overriden in the HybridGC.
        obj = llmemory.cast_ptr_to_adr(ptr)

        # is it a tagged pointer? or an external object?
        if not self.is_valid_gc_object(obj) or self._is_external(obj):
            return llmemory.cast_adr_to_int(obj)

        # tagged pointers have ids of the form 2n + 1
        # external objects have ids of the form 4n (due to word alignment)
        # self._compute_id returns addresses of the form 2n + 1
        # if we multiply by 2, we get ids of the form 4n + 2, thus we get no
        # clashes
        return llmemory.cast_adr_to_int(self._compute_id(obj)) * 2

    def _next_id(self):
        # return an id not currently in use (as an address instead of an int)
        if self.id_free_list.non_empty():
            result = self.id_free_list.pop()    # reuse a dead id
        else:
            # make up a fresh id number
            result = llmemory.cast_int_to_adr(self.next_free_id)
            self.next_free_id += 2    # only odd numbers, to make lltype
                                      # and llmemory happy and to avoid
                                      # clashes with real addresses
        return result

    def _compute_id(self, obj):
        # look if the object is listed in objects_with_id
        result = self.objects_with_id.get(obj)
        if not result:
            result = self._next_id()
            self.objects_with_id.setitem(obj, result)
        return result

    def update_objects_with_id(self):
        old = self.objects_with_id
        new_objects_with_id = self.AddressDict(old.length())
        old.foreach(self._update_object_id_FAST, new_objects_with_id)
        old.delete()
        self.objects_with_id = new_objects_with_id

    def _update_object_id(self, obj, id, new_objects_with_id):
        # safe version (used by subclasses)
        if self.surviving(obj):
            newobj = self.get_forwarding_address(obj)
            new_objects_with_id.setitem(newobj, id)
        else:
            self.id_free_list.append(id)

    def _update_object_id_FAST(self, obj, id, new_objects_with_id):
        # unsafe version, assumes that the new_objects_with_id is large enough
        if self.surviving(obj):
            newobj = self.get_forwarding_address(obj)
            new_objects_with_id.insertclean(newobj, id)
        else:
            self.id_free_list.append(id)


def choose_gc_from_config(config):
    """Return a (GCClass, GC_PARAMS) from the given config object.
    """
    if config.translation.gctransformer != "framework":
        raise AssertionError("fix this test")

    classes = {"semispace": "semispace.SemiSpaceGC",
               "generation": "generation.GenerationGC",
               "hybrid": "hybrid.HybridGC",
               "minimark" : "minimark.MiniMarkGC",
               "incminimark" : "incminimark.IncrementalMiniMarkGC",
               "stmgc": "stmgc.StmGC",
               }
    try:
        modulename, classname = classes[config.translation.gc].split('.')
    except KeyError:
        raise ValueError("unknown value for translation.gc: %r" % (
            config.translation.gc,))
    module = __import__("rpython.memory.gc." + modulename,
                        globals(), locals(), [classname])
    GCClass = getattr(module, classname)
    return GCClass, GCClass.TRANSLATION_PARAMS

def _convert_callback_formats(callback):
    callback = getattr(callback, 'im_func', callback)
    if callback not in _converted_callback_formats:
        def callback2(gc, root):
            obj = root.address[0]
            ll_assert(bool(obj), "NULL address from walk_roots()")
            callback(obj, getattr(gc, attrname))
        attrname = '_callback2_arg%d' % len(_converted_callback_formats)
        _converted_callback_formats[callback] = callback2, attrname
    return _converted_callback_formats[callback]

_convert_callback_formats._annspecialcase_ = 'specialize:memo'
_converted_callback_formats = {}<|MERGE_RESOLUTION|>--- conflicted
+++ resolved
@@ -425,16 +425,6 @@
             return  # the outer invocation of execute_finalizers() will do it
         self.finalizer_lock = True
         try:
-<<<<<<< HEAD
-            while self.run_finalizers.non_empty():
-                if self.finalizer_lock_count > 1:
-                    # the outer invocation of execute_finalizers() will do it
-                    break
-                obj = self.run_finalizers.popleft()
-                finalizer = self.getfinalizer(self.get_type_id(obj))
-                assert finalizer
-                finalizer(obj)
-=======
             handlers = self.finalizer_handlers()
             i = 0
             while i < len(handlers):
@@ -444,7 +434,6 @@
             while self.run_old_style_finalizers.non_empty():
                 obj = self.run_old_style_finalizers.popleft()
                 self.call_destructor(obj)
->>>>>>> f317d70f
         finally:
             self.finalizer_lock = False
 
