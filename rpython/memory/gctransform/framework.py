--- conflicted
+++ resolved
@@ -62,19 +62,12 @@
                 if op.args[0] in mallocvars:
                     mallocvars[op.result] = True
             elif op.opname in ("setfield", "setarrayitem", "setinteriorfield"):
-<<<<<<< HEAD
+                # note that 'mallocvars' only tracks fixed-size mallocs,
+                # so no risk that they use card marking
                 if op.args[0] in mallocvars:
                     # Collect all assignments, even if they are not storing
                     # a pointer.  This is needed for stmframework and doesn't
                     # hurt in the other cases.
-=======
-                # note that 'mallocvars' only tracks fixed-size mallocs,
-                # so no risk that they use card marking
-                TYPE = op.args[-1].concretetype
-                if (op.args[0] in mallocvars and
-                    isinstance(TYPE, lltype.Ptr) and
-                    TYPE.TO._gckind == "gc"):
->>>>>>> 8d638d1a
                     result.add(op)
             else:
                 if collect_analyzer.analyze(op):
