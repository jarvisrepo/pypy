from rpython.annotator import model as annmodel
from rpython.rtyper.llannotation import SomeAddress, SomePtr
from rpython.rlib import rgc
from rpython.rlib.objectmodel import specialize
from rpython.rlib.unroll import unrolling_iterable
from rpython.rtyper import rmodel, annlowlevel
from rpython.rtyper.lltypesystem import lltype, llmemory, rffi, llgroup
from rpython.rtyper.lltypesystem.lloperation import LL_OPERATIONS, llop
from rpython.memory import gctypelayout
from rpython.memory.gctransform.log import log
from rpython.memory.gctransform.support import get_rtti, ll_call_destructor
from rpython.memory.gctransform.transform import GCTransformer
from rpython.memory.gctypelayout import ll_weakref_deref, WEAKREF, WEAKREFPTR
from rpython.tool.sourcetools import func_with_new_name
from rpython.translator.backendopt import graphanalyze
from rpython.translator.backendopt.dataflow import AbstractForwardDataFlowAnalysis
from rpython.translator.backendopt.finalizer import FinalizerAnalyzer
from rpython.translator.backendopt.support import var_needsgc
import types


TYPE_ID = llgroup.HALFWORD


class CollectAnalyzer(graphanalyze.BoolGraphAnalyzer):

    def analyze_direct_call(self, graph, seen=None):
        try:
            func = graph.func
        except AttributeError:
            pass
        else:
            if getattr(func, '_gctransformer_hint_cannot_collect_', False):
                return False
            if getattr(func, '_gctransformer_hint_close_stack_', False):
                return True
        return graphanalyze.BoolGraphAnalyzer.analyze_direct_call(self, graph,
                                                                  seen)
    def analyze_external_call(self, funcobj, seen=None):
        if funcobj.random_effects_on_gcobjs:
            return True
        return graphanalyze.BoolGraphAnalyzer.analyze_external_call(
            self, funcobj, seen)
    def analyze_simple_operation(self, op, graphinfo):
        if op.opname in ('malloc', 'malloc_varsize'):
            flags = op.args[1].value
            return flags['flavor'] == 'gc'
        else:
            return (op.opname in LL_OPERATIONS and
                    LL_OPERATIONS[op.opname].canmallocgc)



class WriteBarrierCollector(AbstractForwardDataFlowAnalysis):
    """
    This class implements a forward data flow analysis to find all
    set/write-operations in the graph that do *not* require a
    barrier, either because they are freshly allocated or they
    just had a barrier-requiring operation before them.
    """

    def __init__(self, graph, collect_analyzer):
        self.graph = graph
        self.collect_analyzer = collect_analyzer
        self.clean_ops = set()
        self.in_stm_ignored = False

    def entry_state(self, block):
        assert block is self.graph.startblock
        return {} # no variable writeable

    def initialize_block(self, block):
        # the initial out_state of a block is that
        # all variables are "writable". This is the
        # "neutral element" for the join_operation
        out_state = set()
        for link in block.exits:
            for arg in link.args:
                out_state.add(arg)
        #
        # in_state will be newly calculated in forward analysis
        return out_state

    def join_operation(self, inputargs, preds_outs, links_to_preds):
        # collect the (renamed) variables / inputargs that are
        # writeable coming from all predecessors.
        result = set(inputargs)
        for i, iarg in enumerate(inputargs):
            # for input arg, go through all predecessor out_sets
            # and see if the renamed arg was writable there:
            for pidx, pouts in enumerate(preds_outs):
                name_in_pred = links_to_preds[pidx].args[i]
                if name_in_pred not in pouts:
                    # was not writable in pred[pidx]
                    result.remove(iarg)
                    break
        return frozenset(result)

    def _set_into_gc_array_part(self, op):
        if op.opname == 'setarrayitem':
            return op.args[1]
        if op.opname == 'setinteriorfield':
            for v in op.args[1:-1]:
                if v.concretetype is not lltype.Void:
                    return v
        return None

    def transfer_function(self, block, in_state):
        # the set of variables that are writable at the
        # start of 'block':
        writeable = set(in_state)
        #
        # flow through block and inspect operations that
        # need a write barrier, and those that create new
        # objects
        for op in block.operations:
            if self.collect_analyzer.analyze(op): # incl. malloc, obviously
                # clear all writeable status
                writeable = set()
            #
            if op.opname == "stm_ignored_start":
                assert not self.in_stm_ignored
                self.in_stm_ignored = True
            elif op.opname == "stm_ignored_stop":
                assert self.in_stm_ignored
                self.in_stm_ignored = False
            elif op.opname == "gc_writebarrier":
                assert not self.in_stm_ignored
                writeable.add(op.args[0])
            elif op.opname in ("malloc", "malloc_varsize"):
                # malloc_varsize is OK for STM because card marking works a bit differently
                # and doesn't require card-barriers on young arrays (there are disadvantages..)
                rtti = get_rtti(op.args[0].value)
                if rtti is not None and hasattr(rtti._obj, 'destructor_funcptr'):
                    # objs with finalizers are allocated directly as "old", so
                    # they need write barriers
                    assert op not in self.clean_ops
                else:
                    # freshly allocated object
                    writeable.add(op.result)
                #
            elif op.opname in ("cast_pointer", "same_as"):
                if op.args[0] in writeable:
                    writeable.add(op.result)
                #
            elif op.opname in ('setfield', 'setarrayitem', 'setinteriorfield', 'raw_store'):
                # generic_set case
                if op.args[-1].concretetype == lltype.Void:
                    # always ignore setfields of Void type
                    self.clean_ops.add(op)
                elif not var_needsgc(op.args[0]):
                    # setfields on raw don't need a barrier
                    if (var_needsgc(op.args[-1]) and
                        'is_excdata' not in op.args[0].concretetype.TO._hints):
                        raise Exception("%s: GC pointer written into a non-GC location"
                                        % (op,))
                    self.clean_ops.add(op)
                elif self.in_stm_ignored:
                    # within stm_ignored, don't emit stm_write(). This only works
                    # for writing non-GC pointers.
                    if var_needsgc(op.args[-1]):
                        raise Exception("in stm_ignored block: write of a gc pointer")
                    self.clean_ops.add(op)
                else:
                    # we need a (partial) write barrier if arg0 is not writeable
                    if op.args[0] in writeable:
                        self.clean_ops.add(op)
                    elif op in self.clean_ops:
                        self.clean_ops.remove(op)
                    #
                    if self._set_into_gc_array_part(op) is None:
                        # this will do a full write barrier, not card marking
                        # arg0 is always writeable afterwards
                        writeable.add(op.args[0])
        #
        return frozenset(writeable)


    def collect(self):
        assert not self.clean_ops
        assert not self.in_stm_ignored
        self.calculate(self.graph)





def propagate_no_write_barrier_needed(result, block, mallocvars,
                                      collect_analyzer, entrymap,
                                      startindex=0):
    # We definitely know that no write barrier is needed in the 'block'
    # for any of the variables in 'mallocvars'.  Propagate this information
    # forward.  Note that "definitely know" implies that we just did either
    # a fixed-size malloc (variable-size might require card marking), or
    # that we just did a full write barrier (not just for card marking).
    if 1:       # keep indentation
        for i, op in enumerate(block.operations):
            if i < startindex:
                continue
            if op.opname in ("cast_pointer", "same_as"):
                if op.args[0] in mallocvars:
                    mallocvars[op.result] = True
            elif op.opname in ("setfield", "setarrayitem", "setinteriorfield"):
                if op.args[0] in mallocvars:
                    # Collect all assignments, even if they are not storing
                    # a pointer.  This is needed for stmframework and doesn't
                    # hurt in the other cases.
                    result.add(op)
            else:
                if collect_analyzer.analyze(op):
                    return
        for exit in block.exits:
            if len(entrymap[exit.target]) != 1:
                continue
            newmallocvars = {}
            for i, var in enumerate(exit.args):
                if var in mallocvars:
                    newmallocvars[exit.target.inputargs[i]] = True
            if newmallocvars:
                propagate_no_write_barrier_needed(result, exit.target,
                                                  newmallocvars,
                                                  collect_analyzer, entrymap)

def find_initializing_stores(collect_analyzer, graph, entrymap):
    # a bit of a hackish analysis: if a block contains a malloc and check that
    # the result is not zero, then the block following the True link will
    # usually initialize the newly allocated object
    result = set()
    mallocnum = 0
    blockset = set(graph.iterblocks())
    while blockset:
        block = blockset.pop()
        if len(block.operations) < 2:
            continue
        mallocop = block.operations[-2]
        checkop = block.operations[-1]
        if not (mallocop.opname == "malloc" and
                checkop.opname == "ptr_nonzero" and
                mallocop.result is checkop.args[0] and
                block.exitswitch is checkop.result):
            continue
        rtti = get_rtti(mallocop.args[0].value)
        if rtti is not None and hasattr(rtti._obj, 'destructor_funcptr'):
            continue
        exits = [exit for exit in block.exits if exit.llexitcase]
        if len(exits) != 1:
            continue
        exit = exits[0]
        if len(entrymap[exit.target]) != 1:
            continue
        try:
            index = exit.args.index(mallocop.result)
        except ValueError:
            continue
        target = exit.target
        mallocvars = {target.inputargs[index]: True}
        mallocnum += 1
        propagate_no_write_barrier_needed(result, target, mallocvars,
                                          collect_analyzer, entrymap)
    #if result:
    #    print "found %s initializing stores in %s" % (len(result), graph.name)
    return result

def find_clean_setarrayitems(collect_analyzer, graph):
    result = set()
    for block in graph.iterblocks():
        cache = set()
        for op in block.operations:
            if op.opname == 'getarrayitem':
                cache.add((op.args[0], op.result))
            elif op.opname == 'setarrayitem':
                if (op.args[0], op.args[2]) in cache:
                    result.add(op)
            elif collect_analyzer.analyze(op):
                cache = set()
    return result

class BaseFrameworkGCTransformer(GCTransformer):
    root_stack_depth = None    # for tests to override

    def __init__(self, translator):
        from rpython.memory.gc.base import choose_gc_from_config

        super(BaseFrameworkGCTransformer, self).__init__(translator,
                                                         inline=True)
        if hasattr(self, 'GC_PARAMS'):
            # for tests: the GC choice can be specified as class attributes
            GCClass = self.GCClass
            GC_PARAMS = self.GC_PARAMS
        else:
            # for regular translation: pick the GC from the config
            GCClass, GC_PARAMS = choose_gc_from_config(translator.config)

        if hasattr(translator, '_jit2gc'):
            self.layoutbuilder = translator._jit2gc['layoutbuilder']
            finished_minor_collection = translator._jit2gc.get(
                'invoke_after_minor_collection', None)
        else:
            self.layoutbuilder = TransformerLayoutBuilder(translator, GCClass)
            finished_minor_collection = None
        self.layoutbuilder.transformer = self
        self.get_type_id = self.layoutbuilder.get_type_id

        # set up GCData with the llgroup from the layoutbuilder, which
        # will grow as more TYPE_INFO members are added to it
        gcdata = gctypelayout.GCData(self.layoutbuilder.type_info_group)

        # initialize the following two fields with a random non-NULL address,
        # to make the annotator happy.  The fields are patched in finish()
        # to point to a real array.
        foo = lltype.malloc(lltype.FixedSizeArray(llmemory.Address, 1),
                            immortal=True, zero=True)
        a_random_address = llmemory.cast_ptr_to_adr(foo)
        gcdata.static_root_start = a_random_address      # patched in finish()
        gcdata.static_root_nongcend = a_random_address   # patched in finish()
        gcdata.static_root_end = a_random_address        # patched in finish()
        gcdata.max_type_id = 13                          # patched in finish()
        gcdata.typeids_z = a_random_address              # patched in finish()
        gcdata.typeids_list = a_random_address           # patched in finish()
        self.gcdata = gcdata
        self.malloc_fnptr_cache = {}

        gcdata.gc = GCClass(translator.config.translation, **GC_PARAMS)
        root_walker = self.build_root_walker()
        root_walker.finished_minor_collection_func = finished_minor_collection
        self.root_walker = root_walker
        gcdata.set_query_functions(gcdata.gc)
        gcdata.gc.set_root_walker(root_walker)
        self.num_pushs = 0
        self.write_barrier_calls = 0
        self.write_barrier_from_array_calls = 0

        def frameworkgc_setup():
            # run-time initialization code
            root_walker.setup_root_walker()
            gcdata.gc.setup()
            gcdata.gc.post_setup()

        def frameworkgc__teardown():
            # run-time teardown code for tests!
            gcdata.gc._teardown()

        r_typeid16 = rffi.platform.numbertype_to_rclass[TYPE_ID]
        s_typeid16 = annmodel.SomeInteger(knowntype=r_typeid16)

        annhelper = annlowlevel.MixLevelHelperAnnotator(self.translator.rtyper)

        def getfn(ll_function, args_s, s_result, inline=False,
                  minimal_transform=True):
            graph = annhelper.getgraph(ll_function, args_s, s_result)
            if minimal_transform:
                self.need_minimal_transform(graph)
            if inline:
                self.graphs_to_inline[graph] = True
            return annhelper.graph2const(graph)
        self._getfn = getfn

        self.autoregister_ptrs = []
        self.frameworkgc_setup_ptr = getfn(frameworkgc_setup, [],
                                           annmodel.s_None)
        # for tests
        self.frameworkgc__teardown_ptr = getfn(frameworkgc__teardown, [],
                                               annmodel.s_None)

        self.annotate_walker_functions(getfn)
        self.weakref_deref_ptr = self.inittime_helper(
            ll_weakref_deref, [llmemory.WeakRefPtr], llmemory.Address)

        bk = self.translator.annotator.bookkeeper
        classdef = bk.getuniqueclassdef(GCClass)
        s_gc = annmodel.SomeInstance(classdef)

        self._declare_functions(GCClass, getfn, s_gc, s_typeid16)

        # thread support
        if translator.config.translation.continuation:
            root_walker.stacklet_support = True
        if translator.config.translation.thread:
            root_walker.need_thread_support(self, getfn)
        if root_walker.stacklet_support:
            root_walker.need_stacklet_support(self, getfn)

        self.layoutbuilder.encode_type_shapes_now()
        self.create_custom_trace_funcs(gcdata.gc, translator.rtyper)

        annhelper.finish()   # at this point, annotate all mix-level helpers
        annhelper.backend_optimize()

        self.check_custom_trace_funcs(gcdata.gc, translator.rtyper)

        self.collect_analyzer = CollectAnalyzer(self.translator)
        self.collect_analyzer.analyze_all()

        s_gc = self.translator.annotator.bookkeeper.valueoftype(GCClass)
        r_gc = self.translator.rtyper.getrepr(s_gc)
        self.c_const_gc = rmodel.inputconst(r_gc, self.gcdata.gc)
        s_gc_data = self.translator.annotator.bookkeeper.valueoftype(
            gctypelayout.GCData)
        r_gc_data = self.translator.rtyper.getrepr(s_gc_data)
        self.c_const_gcdata = rmodel.inputconst(r_gc_data, self.gcdata)
        self.malloc_zero_filled = GCClass.malloc_zero_filled

        HDR = self.HDR = self.gcdata.gc.gcheaderbuilder.HDR

        size_gc_header = self.gcdata.gc.gcheaderbuilder.size_gc_header
        vtableinfo = (HDR, size_gc_header, self.gcdata.gc.typeid_is_in_field)
        self.c_vtableinfo = rmodel.inputconst(lltype.Void, vtableinfo)
        tig = self.layoutbuilder.type_info_group._as_ptr()
        self.c_type_info_group = rmodel.inputconst(lltype.typeOf(tig), tig)
        sko = llmemory.sizeof(gcdata.TYPE_INFO)
        self.c_vtinfo_skip_offset = rmodel.inputconst(lltype.typeOf(sko), sko)


    def _declare_functions(self, GCClass, getfn, s_gc, s_typeid16):
        from rpython.memory.gc.base import ARRAY_TYPEID_MAP
        from rpython.memory.gc import inspector

        # the point of this little dance is to not annotate
        # self.gcdata.static_root_xyz as constants. XXX is it still needed??
        bk = self.translator.annotator.bookkeeper
        data_classdef = bk.getuniqueclassdef(gctypelayout.GCData)
        data_classdef.generalize_attr('static_root_start', SomeAddress())
        data_classdef.generalize_attr('static_root_nongcend', SomeAddress())
        data_classdef.generalize_attr('static_root_end', SomeAddress())
        data_classdef.generalize_attr('max_type_id', annmodel.SomeInteger())
        data_classdef.generalize_attr('typeids_z', SomeAddress())

        s_gcref = SomePtr(llmemory.GCREF)
        gcdata = self.gcdata
        #use the GC flag to find which malloc method to use
        #malloc_zero_filled == Ture -> malloc_fixedsize/varsize_clear
        #malloc_zero_filled == Flase -> malloc_fixedsize/varsize
        malloc_fixedsize_meth = None
        if GCClass.malloc_zero_filled:
            malloc_fixedsize_clear_meth = GCClass.malloc_fixedsize_clear.im_func
            self.malloc_fixedsize_ptr = getfn(
                malloc_fixedsize_clear_meth,
                [s_gc, s_typeid16,
                annmodel.SomeInteger(nonneg=True),
                annmodel.SomeBool(),
                annmodel.SomeBool(),
                annmodel.SomeBool()], s_gcref,
                inline = False)
            self.malloc_varsize_ptr = getfn(
                    GCClass.malloc_varsize_clear.im_func,
                    [s_gc, s_typeid16]
                    + [annmodel.SomeInteger(nonneg=True) for i in range(4)], s_gcref)

        else:
            malloc_fixedsize_meth = GCClass.malloc_fixedsize.im_func
            self.malloc_fixedsize_ptr = getfn(
                malloc_fixedsize_meth,
                [s_gc, s_typeid16,
                 annmodel.SomeInteger(nonneg=True),
                 annmodel.SomeBool(),
                 annmodel.SomeBool(),
                 annmodel.SomeBool()], s_gcref,
                inline = False)
            self.malloc_varsize_ptr = getfn(
                    GCClass.malloc_varsize.im_func,
                    [s_gc, s_typeid16]
                    + [annmodel.SomeInteger(nonneg=True) for i in range(4)], s_gcref)

        self.collect_ptr = getfn(GCClass.collect.im_func,
            [s_gc, annmodel.SomeInteger()], annmodel.s_None)
        self.can_move_ptr = getfn(GCClass.can_move.im_func,
                                  [s_gc, SomeAddress()],
                                  annmodel.SomeBool())

        if hasattr(GCClass, 'shrink_array'):
            self.shrink_array_ptr = getfn(
                GCClass.shrink_array.im_func,
                [s_gc, SomeAddress(),
                 annmodel.SomeInteger(nonneg=True)], annmodel.s_Bool)
        else:
            self.shrink_array_ptr = None

        if hasattr(GCClass, 'heap_stats'):
            self.heap_stats_ptr = getfn(GCClass.heap_stats.im_func,
                    [s_gc], SomePtr(lltype.Ptr(ARRAY_TYPEID_MAP)),
                    minimal_transform=False)
            self.get_member_index_ptr = getfn(
                GCClass.get_member_index.im_func,
                [s_gc, annmodel.SomeInteger(knowntype=llgroup.r_halfword)],
                annmodel.SomeInteger())

        self.gc_gettypeid_ptr = getfn(GCClass.get_type_id_cast,
                                       [s_gc, SomeAddress()],
                                       annmodel.SomeInteger())

        if hasattr(GCClass, 'writebarrier_before_copy'):
            self.wb_before_copy_ptr = \
                    getfn(GCClass.writebarrier_before_copy.im_func,
                    [s_gc] + [SomeAddress()] * 2 +
                    [annmodel.SomeInteger()] * 3, annmodel.SomeBool())
        elif GCClass.needs_write_barrier:
            raise NotImplementedError("GC needs write barrier, but does not provide writebarrier_before_copy functionality")

        # in some GCs we can inline the common case of
        # malloc_fixedsize(typeid, size, False, False, False)
        if getattr(GCClass, 'inline_simple_malloc', False):
            # make a copy of this function so that it gets annotated
            # independently and the constants are folded inside
            if malloc_fixedsize_meth is None:
                malloc_fast_meth = malloc_fixedsize_clear_meth
                self.malloc_fast_is_clearing = True
            else:
                malloc_fast_meth = malloc_fixedsize_meth
                self.malloc_fast_is_clearing = False
            malloc_fast = func_with_new_name(
                malloc_fast_meth,
                "malloc_fast")
            s_False = annmodel.SomeBool()
            s_False.const = False
            self.malloc_fast_ptr = getfn(
                malloc_fast,
                [s_gc, s_typeid16,
                 annmodel.SomeInteger(nonneg=True),
                 s_False, s_False, s_False], s_gcref,
                inline = True)
        else:
            self.malloc_fast_ptr = None

        # in some GCs we can also inline the common case of
        # malloc_varsize(typeid, length, (3 constant sizes), True, False)
        self.malloc_varsize_fast_ptr = None
        if getattr(GCClass, 'inline_simple_malloc_varsize', False):
            # make a copy of this function so that it gets annotated
            # independently and the constants are folded inside
            if hasattr(GCClass, 'malloc_varsize'):
                malloc_varsize_fast = func_with_new_name(
                    GCClass.malloc_varsize.im_func,
                    "malloc_varsize_fast")
            elif hasattr(GCClass, 'malloc_varsize_clear'):
                 malloc_varsize_fast = func_with_new_name(
                    GCClass.malloc_varsize_clear.im_func,
                    "malloc_varsize_clear_fast")
            s_False = annmodel.SomeBool()
            s_False.const = False
            self.malloc_varsize_fast_ptr = getfn(
                malloc_varsize_fast,
                [s_gc, s_typeid16,
                annmodel.SomeInteger(nonneg=True),
                annmodel.SomeInteger(nonneg=True),
                annmodel.SomeInteger(nonneg=True),
                annmodel.SomeInteger(nonneg=True)], s_gcref,
                inline = True)

        if getattr(GCClass, 'raw_malloc_memory_pressure', False):
            def raw_malloc_memory_pressure_varsize(length, itemsize):
                totalmem = length * itemsize
                if totalmem > 0:
                    gcdata.gc.raw_malloc_memory_pressure(totalmem)
                #else: probably an overflow -- the following rawmalloc
                #      will fail then
            def raw_malloc_memory_pressure(sizehint):
                gcdata.gc.raw_malloc_memory_pressure(sizehint)
            self.raw_malloc_memory_pressure_varsize_ptr = getfn(
                raw_malloc_memory_pressure_varsize,
                [annmodel.SomeInteger(), annmodel.SomeInteger()],
                annmodel.s_None, minimal_transform = False)
            self.raw_malloc_memory_pressure_ptr = getfn(
                raw_malloc_memory_pressure,
                [annmodel.SomeInteger()],
                annmodel.s_None, minimal_transform = False)


        self.identityhash_ptr = getfn(GCClass.identityhash.im_func,
                                      [s_gc, s_gcref],
                                      annmodel.SomeInteger(),
                                      minimal_transform=False, inline=True)
        if getattr(GCClass, 'obtain_free_space', False):
            self.obtainfreespace_ptr = getfn(GCClass.obtain_free_space.im_func,
                                             [s_gc, annmodel.SomeInteger()],
                                             SomeAddress())

        if GCClass.moving_gc:
            self.id_ptr = getfn(GCClass.id.im_func,
                                [s_gc, s_gcref], annmodel.SomeInteger(),
                                inline = True,
                                minimal_transform = False)
        else:
            self.id_ptr = None

        self.get_rpy_roots_ptr = getfn(inspector.get_rpy_roots,
                                       [s_gc],
                                       rgc.s_list_of_gcrefs(),
                                       minimal_transform=False)
        self.get_rpy_referents_ptr = getfn(inspector.get_rpy_referents,
                                           [s_gc, s_gcref],
                                           rgc.s_list_of_gcrefs(),
                                           minimal_transform=False)
        self.get_rpy_memory_usage_ptr = getfn(inspector.get_rpy_memory_usage,
                                              [s_gc, s_gcref],
                                              annmodel.SomeInteger(),
                                              minimal_transform=False)
        self.get_rpy_type_index_ptr = getfn(inspector.get_rpy_type_index,
                                            [s_gc, s_gcref],
                                            annmodel.SomeInteger(),
                                            minimal_transform=False)
        self.is_rpy_instance_ptr = getfn(inspector.is_rpy_instance,
                                         [s_gc, s_gcref],
                                         annmodel.SomeBool(),
                                         minimal_transform=False)
        self.dump_rpy_heap_ptr = getfn(inspector.dump_rpy_heap,
                                       [s_gc, annmodel.SomeInteger()],
                                       annmodel.s_Bool,
                                       minimal_transform=False)
        self.get_typeids_z_ptr = getfn(inspector.get_typeids_z,
                                       [s_gc],
                                       SomePtr(lltype.Ptr(rgc.ARRAY_OF_CHAR)),
                                       minimal_transform=False)
        self.get_typeids_list_ptr = getfn(inspector.get_typeids_list,
                                       [s_gc],
                                       SomePtr(lltype.Ptr(
                                           lltype.Array(llgroup.HALFWORD))),
                                       minimal_transform=False)

        self.set_max_heap_size_ptr = getfn(GCClass.set_max_heap_size.im_func,
                                           [s_gc,
                                            annmodel.SomeInteger(nonneg=True)],
                                           annmodel.s_None)

        if GCClass.can_usually_pin_objects:
            self.pin_ptr = getfn(GCClass.pin,
                                 [s_gc, SomeAddress()],
                                 annmodel.SomeBool())

            self.unpin_ptr = getfn(GCClass.unpin,
                                   [s_gc, SomeAddress()],
                                   annmodel.s_None)

            self._is_pinned_ptr = getfn(GCClass._is_pinned,
                                        [s_gc, SomeAddress()],
                                        annmodel.SomeBool())

        self.write_barrier_ptr = None
        self.write_barrier_from_array_ptr = None
        if GCClass.needs_write_barrier == "stm":
            self.write_barrier_ptr = "stm"
        elif GCClass.needs_write_barrier:
            self.write_barrier_ptr = getfn(GCClass.write_barrier.im_func,
                                           [s_gc, SomeAddress()],
                                           annmodel.s_None,
                                           inline=True)
            func = getattr(gcdata.gc, 'remember_young_pointer', None)
            if func is not None:
                # func should not be a bound method, but a real function
                assert isinstance(func, types.FunctionType)
                self.write_barrier_failing_case_ptr = getfn(func,
                                               [SomeAddress()],
                                               annmodel.s_None)
            func = getattr(GCClass, 'write_barrier_from_array', None)
            if func is not None:
                self.write_barrier_from_array_ptr = getfn(func.im_func,
                                           [s_gc, SomeAddress(),
                                            annmodel.SomeInteger()],
                                           annmodel.s_None,
                                           inline=True)
                func = getattr(gcdata.gc,
                               'jit_remember_young_pointer_from_array',
                               None)
                if func is not None:
                    # func should not be a bound method, but a real function
                    assert isinstance(func, types.FunctionType)
                    self.write_barrier_from_array_failing_case_ptr = \
                                             getfn(func,
                                                   [SomeAddress()],
                                                   annmodel.s_None)
        self.malloc_nonmovable_ptr = getfn(GCClass.malloc_fixedsize_nonmovable,
                                           [s_gc, s_typeid16],
                                           s_gcref)

    def create_custom_trace_funcs(self, gc, rtyper):
        custom_trace_funcs = tuple(rtyper.custom_trace_funcs)
        rtyper.custom_trace_funcs = custom_trace_funcs
        # too late to register new custom trace functions afterwards

        custom_trace_funcs_unrolled = unrolling_iterable(
            [(self.get_type_id(TP), func) for TP, func in custom_trace_funcs])

        @specialize.arg(2)
        def custom_trace_dispatcher(obj, typeid, callback, arg):
            for type_id_exp, func in custom_trace_funcs_unrolled:
                if (llop.combine_ushort(lltype.Signed, typeid, 0) ==
                    llop.combine_ushort(lltype.Signed, type_id_exp, 0)):
                    func(gc, obj, callback, arg)
                    return
            else:
                assert False

        gc.custom_trace_dispatcher = custom_trace_dispatcher

        for TP, func in custom_trace_funcs:
            self.gcdata._has_got_custom_trace(self.get_type_id(TP))
            specialize.arg(2)(func)

    def check_custom_trace_funcs(self, gc, rtyper):
        # detect if one of the custom trace functions uses the GC
        # (it must not!)
        for TP, func in rtyper.custom_trace_funcs:
            def no_op_callback(obj, arg):
                pass
            def ll_check_no_collect(obj):
                func(gc, obj, no_op_callback, None)
            annhelper = annlowlevel.MixLevelHelperAnnotator(rtyper)
            graph1 = annhelper.getgraph(ll_check_no_collect, [SomeAddress()],
                                        annmodel.s_None)
            annhelper.finish()
            collect_analyzer = CollectAnalyzer(self.translator)
            if collect_analyzer.analyze_direct_call(graph1):
                raise Exception(
                    "the custom trace hook %r for %r can cause "
                    "the GC to be called!" % (func, TP))

    def consider_constant(self, TYPE, value):
        self.layoutbuilder.consider_constant(TYPE, value, self.gcdata.gc)

    #def get_type_id(self, TYPE):
    #    this method is attached to the instance and redirects to
    #    layoutbuilder.get_type_id().

    def special_funcptr_for_type(self, TYPE):
        return self.layoutbuilder.special_funcptr_for_type(TYPE)

    def gc_header_for(self, obj, needs_hash=False):
        hdr = self.gcdata.gc.gcheaderbuilder.header_of_object(obj)
        withhash, flag = self.gcdata.gc.withhash_flag_is_in_field
        x = getattr(hdr, withhash)
        TYPE = lltype.typeOf(x)
        x = lltype.cast_primitive(lltype.Signed, x)
        if needs_hash:
            x |= flag       # set the flag in the header
        else:
            x &= ~flag      # clear the flag in the header
        x = lltype.cast_primitive(TYPE, x)
        setattr(hdr, withhash, x)
        return hdr

    def get_hash_offset(self, T):
        type_id = self.get_type_id(T)
        assert not self.gcdata.q_is_varsize(type_id)
        return self.gcdata.q_fixed_size(type_id)

    def finish_tables(self):
        group = self.layoutbuilder.close_table()
        log.info("assigned %s typeids" % (len(group.members), ))
        log.info("added %s push/pop stack root instructions" % (
                     self.num_pushs, ))
        if self.write_barrier_ptr:
            log.info("inserted %s write barrier calls" % (
                         self.write_barrier_calls, ))
        if self.write_barrier_from_array_ptr:
            log.info("inserted %s write_barrier_from_array calls" % (
                         self.write_barrier_from_array_calls, ))

        # XXX because we call inputconst already in replace_malloc, we can't
        # modify the instance, we have to modify the 'rtyped instance'
        # instead.  horrors.  is there a better way?

        s_gcdata = self.translator.annotator.bookkeeper.immutablevalue(
            self.gcdata)
        r_gcdata = self.translator.rtyper.getrepr(s_gcdata)
        ll_instance = rmodel.inputconst(r_gcdata, self.gcdata).value

        addresses_of_static_ptrs = (
            self.layoutbuilder.addresses_of_static_ptrs_in_nongc +
            self.layoutbuilder.addresses_of_static_ptrs)
        log.info("found %s static roots" % (len(addresses_of_static_ptrs), ))
        ll_static_roots_inside = lltype.malloc(lltype.Array(llmemory.Address),
                                               len(addresses_of_static_ptrs),
                                               immortal=True)

        for i in range(len(addresses_of_static_ptrs)):
            ll_static_roots_inside[i] = addresses_of_static_ptrs[i]
        ll_instance.inst_static_root_start = llmemory.cast_ptr_to_adr(ll_static_roots_inside) + llmemory.ArrayItemsOffset(lltype.Array(llmemory.Address))
        ll_instance.inst_static_root_nongcend = ll_instance.inst_static_root_start + llmemory.sizeof(llmemory.Address) * len(self.layoutbuilder.addresses_of_static_ptrs_in_nongc)
        ll_instance.inst_static_root_end = ll_instance.inst_static_root_start + llmemory.sizeof(llmemory.Address) * len(addresses_of_static_ptrs)
        newgcdependencies = []
        newgcdependencies.append(ll_static_roots_inside)
        ll_instance.inst_max_type_id = len(group.members)
        #
        typeids_z, typeids_list = self.write_typeid_list()
        ll_typeids_z = lltype.malloc(rgc.ARRAY_OF_CHAR,
                                     len(typeids_z),
                                     immortal=True)
        for i in range(len(typeids_z)):
            ll_typeids_z[i] = typeids_z[i]
        ll_instance.inst_typeids_z = llmemory.cast_ptr_to_adr(ll_typeids_z)
        newgcdependencies.append(ll_typeids_z)
        #
        ll_typeids_list = lltype.malloc(lltype.Array(llgroup.HALFWORD),
                                        len(typeids_list),
                                        immortal=True)
        for i in range(len(typeids_list)):
            ll_typeids_list[i] = typeids_list[i]
        ll_instance.inst_typeids_list= llmemory.cast_ptr_to_adr(ll_typeids_list)
        newgcdependencies.append(ll_typeids_list)
        #
        return newgcdependencies

    def get_finish_tables(self):
        # We must first make sure that the type_info_group's members
        # are all followed.  Do it repeatedly while new members show up.
        # Once it is really done, do finish_tables().
        seen = 0
        while seen < len(self.layoutbuilder.type_info_group.members):
            curtotal = len(self.layoutbuilder.type_info_group.members)
            yield self.layoutbuilder.type_info_group.members[seen:curtotal]
            seen = curtotal
        yield self.finish_tables()

    def write_typeid_list(self):
        """write out the list of type ids together with some info"""
        from rpython.tool.udir import udir
        # XXX not ideal since it is not per compilation, but per run
        # XXX argh argh, this only gives the member index but not the
        #     real typeid, which is a complete mess to obtain now...
        all_ids = self.layoutbuilder.id_of_type.items()
        list_data = []
        ZERO = rffi.cast(llgroup.HALFWORD, 0)
        for _, typeinfo in all_ids:
            while len(list_data) <= typeinfo.index:
                list_data.append(ZERO)
            list_data[typeinfo.index] = typeinfo
        #
        all_ids = [(typeinfo.index, TYPE) for (TYPE, typeinfo) in all_ids]
        all_ids = dict(all_ids)
        f = udir.join("typeids.txt").open("w")
        for index in range(len(self.layoutbuilder.type_info_group.members)):
            f.write("member%-4d %s\n" % (index, all_ids.get(index, '?')))
        f.close()
        try:
            import zlib
            z_data = zlib.compress(udir.join("typeids.txt").read(), 9)
        except ImportError:
            z_data = ''
        return z_data, list_data

    def transform_graph(self, graph):
        func = getattr(graph, 'func', None)
        if func and getattr(func, '_gc_no_collect_', False):
            if self.collect_analyzer.analyze_direct_call(graph):
                # 'no_collect' function can trigger collection
                import cStringIO
                err = cStringIO.StringIO()
                import sys
                prev = sys.stdout
                try:
                    sys.stdout = err
                    ca = CollectAnalyzer(self.translator)
                    ca.verbose = True
                    ca.analyze_direct_call(graph)  # print the "traceback" here
                    sys.stdout = prev
                except:
                    sys.stdout = prev
                # ^^^ for the dump of which operation in which graph actually
                # causes it to return True
                raise Exception("'no_collect' function can trigger collection:"
                                " %s\n%s" % (func, err.getvalue()))

        if self.write_barrier_ptr:
            from rpython.flowspace.model import mkentrymap
            self._entrymap = mkentrymap(graph)
            if self.translator.config.translation.stm:
                wbc = WriteBarrierCollector(graph, self.collect_analyzer)
                wbc.collect()
                self.clean_sets = wbc.clean_ops
            else:
                self.clean_sets = (
                    find_initializing_stores(self.collect_analyzer, graph,
                                             self._entrymap))
            if self.gcdata.gc.can_optimize_clean_setarrayitems():
                self.clean_sets = self.clean_sets.union(
                    find_clean_setarrayitems(self.collect_analyzer, graph))
        super(BaseFrameworkGCTransformer, self).transform_graph(graph)
        if self.write_barrier_ptr:
            self.clean_sets = None

    def gct_direct_call(self, hop):
        if self.collect_analyzer.analyze(hop.spaceop):
            livevars = self.push_roots(hop)
            self.default(hop)
            self.pop_roots(hop, livevars)
        else:
            if hop.spaceop.opname == "direct_call":
                self.mark_call_cannotcollect(hop, hop.spaceop.args[0])
            self.default(hop)

    def mark_call_cannotcollect(self, hop, name):
        pass

    gct_indirect_call = gct_direct_call

    def gct_jit_assembler_call(self, hop):
        livevars = self.push_roots(hop)
        self.default(hop)
        self.pop_roots(hop, livevars)

    def gct_fv_gc_malloc(self, hop, flags, TYPE, *args):
        op = hop.spaceop
        PTRTYPE = op.result.concretetype
        assert PTRTYPE.TO == TYPE
        type_id = self.get_type_id(TYPE)

        c_type_id = rmodel.inputconst(TYPE_ID, type_id)
        info = self.layoutbuilder.get_info(type_id)
        c_size = rmodel.inputconst(lltype.Signed, info.fixedsize)
        fptrs = self.special_funcptr_for_type(TYPE)
        has_finalizer = "finalizer" in fptrs
        has_light_finalizer = "light_finalizer" in fptrs
        if has_light_finalizer:
            has_finalizer = True
        c_has_finalizer = rmodel.inputconst(lltype.Bool, has_finalizer)
        c_has_light_finalizer = rmodel.inputconst(lltype.Bool,
                                                  has_light_finalizer)

        if flags.get('nonmovable'):
            assert op.opname == 'malloc'
            assert not flags.get('varsize')
            malloc_ptr = self.malloc_nonmovable_ptr
            args = [self.c_const_gc, c_type_id]
        elif not op.opname.endswith('_varsize') and not flags.get('varsize'):
            zero = flags.get('zero', False)
            if (self.malloc_fast_ptr is not None and
                not c_has_finalizer.value and
                (self.malloc_fast_is_clearing or not zero)):
                malloc_ptr = self.malloc_fast_ptr
            else:
                malloc_ptr = self.malloc_fixedsize_ptr
            args = [self.c_const_gc, c_type_id, c_size,
                    c_has_finalizer, c_has_light_finalizer,
                    rmodel.inputconst(lltype.Bool, False)]
        else:
            assert not c_has_finalizer.value
            info_varsize = self.layoutbuilder.get_info_varsize(type_id)
            v_length = op.args[-1]
            c_ofstolength = rmodel.inputconst(lltype.Signed,
                                              info_varsize.ofstolength)
            c_varitemsize = rmodel.inputconst(lltype.Signed,
                                              info_varsize.varitemsize)
            if self.malloc_varsize_fast_ptr is not None:
                malloc_ptr = self.malloc_varsize_fast_ptr
            else:
                malloc_ptr = self.malloc_varsize_ptr
            args = [self.c_const_gc, c_type_id, v_length, c_size,
                    c_varitemsize, c_ofstolength]
        livevars = self.push_roots(hop)
        v_result = hop.genop("direct_call", [malloc_ptr] + args,
                             resulttype=llmemory.GCREF)
        self.pop_roots(hop, livevars)
        return v_result

    gct_fv_gc_malloc_varsize = gct_fv_gc_malloc

    def gct_gc__collect(self, hop):
        op = hop.spaceop
        if len(op.args) == 1:
            v_gen = op.args[0]
        else:
            # pick a number larger than expected different gc gens :-)
            v_gen = rmodel.inputconst(lltype.Signed, 9)
        livevars = self.push_roots(hop)
        hop.genop("direct_call", [self.collect_ptr, self.c_const_gc, v_gen],
                  resultvar=op.result)
        self.pop_roots(hop, livevars)

    def gct_gc_can_move(self, hop):
        assert not self.translator.config.translation.stm
        op = hop.spaceop
        v_addr = hop.genop('cast_ptr_to_adr',
                           [op.args[0]], resulttype=llmemory.Address)
        hop.genop("direct_call", [self.can_move_ptr, self.c_const_gc, v_addr],
                  resultvar=op.result)

    def gct_shrink_array(self, hop):
        if self.shrink_array_ptr is None:
            return GCTransformer.gct_shrink_array(self, hop)
        op = hop.spaceop
        assert not self.translator.config.translation.stm
        v_addr = hop.genop('cast_ptr_to_adr',
                           [op.args[0]], resulttype=llmemory.Address)
        v_length = op.args[1]
        hop.genop("direct_call", [self.shrink_array_ptr, self.c_const_gc,
                                  v_addr, v_length],
                  resultvar=op.result)

    def gct_gc_gettypeid(self, hop):
        op = hop.spaceop
        v_addr = op.args[0]
        if v_addr.concretetype != llmemory.Address:
            v_addr = hop.genop("cast_ptr_to_adr", [v_addr],
                               resulttype=llmemory.Address)
        hop.genop("direct_call", [self.gc_gettypeid_ptr, self.c_const_gc,
                                  v_addr],
                         resultvar=op.result)

    def gct_gc_writebarrier(self, hop):
        if self.write_barrier_ptr is None:
            return
        op = hop.spaceop
        v_addr = op.args[0]
        if v_addr.concretetype != llmemory.Address:
            v_addr = hop.genop('cast_ptr_to_adr',
                               [v_addr], resulttype=llmemory.Address)
        hop.genop("direct_call", [self.write_barrier_ptr,
                                  self.c_const_gc, v_addr])

    def gct_gc_heap_stats(self, hop):
        if not hasattr(self, 'heap_stats_ptr'):
            return GCTransformer.gct_gc_heap_stats(self, hop)
        op = hop.spaceop
        livevars = self.push_roots(hop)
        hop.genop("direct_call", [self.heap_stats_ptr, self.c_const_gc],
                  resultvar=op.result)
        self.pop_roots(hop, livevars)

    def gct_get_member_index(self, hop):
        op = hop.spaceop
        v_typeid = op.args[0]
        hop.genop("direct_call", [self.get_member_index_ptr, self.c_const_gc,
                                  v_typeid], resultvar=op.result)

    def _gc_adr_of_gc_attr(self, hop, attrname):
        assert not self.translator.config.translation.stm
        if getattr(self.gcdata.gc, attrname, None) is None:
            raise NotImplementedError("gc_adr_of_%s only for generational gcs"
                                      % (attrname,))
        op = hop.spaceop
        ofs = llmemory.offsetof(self.c_const_gc.concretetype.TO,
                                'inst_' + attrname)
        c_ofs = rmodel.inputconst(lltype.Signed, ofs)
        v_gc_adr = hop.genop('cast_ptr_to_adr', [self.c_const_gc],
                             resulttype=llmemory.Address)
        hop.genop('adr_add', [v_gc_adr, c_ofs], resultvar=op.result)

    def gct_gc_adr_of_nursery_free(self, hop):
        self._gc_adr_of_gc_attr(hop, 'nursery_free')
    def gct_gc_adr_of_nursery_top(self, hop):
        self._gc_adr_of_gc_attr(hop, 'nursery_top')

    def _gc_adr_of_gcdata_attr(self, hop, attrname):
        op = hop.spaceop
        ofs = llmemory.offsetof(self.c_const_gcdata.concretetype.TO,
                                'inst_' + attrname)
        c_ofs = rmodel.inputconst(lltype.Signed, ofs)
        assert not self.translator.config.translation.stm
        v_gcdata_adr = hop.genop('cast_ptr_to_adr', [self.c_const_gcdata],
                                 resulttype=llmemory.Address)
        hop.genop('adr_add', [v_gcdata_adr, c_ofs], resultvar=op.result)

    def gct_gc_adr_of_root_stack_base(self, hop):
        self._gc_adr_of_gcdata_attr(hop, 'root_stack_base')
    def gct_gc_adr_of_root_stack_top(self, hop):
        self._gc_adr_of_gcdata_attr(hop, 'root_stack_top')

    def gct_gc_detach_callback_pieces(self, hop):
        op = hop.spaceop
        assert len(op.args) == 0
        hop.genop("direct_call",
                  [self.root_walker.gc_detach_callback_pieces_ptr],
                  resultvar=op.result)

    def gct_gc_reattach_callback_pieces(self, hop):
        op = hop.spaceop
        assert len(op.args) == 1
        hop.genop("direct_call",
                  [self.root_walker.gc_reattach_callback_pieces_ptr,
                   op.args[0]],
                  resultvar=op.result)

    def gct_do_malloc_fixedsize(self, hop):
        # used by the JIT (see rpython.jit.backend.llsupport.gc)
        op = hop.spaceop
        [v_typeid, v_size,
         v_has_finalizer, v_has_light_finalizer, v_contains_weakptr] = op.args
        livevars = self.push_roots(hop)
        hop.genop("direct_call",
                  [self.malloc_fixedsize_ptr, self.c_const_gc,
                   v_typeid, v_size,
                   v_has_finalizer, v_has_light_finalizer,
                   v_contains_weakptr],
                  resultvar=op.result)
        self.pop_roots(hop, livevars)

    def gct_do_malloc_fixedsize_clear(self, hop):
        # used by the JIT (see rpython.jit.backend.llsupport.gc)
        self.gct_do_malloc_fixedsize(hop)
        if not self.malloc_zero_filled:
            op = hop.spaceop
            v_size = op.args[1]
            c_after_header = rmodel.inputconst(lltype.Signed,
                llmemory.sizeof(self.HDR))
            v_a = op.result
            v_clear_size = hop.genop('int_sub', [v_size, c_after_header],
                                     resulttype=lltype.Signed)
            if not self.translator.config.translation.stm:
                self.emit_raw_memclear(hop.llops, v_clear_size, None,
                                       c_after_header, v_a)
            else:
                self.emit_stm_memclearinit(hop.llops, v_clear_size, None,
                                           c_after_header, v_a)


    def gct_do_malloc_varsize(self, hop):
        # used by the JIT (see rpython.jit.backend.llsupport.gc)
        op = hop.spaceop
        [v_typeid, v_length, v_size, v_itemsize,
         v_offset_to_length] = op.args
        livevars = self.push_roots(hop)
        hop.genop("direct_call",
                  [self.malloc_varsize_ptr, self.c_const_gc,
                   v_typeid, v_length, v_size, v_itemsize,
                   v_offset_to_length],
                  resultvar=op.result)
        self.pop_roots(hop, livevars)

    def gct_do_malloc_varsize_clear(self, hop):
        # used by the JIT (see rpython.jit.backend.llsupport.gc)
        self.gct_do_malloc_varsize(hop)
        if not self.malloc_zero_filled:
            op = hop.spaceop
            v_num_elem = op.args[1]
            c_basesize = op.args[2]
            c_itemsize = op.args[3]
            c_length_ofs = op.args[4]
            v_a = op.result
            # Clear the fixed-size part, which is everything after the
            # GC header and before the length field.  This might be 0
            # bytes long.
            c_after_header = rmodel.inputconst(lltype.Signed,
                llmemory.sizeof(self.HDR))
            v_clear_size = hop.genop('int_sub', [c_length_ofs, c_after_header],
                                     resulttype=lltype.Signed)

            if not self.translator.config.translation.stm:
                self.emit_raw_memclear(hop.llops, v_clear_size, None,
                                       c_after_header, v_a)
                # Clear the variable-size part
                self.emit_raw_memclear(hop.llops, v_num_elem, c_itemsize,
                                       c_basesize, v_a)
            else:
                self.emit_stm_memclearinit(hop.llops, v_clear_size, None,
                                           c_after_header, v_a)
                self.emit_stm_memclearinit(hop.llops, v_num_elem, c_itemsize,
                                           c_basesize, v_a)


    def gct_get_write_barrier_failing_case(self, hop):
        op = hop.spaceop
        assert (lltype.typeOf(self.write_barrier_failing_case_ptr.value) ==
                op.result.concretetype)
        hop.genop("same_as",
                  [self.write_barrier_failing_case_ptr],
                  resultvar=op.result)

    def gct_get_write_barrier_from_array_failing_case(self, hop):
        op = hop.spaceop
        null = lltype.nullptr(op.result.concretetype.TO)
        c_null = rmodel.inputconst(op.result.concretetype, null)
        v = getattr(self, 'write_barrier_from_array_failing_case_ptr', c_null)
        hop.genop("same_as", [v], resultvar=op.result)

    def gct_zero_gc_pointers_inside(self, hop):
        if not self.malloc_zero_filled:
            v_ob = hop.spaceop.args[0]
            TYPE = v_ob.concretetype.TO
            self.gen_zero_gc_pointers(TYPE, v_ob, hop.llops)

    def gct_zero_everything_inside(self, hop):
        if not self.malloc_zero_filled:
            v_ob = hop.spaceop.args[0]
            TYPE = v_ob.concretetype.TO
            self.gen_zero_gc_pointers(TYPE, v_ob, hop.llops, everything=True)

    def gct_gc_writebarrier_before_copy(self, hop):
        # this operation should not be produced if stm
        assert not self.translator.config.translation.stm
        op = hop.spaceop
        if not hasattr(self, 'wb_before_copy_ptr'):
            # no write barrier needed in that case
            hop.genop("same_as",
                      [rmodel.inputconst(lltype.Bool, True)],
                      resultvar=op.result)
            return
        source_addr = hop.genop('cast_ptr_to_adr', [op.args[0]],
                                resulttype=llmemory.Address)
        dest_addr = hop.genop('cast_ptr_to_adr', [op.args[1]],
                                resulttype=llmemory.Address)
        hop.genop('direct_call', [self.wb_before_copy_ptr, self.c_const_gc,
                                  source_addr, dest_addr] + op.args[2:],
                  resultvar=op.result)

    def gct_weakref_create(self, hop):
        op = hop.spaceop

        type_id = self.get_type_id(WEAKREF)

        c_type_id = rmodel.inputconst(TYPE_ID, type_id)
        info = self.layoutbuilder.get_info(type_id)
        c_size = rmodel.inputconst(lltype.Signed, info.fixedsize)
        malloc_ptr = self.malloc_fixedsize_ptr
        c_false = rmodel.inputconst(lltype.Bool, False)
        c_has_weakptr = rmodel.inputconst(lltype.Bool, True)
        args = [self.c_const_gc, c_type_id, c_size,
                c_false, c_false, c_has_weakptr]

        # push and pop the current live variables *including* the argument
        # to the weakref_create operation, which must be kept alive and
        # moved if the GC needs to collect
        livevars = self.push_roots(hop, keep_current_args=True)
        v_result = hop.genop("direct_call", [malloc_ptr] + args,
                             resulttype=llmemory.GCREF)
        v_result = hop.genop("cast_opaque_ptr", [v_result],
                            resulttype=WEAKREFPTR)
        self.pop_roots(hop, livevars)
        # cast_ptr_to_adr must be done after malloc, as the GC pointer
        # might have moved just now.
        v_instance, = op.args
        if self.translator.config.translation.stm:
            # not untranslated-test-friendly, but good enough: we hide
            # our GC object inside an Address field.  It's not a correct
            # "void *" address, as it's in the wrong address_space, but
            # we will force_cast it again in weakref_deref().  Note that
            # it's done in two steps as a workaround for a clang issue(?).
            v_instance = hop.genop("force_cast", [v_instance],
                                   resulttype=lltype.Signed)
            opname = "force_cast"
        else:
            opname = "cast_ptr_to_adr"
        v_addr = hop.genop(opname, [v_instance],
                           resulttype=llmemory.Address)
        hop.genop("bare_setfield",
                  [v_result, rmodel.inputconst(lltype.Void, "weakptr"), v_addr])
        v_weakref = hop.genop("cast_ptr_to_weakrefptr", [v_result],
                              resulttype=llmemory.WeakRefPtr)
        hop.cast_result(v_weakref)

    def gct_weakref_deref(self, hop):
        v_wref, = hop.spaceop.args
        v_addr = hop.genop("direct_call",
                           [self.weakref_deref_ptr, v_wref],
                           resulttype=llmemory.Address)
        if self.translator.config.translation.stm:
            # see gct_weakref_create()
            v_addr = hop.genop("force_cast", [v_addr],
                               resulttype=lltype.Signed)
            hop.genop("force_cast", [v_addr],
                      resultvar=hop.spaceop.result)
        else:
            hop.cast_result(v_addr)

    def gct_gc_identityhash(self, hop):
        livevars = self.push_roots(hop)
        [v_ptr] = hop.spaceop.args
        v_ptr = hop.genop("cast_opaque_ptr", [v_ptr],
                          resulttype=llmemory.GCREF)
        hop.genop("direct_call",
                  [self.identityhash_ptr, self.c_const_gc, v_ptr],
                  resultvar=hop.spaceop.result)
        self.pop_roots(hop, livevars)

    def gct_gc_id(self, hop):
        if self.id_ptr is not None:
            livevars = self.push_roots(hop)
            [v_ptr] = hop.spaceop.args
            v_ptr = hop.genop("cast_opaque_ptr", [v_ptr],
                              resulttype=llmemory.GCREF)
            hop.genop("direct_call", [self.id_ptr, self.c_const_gc, v_ptr],
                      resultvar=hop.spaceop.result)
            self.pop_roots(hop, livevars)
        else:
            hop.rename('cast_ptr_to_int')     # works nicely for non-moving GCs

    def gct_gc_obtain_free_space(self, hop):
        livevars = self.push_roots(hop)
        [v_number] = hop.spaceop.args
        hop.genop("direct_call",
                  [self.obtainfreespace_ptr, self.c_const_gc, v_number],
                  resultvar=hop.spaceop.result)
        self.pop_roots(hop, livevars)

    def gct_gc_set_max_heap_size(self, hop):
        [v_size] = hop.spaceop.args
        hop.genop("direct_call", [self.set_max_heap_size_ptr,
                                  self.c_const_gc,
                                  v_size])

    def gct_gc_pin(self, hop):
        if not hasattr(self, 'pin_ptr'):
            c_false = rmodel.inputconst(lltype.Bool, False)
            hop.genop("same_as", [c_false], resultvar=hop.spaceop.result)
            return
        op = hop.spaceop
        v_addr = hop.genop('cast_ptr_to_adr', [op.args[0]],
            resulttype=llmemory.Address)
        hop.genop("direct_call", [self.pin_ptr, self.c_const_gc, v_addr],
                  resultvar=op.result)

    def gct_gc_unpin(self, hop):
        if not hasattr(self, 'unpin_ptr'):
            return
        op = hop.spaceop
        v_addr = hop.genop('cast_ptr_to_adr', [op.args[0]],
            resulttype=llmemory.Address)
        hop.genop("direct_call", [self.unpin_ptr, self.c_const_gc, v_addr],
                  resultvar=op.result)

    def gct_gc__is_pinned(self, hop):
        if not hasattr(self, '_is_pinned_ptr'):
            c_false = rmodel.inputconst(lltype.Bool, False)
            hop.genop("same_as", [c_false], resultvar=hop.spaceop.result)
            return
        op = hop.spaceop
        v_addr = hop.genop('cast_ptr_to_adr', [op.args[0]],
            resulttype=llmemory.Address)
        hop.genop("direct_call", [self._is_pinned_ptr, self.c_const_gc, v_addr],
                  resultvar=op.result)

    def gct_gc_thread_run(self, hop):
        if (self.translator.config.translation.thread and
                hasattr(self.root_walker, 'thread_run_ptr')):
            livevars = self.push_roots(hop)
            assert not livevars, "live GC var around %s!" % (hop.spaceop,)
            hop.genop("direct_call", [self.root_walker.thread_run_ptr])
            self.pop_roots(hop, livevars)
        else:
            hop.rename("gc_thread_run")     # keep it around for c/gc.py,
                                            # unless handled specially above

    def gct_gc_thread_start(self, hop):
        assert self.translator.config.translation.thread
        if hasattr(self.root_walker, 'thread_start_ptr'):
            # only with asmgcc.  Note that this is actually called after
            # the first gc_thread_run() in the new thread.
            hop.genop("direct_call", [self.root_walker.thread_start_ptr])

    def gct_gc_thread_die(self, hop):
        assert self.translator.config.translation.thread
        if hasattr(self.root_walker, 'thread_die_ptr'):
            livevars = self.push_roots(hop)
            assert not livevars, "live GC var around %s!" % (hop.spaceop,)
            hop.genop("direct_call", [self.root_walker.thread_die_ptr])
            self.pop_roots(hop, livevars)
        hop.rename("gc_thread_die")     # keep it around for c/gc.py

    def gct_gc_thread_before_fork(self, hop):
        if (self.translator.config.translation.thread
            and hasattr(self.root_walker, 'thread_before_fork_ptr')):
            hop.genop("direct_call", [self.root_walker.thread_before_fork_ptr],
                      resultvar=hop.spaceop.result)
        else:
            c_null = rmodel.inputconst(llmemory.Address, llmemory.NULL)
            hop.genop("same_as", [c_null],
                      resultvar=hop.spaceop.result)

    def gct_gc_thread_after_fork(self, hop):
        if (self.translator.config.translation.thread
            and hasattr(self.root_walker, 'thread_after_fork_ptr')):
            livevars = self.push_roots(hop)
            hop.genop("direct_call", [self.root_walker.thread_after_fork_ptr]
                                     + hop.spaceop.args)
            self.pop_roots(hop, livevars)

    def gct_gc_get_type_info_group(self, hop):
        return hop.cast_result(self.c_type_info_group)

    def gct_gc_get_rpy_roots(self, hop):
        livevars = self.push_roots(hop)
        hop.genop("direct_call",
                  [self.get_rpy_roots_ptr, self.c_const_gc],
                  resultvar=hop.spaceop.result)
        self.pop_roots(hop, livevars)

    def gct_gc_get_rpy_referents(self, hop):
        livevars = self.push_roots(hop)
        [v_ptr] = hop.spaceop.args
        hop.genop("direct_call",
                  [self.get_rpy_referents_ptr, self.c_const_gc, v_ptr],
                  resultvar=hop.spaceop.result)
        self.pop_roots(hop, livevars)

    def gct_gc_get_rpy_memory_usage(self, hop):
        livevars = self.push_roots(hop)
        [v_ptr] = hop.spaceop.args
        hop.genop("direct_call",
                  [self.get_rpy_memory_usage_ptr, self.c_const_gc, v_ptr],
                  resultvar=hop.spaceop.result)
        self.pop_roots(hop, livevars)

    def gct_gc_get_rpy_type_index(self, hop):
        livevars = self.push_roots(hop)
        [v_ptr] = hop.spaceop.args
        hop.genop("direct_call",
                  [self.get_rpy_type_index_ptr, self.c_const_gc, v_ptr],
                  resultvar=hop.spaceop.result)
        self.pop_roots(hop, livevars)

    def gct_gc_is_rpy_instance(self, hop):
        livevars = self.push_roots(hop)
        [v_ptr] = hop.spaceop.args
        hop.genop("direct_call",
                  [self.is_rpy_instance_ptr, self.c_const_gc, v_ptr],
                  resultvar=hop.spaceop.result)
        self.pop_roots(hop, livevars)

    def gct_gc_dump_rpy_heap(self, hop):
        livevars = self.push_roots(hop)
        [v_fd] = hop.spaceop.args
        hop.genop("direct_call",
                  [self.dump_rpy_heap_ptr, self.c_const_gc, v_fd],
                  resultvar=hop.spaceop.result)
        self.pop_roots(hop, livevars)

    def gct_gc_typeids_z(self, hop):
        livevars = self.push_roots(hop)
        hop.genop("direct_call",
                  [self.get_typeids_z_ptr, self.c_const_gc],
                  resultvar=hop.spaceop.result)
        self.pop_roots(hop, livevars)

    def gct_gc_typeids_list(self, hop):
        livevars = self.push_roots(hop)
        hop.genop("direct_call",
                  [self.get_typeids_list_ptr, self.c_const_gc],
                  resultvar=hop.spaceop.result)
        self.pop_roots(hop, livevars)

    def _set_into_gc_array_part(self, op):
        if op.opname == 'setarrayitem':
            return op.args[1]
        if op.opname == 'setinteriorfield':
            for v in op.args[1:-1]:
                if v.concretetype is not lltype.Void:
                    return v
        return None

    def transform_generic_set(self, hop):
        from rpython.flowspace.model import Constant
        opname = hop.spaceop.opname
        v_struct = hop.spaceop.args[0]
        v_newvalue = hop.spaceop.args[-1]
        assert opname in ('setfield', 'setarrayitem', 'setinteriorfield',
                          'raw_store')
        assert isinstance(v_newvalue.concretetype, lltype.Ptr)
        # XXX for some GCs the skipping if the newvalue is a constant won't be
        # ok
        if (self.write_barrier_ptr is not None
            and not isinstance(v_newvalue, Constant)
            and v_struct.concretetype.TO._gckind == "gc"
            and hop.spaceop not in self.clean_sets):
            v_structaddr = hop.genop("cast_ptr_to_adr", [v_struct],
                                     resulttype = llmemory.Address)
            if (self.write_barrier_from_array_ptr is not None and
                    self._set_into_gc_array_part(hop.spaceop) is not None):
                self.write_barrier_from_array_calls += 1
                v_index = self._set_into_gc_array_part(hop.spaceop)
                assert v_index.concretetype == lltype.Signed
                hop.genop("direct_call", [self.write_barrier_from_array_ptr,
                                          self.c_const_gc,
                                          v_structaddr,
                                          v_index])
            else:
                self.write_barrier_calls += 1
                hop.genop("direct_call", [self.write_barrier_ptr,
                                          self.c_const_gc,
                                          v_structaddr])
                # we just did a full write barrier here, so we can use
                # this helper to propagate this knowledge forward and
                # avoid to repeat the write barrier.
                if self.curr_block is not None:   # for tests
                    assert self.curr_block.operations[hop.index] is hop.spaceop
                    propagate_no_write_barrier_needed(self.clean_sets,
                                                      self.curr_block,
                                                      {v_struct: True},
                                                      self.collect_analyzer,
                                                      self._entrymap,
                                                      hop.index + 1)
        hop.rename('bare_' + opname)

    def transform_getfield_typeptr(self, hop):
        # this would become quite a lot of operations, even if it compiles
        # to C code that is just as efficient as "obj->typeptr".  To avoid
        # that, we just generate a single custom operation instead.
        hop.genop('gc_gettypeptr_group', [hop.spaceop.args[0],
                                          self.c_type_info_group,
                                          self.c_vtinfo_skip_offset,
                                          self.c_vtableinfo],
                  resultvar = hop.spaceop.result)

    def transform_setfield_typeptr(self, hop):
        # replace such a setfield with an assertion that the typeptr is right
        # (xxx not very useful right now, so disabled)
        if 0:
            v_new = hop.spaceop.args[2]
            v_old = hop.genop('gc_gettypeptr_group', [hop.spaceop.args[0],
                                                      self.c_type_info_group,
                                                      self.c_vtinfo_skip_offset,
                                                      self.c_vtableinfo],
                              resulttype = v_new.concretetype)
            v_eq = hop.genop("ptr_eq", [v_old, v_new],
                             resulttype = lltype.Bool)
            c_errmsg = rmodel.inputconst(lltype.Void,
                                         "setfield_typeptr: wrong type")
            hop.genop('debug_assert', [v_eq, c_errmsg])

    def gct_getfield(self, hop):
        if (hop.spaceop.args[1].value == 'typeptr' and
            hop.spaceop.args[0].concretetype.TO._hints.get('typeptr') and
            self.translator.config.translation.gcremovetypeptr):
            self.transform_getfield_typeptr(hop)
        else:
            GCTransformer.gct_getfield(self, hop)

    def gct_setfield(self, hop):
        if (hop.spaceop.args[1].value == 'typeptr' and
            hop.spaceop.args[0].concretetype.TO._hints.get('typeptr') and
            self.translator.config.translation.gcremovetypeptr):
            self.transform_setfield_typeptr(hop)
        else:
            GCTransformer.gct_setfield(self, hop)

    def var_needs_set_transform(self, var):
        return var_needsgc(var)

    def get_livevars_for_roots(self, hop, keep_current_args=False):
        if self.gcdata.gc.moving_gc and not keep_current_args:
            # moving GCs don't borrow, so the caller does not need to keep
            # the arguments alive
            livevars = hop.livevars_after_op()
        else:
            livevars = hop.livevars_after_op() + hop.current_op_keeps_alive()
        return livevars

    def compute_borrowed_vars(self, graph):
        # XXX temporary workaround, should be done more correctly
        if self.gcdata.gc.moving_gc:
            return lambda v: False
        return super(BaseFrameworkGCTransformer, self).compute_borrowed_vars(
                graph)

    def annotate_walker_functions(self, getfn):
        pass

    def build_root_walker(self):
        raise NotImplementedError

    def push_roots(self, hop, keep_current_args=False):
        raise NotImplementedError

    def pop_roots(self, hop, livevars):
        raise NotImplementedError

    def gen_zero_gc_pointers(self, TYPE, v, llops, previous_steps=None,
                             everything=False):
        if previous_steps is None:
            previous_steps = []
        if isinstance(TYPE, lltype.Struct):
            for name in TYPE._names:
                FIELD = getattr(TYPE, name)
                c_name = rmodel.inputconst(lltype.Void, name)
                if isinstance(FIELD, lltype.Struct):
                    # parent
                    self.gen_zero_gc_pointers(FIELD, v, llops,
                                              previous_steps + [c_name],
                                              everything=everything)
                    continue
                if isinstance(FIELD, lltype.Array):
                    if everything:
                        raise NotImplementedError(
                            "%s: Struct-containing-Array with everything=True"
                            % (TYPE,))
                    if gctypelayout.offsets_to_gc_pointers(FIELD.OF):
                        raise NotImplementedError(
                            "%s: Struct-containing-Array-with-gc-pointers"
                            % (TYPE,))
                    continue
                if ((isinstance(FIELD, lltype.Ptr) and FIELD._needsgc())
                    or everything):
                    c_null = rmodel.inputconst(FIELD, FIELD._defl())
                    if previous_steps:
                        llops.genop('bare_setinteriorfield',
                                [v] + previous_steps + [c_name, c_null])
                    else:
                        llops.genop('bare_setfield', [v, c_name, c_null])

            return
        elif isinstance(TYPE, lltype.Array):
            ITEM = TYPE.OF
            if everything or gctypelayout.offsets_to_gc_pointers(ITEM):
                v_size = llops.genop('getarraysize', [v],
                                     resulttype=lltype.Signed)
                c_size = rmodel.inputconst(lltype.Signed, llmemory.sizeof(ITEM))
                c_fixedofs = rmodel.inputconst(lltype.Signed,
                                              llmemory.itemoffsetof(TYPE))
                if not self.translator.config.translation.stm:
                    v_a = llops.genop('cast_ptr_to_adr', [v],
                                      resulttype=llmemory.Address)
                    self.emit_raw_memclear(llops, v_size, c_size, c_fixedofs, v_a)
                else:
                    self.emit_stm_memclearinit(llops, v_size, c_size, c_fixedofs, v)
            return
        else:
            raise TypeError(TYPE)

    def emit_raw_memclear(self, llops, v_size, c_size, c_fixedofs, v_a):
        assert not self.translator.config.translation.stm
        if c_size is None:
            v_totalsize = v_size
        else:
            v_totalsize = llops.genop('int_mul', [v_size, c_size],
                                      resulttype=lltype.Signed)
        v_adr = llops.genop('adr_add', [v_a, c_fixedofs],
                            resulttype=llmemory.Address)
        llops.genop('raw_memclear', [v_adr, v_totalsize])

<<<<<<< HEAD
    def emit_stm_memclearinit(self, llops, v_size, c_size, c_fixedofs, v_a):
        assert self.translator.config.translation.stm
        if c_size is None:
            v_totalsize = v_size
        else:
            v_totalsize = llops.genop('int_mul', [v_size, c_size],
                                      resulttype=lltype.Signed)
        llops.genop('stm_memclearinit', [v_a, c_fixedofs, v_totalsize])
=======
    def gcheader_initdata(self, defnode):
        o = lltype.top_container(defnode.obj)
        needs_hash = self.get_prebuilt_hash(o) is not None
        hdr = self.gc_header_for(o, needs_hash)
        return hdr._obj

    def get_prebuilt_hash(self, obj):
        # for prebuilt objects that need to have their hash stored and
        # restored.  Note that only structures that are StructNodes all
        # the way have their hash stored (and not e.g. structs with var-
        # sized arrays at the end).  'obj' must be the top_container.
        TYPE = lltype.typeOf(obj)
        if not isinstance(TYPE, lltype.GcStruct):
            return None
        if TYPE._is_varsize():
            return None
        return getattr(obj, '_hash_cache_', None)
>>>>>>> ba244ba7



class TransformerLayoutBuilder(gctypelayout.TypeLayoutBuilder):

    def __init__(self, translator, GCClass=None):
        if GCClass is None:
            from rpython.memory.gc.base import choose_gc_from_config
            GCClass, _ = choose_gc_from_config(translator.config)
        if translator.config.translation.gcremovetypeptr:
            lltype2vtable = translator.rtyper.lltype2vtable
        else:
            lltype2vtable = None
        self.translator = translator
        super(TransformerLayoutBuilder, self).__init__(GCClass, lltype2vtable)

    def has_finalizer(self, TYPE):
        rtti = get_rtti(TYPE)
        return rtti is not None and getattr(rtti._obj, 'destructor_funcptr',
                                            None)

    def has_light_finalizer(self, TYPE):
        fptrs = self.special_funcptr_for_type(TYPE)
        return "light_finalizer" in fptrs

    def has_custom_trace(self, TYPE):
        rtti = get_rtti(TYPE)
        return rtti is not None and getattr(rtti._obj, 'custom_trace_funcptr',
                                            None)

    def make_finalizer_funcptr_for_type(self, TYPE):
        if not self.has_finalizer(TYPE):
            return None, False
        stm = self.translator.config.translation.stm
        rtti = get_rtti(TYPE)
        destrptr = rtti._obj.destructor_funcptr
        DESTR_ARG = lltype.typeOf(destrptr).TO.ARGS[0]
        typename = TYPE.__name__
        def ll_finalizer(addr):
            if stm:
                from rpython.rtyper.lltypesystem.lloperation import llop
                v = llop.stm_really_force_cast_ptr(DESTR_ARG, addr)
            else:
                v = llmemory.cast_adr_to_ptr(addr, DESTR_ARG)
            ll_call_destructor(destrptr, v, typename)
        fptr = self.transformer.annotate_finalizer(ll_finalizer,
                [llmemory.Address], lltype.Void)
        try:
            g = destrptr._obj.graph
            analyzer = FinalizerAnalyzer(self.translator)
            light = not analyzer.analyze_light_finalizer(g)
        except lltype.DelayedPointer:
            light = False    # XXX bah, too bad
        return fptr, light

    def make_custom_trace_funcptr_for_type(self, TYPE):
        if not self.has_custom_trace(TYPE):
            return None
        rtti = get_rtti(TYPE)
        fptr = rtti._obj.custom_trace_funcptr
        if not hasattr(fptr._obj, 'graph'):
            ll_func = fptr._obj._callable
            fptr = self.transformer.annotate_finalizer(ll_func,
                    [llmemory.Address, llmemory.Address], llmemory.Address)
        return fptr

# ____________________________________________________________


sizeofaddr = llmemory.sizeof(llmemory.Address)


class BaseRootWalker(object):
    thread_setup = None
    finished_minor_collection_func = None

    def __init__(self, gctransformer):
        self.gcdata = gctransformer.gcdata
        self.gc = self.gcdata.gc
        self.stacklet_support = False

    def _freeze_(self):
        return True

    def setup_root_walker(self):
        if self.thread_setup is not None:
            self.thread_setup()

    def walk_roots(self, collect_stack_root,
                   collect_static_in_prebuilt_nongc,
                   collect_static_in_prebuilt_gc,
                   is_minor=False):
        gcdata = self.gcdata
        gc = self.gc
        if collect_static_in_prebuilt_nongc:
            addr = gcdata.static_root_start
            end = gcdata.static_root_nongcend
            while addr != end:
                result = addr.address[0]
                if gc.points_to_valid_gc_object(result):
                    collect_static_in_prebuilt_nongc(gc, result)
                addr += sizeofaddr
        if collect_static_in_prebuilt_gc:
            addr = gcdata.static_root_nongcend
            end = gcdata.static_root_end
            while addr != end:
                result = addr.address[0]
                if gc.points_to_valid_gc_object(result):
                    collect_static_in_prebuilt_gc(gc, result)
                addr += sizeofaddr
        if collect_stack_root:
            self.walk_stack_roots(collect_stack_root, is_minor)     # abstract

    def finished_minor_collection(self):
        func = self.finished_minor_collection_func
        if func is not None:
            func()

    def need_stacklet_support(self):
        raise Exception("%s does not support stacklets" % (
            self.__class__.__name__,))

    def need_thread_support(self, gctransformer, getfn):
        raise Exception("%s does not support threads" % (
            self.__class__.__name__,))<|MERGE_RESOLUTION|>--- conflicted
+++ resolved
@@ -1614,16 +1614,6 @@
                             resulttype=llmemory.Address)
         llops.genop('raw_memclear', [v_adr, v_totalsize])
 
-<<<<<<< HEAD
-    def emit_stm_memclearinit(self, llops, v_size, c_size, c_fixedofs, v_a):
-        assert self.translator.config.translation.stm
-        if c_size is None:
-            v_totalsize = v_size
-        else:
-            v_totalsize = llops.genop('int_mul', [v_size, c_size],
-                                      resulttype=lltype.Signed)
-        llops.genop('stm_memclearinit', [v_a, c_fixedofs, v_totalsize])
-=======
     def gcheader_initdata(self, defnode):
         o = lltype.top_container(defnode.obj)
         needs_hash = self.get_prebuilt_hash(o) is not None
@@ -1641,7 +1631,15 @@
         if TYPE._is_varsize():
             return None
         return getattr(obj, '_hash_cache_', None)
->>>>>>> ba244ba7
+
+    def emit_stm_memclearinit(self, llops, v_size, c_size, c_fixedofs, v_a):
+        assert self.translator.config.translation.stm
+        if c_size is None:
+            v_totalsize = v_size
+        else:
+            v_totalsize = llops.genop('int_mul', [v_size, c_size],
+                                      resulttype=lltype.Signed)
+        llops.genop('stm_memclearinit', [v_a, c_fixedofs, v_totalsize])
 
 
 
