--- conflicted
+++ resolved
@@ -199,19 +199,6 @@
         r_typeid16 = rffi.platform.numbertype_to_rclass[TYPE_ID]
         s_typeid16 = annmodel.SomeInteger(knowntype=r_typeid16)
 
-<<<<<<< HEAD
-=======
-        # the point of this little dance is to not annotate
-        # self.gcdata.static_root_xyz as constants. XXX is it still needed??
-        data_classdef = bk.getuniqueclassdef(gctypelayout.GCData)
-        data_classdef.generalize_attr('static_root_start', SomeAddress())
-        data_classdef.generalize_attr('static_root_nongcend', SomeAddress())
-        data_classdef.generalize_attr('static_root_end', SomeAddress())
-        data_classdef.generalize_attr('max_type_id', annmodel.SomeInteger())
-        data_classdef.generalize_attr('typeids_z', SomeAddress())
-        data_classdef.generalize_attr('typeids_list', SomeAddress())
-
->>>>>>> 024daef6
         annhelper = annlowlevel.MixLevelHelperAnnotator(self.translator.rtyper)
 
         def getfn(ll_function, args_s, s_result, inline=False,
