--- conflicted
+++ resolved
@@ -286,18 +286,12 @@
         hop.genop("direct_call", [self.identityhash_ptr, v_adr],
                   resultvar=hop.spaceop.result)
 
-<<<<<<< HEAD
-    def gcheader_initdata(self, defnode):
-        top = lltype.top_container(defnode.obj)
-        return self.gcheaderbuilder.header_of_object(top)._obj
-
-    def gct_zero_gc_pointers_inside(self, hop):
-        pass
-
-    def gct_zero_everything_inside(self, hop):
-        pass
-=======
     def gcheader_initdata(self, obj):
         top = lltype.top_container(obj)
         return self.gcheaderbuilder.header_of_object(top)._obj
->>>>>>> 544d94c9
+
+    def gct_zero_gc_pointers_inside(self, hop):
+        pass
+
+    def gct_zero_everything_inside(self, hop):
+        pass