from rpython.memory.gctransform.transform import GCTransformer, mallocHelpers
from rpython.memory.gctransform.support import (get_rtti,
    _static_deallocator_body_for_type, LLTransformerOp, ll_call_destructor,
    ll_report_finalizer_error)
from rpython.rtyper.lltypesystem import lltype, llmemory
from rpython.flowspace.model import Constant
from rpython.rtyper.lltypesystem.lloperation import llop
from rpython.rtyper import rmodel


class BoehmGCTransformer(GCTransformer):
    malloc_zero_filled = True
<<<<<<< HEAD
    FINALIZER_PTR = lltype.Ptr(lltype.FuncType([llmemory.GCREF], lltype.Void))
=======
    FINALIZER_PTR = lltype.Ptr(lltype.FuncType([llmemory.Address], lltype.Void))
    NO_HEADER = True
>>>>>>> cb1d5a9e

    def __init__(self, translator, inline=False):
        super(BoehmGCTransformer, self).__init__(translator, inline=inline)
        self.finalizer_funcptrs = {}

        atomic_mh = mallocHelpers(gckind='gc')
        atomic_mh.allocate = lambda size: llop.boehm_malloc_atomic(llmemory.GCREF, size)
        ll_malloc_fixedsize_atomic = atomic_mh._ll_malloc_fixedsize

        mh = mallocHelpers(gckind='gc')
        mh.allocate = lambda size: llop.boehm_malloc(llmemory.GCREF, size)
        ll_malloc_fixedsize = mh._ll_malloc_fixedsize

        # XXX, do we need/want an atomic version of this function?
        ll_malloc_varsize_no_length = mh.ll_malloc_varsize_no_length
        ll_malloc_varsize = mh.ll_malloc_varsize

<<<<<<< HEAD
        fields = [("hash", lltype.Signed)]
        if translator and translator.config.translation.reverse_debugger:
            fields.append(("uid", lltype.SignedLongLong))
        hints = {'hints': {'gcheader': True}}
        self.HDR = lltype.Struct("header", *fields, **hints)
        HDRPTR = lltype.Ptr(self.HDR)
=======
        def ll_identityhash(addr):
            h = ~llmemory.cast_adr_to_int(addr)
            return h
>>>>>>> cb1d5a9e

        if self.translator:
            self.malloc_fixedsize_ptr = self.inittime_helper(
                ll_malloc_fixedsize, [lltype.Signed], llmemory.GCREF)
            self.malloc_fixedsize_atomic_ptr = self.inittime_helper(
                ll_malloc_fixedsize_atomic, [lltype.Signed], llmemory.GCREF)
            self.malloc_varsize_no_length_ptr = self.inittime_helper(
                ll_malloc_varsize_no_length, [lltype.Signed]*3, llmemory.GCREF, inline=False)
            self.malloc_varsize_ptr = self.inittime_helper(
                ll_malloc_varsize, [lltype.Signed]*4, llmemory.GCREF, inline=False)
            if self.translator.config.translation.rweakref:
                (ll_weakref_create, ll_weakref_deref,
                 self.WEAKLINK, self.convert_weakref_to
                        ) = build_weakref(self.translator.config)
                self.weakref_create_ptr = self.inittime_helper(
                    ll_weakref_create, [llmemory.GCREF], llmemory.WeakRefPtr,
                    inline=False)
                self.weakref_deref_ptr = self.inittime_helper(
                    ll_weakref_deref, [llmemory.WeakRefPtr], llmemory.GCREF)

            if not translator.config.translation.reverse_debugger:
                def ll_identityhash(addr):
                    obj = llmemory.cast_adr_to_ptr(addr, HDRPTR)
                    h = obj.hash
                    if h == 0:
                        obj.hash = h = ~llmemory.cast_adr_to_int(addr)
                    return h
                self.identityhash_ptr = self.inittime_helper(
                    ll_identityhash, [llmemory.Address], lltype.Signed,
                    inline=False)

            self.mixlevelannotator.finish()   # for now
            self.mixlevelannotator.backend_optimize()

        self.finalizer_triggers = []
        self.finalizer_queue_indexes = {}    # {fq: index}

    def gct_fv_gc_malloc(self, hop, flags, TYPE, c_size):
        # XXX same behavior for zero=True: in theory that's wrong
        if TYPE._is_atomic():
            funcptr = self.malloc_fixedsize_atomic_ptr
            opname = 'boehm_malloc_atomic'
        else:
            funcptr = self.malloc_fixedsize_ptr
            opname = 'boehm_malloc'
        tr = self.translator
        if tr and tr.config.translation.reverse_debugger:
            # Don't check for NULLs after the operation (it crashes anyway
            # with an explicit error message in case of out-of-memory).
            # Avoiding a direct_call lets _RPY_REVDB_PRUID() prints the
            # right file/line, at least for fixed-size mallocs.
            v_raw = hop.genop(opname, [c_size], resulttype=llmemory.GCREF)
        else:
            v_raw = hop.genop("direct_call",
                              [funcptr, c_size],
                              resulttype=llmemory.GCREF)
        finalizer_ptr = self.finalizer_funcptr_for_type(TYPE)
        if finalizer_ptr:
            c_finalizer_ptr = Constant(finalizer_ptr, self.FINALIZER_PTR)
            hop.genop("boehm_register_finalizer", [v_raw, c_finalizer_ptr])
        return v_raw

    def gct_fv_gc_malloc_varsize(self, hop, flags, TYPE, v_length, c_const_size, c_item_size,
                                                                   c_offset_to_length):
        # XXX same behavior for zero=True: in theory that's wrong
        if c_offset_to_length is None:
            v_raw = hop.genop("direct_call",
                               [self.malloc_varsize_no_length_ptr, v_length,
                                c_const_size, c_item_size],
                               resulttype=llmemory.GCREF)
        else:
            v_raw = hop.genop("direct_call",
                               [self.malloc_varsize_ptr, v_length,
                                c_const_size, c_item_size, c_offset_to_length],
                               resulttype=llmemory.GCREF)
        return v_raw

    def finalizer_funcptr_for_type(self, TYPE):
        if TYPE in self.finalizer_funcptrs:
            return self.finalizer_funcptrs[TYPE]

        rtti = get_rtti(TYPE)
        if rtti is not None and hasattr(rtti._obj, 'destructor_funcptr'):
            destrptr = rtti._obj.destructor_funcptr
            DESTR_ARG = lltype.typeOf(destrptr).TO.ARGS[0]
        else:
            destrptr = None
            DESTR_ARG = None

        if destrptr:
            EXC_INSTANCE_TYPE = self.translator.rtyper.exceptiondata.lltype_of_exception_value
            typename = TYPE.__name__
            revdb = self.translator.config.translation.reverse_debugger
            def ll_finalizer(gcref):
                exc_instance = llop.gc_fetch_exception(EXC_INSTANCE_TYPE)
                if revdb:
                    llop.revdb_call_destructor(lltype.Void, gcref)
                v = lltype.cast_opaque_ptr(DESTR_ARG, gcref)
                ll_call_destructor(destrptr, v, typename)
                llop.gc_restore_exception(lltype.Void, exc_instance)
            fptr = self.annotate_finalizer(ll_finalizer, [llmemory.GCREF], lltype.Void)
        else:
            fptr = lltype.nullptr(self.FINALIZER_PTR.TO)

        self.finalizer_funcptrs[TYPE] = fptr
        return fptr

    def get_finalizer_queue_index(self, hop):
        fq_tag = hop.spaceop.args[0].value
        assert 'FinalizerQueue TAG' in fq_tag.expr
        fq = fq_tag.default
        try:
            index = self.finalizer_queue_indexes[fq]
        except KeyError:
            index = len(self.finalizer_queue_indexes)
            assert index == len(self.finalizer_triggers)
            #
            def ll_finalizer_trigger():
                try:
                    fq.finalizer_trigger()
                except Exception as e:
                    ll_report_finalizer_error(e)
            ll_trigger = self.annotate_finalizer(ll_finalizer_trigger, [],
                                                 lltype.Void)
            self.finalizer_triggers.append(ll_trigger)
            self.finalizer_queue_indexes[fq] = index
        return index

    def gct_gc_fq_register(self, hop):
        index = self.get_finalizer_queue_index(hop)
        c_index = rmodel.inputconst(lltype.Signed, index)
        v_ptr = hop.spaceop.args[1]
        hop.genop("boehm_fq_register", [c_index, v_ptr])

    def gct_gc_fq_next_dead(self, hop):
        index = self.get_finalizer_queue_index(hop)
        c_index = rmodel.inputconst(lltype.Signed, index)
        hop.genop("boehm_fq_next_dead", [c_index],
                  resultvar = hop.spaceop.result)

    def gct_weakref_create(self, hop):
        v_instance, = hop.spaceop.args
        v_gcref = hop.genop("cast_opaque_ptr", [v_instance],
                            resulttype=llmemory.GCREF)
        v_wref = hop.genop("direct_call",
                           [self.weakref_create_ptr, v_gcref],
                           resulttype=llmemory.WeakRefPtr)
        hop.cast_result(v_wref)

    def gct_zero_everything_inside(self, hop):
        pass

    def gct_zero_gc_pointers_inside(self, hop):
        pass

    def gct_weakref_deref(self, hop):
        v_wref, = hop.spaceop.args
        v_gcref = hop.genop("direct_call",
                            [self.weakref_deref_ptr, v_wref],
                            resulttype=llmemory.GCREF)
        hop.cast_result(v_gcref)

    def gct_gc_writebarrier_before_copy(self, hop):
        # no write barrier needed
        op = hop.spaceop
        hop.genop("same_as",
                  [rmodel.inputconst(lltype.Bool, True)],
                  resultvar=op.result)

    def gct_gc_identityhash(self, hop):
        v_obj = hop.spaceop.args[0]
        if not self.translator.config.translation.reverse_debugger:
            v_addr = hop.genop("cast_ptr_to_adr", [v_obj],
                               resulttype=llmemory.Address)
            hop.genop("direct_call", [self.identityhash_ptr, v_addr],
                      resultvar=hop.spaceop.result)
        else:
            hop.genop("revdb_identityhash", [v_obj],
                      resultvar=hop.spaceop.result)

    def gct_gc_id(self, hop):
        # this is the logic from the HIDE_POINTER macro in <gc/gc.h>
        v_int = hop.genop('cast_ptr_to_int', [hop.spaceop.args[0]],
                          resulttype = lltype.Signed)
        hop.genop('int_invert', [v_int], resultvar=hop.spaceop.result)

<<<<<<< HEAD
    def gcheader_initdata(self, obj):
        hdr = lltype.malloc(self.HDR, immortal=True, zero=True)
        hdr.hash = lltype.identityhash_nocache(obj._as_ptr())
        return hdr._obj

=======
>>>>>>> cb1d5a9e

########## weakrefs ##########
# Boehm: weakref objects are small structures containing only a Boehm
# disappearing link.  We don't have to hide the link's value with
# HIDE_POINTER(), because we explicitly use GC_MALLOC_ATOMIC().

def build_weakref(config):
    revdb = config.translation.reverse_debugger
    if not revdb:
        WEAKLINK = lltype.Struct('WEAKLINK',
                                 ('addr', llmemory.Address))
    else:
        # keep in sync with 'struct WEAKLINK' in revdb.c
        WEAKLINK = lltype.Struct('REVDB_WEAKLINK',
                                 ('addr', llmemory.Address),
                                 ('off_prev', lltype.SignedLongLong))
    sizeof_weakreflink = llmemory.sizeof(WEAKLINK)
    empty_weaklink = lltype.malloc(WEAKLINK, immortal=True, zero=True)

    def ll_weakref_create(target_gcref):
        if revdb:
            plink = llop.revdb_weakref_create(lltype.Ptr(WEAKLINK),
                                              target_gcref)
        else:
            link = llop.boehm_malloc_atomic(llmemory.Address,
                                            sizeof_weakreflink)
            if not link:
                raise MemoryError
            plink = llmemory.cast_adr_to_ptr(link, lltype.Ptr(WEAKLINK))
            plink.addr = llmemory.cast_ptr_to_adr(target_gcref)
            llop.boehm_disappearing_link(lltype.Void, link, target_gcref)
        return llmemory.cast_ptr_to_weakrefptr(plink)

    def ll_weakref_deref(wref):
        plink = llmemory.cast_weakrefptr_to_ptr(lltype.Ptr(WEAKLINK), wref)
        if revdb:
            result = llop.revdb_weakref_deref(llmemory.GCREF, plink)
        else:
            result = llmemory.cast_adr_to_ptr(plink.addr, llmemory.GCREF)
        return result

    def convert_weakref_to(targetptr):
        # Prebuilt weakrefs don't really need to be weak at all,
        # but we need to emulate the structure expected by ll_weakref_deref().
        # This is essentially the same code as in ll_weakref_create(), but I'm
        # not sure trying to share it is worth the hassle...
        if not targetptr:
            return empty_weaklink
        else:
            plink = lltype.malloc(WEAKLINK, immortal=True, zero=True)
            plink.addr = llmemory.cast_ptr_to_adr(targetptr)
            return plink

    return ll_weakref_create, ll_weakref_deref, WEAKLINK, convert_weakref_to<|MERGE_RESOLUTION|>--- conflicted
+++ resolved
@@ -10,12 +10,7 @@
 
 class BoehmGCTransformer(GCTransformer):
     malloc_zero_filled = True
-<<<<<<< HEAD
     FINALIZER_PTR = lltype.Ptr(lltype.FuncType([llmemory.GCREF], lltype.Void))
-=======
-    FINALIZER_PTR = lltype.Ptr(lltype.FuncType([llmemory.Address], lltype.Void))
-    NO_HEADER = True
->>>>>>> cb1d5a9e
 
     def __init__(self, translator, inline=False):
         super(BoehmGCTransformer, self).__init__(translator, inline=inline)
@@ -33,18 +28,11 @@
         ll_malloc_varsize_no_length = mh.ll_malloc_varsize_no_length
         ll_malloc_varsize = mh.ll_malloc_varsize
 
-<<<<<<< HEAD
         fields = [("hash", lltype.Signed)]
         if translator and translator.config.translation.reverse_debugger:
             fields.append(("uid", lltype.SignedLongLong))
         hints = {'hints': {'gcheader': True}}
         self.HDR = lltype.Struct("header", *fields, **hints)
-        HDRPTR = lltype.Ptr(self.HDR)
-=======
-        def ll_identityhash(addr):
-            h = ~llmemory.cast_adr_to_int(addr)
-            return h
->>>>>>> cb1d5a9e
 
         if self.translator:
             self.malloc_fixedsize_ptr = self.inittime_helper(
@@ -67,14 +55,12 @@
 
             if not translator.config.translation.reverse_debugger:
                 def ll_identityhash(addr):
-                    obj = llmemory.cast_adr_to_ptr(addr, HDRPTR)
-                    h = obj.hash
-                    if h == 0:
-                        obj.hash = h = ~llmemory.cast_adr_to_int(addr)
+                    h = ~llmemory.cast_adr_to_int(addr)
                     return h
                 self.identityhash_ptr = self.inittime_helper(
                     ll_identityhash, [llmemory.Address], lltype.Signed,
                     inline=False)
+                self.NO_HEADER = True
 
             self.mixlevelannotator.finish()   # for now
             self.mixlevelannotator.backend_optimize()
@@ -231,14 +217,12 @@
                           resulttype = lltype.Signed)
         hop.genop('int_invert', [v_int], resultvar=hop.spaceop.result)
 
-<<<<<<< HEAD
     def gcheader_initdata(self, obj):
+        if not translator.config.translation.reverse_debugger:
+            return
         hdr = lltype.malloc(self.HDR, immortal=True, zero=True)
-        hdr.hash = lltype.identityhash_nocache(obj._as_ptr())
         return hdr._obj
 
-=======
->>>>>>> cb1d5a9e
 
 ########## weakrefs ##########
 # Boehm: weakref objects are small structures containing only a Boehm
