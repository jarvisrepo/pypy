--- conflicted
+++ resolved
@@ -59,13 +59,11 @@
             self.mixlevelannotator.finish()   # for now
             self.mixlevelannotator.backend_optimize()
 
-<<<<<<< HEAD
+        self.finalizer_triggers = []
+        self.finalizer_queue_indexes = {}    # {fq: index}
+
     def gcheader_initdata(self, hdr, ptr):
         pass
-=======
-        self.finalizer_triggers = []
-        self.finalizer_queue_indexes = {}    # {fq: index}
->>>>>>> f317d70f
 
     def gct_fv_gc_malloc(self, hop, flags, TYPE, c_size):
         # XXX same behavior for zero=True: in theory that's wrong
