from rpython.memory.gctransform.transform import BaseGCTransformer
from rpython.flowspace.model import Variable
from rpython.translator.backendopt.support import var_needsgc
from rpython.translator.translator import TranslationContext, graphof
from rpython.translator.exceptiontransform import ExceptionTransformer
from rpython.rtyper.lltypesystem import lltype
from rpython.conftest import option

class LLInterpedTranformerTests:

    def llinterpreter_for_transformed_graph(self, f):
        from rpython.rtyper.llinterp import LLInterpreter
        from rpython.translator.c.genc import CStandaloneBuilder
        from rpython.translator.c import gc
        from rpython.annotation.listdef import s_list_of_strings

        t = rtype(f, [s_list_of_strings])
        # XXX we shouldn't need an actual gcpolicy here.
        cbuild = CStandaloneBuilder(t, f, t.config, gcpolicy=self.gcpolicy)
<<<<<<< HEAD
        db = cbuild.generate_graphs_for_llinterp()
=======
        cbuild.build_database()
>>>>>>> ba244ba7
        graph = cbuild.getentrypointptr()._obj.graph
        llinterp = LLInterpreter(t.rtyper)
        if option.view:
            t.view()
        return llinterp, graph


    def test_simple(self):
        from rpython.annotator.model import SomeInteger

        class C:
            pass
        c = C()
        c.x = 1
        def g(x):
            if x:
                return c
            else:
                d = C()
                d.x = 2
                return d
        def f(argv):
            x = int(argv[1])
            return g(x).x

        llinterp, graph = self.llinterpreter_for_transformed_graph(f)

        res = llinterp.eval_entry_point(graph, ["0"])
        assert res == f(["", "0"])
        res = llinterp.eval_entry_point(graph, ["1"])
        assert res == f(["", "1"])

    def test_simple_varsize(self):
        from rpython.annotator.model import SomeInteger

        def f(argv):
            x = int(argv[1])
            r = []
            for i in range(x):
                if i % 2:
                    r.append(x)
            return len(r)


        llinterp, graph = self.llinterpreter_for_transformed_graph(f)

        res = llinterp.eval_entry_point(graph, ["0"])
        assert res == f(["", "0"])
        res = llinterp.eval_entry_point(graph, ["10"])
        assert res == f(["", "10"])

    def test_str(self):
        from rpython.annotator.model import SomeBool

        def f(argv):
            flag = int(argv[1])
            if flag:
                x = 'a'
            else:
                x = 'brrrrrrr'
            return len(x + 'a')


        llinterp, graph = self.llinterpreter_for_transformed_graph(f)

        res = llinterp.eval_entry_point(graph, ["1"])
        assert res == f(["", "1"])
        res = llinterp.eval_entry_point(graph, ["0"])
        assert res == f(["", "0"])

class _TestGCTransformer(BaseGCTransformer):

    def push_alive_nopyobj(self, var, llops):
        llops.genop("gc_push_alive", [var])

    def pop_alive_nopyobj(self, var, llops):
        llops.genop("gc_pop_alive", [var])


def checkblock(block, is_borrowed, is_start_block):
    if block.operations == ():
        # a return/exception block -- don't want to think about them
        # (even though the test passes for somewhat accidental reasons)
        return
    if is_start_block:
        refs_in = 0
    else:
        refs_in = len([v for v in block.inputargs if isinstance(v, Variable)
                                                  and var_needsgc(v)
                                                  and not is_borrowed(v)])
    push_alives = len([op for op in block.operations
                       if op.opname == 'gc_push_alive'])
    pyobj_push_alives = len([op for op in block.operations
                             if op.opname == 'gc_push_alive_pyobj'])

    # implicit_pyobj_pushalives included calls to things that return pyobject*
    implicit_pyobj_pushalives = len([op for op in block.operations
                                     if var_ispyobj(op.result)
                                     and op.opname not in ('getfield', 'getarrayitem', 'same_as')])
    nonpyobj_gc_returning_calls = len([op for op in block.operations
                                       if op.opname in ('direct_call', 'indirect_call')
                                       and var_needsgc(op.result)
                                       and not var_ispyobj(op.result)])

    pop_alives = len([op for op in block.operations
                      if op.opname == 'gc_pop_alive'])
    pyobj_pop_alives = len([op for op in block.operations
                            if op.opname == 'gc_pop_alive_pyobj'])
    if pop_alives == len(block.operations):
        # it's a block we inserted
        return
    assert not block.canraise
    for link in block.exits:
        refs_out = 0
        for v2 in link.target.inputargs:
            if var_needsgc(v2) and not is_borrowed(v2):
                refs_out += 1
        pyobj_pushes = pyobj_push_alives + implicit_pyobj_pushalives
        nonpyobj_pushes = push_alives + nonpyobj_gc_returning_calls
        assert refs_in + pyobj_pushes + nonpyobj_pushes == pop_alives + pyobj_pop_alives + refs_out

def rtype(func, inputtypes, specialize=True):
    t = TranslationContext()
    t.buildannotator().build_types(func, inputtypes)
    if specialize:
        t.buildrtyper().specialize()
    if option.view:
        t.view()
    return t    

def rtype_and_transform(func, inputtypes, transformcls, specialize=True, check=True):
    t = rtype(func, inputtypes, specialize)
    transformer = transformcls(t)
    etrafo = ExceptionTransformer(t)
    etrafo.transform_completely()
    graphs_borrowed = {}
    for graph in t.graphs:
        graphs_borrowed[graph] = transformer.transform_graph(graph)
    if option.view:
        t.view()
    t.checkgraphs()
    if check:
        for graph, is_borrowed in graphs_borrowed.iteritems():
            for block in graph.iterblocks():
                checkblock(block, is_borrowed, block is graph.startblock)
    return t, transformer

def getops(graph):
    ops = {}
    for block in graph.iterblocks():
        for op in block.operations:
            ops.setdefault(op.opname, []).append(op)
    return ops

def test_simple():
    def f():
        return 1
    rtype_and_transform(f, [], _TestGCTransformer)

def test_fairly_simple():
    class C:
        pass
    def f():
        c = C()
        c.x = 1
        return c.x
    t, transformer = rtype_and_transform(f, [], _TestGCTransformer)

def test_return_gcpointer():
    class C:
        pass
    def f():
        c = C()
        c.x = 1
        return c
    t, transformer = rtype_and_transform(f, [], _TestGCTransformer)
    
def test_call_function():
    class C:
        pass
    def f():
        c = C()
        c.x = 1
        return c
    def g():
        return f().x
    t, transformer = rtype_and_transform(g, [], _TestGCTransformer)
    ggraph = graphof(t, g)
    for i, op in enumerate(ggraph.startblock.operations):
        if op.opname == "direct_call":
            break
    else:
        assert False, "direct_call not found!"
    assert ggraph.startblock.operations[i + 1].opname != 'gc_push_alive'


def test_multiply_passed_var():
    S = lltype.GcStruct("S", ('x', lltype.Signed))
    def f(x):
        if x:
            a = lltype.malloc(S)
            a.x = 1
            b = a
        else:
            a = lltype.malloc(S)
            a.x = 1
            b = lltype.malloc(S)
            b.x = 2
        return a.x + b.x
    t, transformer = rtype_and_transform(f, [int], _TestGCTransformer)

def test_pyobj():
    def f(x):
        if x:
            a = 1
        else:
            a = "1"
        return int(a)
    t, transformer = rtype_and_transform(f, [int], _TestGCTransformer)
    fgraph = graphof(t, f)
    gcops = [op for op in fgraph.startblock.exits[0].target.operations
                 if op.opname.startswith("gc_")]
    for op in gcops:
        assert op.opname.endswith("_pyobj")

def test_call_return_pyobj():
    def g(factory):
        return factory()
    def f(factory):
        g(factory)
    t, transformer = rtype_and_transform(f, [object], _TestGCTransformer)
    fgraph = graphof(t, f)
    ops = getops(fgraph)
    calls = ops['direct_call']
    for call in calls:
        if call.result.concretetype is not lltype.Bool: #RPyExceptionOccurred()
            assert var_ispyobj(call.result)

def test_getfield_pyobj():
    class S:
        pass
    def f(thing):
        s = S()
        s.x = thing
        return s.x
    t, transformer = rtype_and_transform(f, [object], _TestGCTransformer)
    fgraph = graphof(t, f)
    pyobj_getfields = 0
    pyobj_setfields = 0
    for b in fgraph.iterblocks():
        for op in b.operations:
            if op.opname == 'getfield' and var_ispyobj(op.result):
                pyobj_getfields += 1
            elif op.opname == 'bare_setfield' and var_ispyobj(op.args[2]):
                pyobj_setfields += 1
    # although there's only one explicit getfield in the code, a
    # setfield on a pyobj must get the old value out and decref it
    assert pyobj_getfields >= 2
    assert pyobj_setfields >= 1

def test_pass_gc_pointer():
    S = lltype.GcStruct("S", ('x', lltype.Signed))
    def f(s):
        s.x = 1
    def g():
        s = lltype.malloc(S)
        f(s)
        return s.x
    t, transformer = rtype_and_transform(g, [], _TestGCTransformer)

def test_except_block():
    S = lltype.GcStruct("S", ('x', lltype.Signed))
    def f(a, n):
        if n == 0:
            raise ValueError
        a.x = 1
        return a
    def g(n):
        a = lltype.malloc(S)
        try:
            return f(a, n).x
        except ValueError:
            return 0
    t, transformer = rtype_and_transform(g, [int], _TestGCTransformer)

def test_except_block2():
    # the difference here is that f() returns Void, not a GcStruct
    S = lltype.GcStruct("S", ('x', lltype.Signed))
    def f(a, n):
        if n == 0:
            raise ValueError
        a.x = 1
    def g(n):
        a = lltype.malloc(S)
        try:
            f(a, n)
            return a.x
        except ValueError:
            return 0
    t, transformer = rtype_and_transform(g, [int], _TestGCTransformer)
    
def test_no_livevars_with_exception():
    def g():
        raise TypeError
    def f():
        try:
            g()
        except TypeError:
            return 0
        return 1
    t, transformer = rtype_and_transform(f, [], _TestGCTransformer)

def test_bare_setfield():
    from rpython.rtyper.lltypesystem.lloperation import llop
    class A:
        def __init__(self, obj): self.x = obj
    def f(v):
        inst = A(v)
        llop.setfield(lltype.Void, inst, 'x', v)
        llop.bare_setfield(lltype.Void, inst, 'x', v)

    t, transformer = rtype_and_transform(f, [object], _TestGCTransformer,
                                         check=False)
    ops = getops(graphof(t, f))
    assert len(ops.get('getfield', [])) == 1<|MERGE_RESOLUTION|>--- conflicted
+++ resolved
@@ -17,11 +17,7 @@
         t = rtype(f, [s_list_of_strings])
         # XXX we shouldn't need an actual gcpolicy here.
         cbuild = CStandaloneBuilder(t, f, t.config, gcpolicy=self.gcpolicy)
-<<<<<<< HEAD
-        db = cbuild.generate_graphs_for_llinterp()
-=======
         cbuild.build_database()
->>>>>>> ba244ba7
         graph = cbuild.getentrypointptr()._obj.graph
         llinterp = LLInterpreter(t.rtyper)
         if option.view:
