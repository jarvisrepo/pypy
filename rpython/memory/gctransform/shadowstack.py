--- conflicted
+++ resolved
@@ -350,24 +350,6 @@
 def get_root_iterator(gctransformer):
     if hasattr(gctransformer, '_root_iterator'):
         return gctransformer._root_iterator     # if already built
-<<<<<<< HEAD
-    translator = gctransformer.translator
-    if (hasattr(translator, '_jit2gc') and
-            'root_iterator' in translator._jit2gc):
-        result = translator._jit2gc['root_iterator']
-    else:
-        class RootIterator(object):
-            def _freeze_(self):
-                return True
-            def setcontext(self, context):
-                pass
-            def nextleft(self, gc, addr):
-                while True:
-                    addr -= sizeofaddr
-                    if gc.points_to_valid_gc_object(addr):
-                        return addr
-        result = RootIterator()
-=======
     class RootIterator(object):
         def _freeze_(self):
             return True
@@ -380,7 +362,6 @@
                     return addr
             return llmemory.NULL
     result = RootIterator()
->>>>>>> 3f228f78
     gctransformer._root_iterator = result
     return result
 
