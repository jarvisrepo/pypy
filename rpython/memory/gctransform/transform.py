from rpython.rtyper.lltypesystem import lltype, llmemory
from rpython.flowspace.model import (
    SpaceOperation, Variable, Constant, checkgraph)
from rpython.translator.unsimplify import insert_empty_block
from rpython.translator.unsimplify import insert_empty_startblock
from rpython.translator.unsimplify import starts_with_empty_block
from rpython.translator.backendopt.support import var_needsgc
from rpython.translator.backendopt import inline
from rpython.translator.backendopt.canraise import RaiseAnalyzer
from rpython.translator.backendopt.ssa import DataFlowFamilyBuilder
from rpython.translator.backendopt.constfold import constant_fold_graph
from rpython.rtyper.llannotation import lltype_to_annotation
from rpython.rtyper import rmodel
from rpython.rtyper.annlowlevel import MixLevelHelperAnnotator
from rpython.rtyper.rtyper import LowLevelOpList
from rpython.rtyper.rbuiltin import gen_cast
from rpython.rlib.rarithmetic import ovfcheck
from rpython.rtyper.lltypesystem.lloperation import llop
from rpython.translator.simplify import cleanup_graph


class GcHighLevelOp(object):
    def __init__(self, gct, op, index, llops):
        self.gctransformer = gct
        self.spaceop = op
        self.index = index
        self.llops = llops

    def livevars_after_op(self):
        gct = self.gctransformer
        return [
            var for var in gct.livevars
                if gct.var_last_needed_in[var] > self.index]

    def current_op_keeps_alive(self):
        gct = self.gctransformer
        return [
            var for var in self.spaceop.args
                if gct.var_last_needed_in.get(var) == self.index]

    def dispatch(self):
        gct = self.gctransformer
        opname = self.spaceop.opname
        v_result = self.spaceop.result

        meth = getattr(gct, 'gct_' + opname, gct.default)
        meth(self)

        if var_needsgc(v_result):
            gct.livevars.append(v_result)
            if opname not in ('direct_call', 'indirect_call'):
                gct.push_alive(v_result, self.llops)

    def rename(self, newopname):
        self.llops.append(
            SpaceOperation(newopname, self.spaceop.args, self.spaceop.result))

    def inputargs(self):
        return self.spaceop.args

    def genop(self, opname, args, resulttype=None, resultvar=None):
        assert resulttype is None or resultvar is None
        if resultvar is None:
            return self.llops.genop(opname, args,
                                    resulttype=resulttype)
        else:
            newop = SpaceOperation(opname, args, resultvar)
            self.llops.append(newop)
            return resultvar

    def cast_result(self, var):
        v_result = self.spaceop.result
        resulttype = v_result.concretetype
        curtype = var.concretetype
        if curtype == resulttype:
            self.genop('same_as', [var], resultvar=v_result)
        else:
            v_new = gen_cast(self.llops, resulttype, var)
            assert v_new != var
            self.llops[-1].result = v_result

# ________________________________________________________________

class BaseGCTransformer(object):
    finished_helpers = False
    curr_block = None

    def __init__(self, translator, inline=False):
        self.translator = translator
        self.seen_graphs = set()
        self.prepared = False
        self.minimal_transform = set()
        if translator:
            self.mixlevelannotator = MixLevelHelperAnnotator(translator.rtyper)
        else:
            self.mixlevelannotator = None
        self.inline = inline
        if translator and inline:
            self.lltype_to_classdef = translator.rtyper.lltype_to_classdef_mapping()
        self.graphs_to_inline = {}
        self.graph_dependencies = {}
        self.ll_finalizers_ptrs = []
        if self.MinimalGCTransformer:
            self.minimalgctransformer = self.MinimalGCTransformer(self)
        else:
            self.minimalgctransformer = None

    def get_lltype_of_exception_value(self):
        exceptiondata = self.translator.rtyper.exceptiondata
        return exceptiondata.lltype_of_exception_value

    def need_minimal_transform(self, graph):
        self.seen_graphs.add(graph)
        self.minimal_transform.add(graph)

    def inline_helpers(self, graphs):
        from rpython.translator.backendopt.inline import iter_callsites
        raise_analyzer = RaiseAnalyzer(self.translator)
        for graph in graphs:
            to_enum = []
            for called, block, i in iter_callsites(graph, None):
                if called in self.graphs_to_inline:
                    to_enum.append(called)
            must_constfold = False
            for inline_graph in to_enum:
                try:
                    inline.inline_function(self.translator, inline_graph, graph,
                                           self.lltype_to_classdef,
                                           raise_analyzer,
                                           cleanup=False)
                    must_constfold = True
                except inline.CannotInline as e:
                    print 'CANNOT INLINE:', e
                    print '\t%s into %s' % (inline_graph, graph)
            cleanup_graph(graph)
            if must_constfold:
                constant_fold_graph(graph)

    def compute_borrowed_vars(self, graph):
        # the input args are borrowed, and stay borrowed for as long as they
        # are not merged with other values.
        var_families = DataFlowFamilyBuilder(graph).get_variable_families()
        borrowed_reps = {}
        for v in graph.getargs():
            borrowed_reps[var_families.find_rep(v)] = True
        # no support for returning borrowed values so far
        retvar = graph.getreturnvar()

        def is_borrowed(v1):
            return (var_families.find_rep(v1) in borrowed_reps
                    and v1 is not retvar)
        return is_borrowed

    def transform_block(self, block, is_borrowed):
        llops = LowLevelOpList()
        self.curr_block = block
        self.livevars = [var for var in block.inputargs
                    if var_needsgc(var) and not is_borrowed(var)]
        allvars = [var for var in block.getvariables() if var_needsgc(var)]
        self.var_last_needed_in = dict.fromkeys(allvars, 0)
        for i, op in enumerate(block.operations):
            for var in op.args:
                if not var_needsgc(var):
                    continue
                self.var_last_needed_in[var] = i
        for link in block.exits:
            for var in link.args:
                if not var_needsgc(var):
                    continue
                self.var_last_needed_in[var] = len(block.operations) + 1

        for i, op in enumerate(block.operations):
            hop = GcHighLevelOp(self, op, i, llops)
            hop.dispatch()

        if len(block.exits) != 0: # i.e not the return block
            assert not block.canraise

            deadinallexits = set(self.livevars)
            for link in block.exits:
                deadinallexits.difference_update(set(link.args))

            for var in deadinallexits:
                self.pop_alive(var, llops)

            for link in block.exits:
                livecounts = dict.fromkeys(set(self.livevars) - deadinallexits, 1)
                for v, v2 in zip(link.args, link.target.inputargs):
                    if is_borrowed(v2):
                        continue
                    if v in livecounts:
                        livecounts[v] -= 1
                    elif var_needsgc(v):
                        # 'v' is typically a Constant here, but it can be
                        # a borrowed variable going into a non-borrowed one
                        livecounts[v] = -1
                self.links_to_split[link] = livecounts

            block.operations[:] = llops
        self.livevars = None
        self.var_last_needed_in = None
        self.curr_block = None

    def transform_graph(self, graph):
        if graph in self.minimal_transform:
            if self.minimalgctransformer:
                self.minimalgctransformer.transform_graph(graph)
            self.minimal_transform.remove(graph)
            return
        if graph in self.seen_graphs:
            return
        self.seen_graphs.add(graph)

        self.links_to_split = {} # link -> vars to pop_alive across the link

        # for sanity, we need an empty block at the start of the graph
        inserted_empty_startblock = False
        if not starts_with_empty_block(graph):
            insert_empty_startblock(graph)
            inserted_empty_startblock = True
        is_borrowed = self.compute_borrowed_vars(graph)

        for block in graph.iterblocks():
            self.transform_block(block, is_borrowed)

        for link, livecounts in self.links_to_split.iteritems():
            llops = LowLevelOpList()
            for var, livecount in livecounts.iteritems():
                for i in range(livecount):
                    self.pop_alive(var, llops)
                for i in range(-livecount):
                    self.push_alive(var, llops)
            if llops:
                if link.prevblock.exitswitch is None:
                    link.prevblock.operations.extend(llops)
                else:
                    insert_empty_block(link, llops)

        # remove the empty block at the start of the graph, which should
        # still be empty (but let's check)
        if starts_with_empty_block(graph) and inserted_empty_startblock:
            old_startblock = graph.startblock
            graph.startblock = graph.startblock.exits[0].target

        checkgraph(graph)

        self.links_to_split = None
        v = Variable('vanishing_exc_value')
        v.concretetype = self.get_lltype_of_exception_value()
        llops = LowLevelOpList()
        self.pop_alive(v, llops)
        graph.exc_cleanup = (v, list(llops))
        return is_borrowed    # xxx for tests only

    def annotate_helper(self, ll_helper, ll_args, ll_result, inline=False):
        assert not self.finished_helpers
        args_s = map(lltype_to_annotation, ll_args)
        s_result = lltype_to_annotation(ll_result)
        graph = self.mixlevelannotator.getgraph(ll_helper, args_s, s_result)
        # the produced graphs does not need to be fully transformed
        self.need_minimal_transform(graph)
        if inline:
            self.graphs_to_inline[graph] = True
        FUNCTYPE = lltype.FuncType(ll_args, ll_result)
        return self.mixlevelannotator.graph2delayed(graph, FUNCTYPE=FUNCTYPE)

    def inittime_helper(self, ll_helper, ll_args, ll_result, inline=True):
        ptr = self.annotate_helper(ll_helper, ll_args, ll_result, inline=inline)
        return Constant(ptr, lltype.typeOf(ptr))

    def annotate_finalizer(self, ll_finalizer, ll_args, ll_result):
        fptr = self.annotate_helper(ll_finalizer, ll_args, ll_result)
        self.ll_finalizers_ptrs.append(fptr)
        return fptr

    def finish_helpers(self, backendopt=True):
        if self.translator is not None:
            self.mixlevelannotator.finish_annotate()
        if self.translator is not None:
            self.mixlevelannotator.finish_rtype()
            if backendopt:
                self.mixlevelannotator.backend_optimize()
        self.finished_helpers = True
        # Make sure that the database also sees all finalizers now.
        # It is likely that the finalizers need special support there
        newgcdependencies = self.ll_finalizers_ptrs
        return newgcdependencies

    def get_finish_helpers(self):
        return self.finish_helpers

    def finish_tables(self):
        pass

    def get_finish_tables(self):
        return self.finish_tables

    def finish(self, backendopt=True):
        self.finish_helpers(backendopt=backendopt)
        self.finish_tables()

    def transform_generic_set(self, hop):
        opname = hop.spaceop.opname
        v_new = hop.spaceop.args[-1]
        v_old = hop.genop('g' + opname[1:],
                          hop.inputargs()[:-1],
                          resulttype=v_new.concretetype)
        self.push_alive(v_new, hop.llops)
        hop.rename('bare_' + opname)
        self.pop_alive(v_old, hop.llops)

    def push_alive(self, var, llops):
        pass

    def pop_alive(self, var, llops):
        pass

    def var_needs_set_transform(self, var):
        return False

    def default(self, hop):
        hop.llops.append(hop.spaceop)

    def gct_setfield(self, hop):
        if self.var_needs_set_transform(hop.spaceop.args[-1]):
            self.transform_generic_set(hop)
        else:
            hop.rename('bare_' + hop.spaceop.opname)
    gct_setarrayitem = gct_setfield
    gct_setinteriorfield = gct_setfield
    gct_raw_store = gct_setfield

    gct_getfield = default

    def gct_zero_gc_pointers_inside(self, hop):
        pass

    def gct_gc_writebarrier_before_copy(self, hop):
        # We take the conservative default and return False here, meaning
        # that rgc.ll_arraycopy() will do the copy by hand (i.e. with a
        # 'for' loop).  Subclasses that have their own logic, or that don't
        # need any kind of write barrier, may return True.
        op = hop.spaceop
        hop.genop("same_as",
                  [rmodel.inputconst(lltype.Bool, False)],
                  resultvar=op.result)

    def gct_gc_pin(self, hop):
        op = hop.spaceop
        hop.genop("same_as",
                    [rmodel.inputconst(lltype.Bool, False)],
                    resultvar=op.result)

    def gct_gc_unpin(self, hop):
        pass

    def gct_gc__is_pinned(self, hop):
        op = hop.spaceop
        hop.genop("same_as",
                  [rmodel.inputconst(lltype.Bool, False)],
                  resultvar=op.result)

    def gct_gc_identityhash(self, hop):
        # must be implemented in the various GCs
        raise NotImplementedError

    def gct_gc_id(self, hop):
        # this assumes a non-moving GC.  Moving GCs need to override this
        hop.rename('cast_ptr_to_int')

    def gct_gc_heap_stats(self, hop):
        from rpython.memory.gc.base import ARRAY_TYPEID_MAP

        return hop.cast_result(rmodel.inputconst(lltype.Ptr(ARRAY_TYPEID_MAP),
                                        lltype.nullptr(ARRAY_TYPEID_MAP)))

    def get_prebuilt_hash(self, obj):
        return None


class MinimalGCTransformer(BaseGCTransformer):
    def __init__(self, parenttransformer):
        BaseGCTransformer.__init__(self, parenttransformer.translator)
        self.parenttransformer = parenttransformer

    def push_alive(self, var, llops):
        pass

    def pop_alive(self, var, llops):
        pass

    def gct_malloc(self, hop):
        flags = hop.spaceop.args[1].value
        flavor = flags['flavor']
        assert flavor == 'raw'
        assert not flags.get('zero')
        return self.parenttransformer.gct_malloc(hop)

    def gct_malloc_varsize(self, hop):
        flags = hop.spaceop.args[1].value
        flavor = flags['flavor']
        assert flavor == 'raw'
        assert not flags.get('zero')
        return self.parenttransformer.gct_malloc_varsize(hop)

    def gct_free(self, hop):
        flags = hop.spaceop.args[1].value
        flavor = flags['flavor']
        assert flavor == 'raw'
        return self.parenttransformer.gct_free(hop)

BaseGCTransformer.MinimalGCTransformer = MinimalGCTransformer
MinimalGCTransformer.MinimalGCTransformer = None

# ________________________________________________________________

def mallocHelpers(gckind):
    class _MallocHelpers(object):
        def _freeze_(self):
            return True
    mh = _MallocHelpers()

    def _ll_malloc_fixedsize(size):
        result = mh.allocate(size)
        if not result:
            raise MemoryError()
        return result
    mh._ll_malloc_fixedsize = _ll_malloc_fixedsize

    def _ll_malloc_fixedsize_zero(size):
        result = mh.allocate(size, zero=True)
        if not result:
            raise MemoryError()
        return result
    mh._ll_malloc_fixedsize_zero = _ll_malloc_fixedsize_zero

    def _ll_compute_size(length, size, itemsize):
        try:
            varsize = ovfcheck(itemsize * length)
            tot_size = ovfcheck(size + varsize)
        except OverflowError:
            raise MemoryError()
        return tot_size
    _ll_compute_size._always_inline_ = True

    def _ll_malloc_varsize_no_length(length, size, itemsize):
        tot_size = _ll_compute_size(length, size, itemsize)
        result = mh.allocate(tot_size)
        if not result:
            raise MemoryError()
        return result
    mh._ll_malloc_varsize_no_length = _ll_malloc_varsize_no_length
    mh.ll_malloc_varsize_no_length = _ll_malloc_varsize_no_length

    if gckind == 'raw':
        llopstore = llop.raw_store
    elif gckind == 'gc':
        llopstore = llop.gc_store
    else:
        raise AssertionError(gckind)

    def ll_malloc_varsize(length, size, itemsize, lengthoffset):
        result = mh.ll_malloc_varsize_no_length(length, size, itemsize)
        llopstore(lltype.Void, result, lengthoffset, length)
        return result
    mh.ll_malloc_varsize = ll_malloc_varsize

    def _ll_malloc_varsize_no_length_zero(length, size, itemsize):
        tot_size = _ll_compute_size(length, size, itemsize)
        result = mh.allocate(tot_size, zero=True)
        if not result:
            raise MemoryError()
        return result
    mh.ll_malloc_varsize_no_length_zero = _ll_malloc_varsize_no_length_zero

    return mh

class GCTransformer(BaseGCTransformer):

    def __init__(self, translator, inline=False):
        super(GCTransformer, self).__init__(translator, inline=inline)

        mh = mallocHelpers(gckind='raw')
        mh.allocate = llmemory.raw_malloc
        ll_raw_malloc_fixedsize = mh._ll_malloc_fixedsize
        ll_raw_malloc_fixedsize_zero = mh._ll_malloc_fixedsize_zero
        ll_raw_malloc_varsize_no_length = mh.ll_malloc_varsize_no_length
        ll_raw_malloc_varsize = mh.ll_malloc_varsize
        ll_raw_malloc_varsize_no_length_zero  = mh.ll_malloc_varsize_no_length_zero

<<<<<<< HEAD
        ## stack_mh = mallocHelpers()
        ## stack_mh.allocate = lambda size: llop.stack_malloc(llmemory.GCREF, size)
        ## ll_stack_malloc_fixedsize = stack_mh._ll_malloc_fixedsize

=======
>>>>>>> f631a8bb
        if self.translator:
            self.raw_malloc_fixedsize_ptr = self.inittime_helper(
                ll_raw_malloc_fixedsize, [lltype.Signed], llmemory.Address)
            self.raw_malloc_fixedsize_zero_ptr = self.inittime_helper(
                ll_raw_malloc_fixedsize_zero, [lltype.Signed], llmemory.Address)
            self.raw_malloc_varsize_no_length_ptr = self.inittime_helper(
                ll_raw_malloc_varsize_no_length, [lltype.Signed]*3, llmemory.Address, inline=False)
            self.raw_malloc_varsize_ptr = self.inittime_helper(
                ll_raw_malloc_varsize, [lltype.Signed]*4, llmemory.Address, inline=False)
            self.raw_malloc_varsize_no_length_zero_ptr = self.inittime_helper(
                ll_raw_malloc_varsize_no_length_zero, [lltype.Signed]*3, llmemory.Address, inline=False)

<<<<<<< HEAD
            ## self.stack_malloc_fixedsize_ptr = self.inittime_helper(
            ##     ll_stack_malloc_fixedsize, [lltype.Signed], llmemory.Address)

=======
>>>>>>> f631a8bb
    def gct_malloc(self, hop, add_flags=None):
        TYPE = hop.spaceop.result.concretetype.TO
        assert not TYPE._is_varsize()
        flags = hop.spaceop.args[1].value
        flavor = flags['flavor']
        meth = getattr(self, 'gct_fv_%s_malloc' % flavor, None)
        assert meth, "%s has no support for malloc with flavor %r" % (self, flavor)
        c_size = rmodel.inputconst(lltype.Signed, llmemory.sizeof(TYPE))
        v_raw = meth(hop, flags, TYPE, c_size)
        hop.cast_result(v_raw)

    def gct_fv_raw_malloc(self, hop, flags, TYPE, c_size):
        if flags.get('zero'):
            ll_func = self.raw_malloc_fixedsize_zero_ptr
        else:
            ll_func = self.raw_malloc_fixedsize_ptr
        v_raw = hop.genop("direct_call", [ll_func, c_size],
                          resulttype=llmemory.Address)
        if flags.get('track_allocation', True):
            hop.genop("track_alloc_start", [v_raw])
        return v_raw

<<<<<<< HEAD
    def gct_fv_stack_malloc(self, hop, flags, TYPE, c_size):
        raise Exception("not supported any more")
        ## v_raw = hop.genop("direct_call", [self.stack_malloc_fixedsize_ptr, c_size],
        ##                   resulttype=llmemory.Address)
        ## if flags.get('zero'):
        ##     hop.genop("raw_memclear", [v_raw, c_size])
        ## return v_raw

=======
>>>>>>> f631a8bb
    def gct_malloc_varsize(self, hop, add_flags=None):
        flags = hop.spaceop.args[1].value
        if add_flags:
            flags.update(add_flags)
        flavor = flags['flavor']
        meth = getattr(self, 'gct_fv_%s_malloc_varsize' % flavor, None)
        assert meth, "%s has no support for malloc_varsize with flavor %r" % (self, flavor)
        return self.varsize_malloc_helper(hop, flags, meth, [])

    def gct_gc_add_memory_pressure(self, hop):
        if hasattr(self, 'raw_malloc_memory_pressure_ptr'):
            op = hop.spaceop
            size = op.args[0]
            return hop.genop("direct_call",
                          [self.raw_malloc_memory_pressure_ptr,
                           size])

    def varsize_malloc_helper(self, hop, flags, meth, extraargs):
        def intconst(c): return rmodel.inputconst(lltype.Signed, c)
        op = hop.spaceop
        TYPE = op.result.concretetype.TO
        assert TYPE._is_varsize()
        if isinstance(TYPE, lltype.Struct):
            ARRAY = TYPE._flds[TYPE._arrayfld]
        else:
            ARRAY = TYPE
        assert isinstance(ARRAY, lltype.Array)
        c_const_size = intconst(llmemory.sizeof(TYPE, 0))
        c_item_size = intconst(llmemory.sizeof(ARRAY.OF))

        if ARRAY._hints.get("nolength", False):
            c_offset_to_length = None
        else:
            if isinstance(TYPE, lltype.Struct):
                offset_to_length = llmemory.FieldOffset(TYPE, TYPE._arrayfld) + \
                                   llmemory.ArrayLengthOffset(ARRAY)
            else:
                offset_to_length = llmemory.ArrayLengthOffset(ARRAY)
            c_offset_to_length = intconst(offset_to_length)

        args = [hop] + extraargs + [flags, TYPE,
                op.args[-1], c_const_size, c_item_size, c_offset_to_length]
        v_raw = meth(*args)
        hop.cast_result(v_raw)

    def gct_fv_raw_malloc_varsize(self, hop, flags, TYPE, v_length, c_const_size, c_item_size,
                                                                    c_offset_to_length):
        if flags.get('add_memory_pressure', False):
            if hasattr(self, 'raw_malloc_memory_pressure_varsize_ptr'):
                hop.genop("direct_call",
                          [self.raw_malloc_memory_pressure_varsize_ptr,
                           v_length, c_item_size])
        if c_offset_to_length is None:
            if flags.get('zero'):
                fnptr = self.raw_malloc_varsize_no_length_zero_ptr
            else:
                fnptr = self.raw_malloc_varsize_no_length_ptr
            v_raw = hop.genop("direct_call",
                               [fnptr, v_length, c_const_size, c_item_size],
                               resulttype=llmemory.Address)
        else:
            if flags.get('zero'):
                raise NotImplementedError("raw zero varsize malloc with length field")
            v_raw = hop.genop("direct_call",
                               [self.raw_malloc_varsize_ptr, v_length,
                                c_const_size, c_item_size, c_offset_to_length],
                               resulttype=llmemory.Address)
        if flags.get('track_allocation', True):
            hop.genop("track_alloc_start", [v_raw])
        return v_raw

    def gct_free(self, hop):
        op = hop.spaceop
        flags = op.args[1].value
        flavor = flags['flavor']
        v = op.args[0]
        if flavor == 'raw':
            v = hop.genop("cast_ptr_to_adr", [v], resulttype=llmemory.Address)
            if flags.get('track_allocation', True):
                hop.genop("track_alloc_stop", [v])
            hop.genop('raw_free', [v])
        else:
            assert False, "%s has no support for free with flavor %r" % (self, flavor)

    def gct_gc_can_move(self, hop):
        return hop.cast_result(rmodel.inputconst(lltype.Bool, False))

    def gct_shrink_array(self, hop):
        return hop.cast_result(rmodel.inputconst(lltype.Bool, False))<|MERGE_RESOLUTION|>--- conflicted
+++ resolved
@@ -488,13 +488,6 @@
         ll_raw_malloc_varsize = mh.ll_malloc_varsize
         ll_raw_malloc_varsize_no_length_zero  = mh.ll_malloc_varsize_no_length_zero
 
-<<<<<<< HEAD
-        ## stack_mh = mallocHelpers()
-        ## stack_mh.allocate = lambda size: llop.stack_malloc(llmemory.GCREF, size)
-        ## ll_stack_malloc_fixedsize = stack_mh._ll_malloc_fixedsize
-
-=======
->>>>>>> f631a8bb
         if self.translator:
             self.raw_malloc_fixedsize_ptr = self.inittime_helper(
                 ll_raw_malloc_fixedsize, [lltype.Signed], llmemory.Address)
@@ -507,12 +500,6 @@
             self.raw_malloc_varsize_no_length_zero_ptr = self.inittime_helper(
                 ll_raw_malloc_varsize_no_length_zero, [lltype.Signed]*3, llmemory.Address, inline=False)
 
-<<<<<<< HEAD
-            ## self.stack_malloc_fixedsize_ptr = self.inittime_helper(
-            ##     ll_stack_malloc_fixedsize, [lltype.Signed], llmemory.Address)
-
-=======
->>>>>>> f631a8bb
     def gct_malloc(self, hop, add_flags=None):
         TYPE = hop.spaceop.result.concretetype.TO
         assert not TYPE._is_varsize()
@@ -535,17 +522,6 @@
             hop.genop("track_alloc_start", [v_raw])
         return v_raw
 
-<<<<<<< HEAD
-    def gct_fv_stack_malloc(self, hop, flags, TYPE, c_size):
-        raise Exception("not supported any more")
-        ## v_raw = hop.genop("direct_call", [self.stack_malloc_fixedsize_ptr, c_size],
-        ##                   resulttype=llmemory.Address)
-        ## if flags.get('zero'):
-        ##     hop.genop("raw_memclear", [v_raw, c_size])
-        ## return v_raw
-
-=======
->>>>>>> f631a8bb
     def gct_malloc_varsize(self, hop, add_flags=None):
         flags = hop.spaceop.args[1].value
         if add_flags:
