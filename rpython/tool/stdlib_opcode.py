--- conflicted
+++ resolved
@@ -71,9 +71,6 @@
     
     def to_globals(self, globals_dict):
         """NOT_RPYTHON. Add individual opcodes to the module constants."""
-<<<<<<< HEAD
-        globals_dict.update(self.opmap)
-=======
         for name, value in self.opmap.iteritems():
             # Rename 'STORE_SLICE+0' opcodes
             if name.endswith('+0'):
@@ -82,7 +79,6 @@
             elif name.endswith(('+1', '+2', '+3')):
                 continue
             globals_dict[name] = value
->>>>>>> ed5cefe2
 
     def __str__(self):
         return "<%s bytecode>" % (self.name,)
