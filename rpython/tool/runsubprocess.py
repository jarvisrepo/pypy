"""Run a subprocess.  Wrapper around the 'subprocess' module
with a hack to prevent bogus out-of-memory conditions in os.fork()
if the current process already grew very large.
"""

import sys
import gc
import os
from subprocess import PIPE, Popen

PY2 = (sys.version_info.major == 2)
if PY2:
    text = unicode
else:
    text = str

def run_subprocess(executable, args, env=None, cwd=None):
    if isinstance(args, list):
        args = [a.encode('latin1') if isinstance(a, text) else a
                for a in args]
    return _run(executable, args, env, cwd)

shell_default = False
if sys.platform == 'win32':
    shell_default = True

def _run(executable, args, env, cwd):
    # note that this function can be *overridden* below
    # in some cases!
    if sys.platform == 'win32':
        executable = executable.replace('/','\\')
    if isinstance(args, str):
        args = str(executable) + ' ' + args
        shell = True
    else:
        if args is None:
            args = [str(executable)]
        else:
            args = [str(executable)] + args
        # shell=True on unix-like is a known security vulnerability, but
        # on windows shell=True does not properly propogate the env dict
        shell = shell_default

    # Just before spawning the subprocess, do a gc.collect().  This
    # should help if we are running on top of PyPy, if the subprocess
    # is going to need a lot of RAM and we are using a lot too.
    gc.collect()

    pipe = Popen(args, stdout=PIPE, stderr=PIPE, shell=shell, env=env, cwd=cwd)
    stdout, stderr = pipe.communicate()
    if (sys.platform == 'win32' and pipe.returncode == 1 and 
        'is not recognized' in stderr):
        # Setting shell=True on windows messes up expected exceptions
        raise EnvironmentError(stderr)
    return pipe.returncode, stdout, stderr


if __name__ == '__main__':
    while True:
        gc.collect()
        operation = sys.stdin.readline()
        if not operation:
            sys.exit()
        assert operation.startswith('(')
        args = eval(operation)
        try:
            results = _run(*args)
        except EnvironmentError as e:
            results = (None, str(e))
        sys.stdout.write('%r\n' % (results,))
        sys.stdout.flush()


if sys.platform != 'win32' and hasattr(os, 'fork') and not os.getenv("PYPY_DONT_RUN_SUBPROCESS", None):
    # do this at import-time, when the process is still tiny
    _source = os.path.dirname(os.path.abspath(__file__))
    _source = os.path.join(_source, 'runsubprocess.py')   # and not e.g. '.pyc'

    def spawn_subprocess():
<<<<<<< HEAD
        global _child
        # For STM, it doesn't make sense to run another STM subprocess.
        # Better just start cpython.
        _child = Popen(['/usr/bin/python', _source], bufsize=0,
=======
        global _child, child_stdin, child_stdout
        _child = Popen([sys.executable, _source], bufsize=0,
>>>>>>> f317d70f
                       stdin=PIPE, stdout=PIPE, close_fds=True)
        if PY2:
            child_stdin = _child.stdin
            child_stdout = _child.stdout
        else:
            # create TextIOWrappers which (hopefully) have the same newline
            # behavior as the child's stdin / stdout
            from io import TextIOWrapper
            child_stdin = TextIOWrapper(_child.stdin,
                                        newline=sys.stdin.newlines,
                                        write_through=True)
            child_stdout = TextIOWrapper(_child.stdout,
                                         newline=sys.stdout.newlines)
    spawn_subprocess()

    def cleanup_subprocess():
        global _child, child_stdin, child_stdout
        _child = None
        child_stdin = None
        child_stdout = None
    import atexit; atexit.register(cleanup_subprocess)

    def _run(*args):
        try:
            child_stdin.write('%r\n' % (args,))
        except (OSError, IOError):
            # lost the child.  Try again...
            spawn_subprocess()
            child_stdin.write('%r\n' % (args,))
        results = child_stdout.readline()
        assert results.startswith('(')
        results = eval(results)
        if results[0] is None:
            raise OSError('%s: %s\nargs=%r' % (args[0], results[1], args))
        return results<|MERGE_RESOLUTION|>--- conflicted
+++ resolved
@@ -77,15 +77,10 @@
     _source = os.path.join(_source, 'runsubprocess.py')   # and not e.g. '.pyc'
 
     def spawn_subprocess():
-<<<<<<< HEAD
-        global _child
+        global _child, child_stdin, child_stdout
         # For STM, it doesn't make sense to run another STM subprocess.
         # Better just start cpython.
         _child = Popen(['/usr/bin/python', _source], bufsize=0,
-=======
-        global _child, child_stdin, child_stdout
-        _child = Popen([sys.executable, _source], bufsize=0,
->>>>>>> f317d70f
                        stdin=PIPE, stdout=PIPE, close_fds=True)
         if PY2:
             child_stdin = _child.stdin
