"""Implements the core parts of flow graph creation, in tandem
with rpython.flowspace.objspace.
"""

import sys
import collections

from rpython.tool.error import source_lines
from rpython.tool.stdlib_opcode import host_bytecode_spec
from rpython.flowspace.argument import CallSpec
from rpython.flowspace.model import (Constant, Variable, Block, Link,
<<<<<<< HEAD
    c_last_exception, SpaceOperation)
=======
    c_last_exception)
>>>>>>> 44f0d859
from rpython.flowspace.framestate import (FrameState, recursively_unflatten,
    recursively_flatten)
from rpython.flowspace.specialcase import (rpython_print_item,
<<<<<<< HEAD
        rpython_print_newline)
from rpython.flowspace.operation import implicit_exceptions
=======
    rpython_print_newline)

>>>>>>> 44f0d859

class FlowingError(Exception):
    """ Signals invalid RPython in the function being analysed"""
    def __init__(self, frame, msg):
        super(FlowingError, self).__init__(msg)
        self.frame = frame

    def __str__(self):
        msg = ['-+' * 30]
        msg += map(str, self.args)
        msg += source_lines(self.frame.graph, None, offset=self.frame.last_instr)
        return "\n".join(msg)

class StopFlowing(Exception):
    pass

class Return(Exception):
    def __init__(self, value):
        self.value = value

class FSException(Exception):
    def __init__(self, w_type, w_value):
        assert w_type is not None
        self.w_type = w_type
        self.w_value = w_value

    def get_w_value(self, _):
        return self.w_value

    def __str__(self):
        return '[%s: %s]' % (self.w_type, self.w_value)

class ImplicitOperationError(FSException):
    pass

class BytecodeCorruption(Exception):
    pass

class SpamBlock(Block):
    # make slots optional, for debugging
    if hasattr(Block, '__slots__'):
        __slots__ = "dead framestate".split()

    def __init__(self, framestate):
        Block.__init__(self, framestate.getvariables())
        self.framestate = framestate
        self.dead = False

class EggBlock(Block):
    # make slots optional, for debugging
    if hasattr(Block, '__slots__'):
        __slots__ = "prevblock booloutcome last_exception".split()

    def __init__(self, inputargs, prevblock, booloutcome):
        Block.__init__(self, inputargs)
        self.prevblock = prevblock
        self.booloutcome = booloutcome

    def extravars(self, last_exception=None, last_exc_value=None):
        self.last_exception = last_exception

def fixeggblocks(graph):
    varnames = graph.func.func_code.co_varnames
    for block in graph.iterblocks():
        if isinstance(block, SpamBlock):
            for name, w_value in zip(varnames, block.framestate.mergeable):
                if isinstance(w_value, Variable):
                    w_value.rename(name)
            del block.framestate     # memory saver

    # EggBlocks reuse the variables of their previous block,
    # which is deemed not acceptable for simplicity of the operations
    # that will be performed later on the flow graph.
    for link in list(graph.iterlinks()):
        block = link.target
        if isinstance(block, EggBlock):
            if (not block.operations and len(block.exits) == 1 and
                link.args == block.inputargs):   # not renamed
                # if the variables are not renamed across this link
                # (common case for EggBlocks) then it's easy enough to
                # get rid of the empty EggBlock.
                link2 = block.exits[0]
                link.args = list(link2.args)
                link.target = link2.target
                assert link2.exitcase is None
            else:
                mapping = {}
                for a in block.inputargs:
                    mapping[a] = Variable(a)
                block.renamevariables(mapping)

# ____________________________________________________________

class Recorder(object):
    def append(self, operation):
        raise NotImplementedError

    def guessbool(self, frame, w_condition, **kwds):
        raise AssertionError("cannot guessbool(%s)" % (w_condition,))


class BlockRecorder(Recorder):
    # Records all generated operations into a block.

    def __init__(self, block):
        self.crnt_block = block
        # Final frame state after the operations in the block
        # If this is set, no new space op may be recorded.
        self.final_state = None

    def append(self, operation):
        self.crnt_block.operations.append(operation)

    def guessbool(self, frame, w_condition):
        block = self.crnt_block
        vars = block.getvariables()
        links = []
        for case in [False, True]:
            egg = EggBlock(vars, block, case)
            frame.pendingblocks.append(egg)
            link = Link(vars, egg, case)
            links.append(link)

        block.exitswitch = w_condition
        block.closeblock(*links)
        # forked the graph. Note that False comes before True by default
        # in the exits tuple so that (just in case we need it) we
        # actually have block.exits[False] = elseLink and
        # block.exits[True] = ifLink.
        raise StopFlowing

    def guessexception(self, frame, *cases):
        block = self.crnt_block
        bvars = vars = vars2 = block.getvariables()
        links = []
        for case in [None] + list(cases):
            if case is not None:
                assert block.operations[-1].result is bvars[-1]
                vars = bvars[:-1]
                vars2 = bvars[:-1]
                if case is Exception:
                    last_exc = Variable('last_exception')
                else:
                    last_exc = Constant(case)
                last_exc_value = Variable('last_exc_value')
                vars.extend([last_exc, last_exc_value])
                vars2.extend([Variable(), Variable()])
            egg = EggBlock(vars2, block, case)
            frame.pendingblocks.append(egg)
            link = Link(vars, egg, case)
            if case is not None:
                link.extravars(last_exception=last_exc, last_exc_value=last_exc_value)
                egg.extravars(last_exception=last_exc)
            links.append(link)

        block.exitswitch = c_last_exception
        block.closeblock(*links)
        raise StopFlowing


class Replayer(Recorder):

    def __init__(self, block, booloutcome, nextreplayer):
        self.crnt_block = block
        self.listtoreplay = block.operations
        self.booloutcome = booloutcome
        self.nextreplayer = nextreplayer
        self.index = 0

    def append(self, operation):
        operation.result = self.listtoreplay[self.index].result
        assert operation == self.listtoreplay[self.index], (
            '\n'.join(["Not generating the same operation sequence:"] +
                      [str(s) for s in self.listtoreplay[:self.index]] +
                      ["  ---> | while repeating we see here"] +
                      ["       | %s" % operation] +
                      [str(s) for s in self.listtoreplay[self.index:]]))
        self.index += 1

    def guessbool(self, frame, w_condition, **kwds):
        assert self.index == len(self.listtoreplay)
        frame.recorder = self.nextreplayer
        return self.booloutcome

    def guessexception(self, frame, *classes):
        assert self.index == len(self.listtoreplay)
        frame.recorder = self.nextreplayer
        outcome = self.booloutcome
        if outcome is not None:
            egg = self.nextreplayer.crnt_block
            w_exc_cls, w_exc_value = egg.inputargs[-2:]
            if isinstance(egg.last_exception, Constant):
                w_exc_cls = egg.last_exception
            raise ImplicitOperationError(w_exc_cls, w_exc_value)

# ____________________________________________________________

_unary_ops = [
    ('UNARY_POSITIVE', "pos"),
    ('UNARY_NEGATIVE', "neg"),
    ('UNARY_NOT', "not_"),
    ('UNARY_CONVERT', "repr"),
    ('UNARY_INVERT', "invert"),
]

def unaryoperation(OPCODE, op):
    def UNARY_OP(self, *ignored):
        operation = getattr(self.space, op)
        w_1 = self.popvalue()
        w_result = operation(w_1)
        self.pushvalue(w_result)
    UNARY_OP.unaryop = op
    UNARY_OP.func_name = OPCODE
    return UNARY_OP

_binary_ops = [
    ('BINARY_MULTIPLY', "mul"),
    ('BINARY_TRUE_DIVIDE', "truediv"),
    ('BINARY_FLOOR_DIVIDE', "floordiv"),
    ('BINARY_DIVIDE', "div"),
    ('BINARY_MODULO', "mod"),
    ('BINARY_ADD', "add"),
    ('BINARY_SUBTRACT', "sub"),
    ('BINARY_SUBSCR', "getitem"),
    ('BINARY_LSHIFT', "lshift"),
    ('BINARY_RSHIFT', "rshift"),
    ('BINARY_AND', "and_"),
    ('BINARY_XOR', "xor"),
    ('BINARY_OR', "or_"),
    ('INPLACE_MULTIPLY', "inplace_mul"),
    ('INPLACE_TRUE_DIVIDE', "inplace_truediv"),
    ('INPLACE_FLOOR_DIVIDE', "inplace_floordiv"),
    ('INPLACE_DIVIDE', "inplace_div"),
    ('INPLACE_MODULO', "inplace_mod"),
    ('INPLACE_ADD', "inplace_add"),
    ('INPLACE_SUBTRACT', "inplace_sub"),
    ('INPLACE_LSHIFT', "inplace_lshift"),
    ('INPLACE_RSHIFT', "inplace_rshift"),
    ('INPLACE_AND', "inplace_and"),
    ('INPLACE_XOR', "inplace_xor"),
    ('INPLACE_OR', "inplace_or"),
]

def binaryoperation(OPCODE, op):
    """NOT_RPYTHON"""
    def BINARY_OP(self, *ignored):
        operation = getattr(self.space, op)
        w_2 = self.popvalue()
        w_1 = self.popvalue()
        w_result = operation(w_1, w_2)
        self.pushvalue(w_result)
    BINARY_OP.binop = op
    BINARY_OP.func_name = OPCODE
    return BINARY_OP

_unsupported_ops = [
    ('BINARY_POWER', "a ** b"),
    ('BUILD_CLASS', 'creating new classes'),
    ('EXEC_STMT', 'exec statement'),
    ('STOP_CODE', '???'),
    ('STORE_NAME', 'modifying globals'),
    ('INPLACE_POWER', 'a **= b'),
    ('LOAD_LOCALS', 'locals()'),
    ('IMPORT_STAR', 'import *'),
    ('MISSING_OPCODE', '???'),
    ('DELETE_GLOBAL', 'modifying globals'),
    ('DELETE_NAME', 'modifying globals'),
    ('DELETE_ATTR', 'deleting attributes'),
]

def unsupportedoperation(OPCODE, msg):
    def UNSUPPORTED(self, *ignored):
        raise FlowingError(self, "%s is not RPython" % (msg,))
    UNSUPPORTED.func_name = OPCODE
    return UNSUPPORTED

compare_method = [
    "cmp_lt",   # "<"
    "cmp_le",   # "<="
    "cmp_eq",   # "=="
    "cmp_ne",   # "!="
    "cmp_gt",   # ">"
    "cmp_ge",   # ">="
    "cmp_in",
    "cmp_not_in",
    "cmp_is",
    "cmp_is_not",
    "cmp_exc_match",
    ]

class FlowSpaceFrame(object):
    opcode_method_names = host_bytecode_spec.method_names

    def __init__(self, space, graph, code):
        self.graph = graph
        func = graph.func
        self.pycode = code
        self.space = space
        self.w_globals = Constant(func.func_globals)
        self.blockstack = []

        self.init_closure(func.func_closure)
        self.f_lineno = code.co_firstlineno
        self.last_instr = 0

        self.init_locals_stack(code)
        self.w_locals = None # XXX: only for compatibility with PyFrame

        self.joinpoints = {}

    def init_closure(self, closure):
        if closure is None:
            self.closure = []
        else:
            self.closure = [self.space.wrap(c.cell_contents) for c in closure]
        assert len(self.closure) == len(self.pycode.co_freevars)

    def init_locals_stack(self, code):
        """
        Initialize the locals and the stack.

        The locals are ordered according to self.pycode.signature.
        """
        self.valuestackdepth = code.co_nlocals
        self.locals_stack_w = [None] * (code.co_stacksize + code.co_nlocals)

    def pushvalue(self, w_object):
        depth = self.valuestackdepth
        self.locals_stack_w[depth] = w_object
        self.valuestackdepth = depth + 1

    def popvalue(self):
        depth = self.valuestackdepth - 1
        assert depth >= self.pycode.co_nlocals, "pop from empty value stack"
        w_object = self.locals_stack_w[depth]
        self.locals_stack_w[depth] = None
        self.valuestackdepth = depth
        return w_object

    def peekvalue(self, index_from_top=0):
        # NOTE: top of the stack is peekvalue(0).
        index = self.valuestackdepth + ~index_from_top
        assert index >= self.pycode.co_nlocals, (
            "peek past the bottom of the stack")
        return self.locals_stack_w[index]

    def settopvalue(self, w_object, index_from_top=0):
        index = self.valuestackdepth + ~index_from_top
        assert index >= self.pycode.co_nlocals, (
            "settop past the bottom of the stack")
        self.locals_stack_w[index] = w_object

    def popvalues(self, n):
        values_w = [self.popvalue() for i in range(n)]
        values_w.reverse()
        return values_w

<<<<<<< HEAD
=======
    def peekvalues(self, n):
        values_w = [None] * n
        base = self.valuestackdepth - n
        while True:
            n -= 1
            if n < 0:
                break
            values_w[n] = self.locals_stack_w[base + n]
        return values_w

>>>>>>> 44f0d859
    def dropvalues(self, n):
        finaldepth = self.valuestackdepth - n
        for n in range(finaldepth, self.valuestackdepth):
            self.locals_stack_w[n] = None
        self.valuestackdepth = finaldepth

    def dropvaluesuntil(self, finaldepth):
        for n in range(finaldepth, self.valuestackdepth):
            self.locals_stack_w[n] = None
        self.valuestackdepth = finaldepth

    def save_locals_stack(self):
        return self.locals_stack_w[:self.valuestackdepth]

    def restore_locals_stack(self, items_w):
        self.locals_stack_w[:len(items_w)] = items_w
        self.dropvaluesuntil(len(items_w))

    def unrollstack(self, unroller_kind):
        while self.blockstack:
            block = self.blockstack.pop()
            if (block.handling_mask & unroller_kind) != 0:
                return block
            block.cleanupstack(self)
        return None

    def unrollstack_and_jump(self, unroller):
        block = self.unrollstack(unroller.kind)
        if block is None:
            raise BytecodeCorruption("misplaced bytecode - should not return")
        return block.handle(self, unroller)

    def getstate(self):
        # getfastscope() can return real None, for undefined locals
        data = self.save_locals_stack()
        if self.last_exception is None:
            data.append(Constant(None))
            data.append(Constant(None))
        else:
            data.append(self.last_exception.w_type)
            data.append(self.last_exception.w_value)
        recursively_flatten(self.space, data)
        return FrameState(data, self.blockstack[:], self.last_instr)

    def setstate(self, state):
        """ Reset the frame to the given state. """
        data = state.mergeable[:]
        recursively_unflatten(self.space, data)
        self.restore_locals_stack(data[:-2])  # Nones == undefined locals
        if data[-2] == Constant(None):
            assert data[-1] == Constant(None)
            self.last_exception = None
        else:
            self.last_exception = FSException(data[-2], data[-1])
        self.last_instr = state.next_instr
        self.blockstack = state.blocklist[:]

    def recording(self, block):
        """ Setup recording of the block and return the recorder. """
        parentblocks = []
        parent = block
        while isinstance(parent, EggBlock):
            parent = parent.prevblock
            parentblocks.append(parent)
        # parentblocks = [Egg, Egg, ..., Egg, Spam] not including block
        if parent.dead:
            raise StopFlowing
        self.setstate(parent.framestate)
        recorder = BlockRecorder(block)
        prevblock = block
        for parent in parentblocks:
            recorder = Replayer(parent, prevblock.booloutcome, recorder)
            prevblock = parent
        return recorder

    def record(self, spaceop):
        """Record an operation into the active block"""
        recorder = self.recorder
        if getattr(recorder, 'final_state', None) is not None:
            self.mergeblock(recorder.crnt_block, recorder.final_state)
            raise StopFlowing
        recorder.append(spaceop)

    def guessbool(self, w_condition, **kwds):
        return self.recorder.guessbool(self, w_condition, **kwds)

    def do_operation(self, name, *args_w):
        spaceop = SpaceOperation(name, args_w, Variable())
        spaceop.offset = self.last_instr
        self.record(spaceop)
        return spaceop.result

    def do_operation_with_implicit_exceptions(self, name, *args_w):
        w_result = self.do_operation(name, *args_w)
        self.handle_implicit_exceptions(implicit_exceptions.get(name))
        return w_result

    def handle_implicit_exceptions(self, exceptions):
        """
        Catch possible exceptions implicitly.

        If the FSException is not caught in the same function, it will
        produce an exception-raising return block in the flow graph. Note that
        even if the interpreter re-raises the exception, it will not be the
        same ImplicitOperationError instance internally.
        """
        if not exceptions:
            return
        return self.recorder.guessexception(self, *exceptions)

    def build_flow(self):
        graph = self.graph
        self.pendingblocks = collections.deque([graph.startblock])
        while self.pendingblocks:
            block = self.pendingblocks.popleft()
            try:
                self.recorder = self.recording(block)
                while True:
                    self.last_instr = self.handle_bytecode(self.last_instr)
                    self.recorder.final_state = self.getstate()

            except ImplicitOperationError, e:
                if isinstance(e.w_type, Constant):
                    exc_cls = e.w_type.value
                else:
                    exc_cls = Exception
                msg = "implicit %s shouldn't occur" % exc_cls.__name__
                w_type = Constant(AssertionError)
                w_value = Constant(AssertionError(msg))
                link = Link([w_type, w_value], graph.exceptblock)
                self.recorder.crnt_block.closeblock(link)

            except FSException, e:
                if e.w_type is self.space.w_ImportError:
                    msg = 'import statement always raises %s' % e
                    raise ImportError(msg)
                link = Link([e.w_type, e.w_value], graph.exceptblock)
                self.recorder.crnt_block.closeblock(link)

            except StopFlowing:
                pass

            except Return as exc:
                w_result = exc.value
                link = Link([w_result], graph.returnblock)
                self.recorder.crnt_block.closeblock(link)

        del self.recorder

    def mergeblock(self, currentblock, currentstate):
        next_instr = currentstate.next_instr
        # can 'currentstate' be merged with one of the blocks that
        # already exist for this bytecode position?
        candidates = self.joinpoints.setdefault(next_instr, [])
        for block in candidates:
            newstate = block.framestate.union(currentstate)
            if newstate is None:
                continue
            elif newstate == block.framestate:
                outputargs = currentstate.getoutputargs(newstate)
                currentblock.closeblock(Link(outputargs, block))
                return
            else:
                break
        else:
            newstate = currentstate.copy()
            block = None

        newblock = SpamBlock(newstate)
        # unconditionally link the current block to the newblock
        outputargs = currentstate.getoutputargs(newstate)
        link = Link(outputargs, newblock)
        currentblock.closeblock(link)

        if block is not None:
            # to simplify the graph, we patch the old block to point
            # directly at the new block which is its generalization
            block.dead = True
            block.operations = ()
            block.exitswitch = None
            outputargs = block.framestate.getoutputargs(newstate)
            block.recloseblock(Link(outputargs, newblock))
            candidates.remove(block)
        candidates.insert(0, newblock)
        self.pendingblocks.append(newblock)

    # hack for unrolling iterables, don't use this
    def replace_in_stack(self, oldvalue, newvalue):
        w_new = Constant(newvalue)
        stack_items_w = self.locals_stack_w
        for i in range(self.valuestackdepth - 1, self.pycode.co_nlocals - 1, -1):
            w_v = stack_items_w[i]
            if isinstance(w_v, Constant):
                if w_v.value is oldvalue:
                    # replace the topmost item of the stack that is equal
                    # to 'oldvalue' with 'newvalue'.
                    stack_items_w[i] = w_new
                    break

    def handle_bytecode(self, next_instr):
        next_instr, methodname, oparg = self.pycode.read(next_instr)
        try:
            res = getattr(self, methodname)(oparg, next_instr)
            return res if res is not None else next_instr
        except FSException, operr:
            return self.handle_operation_error(operr)

    def handle_operation_error(self, operr):
        block = self.unrollstack(SApplicationException.kind)
        if block is None:
            raise operr
        else:
            unroller = SApplicationException(operr)
            next_instr = block.handle(self, unroller)
            return next_instr

    def getlocalvarname(self, index):
        return self.pycode.co_varnames[index]

    def getconstant_w(self, index):
        return self.space.wrap(self.pycode.consts[index])

    def getname_u(self, index):
        return self.pycode.names[index]

    def getname_w(self, index):
        return Constant(self.pycode.names[index])

    def BAD_OPCODE(self, _, next_instr):
        raise FlowingError(self, "This operation is not RPython")

    def BREAK_LOOP(self, oparg, next_instr):
        return self.unrollstack_and_jump(SBreakLoop.singleton)

    def CONTINUE_LOOP(self, startofloop, next_instr):
        unroller = SContinueLoop(startofloop)
        return self.unrollstack_and_jump(unroller)

    def cmp_lt(self, w_1, w_2):
        return self.space.lt(w_1, w_2)

    def cmp_le(self, w_1, w_2):
        return self.space.le(w_1, w_2)

    def cmp_eq(self, w_1, w_2):
        return self.space.eq(w_1, w_2)

    def cmp_ne(self, w_1, w_2):
        return self.space.ne(w_1, w_2)

    def cmp_gt(self, w_1, w_2):
        return self.space.gt(w_1, w_2)

    def cmp_ge(self, w_1, w_2):
        return self.space.ge(w_1, w_2)

    def cmp_in(self, w_1, w_2):
        return self.space.contains(w_2, w_1)

    def cmp_not_in(self, w_1, w_2):
        return self.space.not_(self.space.contains(w_2, w_1))

    def cmp_is(self, w_1, w_2):
        return self.space.is_(w_1, w_2)

    def cmp_is_not(self, w_1, w_2):
        return self.space.not_(self.space.is_(w_1, w_2))

    def cmp_exc_match(self, w_1, w_2):
        return self.space.newbool(self.space.exception_match(w_1, w_2))

    def COMPARE_OP(self, testnum, next_instr):
        w_2 = self.popvalue()
        w_1 = self.popvalue()
        w_result = getattr(self, compare_method[testnum])(w_1, w_2)
        self.pushvalue(w_result)

    def RAISE_VARARGS(self, nbargs, next_instr):
        space = self.space
        if nbargs == 0:
            if self.last_exception is not None:
                operr = self.last_exception
                if isinstance(operr, ImplicitOperationError):
                    # re-raising an implicit operation makes it an explicit one
                    operr = FSException(operr.w_type, operr.w_value)
                self.last_exception = operr
                raise operr
            else:
                raise FSException(space.w_TypeError,
                    space.wrap("raise: no active exception to re-raise"))

        w_value = space.w_None
        if nbargs >= 3:
            self.popvalue()
        if nbargs >= 2:
            w_value = self.popvalue()
        if 1:
            w_type = self.popvalue()
        operror = space.exc_from_raise(w_type, w_value)
        raise operror

    def IMPORT_NAME(self, nameindex, next_instr):
        space = self.space
        modulename = self.getname_u(nameindex)
        glob = space.unwrap(self.w_globals)
        fromlist = space.unwrap(self.popvalue())
        level = self.popvalue().value
        w_obj = space.import_name(modulename, glob, None, fromlist, level)
        self.pushvalue(w_obj)

    def IMPORT_FROM(self, nameindex, next_instr):
        w_name = self.getname_w(nameindex)
        w_module = self.peekvalue()
        self.pushvalue(self.space.import_from(w_module, w_name))

    def RETURN_VALUE(self, oparg, next_instr):
        w_returnvalue = self.popvalue()
        block = self.unrollstack(SReturnValue.kind)
        if block is None:
            raise Return(w_returnvalue)
        else:
            unroller = SReturnValue(w_returnvalue)
            next_instr = block.handle(self, unroller)
            return next_instr    # now inside a 'finally' block

    def END_FINALLY(self, oparg, next_instr):
        # unlike CPython, there are two statically distinct cases: the
        # END_FINALLY might be closing an 'except' block or a 'finally'
        # block.  In the first case, the stack contains three items:
        #   [exception type we are now handling]
        #   [exception value we are now handling]
        #   [wrapped SApplicationException]
        # In the case of a finally: block, the stack contains only one
        # item (unlike CPython which can have 1, 2 or 3 items):
        #   [wrapped subclass of SuspendedUnroller]
        w_top = self.popvalue()
        if w_top == self.space.w_None:
            # finally: block with no unroller active
            return
        elif isinstance(w_top, SuspendedUnroller):
            # case of a finally: block
            return self.unroll_finally(w_top)
        else:
            # case of an except: block.  We popped the exception type
            self.popvalue()        #     Now we pop the exception value
            unroller = self.popvalue()
            return self.unroll_finally(unroller)

    def unroll_finally(self, unroller):
        # go on unrolling the stack
        block = self.unrollstack(unroller.kind)
        if block is None:
            unroller.nomoreblocks()
        else:
            return block.handle(self, unroller)

    def POP_BLOCK(self, oparg, next_instr):
        block = self.blockstack.pop()
        block.cleanupstack(self)  # the block knows how to clean up the value stack

    def JUMP_ABSOLUTE(self, jumpto, next_instr):
        return jumpto

    def YIELD_VALUE(self, _, next_instr):
        assert self.pycode.is_generator
        w_result = self.popvalue()
        self.do_operation('yield', w_result)
        # XXX yield expressions not supported. This will blow up if the value
        # isn't popped straightaway.
        self.pushvalue(None)

    PRINT_EXPR = BAD_OPCODE
    PRINT_ITEM_TO = BAD_OPCODE
    PRINT_NEWLINE_TO = BAD_OPCODE

    def PRINT_ITEM(self, oparg, next_instr):
        w_item = self.popvalue()
        w_s = self.do_operation('str', w_item)
        self.space.appcall(rpython_print_item, w_s)

    def PRINT_NEWLINE(self, oparg, next_instr):
        self.space.appcall(rpython_print_newline)

    def JUMP_FORWARD(self, jumpby, next_instr):
        next_instr += jumpby
        return next_instr

    def JUMP_IF_FALSE(self, stepby, next_instr):
        # Python <= 2.6 only
        w_cond = self.peekvalue()
        if not self.space.is_true(w_cond):
            next_instr += stepby
        return next_instr

    def JUMP_IF_TRUE(self, stepby, next_instr):
        # Python <= 2.6 only
        w_cond = self.peekvalue()
        if self.space.is_true(w_cond):
            next_instr += stepby
        return next_instr

    def POP_JUMP_IF_FALSE(self, target, next_instr):
        w_value = self.popvalue()
        if not self.space.is_true(w_value):
            return target
        return next_instr

    def POP_JUMP_IF_TRUE(self, target, next_instr):
        w_value = self.popvalue()
        if self.space.is_true(w_value):
            return target
        return next_instr

    def JUMP_IF_FALSE_OR_POP(self, target, next_instr):
        w_value = self.peekvalue()
        if not self.space.is_true(w_value):
            return target
        self.popvalue()
        return next_instr

    def JUMP_IF_TRUE_OR_POP(self, target, next_instr):
        w_value = self.peekvalue()
        if self.space.is_true(w_value):
            return target
        self.popvalue()
        return next_instr

    def GET_ITER(self, oparg, next_instr):
        w_iterable = self.popvalue()
        w_iterator = self.space.iter(w_iterable)
        self.pushvalue(w_iterator)

    def FOR_ITER(self, jumpby, next_instr):
        w_iterator = self.peekvalue()
        try:
            w_nextitem = self.space.next(w_iterator)
        except FSException, e:
            if not self.space.exception_match(e.w_type, self.space.w_StopIteration):
                raise
            # iterator exhausted
            self.popvalue()
            next_instr += jumpby
        else:
            self.pushvalue(w_nextitem)
        return next_instr

    def SETUP_LOOP(self, offsettoend, next_instr):
        block = LoopBlock(self, next_instr + offsettoend)
        self.blockstack.append(block)

    def SETUP_EXCEPT(self, offsettoend, next_instr):
        block = ExceptBlock(self, next_instr + offsettoend)
        self.blockstack.append(block)

    def SETUP_FINALLY(self, offsettoend, next_instr):
        block = FinallyBlock(self, next_instr + offsettoend)
        self.blockstack.append(block)

    def SETUP_WITH(self, offsettoend, next_instr):
        # A simpler version than the 'real' 2.7 one:
        # directly call manager.__enter__(), don't use special lookup functions
        # which don't make sense on the RPython type system.
        w_manager = self.peekvalue()
        w_exit = self.space.getattr(w_manager, self.space.wrap("__exit__"))
        self.settopvalue(w_exit)
        w_result = self.space.call_method(w_manager, "__enter__")
        block = WithBlock(self, next_instr + offsettoend)
        self.blockstack.append(block)
        self.pushvalue(w_result)

    def WITH_CLEANUP(self, oparg, next_instr):
        # Note: RPython context managers receive None in lieu of tracebacks
        # and cannot suppress the exception.
        # This opcode changed a lot between CPython versions
        if sys.version_info >= (2, 6):
            unroller = self.popvalue()
            w_exitfunc = self.popvalue()
            self.pushvalue(unroller)
        else:
            w_exitfunc = self.popvalue()
            unroller = self.peekvalue(0)

        w_None = self.space.w_None
        if isinstance(unroller, SApplicationException):
            operr = unroller.operr
            # The annotator won't allow to merge exception types with None.
            # Replace it with the exception value...
            self.space.call_function(w_exitfunc,
                    operr.w_value, operr.w_value, w_None)
        else:
            self.space.call_function(w_exitfunc, w_None, w_None, w_None)

    def LOAD_FAST(self, varindex, next_instr):
        w_value = self.locals_stack_w[varindex]
        if w_value is None:
            raise FlowingError(self, "Local variable referenced before assignment")
        self.pushvalue(w_value)

    def LOAD_CONST(self, constindex, next_instr):
        w_const = self.getconstant_w(constindex)
        self.pushvalue(w_const)

    def LOAD_GLOBAL(self, nameindex, next_instr):
        w_result = self.space.find_global(self.w_globals, self.getname_u(nameindex))
        self.pushvalue(w_result)
    LOAD_NAME = LOAD_GLOBAL

    def LOAD_ATTR(self, nameindex, next_instr):
        "obj.attributename"
        w_obj = self.popvalue()
        w_attributename = self.getname_w(nameindex)
        w_value = self.space.getattr(w_obj, w_attributename)
        self.pushvalue(w_value)
    LOOKUP_METHOD = LOAD_ATTR

    def LOAD_DEREF(self, varindex, next_instr):
        self.pushvalue(self.closure[varindex])

    def STORE_FAST(self, varindex, next_instr):
        w_newvalue = self.popvalue()
        assert w_newvalue is not None
        self.locals_stack_w[varindex] = w_newvalue

    def STORE_GLOBAL(self, nameindex, next_instr):
        varname = self.getname_u(nameindex)
        raise FlowingError(self,
                "Attempting to modify global variable  %r." % (varname))

    def POP_TOP(self, oparg, next_instr):
        self.popvalue()

    def ROT_TWO(self, oparg, next_instr):
        w_1 = self.popvalue()
        w_2 = self.popvalue()
        self.pushvalue(w_1)
        self.pushvalue(w_2)

    def ROT_THREE(self, oparg, next_instr):
        w_1 = self.popvalue()
        w_2 = self.popvalue()
        w_3 = self.popvalue()
        self.pushvalue(w_1)
        self.pushvalue(w_3)
        self.pushvalue(w_2)

    def ROT_FOUR(self, oparg, next_instr):
        w_1 = self.popvalue()
        w_2 = self.popvalue()
        w_3 = self.popvalue()
        w_4 = self.popvalue()
        self.pushvalue(w_1)
        self.pushvalue(w_4)
        self.pushvalue(w_3)
        self.pushvalue(w_2)

    def DUP_TOP(self, oparg, next_instr):
        w_1 = self.peekvalue()
        self.pushvalue(w_1)

    def DUP_TOPX(self, itemcount, next_instr):
        delta = itemcount - 1
        while True:
            itemcount -= 1
            if itemcount < 0:
                break
            w_value = self.peekvalue(delta)
            self.pushvalue(w_value)

    for OPCODE, op in _unary_ops:
        locals()[OPCODE] = unaryoperation(OPCODE, op)

    for OPCODE, op in _binary_ops:
        locals()[OPCODE] = binaryoperation(OPCODE, op)

    for OPCODE, op in _unsupported_ops:
        locals()[OPCODE] = unsupportedoperation(OPCODE, op)

    def BUILD_LIST_FROM_ARG(self, _, next_instr):
        # This opcode was added with pypy-1.8.  Here is a simpler
        # version, enough for annotation.
        last_val = self.popvalue()
        self.pushvalue(self.space.newlist([]))
        self.pushvalue(last_val)

    def call_function(self, oparg, w_star=None, w_starstar=None):
        if w_starstar is not None:
            raise FlowingError(self, "Dict-unpacking is not RPython")
        n_arguments = oparg & 0xff
<<<<<<< HEAD
        n_keywords = (oparg>>8) & 0xff
        keywords = {}
        for _ in range(n_keywords):
            w_value = self.popvalue()
            w_key = self.popvalue()
            key = self.space.str_w(w_key)
            keywords[key] = w_value
        arguments = self.popvalues(n_arguments)
        args = CallSpec(arguments, keywords, w_star, w_starstar)
        w_function  = self.popvalue()
=======
        n_keywords = (oparg >> 8) & 0xff
        if n_keywords:
            keywords = [None] * n_keywords
            keywords_w = [None] * n_keywords
            while True:
                n_keywords -= 1
                if n_keywords < 0:
                    break
                w_value = self.popvalue()
                w_key = self.popvalue()
                key = self.space.str_w(w_key)
                keywords[n_keywords] = key
                keywords_w[n_keywords] = w_value
        else:
            keywords = None
            keywords_w = None
        arguments = self.popvalues(n_arguments)
        args = ArgumentsForTranslation(self.space, arguments, keywords,
                keywords_w, w_star, w_starstar)
        w_function = self.popvalue()
>>>>>>> 44f0d859
        w_result = self.space.call_args(w_function, args)
        self.pushvalue(w_result)

    def CALL_FUNCTION(self, oparg, next_instr):
        self.call_function(oparg)
    CALL_METHOD = CALL_FUNCTION

    def CALL_FUNCTION_VAR(self, oparg, next_instr):
        w_varargs = self.popvalue()
        self.call_function(oparg, w_varargs)

    def CALL_FUNCTION_KW(self, oparg, next_instr):
        w_varkw = self.popvalue()
        self.call_function(oparg, None, w_varkw)

    def CALL_FUNCTION_VAR_KW(self, oparg, next_instr):
        w_varkw = self.popvalue()
        w_varargs = self.popvalue()
        self.call_function(oparg, w_varargs, w_varkw)

    def MAKE_FUNCTION(self, numdefaults, next_instr):
        w_codeobj = self.popvalue()
        defaults = self.popvalues(numdefaults)
        fn = self.space.newfunction(w_codeobj, self.w_globals, defaults)
        self.pushvalue(fn)

    def STORE_ATTR(self, nameindex, next_instr):
        "obj.attributename = newvalue"
        w_attributename = self.getname_w(nameindex)
        w_obj = self.popvalue()
        w_newvalue = self.popvalue()
        self.space.setattr(w_obj, w_attributename, w_newvalue)

    def UNPACK_SEQUENCE(self, itemcount, next_instr):
        w_iterable = self.popvalue()
        items = self.space.unpack_sequence(w_iterable, itemcount)
        for w_item in reversed(items):
            self.pushvalue(w_item)

    def slice(self, w_start, w_end):
        w_obj = self.popvalue()
        w_result = self.space.getslice(w_obj, w_start, w_end)
        self.pushvalue(w_result)

    def SLICE_0(self, oparg, next_instr):
        self.slice(self.space.w_None, self.space.w_None)

    def SLICE_1(self, oparg, next_instr):
        w_start = self.popvalue()
        self.slice(w_start, self.space.w_None)

    def SLICE_2(self, oparg, next_instr):
        w_end = self.popvalue()
        self.slice(self.space.w_None, w_end)

    def SLICE_3(self, oparg, next_instr):
        w_end = self.popvalue()
        w_start = self.popvalue()
        self.slice(w_start, w_end)

    def storeslice(self, w_start, w_end):
        w_obj = self.popvalue()
        w_newvalue = self.popvalue()
        self.space.setslice(w_obj, w_start, w_end, w_newvalue)

    def STORE_SLICE_0(self, oparg, next_instr):
        self.storeslice(self.space.w_None, self.space.w_None)

    def STORE_SLICE_1(self, oparg, next_instr):
        w_start = self.popvalue()
        self.storeslice(w_start, self.space.w_None)

    def STORE_SLICE_2(self, oparg, next_instr):
        w_end = self.popvalue()
        self.storeslice(self.space.w_None, w_end)

    def STORE_SLICE_3(self, oparg, next_instr):
        w_end = self.popvalue()
        w_start = self.popvalue()
        self.storeslice(w_start, w_end)

    def deleteslice(self, w_start, w_end):
        w_obj = self.popvalue()
        self.space.delslice(w_obj, w_start, w_end)

    def DELETE_SLICE_0(self, oparg, next_instr):
        self.deleteslice(self.space.w_None, self.space.w_None)

    def DELETE_SLICE_1(self, oparg, next_instr):
        w_start = self.popvalue()
        self.deleteslice(w_start, self.space.w_None)

    def DELETE_SLICE_2(self, oparg, next_instr):
        w_end = self.popvalue()
        self.deleteslice(self.space.w_None, w_end)

    def DELETE_SLICE_3(self, oparg, next_instr):
        w_end = self.popvalue()
        w_start = self.popvalue()
        self.deleteslice(w_start, w_end)

    def LIST_APPEND(self, oparg, next_instr):
        w = self.popvalue()
        if sys.version_info < (2, 7):
            v = self.popvalue()
        else:
            v = self.peekvalue(oparg - 1)
        self.space.call_method(v, 'append', w)

    def DELETE_FAST(self, varindex, next_instr):
        if self.locals_stack_w[varindex] is None:
            varname = self.getlocalvarname(varindex)
            message = "local variable '%s' referenced before assignment"
            raise UnboundLocalError(message, varname)
        self.locals_stack_w[varindex] = None

    def STORE_MAP(self, oparg, next_instr):
        w_key = self.popvalue()
        w_value = self.popvalue()
        w_dict = self.peekvalue()
        self.space.setitem(w_dict, w_key, w_value)

    def STORE_SUBSCR(self, oparg, next_instr):
        "obj[subscr] = newvalue"
        w_subscr = self.popvalue()
        w_obj = self.popvalue()
        w_newvalue = self.popvalue()
        self.space.setitem(w_obj, w_subscr, w_newvalue)

    def BUILD_SLICE(self, numargs, next_instr):
        if numargs == 3:
            w_step = self.popvalue()
        elif numargs == 2:
            w_step = self.space.w_None
        else:
            raise BytecodeCorruption
        w_end = self.popvalue()
        w_start = self.popvalue()
        w_slice = self.space.newslice(w_start, w_end, w_step)
        self.pushvalue(w_slice)

    def DELETE_SUBSCR(self, oparg, next_instr):
        "del obj[subscr]"
        w_subscr = self.popvalue()
        w_obj = self.popvalue()
        self.space.delitem(w_obj, w_subscr)

    def BUILD_TUPLE(self, itemcount, next_instr):
        items = self.popvalues(itemcount)
        w_tuple = self.space.newtuple(items)
        self.pushvalue(w_tuple)

    def BUILD_LIST(self, itemcount, next_instr):
        items = self.popvalues(itemcount)
        w_list = self.space.newlist(items)
        self.pushvalue(w_list)

    def BUILD_MAP(self, itemcount, next_instr):
        w_dict = self.space.newdict()
        self.pushvalue(w_dict)

    def NOP(self, *args):
        pass

    # XXX Unimplemented 2.7 opcodes ----------------

    # Set literals, set comprehensions

    def BUILD_SET(self, oparg, next_instr):
        raise NotImplementedError("BUILD_SET")

    def SET_ADD(self, oparg, next_instr):
        raise NotImplementedError("SET_ADD")

    # Dict comprehensions

    def MAP_ADD(self, oparg, next_instr):
        raise NotImplementedError("MAP_ADD")

    # Closures

    STORE_DEREF = BAD_OPCODE
    LOAD_CLOSURE = BAD_OPCODE
    MAKE_CLOSURE = BAD_OPCODE

### Frame blocks ###

class SuspendedUnroller(object):
    """Abstract base class for interpreter-level objects that
    instruct the interpreter to change the control flow and the
    block stack.

    The concrete subclasses correspond to the various values WHY_XXX
    values of the why_code enumeration in ceval.c:

                WHY_NOT,        OK, not this one :-)
                WHY_EXCEPTION,  SApplicationException
                WHY_RERAISE,    implemented differently, see Reraise
                WHY_RETURN,     SReturnValue
                WHY_BREAK,      SBreakLoop
                WHY_CONTINUE,   SContinueLoop
                WHY_YIELD       not needed
    """
    def nomoreblocks(self):
        raise BytecodeCorruption("misplaced bytecode - should not return")

    # NB. for the flow object space, the state_(un)pack_variables methods
    # give a way to "pickle" and "unpickle" the SuspendedUnroller by
    # enumerating the Variables it contains.

class SReturnValue(SuspendedUnroller):
    """Signals a 'return' statement.
    Argument is the wrapped object to return."""
    kind = 0x01

    def __init__(self, w_returnvalue):
        self.w_returnvalue = w_returnvalue

    def nomoreblocks(self):
        raise Return(self.w_returnvalue)

    def state_unpack_variables(self, space):
        return [self.w_returnvalue]

    @staticmethod
    def state_pack_variables(space, w_returnvalue):
        return SReturnValue(w_returnvalue)

class SApplicationException(SuspendedUnroller):
    """Signals an application-level exception
    (i.e. an OperationException)."""
    kind = 0x02

    def __init__(self, operr):
        self.operr = operr

    def nomoreblocks(self):
        raise self.operr

    def state_unpack_variables(self, space):
        return [self.operr.w_type, self.operr.w_value]

    @staticmethod
    def state_pack_variables(space, w_type, w_value):
        return SApplicationException(FSException(w_type, w_value))

class SBreakLoop(SuspendedUnroller):
    """Signals a 'break' statement."""
    kind = 0x04

    def state_unpack_variables(self, space):
        return []

    @staticmethod
    def state_pack_variables(space):
        return SBreakLoop.singleton

SBreakLoop.singleton = SBreakLoop()

class SContinueLoop(SuspendedUnroller):
    """Signals a 'continue' statement.
    Argument is the bytecode position of the beginning of the loop."""
    kind = 0x08

    def __init__(self, jump_to):
        self.jump_to = jump_to

    def state_unpack_variables(self, space):
        return [space.wrap(self.jump_to)]

    @staticmethod
    def state_pack_variables(space, w_jump_to):
        return SContinueLoop(space.int_w(w_jump_to))


class FrameBlock(object):
    """Abstract base class for frame blocks from the blockstack,
    used by the SETUP_XXX and POP_BLOCK opcodes."""

    def __init__(self, frame, handlerposition):
        self.handlerposition = handlerposition
        self.valuestackdepth = frame.valuestackdepth

    def __eq__(self, other):
        return (self.__class__ is other.__class__ and
                self.handlerposition == other.handlerposition and
                self.valuestackdepth == other.valuestackdepth)

    def __ne__(self, other):
        return not (self == other)

    def __hash__(self):
        return hash((self.handlerposition, self.valuestackdepth))

    def cleanupstack(self, frame):
        frame.dropvaluesuntil(self.valuestackdepth)

    def handle(self, frame, unroller):
        raise NotImplementedError

class LoopBlock(FrameBlock):
    """A loop block.  Stores the end-of-loop pointer in case of 'break'."""

    _opname = 'SETUP_LOOP'
    handling_mask = SBreakLoop.kind | SContinueLoop.kind

    def handle(self, frame, unroller):
        if isinstance(unroller, SContinueLoop):
            # re-push the loop block without cleaning up the value stack,
            # and jump to the beginning of the loop, stored in the
            # exception's argument
            frame.blockstack.append(self)
            return unroller.jump_to
        else:
            # jump to the end of the loop
            self.cleanupstack(frame)
            return self.handlerposition

class ExceptBlock(FrameBlock):
    """An try:except: block.  Stores the position of the exception handler."""

    _opname = 'SETUP_EXCEPT'
    handling_mask = SApplicationException.kind

    def handle(self, frame, unroller):
        # push the exception to the value stack for inspection by the
        # exception handler (the code after the except:)
        self.cleanupstack(frame)
        assert isinstance(unroller, SApplicationException)
        operationerr = unroller.operr
        # the stack setup is slightly different than in CPython:
        # instead of the traceback, we store the unroller object,
        # wrapped.
        frame.pushvalue(unroller)
        frame.pushvalue(operationerr.get_w_value(frame.space))
        frame.pushvalue(operationerr.w_type)
        frame.last_exception = operationerr
        return self.handlerposition   # jump to the handler

class FinallyBlock(FrameBlock):
    """A try:finally: block.  Stores the position of the exception handler."""

    _opname = 'SETUP_FINALLY'
    handling_mask = -1     # handles every kind of SuspendedUnroller

    def handle(self, frame, unroller):
        # any abnormal reason for unrolling a finally: triggers the end of
        # the block unrolling and the entering the finally: handler.
        self.cleanupstack(frame)
        frame.pushvalue(unroller)
        return self.handlerposition   # jump to the handler


class WithBlock(FinallyBlock):

    def handle(self, frame, unroller):
        return FinallyBlock.handle(self, frame, unroller)<|MERGE_RESOLUTION|>--- conflicted
+++ resolved
@@ -9,21 +9,13 @@
 from rpython.tool.stdlib_opcode import host_bytecode_spec
 from rpython.flowspace.argument import CallSpec
 from rpython.flowspace.model import (Constant, Variable, Block, Link,
-<<<<<<< HEAD
     c_last_exception, SpaceOperation)
-=======
-    c_last_exception)
->>>>>>> 44f0d859
 from rpython.flowspace.framestate import (FrameState, recursively_unflatten,
     recursively_flatten)
 from rpython.flowspace.specialcase import (rpython_print_item,
-<<<<<<< HEAD
-        rpython_print_newline)
+    rpython_print_newline)
 from rpython.flowspace.operation import implicit_exceptions
-=======
-    rpython_print_newline)
-
->>>>>>> 44f0d859
+
 
 class FlowingError(Exception):
     """ Signals invalid RPython in the function being analysed"""
@@ -381,19 +373,6 @@
         values_w.reverse()
         return values_w
 
-<<<<<<< HEAD
-=======
-    def peekvalues(self, n):
-        values_w = [None] * n
-        base = self.valuestackdepth - n
-        while True:
-            n -= 1
-            if n < 0:
-                break
-            values_w[n] = self.locals_stack_w[base + n]
-        return values_w
-
->>>>>>> 44f0d859
     def dropvalues(self, n):
         finaldepth = self.valuestackdepth - n
         for n in range(finaldepth, self.valuestackdepth):
@@ -982,8 +961,7 @@
         if w_starstar is not None:
             raise FlowingError(self, "Dict-unpacking is not RPython")
         n_arguments = oparg & 0xff
-<<<<<<< HEAD
-        n_keywords = (oparg>>8) & 0xff
+        n_keywords = (oparg >> 8) & 0xff
         keywords = {}
         for _ in range(n_keywords):
             w_value = self.popvalue()
@@ -992,29 +970,7 @@
             keywords[key] = w_value
         arguments = self.popvalues(n_arguments)
         args = CallSpec(arguments, keywords, w_star, w_starstar)
-        w_function  = self.popvalue()
-=======
-        n_keywords = (oparg >> 8) & 0xff
-        if n_keywords:
-            keywords = [None] * n_keywords
-            keywords_w = [None] * n_keywords
-            while True:
-                n_keywords -= 1
-                if n_keywords < 0:
-                    break
-                w_value = self.popvalue()
-                w_key = self.popvalue()
-                key = self.space.str_w(w_key)
-                keywords[n_keywords] = key
-                keywords_w[n_keywords] = w_value
-        else:
-            keywords = None
-            keywords_w = None
-        arguments = self.popvalues(n_arguments)
-        args = ArgumentsForTranslation(self.space, arguments, keywords,
-                keywords_w, w_star, w_starstar)
         w_function = self.popvalue()
->>>>>>> 44f0d859
         w_result = self.space.call_args(w_function, args)
         self.pushvalue(w_result)
 
