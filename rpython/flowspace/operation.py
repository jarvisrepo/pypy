"""
This module defines all the SpaceOeprations used in rpython.flowspace.
"""

import __builtin__
import __future__
import operator
import sys
import types
from rpython.tool.pairtype import pair, DoubleDispatchRegistry
from rpython.rlib.unroll import unrolling_iterable, _unroller
from rpython.tool.sourcetools import compile2
from rpython.flowspace.model import (Constant, WrapException, const, Variable,
                                     SpaceOperation)
from rpython.flowspace.specialcase import register_flow_sc
<<<<<<< HEAD
from rpython.annotator.model import (
    SomeTuple, AnnotatorError, read_can_only_throw)
=======
from rpython.annotator.model import SomeTuple
from rpython.annotator.argument import ArgumentsForTranslation
>>>>>>> e0f274d7
from rpython.flowspace.specialcase import SPECIAL_CASES


NOT_REALLY_CONST = {
    Constant(sys): {
        Constant('maxint'): True,
        Constant('maxunicode'): True,
        Constant('api_version'): True,
        Constant('exit'): True,
        Constant('exc_info'): True,
        Constant('getrefcount'): True,
        Constant('getdefaultencoding'): True,
        # this is an incomplete list of true constants.
        # if we add much more, a dedicated class
        # might be considered for special objects.
    }
}

# built-ins that can always raise exceptions
builtins_exceptions = {
    int: [ValueError],
    float: [ValueError],
    chr: [ValueError],
    unichr: [ValueError],
    unicode: [UnicodeDecodeError],
}


class _OpHolder(object):
    pass
op = _OpHolder()

func2op = {}

class HLOperationMeta(type):
    def __init__(cls, name, bases, attrdict):
        type.__init__(cls, name, bases, attrdict)
        if hasattr(cls, 'opname'):
            setattr(op, cls.opname, cls)
        if cls.dispatch == 1:
            cls._registry = {}
        elif cls.dispatch == 2:
            cls._registry = DoubleDispatchRegistry()


class HLOperation(SpaceOperation):
    __metaclass__ = HLOperationMeta
    pure = False
    can_overflow = False
    dispatch = None  # number of arguments to dispatch on
                     # (None means special handling)

    def __init__(self, *args):
        self.args = list(args)
        self.result = Variable()
        self.offset = -1

    def replace(self, mapping):
        newargs = [mapping.get(arg, arg) for arg in self.args]
        newresult = mapping.get(self.result, self.result)
        newop = type(self)(*newargs)
        newop.result = newresult
        newop.offset = self.offset
        return newop

    @classmethod
    def make_sc(cls):
        def sc_operator(ctx, *args_w):
            return cls(*args_w).eval(ctx)
        return sc_operator

    def eval(self, ctx):
        result = self.constfold()
        if result is not None:
            return result
        return ctx.do_op(self)

    def constfold(self):
        return None

    def consider(self, annotator, *args):
        args_s = [arg.ann for arg in args]
        spec = type(self).get_specialization(*args_s)
        return spec(*args)

    def get_can_only_throw(self, annotator):
        return None

class PureOperation(HLOperation):
    pure = True

    def constfold(self):
        args = []
        if all(w_arg.foldable() for w_arg in self.args):
            args = [w_arg.value for w_arg in self.args]
            # All arguments are constants: call the operator now
            try:
                result = self.pyfunc(*args)
            except Exception as e:
                from rpython.flowspace.flowcontext import FlowingError
                msg = "%s%r always raises %s: %s" % (
                    self.opname, tuple(args), type(e), e)
                raise FlowingError(msg)
            else:
                # don't try to constant-fold operations giving a 'long'
                # result.  The result is probably meant to be sent to
                # an intmask(), but the 'long' constant confuses the
                # annotator a lot.
                if self.can_overflow and type(result) is long:
                    pass
                # don't constant-fold getslice on lists, either
                elif self.opname == 'getslice' and type(result) is list:
                    pass
                # otherwise, fine
                else:
                    try:
                        return const(result)
                    except WrapException:
                        # type cannot sanely appear in flow graph,
                        # store operation with variable result instead
                        pass

class OverflowingOperation(PureOperation):
    can_overflow = True

    def ovfchecked(self):
        ovf = self.ovf_variant(*self.args)
        ovf.offset = self.offset
        return ovf

class SingleDispatchMixin(object):
    dispatch = 1

    @classmethod
    def register(cls, Some_cls):
        def decorator(func):
            cls._registry[Some_cls] = func
            return func
        return decorator

    @classmethod
    def _dispatch(cls, Some_cls):
        for c in Some_cls.__mro__:
            try:
                return cls._registry[c]
            except KeyError:
                pass
        raise AnnotatorError("Unknown operation")

    def get_can_only_throw(self, annotator):
        args_s = [annotator.binding(v) for v in self.args]
        spec = type(self).get_specialization(*args_s)
        return read_can_only_throw(spec, args_s[0])

    @classmethod
    def get_specialization(cls, s_arg, *_ignored):
        try:
            impl = getattr(s_arg, cls.opname)

            def specialized(arg, *other_args):
                return impl(*[x.ann for x in other_args])
            try:
                specialized.can_only_throw = impl.can_only_throw
            except AttributeError:
                pass
            return specialized
        except AttributeError:
            return cls._dispatch(type(s_arg))


class DoubleDispatchMixin(object):
    dispatch = 2

    @classmethod
    def register(cls, Some1, Some2):
        def decorator(func):
            cls._registry[Some1, Some2] = func
            return func
        return decorator

    @classmethod
    def get_specialization(cls, s_arg1, s_arg2, *_ignored):
        try:
            impl = getattr(pair(s_arg1, s_arg2), cls.opname)

            def specialized(arg1, arg2, *other_args):
                return impl(*[x.ann for x in other_args])
            try:
                specialized.can_only_throw = impl.can_only_throw
            except AttributeError:
                pass
            return specialized
        except AttributeError:
            return cls._registry[type(s_arg1), type(s_arg2)]

    def get_can_only_throw(self, annotator):
        args_s = [annotator.binding(v) for v in self.args]
        spec = type(self).get_specialization(*args_s)
        return read_can_only_throw(spec, args_s[0], args_s[1])


def add_operator(name, arity, dispatch=None, pyfunc=None, pure=False, ovf=False):
    operator_func = getattr(operator, name, None)
    if dispatch == 1:
        bases = [SingleDispatchMixin]
    elif dispatch == 2:
        bases = [DoubleDispatchMixin]
    else:
        bases = []
    if ovf:
        assert pure
        base_cls = OverflowingOperation
    elif pure:
        base_cls = PureOperation
    else:
        base_cls = HLOperation
    bases.append(base_cls)
    cls = HLOperationMeta(name, tuple(bases), {'opname': name, 'arity': arity,
                                               'canraise': [],
                                               'dispatch': dispatch})
    if pyfunc is not None:
        func2op[pyfunc] = cls
    if operator_func:
        func2op[operator_func] = cls
    if pyfunc is not None:
        cls.pyfunc = staticmethod(pyfunc)
    elif operator_func is not None:
        cls.pyfunc = staticmethod(operator_func)
    if ovf:
        from rpython.rlib.rarithmetic import ovfcheck
        ovf_func = lambda *args: ovfcheck(cls.pyfunc(*args))
        add_operator(name + '_ovf', arity, dispatch, pyfunc=ovf_func)
        cls.ovf_variant = getattr(op, name + '_ovf')

# ____________________________________________________________

def new_style_type(x):
    """Simulate a situation where every class is new-style"""
    return getattr(x, '__class__', type(x))

def do_int(x):
    return x.__int__()

def do_index(x):
    return x.__index__()

def do_float(x):
    return x.__float__()

def do_long(x):
    return x.__long__()

def inplace_add(x, y):
    x += y
    return x

def inplace_sub(x, y):
    x -= y
    return x

def inplace_mul(x, y):
    x *= y
    return x

exec compile2("""
def inplace_truediv(x, y):
    x /= y
    return x
""", flags=__future__.CO_FUTURE_DIVISION, dont_inherit=1)
#                     makes an INPLACE_TRUE_DIVIDE

def inplace_floordiv(x, y):
    x //= y
    return x

exec compile2("""
def inplace_div(x, y):
    x /= y
    return x
""", flags=0, dont_inherit=1)    # makes an INPLACE_DIVIDE

def inplace_mod(x, y):
    x %= y
    return x

def inplace_pow(x, y):
    x **= y
    return x

def inplace_lshift(x, y):
    x <<= y
    return x

def inplace_rshift(x, y):
    x >>= y
    return x

def inplace_and(x, y):
    x &= y
    return x

def inplace_or(x, y):
    x |= y
    return x

def inplace_xor(x, y):
    x ^= y
    return x

def next(x):
    return x.next()

def get(x, y, z=None):
    return x.__get__(y, z)

def set(x, y, z):
    x.__set__(y, z)

def delete(x, y):
    x.__delete__(y)

def userdel(x):
    x.__del__()

# slicing: operator.{get,set,del}slice() don't support b=None or c=None
def do_getslice(a, b, c):
    return a[b:c]

def do_setslice(a, b, c, d):
    a[b:c] = d

def do_delslice(a, b, c):
    del a[b:c]

def unsupported(*args):
    raise ValueError("this is not supported")


add_operator('is_', 2, dispatch=2, pure=True)
add_operator('id', 1, dispatch=1, pyfunc=id)
add_operator('type', 1, dispatch=1, pyfunc=new_style_type, pure=True)
add_operator('issubtype', 2, dispatch=1, pyfunc=issubclass, pure=True)  # not for old-style classes
add_operator('repr', 1, dispatch=1, pyfunc=repr, pure=True)
add_operator('str', 1, dispatch=1, pyfunc=str, pure=True)
add_operator('format', 2, pyfunc=unsupported)
add_operator('len', 1, dispatch=1, pyfunc=len, pure=True)
add_operator('hash', 1, dispatch=1, pyfunc=hash)
add_operator('setattr', 3, dispatch=1, pyfunc=setattr)
add_operator('delattr', 2, dispatch=1, pyfunc=delattr)
add_operator('getitem', 2, dispatch=2, pure=True)
add_operator('getitem_idx', 2, dispatch=2, pure=True)
add_operator('getitem_key', 2, dispatch=2, pure=True)
add_operator('getitem_idx_key', 2, dispatch=2, pure=True)
add_operator('setitem', 3, dispatch=2)
add_operator('delitem', 2, dispatch=2)
add_operator('getslice', 3, dispatch=1, pyfunc=do_getslice, pure=True)
add_operator('setslice', 4, dispatch=1, pyfunc=do_setslice)
add_operator('delslice', 3, dispatch=1, pyfunc=do_delslice)
add_operator('trunc', 1, pyfunc=unsupported)
add_operator('pos', 1, dispatch=1, pure=True)
add_operator('neg', 1, dispatch=1, pure=True, ovf=True)
add_operator('bool', 1, dispatch=1, pyfunc=bool, pure=True)
op.is_true = op.nonzero = op.bool  # for llinterp
add_operator('abs', 1, dispatch=1, pyfunc=abs, pure=True, ovf=True)
add_operator('hex', 1, dispatch=1, pyfunc=hex, pure=True)
add_operator('oct', 1, dispatch=1, pyfunc=oct, pure=True)
add_operator('ord', 1, dispatch=1, pyfunc=ord, pure=True)
add_operator('invert', 1, dispatch=1, pure=True)
add_operator('add', 2, dispatch=2, pure=True, ovf=True)
add_operator('sub', 2, dispatch=2, pure=True, ovf=True)
add_operator('mul', 2, dispatch=2, pure=True, ovf=True)
add_operator('truediv', 2, dispatch=2, pure=True)
add_operator('floordiv', 2, dispatch=2, pure=True, ovf=True)
add_operator('div', 2, dispatch=2, pure=True, ovf=True)
add_operator('mod', 2, dispatch=2, pure=True, ovf=True)
add_operator('divmod', 2, pyfunc=divmod, pure=True)
add_operator('lshift', 2, dispatch=2, pure=True, ovf=True)
add_operator('rshift', 2, dispatch=2, pure=True)
add_operator('and_', 2, dispatch=2, pure=True)
add_operator('or_', 2, dispatch=2, pure=True)
add_operator('xor', 2, dispatch=2, pure=True)
add_operator('int', 1, dispatch=1, pyfunc=do_int, pure=True)
add_operator('index', 1, pyfunc=do_index, pure=True)
add_operator('float', 1, dispatch=1, pyfunc=do_float, pure=True)
add_operator('long', 1, dispatch=1, pyfunc=do_long, pure=True)
add_operator('inplace_add', 2, dispatch=2, pyfunc=inplace_add)
add_operator('inplace_sub', 2, dispatch=2, pyfunc=inplace_sub)
add_operator('inplace_mul', 2, dispatch=2, pyfunc=inplace_mul)
add_operator('inplace_truediv', 2, dispatch=2, pyfunc=inplace_truediv)
add_operator('inplace_floordiv', 2, dispatch=2, pyfunc=inplace_floordiv)
add_operator('inplace_div', 2, dispatch=2, pyfunc=inplace_div)
add_operator('inplace_mod', 2, dispatch=2, pyfunc=inplace_mod)
add_operator('inplace_pow', 2, pyfunc=inplace_pow)
add_operator('inplace_lshift', 2, dispatch=2, pyfunc=inplace_lshift)
add_operator('inplace_rshift', 2, dispatch=2, pyfunc=inplace_rshift)
add_operator('inplace_and', 2, dispatch=2, pyfunc=inplace_and)
add_operator('inplace_or', 2, dispatch=2, pyfunc=inplace_or)
add_operator('inplace_xor', 2, dispatch=2, pyfunc=inplace_xor)
add_operator('lt', 2, dispatch=2, pure=True)
add_operator('le', 2, dispatch=2, pure=True)
add_operator('eq', 2, dispatch=2, pure=True)
add_operator('ne', 2, dispatch=2, pure=True)
add_operator('gt', 2, dispatch=2, pure=True)
add_operator('ge', 2, dispatch=2, pure=True)
add_operator('cmp', 2, dispatch=2, pyfunc=cmp, pure=True)   # rich cmps preferred
add_operator('coerce', 2, dispatch=2, pyfunc=coerce, pure=True)
add_operator('contains', 2, pure=True)
add_operator('get', 3, pyfunc=get, pure=True)
add_operator('set', 3, pyfunc=set)
add_operator('delete', 2, pyfunc=delete)
add_operator('userdel', 1, pyfunc=userdel)
add_operator('buffer', 1, pyfunc=buffer, pure=True)   # see buffer.py
add_operator('yield_', 1)
add_operator('newslice', 3)
add_operator('hint', None, dispatch=1)

class Contains(SingleDispatchMixin, PureOperation):
    opname = 'contains'
    arity = 2
    pyfunc = staticmethod(operator.contains)

    # XXX "contains" clashes with SomeObject method
    @classmethod
    def get_specialization(cls, s_seq, s_elem):
        return cls._dispatch(type(s_seq))


class NewDict(HLOperation):
    opname = 'newdict'
    canraise = []

    def consider(self, annotator, *args):
        return annotator.bookkeeper.newdict()


class NewTuple(PureOperation):
    opname = 'newtuple'
    pyfunc = staticmethod(lambda *args: args)
    canraise = []

    def consider(self, annotator, *args):
        return SomeTuple(items=[arg.ann for arg in args])


class NewList(HLOperation):
    opname = 'newlist'
    canraise = []

    def consider(self, annotator, *args):
        return annotator.bookkeeper.newlist(*[arg.ann for arg in args])


class Pow(PureOperation):
    opname = 'pow'
    arity = 3
    can_overflow = False
    canraise = []
    pyfunc = pow

    def __init__(self, w_base, w_exponent, w_mod=const(None)):
        self.args = [w_base, w_exponent, w_mod]
        self.result = Variable()
        self.offset = -1


class Iter(SingleDispatchMixin, HLOperation):
    opname = 'iter'
    arity = 1
    can_overflow = False
    canraise = []
    pyfunc = staticmethod(iter)

    def constfold(self):
        w_iterable, = self.args
        if isinstance(w_iterable, Constant):
            iterable = w_iterable.value
            if isinstance(iterable, unrolling_iterable):
                return const(iterable.get_unroller())

class Next(SingleDispatchMixin, HLOperation):
    opname = 'next'
    arity = 1
    can_overflow = False
    canraise = []
    pyfunc = staticmethod(next)

    def eval(self, ctx):
        w_iter, = self.args
        if isinstance(w_iter, Constant):
            it = w_iter.value
            if isinstance(it, _unroller):
                try:
                    v, next_unroller = it.step()
                except IndexError:
                    from rpython.flowspace.flowcontext import Raise
                    raise Raise(const(StopIteration()))
                else:
                    ctx.replace_in_stack(it, next_unroller)
                    return const(v)
        w_item = ctx.do_op(self)
        ctx.guessexception([StopIteration, RuntimeError], force=True)
        return w_item

class GetAttr(SingleDispatchMixin, HLOperation):
    opname = 'getattr'
    arity = 2
    can_overflow = False
    canraise = []
    pyfunc = staticmethod(getattr)

    def constfold(self):
        w_obj, w_name = self.args
        # handling special things like sys
        if (w_obj in NOT_REALLY_CONST and
                w_name not in NOT_REALLY_CONST[w_obj]):
            return
        if w_obj.foldable() and w_name.foldable():
            obj, name = w_obj.value, w_name.value
            try:
                result = getattr(obj, name)
            except Exception as e:
                from rpython.flowspace.flowcontext import FlowingError
                etype = e.__class__
                msg = "getattr(%s, %s) always raises %s: %s" % (
                    obj, name, etype, e)
                raise FlowingError(msg)
            try:
                return const(result)
            except WrapException:
                pass

class CallOp(HLOperation):
    @property
    def canraise(self):
        w_callable = self.args[0]
        if isinstance(w_callable, Constant):
            c = w_callable.value
            if (isinstance(c, (types.BuiltinFunctionType,
                               types.BuiltinMethodType,
                               types.ClassType,
                               types.TypeType)) and
                    c.__module__ in ['__builtin__', 'exceptions']):
                return builtins_exceptions.get(c, [])
        # *any* exception for non-builtins
        return [Exception]

class SimpleCall(SingleDispatchMixin, CallOp):
    opname = 'simple_call'

    def eval(self, ctx):
        w_callable, args_w = self.args[0], self.args[1:]
        if isinstance(w_callable, Constant):
            fn = w_callable.value
            try:
                sc = SPECIAL_CASES[fn]   # TypeError if 'fn' not hashable
            except (KeyError, TypeError):
                pass
            else:
                return sc(ctx, *args_w)
        return ctx.do_op(self)

    def build_args(self, args_s):
        return ArgumentsForTranslation(list(args_s))


class CallArgs(SingleDispatchMixin, CallOp):
    opname = 'call_args'

    def eval(self, ctx):
        w_callable = self.args[0]
        if isinstance(w_callable, Constant):
            fn = w_callable.value
            try:
                sc = SPECIAL_CASES[fn]   # TypeError if 'fn' not hashable
            except (KeyError, TypeError):
                pass
            else:
                from rpython.flowspace.flowcontext import FlowingError
                raise FlowingError(
                    "should not call %r with keyword arguments" % (fn,))
        return ctx.do_op(self)

    def build_args(self, args_s):
        return ArgumentsForTranslation.fromshape(args_s[0].const,
                                                list(args_s[1:]))


# Other functions that get directly translated to SpaceOperators
func2op[type] = op.type
func2op[operator.truth] = op.bool
func2op[pow] = op.pow
func2op[operator.pow] = op.pow
func2op[__builtin__.iter] = op.iter
func2op[getattr] = op.getattr
func2op[__builtin__.next] = op.next

for fn, oper in func2op.items():
    register_flow_sc(fn)(oper.make_sc())


op_appendices = {
    OverflowError: 'ovf',
    IndexError: 'idx',
    KeyError: 'key',
    ZeroDivisionError: 'zer',
    ValueError: 'val',
}

# specifying IndexError, and KeyError beyond Exception,
# allows the annotator to be more precise, see test_reraiseAnything/KeyError in
# the annotator tests
op.getitem.canraise = [IndexError, KeyError, Exception]
op.getitem_idx.canraise = [IndexError, KeyError, Exception]
op.getitem_key.canraise = [IndexError, KeyError, Exception]
op.getitem_idx_key.canraise = [IndexError, KeyError, Exception]
op.setitem.canraise = [IndexError, KeyError, Exception]
op.delitem.canraise = [IndexError, KeyError, Exception]
op.contains.canraise = [Exception]    # from an r_dict

def _add_exceptions(names, exc):
    for name in names.split():
        oper = getattr(op, name)
        lis = oper.canraise
        if exc in lis:
            raise ValueError("your list is causing duplication!")
        lis.append(exc)
        assert exc in op_appendices

def _add_except_ovf(names):
    # duplicate exceptions and add OverflowError
    for name in names.split():
        oper = getattr(op, name)
        oper_ovf = getattr(op, name + '_ovf')
        oper_ovf.canraise = list(oper.canraise)
        oper_ovf.canraise.append(OverflowError)

_add_exceptions("""div mod divmod truediv floordiv pow
                   inplace_div inplace_mod inplace_truediv
                   inplace_floordiv inplace_pow""", ZeroDivisionError)
_add_exceptions("""pow inplace_pow lshift inplace_lshift rshift
                   inplace_rshift""", ValueError)
_add_exceptions("""truediv divmod
                   inplace_add inplace_sub inplace_mul inplace_truediv
                   inplace_floordiv inplace_div inplace_mod inplace_pow
                   inplace_lshift""", OverflowError)  # without a _ovf version
_add_except_ovf("""neg abs add sub mul
                   floordiv div mod lshift""")   # with a _ovf version
_add_exceptions("""pow""",
                OverflowError)  # for the float case
del _add_exceptions, _add_except_ovf<|MERGE_RESOLUTION|>--- conflicted
+++ resolved
@@ -13,13 +13,9 @@
 from rpython.flowspace.model import (Constant, WrapException, const, Variable,
                                      SpaceOperation)
 from rpython.flowspace.specialcase import register_flow_sc
-<<<<<<< HEAD
 from rpython.annotator.model import (
     SomeTuple, AnnotatorError, read_can_only_throw)
-=======
-from rpython.annotator.model import SomeTuple
 from rpython.annotator.argument import ArgumentsForTranslation
->>>>>>> e0f274d7
 from rpython.flowspace.specialcase import SPECIAL_CASES
 
 
