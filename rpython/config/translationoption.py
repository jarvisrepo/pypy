--- conflicted
+++ resolved
@@ -25,18 +25,13 @@
 IS_64_BITS = sys.maxint > 2147483647
 
 SUPPORT__THREAD = (    # whether the particular C compiler supports __thread
-<<<<<<< HEAD
-    sys.platform.startswith("linux") or sys.platform == 'darwin')
-    # Linux and OS/X works.
-=======
     sys.platform.startswith("linux") or     # Linux works
-    #sys.platform.startswith("darwin") or   # OS/X >= 10.7 works (*)
+    sys.platform.startswith("darwin") or   # OS/X >= 10.12 works (*)
     False)
->>>>>>> f696253a
     # Windows doesn't work.  Please
     # add other platforms here if it works on them.
 
-# (*) NOTE: __thread on OS/X does not work together with
+# (*) NOTE: __thread on older OS/X does not work together with
 # pthread_key_create(): when the destructor is called, the __thread is
 # already freed!
 
@@ -207,15 +202,12 @@
     BoolOption("lldebug0",
                "If true, makes an lldebug0 build", default=False,
                cmdline="--lldebug0"),
-<<<<<<< HEAD
     BoolOption("threadsan",
                "If true, makes an thread-sanitizer build", default=False,
                cmdline="--threadsan"),
-=======
     BoolOption("lto", "enable link time optimization",
                default=False, cmdline="--lto",
                requires=[("translation.gcrootfinder", "shadowstack")]),
->>>>>>> f696253a
     StrOption("icon", "Path to the (Windows) icon to use for the executable"),
     StrOption("libname",
               "Windows: name and possibly location of the lib file to create"),
