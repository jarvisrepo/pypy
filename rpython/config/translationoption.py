--- conflicted
+++ resolved
@@ -17,21 +17,12 @@
 DEFL_GC = "incminimark"   # XXX
 
 DEFL_ROOTFINDER_WITHJIT = "shadowstack"
+ROOTFINDERS = ["n/a", "shadowstack",]
 if sys.platform.startswith("linux"):
-<<<<<<< HEAD
-    DEFL_ROOTFINDER_WITHJIT = "asmgcc"
-    ROOTFINDERS = ["n/a", "shadowstack", "asmgcc"]
-elif compiler.name == 'msvc':    
-    DEFL_ROOTFINDER_WITHJIT = "shadowstack"
-    ROOTFINDERS = ["n/a", "shadowstack"]
-else:
-    DEFL_ROOTFINDER_WITHJIT = "shadowstack"
-    ROOTFINDERS = ["n/a", "shadowstack", "asmgcc"]
-=======
     _mach = os.popen('uname -m', 'r').read().strip()
     if _mach.startswith('x86') or _mach in ['i386', 'i486', 'i586', 'i686']:
         DEFL_ROOTFINDER_WITHJIT = "asmgcc"   # only for Linux on x86 / x86-64
->>>>>>> 2d490beb
+        ROOTFINDERS += ["asmgcc"]
 
 IS_64_BITS = sys.maxint > 2147483647
 SUPPORT_STM = IS_64_BITS and sys.platform.startswith("linux")
@@ -111,7 +102,7 @@
     ChoiceOption("gcrootfinder",
                  "Strategy for finding GC Roots (framework GCs only)",
                  ROOTFINDERS + ["stm"],
-                 "shadowstack",
+                 default="shadowstack",
                  cmdline="--gcrootfinder",
                  requires={
                      "shadowstack": [("translation.gctransformer", "framework")],
@@ -439,4 +430,4 @@
 def get_translation_config():
     """ Return the translation config when translating. When running
     un-translated returns None """
-    return _GLOBAL_TRANSLATIONCONFIG
+    return _GLOBAL_TRANSLATIONCONFIG