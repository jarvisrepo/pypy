import sys
import os
from rpython.config.config import OptionDescription, BoolOption, IntOption, ArbitraryOption, FloatOption
from rpython.config.config import ChoiceOption, StrOption, Config, ConflictConfigError
from rpython.config.config import ConfigError
from rpython.config.support import detect_number_of_processors
from rpython.translator.platform import platform as compiler

DEFL_INLINE_THRESHOLD = 32.4    # just enough to inline add__Int_Int()
# and just small enough to prevend inlining of some rlist functions.

DEFL_PROF_BASED_INLINE_THRESHOLD = 32.4
DEFL_CLEVER_MALLOC_REMOVAL_INLINE_THRESHOLD = 32.4
DEFL_LOW_INLINE_THRESHOLD = DEFL_INLINE_THRESHOLD / 2.0

DEFL_GC = "incminimark"   # XXX

if sys.platform.startswith("linux"):
    DEFL_ROOTFINDER_WITHJIT = "asmgcc"
else:
    DEFL_ROOTFINDER_WITHJIT = "shadowstack"

IS_64_BITS = sys.maxint > 2147483647

SUPPORT__THREAD = (    # whether the particular C compiler supports __thread
    sys.platform.startswith("linux"))     # Linux works
    # OS/X doesn't work, because we still target 10.5/10.6 and the
    # minimum required version is 10.7.  Windows doesn't work.  Please
    # add other platforms here if it works on them.

MAINDIR = os.path.dirname(os.path.dirname(__file__))
CACHE_DIR = os.path.realpath(os.path.join(MAINDIR, '_cache'))

PLATFORMS = [
    'maemo',
    'host',
    'distutils',
    'arm',
]

translation_optiondescription = OptionDescription(
        "translation", "Translation Options", [
    BoolOption("continuation", "enable single-shot continuations",
               default=False, cmdline="--continuation",
               requires=[("translation.type_system", "lltype")]),
    ChoiceOption("type_system", "Type system to use when RTyping",
                 ["lltype"], cmdline=None, default="lltype"),
    ChoiceOption("backend", "Backend to use for code generation",
                 ["c"], default="c",
                 requires={
                     "c":      [("translation.type_system", "lltype")],
                     },
                 cmdline="-b --backend"),

    BoolOption("shared", "Build as a shared library",
               default=False, cmdline="--shared"),

    BoolOption("log", "Include debug prints in the translation (PYPYLOG=...)",
               default=True, cmdline="--log"),

    # gc
    ChoiceOption("gc", "Garbage Collection Strategy",
                 ["boehm", "ref", "semispace", "statistics",
                  "generation", "hybrid", "minimark",'incminimark', "none",
                  "stmgc"],
                  "ref", requires={
                     "ref": [("translation.rweakref", False), # XXX
                             ("translation.gctransformer", "ref")],
                     "none": [("translation.rweakref", False), # XXX
                             ("translation.gctransformer", "none")],
                     "semispace": [("translation.gctransformer", "framework")],
                     "statistics": [("translation.gctransformer", "framework")],
                     "generation": [("translation.gctransformer", "framework")],
                     "hybrid": [("translation.gctransformer", "framework")],
                     "boehm": [("translation.continuation", False),  # breaks
                               ("translation.gctransformer", "boehm")],
                     "minimark": [("translation.gctransformer", "framework")],
                     "incminimark": [("translation.gctransformer", "framework")],
                     "stmgc": [("translation.gctransformer", "framework"),
                               ("translation.gcrootfinder", "stm"),
                               ("translation.gcremovetypeptr", True)],
                     },
                  cmdline="--gc"),
    ChoiceOption("gctransformer", "GC transformer that is used - internal",
                 ["boehm", "ref", "framework", "none"],
                 default="ref", cmdline=None,
                 requires={
                     "boehm": [("translation.gcrootfinder", "n/a"),
                               ("translation.gcremovetypeptr", False)],
                     "ref": [("translation.gcrootfinder", "n/a"),
                             ("translation.gcremovetypeptr", False)],
                     "none": [("translation.gcrootfinder", "n/a"),
                              ("translation.gcremovetypeptr", False)],
                 }),
    BoolOption("gcremovetypeptr", "Remove the typeptr from every object",
               default=IS_64_BITS, cmdline="--gcremovetypeptr"),
    ChoiceOption("gcrootfinder",
                 "Strategy for finding GC Roots (framework GCs only)",
<<<<<<< HEAD
                 ["n/a", "shadowstack", "asmgcc", "stm"],
=======
                 ["n/a", "shadowstack", "asmgcc"],
>>>>>>> 8d638d1a
                 "shadowstack",
                 cmdline="--gcrootfinder",
                 requires={
                     "shadowstack": [("translation.gctransformer", "framework")],
                     "asmgcc": [("translation.gctransformer", "framework"),
                                ("translation.backend", "c")],
                    }),

    # other noticeable options
    BoolOption("thread", "enable use of threading primitives",
               default=False, cmdline="--thread"),
    BoolOption("stm", "enable use of Software Transactional Memory",
               default=False, cmdline="--stm",
               suggests=[("translation.gc", "stmgc")],   # Boehm works too
               requires=[("translation.thread", True),
                         ("translation.continuation", False),  # XXX for now
                         ]),
    BoolOption("sandbox", "Produce a fully-sandboxed executable",
               default=False, cmdline="--sandbox",
               requires=[("translation.thread", False)],
               suggests=[("translation.gc", "generation"),
                         ("translation.gcrootfinder", "shadowstack")]),
    BoolOption("rweakref", "The backend supports RPython-level weakrefs",
               default=True),

    # JIT generation: use -Ojit to enable it
    BoolOption("jit", "generate a JIT",
               default=False,
               suggests=[("translation.gc", DEFL_GC),
                         ("translation.gcrootfinder", DEFL_ROOTFINDER_WITHJIT),
                         ("translation.list_comprehension_operations", True)]),
    ChoiceOption("jit_backend", "choose the backend for the JIT",
                 ["auto", "x86", "x86-without-sse2", 'arm'],
                 default="auto", cmdline="--jit-backend"),
    ChoiceOption("jit_profiler", "integrate profiler support into the JIT",
                 ["off", "oprofile"],
                 default="off"),
    BoolOption("check_str_without_nul",
               "Forbid NUL chars in strings in some external function calls",
               default=False, cmdline=None),

    # misc
    BoolOption("verbose", "Print extra information", default=False),
    StrOption("cc", "Specify compiler to use for compiling generated C", cmdline="--cc"),
    StrOption("profopt", "Specify profile based optimization script",
              cmdline="--profopt"),
    BoolOption("noprofopt", "Don't use profile based optimization",
               default=False, cmdline="--no-profopt", negation=False),
    BoolOption("instrument", "internal: turn instrumentation on",
               default=False, cmdline=None),
    BoolOption("countmallocs", "Count mallocs and frees", default=False,
               cmdline=None),
    ChoiceOption("fork_before",
                 "(UNIX) Create restartable checkpoint before step",
                 ["annotate", "rtype", "backendopt", "database", "source",
                  "pyjitpl"],
                 default=None, cmdline="--fork-before"),
    BoolOption("dont_write_c_files",
               "Make the C backend write everyting to /dev/null. " +
               "Useful for benchmarking, so you don't actually involve the disk",
               default=False, cmdline="--dont-write-c-files"),
    ArbitraryOption("instrumentctl", "internal",
               default=None),
    StrOption("output", "Output file name", cmdline="--output"),
    StrOption("secondaryentrypoints",
            "Comma separated list of keys choosing secondary entrypoints",
            cmdline="--entrypoints", default="main"),

    BoolOption("dump_static_data_info", "Dump static data info",
               cmdline="--dump_static_data_info",
               default=False, requires=[("translation.backend", "c")]),

    # portability options
    BoolOption("no__thread",
               "don't use __thread for implementing TLS",
               default=not SUPPORT__THREAD, cmdline="--no__thread",
               negation=False),
    IntOption("make_jobs", "Specify -j argument to make for compilation"
              " (C backend only)",
              cmdline="--make-jobs", default=detect_number_of_processors()),

    # Flags of the TranslationContext:
    BoolOption("list_comprehension_operations",
               "When true, look for and special-case the sequence of "
               "operations that results from a list comprehension and "
               "attempt to pre-allocate the list",
               default=False,
               cmdline='--listcompr'),
    IntOption("withsmallfuncsets",
              "Represent groups of less funtions than this as indices into an array",
               default=0),
    BoolOption("taggedpointers",
               "When true, enable the use of tagged pointers. "
               "If false, use normal boxing",
               default=False),
    BoolOption("lldebug",
               "If true, makes an lldebug build", default=False,
               cmdline="--lldebug"),
    BoolOption("lldebug0",
               "If true, makes an lldebug0 build", default=False,
               cmdline="--lldebug0"),

    OptionDescription("backendopt", "Backend Optimization Options", [
        # control inlining
        BoolOption("inline", "Do basic inlining and malloc removal",
                   default=True),
        FloatOption("inline_threshold", "Threshold when to inline functions",
                  default=DEFL_INLINE_THRESHOLD, cmdline="--inline-threshold"),
        StrOption("inline_heuristic", "Dotted name of an heuristic function "
                  "for inlining",
                default="rpython.translator.backendopt.inline.inlining_heuristic",
                cmdline="--inline-heuristic"),

        BoolOption("print_statistics", "Print statistics while optimizing",
                   default=False),
        BoolOption("merge_if_blocks", "Merge if ... elif chains",
                   cmdline="--if-block-merge", default=True),
        BoolOption("raisingop2direct_call",
                   "Transform operations that can implicitly raise an "
                   "exception into calls to functions that explicitly "
                   "raise exceptions",
                   default=False, cmdline="--raisingop2direct_call"),
        BoolOption("mallocs", "Remove mallocs", default=True),
        BoolOption("constfold", "Constant propagation",
                   default=True),
        # control profile based inlining
        StrOption("profile_based_inline",
                  "Use call count profiling to drive inlining"
                  ", specify arguments",
                  default=None),   # cmdline="--prof-based-inline" fix me
        FloatOption("profile_based_inline_threshold",
                    "Threshold when to inline functions "
                    "for profile based inlining",
                  default=DEFL_PROF_BASED_INLINE_THRESHOLD,
                  ),   # cmdline="--prof-based-inline-threshold" fix me
        StrOption("profile_based_inline_heuristic",
                  "Dotted name of an heuristic function "
                  "for profile based inlining",
                default="rpython.translator.backendopt.inline.inlining_heuristic",
                ),  # cmdline="--prof-based-inline-heuristic" fix me
        # control clever malloc removal
        BoolOption("clever_malloc_removal",
                   "Drives inlining to remove mallocs in a clever way",
                   default=False,
                   cmdline="--clever-malloc-removal"),
        FloatOption("clever_malloc_removal_threshold",
                    "Threshold when to inline functions in "
                    "clever malloc removal",
                  default=DEFL_CLEVER_MALLOC_REMOVAL_INLINE_THRESHOLD,
                  cmdline="--clever-malloc-removal-threshold"),
        StrOption("clever_malloc_removal_heuristic",
                  "Dotted name of an heuristic function "
                  "for inlining in clever malloc removal",
                default="rpython.translator.backendopt.inline.inlining_heuristic",
                cmdline="--clever-malloc-removal-heuristic"),

        BoolOption("remove_asserts",
                   "Remove operations that look like 'raise AssertionError', "
                   "which lets the C optimizer remove the asserts",
                   default=False),
        BoolOption("really_remove_asserts",
                   "Really remove operations that look like 'raise AssertionError', "
                   "without relying on the C compiler",
                   default=False),

        BoolOption("stack_optimization",
                   "Tranform graphs in SSI form into graphs tailored for "
                   "stack based virtual machines (only for backends that support it)",
                   default=True),
        BoolOption("storesink", "Perform store sinking", default=True),
        BoolOption("none",
                   "Do not run any backend optimizations",
                   requires=[('translation.backendopt.inline', False),
                             ('translation.backendopt.inline_threshold', 0),
                             ('translation.backendopt.merge_if_blocks', False),
                             ('translation.backendopt.mallocs', False),
                             ('translation.backendopt.constfold', False)])
    ]),

    ChoiceOption("platform",
                 "target platform", ['host'] + PLATFORMS, default='host',
                 cmdline='--platform',
                 suggests={"arm": [("translation.gcrootfinder", "shadowstack"),
                                   ("translation.jit_backend", "arm")]}),

])

def get_combined_translation_config(other_optdescr=None,
                                    existing_config=None,
                                    overrides=None,
                                    translating=False):
    if overrides is None:
        overrides = {}
    d = BoolOption("translating",
                   "indicates whether we are translating currently",
                   default=False, cmdline=None)
    if other_optdescr is None:
        children = []
        newname = ""
    else:
        children = [other_optdescr]
        newname = other_optdescr._name
    if existing_config is None:
        children += [d, translation_optiondescription]
    else:
        children += [child for child in existing_config._cfgimpl_descr._children
                         if child._name != newname]
    descr = OptionDescription("pypy", "all options", children)
    config = Config(descr, **overrides)
    if translating:
        config.translating = True
    if existing_config is not None:
        for child in existing_config._cfgimpl_descr._children:
            if child._name == newname:
                continue
            value = getattr(existing_config, child._name)
            config._cfgimpl_values[child._name] = value
    return config

# ____________________________________________________________

OPT_LEVELS = ['0', '1', 'size', 'mem', '2', '3', 'jit']
DEFAULT_OPT_LEVEL = '2'

OPT_TABLE_DOC = {
    '0':    'No optimization.  Uses the Boehm GC.',
    '1':    'Enable a default set of optimizations.  Uses the Boehm GC.',
    'size': 'Optimize for the size of the executable.  Uses the Boehm GC.',
    'mem':  'Optimize for run-time memory usage and use a memory-saving GC.',
    '2':    'Enable most optimizations and use a high-performance GC.',
    '3':    'Enable all optimizations and use a high-performance GC.',
    'jit':  'Enable the JIT.',
    }

OPT_TABLE = {
    #level:  gc          backend optimizations...
    '0':    'boehm       nobackendopt',
    '1':    'boehm       lowinline',
    'size': 'boehm       lowinline     remove_asserts',
    'mem':  DEFL_GC + '  lowinline     remove_asserts    removetypeptr',
    '2':    DEFL_GC + '  extraopts',
    '3':    DEFL_GC + '  extraopts     remove_asserts',
    'jit':  'stmgc  extraopts     jit  stm',     # XXX STM TEMPORARY
    }

def set_opt_level(config, level):
    """Apply optimization suggestions on the 'config'.
    The optimizations depend on the selected level and possibly on the backend.
    """
    try:
        opts = OPT_TABLE[level]
    except KeyError:
        raise ConfigError("no such optimization level: %r" % (level,))
    words = opts.split()
    gc = words.pop(0)

    # set the GC (only meaningful with lltype)
    # but only set it if it wasn't already suggested to be something else
    if config.translation._cfgimpl_value_owners['gc'] != 'suggested':
        config.translation.suggest(gc=gc)
    else:
        # a suggested GC becomes now definitive (it would be overridden with
        # possibly different suggestions by the following loop)
        config.translation.gc = config.translation.gc

    # set the backendopts
    for word in words:
        if word == 'nobackendopt':
            config.translation.backendopt.suggest(none=True)
        elif word == 'lowinline':
            config.translation.backendopt.suggest(inline_threshold=
                                                DEFL_LOW_INLINE_THRESHOLD)
        elif word == 'remove_asserts':
            config.translation.backendopt.suggest(remove_asserts=True)
        elif word == 'extraopts':
            config.translation.suggest(withsmallfuncsets=5)
        elif word == 'jit':
            config.translation.suggest(jit=True)
        elif word == 'removetypeptr':
            config.translation.suggest(gcremovetypeptr=True)
        elif word == 'stm':
            config.translation.suggest(stm=True)
        else:
            raise ValueError(word)

    # list_comprehension_operations is needed for translation, because
    # make_sure_not_resized often relies on it, so we always enable them
    config.translation.suggest(list_comprehension_operations=True)

    # finally, make the choice of the gc definitive.  This will fail
    # if we have specified strange inconsistent settings.
    config.translation.gc = config.translation.gc

    # disallow asmgcc on OS/X and on Win32
    if config.translation.gcrootfinder == "asmgcc":
<<<<<<< HEAD
        assert sys.platform != "darwin", "'asmgcc' not supported on OS/X"
        assert sys.platform != "win32",  "'asmgcc' not supported on Win32"

    # for now, allow stm only on 64-bit Linux
    if config.translation.stm:
        assert sys.platform.startswith("linux"), "'--stm' is Linux-only for now"
        assert IS_64_BITS, "'--stm' requires a 64-bit build"
=======
        if sys.platform == "darwin" or sys.platform =="win32":
            raise ConfigError("'asmgcc' not supported on this platform")
>>>>>>> 8d638d1a

# ----------------------------------------------------------------

def set_platform(config):
    from rpython.translator.platform import set_platform
    set_platform(config.translation.platform, config.translation.cc)

def get_platform(config):
    from rpython.translator.platform import pick_platform
    opt = config.translation.platform
    cc = config.translation.cc
    return pick_platform(opt, cc)<|MERGE_RESOLUTION|>--- conflicted
+++ resolved
@@ -96,11 +96,7 @@
                default=IS_64_BITS, cmdline="--gcremovetypeptr"),
     ChoiceOption("gcrootfinder",
                  "Strategy for finding GC Roots (framework GCs only)",
-<<<<<<< HEAD
                  ["n/a", "shadowstack", "asmgcc", "stm"],
-=======
-                 ["n/a", "shadowstack", "asmgcc"],
->>>>>>> 8d638d1a
                  "shadowstack",
                  cmdline="--gcrootfinder",
                  requires={
@@ -396,18 +392,13 @@
 
     # disallow asmgcc on OS/X and on Win32
     if config.translation.gcrootfinder == "asmgcc":
-<<<<<<< HEAD
-        assert sys.platform != "darwin", "'asmgcc' not supported on OS/X"
-        assert sys.platform != "win32",  "'asmgcc' not supported on Win32"
+        if sys.platform == "darwin" or sys.platform =="win32":
+            raise ConfigError("'asmgcc' not supported on this platform")
 
     # for now, allow stm only on 64-bit Linux
     if config.translation.stm:
         assert sys.platform.startswith("linux"), "'--stm' is Linux-only for now"
         assert IS_64_BITS, "'--stm' requires a 64-bit build"
-=======
-        if sys.platform == "darwin" or sys.platform =="win32":
-            raise ConfigError("'asmgcc' not supported on this platform")
->>>>>>> 8d638d1a
 
 # ----------------------------------------------------------------
 
