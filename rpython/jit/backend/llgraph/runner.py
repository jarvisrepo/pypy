--- conflicted
+++ resolved
@@ -33,7 +33,7 @@
         # front-end will mutate them under our feet again.  We also
         # need to make sure things get freed.
         _cache={}
-        
+
         def mapping(box):
             if isinstance(box, Const) or box is None:
                 return box
@@ -151,10 +151,10 @@
         self.fieldname = fieldname
         self.FIELD = getattr(S, fieldname)
         self.index = heaptracker.get_fielddescr_index_in(S, fieldname)
-        self._is_pure = S._immutable_field(fieldname)
-
-    def is_always_pure(self):
-        return self._is_pure
+        self._is_immutable = S._immutable_field(fieldname)
+
+    def is_immutable(self):
+        return self._is_immutable
 
     def get_parent_descr(self):
         return self.parent_descr
@@ -205,10 +205,10 @@
 
 class ArrayDescr(AbstractDescr):
     all_interiorfielddescrs = None
-    
+
     def __init__(self, A, runner):
         self.A = self.OUTERA = A
-        self._is_pure = A._immutable_field(None)
+        self._is_immutable = A._immutable_field(None)
         self.concrete_type = '\x00'
         if isinstance(A, lltype.Struct):
             self.A = A._flds[A._arrayfld]
@@ -218,8 +218,8 @@
         return kind == 'float' or \
                kind == 'int'
 
-    def is_always_pure(self):
-        return self._is_pure
+    def is_immutable(self):
+        return self._is_immutable
 
     def get_all_fielddescrs(self):
         return self.all_interiorfielddescrs
@@ -607,29 +607,15 @@
         p = support.cast_arg(lltype.Ptr(descr.S), p)
         return support.cast_result(descr.FIELD, getattr(p, descr.fieldname))
 
-<<<<<<< HEAD
     direct_getfield_gc = _bh_getfield
-    direct_getfield_gc_pure = _bh_getfield
-    direct_getfield_raw = _bh_getfield
-    direct_getfield_raw_pure = _bh_getfield
-
+    bh_getfield_gc_pure_i = _bh_getfield
+    bh_getfield_gc_pure_r = _bh_getfield
+    bh_getfield_gc_pure_f = _bh_getfield
     bh_getfield_gc_i = _bh_getfield
     bh_getfield_gc_r = _bh_getfield
     bh_getfield_gc_f = _bh_getfield
-=======
-    bh_getfield_gc_pure_i = bh_getfield_gc
-    bh_getfield_gc_pure_r = bh_getfield_gc
-    bh_getfield_gc_pure_f = bh_getfield_gc
-    bh_getfield_gc_i = bh_getfield_gc
-    bh_getfield_gc_r = bh_getfield_gc
-    bh_getfield_gc_f = bh_getfield_gc
-
-    bh_getfield_raw = bh_getfield_gc
-    bh_getfield_raw_i = bh_getfield_raw
-    bh_getfield_raw_r = bh_getfield_raw
-    bh_getfield_raw_f = bh_getfield_raw
->>>>>>> 2d490beb
-
+
+    direct_getfield_raw = _bh_getfield
     bh_getfield_raw_i = _bh_getfield
     bh_getfield_raw_r = _bh_getfield
     bh_getfield_raw_f = _bh_getfield
@@ -661,32 +647,19 @@
         assert index >= 0
         return support.cast_result(descr.A.OF, array.getitem(index))
 
-<<<<<<< HEAD
     direct_getarrayitem_gc = _bh_getarrayitem
-    direct_getarrayitem_gc_pure = _bh_getarrayitem
-    direct_getarrayitem_raw = _bh_getarrayitem
-    direct_getarrayitem_raw_pure = _bh_getarrayitem
-
+    bh_getarrayitem_gc_pure_i = _bh_getarrayitem
+    bh_getarrayitem_gc_pure_r = _bh_getarrayitem
+    bh_getarrayitem_gc_pure_f = _bh_getarrayitem
     bh_getarrayitem_gc_i = _bh_getarrayitem
     bh_getarrayitem_gc_r = _bh_getarrayitem
     bh_getarrayitem_gc_f = _bh_getarrayitem
 
+
+    direct_getarrayitem_raw = _bh_getarrayitem
     bh_getarrayitem_raw_i = _bh_getarrayitem
     bh_getarrayitem_raw_r = _bh_getarrayitem
     bh_getarrayitem_raw_f = _bh_getarrayitem
-=======
-    bh_getarrayitem_gc_pure_i = bh_getarrayitem_gc
-    bh_getarrayitem_gc_pure_r = bh_getarrayitem_gc
-    bh_getarrayitem_gc_pure_f = bh_getarrayitem_gc
-    bh_getarrayitem_gc_i = bh_getarrayitem_gc
-    bh_getarrayitem_gc_r = bh_getarrayitem_gc
-    bh_getarrayitem_gc_f = bh_getarrayitem_gc
-
-    bh_getarrayitem_raw = bh_getarrayitem_gc
-    bh_getarrayitem_raw_i = bh_getarrayitem_raw
-    bh_getarrayitem_raw_r = bh_getarrayitem_raw
-    bh_getarrayitem_raw_f = bh_getarrayitem_raw
->>>>>>> 2d490beb
 
     def _bh_setarrayitem(self, a, index, item, descr):
         a = support.cast_arg(lltype.Ptr(descr.A), a)
@@ -950,10 +923,10 @@
             return values
         return method
 
-    bh_vec_getarrayitem_gc_i = build_getarrayitem(bh_getarrayitem_gc)
-    bh_vec_getarrayitem_gc_f = build_getarrayitem(bh_getarrayitem_gc)
-    bh_vec_getarrayitem_raw_i = build_getarrayitem(bh_getarrayitem_raw)
-    bh_vec_getarrayitem_raw_f = build_getarrayitem(bh_getarrayitem_raw)
+    bh_vec_getarrayitem_gc_i = build_getarrayitem(direct_getarrayitem_gc)
+    bh_vec_getarrayitem_gc_f = build_getarrayitem(direct_getarrayitem_gc)
+    bh_vec_getarrayitem_raw_i = build_getarrayitem(direct_getarrayitem_raw)
+    bh_vec_getarrayitem_raw_f = build_getarrayitem(direct_getarrayitem_raw)
     del build_getarrayitem
 
     def _bh_vec_raw_load(self, struct, offset, descr, _count):
@@ -977,11 +950,11 @@
 
     def bh_vec_setarrayitem_raw(self, struct, offset, newvalues, descr, count):
         for i,n in enumerate(newvalues):
-            self.bh_setarrayitem_raw(struct, offset + i, n, descr)
+            self.direct_setarrayitem_raw(struct, offset + i, n, descr)
 
     def bh_vec_setarrayitem_gc(self, struct, offset, newvalues, descr, count):
         for i,n in enumerate(newvalues):
-            self.bh_setarrayitem_gc(struct, offset + i, n, descr)
+            self.direct_setarrayitem_gc(struct, offset + i, n, descr)
 
     def store_fail_descr(self, deadframe, descr):
         pass # I *think*
@@ -1066,7 +1039,7 @@
             if box.datatype == INT:
                 for i,a in enumerate(arg):
                     if isinstance(a, bool):
-                        arg[i] = int(a) 
+                        arg[i] = int(a)
                 assert all([lltype.typeOf(a) == lltype.Signed for a in arg])
             elif box.datatype == FLOAT:
                 assert all([lltype.typeOf(a) == longlong.FLOATSTORAGE or \
@@ -1566,15 +1539,12 @@
                 new_args = args + (descr,)
             else:
                 new_args = args
-<<<<<<< HEAD
-            return getattr(self.cpu, methname)(*new_args)
-=======
             if opname.startswith('vec_'):
                 # pre vector op
                 count = self.current_op.count
                 assert count >= 1
                 new_args = new_args + (count,)
-            result = getattr(self.cpu, 'bh_' + opname)(*new_args)
+            result = getattr(self.cpu, methname)(*new_args)
             if isinstance(result, list):
                 # post vector op
                 count = self.current_op.count
@@ -1584,7 +1554,6 @@
                 if count == 1:
                     result = result[0]
             return result
->>>>>>> 2d490beb
         execute.func_name = 'execute_' + opname
         return execute
 
