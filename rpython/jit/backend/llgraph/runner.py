--- conflicted
+++ resolved
@@ -1093,20 +1093,14 @@
         else:
             stats.add_merge_point_location(args[1:])
 
-<<<<<<< HEAD
+    def execute_enter_portal_frame(self, descr, *args):
+        pass
+
+    def execute_leave_portal_frame(self, descr, *args):
+        pass
+
     def execute_new_with_vtable(self, descr):
         return self.cpu.bh_new_with_vtable(descr)
-=======
-    def execute_enter_portal_frame(self, descr, *args):
-        pass
-
-    def execute_leave_portal_frame(self, descr, *args):
-        pass
-
-    def execute_new_with_vtable(self, _, vtable):
-        descr = heaptracker.vtable2descr(self.cpu, vtable)
-        return self.cpu.bh_new_with_vtable(vtable, descr)
->>>>>>> ff708498
 
     def execute_force_token(self, _):
         return self
