--- conflicted
+++ resolved
@@ -101,16 +101,10 @@
     def is_object(self):
         return self._is_object
 
-<<<<<<< HEAD
-    def as_vtable_size_descr(self):
-        return self
-
     def get_vtable(self):
         return heaptracker.adr2int(llmemory.cast_ptr_to_adr(
             self._corresponding_vtable))
 
-=======
->>>>>>> b3606c45
     def count_fields_if_immutable(self):
         return heaptracker.count_fields_if_immutable(self.S)
 
