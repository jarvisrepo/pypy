import py, weakref
from rpython.jit.backend import model
from rpython.jit.backend.llgraph import support
from rpython.jit.backend.llsupport import symbolic
from rpython.jit.metainterp.history import AbstractDescr
from rpython.jit.metainterp.history import Const, getkind
from rpython.jit.metainterp.history import INT, REF, FLOAT, VOID
from rpython.jit.metainterp.resoperation import rop
from rpython.jit.metainterp.optimizeopt import intbounds
from rpython.jit.codewriter import longlong, heaptracker
from rpython.jit.codewriter.effectinfo import EffectInfo

from rpython.rtyper.llinterp import LLInterpreter, LLException
from rpython.rtyper.lltypesystem import lltype, llmemory, rffi, rstr
from rpython.rtyper import rclass

from rpython.rlib.clibffi import FFI_DEFAULT_ABI
from rpython.rlib.rarithmetic import ovfcheck, r_uint, r_ulonglong

class LLTrace(object):
    has_been_freed = False
    invalid = False

    def __init__(self, inputargs, operations):
        # We need to clone the list of operations because the
        # front-end will mutate them under our feet again.  We also
        # need to make sure things get freed.
        _cache={}
        
        def mapping(box):
            if isinstance(box, Const) or box is None:
                return box
            try:
                newbox = _cache[box]
            except KeyError:
                newbox = _cache[box] = box.__class__()
            return newbox
        #
        self.inputargs = map(mapping, inputargs)
        self.operations = []
        for op in operations:
            if op.getdescr() is not None:
                if op.is_guard() or op.getopnum() == rop.FINISH:
                    newdescr = op.getdescr()
                else:
                    newdescr = WeakrefDescr(op.getdescr())
            else:
                newdescr = None
            newop = op.copy_and_change(op.getopnum(),
                                       map(mapping, op.getarglist()),
                                       newdescr)
            _cache[op] = newop
            if op.getfailargs() is not None:
                newop.setfailargs(map(mapping, op.getfailargs()))
            self.operations.append(newop)

class WeakrefDescr(AbstractDescr):
    def __init__(self, realdescr):
        self.realdescrref = weakref.ref(realdescr)
        self.final_descr = getattr(realdescr, 'final_descr', False)

class ExecutionFinished(Exception):
    def __init__(self, deadframe):
        self.deadframe = deadframe

class Jump(Exception):
    def __init__(self, jump_target, args):
        self.jump_target = jump_target
        self.args = args

class CallDescr(AbstractDescr):
    def __init__(self, RESULT, ARGS, extrainfo, ABI=FFI_DEFAULT_ABI):
        self.RESULT = RESULT
        self.ARGS = ARGS
        self.ABI = ABI
        self.extrainfo = extrainfo

    def __repr__(self):
        return 'CallDescr(%r, %r, %r)' % (self.RESULT, self.ARGS,
                                          self.extrainfo)

    def get_extra_info(self):
        return self.extrainfo

    def get_arg_types(self):
        return ''.join([getkind(ARG)[0] for ARG in self.ARGS])

    def get_result_type(self):
        return getkind(self.RESULT)[0]

class SizeDescr(AbstractDescr):
    def __init__(self, S):
        self.S = S

    def as_vtable_size_descr(self):
        return self

    def count_fields_if_immutable(self):
        return heaptracker.count_fields_if_immutable(self.S)

    def __repr__(self):
        return 'SizeDescr(%r)' % (self.S,)

class FieldDescr(AbstractDescr):
    def __init__(self, S, fieldname):
        self.S = S
        self.fieldname = fieldname
        self.FIELD = getattr(S, fieldname)

    def get_vinfo(self):
        return self.vinfo

    def __repr__(self):
        return 'FieldDescr(%r, %r)' % (self.S, self.fieldname)

    def sort_key(self):
        return self.fieldname

    def is_pointer_field(self):
        return getkind(self.FIELD) == 'ref'

    def is_float_field(self):
        return getkind(self.FIELD) == 'float'

    def is_field_signed(self):
        return _is_signed_kind(self.FIELD)

    def is_integer_bounded(self):
        return getkind(self.FIELD) == 'int' \
            and rffi.sizeof(self.FIELD) < symbolic.WORD

    def get_integer_min(self):
        if getkind(self.FIELD) != 'int':
            assert False

        return intbounds.get_integer_min(
            not _is_signed_kind(self.FIELD), rffi.sizeof(self.FIELD))

    def get_integer_max(self):
        if getkind(self.FIELD) != 'int':
            assert False

        return intbounds.get_integer_max(
            not _is_signed_kind(self.FIELD), rffi.sizeof(self.FIELD))

def _is_signed_kind(TYPE):
    return (TYPE is not lltype.Bool and isinstance(TYPE, lltype.Number) and
            rffi.cast(TYPE, -1) == -1)

class ArrayDescr(AbstractDescr):
    def __init__(self, A):
        self.A = self.OUTERA = A
        if isinstance(A, lltype.Struct):
            self.A = A._flds[A._arrayfld]

    def __repr__(self):
        return 'ArrayDescr(%r)' % (self.OUTERA,)

    def is_array_of_pointers(self):
        return getkind(self.A.OF) == 'ref'

    def is_array_of_floats(self):
        return getkind(self.A.OF) == 'float'

    def is_item_signed(self):
        return _is_signed_kind(self.A.OF)

    def is_array_of_structs(self):
        return isinstance(self.A.OF, lltype.Struct)

    def is_item_integer_bounded(self):
        return getkind(self.A.OF) == 'int' \
            and rffi.sizeof(self.A.OF) < symbolic.WORD

    def get_item_integer_min(self):
        if getkind(self.A.OF) != 'int':
            assert False

        return intbounds.get_integer_min(
            not _is_signed_kind(self.A.OF), rffi.sizeof(self.A.OF))

    def get_item_integer_max(self):
        if getkind(self.A.OF) != 'int':
            assert False

        return intbounds.get_integer_max(
            not _is_signed_kind(self.A.OF), rffi.sizeof(self.A.OF))


class InteriorFieldDescr(AbstractDescr):
    def __init__(self, A, fieldname):
        self.A = A
        self.fieldname = fieldname
        self.FIELD = getattr(A.OF, fieldname)

    def __repr__(self):
        return 'InteriorFieldDescr(%r, %r)' % (self.A, self.fieldname)

    def sort_key(self):
        return self.fieldname

    def is_pointer_field(self):
        return getkind(self.FIELD) == 'ref'

    def is_float_field(self):
        return getkind(self.FIELD) == 'float'

    def is_integer_bounded(self):
        return getkind(self.FIELD) == 'int' \
            and rffi.sizeof(self.FIELD) < symbolic.WORD

    def get_integer_min(self):
        if getkind(self.FIELD) != 'int':
            assert False

        return intbounds.get_integer_min(
            not _is_signed_kind(self.FIELD), rffi.sizeof(self.FIELD))

    def get_integer_max(self):
        if getkind(self.FIELD) != 'int':
            assert False

        return intbounds.get_integer_max(
            not _is_signed_kind(self.FIELD), rffi.sizeof(self.FIELD))

_example_res = {'v': None,
                'r': lltype.nullptr(llmemory.GCREF.TO),
                'i': 0,
                'f': 0.0}


class LLGraphCPU(model.AbstractCPU):
    from rpython.jit.metainterp.typesystem import llhelper as ts
    supports_floats = True
    supports_longlong = r_uint is not r_ulonglong
    supports_singlefloats = True
    translate_support_code = False
    is_llgraph = True

    def __init__(self, rtyper, stats=None, *ignored_args, **kwds):
        model.AbstractCPU.__init__(self)
        self.rtyper = rtyper
        self.llinterp = LLInterpreter(rtyper)
        self.descrs = {}
        class MiniStats:
            pass
        self.stats = stats or MiniStats()
        self.vinfo_for_tests = kwds.get('vinfo_for_tests', None)

    def compile_loop(self, inputargs, operations, looptoken, log=True,
                     name='', logger=None):
        clt = model.CompiledLoopToken(self, looptoken.number)
        looptoken.compiled_loop_token = clt
        lltrace = LLTrace(inputargs, operations)
        clt._llgraph_loop = lltrace
        clt._llgraph_alltraces = [lltrace]
        self._record_labels(lltrace)

    def compile_bridge(self, faildescr, inputargs, operations,
                       original_loop_token, log=True, logger=None):
        clt = original_loop_token.compiled_loop_token
        clt.compiling_a_bridge()
        lltrace = LLTrace(inputargs, operations)
        faildescr._llgraph_bridge = lltrace
        clt._llgraph_alltraces.append(lltrace)
        self._record_labels(lltrace)

    def _record_labels(self, lltrace):
        for i, op in enumerate(lltrace.operations):
            if op.getopnum() == rop.LABEL:
                _getdescr(op)._llgraph_target = (lltrace, i)

    def invalidate_loop(self, looptoken):
        for trace in looptoken.compiled_loop_token._llgraph_alltraces:
            trace.invalid = True

    def redirect_call_assembler(self, oldlooptoken, newlooptoken):
        oldtrace = oldlooptoken.compiled_loop_token._llgraph_loop
        newtrace = newlooptoken.compiled_loop_token._llgraph_loop
        OLD = [box.type for box in oldtrace.inputargs]
        NEW = [box.type for box in newtrace.inputargs]
        assert OLD == NEW
        assert not hasattr(oldlooptoken, '_llgraph_redirected')
        oldlooptoken.compiled_loop_token._llgraph_redirected = True
        oldlooptoken.compiled_loop_token._llgraph_loop = newtrace
        alltraces = newlooptoken.compiled_loop_token._llgraph_alltraces
        oldlooptoken.compiled_loop_token._llgraph_alltraces = alltraces

    def free_loop_and_bridges(self, compiled_loop_token):
        for c in compiled_loop_token._llgraph_alltraces:
            c.has_been_freed = True
        compiled_loop_token._llgraph_alltraces = []
        compiled_loop_token._llgraph_loop = None
        model.AbstractCPU.free_loop_and_bridges(self, compiled_loop_token)

    def make_execute_token(self, *argtypes):
        return self._execute_token

    def _execute_token(self, loop_token, *args):
        lltrace = loop_token.compiled_loop_token._llgraph_loop
        frame = LLFrame(self, lltrace.inputargs, args)
        try:
            frame.execute(lltrace)
            assert False
        except ExecutionFinished, e:
            return e.deadframe

    def get_int_value(self, deadframe, index):
        v = deadframe._values[index]
        assert lltype.typeOf(v) == lltype.Signed
        return v

    def get_ref_value(self, deadframe, index):
        v = deadframe._values[index]
        assert lltype.typeOf(v) == llmemory.GCREF
        return v

    def get_float_value(self, deadframe, index):
        v = deadframe._values[index]
        assert lltype.typeOf(v) == longlong.FLOATSTORAGE
        return v

    def get_latest_descr(self, deadframe):
        return deadframe._latest_descr

    def grab_exc_value(self, deadframe):
        if deadframe._last_exception is not None:
            result = deadframe._last_exception.args[1]
            gcref = lltype.cast_opaque_ptr(llmemory.GCREF, result)
        else:
            gcref = lltype.nullptr(llmemory.GCREF.TO)
        return gcref

    def force(self, force_token):
        frame = force_token
        assert isinstance(frame, LLFrame)
        assert frame.forced_deadframe is None
        values = []
        for box in frame.force_guard_op.getfailargs():
            if box is not None:
                if box is not frame.current_op:
                    value = frame.env[box]
                else:
                    value = box.getvalue()    # 0 or 0.0 or NULL
            else:
                value = None
            values.append(value)
        frame.forced_deadframe = LLDeadFrame(
            _getdescr(frame.force_guard_op), values)
        return frame.forced_deadframe

    def set_savedata_ref(self, deadframe, data):
        deadframe._saved_data = data

    def get_savedata_ref(self, deadframe):
        assert deadframe._saved_data is not None
        return deadframe._saved_data

    # ------------------------------------------------------------

    def calldescrof(self, FUNC, ARGS, RESULT, effect_info):
        key = ('call', getkind(RESULT),
               tuple([getkind(A) for A in ARGS]),
               effect_info)
        try:
            return self.descrs[key]
        except KeyError:
            descr = CallDescr(RESULT, ARGS, effect_info)
            self.descrs[key] = descr
            return descr

    def sizeof(self, S):
        key = ('size', S)
        try:
            return self.descrs[key]
        except KeyError:
            descr = SizeDescr(S)
            self.descrs[key] = descr
            return descr

    def fielddescrof(self, S, fieldname):
        key = ('field', S, fieldname)
        try:
            return self.descrs[key]
        except KeyError:
            descr = FieldDescr(S, fieldname)
            self.descrs[key] = descr
            if self.vinfo_for_tests is not None:
                descr.vinfo = self.vinfo_for_tests
            return descr

    def arraydescrof(self, A):
        key = ('array', A)
        try:
            return self.descrs[key]
        except KeyError:
            descr = ArrayDescr(A)
            self.descrs[key] = descr
            return descr

    def interiorfielddescrof(self, A, fieldname):
        key = ('interiorfield', A, fieldname)
        try:
            return self.descrs[key]
        except KeyError:
            descr = InteriorFieldDescr(A, fieldname)
            self.descrs[key] = descr
            return descr

    def _calldescr_dynamic_for_tests(self, atypes, rtype,
                                     abiname='FFI_DEFAULT_ABI'):
        # XXX WTF is that and why it breaks all abstractions?
        from rpython.jit.backend.llsupport import ffisupport
        return ffisupport.calldescr_dynamic_for_tests(self, atypes, rtype,
                                                      abiname)

    def calldescrof_dynamic(self, cif_description, extrainfo):
        # XXX WTF, this is happy nonsense
        from rpython.jit.backend.llsupport.ffisupport import get_ffi_type_kind
        from rpython.jit.backend.llsupport.ffisupport import UnsupportedKind
        ARGS = []
        try:
            for itp in range(cif_description.nargs):
                arg = cif_description.atypes[itp]
                kind = get_ffi_type_kind(self, arg)
                if kind != VOID:
                    ARGS.append(support.kind2TYPE[kind[0]])
            RESULT = support.kind2TYPE[get_ffi_type_kind(self, cif_description.rtype)[0]]
        except UnsupportedKind:
            return None
        key = ('call_dynamic', RESULT, tuple(ARGS),
               extrainfo, cif_description.abi)
        try:
            return self.descrs[key]
        except KeyError:
            descr = CallDescr(RESULT, ARGS, extrainfo, ABI=cif_description.abi)
            self.descrs[key] = descr
            return descr

    # ------------------------------------------------------------

    def maybe_on_top_of_llinterp(self, func, args, RESULT):
        ptr = llmemory.cast_int_to_adr(func).ptr
        if hasattr(ptr._obj, 'graph'):
            res = self.llinterp.eval_graph(ptr._obj.graph, args)
        else:
            res = ptr._obj._callable(*args)
        if RESULT is lltype.Void:
            return None
        return support.cast_result(RESULT, res)

    def _do_call(self, func, args_i, args_r, args_f, calldescr):
        TP = llmemory.cast_int_to_adr(func).ptr._obj._TYPE
        args = support.cast_call_args(TP.ARGS, args_i, args_r, args_f)
        return self.maybe_on_top_of_llinterp(func, args, TP.RESULT)

    bh_call_i = _do_call
    bh_call_r = _do_call
    bh_call_f = _do_call
    bh_call_v = _do_call

    def bh_getfield_gc(self, p, descr):
        p = support.cast_arg(lltype.Ptr(descr.S), p)
        return support.cast_result(descr.FIELD, getattr(p, descr.fieldname))

    bh_getfield_gc_pure = bh_getfield_gc
    bh_getfield_gc_i = bh_getfield_gc
    bh_getfield_gc_r = bh_getfield_gc
    bh_getfield_gc_f = bh_getfield_gc

    bh_getfield_raw = bh_getfield_gc
    bh_getfield_raw_pure = bh_getfield_raw
    bh_getfield_raw_i = bh_getfield_raw
    bh_getfield_raw_r = bh_getfield_raw
    bh_getfield_raw_f = bh_getfield_raw

    def bh_setfield_gc(self, p, newvalue, descr):
        p = support.cast_arg(lltype.Ptr(descr.S), p)
        setattr(p, descr.fieldname, support.cast_arg(descr.FIELD, newvalue))

    bh_setfield_gc_i = bh_setfield_gc
    bh_setfield_gc_r = bh_setfield_gc
    bh_setfield_gc_f = bh_setfield_gc

    bh_setfield_raw   = bh_setfield_gc
    bh_setfield_raw_i = bh_setfield_raw
    bh_setfield_raw_f = bh_setfield_raw

    def bh_arraylen_gc(self, a, descr):
        array = a._obj.container
        if descr.A is not descr.OUTERA:
            array = getattr(array, descr.OUTERA._arrayfld)
        return array.getlength()

    def bh_getarrayitem_gc(self, a, index, descr):
        a = support.cast_arg(lltype.Ptr(descr.A), a)
        array = a._obj
        return support.cast_result(descr.A.OF, array.getitem(index))

    bh_getarrayitem_gc_pure_i = bh_getarrayitem_gc
    bh_getarrayitem_gc_pure_r = bh_getarrayitem_gc
    bh_getarrayitem_gc_pure_f = bh_getarrayitem_gc
    bh_getarrayitem_gc_i = bh_getarrayitem_gc
    bh_getarrayitem_gc_r = bh_getarrayitem_gc
    bh_getarrayitem_gc_f = bh_getarrayitem_gc

    bh_getarrayitem_raw = bh_getarrayitem_gc
    bh_getarrayitem_raw_pure = bh_getarrayitem_raw
    bh_getarrayitem_raw_i = bh_getarrayitem_raw
    bh_getarrayitem_raw_r = bh_getarrayitem_raw
    bh_getarrayitem_raw_f = bh_getarrayitem_raw

    def bh_setarrayitem_gc(self, a, index, item, descr):
        a = support.cast_arg(lltype.Ptr(descr.A), a)
        array = a._obj
        array.setitem(index, support.cast_arg(descr.A.OF, item))

    bh_setarrayitem_gc_i = bh_setarrayitem_gc
    bh_setarrayitem_gc_r = bh_setarrayitem_gc
    bh_setarrayitem_gc_f = bh_setarrayitem_gc

    bh_setarrayitem_raw   = bh_setarrayitem_gc
    bh_setarrayitem_raw_i = bh_setarrayitem_raw
    bh_setarrayitem_raw_r = bh_setarrayitem_raw
    bh_setarrayitem_raw_f = bh_setarrayitem_raw

    def bh_getinteriorfield_gc(self, a, index, descr):
        array = a._obj.container
        return support.cast_result(descr.FIELD,
                          getattr(array.getitem(index), descr.fieldname))

    bh_getinteriorfield_gc_i = bh_getinteriorfield_gc
    bh_getinteriorfield_gc_r = bh_getinteriorfield_gc
    bh_getinteriorfield_gc_f = bh_getinteriorfield_gc

    def bh_setinteriorfield_gc(self, a, index, item, descr):
        array = a._obj.container
        setattr(array.getitem(index), descr.fieldname,
                support.cast_arg(descr.FIELD, item))

    bh_setinteriorfield_gc_i = bh_setinteriorfield_gc
    bh_setinteriorfield_gc_r = bh_setinteriorfield_gc
    bh_setinteriorfield_gc_f = bh_setinteriorfield_gc

    def bh_raw_load_i(self, struct, offset, descr):
        ll_p = rffi.cast(rffi.CCHARP, struct)
        ll_p = rffi.cast(lltype.Ptr(descr.A), rffi.ptradd(ll_p, offset))
        value = ll_p[0]
        return support.cast_result(descr.A.OF, value)

    def bh_raw_load_f(self, struct, offset, descr):
        ll_p = rffi.cast(rffi.CCHARP, struct)
        ll_p = rffi.cast(rffi.CArrayPtr(longlong.FLOATSTORAGE),
                         rffi.ptradd(ll_p, offset))
        return ll_p[0]

    def bh_raw_load(self, struct, offset, descr):
        if descr.A.OF == lltype.Float:
            return self.bh_raw_load_f(struct, offset, descr)
        else:
            return self.bh_raw_load_i(struct, offset, descr)

    def bh_increment_debug_counter(self, addr):
        p = rffi.cast(rffi.CArrayPtr(lltype.Signed), addr)
        p[0] += 1

    def unpack_arraydescr_size(self, arraydescr):
        from rpython.jit.backend.llsupport.symbolic import get_array_token
        from rpython.jit.backend.llsupport.descr import get_type_flag, FLAG_SIGNED
        assert isinstance(arraydescr, ArrayDescr)
        basesize, itemsize, _ = get_array_token(arraydescr.A, False)
        flag = get_type_flag(arraydescr.A.OF)
        is_signed = (flag == FLAG_SIGNED)
        return basesize, itemsize, is_signed

    def bh_raw_store_i(self, struct, offset, newvalue, descr):
        ll_p = rffi.cast(rffi.CCHARP, struct)
        ll_p = rffi.cast(lltype.Ptr(descr.A), rffi.ptradd(ll_p, offset))
        if descr.A.OF == lltype.SingleFloat:
            newvalue = longlong.int2singlefloat(newvalue)
        ll_p[0] = rffi.cast(descr.A.OF, newvalue)

    def bh_raw_store_f(self, struct, offset, newvalue, descr):
        ll_p = rffi.cast(rffi.CCHARP, struct)
        ll_p = rffi.cast(rffi.CArrayPtr(longlong.FLOATSTORAGE),
                         rffi.ptradd(ll_p, offset))
        ll_p[0] = newvalue

    def bh_raw_store(self, struct, offset, newvalue, descr):
        if descr.A.OF == lltype.Float:
            self.bh_raw_store_f(struct, offset, newvalue, descr)
        else:
            self.bh_raw_store_i(struct, offset, newvalue, descr)

    def bh_newstr(self, length):
        return lltype.cast_opaque_ptr(llmemory.GCREF,
                                      lltype.malloc(rstr.STR, length,
                                                    zero=True))

    def bh_strlen(self, s):
        return s._obj.container.chars.getlength()

    def bh_strgetitem(self, s, item):
        return ord(s._obj.container.chars.getitem(item))

    def bh_strsetitem(self, s, item, v):
        s._obj.container.chars.setitem(item, chr(v))

    def bh_copystrcontent(self, src, dst, srcstart, dststart, length):
        src = lltype.cast_opaque_ptr(lltype.Ptr(rstr.STR), src)
        dst = lltype.cast_opaque_ptr(lltype.Ptr(rstr.STR), dst)
        assert 0 <= srcstart <= srcstart + length <= len(src.chars)
        assert 0 <= dststart <= dststart + length <= len(dst.chars)
        rstr.copy_string_contents(src, dst, srcstart, dststart, length)

    def bh_newunicode(self, length):
        return lltype.cast_opaque_ptr(llmemory.GCREF,
                                      lltype.malloc(rstr.UNICODE, length,
                                                    zero=True))

    def bh_unicodelen(self, string):
        return string._obj.container.chars.getlength()

    def bh_unicodegetitem(self, string, index):
        return ord(string._obj.container.chars.getitem(index))

    def bh_unicodesetitem(self, string, index, newvalue):
        string._obj.container.chars.setitem(index, unichr(newvalue))

    def bh_copyunicodecontent(self, src, dst, srcstart, dststart, length):
        src = lltype.cast_opaque_ptr(lltype.Ptr(rstr.UNICODE), src)
        dst = lltype.cast_opaque_ptr(lltype.Ptr(rstr.UNICODE), dst)
        assert 0 <= srcstart <= srcstart + length <= len(src.chars)
        assert 0 <= dststart <= dststart + length <= len(dst.chars)
        rstr.copy_unicode_contents(src, dst, srcstart, dststart, length)

    def bh_new(self, sizedescr):
        return lltype.cast_opaque_ptr(llmemory.GCREF,
                                      lltype.malloc(sizedescr.S, zero=True))

    def bh_new_with_vtable(self, vtable, descr):
        result = lltype.malloc(descr.S, zero=True)
        result_as_objptr = lltype.cast_pointer(rclass.OBJECTPTR, result)
        result_as_objptr.typeptr = support.cast_from_int(rclass.CLASSTYPE,
                                                         vtable)
        return lltype.cast_opaque_ptr(llmemory.GCREF, result)

    def bh_new_array(self, length, arraydescr):
        array = lltype.malloc(arraydescr.A, length, zero=True)
        assert getkind(arraydescr.A.OF) != 'ref' # getkind crashes on structs
        return lltype.cast_opaque_ptr(llmemory.GCREF, array)

    def bh_new_array_clear(self, length, arraydescr):
        array = lltype.malloc(arraydescr.A, length, zero=True)
        return lltype.cast_opaque_ptr(llmemory.GCREF, array)

    def bh_classof(self, struct):
        struct = lltype.cast_opaque_ptr(rclass.OBJECTPTR, struct)
        result_adr = llmemory.cast_ptr_to_adr(struct.typeptr)
        return heaptracker.adr2int(result_adr)

    def bh_new_raw_buffer(self, size):
        return lltype.malloc(rffi.CCHARP.TO, size, flavor='raw')

    def store_fail_descr(self, deadframe, descr):
        pass # I *think*



class LLDeadFrame(object):
    _TYPE = llmemory.GCREF

    def __init__(self, latest_descr, values,
                 last_exception=None, saved_data=None):
        self._latest_descr = latest_descr
        self._values = values
        self._last_exception = last_exception
        self._saved_data = saved_data


class LLFrame(object):
    _TYPE = llmemory.GCREF

    forced_deadframe = None
    overflow_flag = False
    last_exception = None
    force_guard_op = None

    def __init__(self, cpu, argboxes, args):
        self.env = {}
        self.cpu = cpu
        assert len(argboxes) == len(args)
        for box, arg in zip(argboxes, args):
            self.setenv(box, arg)

    def __eq__(self, other):
        # this is here to avoid crashes in 'token == TOKEN_TRACING_RESCALL'
        from rpython.jit.metainterp.virtualizable import TOKEN_NONE
        from rpython.jit.metainterp.virtualizable import TOKEN_TRACING_RESCALL
        if isinstance(other, LLFrame):
            return self is other
        if other == TOKEN_NONE or other == TOKEN_TRACING_RESCALL:
            return False
        assert 0

    def __ne__(self, other):
        return not (self == other)

    def _identityhash(self):
        return hash(self)

    def setenv(self, box, arg):
        if box.type == INT:
            # typecheck the result
            if isinstance(arg, bool):
                arg = int(arg)
            assert lltype.typeOf(arg) == lltype.Signed
        elif box.type == REF:
            assert lltype.typeOf(arg) == llmemory.GCREF
        elif box.type == FLOAT:
            assert lltype.typeOf(arg) == longlong.FLOATSTORAGE
        else:
            raise AssertionError(box)
        #
        self.env[box] = arg

    def lookup(self, arg):
        if isinstance(arg, Const):
            return arg.value
        return self.env[arg]

    def execute(self, lltrace):
        self.lltrace = lltrace
        del lltrace
        i = 0
        while True:
            assert not self.lltrace.has_been_freed
            op = self.lltrace.operations[i]
            args = [self.lookup(arg) for arg in op.getarglist()]
            self.current_op = op # for label
            self.current_index = i
            execute = getattr(self, 'execute_' + op.getopname())
            try:
                resval = execute(_getdescr(op), *args)
            except Jump, j:
                self.lltrace, i = j.jump_target
                if i >= 0:
                    label_op = self.lltrace.operations[i]
                    i += 1
                    targetargs = label_op.getarglist()
                else:
                    targetargs = self.lltrace.inputargs
                    i = 0
                self.do_renaming(targetargs, j.args)
                continue
            if op.type != 'v':
                self.setenv(op, resval)
            else:
                assert resval is None
            i += 1

    def do_renaming(self, newargs, newvalues):
        assert len(newargs) == len(newvalues)
        self.env = {}
        self.framecontent = {}
        for new, newvalue in zip(newargs, newvalues):
            self.setenv(new, newvalue)

    # -----------------------------------------------------

    def fail_guard(self, descr, saved_data=None):
        values = []
        for box in self.current_op.getfailargs():
            if box is not None:
                value = self.env[box]
            else:
                value = None
            values.append(value)
        if hasattr(descr, '_llgraph_bridge'):
            target = (descr._llgraph_bridge, -1)
            values = [value for value in values if value is not None]
            raise Jump(target, values)
        else:
            raise ExecutionFinished(LLDeadFrame(descr, values,
                                                self.last_exception,
                                                saved_data))

    def execute_force_spill(self, _, arg):
        pass

    def execute_finish(self, descr, *args):
        raise ExecutionFinished(LLDeadFrame(descr, args))

    def execute_label(self, descr, *args):
        argboxes = self.current_op.getarglist()
        self.do_renaming(argboxes, args)

    def execute_guard_true(self, descr, arg):
        if not arg:
            self.fail_guard(descr)

    def execute_guard_false(self, descr, arg):
        if arg:
            self.fail_guard(descr)

    def execute_guard_value(self, descr, arg1, arg2):
        if arg1 != arg2:
            self.fail_guard(descr)

    def execute_guard_nonnull(self, descr, arg):
        if not arg:
            self.fail_guard(descr)

    def execute_guard_isnull(self, descr, arg):
        if arg:
            self.fail_guard(descr)

    def execute_guard_class(self, descr, arg, klass):
        value = lltype.cast_opaque_ptr(rclass.OBJECTPTR, arg)
        expected_class = llmemory.cast_adr_to_ptr(
            llmemory.cast_int_to_adr(klass),
            rclass.CLASSTYPE)
        if value.typeptr != expected_class:
            self.fail_guard(descr)

    def execute_guard_nonnull_class(self, descr, arg, klass):
        self.execute_guard_nonnull(descr, arg)
        self.execute_guard_class(descr, arg, klass)

    def execute_guard_no_exception(self, descr):
        if self.last_exception is not None:
            self.fail_guard(descr)

    def execute_guard_exception(self, descr, excklass):
        lle = self.last_exception
        if lle is None:
            gotklass = lltype.nullptr(rclass.CLASSTYPE.TO)
        else:
            gotklass = lle.args[0]
        excklass = llmemory.cast_adr_to_ptr(
            llmemory.cast_int_to_adr(excklass),
            rclass.CLASSTYPE)
        if gotklass != excklass:
            self.fail_guard(descr)
        #
        res = lle.args[1]
        self.last_exception = None
        return support.cast_to_ptr(res)

    def execute_guard_not_forced(self, descr):
        if self.forced_deadframe is not None:
            saved_data = self.forced_deadframe._saved_data
            self.fail_guard(descr, saved_data)
        self.force_guard_op = self.current_op
    execute_guard_not_forced_2 = execute_guard_not_forced

    def execute_guard_not_invalidated(self, descr):
        if self.lltrace.invalid:
            self.fail_guard(descr)

    def execute_int_add_ovf(self, _, x, y):
        try:
            z = ovfcheck(x + y)
        except OverflowError:
            ovf = True
            z = 0
        else:
            ovf = False
        self.overflow_flag = ovf
        return z

    def execute_int_sub_ovf(self, _, x, y):
        try:
            z = ovfcheck(x - y)
        except OverflowError:
            ovf = True
            z = 0
        else:
            ovf = False
        self.overflow_flag = ovf
        return z

    def execute_int_mul_ovf(self, _, x, y):
        try:
            z = ovfcheck(x * y)
        except OverflowError:
            ovf = True
            z = 0
        else:
            ovf = False
        self.overflow_flag = ovf
        return z

    def execute_guard_no_overflow(self, descr):
        if self.overflow_flag:
            self.fail_guard(descr)

    def execute_guard_overflow(self, descr):
        if not self.overflow_flag:
            self.fail_guard(descr)

    def execute_jump(self, descr, *args):
        raise Jump(descr._llgraph_target, args)

    def _do_math_sqrt(self, value):
        import math
        y = support.cast_from_floatstorage(lltype.Float, value)
        x = math.sqrt(y)
        return support.cast_to_floatstorage(x)

    def execute_cond_call(self, calldescr, cond, func, *args):
        if not cond:
            return
        # cond_call can't have a return value
        self.execute_call_n(calldescr, func, *args)

    def _execute_call(self, calldescr, func, *args):
        effectinfo = calldescr.get_extra_info()
        if effectinfo is not None and hasattr(effectinfo, 'oopspecindex'):
            oopspecindex = effectinfo.oopspecindex
            if oopspecindex == EffectInfo.OS_MATH_SQRT:
                return self._do_math_sqrt(args[0])
        TP = llmemory.cast_int_to_adr(func).ptr._obj._TYPE
        call_args = support.cast_call_args_in_order(TP.ARGS, args)
        try:
            res = self.cpu.maybe_on_top_of_llinterp(func, call_args, TP.RESULT)
            self.last_exception = None
        except LLException, lle:
            self.last_exception = lle
            res = _example_res[getkind(TP.RESULT)[0]]
        return res

    execute_call_i = _execute_call
    execute_call_r = _execute_call
    execute_call_f = _execute_call
    execute_call_n = _execute_call

    def _execute_call_may_force(self, calldescr, func, *args):
        call_op = self.lltrace.operations[self.current_index]
        guard_op = self.lltrace.operations[self.current_index + 1]
        assert guard_op.getopnum() == rop.GUARD_NOT_FORCED
        self.force_guard_op = guard_op
        res = self._execute_call(calldescr, func, *args)
        del self.force_guard_op
        return res

<<<<<<< HEAD
    execute_call_may_force_n = _execute_call_may_force
    execute_call_may_force_r = _execute_call_may_force
    execute_call_may_force_f = _execute_call_may_force
    execute_call_may_force_i = _execute_call_may_force

    def _execute_call_release_gil(self, descr, func, *args):
=======
    def execute_call_release_gil(self, descr, saveerr, func, *args):
>>>>>>> 8ee838a6
        if hasattr(descr, '_original_func_'):
            func = descr._original_func_     # see pyjitpl.py
            # we want to call the function that does the aroundstate
            # manipulation here (as a hack, instead of really doing
            # the aroundstate manipulation ourselves)
            return self.execute_call_may_force(descr, func, *args)
        guard_op = self.lltrace.operations[self.current_index + 1]
        assert guard_op.getopnum() == rop.GUARD_NOT_FORCED
        self.force_guard_op = guard_op
        call_args = support.cast_call_args_in_order(descr.ARGS, args)
        #
        func_adr = llmemory.cast_int_to_adr(func)
        if hasattr(func_adr.ptr._obj, '_callable'):
            # this is needed e.g. by test_fficall.test_guard_not_forced_fails,
            # because to actually force the virtualref we need to llinterp the
            # graph, not to directly execute the python function
            result = self.cpu.maybe_on_top_of_llinterp(func, call_args, descr.RESULT)
        else:
            FUNC = lltype.FuncType(descr.ARGS, descr.RESULT, descr.ABI)
            func_to_call = rffi.cast(lltype.Ptr(FUNC), func)
            result = func_to_call(*call_args)
        del self.force_guard_op
        return support.cast_result(descr.RESULT, result)

    execute_call_release_gil_n = _execute_call_release_gil
    execute_call_release_gil_i = _execute_call_release_gil
    execute_call_release_gil_r = _execute_call_release_gil
    execute_call_release_gil_f = _execute_call_release_gil

    def _execute_call_assembler(self, descr, *args):
        # XXX simplify the following a bit
        #
        # pframe = CALL_ASSEMBLER(args..., descr=looptoken)
        # ==>
        #     pframe = CALL looptoken.loopaddr(*args)
        #     JUMP_IF_FAST_PATH @fastpath
        #     res = CALL assembler_call_helper(pframe)
        #     jmp @done
        #   @fastpath:
        #     res = GETFIELD(pframe, 'result')
        #   @done:
        #
        call_op = self.lltrace.operations[self.current_index]
        guard_op = self.lltrace.operations[self.current_index + 1]
        assert guard_op.getopnum() == rop.GUARD_NOT_FORCED
        self.force_guard_op = guard_op
        pframe = self.cpu._execute_token(descr, *args)
        del self.force_guard_op
        #
        jd = descr.outermost_jitdriver_sd
        assert jd is not None, ("call_assembler(): the loop_token needs "
                                "to have 'outermost_jitdriver_sd'")
        if jd.index_of_virtualizable != -1:
            vable = args[jd.index_of_virtualizable]
        else:
            vable = lltype.nullptr(llmemory.GCREF.TO)
        #
        # Emulate the fast path
        #
        faildescr = self.cpu.get_latest_descr(pframe)
        if faildescr == self.cpu.done_with_this_frame_descr_int:
            return self.cpu.get_int_value(pframe, 0)
        elif faildescr == self.cpu.done_with_this_frame_descr_ref:
            return self.cpu.get_ref_value(pframe, 0)
        elif faildescr == self.cpu.done_with_this_frame_descr_float:
            return self.cpu.get_float_value(pframe, 0)
        elif faildescr == self.cpu.done_with_this_frame_descr_void:
            return None

        assembler_helper_ptr = jd.assembler_helper_adr.ptr  # fish
        try:
            result = assembler_helper_ptr(pframe, vable)
        except LLException, lle:
            assert self.last_exception is None, "exception left behind"
            self.last_exception = lle
            # fish op
            op = self.current_op
            return op.result and op.result.value
        if isinstance(result, float):
            result = support.cast_to_floatstorage(result)
        return result

    execute_call_assembler_i = _execute_call_assembler
    execute_call_assembler_r = _execute_call_assembler
    execute_call_assembler_f = _execute_call_assembler
    execute_call_assembler_n = _execute_call_assembler

    def execute_same_as_i(self, _, x):
        return x
    execute_same_as_f = execute_same_as_i
    execute_same_as_r = execute_same_as_i

    def execute_debug_merge_point(self, descr, *args):
        from rpython.jit.metainterp.warmspot import get_stats
        try:
            stats = get_stats()
        except AttributeError:
            pass
        else:
            stats.add_merge_point_location(args[1:])

    def execute_new_with_vtable(self, _, vtable):
        descr = heaptracker.vtable2descr(self.cpu, vtable)
        return self.cpu.bh_new_with_vtable(vtable, descr)

    def execute_force_token(self, _):
        return self

    def execute_cond_call_gc_wb(self, descr, a):
        py.test.skip("cond_call_gc_wb not supported")

    def execute_cond_call_gc_wb_array(self, descr, a, b):
        py.test.skip("cond_call_gc_wb_array not supported")

    def execute_keepalive(self, descr, x):
        pass


def _getdescr(op):
    d = op.getdescr()
    if d is not None and isinstance(d, WeakrefDescr):
        d = d.realdescrref()
        assert d is not None, "the descr disappeared: %r" % (op,)
    return d

def _setup():
    def _make_impl_from_blackhole_interp(opname):
        from rpython.jit.metainterp.blackhole import BlackholeInterpreter
        name = 'bhimpl_' + opname.lower()
        try:
            func = BlackholeInterpreter.__dict__[name]
        except KeyError:
            return
        for argtype in func.argtypes:
            if argtype not in ('i', 'r', 'f'):
                return
        #
        def _op_default_implementation(self, descr, *args):
            # for all operations implemented in the blackhole interpreter
            return func(*args)
        #
        _op_default_implementation.func_name = 'execute_' + opname
        return _op_default_implementation

    def _new_execute(opname):
        def execute(self, descr, *args):
            if descr is not None:
                new_args = args + (descr,)
            else:
                new_args = args
            return getattr(self.cpu, 'bh_' + opname)(*new_args)
        execute.func_name = 'execute_' + opname
        return execute

    for k, v in rop.__dict__.iteritems():
        if not k.startswith("_"):
            fname = 'execute_' + k.lower()
            if not hasattr(LLFrame, fname):
                func = _make_impl_from_blackhole_interp(k)
                if func is None:
                    func = _new_execute(k.lower())
                setattr(LLFrame, fname, func)

_setup()<|MERGE_RESOLUTION|>--- conflicted
+++ resolved
@@ -936,7 +936,6 @@
     execute_call_n = _execute_call
 
     def _execute_call_may_force(self, calldescr, func, *args):
-        call_op = self.lltrace.operations[self.current_index]
         guard_op = self.lltrace.operations[self.current_index + 1]
         assert guard_op.getopnum() == rop.GUARD_NOT_FORCED
         self.force_guard_op = guard_op
@@ -944,16 +943,12 @@
         del self.force_guard_op
         return res
 
-<<<<<<< HEAD
     execute_call_may_force_n = _execute_call_may_force
     execute_call_may_force_r = _execute_call_may_force
     execute_call_may_force_f = _execute_call_may_force
     execute_call_may_force_i = _execute_call_may_force
 
-    def _execute_call_release_gil(self, descr, func, *args):
-=======
-    def execute_call_release_gil(self, descr, saveerr, func, *args):
->>>>>>> 8ee838a6
+    def _execute_call_release_gil(self, descr, saveerr, func, *args):
         if hasattr(descr, '_original_func_'):
             func = descr._original_func_     # see pyjitpl.py
             # we want to call the function that does the aroundstate
