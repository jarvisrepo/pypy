--- conflicted
+++ resolved
@@ -2,9 +2,9 @@
 from rpython.jit.backend import model
 from rpython.jit.backend.llgraph import support
 from rpython.jit.backend.llsupport import symbolic
-from rpython.jit.metainterp.history import AbstractDescr, BoxVector
-from rpython.jit.metainterp.history import Const, getkind, Box
-from rpython.jit.metainterp.history import INT, REF, FLOAT, VOID, VECTOR
+from rpython.jit.metainterp.history import AbstractDescr
+from rpython.jit.metainterp.history import Const, getkind
+from rpython.jit.metainterp.history import INT, REF, FLOAT, VOID
 from rpython.jit.metainterp.resoperation import rop
 from rpython.jit.metainterp.optimizeopt import intbounds
 from rpython.jit.codewriter import longlong, heaptracker
@@ -16,6 +16,7 @@
 
 from rpython.rlib.clibffi import FFI_DEFAULT_ABI
 from rpython.rlib.rarithmetic import ovfcheck, r_uint, r_ulonglong
+from rpython.rlib.objectmodel import Symbolic
 
 class LLAsmInfo(object):
     def __init__(self, lltrace):
@@ -30,7 +31,9 @@
         # We need to clone the list of operations because the
         # front-end will mutate them under our feet again.  We also
         # need to make sure things get freed.
-        def mapping(box, _cache={}):
+        _cache={}
+        
+        def mapping(box):
             if isinstance(box, Const) or box is None:
                 return box
             try:
@@ -53,8 +56,8 @@
                 newdescr = None
             newop = op.copy_and_change(op.getopnum(),
                                        map(mapping, op.getarglist()),
-                                       mapping(op.result),
                                        newdescr)
+            _cache[op] = newop
             if op.getfailargs() is not None:
                 newop.setfailargs(map(mapping, op.getfailargs()))
             self.operations.append(newop)
@@ -93,8 +96,6 @@
     def get_result_type(self):
         return getkind(self.RESULT)[0]
 
-<<<<<<< HEAD
-=======
     get_normalized_result_type = get_result_type
 
 class TypeIDSymbolic(Symbolic):
@@ -107,16 +108,33 @@
     def __ne__(self, other):
         return not self == other
 
->>>>>>> 91b9d708
 class SizeDescr(AbstractDescr):
-    def __init__(self, S):
+    def __init__(self, S, vtable, runner):
+        assert not isinstance(vtable, bool)
         self.S = S
-
-    def as_vtable_size_descr(self):
-        return self
-
-    def count_fields_if_immutable(self):
-        return heaptracker.count_fields_if_immutable(self.S)
+        self._vtable = vtable
+        self._is_object = bool(vtable)
+        self._runner = runner
+
+    def get_all_fielddescrs(self):
+        return self.all_fielddescrs
+
+    def is_object(self):
+        self.S = S
+
+    def get_vtable(self):
+        assert self._vtable is not None
+        if self._vtable is Ellipsis:
+            self._vtable = heaptracker.get_vtable_for_gcstruct(self._runner,
+                                                               self.S)
+        return heaptracker.adr2int(llmemory.cast_ptr_to_adr(self._vtable))
+
+    def is_immutable(self):
+        return heaptracker.is_immutable_struct(self.S)
+
+    def get_type_id(self):
+        assert isinstance(self.S, lltype.GcStruct)
+        return TypeIDSymbolic(self.S)     # integer-like symbolic
 
     def __repr__(self):
         return 'SizeDescr(%r)' % (self.S,)
@@ -126,9 +144,20 @@
         self.S = S
         self.fieldname = fieldname
         self.FIELD = getattr(S, fieldname)
+        self.index = heaptracker.get_fielddescr_index_in(S, fieldname)
+        self._is_pure = S._immutable_field(fieldname)
+
+    def is_always_pure(self):
+        return self._is_pure
+
+    def get_parent_descr(self):
+        return self.parent_descr
 
     def get_vinfo(self):
         return self.vinfo
+
+    def get_index(self):
+        return self.index
 
     def __repr__(self):
         return 'FieldDescr(%r, %r)' % (self.S, self.fieldname)
