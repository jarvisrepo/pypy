--- conflicted
+++ resolved
@@ -34,7 +34,7 @@
         # front-end will mutate them under our feet again.  We also
         # need to make sure things get freed.
         _cache={}
-
+        
         def mapping(box):
             if isinstance(box, Const) or box is None:
                 return box
@@ -206,7 +206,7 @@
 
 class ArrayDescr(AbstractDescr):
     all_interiorfielddescrs = None
-
+    
     def __init__(self, A, runner):
         self.A = self.OUTERA = A
         self._is_pure = A._immutable_field(None)
@@ -642,23 +642,8 @@
             array = getattr(array, descr.OUTERA._arrayfld)
         return array.getlength()
 
-<<<<<<< HEAD
     def _bh_getarrayitem(self, a, index, descr, pure=False):
-        assert index >= 0
-        if descr.A is descr.OUTERA:
-            a = support.cast_arg(lltype.Ptr(descr.A), a)
-        else:
-            # we use rffi.cast instead of support.cast_arg because the types
-            # might not be "compatible" enough from the lltype point of
-            # view. In particular, this happens when we use
-            # str_storage_getitem, in which an rpy_string is casted to
-            # rpy_string_as_Signed (or similar)
-            a = rffi.cast(lltype.Ptr(descr.OUTERA), a)
-            a = getattr(a, descr.OUTERA._arrayfld)
-=======
-    def bh_getarrayitem_gc(self, a, index, descr):
         a = support.cast_arg(lltype.Ptr(descr.A), a)
->>>>>>> 0aaa6cea
         array = a._obj
         assert index >= 0
         return support.cast_result(descr.A.OF, array.getitem(index))
@@ -1073,7 +1058,7 @@
             if box.datatype == INT:
                 for i,a in enumerate(arg):
                     if isinstance(a, bool):
-                        arg[i] = int(a)
+                        arg[i] = int(a) 
                 assert all([lltype.typeOf(a) == lltype.Signed for a in arg])
             elif box.datatype == FLOAT:
                 assert all([lltype.typeOf(a) == longlong.FLOATSTORAGE or \
