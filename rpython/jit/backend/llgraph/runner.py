import py, weakref
from rpython.jit.backend import model
from rpython.jit.backend.llgraph import support
from rpython.jit.backend.llsupport import symbolic
from rpython.jit.metainterp.history import AbstractDescr
from rpython.jit.metainterp.history import Const, getkind
from rpython.jit.metainterp.history import INT, REF, FLOAT, VOID
from rpython.jit.metainterp.resoperation import rop
from rpython.jit.metainterp.optimizeopt import intbounds
from rpython.jit.metainterp.optimize import SpeculativeError
from rpython.jit.codewriter import longlong, heaptracker
from rpython.jit.codewriter.effectinfo import EffectInfo

from rpython.rtyper.llinterp import LLInterpreter, LLException
from rpython.rtyper.lltypesystem import lltype, llmemory, rffi, rstr
from rpython.rtyper import rclass

from rpython.rlib.clibffi import FFI_DEFAULT_ABI
from rpython.rlib.rarithmetic import ovfcheck, r_uint, r_ulonglong
from rpython.rlib.objectmodel import Symbolic

class LLAsmInfo(object):
    def __init__(self, lltrace):
        self.ops_offset = None
        self.lltrace = lltrace

class LLTrace(object):
    has_been_freed = False
    invalid = False

    def __init__(self, inputargs, operations):
        # We need to clone the list of operations because the
        # front-end will mutate them under our feet again.  We also
        # need to make sure things get freed.
        _cache={}

        def mapping(box):
            if isinstance(box, Const) or box is None:
                return box
            try:
                newbox = _cache[box]
            except KeyError:
                newbox = _cache[box] = box.__class__()
            if hasattr(box, 'accum') and box.accum:
                newbox.accum = box.accum
            return newbox
        #
        self.inputargs = map(mapping, inputargs)
        self.operations = []
        for op in operations:
            opnum = op.getopnum()
            if opnum == rop.GUARD_VALUE:
                # we don't care about the value 13 here, because we gonna
                # fish it from the extra slot on frame anyway
                op.getdescr().make_a_counter_per_value(op, 13)
            if op.getdescr() is not None:
                if op.is_guard() or op.getopnum() == rop.FINISH:
                    newdescr = op.getdescr()
                else:
                    newdescr = WeakrefDescr(op.getdescr())
            else:
                newdescr = None
            newop = op.copy_and_change(op.getopnum(),
                                       map(mapping, op.getarglist()),
                                       newdescr)
            _cache[op] = newop
            if op.getfailargs() is not None:
                newop.setfailargs(map(mapping, op.getfailargs()))
            self.operations.append(newop)

class WeakrefDescr(AbstractDescr):
    def __init__(self, realdescr):
        self.realdescrref = weakref.ref(realdescr)
        self.final_descr = getattr(realdescr, 'final_descr', False)

class ExecutionFinished(Exception):
    def __init__(self, deadframe):
        self.deadframe = deadframe

class Jump(Exception):
    def __init__(self, jump_target, args):
        self.jump_target = jump_target
        self.args = args

class CallDescr(AbstractDescr):
    def __init__(self, RESULT, ARGS, extrainfo, ABI=FFI_DEFAULT_ABI):
        self.RESULT = RESULT
        self.ARGS = ARGS
        self.ABI = ABI
        self.extrainfo = extrainfo

    def __repr__(self):
        return 'CallDescr(%r, %r, %r)' % (self.RESULT, self.ARGS,
                                          self.extrainfo)

    def get_extra_info(self):
        return self.extrainfo

    def get_arg_types(self):
        return ''.join([getkind(ARG)[0] for ARG in self.ARGS])

    def get_result_type(self):
        return getkind(self.RESULT)[0]

    get_normalized_result_type = get_result_type

class TypeIDSymbolic(Symbolic):
    def __init__(self, STRUCT_OR_ARRAY):
        self.STRUCT_OR_ARRAY = STRUCT_OR_ARRAY

    def __eq__(self, other):
        return self.STRUCT_OR_ARRAY is other.STRUCT_OR_ARRAY

    def __ne__(self, other):
        return not self == other

class SizeDescr(AbstractDescr):
    def __init__(self, S, vtable, runner):
        assert not isinstance(vtable, bool)
        self.S = S
        self._vtable = vtable
        self._is_object = bool(vtable)
        self._runner = runner

    def get_all_fielddescrs(self):
        return self.all_fielddescrs

    def is_object(self):
        return self._is_object

    def get_vtable(self):
        assert self._vtable is not None
        if self._vtable is Ellipsis:
            self._vtable = heaptracker.get_vtable_for_gcstruct(self._runner,
                                                               self.S)
        return heaptracker.adr2int(llmemory.cast_ptr_to_adr(self._vtable))

    def is_immutable(self):
        return heaptracker.is_immutable_struct(self.S)

    def get_type_id(self):
        assert isinstance(self.S, lltype.GcStruct)
        return TypeIDSymbolic(self.S)     # integer-like symbolic

    def __repr__(self):
        return 'SizeDescr(%r)' % (self.S,)

class FieldDescr(AbstractDescr):
    def __init__(self, S, fieldname):
        self.S = S
        self.fieldname = fieldname
        self.FIELD = getattr(S, fieldname)
        self.index = heaptracker.get_fielddescr_index_in(S, fieldname)
        self._is_immutable = S._immutable_field(fieldname)

    def is_immutable(self):
        return self._is_immutable

    def get_parent_descr(self):
        return self.parent_descr

    def get_vinfo(self):
        return self.vinfo

    def get_index(self):
        return self.index

    def __repr__(self):
        return 'FieldDescr(%r, %r)' % (self.S, self.fieldname)

    def sort_key(self):
        return self.fieldname

    def is_pointer_field(self):
        return getkind(self.FIELD) == 'ref'

    def is_float_field(self):
        return getkind(self.FIELD) == 'float'

    def is_field_signed(self):
        return _is_signed_kind(self.FIELD)

    def is_integer_bounded(self):
        return getkind(self.FIELD) == 'int' \
            and rffi.sizeof(self.FIELD) < symbolic.WORD

    def get_integer_min(self):
        if getkind(self.FIELD) != 'int':
            assert False

        return intbounds.get_integer_min(
            not _is_signed_kind(self.FIELD), rffi.sizeof(self.FIELD))

    def get_integer_max(self):
        if getkind(self.FIELD) != 'int':
            assert False

        return intbounds.get_integer_max(
            not _is_signed_kind(self.FIELD), rffi.sizeof(self.FIELD))


def _is_signed_kind(TYPE):
    return (TYPE is not lltype.Bool and isinstance(TYPE, lltype.Number) and
            rffi.cast(TYPE, -1) == -1)

class ArrayDescr(AbstractDescr):
    all_interiorfielddescrs = None

    def __init__(self, A, runner):
        self.A = self.OUTERA = A
        self._is_immutable = A._immutable_field(None)
        self.concrete_type = '\x00'
        if isinstance(A, lltype.Struct):
            self.A = A._flds[A._arrayfld]

    def is_array_of_primitives(self):
        kind = getkind(self.A.OF)
        return kind == 'float' or \
               kind == 'int'

    def is_immutable(self):
        return self._is_immutable

    def get_all_fielddescrs(self):
        return self.all_interiorfielddescrs

    def __repr__(self):
        return 'ArrayDescr(%r)' % (self.OUTERA,)

    def is_array_of_pointers(self):
        return getkind(self.A.OF) == 'ref'

    def is_array_of_floats(self):
        return getkind(self.A.OF) == 'float'

    def is_item_signed(self):
        return _is_signed_kind(self.A.OF)

    def is_array_of_structs(self):
        return isinstance(self.A.OF, lltype.Struct)

    def is_item_integer_bounded(self):
        return getkind(self.A.OF) == 'int' \
            and rffi.sizeof(self.A.OF) < symbolic.WORD

    def get_item_size_in_bytes(self):
        return rffi.sizeof(self.A.OF)

    def get_item_integer_min(self):
        if getkind(self.A.OF) != 'int':
            assert False

        return intbounds.get_integer_min(
            not _is_signed_kind(self.A.OF), rffi.sizeof(self.A.OF))

    def get_item_integer_max(self):
        if getkind(self.A.OF) != 'int':
            assert False

        return intbounds.get_integer_max(
            not _is_signed_kind(self.A.OF), rffi.sizeof(self.A.OF))

    def get_type_id(self):
        assert isinstance(self.A, lltype.GcArray)
        return TypeIDSymbolic(self.A)     # integer-like symbolic


class InteriorFieldDescr(AbstractDescr):
    def __init__(self, A, fieldname, runner):
        self.A = A
        self.fieldname = fieldname
        self.FIELD = getattr(A.OF, fieldname)
        self.arraydescr = runner.arraydescrof(A)
        self.fielddescr = runner.fielddescrof(A.OF, fieldname)

    def get_index(self):
        return self.fielddescr.get_index()

    def get_arraydescr(self):
        return self.arraydescr

    def get_field_descr(self):
        return self.fielddescr

    def __repr__(self):
        return 'InteriorFieldDescr(%r, %r)' % (self.A, self.fieldname)

    def sort_key(self):
        return self.fieldname

    def is_pointer_field(self):
        return getkind(self.FIELD) == 'ref'

    def is_float_field(self):
        return getkind(self.FIELD) == 'float'

    def is_integer_bounded(self):
        return getkind(self.FIELD) == 'int' \
            and rffi.sizeof(self.FIELD) < symbolic.WORD

    def get_integer_min(self):
        if getkind(self.FIELD) != 'int':
            assert False

        return intbounds.get_integer_min(
            not _is_signed_kind(self.FIELD), rffi.sizeof(self.FIELD))

    def get_integer_max(self):
        if getkind(self.FIELD) != 'int':
            assert False

        return intbounds.get_integer_max(
            not _is_signed_kind(self.FIELD), rffi.sizeof(self.FIELD))

_example_res = {'v': None,
                'r': lltype.nullptr(llmemory.GCREF.TO),
                'i': 0,
                'f': 0.0}


class LLGraphCPU(model.AbstractCPU):
    from rpython.jit.metainterp.typesystem import llhelper as ts
    supports_floats = True
    supports_longlong = r_uint is not r_ulonglong
    supports_singlefloats = True
    supports_guard_gc_type = True
    translate_support_code = False
    is_llgraph = True
    vector_extension = True
    vector_register_size = 16 # in bytes
    vector_horizontal_operations = True
    vector_pack_slots = True

    def __init__(self, rtyper, stats=None, *ignored_args, **kwds):
        model.AbstractCPU.__init__(self)
        self.rtyper = rtyper
        self.llinterp = LLInterpreter(rtyper)
        self.descrs = {}
        class MiniStats:
            pass
        self.stats = stats or MiniStats()
        self.vinfo_for_tests = kwds.get('vinfo_for_tests', None)

    def stitch_bridge(self, faildescr, target):
        faildescr._llgraph_bridge = target[0].lltrace

    def compile_loop(self, inputargs, operations, looptoken, jd_id=0,
                     unique_id=0, log=True, name='', logger=None):
        clt = model.CompiledLoopToken(self, looptoken.number)
        looptoken.compiled_loop_token = clt
        lltrace = LLTrace(inputargs, operations)
        clt._llgraph_loop = lltrace
        clt._llgraph_alltraces = [lltrace]
        self._record_labels(lltrace)

    def compile_bridge(self, faildescr, inputargs, operations,
                       original_loop_token, log=True, logger=None):
        clt = original_loop_token.compiled_loop_token
        clt.compiling_a_bridge()
        lltrace = LLTrace(inputargs, operations)
        faildescr._llgraph_bridge = lltrace
        clt._llgraph_alltraces.append(lltrace)
        self._record_labels(lltrace)
        return LLAsmInfo(lltrace)

    def _record_labels(self, lltrace):
        for i, op in enumerate(lltrace.operations):
            if op.getopnum() == rop.LABEL:
                _getdescr(op)._llgraph_target = (lltrace, i)

    def invalidate_loop(self, looptoken):
        for trace in looptoken.compiled_loop_token._llgraph_alltraces:
            trace.invalid = True

    def redirect_call_assembler(self, oldlooptoken, newlooptoken):
        oldc = oldlooptoken.compiled_loop_token
        newc = newlooptoken.compiled_loop_token
        oldtrace = oldc._llgraph_loop
        newtrace = newc._llgraph_loop
        OLD = [box.type for box in oldtrace.inputargs]
        NEW = [box.type for box in newtrace.inputargs]
        assert OLD == NEW
        assert not hasattr(oldc, '_llgraph_redirected')
        oldc._llgraph_redirected = newc
        oldc._llgraph_alltraces = newc._llgraph_alltraces

    def free_loop_and_bridges(self, compiled_loop_token):
        for c in compiled_loop_token._llgraph_alltraces:
            c.has_been_freed = True
        compiled_loop_token._llgraph_alltraces = []
        compiled_loop_token._llgraph_loop = None
        model.AbstractCPU.free_loop_and_bridges(self, compiled_loop_token)

    def make_execute_token(self, *argtypes):
        return self._execute_token

    def _execute_token(self, loop_token, *args):
        loopc = loop_token.compiled_loop_token
        while hasattr(loopc, '_llgraph_redirected'):
            loopc = loopc._llgraph_redirected
        lltrace = loopc._llgraph_loop
        frame = LLFrame(self, lltrace.inputargs, args)
        try:
            frame.execute(lltrace)
            assert False
        except ExecutionFinished, e:
            return e.deadframe

    def get_value_direct(self, deadframe, tp, index):
        v = deadframe._extra_value
        if tp == 'i':
            assert lltype.typeOf(v) == lltype.Signed
        elif tp == 'r':
            assert lltype.typeOf(v) == llmemory.GCREF
        elif tp == 'f':
            assert lltype.typeOf(v) == longlong.FLOATSTORAGE
        else:
            assert False
        return v

    def get_int_value(self, deadframe, index):
        v = deadframe._values[index]
        assert lltype.typeOf(v) == lltype.Signed
        return v

    def get_ref_value(self, deadframe, index):
        v = deadframe._values[index]
        assert lltype.typeOf(v) == llmemory.GCREF
        return v

    def get_float_value(self, deadframe, index):
        v = deadframe._values[index]
        assert lltype.typeOf(v) == longlong.FLOATSTORAGE
        return v

    def get_latest_descr(self, deadframe):
        return deadframe._latest_descr

    def grab_exc_value(self, deadframe):
        if deadframe._last_exception is not None:
            result = deadframe._last_exception.args[1]
            gcref = lltype.cast_opaque_ptr(llmemory.GCREF, result)
        else:
            gcref = lltype.nullptr(llmemory.GCREF.TO)
        return gcref

    def force(self, force_token):
        frame = force_token
        assert isinstance(frame, LLFrame)
        assert frame.forced_deadframe is None
        values = []
        for box in frame.force_guard_op.getfailargs():
            if box is not None:
                if box is not frame.current_op:
                    value = frame.env[box]
                else:
                    value = box.getvalue()    # 0 or 0.0 or NULL
            else:
                value = None
            values.append(value)
        frame.forced_deadframe = LLDeadFrame(
            _getdescr(frame.force_guard_op), values)
        return frame.forced_deadframe

    def set_savedata_ref(self, deadframe, data):
        deadframe._saved_data = data

    def get_savedata_ref(self, deadframe):
        assert deadframe._saved_data is not None
        return deadframe._saved_data

    # ------------------------------------------------------------

    def calldescrof(self, FUNC, ARGS, RESULT, effect_info):
        key = ('call', getkind(RESULT),
               tuple([getkind(A) for A in ARGS]),
               effect_info)
        try:
            return self.descrs[key]
        except KeyError:
            descr = CallDescr(RESULT, ARGS, effect_info)
            self.descrs[key] = descr
            return descr

    def sizeof(self, S, vtable=lltype.nullptr(rclass.OBJECT_VTABLE)):
        key = ('size', S)
        try:
            descr = self.descrs[key]
        except KeyError:
            descr = SizeDescr(S, vtable, self)
            self.descrs[key] = descr
            descr.all_fielddescrs = heaptracker.all_fielddescrs(self, S,
                    get_field_descr=LLGraphCPU.fielddescrof)
        if descr._is_object and vtable is not Ellipsis:
            assert vtable
            heaptracker.testing_gcstruct2vtable.setdefault(S, vtable)
        return descr

    def fielddescrof(self, S, fieldname):
        key = ('field', S, fieldname)
        try:
            return self.descrs[key]
        except KeyError:
            descr = FieldDescr(S, fieldname)
            self.descrs[key] = descr
            if (isinstance(S, lltype.GcStruct) and
                    heaptracker.has_gcstruct_a_vtable(S)):
                vtable = Ellipsis
            else:
                vtable = None
            descr.parent_descr = self.sizeof(S, vtable)
            if self.vinfo_for_tests is not None:
                descr.vinfo = self.vinfo_for_tests
            return descr

    def arraydescrof(self, A):
        key = ('array', A)
        try:
            return self.descrs[key]
        except KeyError:
            descr = ArrayDescr(A, self)
            self.descrs[key] = descr
            if isinstance(A, lltype.Array) and isinstance(A.OF, lltype.Struct):
                descrs = heaptracker.all_interiorfielddescrs(self,
                        A, get_field_descr=LLGraphCPU.interiorfielddescrof)
                descr.all_interiorfielddescrs = descrs
            return descr

    def interiorfielddescrof(self, A, fieldname):
        key = ('interiorfield', A, fieldname)
        try:
            return self.descrs[key]
        except KeyError:
            descr = InteriorFieldDescr(A, fieldname, self)
            self.descrs[key] = descr
            return descr

    def _calldescr_dynamic_for_tests(self, atypes, rtype,
                                     abiname='FFI_DEFAULT_ABI'):
        # XXX WTF is that and why it breaks all abstractions?
        from rpython.jit.backend.llsupport import ffisupport
        return ffisupport.calldescr_dynamic_for_tests(self, atypes, rtype,
                                                      abiname)

    def calldescrof_dynamic(self, cif_description, extrainfo):
        # XXX WTF, this is happy nonsense
        from rpython.jit.backend.llsupport.ffisupport import get_ffi_type_kind
        from rpython.jit.backend.llsupport.ffisupport import UnsupportedKind
        ARGS = []
        try:
            for itp in range(cif_description.nargs):
                arg = cif_description.atypes[itp]
                kind = get_ffi_type_kind(self, arg)
                if kind != VOID:
                    ARGS.append(support.kind2TYPE[kind[0]])
            RESULT = support.kind2TYPE[get_ffi_type_kind(self, cif_description.rtype)[0]]
        except UnsupportedKind:
            return None
        key = ('call_dynamic', RESULT, tuple(ARGS),
               extrainfo, cif_description.abi)
        try:
            return self.descrs[key]
        except KeyError:
            descr = CallDescr(RESULT, ARGS, extrainfo, ABI=cif_description.abi)
            self.descrs[key] = descr
            return descr

    def check_is_object(self, gcptr):
        """Check if the given, non-null gcptr refers to an rclass.OBJECT
        or not at all (an unrelated GcStruct or a GcArray).  Only usable
        in the llgraph backend, or after translation of a real backend."""
        ptr = lltype.normalizeptr(gcptr._obj.container._as_ptr())
        T = lltype.typeOf(ptr).TO
        return heaptracker.has_gcstruct_a_vtable(T) or T is rclass.OBJECT

    def get_actual_typeid(self, gcptr):
        """Fetch the actual typeid of the given gcptr, as an integer.
        Only usable in the llgraph backend, or after translation of a
        real backend.  (Here in the llgraph backend, returns a
        TypeIDSymbolic instead of a real integer.)"""
        ptr = lltype.normalizeptr(gcptr._obj.container._as_ptr())
        return TypeIDSymbolic(lltype.typeOf(ptr).TO)

    # ------------------------------------------------------------

    def maybe_on_top_of_llinterp(self, func, args, RESULT):
        ptr = llmemory.cast_int_to_adr(func).ptr
        if hasattr(ptr._obj, 'graph'):
            res = self.llinterp.eval_graph(ptr._obj.graph, args)
        else:
            res = ptr._obj._callable(*args)
        if RESULT is lltype.Void:
            return None
        return support.cast_result(RESULT, res)

    def _do_call(self, func, args_i, args_r, args_f, calldescr):
        TP = llmemory.cast_int_to_adr(func).ptr._obj._TYPE
        args = support.cast_call_args(TP.ARGS, args_i, args_r, args_f)
        return self.maybe_on_top_of_llinterp(func, args, TP.RESULT)

    bh_call_i = _do_call
    bh_call_r = _do_call
    bh_call_f = _do_call
    bh_call_v = _do_call

    def _bh_getfield(self, p, descr, pure=False):
        p = support.cast_arg(lltype.Ptr(descr.S), p)
        return support.cast_result(descr.FIELD, getattr(p, descr.fieldname))

    direct_getfield_gc = _bh_getfield
    bh_getfield_gc_pure_i = _bh_getfield
    bh_getfield_gc_pure_r = _bh_getfield
    bh_getfield_gc_pure_f = _bh_getfield
    bh_getfield_gc_i = _bh_getfield
    bh_getfield_gc_r = _bh_getfield
    bh_getfield_gc_f = _bh_getfield

    direct_getfield_raw = _bh_getfield
    bh_getfield_raw_i = _bh_getfield
    bh_getfield_raw_r = _bh_getfield
    bh_getfield_raw_f = _bh_getfield

    def _bh_setfield(self, p, newvalue, descr):
        p = support.cast_arg(lltype.Ptr(descr.S), p)
        setattr(p, descr.fieldname, support.cast_arg(descr.FIELD, newvalue))

    direct_setfield_gc = _bh_setfield
    direct_setfield_raw = _bh_setfield

    bh_setfield_gc_i = _bh_setfield
    bh_setfield_gc_r = _bh_setfield
    bh_setfield_gc_f = _bh_setfield

    bh_setfield_raw   = _bh_setfield
    bh_setfield_raw_i = _bh_setfield
    bh_setfield_raw_f = _bh_setfield

    def bh_arraylen_gc(self, a, descr):
        array = a._obj.container
        if descr.A is not descr.OUTERA:
            array = getattr(array, descr.OUTERA._arrayfld)
        return array.getlength()

<<<<<<< HEAD
    def _bh_getarrayitem(self, a, index, descr, pure=False):
        a = support.cast_arg(lltype.Ptr(descr.A), a)
        array = a._obj
=======
    def bh_getarrayitem_gc(self, a, index, descr):
>>>>>>> 1d5fa256
        assert index >= 0
        if descr.A is descr.OUTERA:
            a = support.cast_arg(lltype.Ptr(descr.A), a)
        else:
            # we use rffi.cast instead of support.cast_arg because the types
            # might not be "compatible" enough from the lltype point of
            # view. In particular, this happens when we use
            # str_storage_getitem, in which an rpy_string is casted to
            # rpy_string_as_Signed (or similar)
            a = rffi.cast(lltype.Ptr(descr.OUTERA), a)
            a = getattr(a, descr.OUTERA._arrayfld)
        array = a._obj
        return support.cast_result(descr.A.OF, array.getitem(index))

    direct_getarrayitem_gc = _bh_getarrayitem
    bh_getarrayitem_gc_pure_i = _bh_getarrayitem
    bh_getarrayitem_gc_pure_r = _bh_getarrayitem
    bh_getarrayitem_gc_pure_f = _bh_getarrayitem
    bh_getarrayitem_gc_i = _bh_getarrayitem
    bh_getarrayitem_gc_r = _bh_getarrayitem
    bh_getarrayitem_gc_f = _bh_getarrayitem


    direct_getarrayitem_raw = _bh_getarrayitem
    bh_getarrayitem_raw_i = _bh_getarrayitem
    bh_getarrayitem_raw_r = _bh_getarrayitem
    bh_getarrayitem_raw_f = _bh_getarrayitem

    def _bh_setarrayitem(self, a, index, item, descr):
        a = support.cast_arg(lltype.Ptr(descr.A), a)
        array = a._obj
        array.setitem(index, support.cast_arg(descr.A.OF, item))

    direct_setarrayitem_gc = _bh_setarrayitem
    direct_setarrayitem_raw = _bh_setarrayitem

    bh_setarrayitem_gc_i = _bh_setarrayitem
    bh_setarrayitem_gc_r = _bh_setarrayitem
    bh_setarrayitem_gc_f = _bh_setarrayitem

    bh_setarrayitem_raw_i = _bh_setarrayitem
    bh_setarrayitem_raw_r = _bh_setarrayitem
    bh_setarrayitem_raw_f = _bh_setarrayitem

    def bh_getinteriorfield_gc(self, a, index, descr):
        array = a._obj.container
        return support.cast_result(descr.FIELD,
                          getattr(array.getitem(index), descr.fieldname))

    bh_getinteriorfield_gc_i = bh_getinteriorfield_gc
    bh_getinteriorfield_gc_r = bh_getinteriorfield_gc
    bh_getinteriorfield_gc_f = bh_getinteriorfield_gc

    def bh_setinteriorfield_gc(self, a, index, item, descr):
        array = a._obj.container
        setattr(array.getitem(index), descr.fieldname,
                support.cast_arg(descr.FIELD, item))

    bh_setinteriorfield_gc_i = bh_setinteriorfield_gc
    bh_setinteriorfield_gc_r = bh_setinteriorfield_gc
    bh_setinteriorfield_gc_f = bh_setinteriorfield_gc

    def bh_raw_load_i(self, struct, offset, descr):
        ll_p = rffi.cast(rffi.CCHARP, struct)
        ll_p = rffi.cast(lltype.Ptr(descr.A), rffi.ptradd(ll_p, offset))
        value = ll_p[0]
        return support.cast_result(descr.A.OF, value)

    def bh_raw_load_f(self, struct, offset, descr):
        ll_p = rffi.cast(rffi.CCHARP, struct)
        ll_p = rffi.cast(rffi.CArrayPtr(longlong.FLOATSTORAGE),
                         rffi.ptradd(ll_p, offset))
        return ll_p[0]

    def bh_raw_load(self, struct, offset, descr):
        if descr.A.OF == lltype.Float:
            return self.bh_raw_load_f(struct, offset, descr)
        else:
            return self.bh_raw_load_i(struct, offset, descr)

    def bh_increment_debug_counter(self, addr):
        p = rffi.cast(rffi.CArrayPtr(lltype.Signed), addr)
        p[0] += 1

    def unpack_arraydescr_size(self, arraydescr):
        from rpython.jit.backend.llsupport.symbolic import get_array_token
        from rpython.jit.backend.llsupport.descr import get_type_flag, FLAG_SIGNED
        assert isinstance(arraydescr, ArrayDescr)
        basesize, itemsize, _ = get_array_token(arraydescr.A, False)
        flag = get_type_flag(arraydescr.A.OF)
        is_signed = (flag == FLAG_SIGNED)
        return basesize, itemsize, is_signed

    def bh_raw_store_i(self, struct, offset, newvalue, descr):
        ll_p = rffi.cast(rffi.CCHARP, struct)
        ll_p = rffi.cast(lltype.Ptr(descr.A), rffi.ptradd(ll_p, offset))
        if descr.A.OF == lltype.SingleFloat:
            newvalue = longlong.int2singlefloat(newvalue)
        ll_p[0] = rffi.cast(descr.A.OF, newvalue)

    def bh_raw_store_f(self, struct, offset, newvalue, descr):
        ll_p = rffi.cast(rffi.CCHARP, struct)
        ll_p = rffi.cast(rffi.CArrayPtr(longlong.FLOATSTORAGE),
                         rffi.ptradd(ll_p, offset))
        ll_p[0] = newvalue

    def bh_raw_store(self, struct, offset, newvalue, descr):
        if descr.A.OF == lltype.Float:
            self.bh_raw_store_f(struct, offset, newvalue, descr)
        else:
            self.bh_raw_store_i(struct, offset, newvalue, descr)

    def bh_newstr(self, length):
        return lltype.cast_opaque_ptr(llmemory.GCREF,
                                      lltype.malloc(rstr.STR, length,
                                                    zero=True))

    def bh_strlen(self, s):
        return s._obj.container.chars.getlength()

    def bh_strgetitem(self, s, item):
        assert item >= 0
        return ord(s._obj.container.chars.getitem(item))

    def bh_strsetitem(self, s, item, v):
        s._obj.container.chars.setitem(item, chr(v))

    def bh_copystrcontent(self, src, dst, srcstart, dststart, length):
        src = lltype.cast_opaque_ptr(lltype.Ptr(rstr.STR), src)
        dst = lltype.cast_opaque_ptr(lltype.Ptr(rstr.STR), dst)
        assert 0 <= srcstart <= srcstart + length <= len(src.chars)
        assert 0 <= dststart <= dststart + length <= len(dst.chars)
        rstr.copy_string_contents(src, dst, srcstart, dststart, length)

    def bh_newunicode(self, length):
        return lltype.cast_opaque_ptr(llmemory.GCREF,
                                      lltype.malloc(rstr.UNICODE, length,
                                                    zero=True))

    def bh_unicodelen(self, string):
        return string._obj.container.chars.getlength()

    def bh_unicodegetitem(self, string, index):
        assert index >= 0
        return ord(string._obj.container.chars.getitem(index))

    def bh_unicodesetitem(self, string, index, newvalue):
        string._obj.container.chars.setitem(index, unichr(newvalue))

    def bh_copyunicodecontent(self, src, dst, srcstart, dststart, length):
        src = lltype.cast_opaque_ptr(lltype.Ptr(rstr.UNICODE), src)
        dst = lltype.cast_opaque_ptr(lltype.Ptr(rstr.UNICODE), dst)
        assert 0 <= srcstart <= srcstart + length <= len(src.chars)
        assert 0 <= dststart <= dststart + length <= len(dst.chars)
        rstr.copy_unicode_contents(src, dst, srcstart, dststart, length)

    def bh_new(self, sizedescr):
        return lltype.cast_opaque_ptr(llmemory.GCREF,
                                      lltype.malloc(sizedescr.S, zero=True))

    def bh_new_with_vtable(self, descr):
        result = lltype.malloc(descr.S, zero=True)
        result_as_objptr = lltype.cast_pointer(rclass.OBJECTPTR, result)
        result_as_objptr.typeptr = support.cast_from_int(rclass.CLASSTYPE,
                                                descr.get_vtable())
        return lltype.cast_opaque_ptr(llmemory.GCREF, result)

    def bh_new_array(self, length, arraydescr):
        array = lltype.malloc(arraydescr.A, length, zero=True)
        assert getkind(arraydescr.A.OF) != 'ref' # getkind crashes on structs
        return lltype.cast_opaque_ptr(llmemory.GCREF, array)

    def bh_new_array_clear(self, length, arraydescr):
        array = lltype.malloc(arraydescr.A, length, zero=True)
        return lltype.cast_opaque_ptr(llmemory.GCREF, array)

    def bh_classof(self, struct):
        struct = lltype.cast_opaque_ptr(rclass.OBJECTPTR, struct)
        result_adr = llmemory.cast_ptr_to_adr(struct.typeptr)
        return heaptracker.adr2int(result_adr)

    def bh_new_raw_buffer(self, size):
        return lltype.malloc(rffi.CCHARP.TO, size, flavor='raw')

    # vector operations
    vector_arith_code = """
    def bh_vec_{0}_{1}(self, vx, vy, count):
        assert len(vx) == len(vy) == count
        return [_vx {2} _vy for _vx,_vy in zip(vx,vy)]
    """
    exec py.code.Source(vector_arith_code.format('int','add','+')).compile()
    exec py.code.Source(vector_arith_code.format('int','sub','-')).compile()
    exec py.code.Source(vector_arith_code.format('int','mul','*')).compile()
    exec py.code.Source(vector_arith_code.format('int','and','&')).compile()
    exec py.code.Source(vector_arith_code.format('int','or','|')).compile()
    exec py.code.Source(vector_arith_code.format('float','add','+')).compile()
    exec py.code.Source(vector_arith_code.format('float','sub','-')).compile()
    exec py.code.Source(vector_arith_code.format('float','mul','*')).compile()
    exec py.code.Source(vector_arith_code.format('float','truediv','/')).compile()
    exec py.code.Source(vector_arith_code.format('float','eq','==')).compile()

    def bh_vec_float_neg(self, vx, count):
        return [e * -1 for e in vx]

    def bh_vec_float_abs(self, vx, count):
        return [abs(e) for e in vx]

    def bh_vec_float_eq(self, vx, vy, count):
        assert len(vx) == len(vy) == count
        return [_vx == _vy for _vx,_vy in zip(vx,vy)]

    def bh_vec_float_ne(self, vx, vy, count):
        assert len(vx) == len(vy) == count
        return [_vx != _vy for _vx,_vy in zip(vx,vy)]

    bh_vec_int_eq = bh_vec_float_eq
    bh_vec_int_ne = bh_vec_float_ne

    def bh_vec_int_is_true(self, vx, count):
        return map(lambda x: bool(x), vx)

    def bh_vec_int_is_false(self, vx, count):
        return map(lambda x: not bool(x), vx)

    def bh_vec_int_xor(self, vx, vy, count):
        return [int(x) ^ int(y) for x,y in zip(vx,vy)]

    def bh_vec_cast_float_to_singlefloat(self, vx, count):
        from rpython.rlib.rarithmetic import r_singlefloat
        return [longlong.singlefloat2int(r_singlefloat(longlong.getrealfloat(v)))
                for v in vx]

    def bh_vec_cast_singlefloat_to_float(self, vx, count):
        return [longlong.getfloatstorage(float(longlong.int2singlefloat(v)))
                for v in vx]

        a = float(a)
        return longlong.getfloatstorage(a)

    def bh_vec_cast_float_to_int(self, vx, count):
        return [int(x) for x in vx]

    def bh_vec_cast_int_to_float(self, vx, count):
        return [float(x) for x in vx]

    def bh_vec_f(self, count):
        return [0.0] * count

    def bh_vec_i(self, count):
        return [0] * count

    def _bh_vec_pack(self, tv, sv, index, count, newcount):
        while len(tv) < newcount: tv.append(None)
        if not isinstance(sv, list):
            tv[index] = sv
            return tv
        for i in range(count):
            tv[index+i] = sv[i]
        return tv

    bh_vec_pack_f = _bh_vec_pack
    bh_vec_pack_i = _bh_vec_pack

    def _bh_vec_unpack(self, vx, index, count, newcount):
        return vx[index:index+count]

    bh_vec_unpack_f = _bh_vec_unpack
    bh_vec_unpack_i = _bh_vec_unpack

    def _bh_vec_expand(self, x, count):
        return [x] * count

    bh_vec_expand_f = _bh_vec_expand
    bh_vec_expand_i = _bh_vec_expand

    def bh_vec_int_signext(self, vx, ext, count):
        return [heaptracker.int_signext(_vx, ext) for _vx in vx]

    def build_getarrayitem(func):
        def method(self, struct, offset, descr, _count):
            values = []
            count = self.vector_register_size // descr.get_item_size_in_bytes()
            assert _count == count
            assert count > 0
            for i in range(count):
                val = func(self, struct, offset + i, descr)
                values.append(val)
            return values
        return method

    bh_vec_getarrayitem_gc_i = build_getarrayitem(direct_getarrayitem_gc)
    bh_vec_getarrayitem_gc_f = build_getarrayitem(direct_getarrayitem_gc)
    bh_vec_getarrayitem_raw_i = build_getarrayitem(direct_getarrayitem_raw)
    bh_vec_getarrayitem_raw_f = build_getarrayitem(direct_getarrayitem_raw)
    del build_getarrayitem

    def _bh_vec_raw_load(self, struct, offset, descr, _count):
        values = []
        stride = descr.get_item_size_in_bytes()
        count = self.vector_register_size // descr.get_item_size_in_bytes()
        assert _count == count
        assert count > 0
        for i in range(count):
            val = self.bh_raw_load(struct, offset + i*stride, descr)
            values.append(val)
        return values

    bh_vec_raw_load_i = _bh_vec_raw_load
    bh_vec_raw_load_f = _bh_vec_raw_load

    def bh_vec_raw_store(self, struct, offset, newvalues, descr, count):
        stride = descr.get_item_size_in_bytes()
        for i,n in enumerate(newvalues):
            self.bh_raw_store(struct, offset + i*stride, n, descr)

    def bh_vec_setarrayitem_raw(self, struct, offset, newvalues, descr, count):
        for i,n in enumerate(newvalues):
            self.direct_setarrayitem_raw(struct, offset + i, n, descr)

    def bh_vec_setarrayitem_gc(self, struct, offset, newvalues, descr, count):
        for i,n in enumerate(newvalues):
            self.direct_setarrayitem_gc(struct, offset + i, n, descr)

    def store_fail_descr(self, deadframe, descr):
        pass # I *think*

    def protect_speculative_field(self, p, fielddescr):
        if not p:
            raise SpeculativeError
        p = p._obj.container._as_ptr()
        try:
            lltype.cast_pointer(lltype.Ptr(fielddescr.S), p)
        except lltype.InvalidCast:
            raise SpeculativeError

    def protect_speculative_array(self, p, arraydescr):
        if not p:
            raise SpeculativeError
        p = p._obj.container
        if lltype.typeOf(p) != arraydescr.A:
            raise SpeculativeError

    def protect_speculative_string(self, p):
        if not p:
            raise SpeculativeError
        p = p._obj.container
        if lltype.typeOf(p) != rstr.STR:
            raise SpeculativeError

    def protect_speculative_unicode(self, p):
        if not p:
            raise SpeculativeError
        p = p._obj.container
        if lltype.typeOf(p) != rstr.UNICODE:
            raise SpeculativeError


class LLDeadFrame(object):
    _TYPE = llmemory.GCREF

    def __init__(self, latest_descr, values,
                 last_exception=None, saved_data=None,
                 extra_value=None):
        self._latest_descr = latest_descr
        self._values = values
        self._last_exception = last_exception
        self._saved_data = saved_data
        self._extra_value = extra_value


class LLFrame(object):
    _TYPE = llmemory.GCREF

    forced_deadframe = None
    overflow_flag = False
    last_exception = None
    force_guard_op = None

    def __init__(self, cpu, argboxes, args):
        self.env = {}
        self.cpu = cpu
        assert len(argboxes) == len(args)
        for box, arg in zip(argboxes, args):
            self.setenv(box, arg)

    def __eq__(self, other):
        # this is here to avoid crashes in 'token == TOKEN_TRACING_RESCALL'
        from rpython.jit.metainterp.virtualizable import TOKEN_NONE
        from rpython.jit.metainterp.virtualizable import TOKEN_TRACING_RESCALL
        if isinstance(other, LLFrame):
            return self is other
        if other == TOKEN_NONE or other == TOKEN_TRACING_RESCALL:
            return False
        assert 0

    def __ne__(self, other):
        return not (self == other)

    def _identityhash(self):
        return hash(self)

    def setenv(self, box, arg):
        if box.is_vector() and box.count > 1:
            if box.datatype == INT:
                for i,a in enumerate(arg):
                    if isinstance(a, bool):
                        arg[i] = int(a)
                assert all([lltype.typeOf(a) == lltype.Signed for a in arg])
            elif box.datatype == FLOAT:
                assert all([lltype.typeOf(a) == longlong.FLOATSTORAGE or \
                            lltype.typeOf(a) == lltype.Signed for a in arg])
            else:
                raise AssertionError(box)
        elif box.type == INT:
            # typecheck the result
            if isinstance(arg, bool):
                arg = int(arg)
            assert lltype.typeOf(arg) == lltype.Signed
        elif box.type == REF:
            assert lltype.typeOf(arg) == llmemory.GCREF
        elif box.type == FLOAT:
            assert lltype.typeOf(arg) == longlong.FLOATSTORAGE
        else:
            raise AssertionError(box)
        #
        self.env[box] = arg

    def lookup(self, arg):
        if isinstance(arg, Const):
            return arg.value
        return self.env[arg]

    def execute(self, lltrace):
        self.lltrace = lltrace
        del lltrace
        i = 0
        while True:
            assert not self.lltrace.has_been_freed
            op = self.lltrace.operations[i]
            args = [self.lookup(arg) for arg in op.getarglist()]
            self.current_op = op # for label
            self.current_index = i
            execute = getattr(self, 'execute_' + op.getopname())
            try:
                resval = execute(_getdescr(op), *args)
            except Jump, j:
                self.lltrace, i = j.jump_target
                if i >= 0:
                    label_op = self.lltrace.operations[i]
                    i += 1
                    targetargs = label_op.getarglist()
                else:
                    targetargs = self.lltrace.inputargs
                    i = 0
                self.do_renaming(targetargs, j.args)
                continue
            if op.type != 'v':
                self.setenv(op, resval)
            else:
                assert resval is None
            i += 1

    def do_renaming(self, newargs, newvalues):
        assert len(newargs) == len(newvalues)
        self.env = {}
        self.framecontent = {}
        for new, newvalue in zip(newargs, newvalues):
            self.setenv(new, newvalue)

    # -----------------------------------------------------

    def _accumulate(self, descr, failargs, values):
        info = descr.rd_vector_info
        while info:
            i = info.getpos_in_failargs()
            value = values[i]
            assert isinstance(value, list)
            if info.accum_operation == '+':
                value = sum(value)
            elif info.accum_operation == '*':
                def prod(acc, x): return acc * x
                value = reduce(prod, value, 1)
            else:
                raise NotImplementedError("accum operator in fail guard")
            values[i] = value
            info = info.next()

    def fail_guard(self, descr, saved_data=None, extra_value=None,
                   propagate_exception=False):
        if not propagate_exception:
            assert self.last_exception is None
        values = []
        for box in self.current_op.getfailargs():
            if box is not None:
                value = self.env[box]
            else:
                value = None
            values.append(value)
        self._accumulate(descr, self.current_op.getfailargs(), values)
        if hasattr(descr, '_llgraph_bridge'):
            if propagate_exception:
                assert (descr._llgraph_bridge.operations[0].opnum in
                        (rop.SAVE_EXC_CLASS, rop.GUARD_EXCEPTION,
                         rop.GUARD_NO_EXCEPTION))
            target = (descr._llgraph_bridge, -1)
            values = [value for value in values if value is not None]
            raise Jump(target, values)
        else:
            raise ExecutionFinished(LLDeadFrame(descr, values,
                                                self.last_exception,
                                                saved_data, extra_value))

    def execute_force_spill(self, _, arg):
        pass

    def execute_finish(self, descr, *args):
        raise ExecutionFinished(LLDeadFrame(descr, args))

    def execute_label(self, descr, *args):
        argboxes = self.current_op.getarglist()
        self.do_renaming(argboxes, args)

    def _test_true(self, arg):
        assert arg in (0, 1)
        return arg

    def _test_false(self, arg):
        assert arg in (0, 1)
        return arg

    def execute_vec_guard_true(self, descr, arg):
        assert isinstance(arg, list)
        if not all(arg):
            self.fail_guard(descr)

    def execute_vec_guard_false(self, descr, arg):
        assert isinstance(arg, list)
        if any(arg):
            self.fail_guard(descr)

    def execute_guard_true(self, descr, arg):
        if not self._test_true(arg):
            self.fail_guard(descr)

    def execute_guard_false(self, descr, arg):
        if self._test_false(arg):
            self.fail_guard(descr)

    def execute_guard_value(self, descr, arg1, arg2):
        if arg1 != arg2:
            self.fail_guard(descr, extra_value=arg1)

    def execute_guard_nonnull(self, descr, arg):
        if not arg:
            self.fail_guard(descr)

    def execute_guard_isnull(self, descr, arg):
        if arg:
            self.fail_guard(descr)

    def execute_guard_class(self, descr, arg, klass):
        value = lltype.cast_opaque_ptr(rclass.OBJECTPTR, arg)
        expected_class = llmemory.cast_adr_to_ptr(
            llmemory.cast_int_to_adr(klass),
            rclass.CLASSTYPE)
        if value.typeptr != expected_class:
            self.fail_guard(descr)

    def execute_guard_nonnull_class(self, descr, arg, klass):
        self.execute_guard_nonnull(descr, arg)
        self.execute_guard_class(descr, arg, klass)

    def execute_guard_gc_type(self, descr, arg, typeid):
        assert isinstance(typeid, TypeIDSymbolic)
        TYPE = arg._obj.container._TYPE
        if TYPE != typeid.STRUCT_OR_ARRAY:
            self.fail_guard(descr)

    def execute_guard_is_object(self, descr, arg):
        TYPE = arg._obj.container._TYPE
        while TYPE is not rclass.OBJECT:
            if not isinstance(TYPE, lltype.GcStruct):   # or TYPE is None
                self.fail_guard(descr)
                return
            _, TYPE = TYPE._first_struct()

    def execute_guard_subclass(self, descr, arg, klass):
        value = lltype.cast_opaque_ptr(rclass.OBJECTPTR, arg)
        expected_class = llmemory.cast_adr_to_ptr(
            llmemory.cast_int_to_adr(klass),
            rclass.CLASSTYPE)
        if (expected_class.subclassrange_min
                <= value.typeptr.subclassrange_min
                <= expected_class.subclassrange_max):
            pass
        else:
            self.fail_guard(descr)

    def execute_guard_no_exception(self, descr):
        if self.last_exception is not None:
            self.fail_guard(descr, propagate_exception=True)

    def execute_guard_exception(self, descr, excklass):
        lle = self.last_exception
        if lle is None:
            gotklass = lltype.nullptr(rclass.CLASSTYPE.TO)
        else:
            gotklass = lle.args[0]
        excklass = llmemory.cast_adr_to_ptr(
            llmemory.cast_int_to_adr(excklass),
            rclass.CLASSTYPE)
        if gotklass != excklass:
            self.fail_guard(descr, propagate_exception=True)
        #
        res = lle.args[1]
        self.last_exception = None
        return support.cast_to_ptr(res)

    def execute_guard_not_forced(self, descr):
        if self.forced_deadframe is not None:
            saved_data = self.forced_deadframe._saved_data
            self.fail_guard(descr, saved_data, propagate_exception=True)
        self.force_guard_op = self.current_op
    execute_guard_not_forced_2 = execute_guard_not_forced

    def execute_guard_not_invalidated(self, descr):
        if self.lltrace.invalid:
            self.fail_guard(descr)

    def execute_int_add_ovf(self, _, x, y):
        try:
            z = ovfcheck(x + y)
        except OverflowError:
            ovf = True
            z = 0
        else:
            ovf = False
        self.overflow_flag = ovf
        return z

    def execute_int_sub_ovf(self, _, x, y):
        try:
            z = ovfcheck(x - y)
        except OverflowError:
            ovf = True
            z = 0
        else:
            ovf = False
        self.overflow_flag = ovf
        return z

    def execute_int_mul_ovf(self, _, x, y):
        try:
            z = ovfcheck(x * y)
        except OverflowError:
            ovf = True
            z = 0
        else:
            ovf = False
        self.overflow_flag = ovf
        return z

    def execute_guard_no_overflow(self, descr):
        if self.overflow_flag:
            self.fail_guard(descr)

    def execute_guard_overflow(self, descr):
        if not self.overflow_flag:
            self.fail_guard(descr)

    def execute_jump(self, descr, *args):
        raise Jump(descr._llgraph_target, args)

    def _do_math_sqrt(self, value):
        import math
        y = support.cast_from_floatstorage(lltype.Float, value)
        x = math.sqrt(y)
        return support.cast_to_floatstorage(x)

    def execute_cond_call(self, calldescr, cond, func, *args):
        if not cond:
            return
        # cond_call can't have a return value
        self.execute_call_n(calldescr, func, *args)

    def _execute_call(self, calldescr, func, *args):
        effectinfo = calldescr.get_extra_info()
        if effectinfo is not None and hasattr(effectinfo, 'oopspecindex'):
            oopspecindex = effectinfo.oopspecindex
            if oopspecindex == EffectInfo.OS_MATH_SQRT:
                return self._do_math_sqrt(args[0])
        TP = llmemory.cast_int_to_adr(func).ptr._obj._TYPE
        call_args = support.cast_call_args_in_order(TP.ARGS, args)
        try:
            res = self.cpu.maybe_on_top_of_llinterp(func, call_args, TP.RESULT)
            self.last_exception = None
        except LLException, lle:
            self.last_exception = lle
            res = _example_res[getkind(TP.RESULT)[0]]
        return res

    execute_call_i = _execute_call
    execute_call_r = _execute_call
    execute_call_f = _execute_call
    execute_call_n = _execute_call

    def _execute_call_may_force(self, calldescr, func, *args):
        guard_op = self.lltrace.operations[self.current_index + 1]
        assert guard_op.getopnum() == rop.GUARD_NOT_FORCED
        self.force_guard_op = guard_op
        res = self._execute_call(calldescr, func, *args)
        del self.force_guard_op
        return res

    execute_call_may_force_n = _execute_call_may_force
    execute_call_may_force_r = _execute_call_may_force
    execute_call_may_force_f = _execute_call_may_force
    execute_call_may_force_i = _execute_call_may_force

    def _execute_call_release_gil(self, descr, saveerr, func, *args):
        if hasattr(descr, '_original_func_'):
            func = descr._original_func_     # see pyjitpl.py
            # we want to call the function that does the aroundstate
            # manipulation here (as a hack, instead of really doing
            # the aroundstate manipulation ourselves)
            return self._execute_call_may_force(descr, func, *args)
        guard_op = self.lltrace.operations[self.current_index + 1]
        assert guard_op.getopnum() == rop.GUARD_NOT_FORCED
        self.force_guard_op = guard_op
        call_args = support.cast_call_args_in_order(descr.ARGS, args)
        #
        func_adr = llmemory.cast_int_to_adr(func)
        if hasattr(func_adr.ptr._obj, '_callable'):
            # this is needed e.g. by test_fficall.test_guard_not_forced_fails,
            # because to actually force the virtualref we need to llinterp the
            # graph, not to directly execute the python function
            result = self.cpu.maybe_on_top_of_llinterp(func, call_args, descr.RESULT)
        else:
            FUNC = lltype.FuncType(descr.ARGS, descr.RESULT, descr.ABI)
            func_to_call = rffi.cast(lltype.Ptr(FUNC), func)
            result = func_to_call(*call_args)
        del self.force_guard_op
        return support.cast_result(descr.RESULT, result)

    execute_call_release_gil_n = _execute_call_release_gil
    execute_call_release_gil_i = _execute_call_release_gil
    execute_call_release_gil_f = _execute_call_release_gil

    def _new_execute_call_assembler(def_val):
        def _execute_call_assembler(self, descr, *args):
            # XXX simplify the following a bit
            #
            # pframe = CALL_ASSEMBLER(args..., descr=looptoken)
            # ==>
            #     pframe = CALL looptoken.loopaddr(*args)
            #     JUMP_IF_FAST_PATH @fastpath
            #     res = CALL assembler_call_helper(pframe)
            #     jmp @done
            #   @fastpath:
            #     res = GETFIELD(pframe, 'result')
            #   @done:
            #
            call_op = self.lltrace.operations[self.current_index]
            guard_op = self.lltrace.operations[self.current_index + 1]
            assert guard_op.getopnum() == rop.GUARD_NOT_FORCED
            self.force_guard_op = guard_op
            pframe = self.cpu._execute_token(descr, *args)
            del self.force_guard_op
            #
            jd = descr.outermost_jitdriver_sd
            assert jd is not None, ("call_assembler(): the loop_token needs "
                                    "to have 'outermost_jitdriver_sd'")
            if jd.index_of_virtualizable != -1:
                vable = args[jd.index_of_virtualizable]
            else:
                vable = lltype.nullptr(llmemory.GCREF.TO)
            #
            # Emulate the fast path
            #
            faildescr = self.cpu.get_latest_descr(pframe)
            if faildescr == self.cpu.done_with_this_frame_descr_int:
                return self.cpu.get_int_value(pframe, 0)
            elif faildescr == self.cpu.done_with_this_frame_descr_ref:
                return self.cpu.get_ref_value(pframe, 0)
            elif faildescr == self.cpu.done_with_this_frame_descr_float:
                return self.cpu.get_float_value(pframe, 0)
            elif faildescr == self.cpu.done_with_this_frame_descr_void:
                return None

            assembler_helper_ptr = jd.assembler_helper_adr.ptr  # fish
            try:
                result = assembler_helper_ptr(pframe, vable)
            except LLException, lle:
                assert self.last_exception is None, "exception left behind"
                self.last_exception = lle
                # fish op
                result = def_val
            if isinstance(result, float):
                result = support.cast_to_floatstorage(result)
            return result
        return _execute_call_assembler

    execute_call_assembler_i = _new_execute_call_assembler(0)
    execute_call_assembler_r = _new_execute_call_assembler(lltype.nullptr(llmemory.GCREF.TO))
    execute_call_assembler_f = _new_execute_call_assembler(0.0)
    execute_call_assembler_n = _new_execute_call_assembler(None)

    def execute_same_as_i(self, _, x):
        return x
    execute_same_as_f = execute_same_as_i
    execute_same_as_r = execute_same_as_i

    def execute_debug_merge_point(self, descr, *args):
        from rpython.jit.metainterp.warmspot import get_stats
        try:
            stats = get_stats()
        except AttributeError:
            pass
        else:
            stats.add_merge_point_location(args[1:])

    def execute_enter_portal_frame(self, descr, *args):
        pass

    def execute_leave_portal_frame(self, descr, *args):
        pass

    def execute_new_with_vtable(self, descr):
        return self.cpu.bh_new_with_vtable(descr)

    def execute_force_token(self, _):
        return self

    def execute_cond_call_gc_wb(self, descr, a):
        py.test.skip("cond_call_gc_wb not supported")

    def execute_cond_call_gc_wb_array(self, descr, a, b):
        py.test.skip("cond_call_gc_wb_array not supported")

    def execute_stm_should_break_transaction(self, _):
        return 0

    def execute_stm_transaction_break(self, _, really_wanted):
        pass

    def execute_keepalive(self, descr, x):
        pass

    def execute_save_exc_class(self, descr):
        lle = self.last_exception
        if lle is None:
            return 0
        else:
            return support.cast_to_int(lle.args[0])

    def execute_save_exception(self, descr):
        lle = self.last_exception
        if lle is None:
            res = lltype.nullptr(llmemory.GCREF.TO)
        else:
            res = lltype.cast_opaque_ptr(llmemory.GCREF, lle.args[1])
        self.last_exception = None
        return res

    def execute_restore_exception(self, descr, kls, e):
        kls = heaptracker.int2adr(kls)
        if e:
            value = lltype.cast_opaque_ptr(rclass.OBJECTPTR, e)
            assert llmemory.cast_ptr_to_adr(value.typeptr) == kls
            lle = LLException(value.typeptr, e)
        else:
            assert kls == llmemory.NULL
            lle = None
        self.last_exception = lle


def _getdescr(op):
    d = op.getdescr()
    if d is not None and isinstance(d, WeakrefDescr):
        d = d.realdescrref()
        assert d is not None, "the descr disappeared: %r" % (op,)
    return d

def _setup():
    def _make_impl_from_blackhole_interp(opname):
        from rpython.jit.metainterp.blackhole import BlackholeInterpreter
        name = 'bhimpl_' + opname.lower()
        try:
            func = BlackholeInterpreter.__dict__[name]
        except KeyError:
            return
        for argtype in func.argtypes:
            if argtype not in ('i', 'r', 'f'):
                return
        #
        def _op_default_implementation(self, descr, *args):
            # for all operations implemented in the blackhole interpreter
            return func(*args)
        #
        _op_default_implementation.func_name = 'execute_' + opname
        return _op_default_implementation

    def _new_execute(opname):
        if hasattr(LLGraphCPU, 'direct_' + opname):
            methname = 'direct_' + opname
        else:
            methname = 'bh_' + opname
        #
        def execute(self, descr, *args):
            if descr is not None:
                new_args = args + (descr,)
            else:
                new_args = args
            if opname.startswith('vec_'):
                # pre vector op
                count = self.current_op.count
                assert count >= 1
                new_args = new_args + (count,)
            result = getattr(self.cpu, methname)(*new_args)
            if isinstance(result, list):
                # post vector op
                count = self.current_op.count
                if len(result) > count:
                    assert count > 0
                    result = result[:count]
                if count == 1:
                    result = result[0]
            return result
        execute.func_name = 'execute_' + opname
        return execute

    for k, v in rop.__dict__.iteritems():
        if not k.startswith("_"):
            fname = 'execute_' + k.lower()
            if not hasattr(LLFrame, fname):
                func = _make_impl_from_blackhole_interp(k)
                if func is None:
                    func = _new_execute(k.lower())
                setattr(LLFrame, fname, func)

_setup()<|MERGE_RESOLUTION|>--- conflicted
+++ resolved
@@ -151,10 +151,10 @@
         self.fieldname = fieldname
         self.FIELD = getattr(S, fieldname)
         self.index = heaptracker.get_fielddescr_index_in(S, fieldname)
-        self._is_immutable = S._immutable_field(fieldname)
-
-    def is_immutable(self):
-        return self._is_immutable
+        self._is_pure = S._immutable_field(fieldname)
+
+    def is_always_pure(self):
+        return self._is_pure
 
     def get_parent_descr(self):
         return self.parent_descr
@@ -208,7 +208,7 @@
 
     def __init__(self, A, runner):
         self.A = self.OUTERA = A
-        self._is_immutable = A._immutable_field(None)
+        self._is_pure = A._immutable_field(None)
         self.concrete_type = '\x00'
         if isinstance(A, lltype.Struct):
             self.A = A._flds[A._arrayfld]
@@ -218,8 +218,8 @@
         return kind == 'float' or \
                kind == 'int'
 
-    def is_immutable(self):
-        return self._is_immutable
+    def is_always_pure(self):
+        return self._is_pure
 
     def get_all_fielddescrs(self):
         return self.all_interiorfielddescrs
@@ -641,13 +641,7 @@
             array = getattr(array, descr.OUTERA._arrayfld)
         return array.getlength()
 
-<<<<<<< HEAD
     def _bh_getarrayitem(self, a, index, descr, pure=False):
-        a = support.cast_arg(lltype.Ptr(descr.A), a)
-        array = a._obj
-=======
-    def bh_getarrayitem_gc(self, a, index, descr):
->>>>>>> 1d5fa256
         assert index >= 0
         if descr.A is descr.OUTERA:
             a = support.cast_arg(lltype.Ptr(descr.A), a)
