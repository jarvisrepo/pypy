import py, sys, random, os, struct, operator
from rpython.jit.metainterp.history import (AbstractFailDescr,
                                         AbstractDescr,
                                         BasicFailDescr,
                                         BasicFinalDescr,
                                         JitCellToken, TargetToken,
                                         ConstInt, ConstPtr,
                                         ConstFloat, Const)
from rpython.jit.metainterp.resoperation import ResOperation, rop, InputArgInt,\
     InputArgFloat, opname, InputArgRef
from rpython.jit.metainterp.typesystem import deref
from rpython.jit.metainterp.executor import wrap_constant
from rpython.jit.codewriter.effectinfo import EffectInfo
from rpython.jit.tool.oparser import parse
from rpython.rtyper.lltypesystem import lltype, llmemory, rstr, rffi
from rpython.rtyper import rclass
from rpython.rtyper.annlowlevel import llhelper
from rpython.rtyper.llinterp import LLException
from rpython.jit.codewriter import heaptracker, longlong
from rpython.rlib import longlong2float
from rpython.rlib.rarithmetic import intmask, is_valid_int
from rpython.jit.backend.detect_cpu import autodetect
from rpython.jit.backend.llsupport import jitframe
from rpython.jit.backend.llsupport.llmodel import AbstractLLCPU


IS_32_BIT = sys.maxint < 2**32
IS_64_BIT = sys.maxint > 2**32

boxfloat = InputArgFloat.fromfloat
constfloat = ConstFloat.fromfloat

def clone(op):
    if op.type == 'i':
        return InputArgInt(op.getint())
    elif op.type == 'r':
        return InputArgRef(op.getref_base())
    return InputArgFloat(op.getfloatstorage())

def boxlonglong(ll):
    if longlong.is_64_bit:
        return InputArgInt(ll)
    else:
        return InputArgFloat(ll)

STUFF = lltype.GcStruct('STUFF')
random_gcref = lltype.cast_opaque_ptr(llmemory.GCREF,
                                      lltype.malloc(STUFF, immortal=True))


class Runner(object):

    add_loop_instructions = ['overload for a specific cpu']
    bridge_loop_instructions = ['overload for a specific cpu']
    bridge_loop_instructions_alternative = None   # or another possible answer

    def execute_operation(self, opname, valueboxes, result_type, descr=None):
        inputargs, operations = self._get_single_operation_list(opname,
                                                                result_type,
                                                                valueboxes,
                                                                descr)
        looptoken = JitCellToken()
        self.cpu.compile_loop(inputargs, operations, looptoken)
        args = []
        for box in inputargs:
            if box.type == 'i':
                args.append(box.getint())
            elif box.type == 'r':
                args.append(box.getref_base())
            elif box.type == 'f':
                args.append(box.getfloatstorage())
            else:
                raise NotImplementedError(box)
        deadframe = self.cpu.execute_token(looptoken, *args)
        if self.cpu.get_latest_descr(deadframe) is operations[-1].getdescr():
            self.guard_failed = False
        else:
            self.guard_failed = True
        if result_type == 'int':
            return self.cpu.get_int_value(deadframe, 0)
        elif result_type == 'ref':
            return self.cpu.get_ref_value(deadframe, 0)
        elif result_type == 'float':
            return self.cpu.get_float_value(deadframe, 0)
        elif result_type == 'void':
            return None
        else:
            assert False

    def _get_single_operation_list(self, opnum, result_type, valueboxes,
                                   descr):
        op0 = ResOperation(opnum, valueboxes)
        if result_type == 'void':
            op1 = ResOperation(rop.FINISH, [], descr=BasicFinalDescr(0))
        else:
            op1 = ResOperation(rop.FINISH, [op0], descr=BasicFinalDescr(0))
        operations = [op0, op1]
        if operations[0].is_guard():
            operations[0].setfailargs([])
            if not descr:
                descr = BasicFailDescr(1)
        if descr is not None:
            operations[0].setdescr(descr)
        inputargs = []
        for box in valueboxes:
            if not isinstance(box, Const) and box not in inputargs:
                inputargs.append(box)
        return inputargs, operations

class BaseBackendTest(Runner):

    avoid_instances = False

    def setup_method(self, _):
        self.cpu = self.get_cpu()
        self.cpu.done_with_this_frame_descr_int = None
        self.cpu.done_with_this_frame_descr_ref = None
        self.cpu.done_with_this_frame_descr_float = None
        self.cpu.done_with_this_frame_descr_void = None

    def test_compile_linear_loop(self):
        loop = parse("""
        [i0]
        i1 = int_add(i0, 1)
        finish(i1, descr=faildescr)
        """, namespace={"faildescr": BasicFinalDescr(1)})
        looptoken = JitCellToken()
        self.cpu.compile_loop(loop.inputargs, loop.operations, looptoken)
        deadframe = self.cpu.execute_token(looptoken, 2)
        fail = self.cpu.get_latest_descr(deadframe)
        res = self.cpu.get_int_value(deadframe, 0)
        assert res == 3
        assert fail.identifier == 1

    def test_compile_linear_float_loop(self):
        if not self.cpu.supports_floats:
            py.test.skip("requires floats")
        loop = parse("""
        [f0]
        f1 = float_add(f0, 2.3)
        finish(f1, descr=fdescr)
        """, namespace={'fdescr': BasicFinalDescr(1)})
        looptoken = JitCellToken()
        self.cpu.compile_loop(loop.inputargs, loop.operations, looptoken)
        deadframe = self.cpu.execute_token(looptoken,
                                           longlong.getfloatstorage(2.8))
        fail = self.cpu.get_latest_descr(deadframe)
        res = self.cpu.get_float_value(deadframe, 0)
        assert longlong.getrealfloat(res) == 5.1
        fail = self.cpu.get_latest_descr(deadframe)
        assert fail.identifier == 1

    def test_compile_loop(self):
        looptoken = JitCellToken()
        targettoken = TargetToken()
        loop = parse("""
        [i0]
        label(i0, descr=targettoken)
        i1 = int_add(i0, 1)
        i2 = int_le(i1, 9)
        guard_true(i2, descr=fdescr) [i1]
        jump(i1, descr=targettoken)
        """, namespace={'targettoken': targettoken,
                        'fdescr': BasicFailDescr(2)})
        self.cpu.compile_loop(loop.inputargs, loop.operations, looptoken)
        deadframe = self.cpu.execute_token(looptoken, 2)
        fail = self.cpu.get_latest_descr(deadframe)
        assert fail.identifier == 2
        res = self.cpu.get_int_value(deadframe, 0)
        assert res == 10

    def test_compile_with_holes_in_fail_args(self):
        targettoken = TargetToken()
        loop = parse("""
        [i3]
        i0 = int_sub(i3, 42)
        label(i0, descr=targettoken)
        i1 = int_add(i0, 1)
        i2 = int_le(i1, 9)
        guard_true(i2, descr=fdescr) []
        jump(i1, descr=targettoken)
        """, namespace={'targettoken': targettoken,
                        'fdescr': BasicFailDescr(2)})
        looptoken = JitCellToken()
        loop.operations[4].setfailargs([None, None, loop.operations[2], None])

        self.cpu.compile_loop(loop.inputargs, loop.operations, looptoken)
        deadframe = self.cpu.execute_token(looptoken, 44)
        fail = self.cpu.get_latest_descr(deadframe)
        assert fail.identifier == 2
        res = self.cpu.get_int_value(deadframe, 2)
        assert res == 10

    def test_backends_dont_keep_loops_alive(self):
        import weakref, gc
        self.cpu.dont_keepalive_stuff = True
        targettoken = TargetToken()
        loop = parse("""
        [i0]
        label(i0, descr=targettoken)
        i1 = int_add(i0, 1)
        i2 = int_le(i1, 9)
        guard_true(i2, descr=fdescr) [i1]
        jump(i1, descr=targettoken)
        """, namespace={'targettoken': targettoken, 'fdescr': BasicFailDescr()})
        looptoken = JitCellToken()
        wr_i1 = weakref.ref(loop.operations[1])
        wr_guard = weakref.ref(loop.operations[3])
        self.cpu.compile_loop(loop.inputargs, loop.operations, looptoken)
        if hasattr(looptoken, '_x86_ops_offset'):
            del looptoken._x86_ops_offset # else it's kept alive
        del loop
        gc.collect()
        assert not wr_i1() and not wr_guard()

    def test_compile_bridge(self):
        self.cpu.tracker.total_compiled_loops = 0
        self.cpu.tracker.total_compiled_bridges = 0
        targettoken = TargetToken()
        faildescr1 = BasicFailDescr(1)
        faildescr2 = BasicFailDescr(2)
        loop = parse("""
        [i0]
        label(i0, descr=targettoken)
        i1 = int_add(i0, 1)
        i2 = int_le(i1, 9)
        guard_true(i2, descr=faildescr1) [i1]
        jump(i1, descr=targettoken)
        """, namespace={'targettoken': targettoken,
                        'faildescr1': faildescr1})
        looptoken = JitCellToken()
        self.cpu.compile_loop(loop.inputargs, loop.operations, looptoken)

        bridge = parse("""
        [i1]
        i3 = int_le(i1, 19)
        guard_true(i3, descr=faildescr2) [i1]
        jump(i1, descr=targettoken)
        """, namespace={"targettoken": targettoken,
                        'faildescr2': faildescr2})

        self.cpu.compile_bridge(faildescr1, bridge.inputargs,
                                bridge.operations, looptoken)

        deadframe = self.cpu.execute_token(looptoken, 2)
        fail = self.cpu.get_latest_descr(deadframe)
        assert fail.identifier == 2
        res = self.cpu.get_int_value(deadframe, 0)
        assert res == 20

        assert self.cpu.tracker.total_compiled_loops == 1
        assert self.cpu.tracker.total_compiled_bridges == 1
        return looptoken

    def test_compile_bridge_with_holes(self):
        faildescr1 = BasicFailDescr(1)
        faildescr2 = BasicFailDescr(2)
        looptoken = JitCellToken()
        targettoken = TargetToken()
        loop = parse("""
        [i3]
        i0 = int_sub(i3, 42)
        label(i0, descr=targettoken)
        i1 = int_add(i0, 1)
        i2 = int_le(i1, 9)
        guard_true(i2, descr=faildescr1) []
        jump(i1, descr=targettoken)
        """, namespace={'targettoken': targettoken,
                        'faildescr1': faildescr1})
        loop.operations[-2].setfailargs([None, loop.operations[2], None])
        self.cpu.compile_loop(loop.inputargs, loop.operations, looptoken)

        bridge = parse("""
        [i1]
        i3 = int_le(i1, 19)
        guard_true(i3, descr=faildescr2) [i1]
        jump(i1, descr=targettoken)
        """, namespace={'targettoken': targettoken,
                        'faildescr2': faildescr2})
        self.cpu.compile_bridge(faildescr1, bridge.inputargs,
                                bridge.operations, looptoken)

        deadframe = self.cpu.execute_token(looptoken, 2)
        fail = self.cpu.get_latest_descr(deadframe)
        assert fail.identifier == 2
        res = self.cpu.get_int_value(deadframe, 0)
        assert res == 20

    def test_compile_big_bridge_out_of_small_loop(self):
        faildescr1 = BasicFailDescr(1)
        loop = parse("""
        [i0]
        guard_false(i0, descr=faildescr1) [i0]
        finish(descr=finaldescr)
        """, namespace={'faildescr1': faildescr1,
                        'finaldescr': BasicFinalDescr(2)})
        looptoken = JitCellToken()
        self.cpu.compile_loop(loop.inputargs, loop.operations, looptoken)

        bridge = []
        i0 = InputArgInt()
        iprev = i0
        for i in range(150):
            iprev = ResOperation(rop.INT_ADD, [iprev, ConstInt(1)])
            bridge.append(iprev)
        bridge.append(ResOperation(rop.GUARD_FALSE, [i0],
                                   descr=BasicFailDescr(3)))
        bridge.append(ResOperation(rop.FINISH, [],
                                   descr=BasicFinalDescr(4)))
        bridge[-2].setfailargs(bridge[:-2])

        self.cpu.compile_bridge(faildescr1, [i0], bridge, looptoken)

        deadframe = self.cpu.execute_token(looptoken, 1)
        fail = self.cpu.get_latest_descr(deadframe)
        assert fail.identifier == 3
        for i in range(150):
            res = self.cpu.get_int_value(deadframe, i)
            assert res == 2 + i

    def test_finish(self):
        from rpython.jit.backend.llsupport.llmodel import final_descr_rd_locs

        class UntouchableFailDescr(AbstractFailDescr):
            final_descr = True
            rd_locs = final_descr_rd_locs

            def __setattr__(self, name, value):
                if (name == 'index' or name == '_carry_around_for_tests'
                        or name == '_TYPE' or name == '_cpu'):
                    return AbstractFailDescr.__setattr__(self, name, value)
                py.test.fail("finish descrs should not be touched")
        faildescr = UntouchableFailDescr() # to check that is not touched
        looptoken = JitCellToken()
        loop = parse("""
        [i0]
        finish(i0, descr=faildescr)
        """, namespace={'faildescr': faildescr})
        self.cpu.compile_loop(loop.inputargs, loop.operations, looptoken)
        deadframe = self.cpu.execute_token(looptoken, 99)
        fail = self.cpu.get_latest_descr(deadframe)
        assert fail is faildescr
        res = self.cpu.get_int_value(deadframe, 0)
        assert res == 99

        looptoken = JitCellToken()
        operations = [
            ResOperation(rop.FINISH, [ConstInt(42)], descr=faildescr)
            ]
        self.cpu.compile_loop([], operations, looptoken)
        deadframe = self.cpu.execute_token(looptoken)
        fail = self.cpu.get_latest_descr(deadframe)
        assert fail is faildescr
        res = self.cpu.get_int_value(deadframe, 0)
        assert res == 42

        looptoken = JitCellToken()
        operations = [
            ResOperation(rop.FINISH, [], descr=faildescr)
            ]
        self.cpu.compile_loop([], operations, looptoken)
        deadframe = self.cpu.execute_token(looptoken)
        fail = self.cpu.get_latest_descr(deadframe)
        assert fail is faildescr

        if self.cpu.supports_floats:
            looptoken = JitCellToken()
            f0 = InputArgFloat()
            operations = [
                ResOperation(rop.FINISH, [f0], descr=faildescr)
                ]
            self.cpu.compile_loop([f0], operations, looptoken)
            value = longlong.getfloatstorage(-61.25)
            deadframe = self.cpu.execute_token(looptoken, value)
            fail = self.cpu.get_latest_descr(deadframe)
            assert fail is faildescr
            res = self.cpu.get_float_value(deadframe, 0)
            assert longlong.getrealfloat(res) == -61.25

            looptoken = JitCellToken()
            operations = [
                ResOperation(rop.FINISH, [constfloat(42.5)], descr=faildescr)
                ]
            self.cpu.compile_loop([], operations, looptoken)
            deadframe = self.cpu.execute_token(looptoken)
            fail = self.cpu.get_latest_descr(deadframe)
            assert fail is faildescr
            res = self.cpu.get_float_value(deadframe, 0)
            assert longlong.getrealfloat(res) == 42.5

    def test_execute_operations_in_env(self):
        cpu = self.cpu
        targettoken = TargetToken()
        loop = parse("""
        [i1, i0]
        label(i0, i1, descr=targettoken)
        i2 = int_add(i1, i0)
        i3 = int_sub(i0, 1)
        i4 = int_eq(i3, 0)
        guard_false(i4, descr=fdescr) [i3, i2]
        jump(i3, i2, descr=targettoken)
        """, namespace={'targettoken': targettoken,
                        'fdescr': BasicFailDescr()})
        looptoken = JitCellToken()
        cpu.compile_loop(loop.inputargs, loop.operations, looptoken)
        deadframe = self.cpu.execute_token(looptoken, 0, 10)
        assert self.cpu.get_int_value(deadframe, 0) == 0
        assert self.cpu.get_int_value(deadframe, 1) == 55

    def test_int_operations(self):
        from rpython.jit.metainterp.test.test_executor import get_int_tests
        for opnum, boxargs, retvalue in get_int_tests():
            print opnum
            res = self.execute_operation(opnum, boxargs, 'int')
            assert res == retvalue

    def test_float_operations(self):
        from rpython.jit.metainterp.test.test_executor import get_float_tests
        for opnum, boxargs, rettype, retvalue in get_float_tests(self.cpu):
            res = self.execute_operation(opnum, boxargs, rettype)
            if rettype == 'float':
                res = longlong.getrealfloat(res)
            assert res == retvalue

    def test_ovf_operations(self, reversed=False):
        minint = -sys.maxint-1
        boom = 'boom'
        for opnum, testcases in [
            (rop.INT_ADD_OVF, [(10, -2, 8),
                               (-1, minint, boom),
                               (sys.maxint//2, sys.maxint//2+2, boom)]),
            (rop.INT_SUB_OVF, [(-20, -23, 3),
                               (-2, sys.maxint, boom),
                               (sys.maxint//2, -(sys.maxint//2+2), boom)]),
            (rop.INT_MUL_OVF, [(minint/2, 2, minint),
                               (-2, -(minint/2), minint),
                               (minint/2, -2, boom)]),
            ]:
            v1 = InputArgInt(testcases[0][0])
            v2 = InputArgInt(testcases[0][1])
            #
            if not reversed:
                op0 = ResOperation(opnum, [v1, v2])
                op1 = ResOperation(rop.GUARD_NO_OVERFLOW, [],
                                   descr=BasicFailDescr(1))
                op2 = ResOperation(rop.FINISH, [op0], descr=BasicFinalDescr(2))
                ops = [op0, op1, op2]
                op1.setfailargs([])
            else:
                op0 = ResOperation(opnum, [v1, v2])
                op1 = ResOperation(rop.GUARD_OVERFLOW, [],
                                   descr=BasicFailDescr(1))
                op2 = ResOperation(rop.FINISH, [], descr=BasicFinalDescr(2))
                ops = [op0, op1, op2]
                op1.setfailargs([op0])
            #
            looptoken = JitCellToken()
            self.cpu.compile_loop([v1, v2], ops, looptoken)
            for x, y, z in testcases:
                deadframe = self.cpu.execute_token(looptoken, x, y)
                fail = self.cpu.get_latest_descr(deadframe)
                if (z == boom) ^ reversed:
                    assert fail.identifier == 1
                else:
                    assert fail.identifier == 2
                if z != boom:
                    assert self.cpu.get_int_value(deadframe, 0) == z
                excvalue = self.cpu.grab_exc_value(deadframe)
                assert not excvalue

    def test_ovf_operations_reversed(self):
        self.test_ovf_operations(reversed=True)

    def test_bh_call(self):
        cpu = self.cpu
        #
        def func(c):
            return chr(ord(c) + 1)
        FPTR = self.Ptr(self.FuncType([lltype.Char], lltype.Char))
        func_ptr = llhelper(FPTR, func)
        calldescr = cpu.calldescrof(deref(FPTR), (lltype.Char,), lltype.Char,
                                    EffectInfo.MOST_GENERAL)
        x = cpu.bh_call_i(self.get_funcbox(cpu, func_ptr).value,
                          [ord('A')], None, None, calldescr)
        assert x == ord('B')
        if cpu.supports_floats:
            def func(f, i):
                assert isinstance(f, float)
                assert is_valid_int(i)
                return f - float(i)
            FPTR = self.Ptr(self.FuncType([lltype.Float, lltype.Signed],
                                          lltype.Float))
            func_ptr = llhelper(FPTR, func)
            FTP = deref(FPTR)
            calldescr = cpu.calldescrof(FTP, FTP.ARGS, FTP.RESULT,
                                        EffectInfo.MOST_GENERAL)
            x = cpu.bh_call_f(self.get_funcbox(cpu, func_ptr).value,
                              [42], None, [longlong.getfloatstorage(3.5)],
                              calldescr)
            assert longlong.getrealfloat(x) == 3.5 - 42

    def test_call(self):
        from rpython.rlib.jit_libffi import types

        def func_int(a, b):
            return a + b
        def func_char(c, c1):
            return chr(ord(c) + ord(c1))

        functions = [
            (func_int, lltype.Signed, types.sint, 655360),
            (func_int, rffi.SHORT, types.sint16, 1213),
            (func_char, lltype.Char, types.uchar, 12)
            ]

        cpu = self.cpu
        for func, TP, ffi_type, num in functions:
            #
            FPTR = self.Ptr(self.FuncType([TP, TP], TP))
            func_ptr = llhelper(FPTR, func)
            FUNC = deref(FPTR)
            funcbox = self.get_funcbox(cpu, func_ptr)
            # first, try it with the "normal" calldescr
            calldescr = cpu.calldescrof(FUNC, FUNC.ARGS, FUNC.RESULT,
                                        EffectInfo.MOST_GENERAL)
            res = self.execute_operation(rop.CALL_I,
                                         [funcbox, InputArgInt(num),
                                          InputArgInt(num)],
                                         'int', descr=calldescr)
            assert res == 2 * num
            # then, try it with the dynamic calldescr
            dyn_calldescr = cpu._calldescr_dynamic_for_tests(
                [ffi_type, ffi_type], ffi_type)
            res = self.execute_operation(rop.CALL_I,
                                         [funcbox, InputArgInt(num),
                                          InputArgInt(num)],
                                         'int', descr=dyn_calldescr)
            assert res == 2 * num

            # last, try it with one constant argument
            calldescr = cpu.calldescrof(FUNC, FUNC.ARGS, FUNC.RESULT, EffectInfo.MOST_GENERAL)
            res = self.execute_operation(rop.CALL_I,
                                         [funcbox, ConstInt(num),
                                          InputArgInt(num)],
                                         'int', descr=calldescr)
            assert res == 2 * num

        if cpu.supports_floats:
            def func(f0, f1, f2, f3, f4, f5, f6, i0, f7, i1, f8, f9):
                return f0 + f1 + f2 + f3 + f4 + f5 + f6 + float(i0 + i1) + f7 + f8 + f9
            F = lltype.Float
            I = lltype.Signed
            FUNC = self.FuncType([F] * 7 + [I] + [F] + [I] + [F]* 2, F)
            FPTR = self.Ptr(FUNC)
            func_ptr = llhelper(FPTR, func)
            calldescr = cpu.calldescrof(FUNC, FUNC.ARGS, FUNC.RESULT,
                                        EffectInfo.MOST_GENERAL)
            funcbox = self.get_funcbox(cpu, func_ptr)
            args = ([boxfloat(.1) for i in range(7)] +
                    [InputArgInt(1), boxfloat(.2), InputArgInt(2), boxfloat(.3),
                     boxfloat(.4)])
            res = self.execute_operation(rop.CALL_F,
                                         [funcbox] + args,
                                         'float', descr=calldescr)
            assert abs(longlong.getrealfloat(res) - 4.6) < 0.0001

    def test_call_many_arguments(self):
        # Test calling a function with a large number of arguments (more than
        # 6, which will force passing some arguments on the stack on 64-bit)

        def func(*args):
            assert len(args) == 16
            # Try to sum up args in a way that would probably detect a
            # transposed argument
            return sum(arg * (2**i) for i, arg in enumerate(args))

        FUNC = self.FuncType([lltype.Signed]*16, lltype.Signed)
        FPTR = self.Ptr(FUNC)
        calldescr = self.cpu.calldescrof(FUNC, FUNC.ARGS, FUNC.RESULT,
                                         EffectInfo.MOST_GENERAL)
        func_ptr = llhelper(FPTR, func)
        args = range(16)
        funcbox = self.get_funcbox(self.cpu, func_ptr)
        res = self.execute_operation(rop.CALL_I, [funcbox] + map(InputArgInt, args), 'int', descr=calldescr)
        assert res == func(*args)

    def test_call_box_func(self):
        def a(a1, a2):
            return a1 + a2
        def b(b1, b2):
            return b1 * b2

        arg1 = 40
        arg2 = 2
        for f in [a, b]:
            TP = lltype.Signed
            FPTR = self.Ptr(self.FuncType([TP, TP], TP))
            func_ptr = llhelper(FPTR, f)
            FUNC = deref(FPTR)
            funcconst = self.get_funcbox(self.cpu, func_ptr)
            funcbox = InputArgInt(funcconst.getint())
            calldescr = self.cpu.calldescrof(FUNC, FUNC.ARGS, FUNC.RESULT,
                                        EffectInfo.MOST_GENERAL)
            res = self.execute_operation(rop.CALL_I,
                                         [funcbox, InputArgInt(arg1),
                                          InputArgInt(arg2)],
                                         'int', descr=calldescr)
            assert res == f(arg1, arg2)

    def test_call_stack_alignment(self):
        # test stack alignment issues, notably for Mac OS/X.
        # also test the ordering of the arguments.

        def func_ints(*ints):
            s = str(ints) + '\n'
            os.write(1, s)   # don't remove -- crash if the stack is misaligned
            return sum([(10+i)*(5+j) for i, j in enumerate(ints)])

        for nb_args in range(0, 35):
            cpu = self.cpu
            TP = lltype.Signed
            #
            FPTR = self.Ptr(self.FuncType([TP] * nb_args, TP))
            func_ptr = llhelper(FPTR, func_ints)
            FUNC = deref(FPTR)
            calldescr = cpu.calldescrof(FUNC, FUNC.ARGS, FUNC.RESULT,
                                        EffectInfo.MOST_GENERAL)
            funcbox = self.get_funcbox(cpu, func_ptr)
            args = [280-24*i for i in range(nb_args)]
            res = self.execute_operation(rop.CALL_I,
                                         [funcbox] + map(InputArgInt, args),
                                         'int', descr=calldescr)
            assert res == func_ints(*args)

    def test_call_with_const_floats(self):
        if not self.cpu.supports_floats:
            py.test.skip("requires floats")
        def func(f1, f2):
            return f1 + f2

        FUNC = self.FuncType([lltype.Float, lltype.Float], lltype.Float)
        FPTR = self.Ptr(FUNC)
        calldescr = self.cpu.calldescrof(FUNC, FUNC.ARGS, FUNC.RESULT,
                                         EffectInfo.MOST_GENERAL)
        func_ptr = llhelper(FPTR, func)
        funcbox = self.get_funcbox(self.cpu, func_ptr)
        res = self.execute_operation(rop.CALL_F, [funcbox, constfloat(1.5),
                                                constfloat(2.5)], 'float',
                                     descr=calldescr)
        assert longlong.getrealfloat(res) == 4.0


    def test_field_basic(self):
        t_box, T_box, d = self.alloc_instance(self.T)
        fielddescr = self.cpu.fielddescrof(self.S, 'value')
        assert not fielddescr.is_pointer_field()
        #
        res = self.execute_operation(rop.SETFIELD_GC, [t_box, InputArgInt(39082)],
                                     'void', descr=fielddescr)
        assert res is None
        res = self.execute_operation(rop.GETFIELD_GC_I, [t_box],
                                     'int', descr=fielddescr)
        assert res == 39082
        #
        fielddescr1 = self.cpu.fielddescrof(self.S, 'chr1')
        fielddescr2 = self.cpu.fielddescrof(self.S, 'chr2')
        shortdescr = self.cpu.fielddescrof(self.S, 'short')
        self.execute_operation(rop.SETFIELD_GC, [t_box, InputArgInt(250)],
                               'void', descr=fielddescr2)
        self.execute_operation(rop.SETFIELD_GC, [t_box, InputArgInt(133)],
                               'void', descr=fielddescr1)
        self.execute_operation(rop.SETFIELD_GC, [t_box, InputArgInt(1331)],
                               'void', descr=shortdescr)
        res = self.execute_operation(rop.GETFIELD_GC_I, [t_box],
                                     'int', descr=fielddescr2)
        assert res == 250
        res = self.execute_operation(rop.GETFIELD_GC_I, [t_box],
                                     'int', descr=fielddescr1)
        assert res == 133
        res = self.execute_operation(rop.GETFIELD_GC_I, [t_box],
                                     'int', descr=shortdescr)
        assert res == 1331

        #
        u_box, U_box, d = self.alloc_instance(self.U)
        fielddescr2 = self.cpu.fielddescrof(self.S, 'next')
        assert fielddescr2.is_pointer_field()
        res = self.execute_operation(rop.SETFIELD_GC, [t_box, u_box],
                                     'void', descr=fielddescr2)
        assert res is None
        res = self.execute_operation(rop.GETFIELD_GC_R, [t_box],
                                     'ref', descr=fielddescr2)
        assert res == u_box.getref_base()
        #
        null_const = wrap_constant(self.null_instance().getref_base())
        res = self.execute_operation(rop.SETFIELD_GC, [t_box, null_const],
                                     'void', descr=fielddescr2)
        assert res is None
        res = self.execute_operation(rop.GETFIELD_GC_R, [t_box],
                                     'ref', descr=fielddescr2)
        assert not res
        if self.cpu.supports_floats:
            floatdescr = self.cpu.fielddescrof(self.S, 'float')
            self.execute_operation(rop.SETFIELD_GC, [t_box, boxfloat(3.4)],
                                   'void', descr=floatdescr)
            res = self.execute_operation(rop.GETFIELD_GC_F, [t_box],
                                         'float', descr=floatdescr)
            assert longlong.getrealfloat(res) == 3.4
            #
            self.execute_operation(rop.SETFIELD_GC, [t_box, constfloat(-3.6)],
                                   'void', descr=floatdescr)
            res = self.execute_operation(rop.GETFIELD_GC_F, [t_box],
                                         'float', descr=floatdescr)
            assert longlong.getrealfloat(res) == -3.6


    def test_passing_guards(self):
        t_box, T_box, d = self.alloc_instance(self.T)
        nullbox = self.null_instance()
        all = [(rop.GUARD_TRUE, [InputArgInt(1)]),
               (rop.GUARD_FALSE, [InputArgInt(0)]),
               (rop.GUARD_VALUE, [InputArgInt(42), ConstInt(42)]),
               ]
        if not self.avoid_instances:
            all.extend([
               (rop.GUARD_NONNULL, [t_box]),
               (rop.GUARD_ISNULL, [nullbox])
               ])
        if self.cpu.supports_floats:
            all.append((rop.GUARD_VALUE, [boxfloat(3.5), constfloat(3.5)]))
        for (opname, args) in all:
            assert self.execute_operation(opname, args, 'void') == None
            assert not self.guard_failed


    def test_passing_guard_class(self):
        t_box, T_box, d = self.alloc_instance(self.T)
        #null_box = ConstPtr(lltype.cast_opaque_ptr(llmemory.GCREF, lltype.nullptr(T)))
        self.execute_operation(rop.GUARD_CLASS, [t_box, T_box], 'void')
        assert not self.guard_failed
        self.execute_operation(rop.GUARD_NONNULL_CLASS, [t_box, T_box], 'void')
        assert not self.guard_failed

    def test_failing_guards(self):
        t_box, T_box, d = self.alloc_instance(self.T)
        nullbox = self.null_instance()
        all = [(rop.GUARD_TRUE, [InputArgInt(0)]),
               (rop.GUARD_FALSE, [InputArgInt(1)]),
               (rop.GUARD_VALUE, [InputArgInt(42), ConstInt(41)]),
               ]
        if not self.avoid_instances:
            all.extend([
               (rop.GUARD_NONNULL, [nullbox]),
               (rop.GUARD_ISNULL, [t_box])])
        if self.cpu.supports_floats:
            all.append((rop.GUARD_VALUE, [boxfloat(-1.0), constfloat(1.0)]))
        for opname, args in all:
            assert self.execute_operation(opname, args, 'void') == None
            assert self.guard_failed

    def test_failing_guard_class(self):
        t_box, T_box, _ = self.alloc_instance(self.T)
        u_box, U_box, _ = self.alloc_instance(self.U)
        null_box = self.null_instance()
        for opname, args in [(rop.GUARD_CLASS, [t_box, U_box]),
                             (rop.GUARD_CLASS, [u_box, T_box]),
                             (rop.GUARD_NONNULL_CLASS, [t_box, U_box]),
                             (rop.GUARD_NONNULL_CLASS, [u_box, T_box]),
                             (rop.GUARD_NONNULL_CLASS, [null_box, T_box]),
                             ]:
            assert self.execute_operation(opname, args, 'void') == None
            assert self.guard_failed

    def test_ooops(self):
        u1_box, U_box, _ = self.alloc_instance(self.U)
        u2_box, U_box, _ = self.alloc_instance(self.U)
        r = self.execute_operation(rop.PTR_EQ, [u1_box,
                                                clone(u1_box)], 'int')
        assert r == 1
        r = self.execute_operation(rop.PTR_NE, [u2_box,
                                                clone(u2_box)], 'int')
        assert r == 0
        r = self.execute_operation(rop.PTR_EQ, [u1_box, u2_box], 'int')
        assert r == 0
        r = self.execute_operation(rop.PTR_NE, [u2_box, u1_box], 'int')
        assert r == 1
        #
        null_box = self.null_instance()
        r = self.execute_operation(rop.PTR_EQ, [null_box,
                                                clone(null_box)], 'int')
        assert r == 1
        r = self.execute_operation(rop.PTR_EQ, [u1_box, null_box], 'int')
        assert r == 0
        r = self.execute_operation(rop.PTR_EQ, [null_box, u2_box], 'int')
        assert r == 0
        r = self.execute_operation(rop.PTR_NE, [null_box,
                                                clone(null_box)], 'int')
        assert r == 0
        r = self.execute_operation(rop.PTR_NE, [u2_box, null_box], 'int')
        assert r == 1
        r = self.execute_operation(rop.PTR_NE, [null_box, u1_box], 'int')
        assert r == 1

        # These operations are supposed to be the same as PTR_EQ/PTR_NE
        # just checking that the operations are defined in the backend.
        r = self.execute_operation(rop.INSTANCE_PTR_EQ, [u1_box, u2_box], 'int')
        assert r == 0
        r = self.execute_operation(rop.INSTANCE_PTR_NE, [u2_box, u1_box], 'int')
        assert r == 1

    def test_array_basic(self):
        a_box, A = self.alloc_array_of(rffi.SHORT, 342)
        arraydescr = self.cpu.arraydescrof(A)
        assert not arraydescr.is_array_of_pointers()
        #
        r = self.execute_operation(rop.ARRAYLEN_GC, [a_box],
                                   'int', descr=arraydescr)
        assert r == 342
        r = self.execute_operation(rop.SETARRAYITEM_GC, [a_box, InputArgInt(310),
                                                         InputArgInt(744)],
                                   'void', descr=arraydescr)
        assert r is None
        r = self.execute_operation(rop.GETARRAYITEM_GC_I, [a_box, InputArgInt(310)],
                                   'int', descr=arraydescr)
        assert r == 744

        a_box, A = self.alloc_array_of(lltype.Signed, 342)
        arraydescr = self.cpu.arraydescrof(A)
        assert not arraydescr.is_array_of_pointers()
        #
        r = self.execute_operation(rop.ARRAYLEN_GC, [a_box],
                                   'int', descr=arraydescr)
        assert r == 342
        r = self.execute_operation(rop.SETARRAYITEM_GC, [a_box, InputArgInt(310),
                                                         InputArgInt(7441)],
                                   'void', descr=arraydescr)
        assert r is None
        r = self.execute_operation(rop.GETARRAYITEM_GC_I, [a_box, InputArgInt(310)],
                                   'int', descr=arraydescr)
        assert r == 7441
        #
        a_box, A = self.alloc_array_of(lltype.Char, 11)
        arraydescr = self.cpu.arraydescrof(A)
        assert not arraydescr.is_array_of_pointers()
        r = self.execute_operation(rop.ARRAYLEN_GC, [a_box],
                                   'int', descr=arraydescr)
        assert r == 11
        r = self.execute_operation(rop.SETARRAYITEM_GC, [a_box, InputArgInt(4),
                                                         InputArgInt(150)],
                                   'void', descr=arraydescr)
        assert r is None
        r = self.execute_operation(rop.SETARRAYITEM_GC, [a_box, InputArgInt(3),
                                                         InputArgInt(160)],
                                   'void', descr=arraydescr)
        assert r is None
        r = self.execute_operation(rop.GETARRAYITEM_GC_I, [a_box, InputArgInt(4)],
                                   'int', descr=arraydescr)
        assert r == 150
        r = self.execute_operation(rop.GETARRAYITEM_GC_I, [a_box, InputArgInt(3)],
                                   'int', descr=arraydescr)
        assert r == 160

        #
        if isinstance(A, lltype.GcArray):
            A = lltype.Ptr(A)
        b_box, B = self.alloc_array_of(A, 3)
        arraydescr = self.cpu.arraydescrof(B)
        assert arraydescr.is_array_of_pointers()
        r = self.execute_operation(rop.ARRAYLEN_GC, [b_box],
                                   'int', descr=arraydescr)
        assert r == 3
        r = self.execute_operation(rop.SETARRAYITEM_GC, [b_box, InputArgInt(1),
                                                         a_box],
                                   'void', descr=arraydescr)
        assert r is None
        r = self.execute_operation(rop.GETARRAYITEM_GC_R, [b_box, InputArgInt(1)],
                                   'ref', descr=arraydescr)
        assert r == a_box.getvalue()
        #
        # Unsigned should work the same as Signed
        a_box, A = self.alloc_array_of(lltype.Unsigned, 342)
        arraydescr = self.cpu.arraydescrof(A)
        assert not arraydescr.is_array_of_pointers()
        r = self.execute_operation(rop.ARRAYLEN_GC, [a_box],
                                   'int', descr=arraydescr)
        assert r == 342
        r = self.execute_operation(rop.SETARRAYITEM_GC, [a_box, InputArgInt(310),
                                                         InputArgInt(7441)],
                                   'void', descr=arraydescr)
        assert r is None
        r = self.execute_operation(rop.GETARRAYITEM_GC_I, [a_box, InputArgInt(310)],
                                   'int', descr=arraydescr)
        assert r == 7441
        #
        # Bool should work the same as Char
        a_box, A = self.alloc_array_of(lltype.Bool, 311)
        arraydescr = self.cpu.arraydescrof(A)
        assert not arraydescr.is_array_of_pointers()
        r = self.execute_operation(rop.ARRAYLEN_GC, [a_box],
                                   'int', descr=arraydescr)
        assert r == 311
        r = self.execute_operation(rop.SETARRAYITEM_GC, [a_box, InputArgInt(304),
                                                         InputArgInt(1)],
                                   'void', descr=arraydescr)
        assert r is None
        r = self.execute_operation(rop.SETARRAYITEM_GC, [a_box, InputArgInt(303),
                                                         InputArgInt(0)],
                                   'void', descr=arraydescr)
        assert r is None
        r = self.execute_operation(rop.SETARRAYITEM_GC, [a_box, InputArgInt(302),
                                                         InputArgInt(1)],
                                   'void', descr=arraydescr)
        assert r is None
        r = self.execute_operation(rop.GETARRAYITEM_GC_I, [a_box, InputArgInt(304)],
                                   'int', descr=arraydescr)
        assert r == 1
        r = self.execute_operation(rop.GETARRAYITEM_GC_I, [a_box, InputArgInt(303)],
                                   'int', descr=arraydescr)
        assert r == 0
        r = self.execute_operation(rop.GETARRAYITEM_GC_I, [a_box, InputArgInt(302)],
                                   'int', descr=arraydescr)
        assert r == 1

        if self.cpu.supports_floats:
            a_box, A = self.alloc_array_of(lltype.Float, 31)
            arraydescr = self.cpu.arraydescrof(A)
            self.execute_operation(rop.SETARRAYITEM_GC, [a_box, InputArgInt(1),
                                                         boxfloat(3.5)],
                                   'void', descr=arraydescr)
            self.execute_operation(rop.SETARRAYITEM_GC, [a_box, InputArgInt(2),
                                                         constfloat(4.5)],
                                   'void', descr=arraydescr)
            r = self.execute_operation(rop.GETARRAYITEM_GC_F, [a_box, InputArgInt(1)],
                                       'float', descr=arraydescr)
            assert longlong.getrealfloat(r) == 3.5
            r = self.execute_operation(rop.GETARRAYITEM_GC_F, [a_box, InputArgInt(2)],
                                       'float', descr=arraydescr)
            assert longlong.getrealfloat(r) == 4.5

        # For platforms where sizeof(INT) != sizeof(Signed) (ie, x86-64)
        a_box, A = self.alloc_array_of(rffi.INT, 342)
        arraydescr = self.cpu.arraydescrof(A)
        assert not arraydescr.is_array_of_pointers()
        r = self.execute_operation(rop.ARRAYLEN_GC, [a_box],
                                   'int', descr=arraydescr)
        assert r == 342
        r = self.execute_operation(rop.SETARRAYITEM_GC, [a_box, InputArgInt(310),
                                                         InputArgInt(7441)],
                                   'void', descr=arraydescr)
        assert r is None
        r = self.execute_operation(rop.GETARRAYITEM_GC_I, [a_box, InputArgInt(310)],
                                   'int', descr=arraydescr)
        assert r == 7441

    def test_array_of_structs(self):
        TP = lltype.GcStruct('x')
        ITEM = lltype.Struct('x',
                             ('vs', lltype.Signed),
                             ('vu', lltype.Unsigned),
                             ('vsc', rffi.SIGNEDCHAR),
                             ('vuc', rffi.UCHAR),
                             ('vss', rffi.SHORT),
                             ('vus', rffi.USHORT),
                             ('vsi', rffi.INT),
                             ('vui', rffi.UINT),
                             ('k', lltype.Float),
                             ('p', lltype.Ptr(TP)))
        a_box, A = self.alloc_array_of(ITEM, 15)
        s_box, S, _ = self.alloc_instance(TP)
        vsdescr = self.cpu.interiorfielddescrof(A, 'vs')
        kdescr = self.cpu.interiorfielddescrof(A, 'k')
        pdescr = self.cpu.interiorfielddescrof(A, 'p')
        self.execute_operation(rop.SETINTERIORFIELD_GC, [a_box, InputArgInt(3),
                                                         boxfloat(1.5)],
                               'void', descr=kdescr)
        f = self.cpu.bh_getinteriorfield_gc_f(a_box.getref_base(), 3, kdescr)
        assert longlong.getrealfloat(f) == 1.5
        self.cpu.bh_setinteriorfield_gc_f(a_box.getref_base(), 3, longlong.getfloatstorage(2.5), kdescr)
        r = self.execute_operation(rop.GETINTERIORFIELD_GC_F, [a_box, InputArgInt(3)],
                                   'float', descr=kdescr)
        assert longlong.getrealfloat(r) == 2.5
        #
        NUMBER_FIELDS = [('vs', lltype.Signed),
                         ('vu', lltype.Unsigned),
                         ('vsc', rffi.SIGNEDCHAR),
                         ('vuc', rffi.UCHAR),
                         ('vss', rffi.SHORT),
                         ('vus', rffi.USHORT),
                         ('vsi', rffi.INT),
                         ('vui', rffi.UINT)]
        for name, TYPE in NUMBER_FIELDS[::-1]:
            vdescr = self.cpu.interiorfielddescrof(A, name)
            self.execute_operation(rop.SETINTERIORFIELD_GC, [a_box, InputArgInt(3),
                                                             InputArgInt(-15)],
                                   'void', descr=vdescr)
        for name, TYPE in NUMBER_FIELDS:
            vdescr = self.cpu.interiorfielddescrof(A, name)
            i = self.cpu.bh_getinteriorfield_gc_i(a_box.getref_base(), 3,
                                                  vdescr)
            assert i == rffi.cast(lltype.Signed, rffi.cast(TYPE, -15))
        for name, TYPE in NUMBER_FIELDS[::-1]:
            vdescr = self.cpu.interiorfielddescrof(A, name)
            self.cpu.bh_setinteriorfield_gc_i(a_box.getref_base(), 3,
                                              -25, vdescr)
        for name, TYPE in NUMBER_FIELDS:
            vdescr = self.cpu.interiorfielddescrof(A, name)
            r = self.execute_operation(rop.GETINTERIORFIELD_GC_I,
                                       [a_box, InputArgInt(3)],
                                       'int', descr=vdescr)
            assert r == rffi.cast(lltype.Signed, rffi.cast(TYPE, -25))
        #
        self.execute_operation(rop.SETINTERIORFIELD_GC, [a_box, InputArgInt(4),
                                                         s_box],
                               'void', descr=pdescr)
        r = self.cpu.bh_getinteriorfield_gc_r(a_box.getref_base(), 4, pdescr)
        assert r == s_box.getref_base()
        self.cpu.bh_setinteriorfield_gc_r(a_box.getref_base(), 3,
                                          s_box.getref_base(), pdescr)
        r = self.execute_operation(rop.GETINTERIORFIELD_GC_R, [a_box, InputArgInt(3)],
                                   'ref', descr=pdescr)
        assert r == s_box.getref_base()
        #
        # test a corner case that used to fail on x86
        i4 = InputArgInt(4)
        self.execute_operation(rop.SETINTERIORFIELD_GC, [a_box, i4, i4],
                               'void', descr=vsdescr)
        r = self.cpu.bh_getinteriorfield_gc_i(a_box.getref_base(), 4, vsdescr)
        assert r == 4

    def test_array_of_structs_all_sizes(self):
        # x86 has special support that can be used for sizes
        #   1, 2, 3, 4, 5, 6, 8, 9, 10, 12, 16, 18, 20, 24, 32, 36, 40, 64, 72
        for length in range(1, 75):
            ITEM = lltype.FixedSizeArray(lltype.Char, length)
            a_box, A = self.alloc_array_of(ITEM, 5)
            a = lltype.cast_opaque_ptr(lltype.Ptr(A), a_box.getref_base())
            middle = length // 2
            a[3][middle] = chr(65 + length)
            fdescr = self.cpu.interiorfielddescrof(A, 'item%d' % middle)
            r = self.execute_operation(rop.GETINTERIORFIELD_GC_I,
                                       [a_box, InputArgInt(3)],
                                       'int', descr=fdescr)
            assert r == 65 + length
            self.execute_operation(rop.SETINTERIORFIELD_GC,
                                   [a_box, InputArgInt(2), InputArgInt(r + 1)],
                                   'void', descr=fdescr)
            r1 = self.cpu.bh_getinteriorfield_gc_i(a_box.getref_base(), 2,
                                                  fdescr)
            assert r1 == r + 1

    def test_string_basic(self):
        s_box = self.alloc_string("hello\xfe")
        r = self.execute_operation(rop.STRLEN, [s_box], 'int')
        assert r == 6
        r = self.execute_operation(rop.STRGETITEM, [s_box, InputArgInt(5)], 'int')
        assert r == 254
        r = self.execute_operation(rop.STRSETITEM, [s_box, InputArgInt(4),
                                                    InputArgInt(153)], 'void')
        assert r is None
        r = self.execute_operation(rop.STRGETITEM, [s_box, InputArgInt(5)], 'int')
        assert r == 254
        r = self.execute_operation(rop.STRGETITEM, [s_box, InputArgInt(4)], 'int')
        assert r == 153

    def test_copystrcontent(self):
        s_box = self.alloc_string("abcdef")
        for s_box in [s_box, wrap_constant(s_box.getref_base())]:
            for srcstart_box in [InputArgInt(2), ConstInt(2)]:
                for dststart_box in [InputArgInt(3), ConstInt(3)]:
                    for length_box in [InputArgInt(4), ConstInt(4)]:
                        for r_box_is_const in [False, True]:
                            r_box = self.alloc_string("!???????!")
                            if r_box_is_const:
<<<<<<< HEAD
                                r_box = wrap_constant(r_box.getref_base())
                                self.execute_operation(rop.COPYSTRCONTENT,
                                                       [s_box, r_box,
                                                        srcstart_box,
                                                        dststart_box,
                                                        length_box], 'void')
                                assert self.look_string(r_box) == "!??cdef?!"
=======
                                r_box = r_box.constbox()
                            self.execute_operation(rop.COPYSTRCONTENT,
                                                   [s_box, r_box,
                                                    srcstart_box,
                                                    dststart_box,
                                                    length_box], 'void')
                            assert self.look_string(r_box) == "!??cdef?!"
>>>>>>> 6a15e931

    def test_copyunicodecontent(self):
        s_box = self.alloc_unicode(u"abcdef")
        for s_box in [s_box, wrap_constant(s_box.getref_base())]:
            for srcstart_box in [InputArgInt(2), ConstInt(2)]:
                for dststart_box in [InputArgInt(3), ConstInt(3)]:
                    for length_box in [InputArgInt(4), ConstInt(4)]:
                        for r_box_is_const in [False, True]:
                            r_box = self.alloc_unicode(u"!???????!")
                            if r_box_is_const:
<<<<<<< HEAD
                                r_box = wrap_constant(r_box.getref_base())
                                self.execute_operation(rop.COPYUNICODECONTENT,
                                                       [s_box, r_box,
                                                        srcstart_box,
                                                        dststart_box,
                                                        length_box], 'void')
                                assert self.look_unicode(r_box) == u"!??cdef?!"
=======
                                r_box = r_box.constbox()
                            self.execute_operation(rop.COPYUNICODECONTENT,
                                                   [s_box, r_box,
                                                    srcstart_box,
                                                    dststart_box,
                                                    length_box], 'void')
                            assert self.look_unicode(r_box) == u"!??cdef?!"
>>>>>>> 6a15e931

    def test_do_unicode_basic(self):
        u = self.cpu.bh_newunicode(5)
        self.cpu.bh_unicodesetitem(u, 4, 123)
        r = self.cpu.bh_unicodegetitem(u, 4)
        assert r == 123

    def test_unicode_basic(self):
        u_box = self.alloc_unicode(u"hello\u1234")
        r = self.execute_operation(rop.UNICODELEN, [u_box], 'int')
        assert r == 6
        r = self.execute_operation(rop.UNICODEGETITEM, [u_box, InputArgInt(5)],
                                   'int')
        assert r == 0x1234
        r = self.execute_operation(rop.UNICODESETITEM, [u_box, InputArgInt(4),
                                                        InputArgInt(31313)], 'void')
        assert r is None
        r = self.execute_operation(rop.UNICODEGETITEM, [u_box, InputArgInt(5)],
                                   'int')
        assert r == 0x1234
        r = self.execute_operation(rop.UNICODEGETITEM, [u_box, InputArgInt(4)],
                                   'int')
        assert r == 31313

    def test_same_as(self):
        r = self.execute_operation(rop.SAME_AS_I, [ConstInt(5)], 'int')
        assert r == 5
        r = self.execute_operation(rop.SAME_AS_I, [InputArgInt(5)], 'int')
        assert r == 5
        u_box = self.alloc_unicode(u"hello\u1234")
        r = self.execute_operation(rop.SAME_AS_R, [wrap_constant(u_box.getref_base())], 'ref')
        assert r == u_box.getref_base()
        r = self.execute_operation(rop.SAME_AS_R, [u_box], 'ref')
        assert r == u_box.getref_base()

        if self.cpu.supports_floats:
            r = self.execute_operation(rop.SAME_AS_F, [constfloat(5.5)], 'float')
            assert longlong.getrealfloat(r) == 5.5
            r = self.execute_operation(rop.SAME_AS_F, [boxfloat(5.5)], 'float')
            assert longlong.getrealfloat(r) == 5.5

    def test_virtual_ref(self):
        pass   # VIRTUAL_REF must not reach the backend nowadays

    def test_virtual_ref_finish(self):
        pass   # VIRTUAL_REF_FINISH must not reach the backend nowadays

    def test_arguments_to_execute_token(self):
        # this test checks that execute_token() can be called with any
        # variant of ints and floats as arguments
        if self.cpu.supports_floats:
            numkinds = 2
        else:
            numkinds = 1
        seed = random.randrange(0, 10000)
        print 'Seed is', seed    # or choose it by changing the previous line
        r = random.Random()
        r.seed(seed)
        for nb_args in range(50):
            print 'Passing %d arguments to execute_token...' % nb_args
            #
            inputargs = []
            values = []
            for k in range(nb_args):
                kind = r.randrange(0, numkinds)
                if kind == 0:
                    inputargs.append(InputArgInt())
                    values.append(r.randrange(-100000, 100000))
                else:
                    inputargs.append(InputArgFloat())
                    values.append(longlong.getfloatstorage(r.random()))
            #
            looptoken = JitCellToken()
            guarddescr = BasicFailDescr(42)
            faildescr = BasicFinalDescr(43)
            operations = []
            retboxes = []
            retvalues = []
            #
            ks = range(nb_args)
            random.shuffle(ks)
            for k in ks:
                if isinstance(inputargs[k], InputArgInt):
                    x = r.randrange(-100000, 100000)
                    operations.append(
                        ResOperation(rop.INT_ADD, [inputargs[k],
                                                   ConstInt(x)])
                        )
                    y = values[k] + x
                else:
                    x = r.random()
                    operations.append(
                        ResOperation(rop.FLOAT_ADD, [inputargs[k],
                                                     constfloat(x)])
                        )
                    y = longlong.getrealfloat(values[k]) + x
                    y = longlong.getfloatstorage(y)
                kk = r.randrange(0, len(retboxes)+1)
                retboxes.insert(kk, operations[-1])
                retvalues.insert(kk, y)
            #
            op0 = ResOperation(rop.SAME_AS_I, [ConstInt(0)])
            op1 = ResOperation(rop.GUARD_TRUE, [op0], descr=guarddescr)
            op2 = ResOperation(rop.FINISH, [], descr=faildescr)
            operations += [op0, op1, op2]
            operations[-2].setfailargs(retboxes)
            print inputargs
            for op in operations:
                print op
            self.cpu.compile_loop(inputargs, operations, looptoken)
            #
            deadframe = self.cpu.execute_token(looptoken, *values)
            fail = self.cpu.get_latest_descr(deadframe)
            assert fail.identifier == 42
            #
            for k in range(len(retvalues)):
                if retboxes[k].type == 'i':
                    got = self.cpu.get_int_value(deadframe, k)
                else:
                    got = self.cpu.get_float_value(deadframe, k)
                assert got == retvalues[k]

    def test_jump(self):
        # this test generates small loops where the JUMP passes many
        # arguments of various types, shuffling them around.
        if self.cpu.supports_floats:
            numkinds = 3
        else:
            numkinds = 2
        seed = random.randrange(0, 10000)
        print 'Seed is', seed    # or choose it by changing the previous line
        r = random.Random()
        r.seed(seed)
        for nb_args in range(50):
            print 'Passing %d arguments around...' % nb_args
            #
            inputargs = []
            for k in range(nb_args):
                kind = r.randrange(0, numkinds)
                if kind == 0:
                    inputargs.append(InputArgInt())
                elif kind == 1:
                    inputargs.append(InputArgRef())
                else:
                    inputargs.append(InputArgFloat())
            jumpargs = []
            remixing = []
            for srcbox in inputargs:
                n = r.randrange(0, len(inputargs))
                otherbox = inputargs[n]
                if otherbox.type == srcbox.type:
                    remixing.append((srcbox, otherbox))
                else:
                    otherbox = srcbox
                jumpargs.append(otherbox)
            #
            index_counter = r.randrange(0, len(inputargs)+1)
            i0 = InputArgInt()
            inputargs.insert(index_counter, i0)
            #
            looptoken = JitCellToken()
            targettoken = TargetToken()
            faildescr = BasicFailDescr(15)
            op0 = ResOperation(rop.LABEL, inputargs, descr=targettoken)
            op1 = ResOperation(rop.INT_SUB, [i0, ConstInt(1)])
            op2 = ResOperation(rop.INT_GE, [op1, ConstInt(0)])
            op3 = ResOperation(rop.GUARD_TRUE, [op2])
            jumpargs.insert(index_counter, op1)
            op4 = ResOperation(rop.JUMP, jumpargs, descr=targettoken)
            operations = [op0, op1, op2, op3, op4]
            operations[3].setfailargs(inputargs[:])
            operations[3].setdescr(faildescr)
            #
            self.cpu.compile_loop(inputargs, operations, looptoken)
            #
            values = []
            S = lltype.GcStruct('S')
            for box in inputargs:
                if box.type == 'i':
                    values.append(r.randrange(-10000, 10000))
                elif box.type == 'r':
                    p = lltype.malloc(S)
                    values.append(lltype.cast_opaque_ptr(llmemory.GCREF, p))
                elif box.type == 'f':
                    values.append(longlong.getfloatstorage(r.random()))
                else:
                    assert 0
            values[index_counter] = 11
            #
            deadframe = self.cpu.execute_token(looptoken, *values)
            fail = self.cpu.get_latest_descr(deadframe)
            assert fail.identifier == 15
            #
            dstvalues = values[:]
            for _ in range(11):
                expected = dstvalues[:]
                for tgtbox, srcbox in remixing:
                    v = dstvalues[inputargs.index(srcbox)]
                    expected[inputargs.index(tgtbox)] = v
                dstvalues = expected
            #
            assert dstvalues[index_counter] == 11
            dstvalues[index_counter] = 0
            for i, (box, val) in enumerate(zip(inputargs, dstvalues)):
                if box.type == 'i':
                    got = self.cpu.get_int_value(deadframe, i)
                elif box.type == 'r':
                    got = self.cpu.get_ref_value(deadframe, i)
                elif box.type == 'f':
                    got = self.cpu.get_float_value(deadframe, i)
                else:
                    assert 0
                assert type(got) == type(val)
                assert got == val

    def test_compile_bridge_float(self):
        if not self.cpu.supports_floats:
            py.test.skip("requires floats")
        targettoken = TargetToken()
        faildescr1 = BasicFailDescr(1)
        faildescr2 = BasicFailDescr(2)
        faildescr3 = BasicFinalDescr(3)
        loop = parse("""
        [f0, f1, f2, f3, f4, f5, f6, f7, f8, f9, f10, f11]
        label(f0, f1, f2, f3, f4, f5, f6, f7, f8, f9, f10, f11, descr=targettoken)
        i2 = float_le(f0, 9.2)
        guard_true(i2, descr=faildescr1) [f0, f1, f2, f3, f4, f5, f6, f7, f8, f9, f10, f11]
        guard_false(i2, descr=faildescr2) [f0, f1, f2, f3, f4, f5, f6, f7, f8, f9, f10, f11]
        finish(descr=faildescr3)
        """, namespace=locals())
        looptoken = JitCellToken()
        self.cpu.compile_loop(loop.inputargs, loop.operations, looptoken)

        bridge = parse("""
        [f0, f1, f2, f3, f4, f5, f6, f7, f8, f9, f10, f11]
        f15 = float_sub(f0, 1.0)
        jump(f15, f1, f2, f3, f4, f5, f6, f7, f8, f9, f10, f11, descr=targettoken)
        """, namespace=locals())

        self.cpu.compile_bridge(faildescr1, bridge.inputargs,
                                bridge.operations, looptoken)

        args = []
        for i in range(len(loop.inputargs)):
            x = 13.5 + 6.73 * i
            args.append(longlong.getfloatstorage(x))
        deadframe = self.cpu.execute_token(looptoken, *args)
        fail = self.cpu.get_latest_descr(deadframe)
        assert fail.identifier == 2
        res = self.cpu.get_float_value(deadframe, 0)
        assert longlong.getrealfloat(res) == 8.5
        for i in range(1, len(loop.inputargs)):
            got = longlong.getrealfloat(self.cpu.get_float_value(
                deadframe, i))
            assert got == 13.5 + 6.73 * i

    def test_compile_bridge_spilled_float(self):
        if not self.cpu.supports_floats:
            py.test.skip("requires floats")
        faildescr1 = BasicFailDescr(100)
        faildescr2 = BasicFinalDescr(102)
        loopops = """
        [i0,f1, f2]
        f3 = float_add(f1, f2)
        force_spill(f3)
        force_spill(f1)
        force_spill(f2)
        guard_false(i0) [f1, f2, f3]
        finish()"""
        loop = parse(loopops)
        looptoken = JitCellToken()
        self.cpu.compile_loop(loop.inputargs, loop.operations, looptoken)
        args = [1]
        args.append(longlong.getfloatstorage(132.25))
        args.append(longlong.getfloatstorage(0.75))
        deadframe = self.cpu.execute_token(looptoken, *args)  #xxx check
        fail = self.cpu.get_latest_descr(deadframe)
        assert loop.operations[-2].getdescr() == fail
        f1 = self.cpu.get_float_value(deadframe, 0)
        f2 = self.cpu.get_float_value(deadframe, 1)
        f3 = self.cpu.get_float_value(deadframe, 2)
        assert longlong.getrealfloat(f1) == 132.25
        assert longlong.getrealfloat(f2) == 0.75
        assert longlong.getrealfloat(f3) == 133.0

        bridge = parse("""
        [f1, f2, f3]
        i0 = same_as_i(0)
        guard_true(i0, descr=faildescr1) [f1, f2, f3]
        finish(descr=faildescr2)
        """, namespace=locals())
        self.cpu.compile_bridge(loop.operations[-2].getdescr(),
                                bridge.inputargs, bridge.operations,
                                looptoken)
        args = [1,
                longlong.getfloatstorage(132.25),
                longlong.getfloatstorage(0.75)]
        deadframe = self.cpu.execute_token(looptoken, *args)
        fail = self.cpu.get_latest_descr(deadframe)
        assert fail.identifier == 100
        f1 = self.cpu.get_float_value(deadframe, 0)
        f2 = self.cpu.get_float_value(deadframe, 1)
        f3 = self.cpu.get_float_value(deadframe, 2)
        assert longlong.getrealfloat(f1) == 132.25
        assert longlong.getrealfloat(f2) == 0.75
        assert longlong.getrealfloat(f3) == 133.0

    def test_integers_and_guards2(self):
        for opname, compare in [
            (rop.INT_IS_TRUE, lambda x: bool(x)),
            (rop.INT_IS_ZERO, lambda x: not bool(x))]:
            for opguard, guard_case in [
                (rop.GUARD_FALSE, False),
                (rop.GUARD_TRUE,  True),
                ]:
                box = InputArgInt()
                faildescr1 = BasicFailDescr(1)
                faildescr2 = BasicFinalDescr(2)
                inputargs = [box]
                op0 = ResOperation(opname, [box])
                op1 = ResOperation(opguard, [op0], descr=faildescr1)
                op2 = ResOperation(rop.FINISH, [], descr=faildescr2)
                operations = [op0, op1, op2]
                op1.setfailargs([])
                looptoken = JitCellToken()
                self.cpu.compile_loop(inputargs, operations, looptoken)
                #
                for value in [-42, 0, 1, 10]:
                    deadframe = self.cpu.execute_token(looptoken, value)
                    fail = self.cpu.get_latest_descr(deadframe)
                    #
                    expected = compare(value)
                    expected ^= guard_case
                    assert fail.identifier == 2 - expected

    def test_integers_and_guards(self):
        for opname, compare in [
            (rop.INT_LT, lambda x, y: x < y),
            (rop.INT_LE, lambda x, y: x <= y),
            (rop.INT_EQ, lambda x, y: x == y),
            (rop.INT_NE, lambda x, y: x != y),
            (rop.INT_GT, lambda x, y: x > y),
            (rop.INT_GE, lambda x, y: x >= y),
            ]:
            for opguard, guard_case in [
                (rop.GUARD_FALSE, False),
                (rop.GUARD_TRUE,  True),
                ]:
                for combinaison in ["bb", "bc", "cb"]:
                    #
                    if combinaison[0] == 'b':
                        ibox1 = InputArgInt()
                    else:
                        ibox1 = ConstInt(-42)
                    if combinaison[1] == 'b':
                        ibox2 = InputArgInt()
                    else:
                        ibox2 = ConstInt(-42)
                    faildescr1 = BasicFailDescr(1)
                    faildescr2 = BasicFinalDescr(2)
                    inputargs = [ib for ib in [ibox1, ibox2]
                                    if isinstance(ib, InputArgInt)]
                    op0 = ResOperation(opname, [ibox1, ibox2])
                    op1 = ResOperation(opguard, [op0], descr=faildescr1)
                    op2 = ResOperation(rop.FINISH, [], descr=faildescr2)
                    operations = [op0, op1, op2]
                    operations[-2].setfailargs([])
                    looptoken = JitCellToken()
                    self.cpu.compile_loop(inputargs, operations, looptoken)
                    #
                    for test1 in [-65, -42, -11, 0, 1, 10]:
                        if test1 == -42 or combinaison[0] == 'b':
                            for test2 in [-65, -42, -11, 0, 1, 10]:
                                if test2 == -42 or combinaison[1] == 'b':
                                    args = []
                                    if combinaison[0] == 'b':
                                        args.append(test1)
                                    if combinaison[1] == 'b':
                                        args.append(test2)
                                    deadframe = self.cpu.execute_token(
                                        looptoken, *args)
                                    fail = self.cpu.get_latest_descr(deadframe)
                                    #
                                    expected = compare(test1, test2)
                                    expected ^= guard_case
                                    assert fail.identifier == 2 - expected

    def test_integers_and_guards_uint(self):
        for opname, compare in [
            (rop.UINT_LE, lambda x, y: (x) <= (y)),
            (rop.UINT_GT, lambda x, y: (x) >  (y)),
            (rop.UINT_LT, lambda x, y: (x) <  (y)),
            (rop.UINT_GE, lambda x, y: (x) >= (y)),
            ]:
            for opguard, guard_case in [
                (rop.GUARD_FALSE, False),
                (rop.GUARD_TRUE,  True),
                ]:
                for combinaison in ["bb", "bc", "cb"]:
                    #
                    if combinaison[0] == 'b':
                        ibox1 = InputArgInt()
                    else:
                        ibox1 = ConstInt(42)
                    if combinaison[1] == 'b':
                        ibox2 = InputArgInt()
                    else:
                        ibox2 = ConstInt(42)
                    faildescr1 = BasicFailDescr(1)
                    faildescr2 = BasicFinalDescr(2)
                    inputargs = [ib for ib in [ibox1, ibox2]
                                    if isinstance(ib, InputArgInt)]
                    op0 = ResOperation(opname, [ibox1, ibox2])
                    op1 = ResOperation(opguard, [op0], descr=faildescr1)
                    op2 = ResOperation(rop.FINISH, [], descr=faildescr2)
                    operations = [op0, op1, op2]
                    operations[-2].setfailargs([])
                    looptoken = JitCellToken()
                    self.cpu.compile_loop(inputargs, operations, looptoken)
                    #
                    for test1 in [65, 42, 11, 0, 1]:
                        if test1 == 42 or combinaison[0] == 'b':
                            for test2 in [65, 42, 11, 0, 1]:
                                if test2 == 42 or combinaison[1] == 'b':
                                    args = []
                                    if combinaison[0] == 'b':
                                        args.append(test1)
                                    if combinaison[1] == 'b':
                                        args.append(test2)
                                    deadframe = self.cpu.execute_token(
                                        looptoken, *args)
                                    fail = self.cpu.get_latest_descr(deadframe)
                                    #
                                    expected = compare(test1, test2)
                                    expected ^= guard_case
                                    assert fail.identifier == 2 - expected

    def test_floats_and_guards(self):
        if not self.cpu.supports_floats:
            py.test.skip("requires floats")
        for opname, compare in [
            (rop.FLOAT_LT, lambda x, y: x < y),
            (rop.FLOAT_LE, lambda x, y: x <= y),
            (rop.FLOAT_EQ, lambda x, y: x == y),
            (rop.FLOAT_NE, lambda x, y: x != y),
            (rop.FLOAT_GT, lambda x, y: x > y),
            (rop.FLOAT_GE, lambda x, y: x >= y),
            ]:
            for opguard, guard_case in [
                (rop.GUARD_FALSE, False),
                (rop.GUARD_TRUE,  True),
                ]:
                for combinaison in ["bb", "bc", "cb"]:
                    #
                    if combinaison[0] == 'b':
                        fbox1 = InputArgFloat()
                    else:
                        fbox1 = constfloat(-4.5)
                    if combinaison[1] == 'b':
                        fbox2 = InputArgFloat()
                    else:
                        fbox2 = constfloat(-4.5)
                    faildescr1 = BasicFailDescr(1)
                    faildescr2 = BasicFinalDescr(2)
                    inputargs = [fb for fb in [fbox1, fbox2]
                                    if not isinstance(fb, Const)]
                    op0 = ResOperation(opname, [fbox1, fbox2])
                    op1 = ResOperation(opguard, [op0], descr=faildescr1)
                    op2 = ResOperation(rop.FINISH, [], descr=faildescr2)
                    operations = [op0, op1, op2]
                    operations[-2].setfailargs([])
                    looptoken = JitCellToken()
                    self.cpu.compile_loop(inputargs, operations, looptoken)
                    #
                    nan = 1e200 * 1e200
                    nan /= nan
                    for test1 in [-6.5, -4.5, -2.5, nan]:
                        if test1 == -4.5 or combinaison[0] == 'b':
                            for test2 in [-6.5, -4.5, -2.5, nan]:
                                if test2 == -4.5 or combinaison[1] == 'b':
                                    args = []
                                    if combinaison[0] == 'b':
                                        args.append(
                                            longlong.getfloatstorage(test1))
                                    if combinaison[1] == 'b':
                                        args.append(
                                            longlong.getfloatstorage(test2))
                                    deadframe = self.cpu.execute_token(
                                        looptoken, *args)
                                    fail = self.cpu.get_latest_descr(deadframe)
                                    #
                                    expected = compare(test1, test2)
                                    expected ^= guard_case
                                    assert fail.identifier == 2 - expected

    def test_unused_result_int(self):
        # test pure operations on integers whose result is not used
        from rpython.jit.metainterp.test.test_executor import get_int_tests
        int_tests = list(get_int_tests())
        int_tests = [(opnum, boxargs, 'int', retvalue)
                     for opnum, boxargs, retvalue in int_tests]
        self._test_unused_result(int_tests)

    def test_unused_result_float(self):
        # same as test_unused_result_int, for float operations
        from rpython.jit.metainterp.test.test_executor import get_float_tests
        float_tests = list(get_float_tests(self.cpu))
        self._test_unused_result(float_tests)

    def _test_unused_result(self, tests):
        while len(tests) > 50:     # only up to 50 tests at once
            self._test_unused_result(tests[:50])
            tests = tests[50:]
        inputargs = []
        operations = []
        for opnum, boxargs, rettype, retvalue in tests:
            inputargs += [box for box in boxargs if not isinstance(box, Const)]
            operations.append(ResOperation(opnum, boxargs))
        # Unique-ify inputargs
        inputargs = list(set(inputargs))
        faildescr = BasicFinalDescr(1)
        operations.append(ResOperation(rop.FINISH, [], descr=faildescr))
        looptoken = JitCellToken()
        #
        self.cpu.compile_loop(inputargs, operations, looptoken)
        #
        args = []
        for box in inputargs:
            if isinstance(box, InputArgInt):
                args.append(box.getint())
            elif isinstance(box, InputArgFloat):
                args.append(box.getfloatstorage())
            else:
                assert 0
        #
        deadframe = self.cpu.execute_token(looptoken, *args)
        fail = self.cpu.get_latest_descr(deadframe)
        assert fail.identifier == 1

    def test_nan_and_infinity(self):
        if not self.cpu.supports_floats:
            py.test.skip("requires floats")

        from rpython.rlib.rfloat import INFINITY, NAN, isinf, isnan
        from rpython.jit.metainterp.resoperation import opname

        fzer = 0.0
        fone = 1.0
        fmqr = -0.25
        finf = INFINITY
        fmnf = -INFINITY
        fnan = NAN

        all_cases_unary =  [(a,)   for a in [fzer,fone,fmqr,finf,fmnf,fnan]]
        all_cases_binary = [(a, b) for a in [fzer,fone,fmqr,finf,fmnf,fnan]
                                   for b in [fzer,fone,fmqr,finf,fmnf,fnan]]
        no_zero_divison  = [(a, b) for a in [fzer,fone,fmqr,finf,fmnf,fnan]
                                   for b in [     fone,fmqr,finf,fmnf,fnan]]

        def nan_and_infinity(opnum, realoperation, testcases):
            for testcase in testcases:
                expected = realoperation(*testcase)
                inputargs = [boxfloat(x) for x in testcase]
                if isinstance(expected, float):
                    expectedtype = 'float'
                else:
                    expectedtype = 'int'
                got = self.execute_operation(opnum, inputargs,
                                             expectedtype)
                if not isinstance(expected, bool):
                    got = longlong.getrealfloat(got)
                if isnan(expected):
                    ok = isnan(got)
                elif isinf(expected):
                    ok = isinf(got)
                else:
                    ok = got == expected
                if not ok:
                    raise AssertionError("%s(%s): got %r, expected %r" % (
                        opname[opnum], ', '.join(map(repr, testcase)),
                        got, expected))
                # if we expect a boolean, also check the combination with
                # a GUARD_TRUE or GUARD_FALSE
                if isinstance(expected, bool):
                    for guard_opnum, expected_id in [(rop.GUARD_TRUE, 1),
                                                     (rop.GUARD_FALSE, 0)]:
                        op0 = ResOperation(opnum, inputargs)
                        op1 = ResOperation(guard_opnum, [op0],
                                           descr=BasicFailDescr(4))
                        op2 = ResOperation(rop.FINISH, [],
                                           descr=BasicFinalDescr(5))
                        operations = [op0, op1, op2]
                        operations[1].setfailargs([])
                        looptoken = JitCellToken()
                        # Use "set" to unique-ify inputargs
                        unique_testcase_list = list(set(inputargs))
                        self.cpu.compile_loop(unique_testcase_list, operations,
                                              looptoken)
                        args = [box.getfloatstorage() for box in
                                unique_testcase_list]
                        deadframe = self.cpu.execute_token(looptoken, *args)
                        fail = self.cpu.get_latest_descr(deadframe)
                        if fail.identifier != 5 - (expected_id^expected):
                            if fail.identifier == 4:
                                msg = "was taken"
                            else:
                                msg = "was not taken"
                            raise AssertionError(
                                "%s(%s)/%s took the wrong path: "
                                "the failure path of the guard %s" % (
                                    opname[opnum],
                                    ', '.join(map(repr, testcase)),
                                    opname[guard_opnum], msg))

        yield nan_and_infinity, rop.FLOAT_ADD, operator.add, all_cases_binary
        yield nan_and_infinity, rop.FLOAT_SUB, operator.sub, all_cases_binary
        yield nan_and_infinity, rop.FLOAT_MUL, operator.mul, all_cases_binary
        yield nan_and_infinity, rop.FLOAT_TRUEDIV, \
                                           operator.truediv, no_zero_divison
        yield nan_and_infinity, rop.FLOAT_NEG, operator.neg, all_cases_unary
        yield nan_and_infinity, rop.FLOAT_ABS, abs,          all_cases_unary
        yield nan_and_infinity, rop.FLOAT_LT,  operator.lt,  all_cases_binary
        yield nan_and_infinity, rop.FLOAT_LE,  operator.le,  all_cases_binary
        yield nan_and_infinity, rop.FLOAT_EQ,  operator.eq,  all_cases_binary
        yield nan_and_infinity, rop.FLOAT_NE,  operator.ne,  all_cases_binary
        yield nan_and_infinity, rop.FLOAT_GT,  operator.gt,  all_cases_binary
        yield nan_and_infinity, rop.FLOAT_GE,  operator.ge,  all_cases_binary

    def test_noops(self):
        c_box = wrap_constant(self.alloc_string("hi there").getref_base())
        c_nest = ConstInt(0)
        c_id = ConstInt(0)
        self.execute_operation(rop.DEBUG_MERGE_POINT, [c_box, c_nest, c_id, c_nest], 'void')
        self.execute_operation(rop.JIT_DEBUG, [c_box, c_nest, c_nest,
                                               c_nest, c_nest], 'void')

    def test_read_timestamp(self):
        if IS_32_BIT and not self.cpu.supports_longlong:
            py.test.skip("read_timestamp returns a longlong")
        if sys.platform == 'win32':
            # windows quite often is very inexact (like the old Intel 8259 PIC),
            # so we stretch the time a little bit.
            # On my virtual Parallels machine in a 2GHz Core i7 Mac Mini,
            # the test starts working at delay == 21670 and stops at 20600000.
            # We take the geometric mean value.
            from math import log, exp
            delay_min = 21670
            delay_max = 20600000
            delay = int(exp((log(delay_min)+log(delay_max))/2))
            def wait_a_bit():
                for i in xrange(delay): pass
        else:
            def wait_a_bit():
                pass

        from rpython.jit.codewriter.effectinfo import EffectInfo
        from rpython.rlib import rtimer

        effectinfo = EffectInfo([], [], [], [], [], [],
                                EffectInfo.EF_CANNOT_RAISE,
                                EffectInfo.OS_MATH_READ_TIMESTAMP)
        FPTR = self.Ptr(self.FuncType([], lltype.SignedLongLong))
        func_ptr = llhelper(FPTR, rtimer.read_timestamp)
        FUNC = deref(FPTR)
        funcbox = self.get_funcbox(self.cpu, func_ptr)

        calldescr = self.cpu.calldescrof(FUNC, FUNC.ARGS, FUNC.RESULT, effectinfo)
        if longlong.is_64_bit:
            res1 = self.execute_operation(rop.CALL_I, [funcbox], 'int', calldescr)
            wait_a_bit()
            res2 = self.execute_operation(rop.CALL_I, [funcbox], 'int', calldescr)
        else:
            res1 = self.execute_operation(rop.CALL_F, [funcbox],'float',calldescr)
            wait_a_bit()
            res2 = self.execute_operation(rop.CALL_F, [funcbox],'float',calldescr)
        assert res1 < res2 < res1 + 2**32


class LLtypeBackendTest(BaseBackendTest):

    type_system = 'lltype'
    Ptr = lltype.Ptr
    FuncType = lltype.FuncType
    malloc = staticmethod(lltype.malloc)
    nullptr = staticmethod(lltype.nullptr)

    @classmethod
    def get_funcbox(cls, cpu, func_ptr):
        addr = llmemory.cast_ptr_to_adr(func_ptr)
        return ConstInt(heaptracker.adr2int(addr))


    MY_VTABLE = rclass.OBJECT_VTABLE    # for tests only

    S = lltype.GcForwardReference()
    S.become(lltype.GcStruct('S', ('parent', rclass.OBJECT),
                                  ('value', lltype.Signed),
                                  ('chr1', lltype.Char),
                                  ('chr2', lltype.Char),
                                  ('short', rffi.SHORT),
                                  ('next', lltype.Ptr(S)),
                                  ('float', lltype.Float)))
    T = lltype.GcStruct('T', ('parent', S),
                             ('next', lltype.Ptr(S)))
    U = lltype.GcStruct('U', ('parent', T),
                             ('next', lltype.Ptr(S)))


    def alloc_instance(self, T):
        vtable_for_T = lltype.malloc(self.MY_VTABLE, immortal=True)
        vtable_for_T_addr = llmemory.cast_ptr_to_adr(vtable_for_T)
        cpu = self.cpu
        class FakeGCCache(object):
            pass

        if hasattr(cpu, 'gc_ll_descr'):
            if not hasattr(cpu.gc_ll_descr, '_cache_gcstruct2vtable'):
                cpu.gc_ll_descr._cache_gcstruct2vtable = {}
            cpu.gc_ll_descr._cache_gcstruct2vtable.update({T: vtable_for_T})
            p = T
            while hasattr(p, 'parent'):
                vtable_for_parent = lltype.malloc(self.MY_VTABLE, immortal=True)
                cpu.gc_ll_descr._cache_gcstruct2vtable[p.parent] = vtable_for_parent
                p = p.parent
        else:
            descr = cpu.sizeof(T, vtable_for_T)
        t = lltype.malloc(T)
        if T == self.T:
            t.parent.parent.typeptr = vtable_for_T
        elif T == self.U:
            t.parent.parent.parent.typeptr = vtable_for_T
        t_box = InputArgRef(lltype.cast_opaque_ptr(llmemory.GCREF, t))
        T_box = ConstInt(heaptracker.adr2int(vtable_for_T_addr))
        if not hasattr(T, 'parent'):
            vtable = None
        else:
            vtable = vtable_for_T
        descr = cpu.sizeof(T, vtable)
        return t_box, T_box, descr

    def null_instance(self):
        return InputArgRef(lltype.nullptr(llmemory.GCREF.TO))

    def alloc_array_of(self, ITEM, length):
        A = lltype.GcArray(ITEM)
        a = lltype.malloc(A, length)
        a_box = InputArgRef(lltype.cast_opaque_ptr(llmemory.GCREF, a))
        return a_box, A

    def alloc_string(self, string):
        s = rstr.mallocstr(len(string))
        for i in range(len(string)):
            s.chars[i] = string[i]
        s_box = InputArgRef(lltype.cast_opaque_ptr(llmemory.GCREF, s))
        return s_box

    def look_string(self, string_box):
        s = string_box.getref(lltype.Ptr(rstr.STR))
        return ''.join(s.chars)

    def alloc_unicode(self, unicode):
        u = rstr.mallocunicode(len(unicode))
        for i in range(len(unicode)):
            u.chars[i] = unicode[i]
        u_box = InputArgRef(lltype.cast_opaque_ptr(llmemory.GCREF, u))
        return u_box

    def look_unicode(self, unicode_box):
        u = unicode_box.getref(lltype.Ptr(rstr.UNICODE))
        return u''.join(u.chars)


    def test_cast_int_to_ptr(self):
        res = self.execute_operation(rop.CAST_INT_TO_PTR,
                                     [InputArgInt(-17)],  'ref')
        assert lltype.cast_ptr_to_int(res) == -17

    def test_cast_ptr_to_int(self):
        x = lltype.cast_int_to_ptr(llmemory.GCREF, -19)
        res = self.execute_operation(rop.CAST_PTR_TO_INT,
                                     [InputArgRef(x)], 'int')
        assert res == -19

    def test_cast_int_to_float(self):
        if not self.cpu.supports_floats:
            py.test.skip("requires floats")
        for x in [-10, -1, 0, 3, 42, sys.maxint-1]:
            res = self.execute_operation(rop.CAST_INT_TO_FLOAT,
                                         [InputArgInt(x)],  'float')
            assert longlong.getrealfloat(res) == float(x)
            # --- the front-end never generates CAST_INT_TO_FLOAT(Const)
            #res = self.execute_operation(rop.CAST_INT_TO_FLOAT,
            #                             [ConstInt(x)],  'float').value
            #assert longlong.getrealfloat(res) == float(x)

    def test_cast_float_to_int(self):
        if not self.cpu.supports_floats:
            py.test.skip("requires floats")
        for x in [-24.23, -5.3, 0.0, 3.1234, 11.1, 0.1]:
            v = longlong.getfloatstorage(x)
            res = self.execute_operation(rop.CAST_FLOAT_TO_INT,
                                         [InputArgFloat(v)],  'int')
            assert res == int(x)
            # --- the front-end never generates CAST_FLOAT_TO_INT(Const)
            #res = self.execute_operation(rop.CAST_FLOAT_TO_INT,
            #                             [ConstFloat(v)],  'int').value
            #assert res == int(x)

    def test_convert_float_bytes(self):
        if not self.cpu.supports_floats:
            py.test.skip("requires floats")
        if IS_32_BIT and not self.cpu.supports_longlong:
            py.test.skip("longlong test")
        t = 'int' if longlong.is_64_bit else 'float'
        res = self.execute_operation(rop.CONVERT_FLOAT_BYTES_TO_LONGLONG,
                                     [boxfloat(2.5)], t)
        assert res == longlong2float.float2longlong(2.5)

        bytes = longlong2float.float2longlong(2.5)
        res = self.execute_operation(rop.CONVERT_LONGLONG_BYTES_TO_FLOAT,
                                     [boxlonglong(bytes)], 'float')
        assert longlong.getrealfloat(res) == 2.5

    def test_ooops_non_gc(self):
        x = lltype.malloc(lltype.Struct('x'), flavor='raw')
        v = heaptracker.adr2int(llmemory.cast_ptr_to_adr(x))
        r = self.execute_operation(rop.PTR_EQ, [InputArgInt(v), InputArgInt(v)], 'int')
        assert r == 1
        r = self.execute_operation(rop.PTR_NE, [InputArgInt(v), InputArgInt(v)], 'int')
        assert r == 0
        lltype.free(x, flavor='raw')

    def test_new_plain_struct(self):
        cpu = self.cpu
        S = lltype.GcStruct('S', ('x', lltype.Char), ('y', lltype.Char))
        sizedescr = cpu.sizeof(S, None)
        r1 = self.execute_operation(rop.NEW, [], 'ref', descr=sizedescr)
        r2 = self.execute_operation(rop.NEW, [], 'ref', descr=sizedescr)
        assert r1 != r2
        xdescr = cpu.fielddescrof(S, 'x')
        ydescr = cpu.fielddescrof(S, 'y')
        self.execute_operation(rop.SETFIELD_GC, [InputArgRef(r1),
                                                 InputArgInt(150)],
                               'void', descr=ydescr)
        self.execute_operation(rop.SETFIELD_GC, [InputArgRef(r1),
                                                 InputArgInt(190)],
                               'void', descr=xdescr)
        s = lltype.cast_opaque_ptr(lltype.Ptr(S), r1)
        assert s.x == chr(190)
        assert s.y == chr(150)

    def test_new_with_vtable(self):
        cpu = self.cpu
        t_box, T_box, descr = self.alloc_instance(self.T)
        vtable = llmemory.cast_adr_to_ptr(
            llmemory.cast_int_to_adr(T_box.getint()), rclass.CLASSTYPE)
        r1 = self.execute_operation(rop.NEW_WITH_VTABLE, [], 'ref', descr)
        r2 = self.execute_operation(rop.NEW_WITH_VTABLE, [], 'ref', descr)
        assert r1 != r2
        descr1 = cpu.fielddescrof(self.S, 'chr1')
        descr2 = cpu.fielddescrof(self.S, 'chr2')
        descrshort = cpu.fielddescrof(self.S, 'short')
        descrshort.parent_descr.vtable = vtable
        self.execute_operation(rop.SETFIELD_GC, [InputArgRef(r1),
                                                 InputArgInt(150)],
                               'void', descr=descr2)
        self.execute_operation(rop.SETFIELD_GC, [InputArgRef(r1),
                                                 InputArgInt(190)],
                               'void', descr=descr1)
        self.execute_operation(rop.SETFIELD_GC, [InputArgRef(r1),
                                                 InputArgInt(1313)],
                               'void', descr=descrshort)
        s = lltype.cast_opaque_ptr(lltype.Ptr(self.T), r1)
        assert s.parent.chr1 == chr(190)
        assert s.parent.chr2 == chr(150)
        r = self.cpu.bh_getfield_gc_i(r1, descrshort)
        assert r == 1313
        self.cpu.bh_setfield_gc_i(r1, 1333, descrshort)
        r = self.cpu.bh_getfield_gc_i(r1, descrshort)
        assert r == 1333
        r = self.execute_operation(rop.GETFIELD_GC_I, [InputArgRef(r1)], 'int',
                                   descr=descrshort)
        assert r == 1333
        t = lltype.cast_opaque_ptr(lltype.Ptr(self.T), t_box.getref_base())
        assert s.parent.parent.typeptr == t.parent.parent.typeptr

    def test_new_array(self):
        A = lltype.GcArray(lltype.Signed)
        arraydescr = self.cpu.arraydescrof(A)
        r1 = self.execute_operation(rop.NEW_ARRAY, [InputArgInt(342)],
                                    'ref', descr=arraydescr)
        r2 = self.execute_operation(rop.NEW_ARRAY, [InputArgInt(342)],
                                    'ref', descr=arraydescr)
        assert r1 != r2
        a = lltype.cast_opaque_ptr(lltype.Ptr(A), r1)
        assert len(a) == 342

    def test_new_array_clear(self):
        A = lltype.GcArray(lltype.Signed)
        arraydescr = self.cpu.arraydescrof(A)
        r1 = self.execute_operation(rop.NEW_ARRAY_CLEAR, [InputArgInt(342)],
                                    'ref', descr=arraydescr)
        a = lltype.cast_opaque_ptr(lltype.Ptr(A), r1)
        assert a[0] == 0
        assert len(a) == 342

    def test_new_string(self):
        r1 = self.execute_operation(rop.NEWSTR, [InputArgInt(342)], 'ref')
        r2 = self.execute_operation(rop.NEWSTR, [InputArgInt(342)], 'ref')
        assert r1 != r2
        a = lltype.cast_opaque_ptr(lltype.Ptr(rstr.STR), r1)
        assert len(a.chars) == 342

    def test_new_unicode(self):
        r1 = self.execute_operation(rop.NEWUNICODE, [InputArgInt(342)], 'ref')
        r2 = self.execute_operation(rop.NEWUNICODE, [InputArgInt(342)], 'ref')
        assert r1 != r2
        a = lltype.cast_opaque_ptr(lltype.Ptr(rstr.UNICODE), r1)
        assert len(a.chars) == 342

    def test_exceptions(self):
        exc_tp = None
        exc_ptr = None
        def func(i):
            if i:
                raise LLException(exc_tp, exc_ptr)

        ops = '''
        [i0]
        i1 = same_as_i(1)
        call_n(ConstClass(fptr), i0, descr=calldescr)
        p0 = guard_exception(ConstClass(xtp)) [i1]
        finish(p0)
        '''
        FPTR = lltype.Ptr(lltype.FuncType([lltype.Signed], lltype.Void))
        fptr = llhelper(FPTR, func)
        calldescr = self.cpu.calldescrof(FPTR.TO, FPTR.TO.ARGS, FPTR.TO.RESULT,
                                         EffectInfo.MOST_GENERAL)

        xtp = lltype.malloc(rclass.OBJECT_VTABLE, immortal=True)
        xtp.subclassrange_min = 1
        xtp.subclassrange_max = 3
        X = lltype.GcStruct('X', ('parent', rclass.OBJECT),
                            hints={'vtable':  xtp._obj})
        xptr = lltype.cast_opaque_ptr(llmemory.GCREF, lltype.malloc(X))


        exc_tp = xtp
        exc_ptr = xptr
        loop = parse(ops, self.cpu, namespace=locals())
        looptoken = JitCellToken()
        self.cpu.compile_loop(loop.inputargs, loop.operations, looptoken)
        deadframe = self.cpu.execute_token(looptoken, 1)
        assert self.cpu.get_ref_value(deadframe, 0) == xptr
        excvalue = self.cpu.grab_exc_value(deadframe)
        assert not excvalue
        deadframe = self.cpu.execute_token(looptoken, 0)
        assert self.cpu.get_int_value(deadframe, 0) == 1
        excvalue = self.cpu.grab_exc_value(deadframe)
        assert not excvalue

        ytp = lltype.malloc(rclass.OBJECT_VTABLE, immortal=True)
        ytp.subclassrange_min = 2
        ytp.subclassrange_max = 2
        assert rclass.ll_issubclass(ytp, xtp)
        Y = lltype.GcStruct('Y', ('parent', rclass.OBJECT),
                            hints={'vtable':  ytp._obj})
        yptr = lltype.cast_opaque_ptr(llmemory.GCREF, lltype.malloc(Y))

        # guard_exception uses an exact match
        exc_tp = ytp
        exc_ptr = yptr
        loop = parse(ops, self.cpu, namespace=locals())
        looptoken = JitCellToken()
        self.cpu.compile_loop(loop.inputargs, loop.operations, looptoken)
        deadframe = self.cpu.execute_token(looptoken, 1)
        assert self.cpu.get_int_value(deadframe, 0) == 1
        excvalue = self.cpu.grab_exc_value(deadframe)
        assert excvalue == yptr

        exc_tp = xtp
        exc_ptr = xptr
        ops = '''
        [i0]
        i1 = same_as_i(1)
        call_n(ConstClass(fptr), i0, descr=calldescr)
        guard_no_exception() [i1]
        finish(0)
        '''
        loop = parse(ops, self.cpu, namespace=locals())
        looptoken = JitCellToken()
        self.cpu.compile_loop(loop.inputargs, loop.operations, looptoken)
        deadframe = self.cpu.execute_token(looptoken, 1)
        assert self.cpu.get_int_value(deadframe, 0) == 1
        excvalue = self.cpu.grab_exc_value(deadframe)
        assert excvalue == xptr
        deadframe = self.cpu.execute_token(looptoken, 0)
        assert self.cpu.get_int_value(deadframe, 0) == 0
        excvalue = self.cpu.grab_exc_value(deadframe)
        assert not excvalue

    def test_cond_call_gc_wb(self):
        def func_void(a):
            record.append(rffi.cast(lltype.Signed, a))
        record = []
        #
        S = lltype.GcStruct('S', ('tid', lltype.Signed))
        FUNC = self.FuncType([lltype.Ptr(S)], lltype.Void)
        func_ptr = llhelper(lltype.Ptr(FUNC), func_void)
        funcbox = self.get_funcbox(self.cpu, func_ptr)
        class WriteBarrierDescr(AbstractDescr):
            jit_wb_if_flag = 4096
            jit_wb_if_flag_byteofs = struct.pack("i", 4096).index('\x10')
            jit_wb_if_flag_singlebyte = 0x10
            def get_write_barrier_fn(self, cpu):
                return funcbox.getint()
        #
        for cond in [False, True]:
            value = random.randrange(-sys.maxint, sys.maxint)
            if cond:
                value |= 4096
            else:
                value &= ~4096
            s = lltype.malloc(S)
            s.tid = value
            sgcref = lltype.cast_opaque_ptr(llmemory.GCREF, s)
            del record[:]
            self.execute_operation(rop.COND_CALL_GC_WB,
                                   [InputArgRef(sgcref)],
                                   'void', descr=WriteBarrierDescr())
            if cond:
                assert record == [rffi.cast(lltype.Signed, sgcref)]
            else:
                assert record == []

    def test_cond_call_gc_wb_array(self):
        def func_void(a):
            record.append(rffi.cast(lltype.Signed, a))
        record = []
        #
        S = lltype.GcStruct('S', ('tid', lltype.Signed))
        FUNC = self.FuncType([lltype.Ptr(S)], lltype.Void)
        func_ptr = llhelper(lltype.Ptr(FUNC), func_void)
        funcbox = self.get_funcbox(self.cpu, func_ptr)
        class WriteBarrierDescr(AbstractDescr):
            jit_wb_if_flag = 4096
            jit_wb_if_flag_byteofs = struct.pack("i", 4096).index('\x10')
            jit_wb_if_flag_singlebyte = 0x10
            jit_wb_cards_set = 0       # <= without card marking
            def get_write_barrier_fn(self, cpu):
                return funcbox.getint()
        #
        for cond in [False, True]:
            value = random.randrange(-sys.maxint, sys.maxint)
            if cond:
                value |= 4096
            else:
                value &= ~4096
            s = lltype.malloc(S)
            s.tid = value
            sgcref = lltype.cast_opaque_ptr(llmemory.GCREF, s)
            del record[:]
            self.execute_operation(rop.COND_CALL_GC_WB_ARRAY,
                       [InputArgRef(sgcref), ConstInt(123)],
                       'void', descr=WriteBarrierDescr())
            if cond:
                assert record == [rffi.cast(lltype.Signed, sgcref)]
            else:
                assert record == []

    def test_cond_call_gc_wb_array_card_marking_fast_path(self):
        def func_void(a):
            record.append(rffi.cast(lltype.Signed, a))
            if cond == 1:      # the write barrier sets the flag
                s.data.tid |= 32768
        record = []
        #
        S = lltype.Struct('S', ('tid', lltype.Signed))
        S_WITH_CARDS = lltype.Struct('S_WITH_CARDS',
                                     ('card0', lltype.Char),
                                     ('card1', lltype.Char),
                                     ('card2', lltype.Char),
                                     ('card3', lltype.Char),
                                     ('card4', lltype.Char),
                                     ('card5', lltype.Char),
                                     ('card6', lltype.Char),
                                     ('card7', lltype.Char),
                                     ('data',  S))
        FUNC = self.FuncType([lltype.Ptr(S)], lltype.Void)
        func_ptr = llhelper(lltype.Ptr(FUNC), func_void)
        funcbox = self.get_funcbox(self.cpu, func_ptr)
        class WriteBarrierDescr(AbstractDescr):
            jit_wb_if_flag = 4096
            jit_wb_if_flag_byteofs = struct.pack("i", 4096).index('\x10')
            jit_wb_if_flag_singlebyte = 0x10
            jit_wb_cards_set = 32768
            jit_wb_cards_set_byteofs = struct.pack("i", 32768).index('\x80')
            jit_wb_cards_set_singlebyte = -0x80
            jit_wb_card_page_shift = 7
            def get_write_barrier_from_array_fn(self, cpu):
                return funcbox.getint()
        #
        for BoxIndexCls in [InputArgInt, ConstInt]*3:
            for cond in [-1, 0, 1, 2]:
                # cond=-1:GCFLAG_TRACK_YOUNG_PTRS, GCFLAG_CARDS_SET are not set
                # cond=0: GCFLAG_CARDS_SET is never set
                # cond=1: GCFLAG_CARDS_SET is not set, but the wb sets it
                # cond=2: GCFLAG_CARDS_SET is already set
                print
                print '_'*79
                print 'BoxIndexCls =', BoxIndexCls
                print 'testing cond =', cond
                print
                value = random.randrange(-sys.maxint, sys.maxint)
                if cond >= 0:
                    value |= 4096
                else:
                    value &= ~4096
                if cond == 2:
                    value |= 32768
                else:
                    value &= ~32768
                s = lltype.malloc(S_WITH_CARDS, immortal=True, zero=True)
                s.data.tid = value
                sgcref = rffi.cast(llmemory.GCREF, s.data)
                del record[:]
                box_index = BoxIndexCls((9<<7) + 17)
                self.execute_operation(rop.COND_CALL_GC_WB_ARRAY,
                           [InputArgRef(sgcref), box_index],
                           'void', descr=WriteBarrierDescr())
                if cond in [0, 1]:
                    assert record == [rffi.cast(lltype.Signed, s.data)]
                else:
                    assert record == []
                if cond in [1, 2]:
                    assert s.card6 == '\x02'
                else:
                    assert s.card6 == '\x00'
                assert s.card0 == '\x00'
                assert s.card1 == '\x00'
                assert s.card2 == '\x00'
                assert s.card3 == '\x00'
                assert s.card4 == '\x00'
                assert s.card5 == '\x00'
                assert s.card7 == '\x00'
                if cond == 1:
                    value |= 32768
                assert s.data.tid == value

    def test_cond_call_1(self):
        def func_void(*args):
            called.append(args)

        for i in range(5):
            called = []

            FUNC = self.FuncType([lltype.Signed] * i, lltype.Void)
            func_ptr = llhelper(lltype.Ptr(FUNC), func_void)
            calldescr = self.cpu.calldescrof(FUNC, FUNC.ARGS, FUNC.RESULT,
                                             EffectInfo.MOST_GENERAL)

            ops = '''
            [i0, i1, i2, i3, i4, i5, i6, f0, f1]
            cond_call(i1, ConstClass(func_ptr), %s)
            guard_false(i0, descr=faildescr) [i1, i2, i3, i4, i5, i6, f0, f1]
            ''' % ', '.join(['i%d' % (j + 2) for j in range(i)] + ["descr=calldescr"])
            loop = parse(ops, namespace={'faildescr': BasicFailDescr(),
                                         'func_ptr': func_ptr,
                                         'calldescr': calldescr})
            looptoken = JitCellToken()
            self.cpu.compile_loop(loop.inputargs, loop.operations, looptoken)
            f1 = longlong.getfloatstorage(1.2)
            f2 = longlong.getfloatstorage(3.4)
            frame = self.cpu.execute_token(looptoken, 1, 0, 1, 2, 3, 4, 5, f1, f2)
            assert not called
            for j in range(5):
                assert self.cpu.get_int_value(frame, j) == j
            assert longlong.getrealfloat(self.cpu.get_float_value(frame, 6)) == 1.2
            assert longlong.getrealfloat(self.cpu.get_float_value(frame, 7)) == 3.4
            frame = self.cpu.execute_token(looptoken, 1, 1, 1, 2, 3, 4, 5, f1, f2)
            assert called == [tuple(range(1, i + 1))]
            for j in range(4):
                assert self.cpu.get_int_value(frame, j + 1) == j + 1
            assert longlong.getrealfloat(self.cpu.get_float_value(frame, 6)) == 1.2
            assert longlong.getrealfloat(self.cpu.get_float_value(frame, 7)) == 3.4

    def test_cond_call_2(self):
        def func_void(*args):
            called.append(args)

        FUNC = self.FuncType([lltype.Signed, lltype.Signed], lltype.Void)
        func_ptr = llhelper(lltype.Ptr(FUNC), func_void)
        calldescr = self.cpu.calldescrof(FUNC, FUNC.ARGS, FUNC.RESULT,
                                         EffectInfo.MOST_GENERAL)

        for (operation, arg1, arg2_if_true, arg2_if_false) in [
                ('int_lt', -5, 2, -5),
                ('int_le', 5, 5, -6),
                ('int_eq', 11, 11, 12),
                ('int_ne', 11, 12, 11),
                ('int_gt', 8, -1, 8),
                ('int_xor', 7, 3, 7),    # test without a comparison at all
                ('int_is_true', 4242, 1, 0),
                ('int_is_zero', 4242, 0, 1),
                ('float_lt', -0.5, 0.2, -0.5),
                ('float_eq', 1.1, 1.1, 1.2),
                ]:
            called = []

            ops = '''
            [%s, %s, i3, i4]
            i2 = %s(%s)
            cond_call(i2, ConstClass(func_ptr), i3, i4, descr=calldescr)
            guard_no_exception(descr=faildescr) []
            finish()
            ''' % ("i0" if operation.startswith('int') else "f0",
                   "i1" if operation.startswith('int') else "f1",
                   operation,
                   ("i1" if operation.startswith('int_is_') else
                    "i0, i1" if operation.startswith('int') else
                    "f0, f1"))
            loop = parse(ops, namespace={'func_ptr': func_ptr,
                                         'calldescr': calldescr,
                                         'faildescr': BasicFailDescr()})
            looptoken = JitCellToken()
            self.cpu.compile_loop(loop.inputargs, loop.operations, looptoken)
            frame = self.cpu.execute_token(looptoken, arg1, arg2_if_false, 0, 0)
            assert called == []
            frame = self.cpu.execute_token(looptoken, arg1, arg2_if_true,
                                           67, 89)
            assert called == [(67, 89)]

    def test_force_operations_returning_void(self):
        values = []
        def maybe_force(token, flag):
            if flag:
                deadframe = self.cpu.force(token)
                values.append(self.cpu.get_latest_descr(deadframe))
                values.append(self.cpu.get_int_value(deadframe, 0))
                values.append(self.cpu.get_int_value(deadframe, 1))
                self.cpu.set_savedata_ref(deadframe, random_gcref)

        FUNC = self.FuncType([llmemory.GCREF, lltype.Signed], lltype.Void)
        func_ptr = llhelper(lltype.Ptr(FUNC), maybe_force)
        calldescr = self.cpu.calldescrof(FUNC, FUNC.ARGS, FUNC.RESULT,
                                         EffectInfo.MOST_GENERAL)
        cpu = self.cpu
        faildescr = BasicFailDescr(1)
        finaldescr = BasicFinalDescr(0)
        loop = parse("""
        [i0, i1]
        p2 = force_token()
        call_may_force_n(ConstClass(func_ptr), p2, i1, descr=calldescr)
        guard_not_forced(descr=faildescr) [i1, i0]
        finish(i0, descr=finaldescr)
        """, namespace=locals())
        looptoken = JitCellToken()
        self.cpu.compile_loop(loop.inputargs, loop.operations, looptoken)
        deadframe = self.cpu.execute_token(looptoken, 20, 0)
        fail = self.cpu.get_latest_descr(deadframe)
        assert fail.identifier == 0
        assert self.cpu.get_int_value(deadframe, 0) == 20
        assert values == []

        deadframe = self.cpu.execute_token(looptoken, 10, 1)
        fail = self.cpu.get_latest_descr(deadframe)
        assert fail.identifier == 1
        assert self.cpu.get_int_value(deadframe, 0) == 1
        assert self.cpu.get_int_value(deadframe, 1) == 10
        assert values == [faildescr, 1, 10]
        assert self.cpu.get_savedata_ref(deadframe)   # not NULL
        assert self.cpu.get_savedata_ref(deadframe) == random_gcref

    def test_force_operations_returning_int(self):
        values = []
        def maybe_force(token, flag):
            if flag:
                deadframe = self.cpu.force(token)
                values.append(self.cpu.get_int_value(deadframe, 0))
                values.append(self.cpu.get_int_value(deadframe, 2))
                self.cpu.set_savedata_ref(deadframe, random_gcref)
            return 42

        FUNC = self.FuncType([llmemory.GCREF, lltype.Signed], lltype.Signed)
        func_ptr = llhelper(lltype.Ptr(FUNC), maybe_force)
        calldescr = self.cpu.calldescrof(FUNC, FUNC.ARGS, FUNC.RESULT,
                                         EffectInfo.MOST_GENERAL)
        cpu = self.cpu
        faildescr = BasicFailDescr(1)
        finaldescr = BasicFinalDescr(0)
        loop = parse("""
        [i0, i1]
        p3 = force_token()
        i2 = call_may_force_i(ConstClass(func_ptr), p3, i1, descr=calldescr)
        guard_not_forced(descr=faildescr) [i1, i2, i0]
        finish(i2, descr=finaldescr)
        """, namespace=locals())
        looptoken = JitCellToken()
        self.cpu.compile_loop(loop.inputargs, loop.operations, looptoken)
        deadframe = self.cpu.execute_token(looptoken, 20, 0)
        fail = self.cpu.get_latest_descr(deadframe)
        assert fail.identifier == 0
        assert self.cpu.get_int_value(deadframe, 0) == 42
        assert values == []

        deadframe = self.cpu.execute_token(looptoken, 10, 1)
        fail = self.cpu.get_latest_descr(deadframe)
        assert fail.identifier == 1
        assert self.cpu.get_int_value(deadframe, 0) == 1
        assert self.cpu.get_int_value(deadframe, 1) == 42
        assert self.cpu.get_int_value(deadframe, 2) == 10
        assert values == [1, 10]
        assert self.cpu.get_savedata_ref(deadframe) == random_gcref

    def test_force_operations_returning_float(self):
        if not self.cpu.supports_floats:
            py.test.skip("requires floats")
        values = []
        def maybe_force(token, flag):
            if flag:
                deadframe = self.cpu.force(token)
                values.append(self.cpu.get_int_value(deadframe, 0))
                values.append(self.cpu.get_int_value(deadframe, 2))
                self.cpu.set_savedata_ref(deadframe, random_gcref)
            return 42.5

        FUNC = self.FuncType([llmemory.GCREF, lltype.Signed], lltype.Float)
        func_ptr = llhelper(lltype.Ptr(FUNC), maybe_force)
        funcbox = self.get_funcbox(self.cpu, func_ptr).constbox()
        calldescr = self.cpu.calldescrof(FUNC, FUNC.ARGS, FUNC.RESULT,
                                         EffectInfo.MOST_GENERAL)
        cpu = self.cpu
        faildescr = BasicFailDescr(1)
        finaldescr = BasicFinalDescr(0)
        loop = parse("""
        [i0, i1]
        p3 = force_token()
        f2 = call_may_force_f(ConstClass(func_ptr), p3, i1, descr=calldescr)
        guard_not_forced(descr=faildescr) [i1, f2, i0]
        finish(f2, descr=finaldescr)
        """, namespace=locals())
        looptoken = JitCellToken()
        self.cpu.compile_loop(loop.inputargs, loop.operations, looptoken)
        deadframe = self.cpu.execute_token(looptoken, 20, 0)
        fail = self.cpu.get_latest_descr(deadframe)
        assert fail.identifier == 0
        x = self.cpu.get_float_value(deadframe, 0)
        assert longlong.getrealfloat(x) == 42.5
        assert values == []

        deadframe = self.cpu.execute_token(looptoken, 10, 1)
        fail = self.cpu.get_latest_descr(deadframe)
        assert fail.identifier == 1
        assert self.cpu.get_int_value(deadframe, 0) == 1
        x = self.cpu.get_float_value(deadframe, 1)
        assert longlong.getrealfloat(x) == 42.5
        assert self.cpu.get_int_value(deadframe, 2) == 10
        assert values == [1, 10]
        assert self.cpu.get_savedata_ref(deadframe) == random_gcref

    def test_guard_not_forced_2(self):
        cpu = self.cpu
        faildescr = BasicFailDescr(1)
        finaldescr = BasicFinalDescr(0)
        loop = parse("""
        [i0]
        i1 = int_add(i0, 10)
        p2 = force_token()
        guard_not_forced_2(descr=faildescr) [i1]
        finish(p2, descr=finaldescr)
        """, namespace=locals())
        looptoken = JitCellToken()
        self.cpu.compile_loop(loop.inputargs, loop.operations, looptoken)
        deadframe = self.cpu.execute_token(looptoken, 20)
        fail = self.cpu.get_latest_descr(deadframe)
        assert fail.identifier == 0
        frame = self.cpu.get_ref_value(deadframe, 0)
        # actually, we should get the same pointer in 'frame' and 'deadframe'
        # but it is not the case on LLGraph
        if not getattr(self.cpu, 'is_llgraph', False):
            assert frame == deadframe
        deadframe2 = self.cpu.force(frame)
        assert self.cpu.get_int_value(deadframe2, 0) == 30

    def test_call_to_c_function(self):
        from rpython.rlib.libffi import CDLL, types, ArgChain, FUNCFLAG_CDECL
        from rpython.rtyper.lltypesystem.ll2ctypes import libc_name
        libc = CDLL(libc_name)
        c_tolower = libc.getpointer('tolower', [types.uchar], types.sint)
        argchain = ArgChain().arg(ord('A'))
        assert c_tolower.call(argchain, rffi.INT) == ord('a')

        cpu = self.cpu
        func_adr = c_tolower.funcsym
        calldescr = cpu._calldescr_dynamic_for_tests([types.uchar], types.sint)
        faildescr = BasicFailDescr(1)
        finaldescr = BasicFinalDescr(0)
        loop = parse("""
        [i1]
        i2 = call_release_gil_i(0, ConstClass(func_adr), i1, descr=calldescr)
        guard_not_forced(descr=faildescr) [i1, i2]
        finish(i2, descr=finaldescr)
        """, namespace=locals())
        looptoken = JitCellToken()
        self.cpu.compile_loop(loop.inputargs, loop.operations, looptoken)
        deadframe = self.cpu.execute_token(looptoken, ord('G'))
        fail = self.cpu.get_latest_descr(deadframe)
        assert fail.identifier == 0
        assert self.cpu.get_int_value(deadframe, 0) == ord('g')

    def test_call_to_c_function_with_callback(self):
        from rpython.rlib.libffi import CDLL, types, ArgChain, clibffi
        from rpython.rtyper.lltypesystem.ll2ctypes import libc_name
        libc = CDLL(libc_name)
        types_size_t = clibffi.cast_type_to_ffitype(rffi.SIZE_T)
        c_qsort = libc.getpointer('qsort', [types.pointer, types_size_t,
                                            types_size_t, types.pointer],
                                  types.void)
        class Glob(object):
            pass
        glob = Glob()
        class X(object):
            pass
        #
        def callback(p1, p2):
            glob.lst.append(X())
            return rffi.cast(rffi.INT, 1)
        CALLBACK = lltype.Ptr(lltype.FuncType([lltype.Signed,
                                               lltype.Signed], rffi.INT))
        fn = llhelper(CALLBACK, callback)
        S = lltype.Struct('S', ('x', rffi.INT), ('y', rffi.INT))
        raw = lltype.malloc(S, flavor='raw')
        argchain = ArgChain()
        argchain = argchain.arg(rffi.cast(lltype.Signed, raw))
        argchain = argchain.arg(rffi.cast(rffi.SIZE_T, 2))
        argchain = argchain.arg(rffi.cast(rffi.SIZE_T, 4))
        argchain = argchain.arg(rffi.cast(lltype.Signed, fn))
        glob.lst = []
        c_qsort.call(argchain, lltype.Void)
        assert len(glob.lst) > 0
        del glob.lst[:]

        cpu = self.cpu
        func_adr = c_qsort.funcsym
        calldescr = cpu._calldescr_dynamic_for_tests(
            [types.pointer, types_size_t, types_size_t, types.pointer],
            types.void)
        faildescr = BasicFailDescr(1)
        finaldescr = BasicFinalDescr(0)
        loop = parse("""
        [i0, i1, i2, i3]
        call_release_gil_n(0, ConstClass(func_adr), i0, i1, i2, i3, descr=calldescr)
        guard_not_forced(descr=faildescr) []
        finish(descr=finaldescr)
        """, namespace=locals())
        looptoken = JitCellToken()
        self.cpu.compile_loop(loop.inputargs, loop.operations, looptoken)
        args = [rffi.cast(lltype.Signed, raw),
                2,
                4,
                rffi.cast(lltype.Signed, fn)]
        assert glob.lst == []
        deadframe = self.cpu.execute_token(looptoken, *args)
        fail = self.cpu.get_latest_descr(deadframe)
        assert fail.identifier == 0
        assert len(glob.lst) > 0
        lltype.free(raw, flavor='raw')

    def test_call_to_winapi_function(self):
        from rpython.rlib.clibffi import _WIN32
        if not _WIN32:
            py.test.skip("Windows test only")
        from rpython.rlib.libffi import WinDLL, types, ArgChain
        from rpython.rlib.rwin32 import DWORD
        libc = WinDLL('KERNEL32')
        c_GetCurrentDir = libc.getpointer('GetCurrentDirectoryA',
                                          [types.ulong, types.pointer],
                                          types.ulong)

        cwd = os.getcwd()
        buflen = len(cwd) + 10
        buffer = lltype.malloc(rffi.CCHARP.TO, buflen, flavor='raw')
        argchain = ArgChain().arg(rffi.cast(DWORD, buflen)).arg(buffer)
        res = c_GetCurrentDir.call(argchain, DWORD)
        assert rffi.cast(lltype.Signed, res) == len(cwd)
        assert rffi.charp2strn(buffer, buflen) == cwd
        lltype.free(buffer, flavor='raw')

        cpu = self.cpu
        func_adr = llmemory.cast_ptr_to_adr(c_GetCurrentDir.funcsym)
        funcbox = ConstInt(heaptracker.adr2int(func_adr))
        calldescr = cpu._calldescr_dynamic_for_tests(
            [types.ulong, types.pointer],
            types.ulong,
            abiname='FFI_STDCALL')
        i1 = InputArgInt()
        i2 = InputArgInt()
        faildescr = BasicFailDescr(1)
        # if the stdcall convention is ignored, then ESP is wrong after the
        # call: 8 bytes too much.  If we repeat the call often enough, crash.
        ops = []
        for i in range(50):
            i3 = InputArgInt()
            ops += [
                ResOperation(rop.CALL_RELEASE_GIL,
                             [ConstInt(0), funcbox, i1, i2], i3,
                             descr=calldescr),
                ResOperation(rop.GUARD_NOT_FORCED, [], None, descr=faildescr),
                ]
            ops[-1].setfailargs([])
        ops += [
            ResOperation(rop.FINISH, [i3], None, descr=BasicFinalDescr(0))
        ]
        looptoken = JitCellToken()
        self.cpu.compile_loop([i1, i2], ops, looptoken)

        buffer = lltype.malloc(rffi.CCHARP.TO, buflen, flavor='raw')
        args = [buflen, rffi.cast(lltype.Signed, buffer)]
        deadframe = self.cpu.execute_token(looptoken, *args)
        fail = self.cpu.get_latest_descr(deadframe)
        assert fail.identifier == 0
        assert self.cpu.get_int_value(deadframe, 0) == len(cwd)
        assert rffi.charp2strn(buffer, buflen) == cwd
        lltype.free(buffer, flavor='raw')

    def test_call_release_gil_return_types(self):
        from rpython.rlib.libffi import types
        from rpython.rlib.rarithmetic import r_uint, r_longlong, r_ulonglong
        from rpython.rlib.rarithmetic import r_singlefloat
        cpu = self.cpu

        for ffitype, result, TP in [
            (types.ulong,  r_uint(sys.maxint + 10), lltype.Unsigned),
            (types.slong,  -4321, lltype.Signed),
            (types.uint8,  200, rffi.UCHAR),
            (types.sint8,  -42, rffi.SIGNEDCHAR),
            (types.uint16, 50000, rffi.USHORT),
            (types.sint16, -20000, rffi.SHORT),
            (types.uint32, r_uint(3000000000), rffi.UINT),
            (types.sint32, -2000000000, rffi.INT),
            (types.uint64, r_ulonglong(9999999999999999999),
                                                   lltype.UnsignedLongLong),
            (types.sint64, r_longlong(-999999999999999999),
                                                   lltype.SignedLongLong),
            (types.double, 12.3475226, rffi.DOUBLE),
            (types.float,  r_singlefloat(-592.75), rffi.FLOAT),
            ]:
            if IS_32_BIT and TP in (lltype.SignedLongLong,
                                    lltype.UnsignedLongLong):
                if not cpu.supports_longlong:
                    continue
            if TP == rffi.DOUBLE:
                if not cpu.supports_floats:
                    continue
            if TP == rffi.FLOAT:
                if not cpu.supports_singlefloats:
                    continue
            #
            result = rffi.cast(TP, result)
            #
            def pseudo_c_function():
                return result
            #
            FPTR = self.Ptr(self.FuncType([], TP))
            func_ptr = llhelper(FPTR, pseudo_c_function)
            funcbox = self.get_funcbox(cpu, func_ptr)
            calldescr = cpu._calldescr_dynamic_for_tests([], ffitype)
            faildescr = BasicFailDescr(1)
            kind = types.getkind(ffitype)
            if kind in 'uis':
                opnum = rop.CALL_RELEASE_GIL_I
            elif kind in 'fUI':
                opnum = rop.CALL_RELEASE_GIL_F
            else:
                assert 0, kind
            #
            op0 = ResOperation(opnum, [ConstInt(0), funcbox], descr=calldescr)
            op1 = ResOperation(rop.GUARD_NOT_FORCED, [], descr=faildescr)
            op2 = ResOperation(rop.FINISH, [op0], BasicFinalDescr(0))
            ops = [op0, op1, op2]
            ops[1].setfailargs([])
            looptoken = JitCellToken()
            self.cpu.compile_loop([], ops, looptoken)

            deadframe = self.cpu.execute_token(looptoken)
            fail = self.cpu.get_latest_descr(deadframe)
            assert fail.identifier == 0
            if kind in 'uis':
                r = self.cpu.get_int_value(deadframe, 0)
                if isinstance(result, r_singlefloat):
                    assert -sys.maxint-1 <= r <= 0xFFFFFFFF
                    r, = struct.unpack("f", struct.pack("I", r & 0xFFFFFFFF))
                    result = float(result)
                else:
                    r = rffi.cast(TP, r)
                assert r == result
            elif kind in 'fUI':
                r = self.cpu.get_float_value(deadframe, 0)
                if isinstance(result, float):
                    r = longlong.getrealfloat(r)
                else:
                    r = rffi.cast(TP, r)
                assert r == result

    def test_call_release_gil_variable_function_and_arguments(self):
        from rpython.translator.tool.cbuild import ExternalCompilationInfo
        from rpython.rlib.libffi import types
        from rpython.rlib.rarithmetic import r_uint, r_longlong, r_ulonglong
        from rpython.rlib.rarithmetic import r_singlefloat
        from rpython.translator.c import primitive

        def same_as_for_box(b):
            if b.type == 'i':
                return rop.SAME_AS_I
            elif b.type == 'f':
                return rop.SAME_AS_F
            else:
                assert False

        cpu = self.cpu
        rnd = random.Random(525)

        ALL_TYPES = [
            (types.ulong,  lltype.Unsigned),
            (types.slong,  lltype.Signed),
            (types.uint8,  rffi.UCHAR),
            (types.sint8,  rffi.SIGNEDCHAR),
            (types.uint16, rffi.USHORT),
            (types.sint16, rffi.SHORT),
            (types.uint32, rffi.UINT),
            (types.sint32, rffi.INT),
            ]
        if IS_32_BIT and cpu.supports_longlong:
            ALL_TYPES += [
                (types.uint64, lltype.UnsignedLongLong),
                (types.sint64, lltype.SignedLongLong),
                ] * 2
        if cpu.supports_floats:
            ALL_TYPES += [
                (types.double, rffi.DOUBLE),
                ] * 4
        if cpu.supports_singlefloats:
            ALL_TYPES += [
                (types.float,  rffi.FLOAT),
                ] * 4

        NB_TESTS = 100
        c_source = []
        all_tests = []

        def prepare_c_source():
            """Pick a random choice of argument types and length,
            and build a C function with these arguments.  The C
            function will simply copy them all into static global
            variables.  There are then additional functions to fetch
            them, one per argument, with a signature 'void(ARG *)'.
            """
            POSSIBLE_TYPES = [rnd.choice(ALL_TYPES)
                              for i in range(random.randrange(2, 5))]
            load_factor = rnd.random()
            keepalive_factor = rnd.random()
            #
            ffitypes = []
            ARGTYPES = []
            for i in range(rnd.randrange(4, 20)):
                ffitype, TP = rnd.choice(POSSIBLE_TYPES)
                ffitypes.append(ffitype)
                ARGTYPES.append(TP)
            fn_name = 'vartest%d' % k
            all_tests.append((ARGTYPES, ffitypes, fn_name))
            #
            fn_args = []
            for i, ARG in enumerate(ARGTYPES):
                arg_decl = primitive.cdecl(primitive.PrimitiveType[ARG],
                                           'x%d' % i)
                fn_args.append(arg_decl)
                var_name = 'argcopy_%s_x%d' % (fn_name, i)
                var_decl = primitive.cdecl(primitive.PrimitiveType[ARG],
                                           var_name)
                c_source.append('static %s;' % var_decl)
                getter_name = '%s_get%d' % (fn_name, i)
                c_source.append('RPY_EXPORTED void %s(%s) { *p = %s; }' % (
                    getter_name,
                    primitive.cdecl(primitive.PrimitiveType[ARG], '*p'),
                    var_name))
            c_source.append('')
            c_source.append('static void real%s(%s)' % (
                fn_name, ', '.join(fn_args)))
            c_source.append('{')
            for i in range(len(ARGTYPES)):
                c_source.append('    argcopy_%s_x%d = x%d;' % (fn_name, i, i))
            c_source.append('}')
            c_source.append('RPY_EXPORTED void *%s(void)' % fn_name)
            c_source.append('{')
            c_source.append('    return (void *)&real%s;' % fn_name)
            c_source.append('}')
            c_source.append('')

        for k in range(NB_TESTS):
            prepare_c_source()

        eci = ExternalCompilationInfo(
            separate_module_sources=['\n'.join(c_source)])

        for k in range(NB_TESTS):
            ARGTYPES, ffitypes, fn_name = all_tests[k]
            func_getter_ptr = rffi.llexternal(fn_name, [], lltype.Signed,
                                         compilation_info=eci, _nowrapper=True)
            load_factor = rnd.random()
            keepalive_factor = rnd.random()
            #
            func_raw = func_getter_ptr()
            calldescr = cpu._calldescr_dynamic_for_tests(ffitypes, types.void)
            faildescr = BasicFailDescr(1)
            #
            argboxes = [InputArgInt()]   # for the function to call
            codes = ['X']
            for ffitype in ffitypes:
                kind = types.getkind(ffitype)
                codes.append(kind)
                if kind in 'uis':
                    b1 = InputArgInt()
                elif kind in 'fUI':
                    b1 = InputArgFloat()
                else:
                    assert 0, kind
                argboxes.append(b1)
            codes = ''.join(codes)     # useful for pdb
            print
            print codes
            #
            argvalues = [func_raw]
            for TP in ARGTYPES:
                r = (rnd.random() - 0.5) * 999999999999.9
                r = rffi.cast(TP, r)
                argvalues.append(r)
            #
            argvalues_normal = argvalues[:1]
            for ffitype, r in zip(ffitypes, argvalues[1:]):
                kind = types.getkind(ffitype)
                if kind in 'ui':
                    r = rffi.cast(lltype.Signed, r)
                elif kind in 's':
                    r, = struct.unpack("i", struct.pack("f", float(r)))
                elif kind in 'f':
                    r = longlong.getfloatstorage(r)
                elif kind in 'UI':   # 32-bit only
                    r = rffi.cast(lltype.SignedLongLong, r)
                else:
                    assert 0
                argvalues_normal.append(r)
            #
            ops = []
            loadcodes = []
            insideboxes = []
            for b1 in argboxes:
                load = rnd.random() < load_factor
                loadcodes.append(' ^'[load])
                if load:
                    b2 = ResOperation(same_as_for_box(b1), [b1])
                    ops.insert(rnd.randrange(0, len(ops)+1), b2)
                    b1 = b2
                insideboxes.append(b1)
            loadcodes = ''.join(loadcodes)
            print loadcodes
            ops += [
                ResOperation(rop.CALL_RELEASE_GIL_N,
                             [ConstInt(0)] + insideboxes,
                             descr=calldescr),
                ResOperation(rop.GUARD_NOT_FORCED, [], descr=faildescr),
                ResOperation(rop.FINISH, [], descr=BasicFinalDescr(0))
                ]
            ops[-2].setfailargs([])
            # keep alive a random subset of the insideboxes
            for b1 in insideboxes:
                if rnd.random() < keepalive_factor:
                    ops.insert(-1, ResOperation(same_as_for_box(b1), [b1]))
            looptoken = JitCellToken()
            self.cpu.compile_loop(argboxes, ops, looptoken)
            #
            deadframe = self.cpu.execute_token(looptoken, *argvalues_normal)
            fail = self.cpu.get_latest_descr(deadframe)
            assert fail.identifier == 0
            expected = argvalues[1:]
            got = []
            for i, ARG in enumerate(ARGTYPES):
                PARG = rffi.CArrayPtr(ARG)
                getter_name = '%s_get%d' % (fn_name, i)
                getter_ptr = rffi.llexternal(getter_name, [PARG], lltype.Void,
                                             compilation_info=eci,
                                             _nowrapper=True)
                my_arg = lltype.malloc(PARG.TO, 1, zero=True, flavor='raw')
                getter_ptr(my_arg)
                got.append(my_arg[0])
                lltype.free(my_arg, flavor='raw')
            different_values = ['x%d: got %r, expected %r' % (i, a, b)
                                for i, (a, b) in enumerate(zip(got, expected))
                                if a != b]
            assert got == expected, '\n'.join(
                ['bad args, signature %r' % codes[1:]] + different_values)

    def test_call_release_gil_save_errno(self):
        from rpython.translator.tool.cbuild import ExternalCompilationInfo
        from rpython.rlib.libffi import types
        from rpython.jit.backend.llsupport import llerrno
        #
        if not isinstance(self.cpu, AbstractLLCPU):
            py.test.skip("not on LLGraph")
        eci = ExternalCompilationInfo(
            separate_module_sources=['''
                #include <errno.h>
                static long f1(long a, long b, long c, long d,
                               long e, long f, long g) {
                    errno = 42;
                    return (a + 10*b + 100*c + 1000*d +
                            10000*e + 100000*f + 1000000*g);
                }
                RPY_EXPORTED
                long test_call_release_gil_save_errno(void) {
                    return (long)&f1;
                }
            '''])
        fn_name = 'test_call_release_gil_save_errno'
        getter_ptr = rffi.llexternal(fn_name, [], lltype.Signed,
                                     compilation_info=eci, _nowrapper=True)
        func1_adr = getter_ptr()
        calldescr = self.cpu._calldescr_dynamic_for_tests([types.slong]*7,
                                                          types.slong)
        #
        for saveerr in [rffi.RFFI_ERR_NONE,
                        rffi.RFFI_SAVE_ERRNO,
                        rffi.RFFI_ERR_NONE | rffi.RFFI_ALT_ERRNO,
                        rffi.RFFI_SAVE_ERRNO | rffi.RFFI_ALT_ERRNO,
                        ]:
            faildescr = BasicFailDescr(1)
            inputargs = [InputArgInt() for i in range(7)]
            op0 = ResOperation(rop.CALL_RELEASE_GIL_I,
                             [ConstInt(saveerr), ConstInt(func1_adr)]
                                 + inputargs,
                             descr=calldescr)

            ops = [
                op0,
                ResOperation(rop.GUARD_NOT_FORCED, [], descr=faildescr),
                ResOperation(rop.FINISH, [op0], descr=BasicFinalDescr(0))
            ]
            ops[-2].setfailargs([])
            looptoken = JitCellToken()
            self.cpu.compile_loop(inputargs, ops, looptoken)
            #
            llerrno.set_debug_saved_errno(self.cpu, 24)
            llerrno.set_debug_saved_alterrno(self.cpu, 25)
            deadframe = self.cpu.execute_token(looptoken, 9, 8, 7, 6, 5, 4, 3)
            original_result = self.cpu.get_int_value(deadframe, 0)
            result = llerrno.get_debug_saved_errno(self.cpu)
            altresult = llerrno.get_debug_saved_alterrno(self.cpu)
            print 'saveerr =', saveerr, ': got result =', result, \
                  'altresult =', altresult
            #
            expected = {
                rffi.RFFI_ERR_NONE: (24, 25),
                rffi.RFFI_SAVE_ERRNO: (42, 25),
                rffi.RFFI_ERR_NONE | rffi.RFFI_ALT_ERRNO: (24, 25),
                rffi.RFFI_SAVE_ERRNO | rffi.RFFI_ALT_ERRNO: (24, 42),
            }
            # expected (24, 25) as originally set, with possibly one
            # of the two changed to 42 by the assembler code
            assert (result, altresult) == expected[saveerr]
            assert original_result == 3456789

    def test_call_release_gil_readsaved_errno(self):
        from rpython.translator.tool.cbuild import ExternalCompilationInfo
        from rpython.rlib.libffi import types
        from rpython.jit.backend.llsupport import llerrno
        #
        if not isinstance(self.cpu, AbstractLLCPU):
            py.test.skip("not on LLGraph")
        eci = ExternalCompilationInfo(
            separate_module_sources=[r'''
                #include <stdio.h>
                #include <errno.h>
                static long f1(long a, long b, long c, long d,
                               long e, long f, long g) {
                    long r = errno;
                    printf("read saved errno: %ld\n", r);
                    r += 100 * (a + 10*b + 100*c + 1000*d +
                                10000*e + 100000*f + 1000000*g);
                    return r;
                }
                RPY_EXPORTED
                long test_call_release_gil_readsaved_errno(void) {
                    return (long)&f1;
                }
            '''])
        fn_name = 'test_call_release_gil_readsaved_errno'
        getter_ptr = rffi.llexternal(fn_name, [], lltype.Signed,
                                     compilation_info=eci, _nowrapper=True)
        func1_adr = getter_ptr()
        calldescr = self.cpu._calldescr_dynamic_for_tests([types.slong]*7,
                                                          types.slong)
        #
        for saveerr in [rffi.RFFI_READSAVED_ERRNO,
                        rffi.RFFI_ZERO_ERRNO_BEFORE,
                        rffi.RFFI_READSAVED_ERRNO   | rffi.RFFI_ALT_ERRNO,
                        rffi.RFFI_ZERO_ERRNO_BEFORE | rffi.RFFI_ALT_ERRNO,
                        ]:
            faildescr = BasicFailDescr(1)
            inputargs = [InputArgInt() for i in range(7)]
            op0 = ResOperation(rop.CALL_RELEASE_GIL_I,
                             [ConstInt(saveerr), ConstInt(func1_adr)]
                                 + inputargs,
                             descr=calldescr)

            ops = [
                op0,
                ResOperation(rop.GUARD_NOT_FORCED, [], descr=faildescr),
                ResOperation(rop.FINISH, [op0], descr=BasicFinalDescr(0))
            ]
            ops[-2].setfailargs([])
            looptoken = JitCellToken()
            self.cpu.compile_loop(inputargs, ops, looptoken)
            #
            llerrno.set_debug_saved_errno(self.cpu, 24)
            llerrno.set_debug_saved_alterrno(self.cpu, 25)
            deadframe = self.cpu.execute_token(looptoken, 9, 8, 7, 6, 5, 4, 3)
            result = self.cpu.get_int_value(deadframe, 0)
            assert llerrno.get_debug_saved_errno(self.cpu) == 24
            assert llerrno.get_debug_saved_alterrno(self.cpu) == 25
            #
            if saveerr & rffi.RFFI_READSAVED_ERRNO:
                if saveerr & rffi.RFFI_ALT_ERRNO:
                    assert result == 25 + 345678900
                else:
                    assert result == 24 + 345678900
            else:
                assert result == 0  + 345678900

    def test_call_release_gil_save_lasterror(self):
        from rpython.translator.tool.cbuild import ExternalCompilationInfo
        from rpython.rlib.libffi import types
        from rpython.jit.backend.llsupport import llerrno
        #
        if not isinstance(self.cpu, AbstractLLCPU):
            py.test.skip("not on LLGraph")
        if sys.platform != 'win32':
            py.test.skip("Windows test only")
        eci = ExternalCompilationInfo(
            separate_module_sources=['''
                #include <windows.h>
                static long f1(long a, long b, long c, long d,
                               long e, long f, long g) {
                    SetLastError(42);
                    return (a + 10*b + 100*c + 1000*d +
                            10000*e + 100000*f + 1000000*g);
                }
                RPY_EXPORTED
                long test_call_release_gil_save_lasterror(void) {
                    return (long)&f1;
                }
            '''])
        fn_name = 'test_call_release_gil_save_lasterror'
        getter_ptr = rffi.llexternal(fn_name, [], lltype.Signed,
                                     compilation_info=eci, _nowrapper=True)
        func1_adr = getter_ptr()
        calldescr = self.cpu._calldescr_dynamic_for_tests([types.slong]*7,
                                                          types.slong)
        #
        for saveerr in [rffi.RFFI_SAVE_ERRNO,  # but not _LASTERROR
                        rffi.RFFI_SAVE_ERRNO | rffi.RFFI_ALT_ERRNO,
                        rffi.RFFI_SAVE_LASTERROR,
                        rffi.RFFI_SAVE_LASTERROR | rffi.RFFI_ALT_ERRNO,
                        ]:
            faildescr = BasicFailDescr(1)
            inputargs = [BoxInt() for i in range(7)]
            i1 = BoxInt()
            ops = [
                ResOperation(rop.CALL_RELEASE_GIL,
                             [ConstInt(saveerr), ConstInt(func1_adr)]
                                 + inputargs, i1,
                             descr=calldescr),
                ResOperation(rop.GUARD_NOT_FORCED, [], None, descr=faildescr),
                ResOperation(rop.FINISH, [i1], None, descr=BasicFinalDescr(0))
            ]
            ops[-2].setfailargs([])
            looptoken = JitCellToken()
            self.cpu.compile_loop(inputargs, ops, looptoken)
            #
            llerrno.set_debug_saved_lasterror(self.cpu, 24)
            llerrno.set_debug_saved_altlasterror(self.cpu, 25)
            deadframe = self.cpu.execute_token(looptoken, 9, 8, 7, 6, 5, 4, 3)
            original_result = self.cpu.get_int_value(deadframe, 0)
            result = llerrno.get_debug_saved_lasterror(self.cpu)
            altresult = llerrno.get_debug_saved_altlasterror(self.cpu)
            print 'saveerr =', saveerr, ': got result =', result,
            print 'and altresult =', altresult
            #
            if saveerr & rffi.RFFI_SAVE_LASTERROR:
                # one from the C code, the other not touched
                if saveerr & rffi.RFFI_ALT_ERRNO:
                    assert (result, altresult) == (24, 42)
                else:
                    assert (result, altresult) == (42, 25)
            else:
                assert (result, altresult) == (24, 25)      # not touched
            assert original_result == 3456789

    def test_call_release_gil_readsaved_lasterror(self):
        from rpython.translator.tool.cbuild import ExternalCompilationInfo
        from rpython.rlib.libffi import types
        from rpython.jit.backend.llsupport import llerrno
        #
        if not isinstance(self.cpu, AbstractLLCPU):
            py.test.skip("not on LLGraph")
        if sys.platform != 'win32':
            py.test.skip("Windows test only")
        eci = ExternalCompilationInfo(
            separate_module_sources=[r'''
                #include <windows.h>
                static long f1(long a, long b, long c, long d,
                               long e, long f, long g) {
                    long r = GetLastError();
                    printf("GetLastError() result: %ld\n", r);
                    printf("%ld %ld %ld %ld %ld %ld %ld\n", a,b,c,d,e,f,g);
                    r += 100 * (a + 10*b + 100*c + 1000*d +
                                10000*e + 100000*f + 1000000*g);
                    return r;
                }
                RPY_EXPORTED
                long test_call_release_gil_readsaved_lasterror(void) {
                    return (long)&f1;
                }
            '''])
        fn_name = 'test_call_release_gil_readsaved_lasterror'
        getter_ptr = rffi.llexternal(fn_name, [], lltype.Signed,
                                     compilation_info=eci, _nowrapper=True)
        func1_adr = getter_ptr()
        calldescr = self.cpu._calldescr_dynamic_for_tests([types.slong]*7,
                                                          types.slong)
        #
        for saveerr in [rffi.RFFI_READSAVED_LASTERROR,
                        rffi.RFFI_READSAVED_LASTERROR | rffi.RFFI_ALT_ERRNO,
                       ]:
            faildescr = BasicFailDescr(1)
            inputargs = [BoxInt() for i in range(7)]
            i1 = BoxInt()
            ops = [
                ResOperation(rop.CALL_RELEASE_GIL,
                             [ConstInt(saveerr), ConstInt(func1_adr)]
                                 + inputargs, i1,
                             descr=calldescr),
                ResOperation(rop.GUARD_NOT_FORCED, [], None, descr=faildescr),
                ResOperation(rop.FINISH, [i1], None, descr=BasicFinalDescr(0))
            ]
            ops[-2].setfailargs([])
            looptoken = JitCellToken()
            self.cpu.compile_loop(inputargs, ops, looptoken)
            #
            llerrno.set_debug_saved_lasterror(self.cpu, 24)
            llerrno.set_debug_saved_altlasterror(self.cpu, 25)
            deadframe = self.cpu.execute_token(looptoken, 9, 8, 7, 6, 5, 4, 3)
            result = self.cpu.get_int_value(deadframe, 0)
            assert llerrno.get_debug_saved_lasterror(self.cpu) == 24
            assert llerrno.get_debug_saved_altlasterror(self.cpu) == 25
            #
            if saveerr & rffi.RFFI_ALT_ERRNO:
                expected_lasterror = 25
            else:
                expected_lasterror = 24
            assert result == expected_lasterror + 345678900

    def test_call_release_gil_err_all(self):
        from rpython.translator.tool.cbuild import ExternalCompilationInfo
        from rpython.rlib.libffi import types
        from rpython.jit.backend.llsupport import llerrno
        #
        if not isinstance(self.cpu, AbstractLLCPU):
            py.test.skip("not on LLGraph")
        if sys.platform != 'win32':
            eci = ExternalCompilationInfo(
                separate_module_sources=[r'''
                    #include <errno.h>
                    static long f1(long a, long b, long c, long d,
                                   long e, long f, long g) {
                        long r = errno;
                        errno = 42;
                        r += 100 * (a + 10*b + 100*c + 1000*d +
                                    10000*e + 100000*f + 1000000*g);
                        return r;
                    }
                    RPY_EXPORTED
                    long test_call_release_gil_err_all(void) {
                        return (long)&f1;
                    }
                '''])
        else:
            eci = ExternalCompilationInfo(
                separate_module_sources=[r'''
                    #include <windows.h>
                    #include <errno.h>
                    static long f1(long a, long b, long c, long d,
                                   long e, long f, long g) {
                        long r = errno + 10 * GetLastError();
                        errno = 42;
                        SetLastError(43);
                        r += 100 * (a + 10*b + 100*c + 1000*d +
                                    10000*e + 100000*f + 1000000*g);
                        return r;
                    }
                    RPY_EXPORTED
                    long test_call_release_gil_err_all(void) {
                        return (long)&f1;
                    }
                '''])
        fn_name = 'test_call_release_gil_err_all'
        getter_ptr = rffi.llexternal(fn_name, [], lltype.Signed,
                                     compilation_info=eci, _nowrapper=True)
        func1_adr = getter_ptr()
        calldescr = self.cpu._calldescr_dynamic_for_tests([types.slong]*7,
                                                          types.slong)
        #
        for saveerr in [rffi.RFFI_ERR_ALL,
                        rffi.RFFI_ERR_ALL | rffi.RFFI_ALT_ERRNO,
                       ]:
            faildescr = BasicFailDescr(1)
            inputargs = [InputArgInt() for i in range(7)]
            op0 = ResOperation(rop.CALL_RELEASE_GIL_I,
                             [ConstInt(saveerr), ConstInt(func1_adr)]
                                 + inputargs,
                             descr=calldescr)

            ops = [
                op0,
                ResOperation(rop.GUARD_NOT_FORCED, [], descr=faildescr),
                ResOperation(rop.FINISH, [op0], descr=BasicFinalDescr(0))
            ]
            ops[-2].setfailargs([])
            looptoken = JitCellToken()
            self.cpu.compile_loop(inputargs, ops, looptoken)
            #
            llerrno.set_debug_saved_errno(self.cpu, 8)
            llerrno.set_debug_saved_alterrno(self.cpu, 5)
            llerrno.set_debug_saved_lasterror(self.cpu, 9)
            llerrno.set_debug_saved_altlasterror(self.cpu, 4)
            deadframe = self.cpu.execute_token(looptoken, 1, 2, 3, 4, 5, 6, 7)
            result = self.cpu.get_int_value(deadframe, 0)
            got_errno = llerrno.get_debug_saved_errno(self.cpu)
            got_alter = llerrno.get_debug_saved_alterrno(self.cpu)
            if saveerr & rffi.RFFI_ALT_ERRNO:
                assert (got_errno, got_alter) == (8, 42)
            else:
                assert (got_errno, got_alter) == (42, 5)
            if sys.platform != 'win32':
                if saveerr & rffi.RFFI_ALT_ERRNO:
                    assert result == 765432105
                else:
                    assert result == 765432108
            else:
                if saveerr & rffi.RFFI_ALT_ERRNO:
                    assert result == 765432145
                else:
                    assert result == 765432198
                got_lasterror = llerrno.get_debug_saved_lasterror(self.cpu)
                got_altlaster = llerrno.get_debug_saved_altlasterror(self.cpu)
                if saveerr & rffi.RFFI_ALT_ERRNO:
                    assert (got_lasterror, got_altlaster) == (9, 43)
                else:
                    assert (got_lasterror, got_altlaster) == (43, 4)

    def test_guard_not_invalidated(self):
        cpu = self.cpu
        faildescr = BasicFailDescr(1)
        finaldescr = BasicFinalDescr(0)
        loop = parse("""
        [i0, i1]
        guard_not_invalidated(descr=faildescr) [i1]
        finish(i0, descr=finaldescr)
        """, namespace=locals())
        looptoken = JitCellToken()
        self.cpu.compile_loop(loop.inputargs, loop.operations, looptoken)

        deadframe = self.cpu.execute_token(looptoken, -42, 9)
        fail = self.cpu.get_latest_descr(deadframe)
        assert fail.identifier == 0
        assert self.cpu.get_int_value(deadframe, 0) == -42
        print 'step 1 ok'
        print '-'*79

        # mark as failing
        self.cpu.invalidate_loop(looptoken)

        deadframe = self.cpu.execute_token(looptoken, -42, 9)
        fail = self.cpu.get_latest_descr(deadframe)
        assert fail is faildescr
        assert self.cpu.get_int_value(deadframe, 0) == 9
        print 'step 2 ok'
        print '-'*79

        # attach a bridge
        faildescr2 = BasicFailDescr(2)
        finaldescr2 = BasicFinalDescr(3)
        bridge = parse("""
        [i2]
        guard_not_invalidated(descr=faildescr2) []
        finish(i2, descr=finaldescr2)
        """, namespace=locals())
        self.cpu.compile_bridge(faildescr, bridge.inputargs,
                                bridge.operations, looptoken)

        deadframe = self.cpu.execute_token(looptoken, -42, 9)
        fail = self.cpu.get_latest_descr(deadframe)
        assert fail.identifier == 3
        assert self.cpu.get_int_value(deadframe, 0) == 9
        print 'step 3 ok'
        print '-'*79

        # mark as failing again
        self.cpu.invalidate_loop(looptoken)

        deadframe = self.cpu.execute_token(looptoken, -42, 9)
        fail = self.cpu.get_latest_descr(deadframe)
        assert fail is faildescr2
        print 'step 4 ok'
        print '-'*79

    def test_guard_not_invalidated_and_label(self):
        # test that the guard_not_invalidated reserves enough room before
        # the label.  If it doesn't, then in this example after we invalidate
        # the guard, jumping to the label will hit the invalidation code too
        cpu = self.cpu
        faildescr = BasicFailDescr(1)
        labeldescr = TargetToken()
        finaldescr = BasicFinalDescr(3)
        loop = parse("""
        [i0]
        guard_not_invalidated(descr=faildescr) []
        label(i0, descr=labeldescr)
        finish(i0, descr=finaldescr)
        """, namespace=locals())
        looptoken = JitCellToken()
        self.cpu.compile_loop(loop.inputargs, loop.operations, looptoken)
        # mark as failing
        self.cpu.invalidate_loop(looptoken)
        # attach a bridge
        i2 = InputArgInt()
        ops2 = [
            ResOperation(rop.JUMP, [ConstInt(333)], descr=labeldescr),
        ]
        self.cpu.compile_bridge(faildescr, [], ops2, looptoken)
        # run: must not be caught in an infinite loop
        deadframe = self.cpu.execute_token(looptoken, 16)
        fail = self.cpu.get_latest_descr(deadframe)
        assert fail.identifier == 3
        assert self.cpu.get_int_value(deadframe, 0) == 333

    # pure do_ / descr features

    def test_do_operations(self):
        cpu = self.cpu
        #
        A = lltype.GcArray(lltype.Char)
        descr_A = cpu.arraydescrof(A)
        a = lltype.malloc(A, 5)
        x = cpu.bh_arraylen_gc(lltype.cast_opaque_ptr(llmemory.GCREF, a),
                               descr_A)
        assert x == 5
        #
        a[2] = 'Y'
        x = cpu.bh_getarrayitem_gc_i(
            lltype.cast_opaque_ptr(llmemory.GCREF, a), 2, descr_A)
        assert x == ord('Y')
        #
        B = lltype.GcArray(lltype.Ptr(A))
        descr_B = cpu.arraydescrof(B)
        b = lltype.malloc(B, 4)
        b[3] = a
        x = cpu.bh_getarrayitem_gc_r(
            lltype.cast_opaque_ptr(llmemory.GCREF, b), 3, descr_B)
        assert lltype.cast_opaque_ptr(lltype.Ptr(A), x) == a
        if self.cpu.supports_floats:
            C = lltype.GcArray(lltype.Float)
            c = lltype.malloc(C, 6)
            c[3] = 3.5
            descr_C = cpu.arraydescrof(C)
            x = cpu.bh_getarrayitem_gc_f(
                lltype.cast_opaque_ptr(llmemory.GCREF, c), 3, descr_C)
            assert longlong.getrealfloat(x) == 3.5
            cpu.bh_setarrayitem_gc_f(
                lltype.cast_opaque_ptr(llmemory.GCREF, c), 4,
                longlong.getfloatstorage(4.5), descr_C)
            assert c[4] == 4.5
        s = rstr.mallocstr(6)
        x = cpu.bh_strlen(lltype.cast_opaque_ptr(llmemory.GCREF, s))
        assert x == 6
        #
        s.chars[3] = 'X'
        x = cpu.bh_strgetitem(lltype.cast_opaque_ptr(llmemory.GCREF, s), 3)
        assert x == ord('X')
        #
        S = lltype.GcStruct('S', ('x', lltype.Char), ('y', lltype.Ptr(A)),
                            ('z', lltype.Float))
        descrfld_x = cpu.fielddescrof(S, 'x')
        s = lltype.malloc(S)
        s.x = 'Z'
        x = cpu.bh_getfield_gc_i(lltype.cast_opaque_ptr(llmemory.GCREF, s),
                                 descrfld_x)
        assert x == ord('Z')
        #
        cpu.bh_setfield_gc_i(lltype.cast_opaque_ptr(llmemory.GCREF, s),
                             ord('4'), descrfld_x)
        assert s.x == '4'
        #
        descrfld_y = cpu.fielddescrof(S, 'y')
        s.y = a
        x = cpu.bh_getfield_gc_r(lltype.cast_opaque_ptr(llmemory.GCREF, s),
                                 descrfld_y)
        assert lltype.cast_opaque_ptr(lltype.Ptr(A), x) == a
        #
        s.y = lltype.nullptr(A)
        cpu.bh_setfield_gc_r(lltype.cast_opaque_ptr(llmemory.GCREF, s),
                             x, descrfld_y)
        assert s.y == a
        #
        RS = lltype.Struct('S', ('x', lltype.Char))  #, ('y', lltype.Ptr(A)))
        descrfld_rx = cpu.fielddescrof(RS, 'x')
        rs = lltype.malloc(RS, immortal=True)
        rs.x = '?'
        x = cpu.bh_getfield_raw_i(
            heaptracker.adr2int(llmemory.cast_ptr_to_adr(rs)),
            descrfld_rx)
        assert x == ord('?')
        #
        cpu.bh_setfield_raw_i(
            heaptracker.adr2int(llmemory.cast_ptr_to_adr(rs)),
            ord('!'), descrfld_rx)
        assert rs.x == '!'
        #

        if self.cpu.supports_floats:
            descrfld_z = cpu.fielddescrof(S, 'z')
            cpu.bh_setfield_gc_f(
                lltype.cast_opaque_ptr(llmemory.GCREF, s),
                longlong.getfloatstorage(3.5), descrfld_z)
            assert s.z == 3.5
            s.z = 3.2
            x = cpu.bh_getfield_gc_f(
                lltype.cast_opaque_ptr(llmemory.GCREF, s),
                descrfld_z)
            assert longlong.getrealfloat(x) == 3.2
        ### we don't support in the JIT for now GC pointers
        ### stored inside non-GC structs.
        #descrfld_ry = cpu.fielddescrof(RS, 'y')
        #rs.y = a
        #x = cpu.do_getfield_raw(
        #    InputArgInt(cpu.cast_adr_to_int(llmemory.cast_ptr_to_adr(rs))),
        #    descrfld_ry)
        #assert isinstance(x, BoxPtr)
        #assert x.getref(lltype.Ptr(A)) == a
        #
        #rs.y = lltype.nullptr(A)
        #cpu.do_setfield_raw(
        #    InputArgInt(cpu.cast_adr_to_int(llmemory.cast_ptr_to_adr(rs))), x,
        #    descrfld_ry)
        #assert rs.y == a
        #
        descrsize = cpu.sizeof(S, None)
        x = cpu.bh_new(descrsize)
        lltype.cast_opaque_ptr(lltype.Ptr(S), x)    # type check
        #
        _, T, descrsize2 = self.alloc_instance(rclass.OBJECT)
        x = cpu.bh_new_with_vtable(descrsize2)
        lltype.cast_opaque_ptr(lltype.Ptr(rclass.OBJECT), x)    # type check
        # well...
        #assert x.getref(rclass.OBJECTPTR).typeptr == vtable2
        #
        arraydescr = cpu.arraydescrof(A)
        x = cpu.bh_new_array(7, arraydescr)
        array = lltype.cast_opaque_ptr(lltype.Ptr(A), x)
        assert len(array) == 7
        #
        cpu.bh_setarrayitem_gc_i(x, 5, ord('*'), descr_A)
        assert array[5] == '*'
        #
        cpu.bh_setarrayitem_gc_r(
            lltype.cast_opaque_ptr(llmemory.GCREF, b), 1, x, descr_B)
        assert b[1] == array
        #
        x = cpu.bh_newstr(5)
        str = lltype.cast_opaque_ptr(lltype.Ptr(rstr.STR), x)
        assert len(str.chars) == 5
        #
        cpu.bh_strsetitem(x, 4, ord('/'))
        assert str.chars[4] == '/'

    def test_sorting_of_fields(self):
        S = lltype.GcStruct('S', ('parent', rclass.OBJECT),
                                  ('value', lltype.Signed),
                                  ('chr1', lltype.Char),
                                  ('chr2', lltype.Char))
        self.alloc_instance(S)
        chr1 = self.cpu.fielddescrof(S, 'chr1').sort_key()
        value = self.cpu.fielddescrof(S, 'value').sort_key()
        chr2 = self.cpu.fielddescrof(S, 'chr2').sort_key()
        assert len(set([value, chr1, chr2])) == 3

    def test_guards_nongc(self):
        x = lltype.malloc(lltype.Struct('x'), flavor='raw')
        v = heaptracker.adr2int(llmemory.cast_ptr_to_adr(x))
        vbox = InputArgInt(v)
        ops = [
            (rop.GUARD_NONNULL, vbox, False),
            (rop.GUARD_ISNULL, vbox, True),
            (rop.GUARD_NONNULL, InputArgInt(0), True),
            (rop.GUARD_ISNULL, InputArgInt(0), False),
            ]
        for opname, arg, res in ops:
            self.execute_operation(opname, [arg], 'void')
            assert self.guard_failed == res

        lltype.free(x, flavor='raw')

    def test_assembler_call(self):
        called = []
        def assembler_helper(deadframe, virtualizable):
            assert self.cpu.get_int_value(deadframe, 0) == 97
            called.append(self.cpu.get_latest_descr(deadframe))
            return 4 + 9

        FUNCPTR = lltype.Ptr(lltype.FuncType([llmemory.GCREF,
                                              llmemory.GCREF],
                                             lltype.Signed))
        class FakeJitDriverSD:
            index_of_virtualizable = -1
            _assembler_helper_ptr = llhelper(FUNCPTR, assembler_helper)
            assembler_helper_adr = llmemory.cast_ptr_to_adr(
                _assembler_helper_ptr)

        ops = '''
        [i0, i1, i2, i3, i4, i5, i6, i7, i8, i9]
        i10 = int_add(i0, i1)
        i11 = int_add(i10, i2)
        i12 = int_add(i11, i3)
        i13 = int_add(i12, i4)
        i14 = int_add(i13, i5)
        i15 = int_add(i14, i6)
        i16 = int_add(i15, i7)
        i17 = int_add(i16, i8)
        i18 = int_add(i17, i9)
        finish(i18)'''
        loop = parse(ops)
        looptoken = JitCellToken()
        looptoken.outermost_jitdriver_sd = FakeJitDriverSD()
        finish_descr = loop.operations[-1].getdescr()
        self.cpu.done_with_this_frame_descr_int = BasicFinalDescr()
        self.cpu.compile_loop(loop.inputargs, loop.operations, looptoken)
        ARGS = [lltype.Signed] * 10
        RES = lltype.Signed
        FakeJitDriverSD.portal_calldescr = self.cpu.calldescrof(
            lltype.Ptr(lltype.FuncType(ARGS, RES)), ARGS, RES,
            EffectInfo.MOST_GENERAL)
        args = [i+1 for i in range(10)]
        deadframe = self.cpu.execute_token(looptoken, *args)
        assert self.cpu.get_int_value(deadframe, 0) == 55
        ops = '''
        [i0, i1, i2, i3, i4, i5, i6, i7, i8, i9]
        i10 = int_add(i0, 42)
        i11 = call_assembler_i(i10, i1, i2, i3, i4, i5, i6, i7, i8, i9, descr=looptoken)
        guard_not_forced()[]
        finish(i11)
        '''
        loop = parse(ops, namespace=locals())
        othertoken = JitCellToken()
        self.cpu.compile_loop(loop.inputargs, loop.operations, othertoken)
        args = [i+1 for i in range(10)]
        deadframe = self.cpu.execute_token(othertoken, *args)
        assert self.cpu.get_int_value(deadframe, 0) == 13
        assert called == [finish_descr]

        # test the fast path, which should not call assembler_helper()
        del called[:]
        self.cpu.done_with_this_frame_descr_int = finish_descr
        othertoken = JitCellToken()
        loop = parse(ops, namespace=locals())
        self.cpu.compile_loop(loop.inputargs, loop.operations, othertoken)
        args = [i+1 for i in range(10)]
        deadframe = self.cpu.execute_token(othertoken, *args)
        assert self.cpu.get_int_value(deadframe, 0) == 97
        assert not called

    def test_assembler_call_propagate_exc(self):
        if not isinstance(self.cpu, AbstractLLCPU):
            py.test.skip("llgraph can't fake exceptions well enough, give up")

        excdescr = BasicFailDescr(666)
        self.cpu.propagate_exception_descr = excdescr
        self.cpu.setup_once()    # xxx redo it, because we added
                                 # propagate_exception

        def assembler_helper(deadframe, virtualizable):
            assert self.cpu.get_latest_descr(deadframe) is excdescr
            # let's assume we handled that
            return 3

        FUNCPTR = lltype.Ptr(lltype.FuncType([llmemory.GCREF,
                                              llmemory.GCREF],
                                             lltype.Signed))
        class FakeJitDriverSD:
            index_of_virtualizable = -1
            _assembler_helper_ptr = llhelper(FUNCPTR, assembler_helper)
            assembler_helper_adr = llmemory.cast_ptr_to_adr(
                _assembler_helper_ptr)

        ops = '''
        [i0]
        p0 = newunicode(i0)
        finish(p0)'''
        loop = parse(ops)
        looptoken = JitCellToken()
        looptoken.outermost_jitdriver_sd = FakeJitDriverSD()
        self.cpu.compile_loop(loop.inputargs, loop.operations, looptoken)
        ARGS = [lltype.Signed] * 10
        RES = lltype.Signed
        FakeJitDriverSD.portal_calldescr = self.cpu.calldescrof(
            lltype.Ptr(lltype.FuncType(ARGS, RES)), ARGS, RES,
            EffectInfo.MOST_GENERAL)
        ops = '''
        [i0]
        i11 = call_assembler_i(i0, descr=looptoken)
        guard_not_forced()[]
        finish(i11)
        '''
        loop = parse(ops, namespace=locals())
        othertoken = JitCellToken()
        self.cpu.compile_loop(loop.inputargs, loop.operations, othertoken)
        deadframe = self.cpu.execute_token(othertoken, sys.maxint - 1)
        assert self.cpu.get_int_value(deadframe, 0) == 3

    def test_assembler_call_float(self):
        if not self.cpu.supports_floats:
            py.test.skip("requires floats")
        called = []
        def assembler_helper(deadframe, virtualizable):
            x = self.cpu.get_float_value(deadframe, 0)
            assert longlong.getrealfloat(x) == 1.2 + 3.2
            called.append(self.cpu.get_latest_descr(deadframe))
            print '!' * 30 + 'assembler_helper'
            return 13.5

        FUNCPTR = lltype.Ptr(lltype.FuncType([llmemory.GCREF,
                                              llmemory.GCREF],
                                             lltype.Float))
        class FakeJitDriverSD:
            index_of_virtualizable = -1
            _assembler_helper_ptr = llhelper(FUNCPTR, assembler_helper)
            assembler_helper_adr = llmemory.cast_ptr_to_adr(
                _assembler_helper_ptr)

        ARGS = [lltype.Float, lltype.Float]
        RES = lltype.Float
        FakeJitDriverSD.portal_calldescr = self.cpu.calldescrof(
            lltype.Ptr(lltype.FuncType(ARGS, RES)), ARGS, RES,
            EffectInfo.MOST_GENERAL)
        ops = '''
        [f0, f1]
        f2 = float_add(f0, f1)
        finish(f2)'''
        loop = parse(ops)
        finish_descr = loop.operations[-1].getdescr()
        looptoken = JitCellToken()
        looptoken.outermost_jitdriver_sd = FakeJitDriverSD()
        self.cpu.done_with_this_frame_descr_float = BasicFinalDescr()
        self.cpu.compile_loop(loop.inputargs, loop.operations, looptoken)
        args = [longlong.getfloatstorage(1.2),
                longlong.getfloatstorage(2.3)]
        deadframe = self.cpu.execute_token(looptoken, *args)
        x = self.cpu.get_float_value(deadframe, 0)
        assert longlong.getrealfloat(x) == 1.2 + 2.3
        ops = '''
        [f4, f5]
        f3 = call_assembler_f(f4, f5, descr=looptoken)
        guard_not_forced()[]
        finish(f3)
        '''
        loop = parse(ops, namespace=locals())
        othertoken = JitCellToken()
        self.cpu.compile_loop(loop.inputargs, loop.operations, othertoken)
        args = [longlong.getfloatstorage(1.2),
                longlong.getfloatstorage(3.2)]
        deadframe = self.cpu.execute_token(othertoken, *args)
        x = self.cpu.get_float_value(deadframe, 0)
        assert longlong.getrealfloat(x) == 13.5
        assert called == [finish_descr]

        # test the fast path, which should not call assembler_helper()
        del called[:]
        self.cpu.done_with_this_frame_descr_float = finish_descr
        othertoken = JitCellToken()
        loop = parse(ops, namespace=locals())
        self.cpu.compile_loop(loop.inputargs, loop.operations, othertoken)
        args = [longlong.getfloatstorage(1.2),
                longlong.getfloatstorage(4.2)]
        deadframe = self.cpu.execute_token(othertoken, *args)
        x = self.cpu.get_float_value(deadframe, 0)
        assert longlong.getrealfloat(x) == 1.2 + 4.2
        assert not called

    def test_raw_malloced_getarrayitem(self):
        ARRAY = rffi.CArray(lltype.Signed)
        descr = self.cpu.arraydescrof(ARRAY)
        a = lltype.malloc(ARRAY, 10, flavor='raw')
        a[7] = -4242
        addr = llmemory.cast_ptr_to_adr(a)
        abox = InputArgInt(heaptracker.adr2int(addr))
        r1 = self.execute_operation(rop.GETARRAYITEM_RAW_I, [abox, InputArgInt(7)],
                                    'int', descr=descr)
        assert r1 == -4242
        lltype.free(a, flavor='raw')

    def test_raw_malloced_setarrayitem(self):
        ARRAY = rffi.CArray(lltype.Signed)
        descr = self.cpu.arraydescrof(ARRAY)
        a = lltype.malloc(ARRAY, 10, flavor='raw')
        addr = llmemory.cast_ptr_to_adr(a)
        abox = InputArgInt(heaptracker.adr2int(addr))
        self.execute_operation(rop.SETARRAYITEM_RAW, [abox, InputArgInt(5),
                                                      InputArgInt(12345)],
                               'void', descr=descr)
        assert a[5] == 12345
        lltype.free(a, flavor='raw')

    def test_redirect_call_assembler(self):
        if not self.cpu.supports_floats:
            py.test.skip("requires floats")
        called = []
        def assembler_helper(deadframe, virtualizable):
            x = self.cpu.get_float_value(deadframe, 0)
            assert longlong.getrealfloat(x) == 1.25 + 3.25
            called.append(self.cpu.get_latest_descr(deadframe))
            return 13.5

        FUNCPTR = lltype.Ptr(lltype.FuncType([llmemory.GCREF, llmemory.GCREF],
                                             lltype.Float))
        class FakeJitDriverSD:
            index_of_virtualizable = -1
            _assembler_helper_ptr = llhelper(FUNCPTR, assembler_helper)
            assembler_helper_adr = llmemory.cast_ptr_to_adr(
                _assembler_helper_ptr)

        ARGS = [lltype.Float, lltype.Float]
        RES = lltype.Float
        FakeJitDriverSD.portal_calldescr = self.cpu.calldescrof(
            lltype.Ptr(lltype.FuncType(ARGS, RES)), ARGS, RES,
            EffectInfo.MOST_GENERAL)
        ops = '''
        [f0, f1]
        f2 = float_add(f0, f1)
        finish(f2)'''
        loop = parse(ops)
        looptoken = JitCellToken()
        looptoken.outermost_jitdriver_sd = FakeJitDriverSD()
        self.cpu.done_with_this_frame_descr_float = BasicFinalDescr()
        self.cpu.compile_loop(loop.inputargs, loop.operations, looptoken)
        finish_descr = loop.operations[-1].getdescr()
        args = [longlong.getfloatstorage(1.25),
                longlong.getfloatstorage(2.35)]
        deadframe = self.cpu.execute_token(looptoken, *args)
        x = self.cpu.get_float_value(deadframe, 0)
        assert longlong.getrealfloat(x) == 1.25 + 2.35
        assert not called

        ops = '''
        [f4, f5]
        f3 = call_assembler_f(f4, f5, descr=looptoken)
        guard_not_forced()[]
        finish(f3)
        '''
        loop = parse(ops, namespace=locals())
        othertoken = JitCellToken()
        self.cpu.compile_loop(loop.inputargs, loop.operations, othertoken)

        # normal call_assembler: goes to looptoken
        args = [longlong.getfloatstorage(1.25),
                longlong.getfloatstorage(3.25)]
        deadframe = self.cpu.execute_token(othertoken, *args)
        x = self.cpu.get_float_value(deadframe, 0)
        assert longlong.getrealfloat(x) == 13.5
        assert called == [finish_descr]
        del called[:]

        # compile a replacement
        ops = '''
        [f0, f1]
        f2 = float_sub(f0, f1)
        finish(f2)'''
        loop2 = parse(ops)
        looptoken2 = JitCellToken()
        looptoken2.outermost_jitdriver_sd = FakeJitDriverSD()
        self.cpu.compile_loop(loop2.inputargs, loop2.operations, looptoken2)
        finish_descr2 = loop2.operations[-1].getdescr()

        # install it
        self.cpu.redirect_call_assembler(looptoken, looptoken2)

        # now, our call_assembler should go to looptoken2
        args = [longlong.getfloatstorage(6.0),
                longlong.getfloatstorage(1.5)]         # 6.0-1.5 == 1.25+3.25
        deadframe = self.cpu.execute_token(othertoken, *args)
        x = self.cpu.get_float_value(deadframe, 0)
        assert longlong.getrealfloat(x) == 13.5
        assert called == [finish_descr2]

    def test_short_result_of_getfield_direct(self):
        # Test that a getfield that returns a CHAR, SHORT or INT, signed
        # or unsigned, properly gets zero-extended or sign-extended.
        # Direct bh_xxx test.
        cpu = self.cpu
        for RESTYPE in [rffi.SIGNEDCHAR, rffi.UCHAR,
                        rffi.SHORT, rffi.USHORT,
                        rffi.INT, rffi.UINT,
                        rffi.LONG, rffi.ULONG]:
            S = lltype.GcStruct('S', ('x', RESTYPE))
            descrfld_x = cpu.fielddescrof(S, 'x')
            s = lltype.malloc(S)
            value = intmask(0xFFEEDDCCBBAA9988)
            expected = rffi.cast(lltype.Signed, rffi.cast(RESTYPE, value))
            s.x = rffi.cast(RESTYPE, value)
            x = cpu.bh_getfield_gc_i(lltype.cast_opaque_ptr(llmemory.GCREF, s),
                                     descrfld_x)
            assert x == expected, (
                "%r: got %r, expected %r" % (RESTYPE, x, expected))

    def test_short_result_of_getfield_compiled(self):
        # Test that a getfield that returns a CHAR, SHORT or INT, signed
        # or unsigned, properly gets zero-extended or sign-extended.
        # Machine code compilation test.
        cpu = self.cpu
        for RESTYPE in [rffi.SIGNEDCHAR, rffi.UCHAR,
                        rffi.SHORT, rffi.USHORT,
                        rffi.INT, rffi.UINT,
                        rffi.LONG, rffi.ULONG]:
            S = lltype.GcStruct('S', ('x', RESTYPE))
            descrfld_x = cpu.fielddescrof(S, 'x')
            s = lltype.malloc(S)
            value = intmask(0xFFEEDDCCBBAA9988)
            expected = rffi.cast(lltype.Signed, rffi.cast(RESTYPE, value))
            s.x = rffi.cast(RESTYPE, value)
            s_gcref = lltype.cast_opaque_ptr(llmemory.GCREF, s)
            res = self.execute_operation(rop.GETFIELD_GC_I,
                                         [InputArgRef(s_gcref)],
                                         'int', descr=descrfld_x)
            assert res == expected, (
                "%r: got %r, expected %r" % (RESTYPE, res, expected))

    def test_short_result_of_getarrayitem_direct(self):
        # Test that a getarrayitem that returns a CHAR, SHORT or INT, signed
        # or unsigned, properly gets zero-extended or sign-extended.
        # Direct bh_xxx test.
        cpu = self.cpu
        for RESTYPE in [rffi.SIGNEDCHAR, rffi.UCHAR,
                        rffi.SHORT, rffi.USHORT,
                        rffi.INT, rffi.UINT,
                        rffi.LONG, rffi.ULONG]:
            A = lltype.GcArray(RESTYPE)
            descrarray = cpu.arraydescrof(A)
            a = lltype.malloc(A, 5)
            value = intmask(0xFFEEDDCCBBAA9988)
            expected = rffi.cast(lltype.Signed, rffi.cast(RESTYPE, value))
            a[3] = rffi.cast(RESTYPE, value)
            x = cpu.bh_getarrayitem_gc_i(
                lltype.cast_opaque_ptr(llmemory.GCREF, a), 3, descrarray)
            assert x == expected, (
                "%r: got %r, expected %r" % (RESTYPE, x, expected))

    def test_short_result_of_getarrayitem_compiled(self):
        # Test that a getarrayitem that returns a CHAR, SHORT or INT, signed
        # or unsigned, properly gets zero-extended or sign-extended.
        # Machine code compilation test.
        cpu = self.cpu
        for RESTYPE in [rffi.SIGNEDCHAR, rffi.UCHAR,
                        rffi.SHORT, rffi.USHORT,
                        rffi.INT, rffi.UINT,
                        rffi.LONG, rffi.ULONG]:
            A = lltype.GcArray(RESTYPE)
            descrarray = cpu.arraydescrof(A)
            a = lltype.malloc(A, 5)
            value = intmask(0xFFEEDDCCBBAA9988)
            expected = rffi.cast(lltype.Signed, rffi.cast(RESTYPE, value))
            a[3] = rffi.cast(RESTYPE, value)
            a_gcref = lltype.cast_opaque_ptr(llmemory.GCREF, a)
            res = self.execute_operation(rop.GETARRAYITEM_GC_I,
                                         [InputArgRef(a_gcref), InputArgInt(3)],
                                         'int', descr=descrarray)
            assert res == expected, (
                "%r: got %r, expected %r" % (RESTYPE, res, expected))

    def test_short_result_of_getarrayitem_raw_direct(self):
        # Test that a getarrayitem that returns a CHAR, SHORT or INT, signed
        # or unsigned, properly gets zero-extended or sign-extended.
        # Direct bh_xxx test.
        cpu = self.cpu
        for RESTYPE in [rffi.SIGNEDCHAR, rffi.UCHAR,
                        rffi.SHORT, rffi.USHORT,
                        rffi.INT, rffi.UINT,
                        rffi.LONG, rffi.ULONG]:
            A = rffi.CArray(RESTYPE)
            descrarray = cpu.arraydescrof(A)
            a = lltype.malloc(A, 5, flavor='raw')
            value = intmask(0xFFEEDDCCBBAA9988)
            expected = rffi.cast(lltype.Signed, rffi.cast(RESTYPE, value))
            a[3] = rffi.cast(RESTYPE, value)
            a_rawint = heaptracker.adr2int(llmemory.cast_ptr_to_adr(a))
            x = cpu.bh_getarrayitem_raw_i(a_rawint, 3, descrarray)
            assert x == expected, (
                "%r: got %r, expected %r" % (RESTYPE, x, expected))
            lltype.free(a, flavor='raw')

    def test_short_result_of_getarrayitem_raw_compiled(self):
        # Test that a getarrayitem that returns a CHAR, SHORT or INT, signed
        # or unsigned, properly gets zero-extended or sign-extended.
        # Machine code compilation test.
        cpu = self.cpu
        for RESTYPE in [rffi.SIGNEDCHAR, rffi.UCHAR,
                        rffi.SHORT, rffi.USHORT,
                        rffi.INT, rffi.UINT,
                        rffi.LONG, rffi.ULONG]:
            A = rffi.CArray(RESTYPE)
            descrarray = cpu.arraydescrof(A)
            a = lltype.malloc(A, 5, flavor='raw')
            value = intmask(0xFFEEDDCCBBAA9988)
            expected = rffi.cast(lltype.Signed, rffi.cast(RESTYPE, value))
            a[3] = rffi.cast(RESTYPE, value)
            a_rawint = heaptracker.adr2int(llmemory.cast_ptr_to_adr(a))
            res = self.execute_operation(rop.GETARRAYITEM_RAW_I,
                                         [InputArgInt(a_rawint), InputArgInt(3)],
                                         'int', descr=descrarray)
            assert res == expected, (
                "%r: got %r, expected %r" % (RESTYPE, res, expected))
            lltype.free(a, flavor='raw')

    def test_short_result_of_call_direct(self):
        # Test that calling a function that returns a CHAR, SHORT or INT,
        # signed or unsigned, properly gets zero-extended or sign-extended.
        from rpython.translator.tool.cbuild import ExternalCompilationInfo
        for RESTYPE in [rffi.SIGNEDCHAR, rffi.UCHAR,
                        rffi.SHORT, rffi.USHORT,
                        rffi.INT, rffi.UINT,
                        rffi.LONG, rffi.ULONG]:
            # Tested with a function that intentionally does not cast the
            # result to RESTYPE, but makes sure that we return the whole
            # value in eax or rax.
            eci = ExternalCompilationInfo(
                separate_module_sources=["""
                RPY_EXPORTED long fn_test_result_of_call(long x)
                {
                    return x + 1;
                }
                """])
            f = rffi.llexternal('fn_test_result_of_call', [lltype.Signed],
                                RESTYPE, compilation_info=eci, _nowrapper=True)
            value = intmask(0xFFEEDDCCBBAA9988)
            expected = rffi.cast(lltype.Signed, rffi.cast(RESTYPE, value + 1))
            assert intmask(f(value)) == expected
            #
            FUNC = self.FuncType([lltype.Signed], RESTYPE)
            FPTR = self.Ptr(FUNC)
            calldescr = self.cpu.calldescrof(FUNC, FUNC.ARGS, FUNC.RESULT,
                                             EffectInfo.MOST_GENERAL)
            x = self.cpu.bh_call_i(self.get_funcbox(self.cpu, f).value,
                                   [value], None, None, calldescr)
            assert x == expected, (
                "%r: got %r, expected %r" % (RESTYPE, x, expected))

    def test_short_result_of_call_compiled(self):
        # Test that calling a function that returns a CHAR, SHORT or INT,
        # signed or unsigned, properly gets zero-extended or sign-extended.
        from rpython.translator.tool.cbuild import ExternalCompilationInfo
        for RESTYPE in [rffi.SIGNEDCHAR, rffi.UCHAR,
                        rffi.SHORT, rffi.USHORT,
                        rffi.INT, rffi.UINT,
                        rffi.LONG, rffi.ULONG]:
            # Tested with a function that intentionally does not cast the
            # result to RESTYPE, but makes sure that we return the whole
            # value in eax or rax.
            eci = ExternalCompilationInfo(
                separate_module_sources=["""
                RPY_EXPORTED long fn_test_result_of_call(long x)
                {
                    return x + 1;
                }
                """])
            f = rffi.llexternal('fn_test_result_of_call', [lltype.Signed],
                                RESTYPE, compilation_info=eci, _nowrapper=True)
            value = intmask(0xFFEEDDCCBBAA9988)
            expected = rffi.cast(lltype.Signed, rffi.cast(RESTYPE, value + 1))
            assert intmask(f(value)) == expected
            #
            FUNC = self.FuncType([lltype.Signed], RESTYPE)
            FPTR = self.Ptr(FUNC)
            calldescr = self.cpu.calldescrof(FUNC, FUNC.ARGS, FUNC.RESULT,
                                             EffectInfo.MOST_GENERAL)
            funcbox = self.get_funcbox(self.cpu, f)
            res = self.execute_operation(rop.CALL_I, [funcbox, InputArgInt(value)],
                                         'int', descr=calldescr)
            assert res == expected, (
                "%r: got %r, expected %r" % (RESTYPE, res, expected))

    def test_supports_longlong(self):
        if IS_64_BIT:
            assert not self.cpu.supports_longlong, (
                "supports_longlong should be False on 64-bit platforms")

    def test_longlong_result_of_call_direct(self):
        if not self.cpu.supports_longlong:
            py.test.skip("longlong test")
        from rpython.translator.tool.cbuild import ExternalCompilationInfo
        from rpython.rlib.rarithmetic import r_longlong
        eci = ExternalCompilationInfo(
            separate_module_sources=["""
            RPY_EXPORTED long long fn_test_result_of_call(long long x)
            {
                return x - 100000000000000;
            }
            """])
        f = rffi.llexternal('fn_test_result_of_call', [lltype.SignedLongLong],
                            lltype.SignedLongLong,
                            compilation_info=eci, _nowrapper=True)
        value = r_longlong(0x7ff05af3307a3fff)
        expected = r_longlong(0x7ff000001fffffff)
        assert f(value) == expected
        #
        FUNC = self.FuncType([lltype.SignedLongLong], lltype.SignedLongLong)
        FPTR = self.Ptr(FUNC)
        calldescr = self.cpu.calldescrof(FUNC, FUNC.ARGS, FUNC.RESULT,
                                         EffectInfo.MOST_GENERAL)
        x = self.cpu.bh_call_f(self.get_funcbox(self.cpu, f).value,
                               None, None, [value], calldescr)
        assert x == expected

    def test_longlong_result_of_call_compiled(self):
        if not self.cpu.supports_longlong:
            py.test.skip("test of longlong result")
        from rpython.translator.tool.cbuild import ExternalCompilationInfo
        from rpython.rlib.rarithmetic import r_longlong
        eci = ExternalCompilationInfo(
            separate_module_sources=["""
            RPY_EXPORTED long long fn_test_result_of_call(long long x)
            {
                return x - 100000000000000;
            }
            """])
        f = rffi.llexternal('fn_test_result_of_call', [lltype.SignedLongLong],
                            lltype.SignedLongLong,
                            compilation_info=eci, _nowrapper=True)
        value = r_longlong(0x7ff05af3307a3fff)
        expected = r_longlong(0x7ff000001fffffff)
        assert f(value) == expected
        #
        FUNC = self.FuncType([lltype.SignedLongLong], lltype.SignedLongLong)
        FPTR = self.Ptr(FUNC)
        calldescr = self.cpu.calldescrof(FUNC, FUNC.ARGS, FUNC.RESULT,
                                         EffectInfo.MOST_GENERAL)
        funcbox = self.get_funcbox(self.cpu, f)
        res = self.execute_operation(rop.CALL_F,
                                     [funcbox, InputArgFloat(value)],
                                     'float', descr=calldescr)
        assert res == expected

    def test_singlefloat_result_of_call_direct(self):
        if not self.cpu.supports_singlefloats:
            py.test.skip("singlefloat test")
        from rpython.translator.tool.cbuild import ExternalCompilationInfo
        from rpython.rlib.rarithmetic import r_singlefloat
        eci = ExternalCompilationInfo(
            separate_module_sources=["""
            RPY_EXPORTED float fn_test_result_of_call(float x)
            {
                return x / 2.0f;
            }
            """])
        f = rffi.llexternal('fn_test_result_of_call', [lltype.SingleFloat],
                            lltype.SingleFloat,
                            compilation_info=eci, _nowrapper=True)
        value = r_singlefloat(-42.5)
        expected = r_singlefloat(-21.25)
        assert f(value) == expected
        #
        FUNC = self.FuncType([lltype.SingleFloat], lltype.SingleFloat)
        FPTR = self.Ptr(FUNC)
        calldescr = self.cpu.calldescrof(FUNC, FUNC.ARGS, FUNC.RESULT,
                                         EffectInfo.MOST_GENERAL)
        ivalue = longlong.singlefloat2int(value)
        iexpected = longlong.singlefloat2int(expected)
        x = self.cpu.bh_call_i(self.get_funcbox(self.cpu, f).value,
                               [ivalue], None, None, calldescr)
        assert x == iexpected

    def test_singlefloat_result_of_call_compiled(self):
        if not self.cpu.supports_singlefloats:
            py.test.skip("test of singlefloat result")
        from rpython.translator.tool.cbuild import ExternalCompilationInfo
        from rpython.rlib.rarithmetic import r_singlefloat
        eci = ExternalCompilationInfo(
            separate_module_sources=["""
            RPY_EXPORTED float fn_test_result_of_call(float x)
            {
                return x / 2.0f;
            }
            """])
        f = rffi.llexternal('fn_test_result_of_call', [lltype.SingleFloat],
                            lltype.SingleFloat,
                            compilation_info=eci, _nowrapper=True)
        value = r_singlefloat(-42.5)
        expected = r_singlefloat(-21.25)
        assert f(value) == expected
        #
        FUNC = self.FuncType([lltype.SingleFloat], lltype.SingleFloat)
        FPTR = self.Ptr(FUNC)
        calldescr = self.cpu.calldescrof(FUNC, FUNC.ARGS, FUNC.RESULT,
                                         EffectInfo.MOST_GENERAL)
        funcbox = self.get_funcbox(self.cpu, f)
        ivalue = longlong.singlefloat2int(value)
        iexpected = longlong.singlefloat2int(expected)
        res = self.execute_operation(rop.CALL_I, [funcbox, InputArgInt(ivalue)],
                                     'int', descr=calldescr)
        assert res == iexpected

    def test_free_loop_and_bridges(self):
        if not isinstance(self.cpu, AbstractLLCPU):
            py.test.skip("not a subclass of llmodel.AbstractLLCPU")
        if hasattr(self.cpu, 'setup_once'):
            self.cpu.setup_once()
        mem0 = self.cpu.asmmemmgr.total_mallocs
        looptoken = self.test_compile_bridge()
        mem1 = self.cpu.asmmemmgr.total_mallocs
        self.cpu.free_loop_and_bridges(looptoken.compiled_loop_token)
        mem2 = self.cpu.asmmemmgr.total_mallocs
        assert mem2 < mem1
        assert mem2 == mem0

    def test_memoryerror(self):
        excdescr = BasicFailDescr(666)
        self.cpu.propagate_exception_descr = excdescr
        self.cpu.setup_once()    # xxx redo it, because we added
                                 # propagate_exception
        i0 = InputArgInt()
        p0 = ResOperation(rop.NEWUNICODE, [i0])
        operations = [
            p0,
            ResOperation(rop.FINISH, [p0], descr=BasicFinalDescr(1))
            ]
        inputargs = [i0]
        looptoken = JitCellToken()
        self.cpu.compile_loop(inputargs, operations, looptoken)
        # overflowing value:
        unisize = self.cpu.gc_ll_descr.unicode_descr.itemsize
        assert unisize in (2, 4)
        deadframe = self.cpu.execute_token(looptoken, sys.maxint // unisize + 1)
        fail = self.cpu.get_latest_descr(deadframe)
        assert fail.identifier == excdescr.identifier
        exc = self.cpu.grab_exc_value(deadframe)
        assert not exc

    def test_math_sqrt(self):
        if not self.cpu.supports_floats:
            py.test.skip("requires floats")

        def math_sqrt(a):
            assert False, 'should not be called'
        from rpython.jit.codewriter.effectinfo import EffectInfo

        effectinfo = EffectInfo([], [], [], [], [], [], EffectInfo.EF_CANNOT_RAISE, EffectInfo.OS_MATH_SQRT)
        FPTR = self.Ptr(self.FuncType([lltype.Float], lltype.Float))
        func_ptr = llhelper(FPTR, math_sqrt)
        FUNC = deref(FPTR)
        funcbox = self.get_funcbox(self.cpu, func_ptr)

        calldescr = self.cpu.calldescrof(FUNC, FUNC.ARGS, FUNC.RESULT, effectinfo)
        testcases = [(4.0, 2.0), (6.25, 2.5)]
        for arg, expected in testcases:
            res = self.execute_operation(rop.CALL_F,
                        [funcbox, boxfloat(arg)],
                         'float', descr=calldescr)
            assert longlong.getrealfloat(res) == expected

    def test_compile_loop_with_target(self):
        looptoken = JitCellToken()
        targettoken1 = TargetToken()
        targettoken2 = TargetToken()
        faildescr = BasicFailDescr(2)
        faildescr3 = BasicFailDescr(3)
        loop = parse("""
        [i0]
        label(i0, descr=targettoken1)
        i1 = int_add(i0, 1)
        i2 = int_le(i1, 9)
        guard_true(i2, descr=faildescr) [i1]
        label(i1, descr=targettoken2)
        i3 = int_ge(i1, 0)
        guard_true(i3, descr=faildescr3) [i1]
        jump(i1, descr=targettoken1)
        """, namespace=locals())

        self.cpu.compile_loop(loop.inputargs, loop.operations, looptoken)
        deadframe = self.cpu.execute_token(looptoken, 2)
        fail = self.cpu.get_latest_descr(deadframe)
        assert fail.identifier == 2
        res = self.cpu.get_int_value(deadframe, 0)
        assert res == 10

        bridge = parse("""
        [i0]
        i2 = int_sub(i0, 20)
        jump(i2, descr=targettoken2)
        """, namespace=locals())

        self.cpu.compile_bridge(faildescr, bridge.inputargs,
                                bridge.operations, looptoken)

        deadframe = self.cpu.execute_token(looptoken, 2)
        fail = self.cpu.get_latest_descr(deadframe)
        assert fail.identifier == 3
        res = self.cpu.get_int_value(deadframe, 0)
        assert res == -10

    def test_int_force_ge_zero(self):
        ops = """
        [i0]
        i1 = int_force_ge_zero(i0)    # but forced to be in a register
        finish(i1, descr=descr)
        """
        descr = BasicFinalDescr()
        loop = parse(ops, self.cpu, namespace=locals())
        looptoken = JitCellToken()
        self.cpu.compile_loop(loop.inputargs, loop.operations, looptoken)
        for inp, outp in [(2,2), (-3, 0)]:
            deadframe = self.cpu.execute_token(looptoken, inp)
            assert outp == self.cpu.get_int_value(deadframe, 0)

    def test_int_signext(self):
        numbytes_cases = [1, 2] if IS_32_BIT else [1, 2, 4]
        for spill in ["", "force_spill(i1)"]:
          for numbytes in numbytes_cases:
            print (spill, numbytes)
            ops = """
            [i0]
            i1 = int_sub(i0, 0)     # force in register
            %s
            i2 = int_signext(i1, %d)
            finish(i2, descr=descr)
            """ % (spill, numbytes)
            descr = BasicFinalDescr()
            loop = parse(ops, self.cpu, namespace=locals())
            looptoken = JitCellToken()
            self.cpu.compile_loop(loop.inputargs, loop.operations, looptoken)
            test_cases = [random.randrange(-sys.maxint-1, sys.maxint+1)
                          for _ in range(100)]
            for test_case in test_cases:
                deadframe = self.cpu.execute_token(looptoken, test_case)
                got = self.cpu.get_int_value(deadframe, 0)
                expected = heaptracker.int_signext(test_case, numbytes)
                assert got == expected

    def test_compile_asmlen(self):
        if not isinstance(self.cpu, AbstractLLCPU):
            py.test.skip("pointless test on non-asm")
        from rpython.jit.backend.tool.viewcode import machine_code_dump, ObjdumpNotFound
        import ctypes
        targettoken = TargetToken()
        ops = """
        [i2]
        i0 = same_as_i(i2)    # but forced to be in a register
        label(i0, descr=targettoken)
        i1 = int_add(i0, i0)
        guard_true(i1, descr=faildescr) [i1]
        jump(i1, descr=targettoken)
        """
        faildescr = BasicFailDescr(2)
        loop = parse(ops, self.cpu, namespace=locals())
        bridge_ops = """
        [i0]
        jump(i0, descr=targettoken)
        """
        bridge = parse(bridge_ops, self.cpu, namespace=locals())
        looptoken = JitCellToken()
        self.cpu.assembler.set_debug(False)
        info = self.cpu.compile_loop(loop.inputargs, loop.operations, looptoken)
        bridge_info = self.cpu.compile_bridge(faildescr, bridge.inputargs,
                                              bridge.operations,
                                              looptoken)
        self.cpu.assembler.set_debug(True) # always on untranslated
        assert info.asmlen != 0
        cpuname = autodetect()
        # XXX we have to check the precise assembler, otherwise
        # we don't quite know if borders are correct

        def checkops(mc, ops, alt_ops=None):
            if len(mc) != len(ops) and alt_ops is not None:
                ops = alt_ops
            assert len(mc) == len(ops)
            for i in range(len(mc)):
                if ops[i] == '*':
                    continue # ingore ops marked as '*', i.e. inline constants
                assert mc[i].split("\t")[2].startswith(ops[i])

        data = ctypes.string_at(info.asmaddr, info.asmlen)
        try:
            mc = list(machine_code_dump(data, info.asmaddr, cpuname))
            lines = [line for line in mc if line.count('\t') >= 2]
            checkops(lines, self.add_loop_instructions)
            data = ctypes.string_at(bridge_info.asmaddr, bridge_info.asmlen)
            mc = list(machine_code_dump(data, bridge_info.asmaddr, cpuname))
            lines = [line for line in mc if line.count('\t') >= 2]
            checkops(lines, self.bridge_loop_instructions,
                            self.bridge_loop_instructions_alternative)
        except ObjdumpNotFound:
            py.test.skip("requires (g)objdump")



    def test_compile_bridge_with_target(self):
        # This test creates a loopy piece of code in a bridge, and builds another
        # unrelated loop that ends in a jump directly to this loopy bit of code.
        # It catches a case in which we underestimate the needed frame_depth across
        # the cross-loop JUMP, because we estimate it based on the frame_depth stored
        # in the original loop.
        looptoken1 = JitCellToken()
        targettoken1 = TargetToken()
        faildescr1 = BasicFailDescr(2)
        finaldescr1 = BasicFinalDescr(1234)
        loop = parse("""
        [i0]
        i1 = int_le(i0, 1)
        guard_true(i1, descr=faildescr1) [i0]
        finish(i0, descr=finaldescr1)
        """, namespace=locals())
        self.cpu.compile_loop(loop.inputargs, loop.operations, looptoken1)

        def func(a, b, c, d, e, f, g, h, i):
            assert a + 2 == b
            assert a + 4 == c
            assert a + 6 == d
            assert a + 8 == e
            assert a + 10 == f
            assert a + 12 == g
            assert a + 14 == h
            assert a + 16 == i
        FPTR = self.Ptr(self.FuncType([lltype.Signed]*9, lltype.Void))
        func_ptr = llhelper(FPTR, func)
        cpu = self.cpu
        calldescr = cpu.calldescrof(deref(FPTR), (lltype.Signed,)*9, lltype.Void,
                                    EffectInfo.MOST_GENERAL)
        faildescr=BasicFailDescr(42)
        loop = parse("""
        [i0]
        label(i0, descr=targettoken1)
        i1 = int_add(i0, 1)
        i2 = int_add(i1, 1)
        i3 = int_add(i2, 1)
        i4 = int_add(i3, 1)
        i5 = int_add(i4, 1)
        i6 = int_add(i5, 1)
        i7 = int_add(i6, 1)
        i8 = int_add(i7, 1)
        i9 = int_add(i8, 1)
        i10 = int_add(i9, 1)
        i11 = int_add(i10, 1)
        i12 = int_add(i11, 1)
        i13 = int_add(i12, 1)
        i14 = int_add(i13, 1)
        i15 = int_add(i14, 1)
        i16 = int_add(i15, 1)
        i17 = int_add(i16, 1)
        i18 = int_add(i17, 1)
        i19 = int_add(i18, 1)
        call_n(ConstClass(func_ptr), i2, i4, i6, i8, i10, i12, i14, i16, i18, descr=calldescr)
        call_n(ConstClass(func_ptr), i2, i4, i6, i8, i10, i12, i14, i16, i18, descr=calldescr)
        i20 = int_lt(i19, 100)
        guard_true(i20, descr=faildescr) []
        jump(i19, descr=targettoken1)
        """, namespace=locals())
        self.cpu.compile_bridge(faildescr1, loop.inputargs,
                                loop.operations, looptoken1)

        looptoken2 = JitCellToken()
        inputargs = [InputArgInt()]
        operations3 = [
            ResOperation(rop.JUMP, [ConstInt(0)], descr=targettoken1),
            ]
        self.cpu.compile_loop(inputargs, operations3, looptoken2)

        deadframe = self.cpu.execute_token(looptoken2, -9)
        fail = self.cpu.get_latest_descr(deadframe)
        assert fail.identifier == 42

    def test_wrong_guard_nonnull_class(self):
        t_box, T_box, _ = self.alloc_instance(self.T)
        null_box = self.null_instance()
        faildescr = BasicFailDescr(42)
        operations = [
            ResOperation(rop.GUARD_NONNULL_CLASS, [t_box, T_box],
                                                        descr=faildescr),
            ResOperation(rop.FINISH, [], descr=BasicFinalDescr(1))]
        operations[0].setfailargs([])
        looptoken = JitCellToken()
        inputargs = [t_box]
        self.cpu.compile_loop(inputargs, operations, looptoken)
        operations = [
            ResOperation(rop.FINISH, [], descr=BasicFinalDescr(99))
        ]
        self.cpu.compile_bridge(faildescr, [], operations, looptoken)
        deadframe = self.cpu.execute_token(looptoken, null_box.getref_base())
        fail = self.cpu.get_latest_descr(deadframe)
        assert fail.identifier == 99

    def test_raw_load_int(self):
        from rpython.rlib import rawstorage
        for T in [rffi.UCHAR, rffi.SIGNEDCHAR,
                  rffi.USHORT, rffi.SHORT,
                  rffi.UINT, rffi.INT,
                  rffi.ULONG, rffi.LONG]:
            ops = """
            [i0, i1]
            i2 = raw_load_i(i0, i1, descr=arraydescr)
            finish(i2)
            """
            arraydescr = self.cpu.arraydescrof(rffi.CArray(T))
            p = rawstorage.alloc_raw_storage(31)
            for i in range(31):
                p[i] = '\xDD'
            value = rffi.cast(T, -0x4243444546474849)
            rawstorage.raw_storage_setitem(p, 16, value)
            got = self.cpu.bh_raw_load_i(rffi.cast(lltype.Signed, p), 16,
                                         arraydescr)
            assert got == rffi.cast(lltype.Signed, value)
            #
            loop = parse(ops, self.cpu, namespace=locals())
            looptoken = JitCellToken()
            self.cpu.compile_loop(loop.inputargs, loop.operations, looptoken)
            deadframe = self.cpu.execute_token(looptoken,
                                               rffi.cast(lltype.Signed, p), 16)
            result = self.cpu.get_int_value(deadframe, 0)
            assert result == rffi.cast(lltype.Signed, value)
            rawstorage.free_raw_storage(p)

    def test_raw_load_float(self):
        if not self.cpu.supports_floats:
            py.test.skip("requires floats")
        from rpython.rlib import rawstorage
        for T in [rffi.DOUBLE]:
            ops = """
            [i0, i1]
            f2 = raw_load_f(i0, i1, descr=arraydescr)
            finish(f2)
            """
            arraydescr = self.cpu.arraydescrof(rffi.CArray(T))
            p = rawstorage.alloc_raw_storage(31)
            for i in range(31):
                p[i] = '\xDD'
            value = rffi.cast(T, 1.12e20)
            rawstorage.raw_storage_setitem(p, 16, value)
            got = self.cpu.bh_raw_load_f(rffi.cast(lltype.Signed, p), 16,
                                         arraydescr)
            got = longlong.getrealfloat(got)
            assert got == rffi.cast(lltype.Float, value)
            #
            loop = parse(ops, self.cpu, namespace=locals())
            looptoken = JitCellToken()
            self.cpu.compile_loop(loop.inputargs, loop.operations, looptoken)
            deadframe = self.cpu.execute_token(looptoken,
                                               rffi.cast(lltype.Signed, p), 16)
            result = self.cpu.get_float_value(deadframe, 0)
            result = longlong.getrealfloat(result)
            assert result == rffi.cast(lltype.Float, value)
            rawstorage.free_raw_storage(p)

    def test_raw_load_singlefloat(self):
        if not self.cpu.supports_singlefloats:
            py.test.skip("requires singlefloats")
        from rpython.rlib import rawstorage
        for T in [rffi.FLOAT]:
            ops = """
            [i0, i1]
            i2 = raw_load_i(i0, i1, descr=arraydescr)
            finish(i2)
            """
            arraydescr = self.cpu.arraydescrof(rffi.CArray(T))
            p = rawstorage.alloc_raw_storage(31)
            for i in range(31):
                p[i] = '\xDD'
            value = rffi.cast(T, 1.12e20)
            rawstorage.raw_storage_setitem(p, 16, value)
            got = self.cpu.bh_raw_load_i(rffi.cast(lltype.Signed, p), 16,
                                         arraydescr)
            assert got == longlong.singlefloat2int(value)
            #
            loop = parse(ops, self.cpu, namespace=locals())
            looptoken = JitCellToken()
            self.cpu.compile_loop(loop.inputargs, loop.operations, looptoken)
            deadframe = self.cpu.execute_token(looptoken,
                                               rffi.cast(lltype.Signed, p), 16)
            result = self.cpu.get_int_value(deadframe, 0)
            assert result == longlong.singlefloat2int(value)
            rawstorage.free_raw_storage(p)

    def test_raw_store_int(self):
        from rpython.rlib import rawstorage
        for T in [rffi.UCHAR, rffi.SIGNEDCHAR,
                  rffi.USHORT, rffi.SHORT,
                  rffi.UINT, rffi.INT,
                  rffi.ULONG, rffi.LONG]:
            arraydescr = self.cpu.arraydescrof(rffi.CArray(T))
            p = rawstorage.alloc_raw_storage(31)
            value = (-0x4243444546474849) & sys.maxint
            self.cpu.bh_raw_store_i(rffi.cast(lltype.Signed, p), 16, value,
                                    arraydescr)
            result = rawstorage.raw_storage_getitem(T, p, 16)
            assert result == rffi.cast(T, value)
            rawstorage.free_raw_storage(p)
            #
            ops = """
            [i0, i1, i2]
            raw_store(i0, i1, i2, descr=arraydescr)
            finish()
            """
            p = rawstorage.alloc_raw_storage(31)
            for i in range(31):
                p[i] = '\xDD'
            loop = parse(ops, self.cpu, namespace=locals())
            looptoken = JitCellToken()
            self.cpu.compile_loop(loop.inputargs, loop.operations, looptoken)
            self.cpu.execute_token(looptoken,
                                   rffi.cast(lltype.Signed, p), 16, value)
            result = rawstorage.raw_storage_getitem(T, p, 16)
            assert result == rffi.cast(T, value)
            rawstorage.free_raw_storage(p)

    def test_raw_store_float(self):
        if not self.cpu.supports_floats:
            py.test.skip("requires floats")
        from rpython.rlib import rawstorage
        for T in [rffi.DOUBLE]:
            arraydescr = self.cpu.arraydescrof(rffi.CArray(T))
            p = rawstorage.alloc_raw_storage(31)
            value = 1.23e20
            self.cpu.bh_raw_store_f(rffi.cast(lltype.Signed, p), 16,
                                    longlong.getfloatstorage(value),
                                    arraydescr)
            result = rawstorage.raw_storage_getitem(T, p, 16)
            assert result == rffi.cast(T, value)
            rawstorage.free_raw_storage(p)
            #
            ops = """
            [i0, i1, f2]
            raw_store(i0, i1, f2, descr=arraydescr)
            finish()
            """
            p = rawstorage.alloc_raw_storage(31)
            for i in range(31):
                p[i] = '\xDD'
            loop = parse(ops, self.cpu, namespace=locals())
            looptoken = JitCellToken()
            self.cpu.compile_loop(loop.inputargs, loop.operations, looptoken)
            self.cpu.execute_token(looptoken,
                                   rffi.cast(lltype.Signed, p), 16,
                                   longlong.getfloatstorage(value))
            result = rawstorage.raw_storage_getitem(T, p, 16)
            assert result == rffi.cast(T, value)
            rawstorage.free_raw_storage(p)

    def test_raw_store_singlefloat(self):
        if not self.cpu.supports_singlefloats:
            py.test.skip("requires singlefloats")
        from rpython.rlib import rawstorage
        for T in [rffi.FLOAT]:
            arraydescr = self.cpu.arraydescrof(rffi.CArray(T))
            p = rawstorage.alloc_raw_storage(31)
            value = rffi.cast(T, 1.23e20)
            self.cpu.bh_raw_store_i(rffi.cast(lltype.Signed, p), 16,
                                    longlong.singlefloat2int(value),
                                    arraydescr)
            result = rawstorage.raw_storage_getitem(T, p, 16)
            assert (rffi.cast(lltype.Float, result) ==
                    rffi.cast(lltype.Float, value))
            rawstorage.free_raw_storage(p)
            #
            ops = """
            [i0, i1, i2]
            raw_store(i0, i1, i2, descr=arraydescr)
            finish()
            """
            p = rawstorage.alloc_raw_storage(31)
            for i in range(31):
                p[i] = '\xDD'
            loop = parse(ops, self.cpu, namespace=locals())
            looptoken = JitCellToken()
            self.cpu.compile_loop(loop.inputargs, loop.operations, looptoken)
            self.cpu.execute_token(looptoken,
                                   rffi.cast(lltype.Signed, p), 16,
                                   longlong.singlefloat2int(value))
            result = rawstorage.raw_storage_getitem(T, p, 16)
            assert (rffi.cast(lltype.Float, result) ==
                    rffi.cast(lltype.Float, value))
            rawstorage.free_raw_storage(p)

    def test_forcing_op_with_fail_arg_in_reg(self):
        values = []
        def maybe_force(token, flag):
            deadframe = self.cpu.force(token)
            values.append(self.cpu.get_int_value(deadframe, 0))
            return 42

        FUNC = self.FuncType([llmemory.GCREF, lltype.Signed], lltype.Signed)
        func_ptr = llhelper(lltype.Ptr(FUNC), maybe_force)
        calldescr = self.cpu.calldescrof(FUNC, FUNC.ARGS, FUNC.RESULT,
                                         EffectInfo.MOST_GENERAL)
        finaldescr=BasicFinalDescr(0)
        faildescr = BasicFailDescr(23)
        loop = parse("""
        [i0, i1]
        p2 = force_token()
        i3 = call_may_force_i(ConstClass(func_ptr), p2, i1, descr=calldescr)
        guard_not_forced(descr=faildescr) [i3]
        finish(i3, descr=finaldescr)
        """, namespace=locals())
        looptoken = JitCellToken()
        self.cpu.compile_loop(loop.inputargs, loop.operations, looptoken)
        deadframe = self.cpu.execute_token(looptoken, 20, 0)
        fail = self.cpu.get_latest_descr(deadframe)
        assert fail.identifier == 23
        assert self.cpu.get_int_value(deadframe, 0) == 42

    def test_compile_bridge_while_running(self):
        def func():
            bridge = parse("""
            [i1, i2, px]
            i3 = int_add(i1, i2)
            i4 = int_add(i1, i3)
            i5 = int_add(i1, i4)
            i6 = int_add(i4, i5)
            i7 = int_add(i6, i5)
            i8 = int_add(i5, 1)
            i9 = int_add(i8, 1)
            force_spill(i1)
            force_spill(i2)
            force_spill(i3)
            force_spill(i4)
            force_spill(i5)
            force_spill(i6)
            force_spill(i7)
            force_spill(i8)
            force_spill(i9)
            call_n(ConstClass(func2_ptr), 1, 2, 3, 4, 5, 6, 7, 8, 9, 10, 11, 12, descr=calldescr2)
            guard_true(i1, descr=guarddescr) [i1, i2, i3, i4, i5, i6, i7, i8, i9, px]
            finish(i1, descr=finaldescr)
            """, namespace={'finaldescr': finaldescr, 'calldescr2': calldescr2,
                            'guarddescr': guarddescr, 'func2_ptr': func2_ptr})
            self.cpu.compile_bridge(faildescr, bridge.inputargs,
                                    bridge.operations, looptoken)

        cpu = self.cpu
        finaldescr = BasicFinalDescr(13)
        finaldescr2 = BasicFinalDescr(133)
        guarddescr = BasicFailDescr(8)

        FUNC = self.FuncType([], lltype.Void)
        FPTR = self.Ptr(FUNC)
        func_ptr = llhelper(FPTR, func)
        calldescr = cpu.calldescrof(FUNC, FUNC.ARGS, FUNC.RESULT,
                                    EffectInfo.MOST_GENERAL)

        def func2(a, b, c, d, e, f, g, h, i, j, k, l):
            pass

        FUNC2 = self.FuncType([lltype.Signed] * 12, lltype.Void)
        FPTR2 = self.Ptr(FUNC2)
        func2_ptr = llhelper(FPTR2, func2)
        calldescr2 = cpu.calldescrof(FUNC2, FUNC2.ARGS, FUNC2.RESULT,
                                    EffectInfo.MOST_GENERAL)

        faildescr = BasicFailDescr(0)

        looptoken = JitCellToken()
        loop = parse("""
        [i0, i1, i2]
        call_n(ConstClass(func_ptr), descr=calldescr)
        px = force_token()
        guard_true(i0, descr=faildescr) [i1, i2, px]
        finish(i2, descr=finaldescr2)
        """, namespace=locals())
        self.cpu.compile_loop(loop.inputargs, loop.operations, looptoken)
        frame = self.cpu.execute_token(looptoken, 0, 0, 3)
        assert self.cpu.get_latest_descr(frame) is guarddescr

        if not isinstance(self.cpu, AbstractLLCPU):
            py.test.skip("pointless test on non-asm")

        frame = lltype.cast_opaque_ptr(jitframe.JITFRAMEPTR, frame)
        assert len(frame.jf_frame) == frame.jf_frame_info.jfi_frame_depth
        ref = self.cpu.get_ref_value(frame, 9)
        token = lltype.cast_opaque_ptr(jitframe.JITFRAMEPTR, ref)
        assert token != frame
        token = token.resolve()
        assert token == frame

    def test_compile_bridge_while_running_guard_no_exc(self):
        xtp = lltype.malloc(rclass.OBJECT_VTABLE, immortal=True)
        xtp.subclassrange_min = 1
        xtp.subclassrange_max = 3
        X = lltype.GcStruct('X', ('parent', rclass.OBJECT),
                            hints={'vtable':  xtp._obj})
        xptr = lltype.cast_opaque_ptr(llmemory.GCREF, lltype.malloc(X))
        def raising():
            bridge = parse("""
            [i1, i2]
            px = guard_exception(ConstClass(xtp), descr=faildescr2) [i1, i2]
            i3 = int_add(i1, i2)
            i4 = int_add(i1, i3)
            i5 = int_add(i1, i4)
            i6 = int_add(i4, i5)
            i7 = int_add(i6, i5)
            i8 = int_add(i5, 1)
            i9 = int_add(i8, 1)
            force_spill(i1)
            force_spill(i2)
            force_spill(i3)
            force_spill(i4)
            force_spill(i5)
            force_spill(i6)
            force_spill(i7)
            force_spill(i8)
            force_spill(i9)
            guard_true(i9) [i3, i4, i5, i6, i7, i8, i9]
            finish(i9, descr=finaldescr)
            """, namespace={'finaldescr': BasicFinalDescr(42),
                            'faildescr2': BasicFailDescr(1),
                            'xtp': xtp
            })
            self.cpu.compile_bridge(faildescr, bridge.inputargs,
                                    bridge.operations, looptoken)
            raise LLException(xtp, xptr)

        faildescr = BasicFailDescr(0)
        FUNC = self.FuncType([], lltype.Void)
        raising_ptr = llhelper(lltype.Ptr(FUNC), raising)
        calldescr = self.cpu.calldescrof(FUNC, FUNC.ARGS, FUNC.RESULT,
                                         EffectInfo.MOST_GENERAL)

        looptoken = JitCellToken()
        loop = parse("""
        [i0, i1, i2]
        call_n(ConstClass(raising_ptr), descr=calldescr)
        guard_no_exception(descr=faildescr) [i1, i2]
        finish(i2, descr=finaldescr2)
        """, namespace={'raising_ptr': raising_ptr,
                        'calldescr': calldescr,
                        'faildescr': faildescr,
                        'finaldescr2': BasicFinalDescr(1)})

        self.cpu.compile_loop(loop.inputargs, loop.operations, looptoken)
        frame = self.cpu.execute_token(looptoken, 1, 2, 3)
        descr = self.cpu.get_latest_descr(frame)
        assert descr.identifier == 42
        assert not self.cpu.grab_exc_value(frame)

    def test_setarrayitem_raw_short(self):
        # setarrayitem_raw(140737353744432, 0, 30583, descr=<ArrayS 2>)
        A = rffi.CArray(rffi.SHORT)
        arraydescr = self.cpu.arraydescrof(A)
        a = lltype.malloc(A, 2, flavor='raw')
        a[0] = rffi.cast(rffi.SHORT, 666)
        a[1] = rffi.cast(rffi.SHORT, 777)
        addr = llmemory.cast_ptr_to_adr(a)
        a_int = heaptracker.adr2int(addr)
        print 'a_int:', a_int
        self.execute_operation(rop.SETARRAYITEM_RAW,
                               [ConstInt(a_int), ConstInt(0), ConstInt(-7654)],
                               'void', descr=arraydescr)
        assert rffi.cast(lltype.Signed, a[0]) == -7654
        assert rffi.cast(lltype.Signed, a[1]) == 777
        lltype.free(a, flavor='raw')

    def test_increment_debug_counter(self):
        foo = lltype.malloc(rffi.CArray(lltype.Signed), 1, flavor='raw')
        foo[0] = 1789200
        self.execute_operation(rop.INCREMENT_DEBUG_COUNTER,
                               [ConstInt(rffi.cast(lltype.Signed, foo))],
                               'void')
        assert foo[0] == 1789201
        lltype.free(foo, flavor='raw')

    def test_cast_float_to_singlefloat(self):
        if not self.cpu.supports_singlefloats:
            py.test.skip("requires singlefloats")
        res = self.execute_operation(rop.CAST_FLOAT_TO_SINGLEFLOAT,
                                   [boxfloat(12.5)], 'int')
        assert res == struct.unpack("I", struct.pack("f", 12.5))[0]

    def test_zero_ptr_field(self):
        if not isinstance(self.cpu, AbstractLLCPU):
            py.test.skip("llgraph can't do zero_ptr_field")
        T = lltype.GcStruct('T')
        S = lltype.GcStruct('S', ('x', lltype.Ptr(T)))
        tdescr = self.cpu.sizeof(T, None)
        sdescr = self.cpu.sizeof(S, None)
        fielddescr = self.cpu.fielddescrof(S, 'x')
        loop = parse("""
        []
        p0 = new(descr=tdescr)
        p1 = new(descr=sdescr)
        setfield_gc(p1, p0, descr=fielddescr)
        zero_ptr_field(p1, %d)
        finish(p1)
        """ % fielddescr.offset, namespace=locals())
        looptoken = JitCellToken()
        self.cpu.compile_loop(loop.inputargs, loop.operations, looptoken)
        deadframe = self.cpu.execute_token(looptoken)
        ref = self.cpu.get_ref_value(deadframe, 0)
        s = lltype.cast_opaque_ptr(lltype.Ptr(S), ref)
        assert not s.x

    def test_zero_ptr_field_2(self):
        if not isinstance(self.cpu, AbstractLLCPU):
            py.test.skip("llgraph does not do zero_ptr_field")

        from rpython.jit.backend.llsupport import symbolic
        S = lltype.GcStruct('S', ('x', lltype.Signed),
                                 ('p', llmemory.GCREF),
                                 ('y', lltype.Signed))
        s = lltype.malloc(S)
        s.x = -1296321
        s.y = -4398176
        s_ref = lltype.cast_opaque_ptr(llmemory.GCREF, s)
        s.p = s_ref
        ofs_p, _ = symbolic.get_field_token(S, 'p', False)
        #
        self.execute_operation(rop.ZERO_PTR_FIELD, [
            InputArgRef(s_ref), ConstInt(ofs_p)],   # OK for now to assume that the
            'void')                            # 2nd argument is a constant
        #
        assert s.x == -1296321
        assert s.p == lltype.nullptr(llmemory.GCREF.TO)
        assert s.y == -4398176

    def test_zero_array(self):
        if not isinstance(self.cpu, AbstractLLCPU):
            py.test.skip("llgraph does not do zero_array")

        PAIR = lltype.Struct('PAIR', ('a', lltype.Signed), ('b', lltype.Signed))
        for OF in [lltype.Signed, rffi.INT, rffi.SHORT, rffi.UCHAR, PAIR]:
            A = lltype.GcArray(OF)
            arraydescr = self.cpu.arraydescrof(A)
            a = lltype.malloc(A, 100)
            addr = llmemory.cast_ptr_to_adr(a)
            a_int = heaptracker.adr2int(addr)
            a_ref = lltype.cast_opaque_ptr(llmemory.GCREF, a)
            for (start, length) in [(0, 100), (49, 49), (1, 98),
                                    (15, 9), (10, 10), (47, 0),
                                    (0, 4)]:
                for cls1 in [ConstInt, InputArgInt]:
                    for cls2 in [ConstInt, InputArgInt]:
                        print 'a_int:', a_int
                        print 'of:', OF
                        print 'start:', cls1.__name__, start
                        print 'length:', cls2.__name__, length
                        for i in range(100):
                            if OF == PAIR:
                                a[i].a = a[i].b = -123456789
                            else:
                                a[i] = rffi.cast(OF, -123456789)
                        startbox = cls1(start)
                        lengthbox = cls2(length)
                        if cls1 == cls2 and start == length:
                            lengthbox = startbox    # same box!
                        self.execute_operation(rop.ZERO_ARRAY,
                                               [InputArgRef(a_ref),
                                                startbox,
                                                lengthbox],
                                           'void', descr=arraydescr)
                        assert len(a) == 100
                        for i in range(100):
                            val = (0 if start <= i < start + length
                                     else -123456789)
                            if OF == PAIR:
                                assert a[i].a == a[i].b == val
                            else:
                                assert a[i] == rffi.cast(OF, val)

    def test_passing_guard_gc_type_struct(self):
        if not self.cpu.supports_guard_gc_type:
            py.test.skip("guard_gc_type not available")
        t_box, _, descr = self.alloc_instance(self.T)
        c_typeid = ConstInt(descr.get_type_id())
        self.execute_operation(rop.GUARD_GC_TYPE, [t_box, c_typeid], 'void')
        assert not self.guard_failed

    def test_passing_guard_gc_type_array(self):
        if not self.cpu.supports_guard_gc_type:
            py.test.skip("guard_gc_type not available")
        a_box, A = self.alloc_array_of(rffi.SHORT, 342)
        arraydescr = self.cpu.arraydescrof(A)
        c_typeid = ConstInt(arraydescr.get_type_id())
        self.execute_operation(rop.GUARD_GC_TYPE, [a_box, c_typeid], 'void')
        assert not self.guard_failed

    def test_failing_guard_gc_type(self):
        if not self.cpu.supports_guard_gc_type:
            py.test.skip("guard_gc_type not available")
        t_box, _, tdescr = self.alloc_instance(self.T)
        u_box, _, udescr = self.alloc_instance(self.U)
        a_box, A = self.alloc_array_of(rffi.SHORT, 342)
        adescr = self.cpu.arraydescrof(A)
        c_ttypeid = ConstInt(tdescr.get_type_id())
        c_utypeid = ConstInt(udescr.get_type_id())
        c_atypeid = ConstInt(adescr.get_type_id())
        for opname, args in [(rop.GUARD_GC_TYPE, [t_box, c_utypeid]),
                             (rop.GUARD_GC_TYPE, [u_box, c_ttypeid]),
                             (rop.GUARD_GC_TYPE, [a_box, c_utypeid]),
                             (rop.GUARD_GC_TYPE, [t_box, c_atypeid]),
                             ]:
            assert self.execute_operation(opname, args, 'void') == None
            assert self.guard_failed

    def test_guard_is_object(self):
        if not self.cpu.supports_guard_gc_type:
            py.test.skip("guard_gc_type not available")
        t_box, _, _ = self.alloc_instance(self.T)
        self.execute_operation(rop.GUARD_IS_OBJECT, [t_box], 'void')
        #
        assert not self.guard_failed
        a_box, _ = self.alloc_array_of(rffi.SHORT, 342)
        self.execute_operation(rop.GUARD_IS_OBJECT, [a_box], 'void')
        assert self.guard_failed
        #
        S = lltype.GcStruct('S')
        s = lltype.malloc(S, immortal=True, zero=True)
        s_box = InputArgRef(lltype.cast_opaque_ptr(llmemory.GCREF, s))
        self.execute_operation(rop.GUARD_IS_OBJECT, [s_box], 'void')
        assert self.guard_failed

    def test_guard_subclass(self):
        if not self.cpu.supports_guard_gc_type:
            py.test.skip("guard_gc_type not available")

        xtp = lltype.malloc(rclass.OBJECT_VTABLE, immortal=True)
        xtp.subclassrange_min = 1
        xtp.subclassrange_max = 3
        X = lltype.GcStruct('X', ('parent', rclass.OBJECT),
                            hints={'vtable':  xtp._obj})
        xptr = lltype.malloc(X)
        xptr.parent.typeptr = xtp
        x_box = InputArgRef(lltype.cast_opaque_ptr(llmemory.GCREF, xptr))
        X_box = ConstInt(heaptracker.adr2int(llmemory.cast_ptr_to_adr(xtp)))

        ytp = lltype.malloc(rclass.OBJECT_VTABLE, immortal=True)
        ytp.subclassrange_min = 2
        ytp.subclassrange_max = 2
        assert rclass.ll_issubclass(ytp, xtp)
        Y = lltype.GcStruct('Y', ('parent', X),
                            hints={'vtable':  ytp._obj})
        yptr = lltype.malloc(Y)
        yptr.parent.parent.typeptr = ytp
        y_box = InputArgRef(lltype.cast_opaque_ptr(llmemory.GCREF, yptr))
        Y_box = ConstInt(heaptracker.adr2int(llmemory.cast_ptr_to_adr(ytp)))

        ztp = lltype.malloc(rclass.OBJECT_VTABLE, immortal=True)
        ztp.subclassrange_min = 4
        ztp.subclassrange_max = 5
        assert not rclass.ll_issubclass(ztp, xtp)
        assert not rclass.ll_issubclass(xtp, ztp)
        Z = lltype.GcStruct('Z', ('parent', rclass.OBJECT),
                            hints={'vtable':  ztp._obj})
        zptr = lltype.malloc(Z)
        zptr.parent.typeptr = ztp
        z_box = InputArgRef(lltype.cast_opaque_ptr(llmemory.GCREF, zptr))
        Z_box = ConstInt(heaptracker.adr2int(llmemory.cast_ptr_to_adr(ztp)))

        for num, arg, klass, is_subclass in [
                (1, x_box, X_box, True),
                (2, x_box, Y_box, False),
                (3, x_box, Z_box, False),
                (4, y_box, X_box, True),
                (5, y_box, Y_box, True),
                (6, y_box, Z_box, False),
                (7, z_box, X_box, False),
                (8, z_box, Y_box, False),
                (9, z_box, Z_box, True),
                ]:
            self.execute_operation(rop.GUARD_SUBCLASS, [arg, klass], 'void')
            assert self.guard_failed == (not is_subclass)<|MERGE_RESOLUTION|>--- conflicted
+++ resolved
@@ -1071,23 +1071,13 @@
                         for r_box_is_const in [False, True]:
                             r_box = self.alloc_string("!???????!")
                             if r_box_is_const:
-<<<<<<< HEAD
                                 r_box = wrap_constant(r_box.getref_base())
-                                self.execute_operation(rop.COPYSTRCONTENT,
-                                                       [s_box, r_box,
-                                                        srcstart_box,
-                                                        dststart_box,
-                                                        length_box], 'void')
-                                assert self.look_string(r_box) == "!??cdef?!"
-=======
-                                r_box = r_box.constbox()
                             self.execute_operation(rop.COPYSTRCONTENT,
                                                    [s_box, r_box,
                                                     srcstart_box,
                                                     dststart_box,
                                                     length_box], 'void')
                             assert self.look_string(r_box) == "!??cdef?!"
->>>>>>> 6a15e931
 
     def test_copyunicodecontent(self):
         s_box = self.alloc_unicode(u"abcdef")
@@ -1098,23 +1088,13 @@
                         for r_box_is_const in [False, True]:
                             r_box = self.alloc_unicode(u"!???????!")
                             if r_box_is_const:
-<<<<<<< HEAD
                                 r_box = wrap_constant(r_box.getref_base())
-                                self.execute_operation(rop.COPYUNICODECONTENT,
-                                                       [s_box, r_box,
-                                                        srcstart_box,
-                                                        dststart_box,
-                                                        length_box], 'void')
-                                assert self.look_unicode(r_box) == u"!??cdef?!"
-=======
-                                r_box = r_box.constbox()
                             self.execute_operation(rop.COPYUNICODECONTENT,
                                                    [s_box, r_box,
                                                     srcstart_box,
                                                     dststart_box,
                                                     length_box], 'void')
                             assert self.look_unicode(r_box) == u"!??cdef?!"
->>>>>>> 6a15e931
 
     def test_do_unicode_basic(self):
         u = self.cpu.bh_newunicode(5)
