--- conflicted
+++ resolved
@@ -208,15 +208,9 @@
         self.cpu.compile_loop(loop.inputargs, loop.operations, looptoken)
         if hasattr(looptoken, '_x86_ops_offset'):
             del looptoken._x86_ops_offset # else it's kept alive
-<<<<<<< HEAD
         if hasattr(looptoken, '_ppc_ops_offset'):
             del looptoken._ppc_ops_offset # else it's kept alive
-        del i0, i1, i2
-        del inputargs
-        del operations
-=======
         del loop
->>>>>>> 5dd4033d
         gc.collect()
         assert not wr_i1() and not wr_guard()
 
@@ -1078,11 +1072,7 @@
                         for r_box_is_const in [False, True]:
                             r_box = self.alloc_string("!???????!")
                             if r_box_is_const:
-<<<<<<< HEAD
-                                r_box = r_box.constbox()
-=======
                                 r_box = wrap_constant(r_box.getref_base())
->>>>>>> 5dd4033d
                             self.execute_operation(rop.COPYSTRCONTENT,
                                                    [s_box, r_box,
                                                     srcstart_box,
@@ -1099,11 +1089,7 @@
                         for r_box_is_const in [False, True]:
                             r_box = self.alloc_unicode(u"!???????!")
                             if r_box_is_const:
-<<<<<<< HEAD
-                                r_box = r_box.constbox()
-=======
                                 r_box = wrap_constant(r_box.getref_base())
->>>>>>> 5dd4033d
                             self.execute_operation(rop.COPYUNICODECONTENT,
                                                    [s_box, r_box,
                                                     srcstart_box,
@@ -1417,9 +1403,7 @@
         assert longlong.getrealfloat(f2) == 0.75
         assert longlong.getrealfloat(f3) == 133.0
 
-    dummy_op = ResOperation(rop.SAME_AS, [ConstInt(42)], BoxInt(42))
-
-    def test_integers_and_guards2(self, extra_op=[]):
+    def test_integers_and_guards2(self, extra_op=False):
         for opname, compare in [
             (rop.INT_IS_TRUE, lambda x: bool(x)),
             (rop.INT_IS_ZERO, lambda x: not bool(x))]:
@@ -1431,21 +1415,14 @@
                 faildescr1 = BasicFailDescr(1)
                 faildescr2 = BasicFinalDescr(2)
                 inputargs = [box]
-<<<<<<< HEAD
-                operations = [
-                    ResOperation(opname, [box], res),
-                    ] + extra_op + [
-                    ResOperation(opguard, [res], None, descr=faildescr1),
-                    ResOperation(rop.FINISH, [], None, descr=faildescr2),
-                    ]
-                operations[-2].setfailargs([])
-=======
                 op0 = ResOperation(opname, [box])
                 op1 = ResOperation(opguard, [op0], descr=faildescr1)
                 op2 = ResOperation(rop.FINISH, [], descr=faildescr2)
                 operations = [op0, op1, op2]
+                if extra_op:
+                    operations.insert(1, ResOperation(rop.SAME_AS_I,
+                                                      [ConstInt(42)]))
                 op1.setfailargs([])
->>>>>>> 5dd4033d
                 looptoken = JitCellToken()
                 self.cpu.compile_loop(inputargs, operations, looptoken)
                 #
@@ -1458,9 +1435,9 @@
                     assert fail.identifier == 2 - expected
 
     def test_integers_and_guards2_x(self):
-        self.test_integers_and_guards2([self.dummy_op])
-
-    def test_integers_and_guards(self, extra_op=[]):
+        self.test_integers_and_guards2(extra_op=True)
+
+    def test_integers_and_guards(self, extra_op=False):
         for opname, compare in [
             (rop.INT_LT, lambda x, y: x < y),
             (rop.INT_LE, lambda x, y: x <= y),
@@ -1486,21 +1463,14 @@
                     faildescr1 = BasicFailDescr(1)
                     faildescr2 = BasicFinalDescr(2)
                     inputargs = [ib for ib in [ibox1, ibox2]
-<<<<<<< HEAD
-                                    if isinstance(ib, BoxInt)]
-                    operations = [
-                        ResOperation(opname, [ibox1, ibox2], b1),
-                        ] + extra_op + [
-                        ResOperation(opguard, [b1], None, descr=faildescr1),
-                        ResOperation(rop.FINISH, [], None, descr=faildescr2),
-                        ]
-=======
                                     if isinstance(ib, InputArgInt)]
                     op0 = ResOperation(opname, [ibox1, ibox2])
                     op1 = ResOperation(opguard, [op0], descr=faildescr1)
                     op2 = ResOperation(rop.FINISH, [], descr=faildescr2)
                     operations = [op0, op1, op2]
->>>>>>> 5dd4033d
+                    if extra_op:
+                        operations.insert(1, ResOperation(rop.SAME_AS_I,
+                                                          [ConstInt(42)]))
                     operations[-2].setfailargs([])
                     looptoken = JitCellToken()
                     self.cpu.compile_loop(inputargs, operations, looptoken)
@@ -1523,9 +1493,9 @@
                                     assert fail.identifier == 2 - expected
 
     def test_integers_and_guards_x(self):
-        self.test_integers_and_guards([self.dummy_op])
-
-    def test_integers_and_guards_uint(self, extra_op=[]):
+        self.test_integers_and_guards(extra_op=True)
+
+    def test_integers_and_guards_uint(self, extra_op=False):
         for opname, compare in [
             (rop.UINT_LE, lambda x, y: (x) <= (y)),
             (rop.UINT_GT, lambda x, y: (x) >  (y)),
@@ -1549,21 +1519,14 @@
                     faildescr1 = BasicFailDescr(1)
                     faildescr2 = BasicFinalDescr(2)
                     inputargs = [ib for ib in [ibox1, ibox2]
-<<<<<<< HEAD
-                                    if isinstance(ib, BoxInt)]
-                    operations = [
-                        ResOperation(opname, [ibox1, ibox2], b1),
-                        ] + extra_op + [
-                        ResOperation(opguard, [b1], None, descr=faildescr1),
-                        ResOperation(rop.FINISH, [], None, descr=faildescr2),
-                        ]
-=======
                                     if isinstance(ib, InputArgInt)]
                     op0 = ResOperation(opname, [ibox1, ibox2])
                     op1 = ResOperation(opguard, [op0], descr=faildescr1)
                     op2 = ResOperation(rop.FINISH, [], descr=faildescr2)
                     operations = [op0, op1, op2]
->>>>>>> 5dd4033d
+                    if extra_op:
+                        operations.insert(1, ResOperation(rop.SAME_AS_I,
+                                                          [ConstInt(42)]))
                     operations[-2].setfailargs([])
                     looptoken = JitCellToken()
                     self.cpu.compile_loop(inputargs, operations, looptoken)
@@ -1586,9 +1549,9 @@
                                     assert fail.identifier == 2 - expected
 
     def test_integers_and_guards_uint_x(self):
-        self.test_integers_and_guards_uint([self.dummy_op])
-
-    def test_floats_and_guards(self, extra_op=[]):
+        self.test_integers_and_guards_uint(extra_op=True)
+
+    def test_floats_and_guards(self, extra_op=False):
         if not self.cpu.supports_floats:
             py.test.skip("requires floats")
         for opname, compare in [
@@ -1616,21 +1579,14 @@
                     faildescr1 = BasicFailDescr(1)
                     faildescr2 = BasicFinalDescr(2)
                     inputargs = [fb for fb in [fbox1, fbox2]
-<<<<<<< HEAD
-                                    if isinstance(fb, BoxFloat)]
-                    operations = [
-                        ResOperation(opname, [fbox1, fbox2], b1),
-                        ] + extra_op + [
-                        ResOperation(opguard, [b1], None, descr=faildescr1),
-                        ResOperation(rop.FINISH, [], None, descr=faildescr2),
-                        ]
-=======
                                     if not isinstance(fb, Const)]
                     op0 = ResOperation(opname, [fbox1, fbox2])
                     op1 = ResOperation(opguard, [op0], descr=faildescr1)
                     op2 = ResOperation(rop.FINISH, [], descr=faildescr2)
                     operations = [op0, op1, op2]
->>>>>>> 5dd4033d
+                    if extra_op:
+                        operations.insert(1, ResOperation(rop.SAME_AS_I,
+                                                          [ConstInt(42)]))
                     operations[-2].setfailargs([])
                     looptoken = JitCellToken()
                     self.cpu.compile_loop(inputargs, operations, looptoken)
@@ -1657,7 +1613,7 @@
                                     assert fail.identifier == 2 - expected
 
     def test_floats_and_guards_x(self):
-        self.test_floats_and_guards([self.dummy_op])
+        self.test_floats_and_guards(extra_op=True)
 
     def test_unused_result_int(self):
         # test pure operations on integers whose result is not used
@@ -1748,28 +1704,19 @@
                 # if we expect a boolean, also check the combination with
                 # a GUARD_TRUE or GUARD_FALSE
                 if isinstance(expected, bool):
-                  for extra_op in ([], [self.dummy_op]):
+                  for extra_op in (False, True):
                     for guard_opnum, expected_id in [(rop.GUARD_TRUE, 1),
                                                      (rop.GUARD_FALSE, 0)]:
-<<<<<<< HEAD
-                        box = BoxInt()
-                        operations = [
-                            ResOperation(opnum, list(testcase), box),
-                            ] + extra_op + [
-                            ResOperation(guard_opnum, [box], None,
-                                         descr=BasicFailDescr(4)),
-                            ResOperation(rop.FINISH, [], None,
-                                         descr=BasicFinalDescr(5))]
-                        operations[-2].setfailargs([])
-=======
                         op0 = ResOperation(opnum, inputargs)
                         op1 = ResOperation(guard_opnum, [op0],
                                            descr=BasicFailDescr(4))
                         op2 = ResOperation(rop.FINISH, [],
                                            descr=BasicFinalDescr(5))
                         operations = [op0, op1, op2]
-                        operations[1].setfailargs([])
->>>>>>> 5dd4033d
+                        if extra_op:
+                            operations.insert(1, ResOperation(rop.SAME_AS_I,
+                                                              [ConstInt(42)]))
+                        operations[-2].setfailargs([])
                         looptoken = JitCellToken()
                         # Use "set" to unique-ify inputargs
                         unique_testcase_list = list(set(inputargs))
@@ -5029,31 +4976,21 @@
                             else:
                                 assert a[i] == rffi.cast(OF, val)
 
-<<<<<<< HEAD
     def test_jump_float_constant(self):
-        f0 = BoxFloat()
-        f1 = BoxFloat()
-        i2 = BoxInt()
-        f3 = BoxFloat()
-        i4 = BoxInt()
+        loop = parse("""
+        [f0, f1]
+        label(f0, f1, descr=targettoken)
+        i2 = cast_float_to_int(f1)
+        guard_value(i2, 123456, descr=faildescr6) []
+        f3 = float_add(f0, -0.5)
+        i4 = float_gt(f3, 9.12)
+        guard_true(i4, descr=faildescr2) [f1, f3]
+        jump(f3, 123456.78912, descr=targettoken)
+        """, namespace={'targettoken': TargetToken(),
+                        'faildescr2': BasicFailDescr(2),
+                        'faildescr6': BasicFailDescr(6)})
         looptoken = JitCellToken()
-        targettoken = TargetToken()
-        operations = [
-            ResOperation(rop.LABEL, [f0, f1], None, descr=targettoken),
-            ResOperation(rop.CAST_FLOAT_TO_INT, [f1], i2),
-            ResOperation(rop.GUARD_VALUE, [i2, ConstInt(123456)], None,
-                         descr=BasicFailDescr(6)),
-            ResOperation(rop.FLOAT_ADD, [f0, ConstFloat(-0.5)], f3),
-            ResOperation(rop.FLOAT_GT, [f3, ConstFloat(9.12)], i4),
-            ResOperation(rop.GUARD_TRUE, [i4], None, descr=BasicFailDescr(2)),
-            ResOperation(rop.JUMP, [f3, ConstFloat(123456.78912)], None,
-                         descr=targettoken),
-            ]
-        inputargs = [f0, f1]
-        operations[2].setfailargs([])
-        operations[-2].setfailargs([f1, f3])
-
-        self.cpu.compile_loop(inputargs, operations, looptoken)
+        self.cpu.compile_loop(loop.inputargs, loop.operations, looptoken)
         deadframe = self.cpu.execute_token(looptoken, 12.25, 123456.01)
         fail = self.cpu.get_latest_descr(deadframe)
         assert fail.identifier == 2
@@ -5061,7 +4998,7 @@
         assert res == 123456.78912
         res = longlong.getrealfloat(self.cpu.get_float_value(deadframe, 1))
         assert res == 8.75
-=======
+
     def test_passing_guard_gc_type_struct(self):
         if not self.cpu.supports_guard_gc_type:
             py.test.skip("guard_gc_type not available")
@@ -5228,5 +5165,4 @@
         deadframe = self.cpu.execute_token(looptoken, 40, 2)
         fail = self.cpu.get_latest_descr(deadframe)
         res = self.cpu.get_int_value(deadframe, 0)
-        assert res == 0
->>>>>>> 5dd4033d
+        assert res == 0