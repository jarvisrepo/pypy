import py, sys, random, os, struct, operator
from rpython.jit.metainterp.history import (AbstractFailDescr,
                                         AbstractDescr,
                                         BasicFailDescr,
                                         BasicFinalDescr,
                                         JitCellToken, TargetToken,
                                         ConstInt, ConstPtr,
                                         ConstFloat, Const)
from rpython.jit.metainterp.resoperation import ResOperation, rop, InputArgInt,\
     InputArgFloat, opname, InputArgRef
from rpython.jit.metainterp.typesystem import deref
from rpython.jit.metainterp.executor import wrap_constant
from rpython.jit.codewriter.effectinfo import EffectInfo
from rpython.jit.tool.oparser import parse
from rpython.rtyper.lltypesystem import lltype, llmemory, rstr, rffi
from rpython.rtyper import rclass
from rpython.rtyper.annlowlevel import llhelper
from rpython.rtyper.llinterp import LLException
from rpython.jit.codewriter import heaptracker, longlong
from rpython.rlib import longlong2float
from rpython.rlib.rarithmetic import intmask, is_valid_int
from rpython.jit.backend.detect_cpu import autodetect
from rpython.jit.backend.llsupport import jitframe
from rpython.jit.backend.llsupport.llmodel import AbstractLLCPU


IS_32_BIT = sys.maxint < 2**32
IS_64_BIT = sys.maxint > 2**32

def constfloat(x):
    return ConstFloat(longlong.getfloatstorage(x))

def boxfloat(x):
    return InputArgFloat(longlong.getfloatstorage(x))

def clone(op):
    if op.type == 'i':
        return InputArgInt(op.getint())
    elif op.type == 'r':
        return InputArgRef(op.getref_base())
    return InputArgFloat(op.getfloatstorage())

def boxlonglong(ll):
    if longlong.is_64_bit:
        return InputArgInt(ll)
    else:
        return InputArgFloat(ll)

STUFF = lltype.GcStruct('STUFF')
random_gcref = lltype.cast_opaque_ptr(llmemory.GCREF,
                                      lltype.malloc(STUFF, immortal=True))


class Runner(object):

    add_loop_instructions = ['overload for a specific cpu']
    bridge_loop_instructions = ['overload for a specific cpu']
    bridge_loop_instructions_alternative = None   # or another possible answer

    def execute_operation(self, opname, valueboxes, result_type, descr=None):
        inputargs, operations = self._get_single_operation_list(opname,
                                                                result_type,
                                                                valueboxes,
                                                                descr)
        looptoken = JitCellToken()
        self.cpu.compile_loop(inputargs, operations, looptoken)
        args = []
        for box in inputargs:
            if box.type == 'i':
                args.append(box.getint())
            elif box.type == 'r':
                args.append(box.getref_base())
            elif box.type == 'f':
                args.append(box.getfloatstorage())
            else:
                raise NotImplementedError(box)
        deadframe = self.cpu.execute_token(looptoken, *args)
        if self.cpu.get_latest_descr(deadframe) is operations[-1].getdescr():
            self.guard_failed = False
        else:
            self.guard_failed = True
        if result_type == 'int':
            return self.cpu.get_int_value(deadframe, 0)
        elif result_type == 'ref':
            return self.cpu.get_ref_value(deadframe, 0)
        elif result_type == 'float':
            return self.cpu.get_float_value(deadframe, 0)
        elif result_type == 'void':
            return None
        else:
            assert False

    def _get_single_operation_list(self, opnum, result_type, valueboxes,
                                   descr):
        op0 = ResOperation(opnum, valueboxes)
        if result_type == 'void':
            op1 = ResOperation(rop.FINISH, [], descr=BasicFinalDescr(0))
        else:
            op1 = ResOperation(rop.FINISH, [op0], descr=BasicFinalDescr(0))
        operations = [op0, op1]
        if operations[0].is_guard():
            operations[0].setfailargs([])
            if not descr:
                descr = BasicFailDescr(1)
        if descr is not None:
            operations[0].setdescr(descr)
        inputargs = []
        for box in valueboxes:
            if not isinstance(box, Const) and box not in inputargs:
                inputargs.append(box)
        return inputargs, operations

class BaseBackendTest(Runner):

    avoid_instances = False

    def setup_method(self, _):
        self.cpu = self.get_cpu()
        self.cpu.done_with_this_frame_descr_int = None
        self.cpu.done_with_this_frame_descr_ref = None
        self.cpu.done_with_this_frame_descr_float = None
        self.cpu.done_with_this_frame_descr_void = None

    def test_compile_linear_loop(self):
        loop = parse("""
        [i0]
        i1 = int_add(i0, 1)
        finish(i1, descr=faildescr)
        """, namespace={"faildescr": BasicFinalDescr(1)})
        looptoken = JitCellToken()
        self.cpu.compile_loop(loop.inputargs, loop.operations, looptoken)
        deadframe = self.cpu.execute_token(looptoken, 2)
        fail = self.cpu.get_latest_descr(deadframe)
        res = self.cpu.get_int_value(deadframe, 0)
        assert res == 3
        assert fail.identifier == 1

    def test_compile_linear_float_loop(self):
        if not self.cpu.supports_floats:
            py.test.skip("requires floats")
        loop = parse("""
        [f0]
        f1 = float_add(f0, 2.3)
        finish(f1, descr=fdescr)
        """, namespace={'fdescr': BasicFinalDescr(1)})
        looptoken = JitCellToken()
        self.cpu.compile_loop(loop.inputargs, loop.operations, looptoken)
        deadframe = self.cpu.execute_token(looptoken,
                                           longlong.getfloatstorage(2.8))
        fail = self.cpu.get_latest_descr(deadframe)
        res = self.cpu.get_float_value(deadframe, 0)
        assert longlong.getrealfloat(res) == 5.1
        fail = self.cpu.get_latest_descr(deadframe)
        assert fail.identifier == 1

    def test_compile_loop(self):
        looptoken = JitCellToken()
        targettoken = TargetToken()
        loop = parse("""
        [i0]
        label(i0, descr=targettoken)
        i1 = int_add(i0, 1)
        i2 = int_le(i1, 9)
        guard_true(i2, descr=fdescr) [i1]
        jump(i1, descr=targettoken)
        """, namespace={'targettoken': targettoken,
                        'fdescr': BasicFailDescr(2)})
        self.cpu.compile_loop(loop.inputargs, loop.operations, looptoken)
        deadframe = self.cpu.execute_token(looptoken, 2)
        fail = self.cpu.get_latest_descr(deadframe)
        assert fail.identifier == 2
        res = self.cpu.get_int_value(deadframe, 0)
        assert res == 10

    def test_compile_with_holes_in_fail_args(self):
        targettoken = TargetToken()
        loop = parse("""
        [i3]
        i0 = int_sub(i3, 42)
        label(i0, descr=targettoken)
        i1 = int_add(i0, 1)
        i2 = int_le(i1, 9)
        guard_true(i2, descr=fdescr) []
        jump(i1, descr=targettoken)
        """, namespace={'targettoken': targettoken,
                        'fdescr': BasicFailDescr(2)})
        looptoken = JitCellToken()
        loop.operations[4].setfailargs([None, None, loop.operations[2], None])

        self.cpu.compile_loop(loop.inputargs, loop.operations, looptoken)
        deadframe = self.cpu.execute_token(looptoken, 44)
        fail = self.cpu.get_latest_descr(deadframe)
        assert fail.identifier == 2
        res = self.cpu.get_int_value(deadframe, 2)
        assert res == 10

    def test_backends_dont_keep_loops_alive(self):
        import weakref, gc
        self.cpu.dont_keepalive_stuff = True
        targettoken = TargetToken()
        loop = parse("""
        [i0]
        label(i0, descr=targettoken)
        i1 = int_add(i0, 1)
        i2 = int_le(i1, 9)
        guard_true(i2, descr=fdescr) [i1]
        jump(i1, descr=targettoken)
        """, namespace={'targettoken': targettoken, 'fdescr': BasicFailDescr()})
        looptoken = JitCellToken()
        wr_i1 = weakref.ref(loop.operations[1])
        wr_guard = weakref.ref(loop.operations[3])
        self.cpu.compile_loop(loop.inputargs, loop.operations, looptoken)
        if hasattr(looptoken, '_x86_ops_offset'):
            del looptoken._x86_ops_offset # else it's kept alive
        del loop
        gc.collect()
        assert not wr_i1() and not wr_guard()

    def test_compile_bridge(self):
        self.cpu.tracker.total_compiled_loops = 0
        self.cpu.tracker.total_compiled_bridges = 0
        targettoken = TargetToken()
        faildescr1 = BasicFailDescr(1)
        faildescr2 = BasicFailDescr(2)
        loop = parse("""
        [i0]
        label(i0, descr=targettoken)
        i1 = int_add(i0, 1)
        i2 = int_le(i1, 9)
        guard_true(i2, descr=faildescr1) [i1]
        jump(i1, descr=targettoken)
        """, namespace={'targettoken': targettoken,
                        'faildescr1': faildescr1})
        looptoken = JitCellToken()
        self.cpu.compile_loop(loop.inputargs, loop.operations, looptoken)

        bridge = parse("""
        [i1]
        i3 = int_le(i1, 19)
        guard_true(i3, descr=faildescr2) [i1]
        jump(i1, descr=targettoken)
        """, namespace={"targettoken": targettoken,
                        'faildescr2': faildescr2})

        self.cpu.compile_bridge(faildescr1, bridge.inputargs,
                                bridge.operations, looptoken)

        deadframe = self.cpu.execute_token(looptoken, 2)
        fail = self.cpu.get_latest_descr(deadframe)
        assert fail.identifier == 2
        res = self.cpu.get_int_value(deadframe, 0)
        assert res == 20

        assert self.cpu.tracker.total_compiled_loops == 1
        assert self.cpu.tracker.total_compiled_bridges == 1
        return looptoken

    def test_compile_bridge_with_holes(self):
        faildescr1 = BasicFailDescr(1)
        faildescr2 = BasicFailDescr(2)
        looptoken = JitCellToken()
        targettoken = TargetToken()
        loop = parse("""
        [i3]
        i0 = int_sub(i3, 42)
        label(i0, descr=targettoken)
        i1 = int_add(i0, 1)
        i2 = int_le(i1, 9)
        guard_true(i2, descr=faildescr1) []
        jump(i1, descr=targettoken)
        """, namespace={'targettoken': targettoken,
                        'faildescr1': faildescr1})
        loop.operations[-2].setfailargs([None, loop.operations[2], None])
        self.cpu.compile_loop(loop.inputargs, loop.operations, looptoken)

        bridge = parse("""
        [i1]
        i3 = int_le(i1, 19)
        guard_true(i3, descr=faildescr2) [i1]
        jump(i1, descr=targettoken)
        """, namespace={'targettoken': targettoken,
                        'faildescr2': faildescr2})
        self.cpu.compile_bridge(faildescr1, bridge.inputargs,
                                bridge.operations, looptoken)

        deadframe = self.cpu.execute_token(looptoken, 2)
        fail = self.cpu.get_latest_descr(deadframe)
        assert fail.identifier == 2
        res = self.cpu.get_int_value(deadframe, 0)
        assert res == 20

    def test_compile_big_bridge_out_of_small_loop(self):
        faildescr1 = BasicFailDescr(1)
        loop = parse("""
        [i0]
        guard_false(i0, descr=faildescr1) [i0]
        finish(descr=finaldescr)
        """, namespace={'faildescr1': faildescr1,
                        'finaldescr': BasicFinalDescr(2)})
        looptoken = JitCellToken()
        self.cpu.compile_loop(loop.inputargs, loop.operations, looptoken)

        bridge = []
        i0 = InputArgInt()
        iprev = i0
        for i in range(150):
            iprev = ResOperation(rop.INT_ADD, [iprev, ConstInt(1)])
            bridge.append(iprev)
        bridge.append(ResOperation(rop.GUARD_FALSE, [i0],
                                   descr=BasicFailDescr(3)))
        bridge.append(ResOperation(rop.FINISH, [],
                                   descr=BasicFinalDescr(4)))
        bridge[-2].setfailargs(bridge[:-2])

        self.cpu.compile_bridge(faildescr1, [i0], bridge, looptoken)

        deadframe = self.cpu.execute_token(looptoken, 1)
        fail = self.cpu.get_latest_descr(deadframe)
        assert fail.identifier == 3
        for i in range(150):
            res = self.cpu.get_int_value(deadframe, i)
            assert res == 2 + i

    def test_finish(self):
        from rpython.jit.backend.llsupport.llmodel import final_descr_rd_locs

        class UntouchableFailDescr(AbstractFailDescr):
            final_descr = True
            rd_locs = final_descr_rd_locs

            def __setattr__(self, name, value):
                if (name == 'index' or name == '_carry_around_for_tests'
                        or name == '_TYPE' or name == '_cpu'):
                    return AbstractFailDescr.__setattr__(self, name, value)
                py.test.fail("finish descrs should not be touched")
        faildescr = UntouchableFailDescr() # to check that is not touched
        looptoken = JitCellToken()
        loop = parse("""
        [i0]
        finish(i0, descr=faildescr)
        """, namespace={'faildescr': faildescr})
        self.cpu.compile_loop(loop.inputargs, loop.operations, looptoken)
        deadframe = self.cpu.execute_token(looptoken, 99)
        fail = self.cpu.get_latest_descr(deadframe)
        assert fail is faildescr
        res = self.cpu.get_int_value(deadframe, 0)
        assert res == 99

        looptoken = JitCellToken()
        operations = [
            ResOperation(rop.FINISH, [ConstInt(42)], descr=faildescr)
            ]
        self.cpu.compile_loop([], operations, looptoken)
        deadframe = self.cpu.execute_token(looptoken)
        fail = self.cpu.get_latest_descr(deadframe)
        assert fail is faildescr
        res = self.cpu.get_int_value(deadframe, 0)
        assert res == 42

        looptoken = JitCellToken()
        operations = [
            ResOperation(rop.FINISH, [], descr=faildescr)
            ]
        self.cpu.compile_loop([], operations, looptoken)
        deadframe = self.cpu.execute_token(looptoken)
        fail = self.cpu.get_latest_descr(deadframe)
        assert fail is faildescr

        if self.cpu.supports_floats:
            looptoken = JitCellToken()
            f0 = InputArgFloat()
            operations = [
                ResOperation(rop.FINISH, [f0], descr=faildescr)
                ]
            self.cpu.compile_loop([f0], operations, looptoken)
            value = longlong.getfloatstorage(-61.25)
            deadframe = self.cpu.execute_token(looptoken, value)
            fail = self.cpu.get_latest_descr(deadframe)
            assert fail is faildescr
            res = self.cpu.get_float_value(deadframe, 0)
            assert longlong.getrealfloat(res) == -61.25

            looptoken = JitCellToken()
            operations = [
                ResOperation(rop.FINISH, [constfloat(42.5)], descr=faildescr)
                ]
            self.cpu.compile_loop([], operations, looptoken)
            deadframe = self.cpu.execute_token(looptoken)
            fail = self.cpu.get_latest_descr(deadframe)
            assert fail is faildescr
            res = self.cpu.get_float_value(deadframe, 0)
            assert longlong.getrealfloat(res) == 42.5

    def test_execute_operations_in_env(self):
        cpu = self.cpu
        targettoken = TargetToken()
        loop = parse("""
        [i1, i0]
        label(i0, i1, descr=targettoken)
        i2 = int_add(i1, i0)
        i3 = int_sub(i0, 1)
        i4 = int_eq(i3, 0)
        guard_false(i4, descr=fdescr) [i3, i2]
        jump(i3, i2, descr=targettoken)
        """, namespace={'targettoken': targettoken,
                        'fdescr': BasicFailDescr()})
        looptoken = JitCellToken()
        cpu.compile_loop(loop.inputargs, loop.operations, looptoken)
        deadframe = self.cpu.execute_token(looptoken, 0, 10)
        assert self.cpu.get_int_value(deadframe, 0) == 0
        assert self.cpu.get_int_value(deadframe, 1) == 55

    def test_int_operations(self):
        from rpython.jit.metainterp.test.test_executor import get_int_tests
        for opnum, boxargs, retvalue in get_int_tests():
            print opnum
            res = self.execute_operation(opnum, boxargs, 'int')
            assert res == retvalue

    def test_float_operations(self):
        from rpython.jit.metainterp.test.test_executor import get_float_tests
        for opnum, boxargs, rettype, retvalue in get_float_tests(self.cpu):
            res = self.execute_operation(opnum, boxargs, rettype)
            assert res == retvalue

    def test_ovf_operations(self, reversed=False):
        minint = -sys.maxint-1
        boom = 'boom'
        for opnum, testcases in [
            (rop.INT_ADD_OVF, [(10, -2, 8),
                               (-1, minint, boom),
                               (sys.maxint//2, sys.maxint//2+2, boom)]),
            (rop.INT_SUB_OVF, [(-20, -23, 3),
                               (-2, sys.maxint, boom),
                               (sys.maxint//2, -(sys.maxint//2+2), boom)]),
            (rop.INT_MUL_OVF, [(minint/2, 2, minint),
                               (-2, -(minint/2), minint),
                               (minint/2, -2, boom)]),
            ]:
            v1 = InputArgInt(testcases[0][0])
            v2 = InputArgInt(testcases[0][1])
            #
            if not reversed:
                op0 = ResOperation(opnum, [v1, v2])
                op1 = ResOperation(rop.GUARD_NO_OVERFLOW, [],
                                   descr=BasicFailDescr(1))
                op2 = ResOperation(rop.FINISH, [op0], descr=BasicFinalDescr(2))
                ops = [op0, op1, op2]
                op1.setfailargs([])
            else:
                op0 = ResOperation(opnum, [v1, v2])
                op1 = ResOperation(rop.GUARD_OVERFLOW, [],
                                   descr=BasicFailDescr(1))
                op2 = ResOperation(rop.FINISH, [], descr=BasicFinalDescr(2))
                ops = [op0, op1, op2]
                op1.setfailargs([op0])
            #
            looptoken = JitCellToken()
            self.cpu.compile_loop([v1, v2], ops, looptoken)
            for x, y, z in testcases:
                deadframe = self.cpu.execute_token(looptoken, x, y)
                fail = self.cpu.get_latest_descr(deadframe)
                if (z == boom) ^ reversed:
                    assert fail.identifier == 1
                else:
                    assert fail.identifier == 2
                if z != boom:
                    assert self.cpu.get_int_value(deadframe, 0) == z
                excvalue = self.cpu.grab_exc_value(deadframe)
                assert not excvalue

    def test_ovf_operations_reversed(self):
        self.test_ovf_operations(reversed=True)

    def test_bh_call(self):
        cpu = self.cpu
        #
        def func(c):
            return chr(ord(c) + 1)
        FPTR = self.Ptr(self.FuncType([lltype.Char], lltype.Char))
        func_ptr = llhelper(FPTR, func)
        calldescr = cpu.calldescrof(deref(FPTR), (lltype.Char,), lltype.Char,
                                    EffectInfo.MOST_GENERAL)
        x = cpu.bh_call_i(self.get_funcbox(cpu, func_ptr).value,
                          [ord('A')], None, None, calldescr)
        assert x == ord('B')
        if cpu.supports_floats:
            def func(f, i):
                assert isinstance(f, float)
                assert is_valid_int(i)
                return f - float(i)
            FPTR = self.Ptr(self.FuncType([lltype.Float, lltype.Signed],
                                          lltype.Float))
            func_ptr = llhelper(FPTR, func)
            FTP = deref(FPTR)
            calldescr = cpu.calldescrof(FTP, FTP.ARGS, FTP.RESULT,
                                        EffectInfo.MOST_GENERAL)
            x = cpu.bh_call_f(self.get_funcbox(cpu, func_ptr).value,
                              [42], None, [longlong.getfloatstorage(3.5)],
                              calldescr)
            assert longlong.getrealfloat(x) == 3.5 - 42

    def test_call(self):
        from rpython.rlib.jit_libffi import types

        def func_int(a, b):
            return a + b
        def func_char(c, c1):
            return chr(ord(c) + ord(c1))

        functions = [
            (func_int, lltype.Signed, types.sint, 655360),
            (func_int, rffi.SHORT, types.sint16, 1213),
            (func_char, lltype.Char, types.uchar, 12)
            ]

        cpu = self.cpu
        for func, TP, ffi_type, num in functions:
            #
            FPTR = self.Ptr(self.FuncType([TP, TP], TP))
            func_ptr = llhelper(FPTR, func)
            FUNC = deref(FPTR)
            funcbox = self.get_funcbox(cpu, func_ptr)
            # first, try it with the "normal" calldescr
            calldescr = cpu.calldescrof(FUNC, FUNC.ARGS, FUNC.RESULT,
                                        EffectInfo.MOST_GENERAL)
            res = self.execute_operation(rop.CALL_I,
                                         [funcbox, InputArgInt(num),
                                          InputArgInt(num)],
                                         'int', descr=calldescr)
            assert res == 2 * num
            # then, try it with the dynamic calldescr
            dyn_calldescr = cpu._calldescr_dynamic_for_tests(
                [ffi_type, ffi_type], ffi_type)
            res = self.execute_operation(rop.CALL_I,
                                         [funcbox, InputArgInt(num),
                                          InputArgInt(num)],
                                         'int', descr=dyn_calldescr)
            assert res == 2 * num

            # last, try it with one constant argument
            calldescr = cpu.calldescrof(FUNC, FUNC.ARGS, FUNC.RESULT, EffectInfo.MOST_GENERAL)
            res = self.execute_operation(rop.CALL_I,
                                         [funcbox, ConstInt(num),
                                          InputArgInt(num)],
                                         'int', descr=calldescr)
            assert res == 2 * num

        if cpu.supports_floats:
            def func(f0, f1, f2, f3, f4, f5, f6, i0, f7, i1, f8, f9):
                return f0 + f1 + f2 + f3 + f4 + f5 + f6 + float(i0 + i1) + f7 + f8 + f9
            F = lltype.Float
            I = lltype.Signed
            FUNC = self.FuncType([F] * 7 + [I] + [F] + [I] + [F]* 2, F)
            FPTR = self.Ptr(FUNC)
            func_ptr = llhelper(FPTR, func)
            calldescr = cpu.calldescrof(FUNC, FUNC.ARGS, FUNC.RESULT,
                                        EffectInfo.MOST_GENERAL)
            funcbox = self.get_funcbox(cpu, func_ptr)
            args = ([boxfloat(.1) for i in range(7)] +
                    [InputArgInt(1), boxfloat(.2), InputArgInt(2), boxfloat(.3),
                     boxfloat(.4)])
            res = self.execute_operation(rop.CALL_F,
                                         [funcbox] + args,
                                         'float', descr=calldescr)
            assert abs(res - 4.6) < 0.0001

    def test_call_many_arguments(self):
        # Test calling a function with a large number of arguments (more than
        # 6, which will force passing some arguments on the stack on 64-bit)

        def func(*args):
            assert len(args) == 16
            # Try to sum up args in a way that would probably detect a
            # transposed argument
            return sum(arg * (2**i) for i, arg in enumerate(args))

        FUNC = self.FuncType([lltype.Signed]*16, lltype.Signed)
        FPTR = self.Ptr(FUNC)
        calldescr = self.cpu.calldescrof(FUNC, FUNC.ARGS, FUNC.RESULT,
                                         EffectInfo.MOST_GENERAL)
        func_ptr = llhelper(FPTR, func)
        args = range(16)
        funcbox = self.get_funcbox(self.cpu, func_ptr)
        res = self.execute_operation(rop.CALL_I, [funcbox] + map(InputArgInt, args), 'int', descr=calldescr)
        assert res == func(*args)

    def test_call_box_func(self):
        def a(a1, a2):
            return a1 + a2
        def b(b1, b2):
            return b1 * b2

        arg1 = 40
        arg2 = 2
        for f in [a, b]:
            TP = lltype.Signed
            FPTR = self.Ptr(self.FuncType([TP, TP], TP))
            func_ptr = llhelper(FPTR, f)
            FUNC = deref(FPTR)
            funcconst = self.get_funcbox(self.cpu, func_ptr)
            funcbox = InputArgInt(funcconst.getint())
            calldescr = self.cpu.calldescrof(FUNC, FUNC.ARGS, FUNC.RESULT,
                                        EffectInfo.MOST_GENERAL)
            res = self.execute_operation(rop.CALL_I,
                                         [funcbox, InputArgInt(arg1),
                                          InputArgInt(arg2)],
                                         'int', descr=calldescr)
            assert res == f(arg1, arg2)

    def test_call_stack_alignment(self):
        # test stack alignment issues, notably for Mac OS/X.
        # also test the ordering of the arguments.

        def func_ints(*ints):
            s = str(ints) + '\n'
            os.write(1, s)   # don't remove -- crash if the stack is misaligned
            return sum([(10+i)*(5+j) for i, j in enumerate(ints)])

        for nb_args in range(0, 35):
            cpu = self.cpu
            TP = lltype.Signed
            #
            FPTR = self.Ptr(self.FuncType([TP] * nb_args, TP))
            func_ptr = llhelper(FPTR, func_ints)
            FUNC = deref(FPTR)
            calldescr = cpu.calldescrof(FUNC, FUNC.ARGS, FUNC.RESULT,
                                        EffectInfo.MOST_GENERAL)
            funcbox = self.get_funcbox(cpu, func_ptr)
            args = [280-24*i for i in range(nb_args)]
            res = self.execute_operation(rop.CALL_I,
                                         [funcbox] + map(InputArgInt, args),
                                         'int', descr=calldescr)
            assert res == func_ints(*args)

    def test_call_with_const_floats(self):
        if not self.cpu.supports_floats:
            py.test.skip("requires floats")
        def func(f1, f2):
            return f1 + f2

        FUNC = self.FuncType([lltype.Float, lltype.Float], lltype.Float)
        FPTR = self.Ptr(FUNC)
        calldescr = self.cpu.calldescrof(FUNC, FUNC.ARGS, FUNC.RESULT,
                                         EffectInfo.MOST_GENERAL)
        func_ptr = llhelper(FPTR, func)
        funcbox = self.get_funcbox(self.cpu, func_ptr)
        res = self.execute_operation(rop.CALL_F, [funcbox, constfloat(1.5),
                                                constfloat(2.5)], 'float',
                                     descr=calldescr)
        assert res == 4.0


    def test_field_basic(self):
        t_box, T_box = self.alloc_instance(self.T)
        fielddescr = self.cpu.fielddescrof(self.S, 'value')
        assert not fielddescr.is_pointer_field()
        #
        res = self.execute_operation(rop.SETFIELD_GC, [t_box, InputArgInt(39082)],
                                     'void', descr=fielddescr)
        assert res is None
        res = self.execute_operation(rop.GETFIELD_GC_I, [t_box],
                                     'int', descr=fielddescr)
        assert res == 39082
        #
        fielddescr1 = self.cpu.fielddescrof(self.S, 'chr1')
        fielddescr2 = self.cpu.fielddescrof(self.S, 'chr2')
        shortdescr = self.cpu.fielddescrof(self.S, 'short')
        self.execute_operation(rop.SETFIELD_GC, [t_box, InputArgInt(250)],
                               'void', descr=fielddescr2)
        self.execute_operation(rop.SETFIELD_GC, [t_box, InputArgInt(133)],
                               'void', descr=fielddescr1)
        self.execute_operation(rop.SETFIELD_GC, [t_box, InputArgInt(1331)],
                               'void', descr=shortdescr)
        res = self.execute_operation(rop.GETFIELD_GC_I, [t_box],
                                     'int', descr=fielddescr2)
        assert res == 250
        res = self.execute_operation(rop.GETFIELD_GC_I, [t_box],
                                     'int', descr=fielddescr1)
        assert res == 133
        res = self.execute_operation(rop.GETFIELD_GC_I, [t_box],
                                     'int', descr=shortdescr)
        assert res == 1331

        #
        u_box, U_box = self.alloc_instance(self.U)
        fielddescr2 = self.cpu.fielddescrof(self.S, 'next')
        assert fielddescr2.is_pointer_field()
        res = self.execute_operation(rop.SETFIELD_GC, [t_box, u_box],
                                     'void', descr=fielddescr2)
        assert res is None
        res = self.execute_operation(rop.GETFIELD_GC_R, [t_box],
                                     'ref', descr=fielddescr2)
        assert res == u_box.getref_base()
        #
        null_const = wrap_constant(self.null_instance().getref_base())
        res = self.execute_operation(rop.SETFIELD_GC, [t_box, null_const],
                                     'void', descr=fielddescr2)
        assert res is None
        res = self.execute_operation(rop.GETFIELD_GC_R, [t_box],
                                     'ref', descr=fielddescr2)
        assert not res
        if self.cpu.supports_floats:
            floatdescr = self.cpu.fielddescrof(self.S, 'float')
            self.execute_operation(rop.SETFIELD_GC, [t_box, boxfloat(3.4)],
                                   'void', descr=floatdescr)
            res = self.execute_operation(rop.GETFIELD_GC_F, [t_box],
                                         'float', descr=floatdescr)
            assert res == 3.4
            #
            self.execute_operation(rop.SETFIELD_GC, [t_box, constfloat(-3.6)],
                                   'void', descr=floatdescr)
            res = self.execute_operation(rop.GETFIELD_GC_F, [t_box],
                                         'float', descr=floatdescr)
            assert res == -3.6


    def test_passing_guards(self):
        t_box, T_box = self.alloc_instance(self.T)
        nullbox = self.null_instance()
        all = [(rop.GUARD_TRUE, [InputArgInt(1)]),
               (rop.GUARD_FALSE, [InputArgInt(0)]),
               (rop.GUARD_VALUE, [InputArgInt(42), ConstInt(42)]),
               ]
        if not self.avoid_instances:
            all.extend([
               (rop.GUARD_NONNULL, [t_box]),
               (rop.GUARD_ISNULL, [nullbox])
               ])
        if self.cpu.supports_floats:
            all.append((rop.GUARD_VALUE, [boxfloat(3.5), constfloat(3.5)]))
        for (opname, args) in all:
            assert self.execute_operation(opname, args, 'void') == None
            assert not self.guard_failed


    def test_passing_guard_class(self):
        t_box, T_box = self.alloc_instance(self.T)
        #null_box = ConstPtr(lltype.cast_opaque_ptr(llmemory.GCREF, lltype.nullptr(T)))
        self.execute_operation(rop.GUARD_CLASS, [t_box, T_box], 'void')
        assert not self.guard_failed
        self.execute_operation(rop.GUARD_NONNULL_CLASS, [t_box, T_box], 'void')
        assert not self.guard_failed

    def test_failing_guards(self):
        t_box, T_box = self.alloc_instance(self.T)
        nullbox = self.null_instance()
        all = [(rop.GUARD_TRUE, [InputArgInt(0)]),
               (rop.GUARD_FALSE, [InputArgInt(1)]),
               (rop.GUARD_VALUE, [InputArgInt(42), ConstInt(41)]),
               ]
        if not self.avoid_instances:
            all.extend([
               (rop.GUARD_NONNULL, [nullbox]),
               (rop.GUARD_ISNULL, [t_box])])
        if self.cpu.supports_floats:
            all.append((rop.GUARD_VALUE, [boxfloat(-1.0), constfloat(1.0)]))
        for opname, args in all:
            assert self.execute_operation(opname, args, 'void') == None
            assert self.guard_failed

    def test_failing_guard_class(self):
        t_box, T_box = self.alloc_instance(self.T)
        u_box, U_box = self.alloc_instance(self.U)
        null_box = self.null_instance()
        for opname, args in [(rop.GUARD_CLASS, [t_box, U_box]),
                             (rop.GUARD_CLASS, [u_box, T_box]),
                             (rop.GUARD_NONNULL_CLASS, [t_box, U_box]),
                             (rop.GUARD_NONNULL_CLASS, [u_box, T_box]),
                             (rop.GUARD_NONNULL_CLASS, [null_box, T_box]),
                             ]:
            assert self.execute_operation(opname, args, 'void') == None
            assert self.guard_failed

    def test_ooops(self):
        u1_box, U_box = self.alloc_instance(self.U)
        u2_box, U_box = self.alloc_instance(self.U)
        r = self.execute_operation(rop.PTR_EQ, [u1_box,
                                                clone(u1_box)], 'int')
        assert r == 1
        r = self.execute_operation(rop.PTR_NE, [u2_box,
                                                clone(u2_box)], 'int')
        assert r == 0
        r = self.execute_operation(rop.PTR_EQ, [u1_box, u2_box], 'int')
        assert r == 0
        r = self.execute_operation(rop.PTR_NE, [u2_box, u1_box], 'int')
        assert r == 1
        #
        null_box = self.null_instance()
        r = self.execute_operation(rop.PTR_EQ, [null_box,
                                                clone(null_box)], 'int')
        assert r == 1
        r = self.execute_operation(rop.PTR_EQ, [u1_box, null_box], 'int')
        assert r == 0
        r = self.execute_operation(rop.PTR_EQ, [null_box, u2_box], 'int')
        assert r == 0
        r = self.execute_operation(rop.PTR_NE, [null_box,
                                                clone(null_box)], 'int')
        assert r == 0
        r = self.execute_operation(rop.PTR_NE, [u2_box, null_box], 'int')
        assert r == 1
        r = self.execute_operation(rop.PTR_NE, [null_box, u1_box], 'int')
        assert r == 1

        # These operations are supposed to be the same as PTR_EQ/PTR_NE
        # just checking that the operations are defined in the backend.
        r = self.execute_operation(rop.INSTANCE_PTR_EQ, [u1_box, u2_box], 'int')
        assert r == 0
        r = self.execute_operation(rop.INSTANCE_PTR_NE, [u2_box, u1_box], 'int')
        assert r == 1

    def test_array_basic(self):
        a_box, A = self.alloc_array_of(rffi.SHORT, 342)
        arraydescr = self.cpu.arraydescrof(A)
        assert not arraydescr.is_array_of_pointers()
        #
        r = self.execute_operation(rop.ARRAYLEN_GC, [a_box],
                                   'int', descr=arraydescr)
        assert r == 342
        r = self.execute_operation(rop.SETARRAYITEM_GC, [a_box, InputArgInt(310),
                                                         InputArgInt(744)],
                                   'void', descr=arraydescr)
        assert r is None
        r = self.execute_operation(rop.GETARRAYITEM_GC_I, [a_box, InputArgInt(310)],
                                   'int', descr=arraydescr)
        assert r == 744

        a_box, A = self.alloc_array_of(lltype.Signed, 342)
        arraydescr = self.cpu.arraydescrof(A)
        assert not arraydescr.is_array_of_pointers()
        #
        r = self.execute_operation(rop.ARRAYLEN_GC, [a_box],
                                   'int', descr=arraydescr)
        assert r == 342
        r = self.execute_operation(rop.SETARRAYITEM_GC, [a_box, InputArgInt(310),
                                                         InputArgInt(7441)],
                                   'void', descr=arraydescr)
        assert r is None
        r = self.execute_operation(rop.GETARRAYITEM_GC_I, [a_box, InputArgInt(310)],
                                   'int', descr=arraydescr)
        assert r == 7441
        #
        a_box, A = self.alloc_array_of(lltype.Char, 11)
        arraydescr = self.cpu.arraydescrof(A)
        assert not arraydescr.is_array_of_pointers()
        r = self.execute_operation(rop.ARRAYLEN_GC, [a_box],
                                   'int', descr=arraydescr)
        assert r == 11
        r = self.execute_operation(rop.SETARRAYITEM_GC, [a_box, InputArgInt(4),
                                                         InputArgInt(150)],
                                   'void', descr=arraydescr)
        assert r is None
        r = self.execute_operation(rop.SETARRAYITEM_GC, [a_box, InputArgInt(3),
                                                         InputArgInt(160)],
                                   'void', descr=arraydescr)
        assert r is None
        r = self.execute_operation(rop.GETARRAYITEM_GC_I, [a_box, InputArgInt(4)],
                                   'int', descr=arraydescr)
        assert r == 150
        r = self.execute_operation(rop.GETARRAYITEM_GC_I, [a_box, InputArgInt(3)],
                                   'int', descr=arraydescr)
        assert r == 160

        #
        if isinstance(A, lltype.GcArray):
            A = lltype.Ptr(A)
        b_box, B = self.alloc_array_of(A, 3)
        arraydescr = self.cpu.arraydescrof(B)
        assert arraydescr.is_array_of_pointers()
        r = self.execute_operation(rop.ARRAYLEN_GC, [b_box],
                                   'int', descr=arraydescr)
        assert r == 3
        r = self.execute_operation(rop.SETARRAYITEM_GC, [b_box, InputArgInt(1),
                                                         a_box],
                                   'void', descr=arraydescr)
        assert r is None
        r = self.execute_operation(rop.GETARRAYITEM_GC_R, [b_box, InputArgInt(1)],
                                   'ref', descr=arraydescr)
        assert r == a_box.getvalue()
        #
        # Unsigned should work the same as Signed
        a_box, A = self.alloc_array_of(lltype.Unsigned, 342)
        arraydescr = self.cpu.arraydescrof(A)
        assert not arraydescr.is_array_of_pointers()
        r = self.execute_operation(rop.ARRAYLEN_GC, [a_box],
                                   'int', descr=arraydescr)
        assert r == 342
        r = self.execute_operation(rop.SETARRAYITEM_GC, [a_box, InputArgInt(310),
                                                         InputArgInt(7441)],
                                   'void', descr=arraydescr)
        assert r is None
        r = self.execute_operation(rop.GETARRAYITEM_GC_I, [a_box, InputArgInt(310)],
                                   'int', descr=arraydescr)
        assert r == 7441
        #
        # Bool should work the same as Char
        a_box, A = self.alloc_array_of(lltype.Bool, 311)
        arraydescr = self.cpu.arraydescrof(A)
        assert not arraydescr.is_array_of_pointers()
        r = self.execute_operation(rop.ARRAYLEN_GC, [a_box],
                                   'int', descr=arraydescr)
        assert r == 311
        r = self.execute_operation(rop.SETARRAYITEM_GC, [a_box, InputArgInt(304),
                                                         InputArgInt(1)],
                                   'void', descr=arraydescr)
        assert r is None
        r = self.execute_operation(rop.SETARRAYITEM_GC, [a_box, InputArgInt(303),
                                                         InputArgInt(0)],
                                   'void', descr=arraydescr)
        assert r is None
        r = self.execute_operation(rop.SETARRAYITEM_GC, [a_box, InputArgInt(302),
                                                         InputArgInt(1)],
                                   'void', descr=arraydescr)
        assert r is None
        r = self.execute_operation(rop.GETARRAYITEM_GC_I, [a_box, InputArgInt(304)],
                                   'int', descr=arraydescr)
        assert r == 1
        r = self.execute_operation(rop.GETARRAYITEM_GC_I, [a_box, InputArgInt(303)],
                                   'int', descr=arraydescr)
        assert r == 0
        r = self.execute_operation(rop.GETARRAYITEM_GC_I, [a_box, InputArgInt(302)],
                                   'int', descr=arraydescr)
        assert r == 1

        if self.cpu.supports_floats:
            a_box, A = self.alloc_array_of(lltype.Float, 31)
            arraydescr = self.cpu.arraydescrof(A)
            self.execute_operation(rop.SETARRAYITEM_GC, [a_box, InputArgInt(1),
                                                         boxfloat(3.5)],
                                   'void', descr=arraydescr)
            self.execute_operation(rop.SETARRAYITEM_GC, [a_box, InputArgInt(2),
                                                         constfloat(4.5)],
                                   'void', descr=arraydescr)
            r = self.execute_operation(rop.GETARRAYITEM_GC_F, [a_box, InputArgInt(1)],
                                       'float', descr=arraydescr)
            assert r == 3.5
            r = self.execute_operation(rop.GETARRAYITEM_GC_F, [a_box, InputArgInt(2)],
                                       'float', descr=arraydescr)
            assert r == 4.5

        # For platforms where sizeof(INT) != sizeof(Signed) (ie, x86-64)
        a_box, A = self.alloc_array_of(rffi.INT, 342)
        arraydescr = self.cpu.arraydescrof(A)
        assert not arraydescr.is_array_of_pointers()
        r = self.execute_operation(rop.ARRAYLEN_GC, [a_box],
                                   'int', descr=arraydescr)
        assert r == 342
        r = self.execute_operation(rop.SETARRAYITEM_GC, [a_box, InputArgInt(310),
                                                         InputArgInt(7441)],
                                   'void', descr=arraydescr)
        assert r is None
        r = self.execute_operation(rop.GETARRAYITEM_GC_I, [a_box, InputArgInt(310)],
                                   'int', descr=arraydescr)
        assert r == 7441

    def test_array_of_structs(self):
        TP = lltype.GcStruct('x')
        ITEM = lltype.Struct('x',
                             ('vs', lltype.Signed),
                             ('vu', lltype.Unsigned),
                             ('vsc', rffi.SIGNEDCHAR),
                             ('vuc', rffi.UCHAR),
                             ('vss', rffi.SHORT),
                             ('vus', rffi.USHORT),
                             ('vsi', rffi.INT),
                             ('vui', rffi.UINT),
                             ('k', lltype.Float),
                             ('p', lltype.Ptr(TP)))
        a_box, A = self.alloc_array_of(ITEM, 15)
        s_box, S = self.alloc_instance(TP)
        vsdescr = self.cpu.interiorfielddescrof(A, 'vs')
        kdescr = self.cpu.interiorfielddescrof(A, 'k')
        pdescr = self.cpu.interiorfielddescrof(A, 'p')
        self.execute_operation(rop.SETINTERIORFIELD_GC, [a_box, InputArgInt(3),
                                                         boxfloat(1.5)],
                               'void', descr=kdescr)
        f = self.cpu.bh_getinteriorfield_gc_f(a_box.getref_base(), 3, kdescr)
        assert longlong.getrealfloat(f) == 1.5
        self.cpu.bh_setinteriorfield_gc_f(a_box.getref_base(), 3, longlong.getfloatstorage(2.5), kdescr)
        r = self.execute_operation(rop.GETINTERIORFIELD_GC_F, [a_box, InputArgInt(3)],
                                   'float', descr=kdescr)
        assert r == 2.5
        #
        NUMBER_FIELDS = [('vs', lltype.Signed),
                         ('vu', lltype.Unsigned),
                         ('vsc', rffi.SIGNEDCHAR),
                         ('vuc', rffi.UCHAR),
                         ('vss', rffi.SHORT),
                         ('vus', rffi.USHORT),
                         ('vsi', rffi.INT),
                         ('vui', rffi.UINT)]
        for name, TYPE in NUMBER_FIELDS[::-1]:
            vdescr = self.cpu.interiorfielddescrof(A, name)
            self.execute_operation(rop.SETINTERIORFIELD_GC, [a_box, InputArgInt(3),
                                                             InputArgInt(-15)],
                                   'void', descr=vdescr)
        for name, TYPE in NUMBER_FIELDS:
            vdescr = self.cpu.interiorfielddescrof(A, name)
            i = self.cpu.bh_getinteriorfield_gc_i(a_box.getref_base(), 3,
                                                  vdescr)
            assert i == rffi.cast(lltype.Signed, rffi.cast(TYPE, -15))
        for name, TYPE in NUMBER_FIELDS[::-1]:
            vdescr = self.cpu.interiorfielddescrof(A, name)
            self.cpu.bh_setinteriorfield_gc_i(a_box.getref_base(), 3,
                                              -25, vdescr)
        for name, TYPE in NUMBER_FIELDS:
            vdescr = self.cpu.interiorfielddescrof(A, name)
            r = self.execute_operation(rop.GETINTERIORFIELD_GC_I,
                                       [a_box, InputArgInt(3)],
                                       'int', descr=vdescr)
            assert r == rffi.cast(lltype.Signed, rffi.cast(TYPE, -25))
        #
        self.execute_operation(rop.SETINTERIORFIELD_GC, [a_box, InputArgInt(4),
                                                         s_box],
                               'void', descr=pdescr)
        r = self.cpu.bh_getinteriorfield_gc_r(a_box.getref_base(), 4, pdescr)
        assert r == s_box.getref_base()
        self.cpu.bh_setinteriorfield_gc_r(a_box.getref_base(), 3,
                                          s_box.getref_base(), pdescr)
        r = self.execute_operation(rop.GETINTERIORFIELD_GC_R, [a_box, InputArgInt(3)],
                                   'ref', descr=pdescr)
        assert r == s_box.getref_base()
        #
        # test a corner case that used to fail on x86
        i4 = InputArgInt(4)
        self.execute_operation(rop.SETINTERIORFIELD_GC, [a_box, i4, i4],
                               'void', descr=vsdescr)
        r = self.cpu.bh_getinteriorfield_gc_i(a_box.getref_base(), 4, vsdescr)
        assert r == 4

    def test_array_of_structs_all_sizes(self):
        # x86 has special support that can be used for sizes
        #   1, 2, 3, 4, 5, 6, 8, 9, 10, 12, 16, 18, 20, 24, 32, 36, 40, 64, 72
        for length in range(1, 75):
            ITEM = lltype.FixedSizeArray(lltype.Char, length)
            a_box, A = self.alloc_array_of(ITEM, 5)
            a = lltype.cast_opaque_ptr(lltype.Ptr(A), a_box.getref_base())
            middle = length // 2
            a[3][middle] = chr(65 + length)
            fdescr = self.cpu.interiorfielddescrof(A, 'item%d' % middle)
            r = self.execute_operation(rop.GETINTERIORFIELD_GC_I,
                                       [a_box, InputArgInt(3)],
                                       'int', descr=fdescr)
            assert r == 65 + length
            self.execute_operation(rop.SETINTERIORFIELD_GC,
                                   [a_box, InputArgInt(2), InputArgInt(r + 1)],
                                   'void', descr=fdescr)
            r1 = self.cpu.bh_getinteriorfield_gc_i(a_box.getref_base(), 2,
                                                  fdescr)
            assert r1 == r + 1

    def test_string_basic(self):
        s_box = self.alloc_string("hello\xfe")
        r = self.execute_operation(rop.STRLEN, [s_box], 'int')
        assert r == 6
        r = self.execute_operation(rop.STRGETITEM, [s_box, InputArgInt(5)], 'int')
        assert r == 254
        r = self.execute_operation(rop.STRSETITEM, [s_box, InputArgInt(4),
                                                    InputArgInt(153)], 'void')
        assert r is None
        r = self.execute_operation(rop.STRGETITEM, [s_box, InputArgInt(5)], 'int')
        assert r == 254
        r = self.execute_operation(rop.STRGETITEM, [s_box, InputArgInt(4)], 'int')
        assert r == 153

    def test_copystrcontent(self):
        s_box = self.alloc_string("abcdef")
        for s_box in [s_box, wrap_constant(s_box.getref_base())]:
            for srcstart_box in [InputArgInt(2), ConstInt(2)]:
                for dststart_box in [InputArgInt(3), ConstInt(3)]:
                    for length_box in [InputArgInt(4), ConstInt(4)]:
                        for r_box_is_const in [False, True]:
                            r_box = self.alloc_string("!???????!")
                            if r_box_is_const:
                                r_box = wrap_constant(r_box.getref_base())
                                self.execute_operation(rop.COPYSTRCONTENT,
                                                       [s_box, r_box,
                                                        srcstart_box,
                                                        dststart_box,
                                                        length_box], 'void')
                                assert self.look_string(r_box) == "!??cdef?!"

    def test_copyunicodecontent(self):
        s_box = self.alloc_unicode(u"abcdef")
        for s_box in [s_box, wrap_constant(s_box.getref_base())]:
            for srcstart_box in [InputArgInt(2), ConstInt(2)]:
                for dststart_box in [InputArgInt(3), ConstInt(3)]:
                    for length_box in [InputArgInt(4), ConstInt(4)]:
                        for r_box_is_const in [False, True]:
                            r_box = self.alloc_unicode(u"!???????!")
                            if r_box_is_const:
                                r_box = wrap_constant(r_box.getref_base())
                                self.execute_operation(rop.COPYUNICODECONTENT,
                                                       [s_box, r_box,
                                                        srcstart_box,
                                                        dststart_box,
                                                        length_box], 'void')
                                assert self.look_unicode(r_box) == u"!??cdef?!"

    def test_do_unicode_basic(self):
        u = self.cpu.bh_newunicode(5)
        self.cpu.bh_unicodesetitem(u, 4, 123)
        r = self.cpu.bh_unicodegetitem(u, 4)
        assert r == 123

    def test_unicode_basic(self):
        u_box = self.alloc_unicode(u"hello\u1234")
        r = self.execute_operation(rop.UNICODELEN, [u_box], 'int')
        assert r == 6
        r = self.execute_operation(rop.UNICODEGETITEM, [u_box, InputArgInt(5)],
                                   'int')
        assert r == 0x1234
        r = self.execute_operation(rop.UNICODESETITEM, [u_box, InputArgInt(4),
                                                        InputArgInt(31313)], 'void')
        assert r is None
        r = self.execute_operation(rop.UNICODEGETITEM, [u_box, InputArgInt(5)],
                                   'int')
        assert r == 0x1234
        r = self.execute_operation(rop.UNICODEGETITEM, [u_box, InputArgInt(4)],
                                   'int')
        assert r == 31313

    def test_same_as(self):
        r = self.execute_operation(rop.SAME_AS_I, [ConstInt(5)], 'int')
        assert r == 5
        r = self.execute_operation(rop.SAME_AS_I, [InputArgInt(5)], 'int')
        assert r == 5
        u_box = self.alloc_unicode(u"hello\u1234")
        r = self.execute_operation(rop.SAME_AS_R, [wrap_constant(u_box.getref_base())], 'ref')
        assert r == u_box.getref_base()
        r = self.execute_operation(rop.SAME_AS_R, [u_box], 'ref')
        assert r == u_box.getref_base()

        if self.cpu.supports_floats:
            r = self.execute_operation(rop.SAME_AS_F, [constfloat(5.5)], 'float')
            assert r == 5.5
            r = self.execute_operation(rop.SAME_AS_F, [boxfloat(5.5)], 'float')
            assert r == 5.5

    def test_virtual_ref(self):
        pass   # VIRTUAL_REF must not reach the backend nowadays

    def test_virtual_ref_finish(self):
        pass   # VIRTUAL_REF_FINISH must not reach the backend nowadays

    def test_arguments_to_execute_token(self):
        # this test checks that execute_token() can be called with any
        # variant of ints and floats as arguments
        if self.cpu.supports_floats:
            numkinds = 2
        else:
            numkinds = 1
        seed = random.randrange(0, 10000)
        print 'Seed is', seed    # or choose it by changing the previous line
        r = random.Random()
        r.seed(seed)
        for nb_args in range(50):
            print 'Passing %d arguments to execute_token...' % nb_args
            #
            inputargs = []
            values = []
            for k in range(nb_args):
                kind = r.randrange(0, numkinds)
                if kind == 0:
                    inputargs.append(InputArgInt())
                    values.append(r.randrange(-100000, 100000))
                else:
                    inputargs.append(InputArgFloat())
                    values.append(longlong.getfloatstorage(r.random()))
            #
            looptoken = JitCellToken()
            guarddescr = BasicFailDescr(42)
            faildescr = BasicFinalDescr(43)
            operations = []
            retboxes = []
            retvalues = []
            #
            ks = range(nb_args)
            random.shuffle(ks)
            for k in ks:
                if isinstance(inputargs[k], InputArgInt):
                    x = r.randrange(-100000, 100000)
                    operations.append(
                        ResOperation(rop.INT_ADD, [inputargs[k],
                                                   ConstInt(x)])
                        )
                    y = values[k] + x
                else:
                    x = r.random()
                    operations.append(
                        ResOperation(rop.FLOAT_ADD, [inputargs[k],
                                                     constfloat(x)])
                        )
                    y = longlong.getrealfloat(values[k]) + x
                    y = longlong.getfloatstorage(y)
                kk = r.randrange(0, len(retboxes)+1)
                retboxes.insert(kk, operations[-1])
                retvalues.insert(kk, y)
            #
            op0 = ResOperation(rop.SAME_AS_I, [ConstInt(0)])
            op1 = ResOperation(rop.GUARD_TRUE, [op0], descr=guarddescr)
            op2 = ResOperation(rop.FINISH, [], descr=faildescr)
            operations += [op0, op1, op2]
            operations[-2].setfailargs(retboxes)
            print inputargs
            for op in operations:
                print op
            self.cpu.compile_loop(inputargs, operations, looptoken)
            #
            deadframe = self.cpu.execute_token(looptoken, *values)
            fail = self.cpu.get_latest_descr(deadframe)
            assert fail.identifier == 42
            #
            for k in range(len(retvalues)):
                if retboxes[k].type == 'i':
                    got = self.cpu.get_int_value(deadframe, k)
                else:
                    got = self.cpu.get_float_value(deadframe, k)
                assert got == retvalues[k]

    def test_jump(self):
        # this test generates small loops where the JUMP passes many
        # arguments of various types, shuffling them around.
        if self.cpu.supports_floats:
            numkinds = 3
        else:
            numkinds = 2
        seed = random.randrange(0, 10000)
        print 'Seed is', seed    # or choose it by changing the previous line
        r = random.Random()
        r.seed(seed)
        for nb_args in range(50):
            print 'Passing %d arguments around...' % nb_args
            #
            inputargs = []
            for k in range(nb_args):
                kind = r.randrange(0, numkinds)
                if kind == 0:
                    inputargs.append(InputArgInt())
                elif kind == 1:
                    inputargs.append(InputArgRef())
                else:
                    inputargs.append(InputArgFloat())
            jumpargs = []
            remixing = []
            for srcbox in inputargs:
                n = r.randrange(0, len(inputargs))
                otherbox = inputargs[n]
                if otherbox.type == srcbox.type:
                    remixing.append((srcbox, otherbox))
                else:
                    otherbox = srcbox
                jumpargs.append(otherbox)
            #
            index_counter = r.randrange(0, len(inputargs)+1)
            i0 = InputArgInt()
            inputargs.insert(index_counter, i0)
            #
            looptoken = JitCellToken()
            targettoken = TargetToken()
            faildescr = BasicFailDescr(15)
            op0 = ResOperation(rop.LABEL, inputargs, descr=targettoken)
            op1 = ResOperation(rop.INT_SUB, [i0, ConstInt(1)])
            op2 = ResOperation(rop.INT_GE, [op1, ConstInt(0)])
            op3 = ResOperation(rop.GUARD_TRUE, [op2])
            jumpargs.insert(index_counter, op1)
            op4 = ResOperation(rop.JUMP, jumpargs, descr=targettoken)
            operations = [op0, op1, op2, op3, op4]
            operations[3].setfailargs(inputargs[:])
            operations[3].setdescr(faildescr)
            #
            self.cpu.compile_loop(inputargs, operations, looptoken)
            #
            values = []
            S = lltype.GcStruct('S')
            for box in inputargs:
                if box.type == 'i':
                    values.append(r.randrange(-10000, 10000))
                elif box.type == 'r':
                    p = lltype.malloc(S)
                    values.append(lltype.cast_opaque_ptr(llmemory.GCREF, p))
                elif box.type == 'f':
                    values.append(longlong.getfloatstorage(r.random()))
                else:
                    assert 0
            values[index_counter] = 11
            #
            deadframe = self.cpu.execute_token(looptoken, *values)
            fail = self.cpu.get_latest_descr(deadframe)
            assert fail.identifier == 15
            #
            dstvalues = values[:]
            for _ in range(11):
                expected = dstvalues[:]
                for tgtbox, srcbox in remixing:
                    v = dstvalues[inputargs.index(srcbox)]
                    expected[inputargs.index(tgtbox)] = v
                dstvalues = expected
            #
            assert dstvalues[index_counter] == 11
            dstvalues[index_counter] = 0
            for i, (box, val) in enumerate(zip(inputargs, dstvalues)):
                if box.type == 'i':
                    got = self.cpu.get_int_value(deadframe, i)
                elif box.type == 'r':
                    got = self.cpu.get_ref_value(deadframe, i)
                elif box.type == 'f':
                    got = self.cpu.get_float_value(deadframe, i)
                else:
                    assert 0
                assert type(got) == type(val)
                assert got == val

    def test_compile_bridge_float(self):
        if not self.cpu.supports_floats:
            py.test.skip("requires floats")
        targettoken = TargetToken()
        faildescr1 = BasicFailDescr(1)
        faildescr2 = BasicFailDescr(2)
        faildescr3 = BasicFinalDescr(3)
        loop = parse("""
        [f0, f1, f2, f3, f4, f5, f6, f7, f8, f9, f10, f11]
        label(f0, f1, f2, f3, f4, f5, f6, f7, f8, f9, f10, f11, descr=targettoken)
        i2 = float_le(f0, 9.2)
        guard_true(i2, descr=faildescr1) [f0, f1, f2, f3, f4, f5, f6, f7, f8, f9, f10, f11]
        guard_false(i2, descr=faildescr2) [f0, f1, f2, f3, f4, f5, f6, f7, f8, f9, f10, f11]
        finish(descr=faildescr3)
        """, namespace=locals())
        looptoken = JitCellToken()
        self.cpu.compile_loop(loop.inputargs, loop.operations, looptoken)

        bridge = parse("""
        [f0, f1, f2, f3, f4, f5, f6, f7, f8, f9, f10, f11]
        f15 = float_sub(f0, 1.0)
        jump(f15, f1, f2, f3, f4, f5, f6, f7, f8, f9, f10, f11, descr=targettoken)
        """, namespace=locals())

        self.cpu.compile_bridge(faildescr1, bridge.inputargs,
                                bridge.operations, looptoken)

        args = []
        for i in range(len(loop.inputargs)):
            x = 13.5 + 6.73 * i
            args.append(longlong.getfloatstorage(x))
        deadframe = self.cpu.execute_token(looptoken, *args)
        fail = self.cpu.get_latest_descr(deadframe)
        assert fail.identifier == 2
        res = self.cpu.get_float_value(deadframe, 0)
        assert longlong.getrealfloat(res) == 8.5
        for i in range(1, len(loop.inputargs)):
            got = longlong.getrealfloat(self.cpu.get_float_value(
                deadframe, i))
            assert got == 13.5 + 6.73 * i

    def test_compile_bridge_spilled_float(self):
        if not self.cpu.supports_floats:
            py.test.skip("requires floats")
        faildescr1 = BasicFailDescr(100)
        faildescr2 = BasicFinalDescr(102)
        loopops = """
        [i0,f1, f2]
        f3 = float_add(f1, f2)
        force_spill(f3)
        force_spill(f1)
        force_spill(f2)
        guard_false(i0) [f1, f2, f3]
        finish()"""
        loop = parse(loopops)
        looptoken = JitCellToken()
        self.cpu.compile_loop(loop.inputargs, loop.operations, looptoken)
        args = [1]
        args.append(longlong.getfloatstorage(132.25))
        args.append(longlong.getfloatstorage(0.75))
        deadframe = self.cpu.execute_token(looptoken, *args)  #xxx check
        fail = self.cpu.get_latest_descr(deadframe)
        assert loop.operations[-2].getdescr() == fail
        f1 = self.cpu.get_float_value(deadframe, 0)
        f2 = self.cpu.get_float_value(deadframe, 1)
        f3 = self.cpu.get_float_value(deadframe, 2)
        assert longlong.getrealfloat(f1) == 132.25
        assert longlong.getrealfloat(f2) == 0.75
        assert longlong.getrealfloat(f3) == 133.0

        bridge = parse("""
        [f1, f2, f3]
        i0 = same_as_i(0)
        guard_true(i0, descr=faildescr1) [f1, f2, f3]
        finish(descr=faildescr2)
        """, namespace=locals())
        self.cpu.compile_bridge(loop.operations[-2].getdescr(),
                                bridge.inputargs, bridge.operations,
                                looptoken)
        args = [1,
                longlong.getfloatstorage(132.25),
                longlong.getfloatstorage(0.75)]
        deadframe = self.cpu.execute_token(looptoken, *args)
        fail = self.cpu.get_latest_descr(deadframe)
        assert fail.identifier == 100
        f1 = self.cpu.get_float_value(deadframe, 0)
        f2 = self.cpu.get_float_value(deadframe, 1)
        f3 = self.cpu.get_float_value(deadframe, 2)
        assert longlong.getrealfloat(f1) == 132.25
        assert longlong.getrealfloat(f2) == 0.75
        assert longlong.getrealfloat(f3) == 133.0

    def test_integers_and_guards2(self):
        for opname, compare in [
            (rop.INT_IS_TRUE, lambda x: bool(x)),
            (rop.INT_IS_ZERO, lambda x: not bool(x))]:
            for opguard, guard_case in [
                (rop.GUARD_FALSE, False),
                (rop.GUARD_TRUE,  True),
                ]:
                box = InputArgInt()
                faildescr1 = BasicFailDescr(1)
                faildescr2 = BasicFinalDescr(2)
                inputargs = [box]
                op0 = ResOperation(opname, [box])
                op1 = ResOperation(opguard, [op0], descr=faildescr1)
                op2 = ResOperation(rop.FINISH, [], descr=faildescr2)
                operations = [op0, op1, op2]
                op1.setfailargs([])
                looptoken = JitCellToken()
                self.cpu.compile_loop(inputargs, operations, looptoken)
                #
                for value in [-42, 0, 1, 10]:
                    deadframe = self.cpu.execute_token(looptoken, value)
                    fail = self.cpu.get_latest_descr(deadframe)
                    #
                    expected = compare(value)
                    expected ^= guard_case
                    assert fail.identifier == 2 - expected

    def test_integers_and_guards(self):
        for opname, compare in [
            (rop.INT_LT, lambda x, y: x < y),
            (rop.INT_LE, lambda x, y: x <= y),
            (rop.INT_EQ, lambda x, y: x == y),
            (rop.INT_NE, lambda x, y: x != y),
            (rop.INT_GT, lambda x, y: x > y),
            (rop.INT_GE, lambda x, y: x >= y),
            ]:
            for opguard, guard_case in [
                (rop.GUARD_FALSE, False),
                (rop.GUARD_TRUE,  True),
                ]:
                for combinaison in ["bb", "bc", "cb"]:
                    #
                    if combinaison[0] == 'b':
                        ibox1 = InputArgInt()
                    else:
                        ibox1 = ConstInt(-42)
                    if combinaison[1] == 'b':
                        ibox2 = InputArgInt()
                    else:
                        ibox2 = ConstInt(-42)
                    faildescr1 = BasicFailDescr(1)
                    faildescr2 = BasicFinalDescr(2)
                    inputargs = [ib for ib in [ibox1, ibox2]
                                    if isinstance(ib, InputArgInt)]
                    op0 = ResOperation(opname, [ibox1, ibox2])
                    op1 = ResOperation(opguard, [op0], descr=faildescr1)
                    op2 = ResOperation(rop.FINISH, [], descr=faildescr2)
                    operations = [op0, op1, op2]
                    operations[-2].setfailargs([])
                    looptoken = JitCellToken()
                    self.cpu.compile_loop(inputargs, operations, looptoken)
                    #
                    for test1 in [-65, -42, -11, 0, 1, 10]:
                        if test1 == -42 or combinaison[0] == 'b':
                            for test2 in [-65, -42, -11, 0, 1, 10]:
                                if test2 == -42 or combinaison[1] == 'b':
                                    args = []
                                    if combinaison[0] == 'b':
                                        args.append(test1)
                                    if combinaison[1] == 'b':
                                        args.append(test2)
                                    deadframe = self.cpu.execute_token(
                                        looptoken, *args)
                                    fail = self.cpu.get_latest_descr(deadframe)
                                    #
                                    expected = compare(test1, test2)
                                    expected ^= guard_case
                                    assert fail.identifier == 2 - expected

    def test_integers_and_guards_uint(self):
        for opname, compare in [
            (rop.UINT_LE, lambda x, y: (x) <= (y)),
            (rop.UINT_GT, lambda x, y: (x) >  (y)),
            (rop.UINT_LT, lambda x, y: (x) <  (y)),
            (rop.UINT_GE, lambda x, y: (x) >= (y)),
            ]:
            for opguard, guard_case in [
                (rop.GUARD_FALSE, False),
                (rop.GUARD_TRUE,  True),
                ]:
                for combinaison in ["bb", "bc", "cb"]:
                    #
                    if combinaison[0] == 'b':
                        ibox1 = InputArgInt()
                    else:
                        ibox1 = ConstInt(42)
                    if combinaison[1] == 'b':
                        ibox2 = InputArgInt()
                    else:
                        ibox2 = ConstInt(42)
                    faildescr1 = BasicFailDescr(1)
                    faildescr2 = BasicFinalDescr(2)
                    inputargs = [ib for ib in [ibox1, ibox2]
                                    if isinstance(ib, InputArgInt)]
                    op0 = ResOperation(opname, [ibox1, ibox2])
                    op1 = ResOperation(opguard, [op0], descr=faildescr1)
                    op2 = ResOperation(rop.FINISH, [], descr=faildescr2)
                    operations = [op0, op1, op2]
                    operations[-2].setfailargs([])
                    looptoken = JitCellToken()
                    self.cpu.compile_loop(inputargs, operations, looptoken)
                    #
                    for test1 in [65, 42, 11, 0, 1]:
                        if test1 == 42 or combinaison[0] == 'b':
                            for test2 in [65, 42, 11, 0, 1]:
                                if test2 == 42 or combinaison[1] == 'b':
                                    args = []
                                    if combinaison[0] == 'b':
                                        args.append(test1)
                                    if combinaison[1] == 'b':
                                        args.append(test2)
                                    deadframe = self.cpu.execute_token(
                                        looptoken, *args)
                                    fail = self.cpu.get_latest_descr(deadframe)
                                    #
                                    expected = compare(test1, test2)
                                    expected ^= guard_case
                                    assert fail.identifier == 2 - expected

    def test_floats_and_guards(self):
        if not self.cpu.supports_floats:
            py.test.skip("requires floats")
        for opname, compare in [
            (rop.FLOAT_LT, lambda x, y: x < y),
            (rop.FLOAT_LE, lambda x, y: x <= y),
            (rop.FLOAT_EQ, lambda x, y: x == y),
            (rop.FLOAT_NE, lambda x, y: x != y),
            (rop.FLOAT_GT, lambda x, y: x > y),
            (rop.FLOAT_GE, lambda x, y: x >= y),
            ]:
            for opguard, guard_case in [
                (rop.GUARD_FALSE, False),
                (rop.GUARD_TRUE,  True),
                ]:
                for combinaison in ["bb", "bc", "cb"]:
                    #
                    if combinaison[0] == 'b':
                        fbox1 = InputArgFloat()
                    else:
                        fbox1 = constfloat(-4.5)
                    if combinaison[1] == 'b':
                        fbox2 = InputArgFloat()
                    else:
                        fbox2 = constfloat(-4.5)
                    faildescr1 = BasicFailDescr(1)
                    faildescr2 = BasicFinalDescr(2)
                    inputargs = [fb for fb in [fbox1, fbox2]
                                    if not isinstance(fb, Const)]
                    op0 = ResOperation(opname, [fbox1, fbox2])
                    op1 = ResOperation(opguard, [op0], descr=faildescr1)
                    op2 = ResOperation(rop.FINISH, [], descr=faildescr2)
                    operations = [op0, op1, op2]
                    operations[-2].setfailargs([])
                    looptoken = JitCellToken()
                    self.cpu.compile_loop(inputargs, operations, looptoken)
                    #
                    nan = 1e200 * 1e200
                    nan /= nan
                    for test1 in [-6.5, -4.5, -2.5, nan]:
                        if test1 == -4.5 or combinaison[0] == 'b':
                            for test2 in [-6.5, -4.5, -2.5, nan]:
                                if test2 == -4.5 or combinaison[1] == 'b':
                                    args = []
                                    if combinaison[0] == 'b':
                                        args.append(
                                            longlong.getfloatstorage(test1))
                                    if combinaison[1] == 'b':
                                        args.append(
                                            longlong.getfloatstorage(test2))
                                    deadframe = self.cpu.execute_token(
                                        looptoken, *args)
                                    fail = self.cpu.get_latest_descr(deadframe)
                                    #
                                    expected = compare(test1, test2)
                                    expected ^= guard_case
                                    assert fail.identifier == 2 - expected

    def test_unused_result_int(self):
        # test pure operations on integers whose result is not used
        from rpython.jit.metainterp.test.test_executor import get_int_tests
        int_tests = list(get_int_tests())
        int_tests = [(opnum, boxargs, 'int', retvalue)
                     for opnum, boxargs, retvalue in int_tests]
        self._test_unused_result(int_tests)

    def test_unused_result_float(self):
        # same as test_unused_result_int, for float operations
        from rpython.jit.metainterp.test.test_executor import get_float_tests
        float_tests = list(get_float_tests(self.cpu))
        self._test_unused_result(float_tests)

    def _test_unused_result(self, tests):
        while len(tests) > 50:     # only up to 50 tests at once
            self._test_unused_result(tests[:50])
            tests = tests[50:]
        inputargs = []
        operations = []
        for opnum, boxargs, rettype, retvalue in tests:
            inputargs += [box for box in boxargs if not isinstance(box, Const)]
            operations.append(ResOperation(opnum, boxargs))
        # Unique-ify inputargs
        inputargs = list(set(inputargs))
        faildescr = BasicFinalDescr(1)
        operations.append(ResOperation(rop.FINISH, [], descr=faildescr))
        looptoken = JitCellToken()
        #
        self.cpu.compile_loop(inputargs, operations, looptoken)
        #
        args = []
        for box in inputargs:
            if isinstance(box, InputArgInt):
                args.append(box.getint())
            elif isinstance(box, InputArgFloat):
                args.append(box.getfloatstorage())
            else:
                assert 0
        #
        deadframe = self.cpu.execute_token(looptoken, *args)
        fail = self.cpu.get_latest_descr(deadframe)
        assert fail.identifier == 1

    def test_nan_and_infinity(self):
        if not self.cpu.supports_floats:
            py.test.skip("requires floats")

        from rpython.rlib.rfloat import INFINITY, NAN, isinf, isnan
        from rpython.jit.metainterp.resoperation import opname

        fzer = 0.0
        fone = 1.0
        fmqr = -0.25
        finf = INFINITY
        fmnf = -INFINITY
        fnan = NAN

        all_cases_unary =  [(a,)   for a in [fzer,fone,fmqr,finf,fmnf,fnan]]
        all_cases_binary = [(a, b) for a in [fzer,fone,fmqr,finf,fmnf,fnan]
                                   for b in [fzer,fone,fmqr,finf,fmnf,fnan]]
        no_zero_divison  = [(a, b) for a in [fzer,fone,fmqr,finf,fmnf,fnan]
                                   for b in [     fone,fmqr,finf,fmnf,fnan]]

        def nan_and_infinity(opnum, realoperation, testcases):
            for testcase in testcases:
                expected = realoperation(*testcase)
                inputargs = [boxfloat(x) for x in testcase]
                if isinstance(expected, float):
                    expectedtype = 'float'
                else:
                    expectedtype = 'int'
                got = self.execute_operation(opnum, inputargs,
                                             expectedtype)
                if isnan(expected):
                    ok = isnan(got)
                elif isinf(expected):
                    ok = isinf(got)
                else:
                    ok = got == expected
                if not ok:
                    raise AssertionError("%s(%s): got %r, expected %r" % (
                        opname[opnum], ', '.join(map(repr, testcase)),
                        got, expected))
                # if we expect a boolean, also check the combination with
                # a GUARD_TRUE or GUARD_FALSE
                if isinstance(expected, bool):
                    for guard_opnum, expected_id in [(rop.GUARD_TRUE, 1),
                                                     (rop.GUARD_FALSE, 0)]:
                        op0 = ResOperation(opnum, inputargs)
                        op1 = ResOperation(guard_opnum, [op0],
                                           descr=BasicFailDescr(4))
                        op2 = ResOperation(rop.FINISH, [],
                                           descr=BasicFinalDescr(5))
                        operations = [op0, op1, op2]
                        operations[1].setfailargs([])
                        looptoken = JitCellToken()
                        # Use "set" to unique-ify inputargs
                        unique_testcase_list = list(set(inputargs))
                        self.cpu.compile_loop(unique_testcase_list, operations,
                                              looptoken)
                        args = [box.getfloatstorage() for box in
                                unique_testcase_list]
                        deadframe = self.cpu.execute_token(looptoken, *args)
                        fail = self.cpu.get_latest_descr(deadframe)
                        if fail.identifier != 5 - (expected_id^expected):
                            if fail.identifier == 4:
                                msg = "was taken"
                            else:
                                msg = "was not taken"
                            raise AssertionError(
                                "%s(%s)/%s took the wrong path: "
                                "the failure path of the guard %s" % (
                                    opname[opnum],
                                    ', '.join(map(repr, testcase)),
                                    opname[guard_opnum], msg))

        yield nan_and_infinity, rop.FLOAT_ADD, operator.add, all_cases_binary
        yield nan_and_infinity, rop.FLOAT_SUB, operator.sub, all_cases_binary
        yield nan_and_infinity, rop.FLOAT_MUL, operator.mul, all_cases_binary
        yield nan_and_infinity, rop.FLOAT_TRUEDIV, \
                                           operator.truediv, no_zero_divison
        yield nan_and_infinity, rop.FLOAT_NEG, operator.neg, all_cases_unary
        yield nan_and_infinity, rop.FLOAT_ABS, abs,          all_cases_unary
        yield nan_and_infinity, rop.FLOAT_LT,  operator.lt,  all_cases_binary
        yield nan_and_infinity, rop.FLOAT_LE,  operator.le,  all_cases_binary
        yield nan_and_infinity, rop.FLOAT_EQ,  operator.eq,  all_cases_binary
        yield nan_and_infinity, rop.FLOAT_NE,  operator.ne,  all_cases_binary
        yield nan_and_infinity, rop.FLOAT_GT,  operator.gt,  all_cases_binary
        yield nan_and_infinity, rop.FLOAT_GE,  operator.ge,  all_cases_binary

    def test_noops(self):
        c_box = wrap_constant(self.alloc_string("hi there").getref_base())
        c_nest = ConstInt(0)
        c_id = ConstInt(0)
        self.execute_operation(rop.DEBUG_MERGE_POINT, [c_box, c_nest, c_id], 'void')
        self.execute_operation(rop.JIT_DEBUG, [c_box, c_nest, c_nest,
                                               c_nest, c_nest], 'void')

    def test_read_timestamp(self):
        if IS_32_BIT and not self.cpu.supports_longlong:
            py.test.skip("read_timestamp returns a longlong")
        if sys.platform == 'win32':
            # windows quite often is very inexact (like the old Intel 8259 PIC),
            # so we stretch the time a little bit.
            # On my virtual Parallels machine in a 2GHz Core i7 Mac Mini,
            # the test starts working at delay == 21670 and stops at 20600000.
            # We take the geometric mean value.
            from math import log, exp
            delay_min = 21670
            delay_max = 20600000
            delay = int(exp((log(delay_min)+log(delay_max))/2))
            def wait_a_bit():
                for i in xrange(delay): pass
        else:
            def wait_a_bit():
                pass

        from rpython.jit.codewriter.effectinfo import EffectInfo
        from rpython.rlib import rtimer

        effectinfo = EffectInfo([], [], [], [], [], [],
                                EffectInfo.EF_CANNOT_RAISE,
                                EffectInfo.OS_MATH_READ_TIMESTAMP)
        FPTR = self.Ptr(self.FuncType([], lltype.SignedLongLong))
        func_ptr = llhelper(FPTR, rtimer.read_timestamp)
        FUNC = deref(FPTR)
        funcbox = self.get_funcbox(self.cpu, func_ptr)

        calldescr = self.cpu.calldescrof(FUNC, FUNC.ARGS, FUNC.RESULT, effectinfo)
        if longlong.is_64_bit:
            res1 = self.execute_operation(rop.CALL_I, [funcbox], 'int', calldescr)
            wait_a_bit()
            res2 = self.execute_operation(rop.CALL_I, [funcbox], 'int', calldescr)
        else:
            res1 = self.execute_operation(rop.CALL_I, [funcbox],'float',calldescr)
            wait_a_bit()
            res2 = self.execute_operation(rop.CALL_I, [funcbox],'float',calldescr)
        assert res1 < res2 < res1 + 2**32


class LLtypeBackendTest(BaseBackendTest):

    type_system = 'lltype'
    Ptr = lltype.Ptr
    FuncType = lltype.FuncType
    malloc = staticmethod(lltype.malloc)
    nullptr = staticmethod(lltype.nullptr)

    @classmethod
    def get_funcbox(cls, cpu, func_ptr):
        addr = llmemory.cast_ptr_to_adr(func_ptr)
        return ConstInt(heaptracker.adr2int(addr))


    MY_VTABLE = rclass.OBJECT_VTABLE    # for tests only

    S = lltype.GcForwardReference()
    S.become(lltype.GcStruct('S', ('parent', rclass.OBJECT),
                                  ('value', lltype.Signed),
                                  ('chr1', lltype.Char),
                                  ('chr2', lltype.Char),
                                  ('short', rffi.SHORT),
                                  ('next', lltype.Ptr(S)),
                                  ('float', lltype.Float)))
    T = lltype.GcStruct('T', ('parent', S),
                             ('next', lltype.Ptr(S)))
    U = lltype.GcStruct('U', ('parent', T),
                             ('next', lltype.Ptr(S)))


    def alloc_instance(self, T):
        vtable_for_T = lltype.malloc(self.MY_VTABLE, immortal=True)
        vtable_for_T_addr = llmemory.cast_ptr_to_adr(vtable_for_T)
        cpu = self.cpu
        if not hasattr(cpu, '_cache_gcstruct2vtable'):
            cpu._cache_gcstruct2vtable = {}
        cpu._cache_gcstruct2vtable.update({T: vtable_for_T})
        t = lltype.malloc(T)
        if T == self.T:
            t.parent.parent.typeptr = vtable_for_T
        elif T == self.U:
            t.parent.parent.parent.typeptr = vtable_for_T
        t_box = InputArgRef(lltype.cast_opaque_ptr(llmemory.GCREF, t))
        T_box = ConstInt(heaptracker.adr2int(vtable_for_T_addr))
        return t_box, T_box

    def null_instance(self):
        return InputArgRef(lltype.nullptr(llmemory.GCREF.TO))

    def alloc_array_of(self, ITEM, length):
        A = lltype.GcArray(ITEM)
        a = lltype.malloc(A, length)
        a_box = InputArgRef(lltype.cast_opaque_ptr(llmemory.GCREF, a))
        return a_box, A

    def alloc_string(self, string):
        s = rstr.mallocstr(len(string))
        for i in range(len(string)):
            s.chars[i] = string[i]
        s_box = InputArgRef(lltype.cast_opaque_ptr(llmemory.GCREF, s))
        return s_box

    def look_string(self, string_box):
        s = string_box.getref(lltype.Ptr(rstr.STR))
        return ''.join(s.chars)

    def alloc_unicode(self, unicode):
        u = rstr.mallocunicode(len(unicode))
        for i in range(len(unicode)):
            u.chars[i] = unicode[i]
        u_box = InputArgRef(lltype.cast_opaque_ptr(llmemory.GCREF, u))
        return u_box

    def look_unicode(self, unicode_box):
        u = unicode_box.getref(lltype.Ptr(rstr.UNICODE))
        return u''.join(u.chars)


    def test_cast_int_to_ptr(self):
        res = self.execute_operation(rop.CAST_INT_TO_PTR,
                                     [InputArgInt(-17)],  'ref')
        assert lltype.cast_ptr_to_int(res) == -17

    def test_cast_ptr_to_int(self):
        x = lltype.cast_int_to_ptr(llmemory.GCREF, -19)
        res = self.execute_operation(rop.CAST_PTR_TO_INT,
                                     [InputArgRef(x)], 'int')
        assert res == -19

    def test_cast_int_to_float(self):
        if not self.cpu.supports_floats:
            py.test.skip("requires floats")
        for x in [-10, -1, 0, 3, 42, sys.maxint-1]:
            res = self.execute_operation(rop.CAST_INT_TO_FLOAT,
                                         [InputArgInt(x)],  'float')
            assert longlong.getrealfloat(res) == float(x)
            # --- the front-end never generates CAST_INT_TO_FLOAT(Const)
            #res = self.execute_operation(rop.CAST_INT_TO_FLOAT,
            #                             [ConstInt(x)],  'float').value
            #assert longlong.getrealfloat(res) == float(x)

    def test_cast_float_to_int(self):
        if not self.cpu.supports_floats:
            py.test.skip("requires floats")
        for x in [-24.23, -5.3, 0.0, 3.1234, 11.1, 0.1]:
            v = longlong.getfloatstorage(x)
            res = self.execute_operation(rop.CAST_FLOAT_TO_INT,
                                         [InputArgFloat(v)],  'int')
            assert res == int(x)
            # --- the front-end never generates CAST_FLOAT_TO_INT(Const)
            #res = self.execute_operation(rop.CAST_FLOAT_TO_INT,
            #                             [ConstFloat(v)],  'int').value
            #assert res == int(x)

    def test_convert_float_bytes(self):
        if not self.cpu.supports_floats:
            py.test.skip("requires floats")
        if IS_32_BIT and not self.cpu.supports_longlong:
            py.test.skip("longlong test")
        t = 'int' if longlong.is_64_bit else 'float'
        res = self.execute_operation(rop.CONVERT_FLOAT_BYTES_TO_LONGLONG,
                                     [boxfloat(2.5)], t)
        assert res == longlong2float.float2longlong(2.5)

        bytes = longlong2float.float2longlong(2.5)
        res = self.execute_operation(rop.CONVERT_LONGLONG_BYTES_TO_FLOAT,
                                     [boxlonglong(bytes)], 'float')
        assert longlong.getrealfloat(res) == 2.5

    def test_ooops_non_gc(self):
        x = lltype.malloc(lltype.Struct('x'), flavor='raw')
        v = heaptracker.adr2int(llmemory.cast_ptr_to_adr(x))
        r = self.execute_operation(rop.PTR_EQ, [InputArgInt(v), InputArgInt(v)], 'int')
        assert r == 1
        r = self.execute_operation(rop.PTR_NE, [InputArgInt(v), InputArgInt(v)], 'int')
        assert r == 0
        lltype.free(x, flavor='raw')

    def test_new_plain_struct(self):
        cpu = self.cpu
        S = lltype.GcStruct('S', ('x', lltype.Char), ('y', lltype.Char))
        sizedescr = cpu.sizeof(S)
        r1 = self.execute_operation(rop.NEW, [], 'ref', descr=sizedescr)
        r2 = self.execute_operation(rop.NEW, [], 'ref', descr=sizedescr)
        assert r1 != r2
        xdescr = cpu.fielddescrof(S, 'x')
        ydescr = cpu.fielddescrof(S, 'y')
        self.execute_operation(rop.SETFIELD_GC, [InputArgRef(r1),
                                                 InputArgInt(150)],
                               'void', descr=ydescr)
        self.execute_operation(rop.SETFIELD_GC, [InputArgRef(r1),
                                                 InputArgInt(190)],
                               'void', descr=xdescr)
        s = lltype.cast_opaque_ptr(lltype.Ptr(S), r1)
        assert s.x == chr(190)
        assert s.y == chr(150)

    def test_new_with_vtable(self):
        cpu = self.cpu
        t_box, T_box = self.alloc_instance(self.T)
        vtable = llmemory.cast_adr_to_ptr(
            llmemory.cast_int_to_adr(T_box.getint()), heaptracker.VTABLETYPE)
        heaptracker.register_known_gctype(cpu, vtable, self.T)
        r1 = self.execute_operation(rop.NEW_WITH_VTABLE, [T_box], 'ref')
        r2 = self.execute_operation(rop.NEW_WITH_VTABLE, [T_box], 'ref')
        assert r1 != r2
        descr1 = cpu.fielddescrof(self.S, 'chr1')
        descr2 = cpu.fielddescrof(self.S, 'chr2')
        descrshort = cpu.fielddescrof(self.S, 'short')
        self.execute_operation(rop.SETFIELD_GC, [InputArgRef(r1),
                                                 InputArgInt(150)],
                               'void', descr=descr2)
        self.execute_operation(rop.SETFIELD_GC, [InputArgRef(r1),
                                                 InputArgInt(190)],
                               'void', descr=descr1)
        self.execute_operation(rop.SETFIELD_GC, [InputArgRef(r1),
                                                 InputArgInt(1313)],
                               'void', descr=descrshort)
        s = lltype.cast_opaque_ptr(lltype.Ptr(self.T), r1)
        assert s.parent.chr1 == chr(190)
        assert s.parent.chr2 == chr(150)
        r = self.cpu.bh_getfield_gc_i(r1, descrshort)
        assert r == 1313
        self.cpu.bh_setfield_gc_i(r1, 1333, descrshort)
        r = self.cpu.bh_getfield_gc_i(r1, descrshort)
        assert r == 1333
        r = self.execute_operation(rop.GETFIELD_GC_I, [InputArgRef(r1)], 'int',
                                   descr=descrshort)
        assert r == 1333
        t = lltype.cast_opaque_ptr(lltype.Ptr(self.T), t_box.getref_base())
        assert s.parent.parent.typeptr == t.parent.parent.typeptr

    def test_new_array(self):
        A = lltype.GcArray(lltype.Signed)
        arraydescr = self.cpu.arraydescrof(A)
        r1 = self.execute_operation(rop.NEW_ARRAY, [InputArgInt(342)],
                                    'ref', descr=arraydescr)
        r2 = self.execute_operation(rop.NEW_ARRAY, [InputArgInt(342)],
                                    'ref', descr=arraydescr)
        assert r1 != r2
        a = lltype.cast_opaque_ptr(lltype.Ptr(A), r1)
        assert len(a) == 342

    def test_new_array_clear(self):
        A = lltype.GcArray(lltype.Signed)
        arraydescr = self.cpu.arraydescrof(A)
        r1 = self.execute_operation(rop.NEW_ARRAY_CLEAR, [InputArgInt(342)],
                                    'ref', descr=arraydescr)
        a = lltype.cast_opaque_ptr(lltype.Ptr(A), r1)
        assert a[0] == 0
        assert len(a) == 342

    def test_new_string(self):
        r1 = self.execute_operation(rop.NEWSTR, [InputArgInt(342)], 'ref')
        r2 = self.execute_operation(rop.NEWSTR, [InputArgInt(342)], 'ref')
        assert r1 != r2
        a = lltype.cast_opaque_ptr(lltype.Ptr(rstr.STR), r1)
        assert len(a.chars) == 342

    def test_new_unicode(self):
        r1 = self.execute_operation(rop.NEWUNICODE, [InputArgInt(342)], 'ref')
        r2 = self.execute_operation(rop.NEWUNICODE, [InputArgInt(342)], 'ref')
        assert r1 != r2
        a = lltype.cast_opaque_ptr(lltype.Ptr(rstr.UNICODE), r1)
        assert len(a.chars) == 342

    def test_exceptions(self):
        exc_tp = None
        exc_ptr = None
        def func(i):
            if i:
                raise LLException(exc_tp, exc_ptr)

        ops = '''
        [i0]
        i1 = same_as_i(1)
        call_n(ConstClass(fptr), i0, descr=calldescr)
        p0 = guard_exception(ConstClass(xtp)) [i1]
        finish(p0)
        '''
        FPTR = lltype.Ptr(lltype.FuncType([lltype.Signed], lltype.Void))
        fptr = llhelper(FPTR, func)
        calldescr = self.cpu.calldescrof(FPTR.TO, FPTR.TO.ARGS, FPTR.TO.RESULT,
                                         EffectInfo.MOST_GENERAL)

        xtp = lltype.malloc(rclass.OBJECT_VTABLE, immortal=True)
        xtp.subclassrange_min = 1
        xtp.subclassrange_max = 3
        X = lltype.GcStruct('X', ('parent', rclass.OBJECT),
                            hints={'vtable':  xtp._obj})
        xptr = lltype.cast_opaque_ptr(llmemory.GCREF, lltype.malloc(X))


        exc_tp = xtp
        exc_ptr = xptr
        loop = parse(ops, self.cpu, namespace=locals())
        looptoken = JitCellToken()
        self.cpu.compile_loop(loop.inputargs, loop.operations, looptoken)
        deadframe = self.cpu.execute_token(looptoken, 1)
        assert self.cpu.get_ref_value(deadframe, 0) == xptr
        excvalue = self.cpu.grab_exc_value(deadframe)
        assert not excvalue
        deadframe = self.cpu.execute_token(looptoken, 0)
        assert self.cpu.get_int_value(deadframe, 0) == 1
        excvalue = self.cpu.grab_exc_value(deadframe)
        assert not excvalue

        ytp = lltype.malloc(rclass.OBJECT_VTABLE, immortal=True)
        ytp.subclassrange_min = 2
        ytp.subclassrange_max = 2
        assert rclass.ll_issubclass(ytp, xtp)
        Y = lltype.GcStruct('Y', ('parent', rclass.OBJECT),
                            hints={'vtable':  ytp._obj})
        yptr = lltype.cast_opaque_ptr(llmemory.GCREF, lltype.malloc(Y))

        # guard_exception uses an exact match
        exc_tp = ytp
        exc_ptr = yptr
        loop = parse(ops, self.cpu, namespace=locals())
        looptoken = JitCellToken()
        self.cpu.compile_loop(loop.inputargs, loop.operations, looptoken)
        deadframe = self.cpu.execute_token(looptoken, 1)
        assert self.cpu.get_int_value(deadframe, 0) == 1
        excvalue = self.cpu.grab_exc_value(deadframe)
        assert excvalue == yptr

        exc_tp = xtp
        exc_ptr = xptr
        ops = '''
        [i0]
        i1 = same_as_i(1)
        call_n(ConstClass(fptr), i0, descr=calldescr)
        guard_no_exception() [i1]
        finish(0)
        '''
        loop = parse(ops, self.cpu, namespace=locals())
        looptoken = JitCellToken()
        self.cpu.compile_loop(loop.inputargs, loop.operations, looptoken)
        deadframe = self.cpu.execute_token(looptoken, 1)
        assert self.cpu.get_int_value(deadframe, 0) == 1
        excvalue = self.cpu.grab_exc_value(deadframe)
        assert excvalue == xptr
        deadframe = self.cpu.execute_token(looptoken, 0)
        assert self.cpu.get_int_value(deadframe, 0) == 0
        excvalue = self.cpu.grab_exc_value(deadframe)
        assert not excvalue

    def test_cond_call_gc_wb(self):
        def func_void(a):
            record.append(rffi.cast(lltype.Signed, a))
        record = []
        #
        S = lltype.GcStruct('S', ('tid', lltype.Signed))
        FUNC = self.FuncType([lltype.Ptr(S)], lltype.Void)
        func_ptr = llhelper(lltype.Ptr(FUNC), func_void)
        funcbox = self.get_funcbox(self.cpu, func_ptr)
        class WriteBarrierDescr(AbstractDescr):
            jit_wb_if_flag = 4096
            jit_wb_if_flag_byteofs = struct.pack("i", 4096).index('\x10')
            jit_wb_if_flag_singlebyte = 0x10
            def get_write_barrier_fn(self, cpu):
                return funcbox.getint()
        #
        for cond in [False, True]:
            value = random.randrange(-sys.maxint, sys.maxint)
            if cond:
                value |= 4096
            else:
                value &= ~4096
            s = lltype.malloc(S)
            s.tid = value
            sgcref = lltype.cast_opaque_ptr(llmemory.GCREF, s)
            del record[:]
            self.execute_operation(rop.COND_CALL_GC_WB,
                                   [InputArgRef(sgcref)],
                                   'void', descr=WriteBarrierDescr())
            if cond:
                assert record == [rffi.cast(lltype.Signed, sgcref)]
            else:
                assert record == []

    def test_cond_call_gc_wb_array(self):
        def func_void(a):
            record.append(rffi.cast(lltype.Signed, a))
        record = []
        #
        S = lltype.GcStruct('S', ('tid', lltype.Signed))
        FUNC = self.FuncType([lltype.Ptr(S)], lltype.Void)
        func_ptr = llhelper(lltype.Ptr(FUNC), func_void)
        funcbox = self.get_funcbox(self.cpu, func_ptr)
        class WriteBarrierDescr(AbstractDescr):
            jit_wb_if_flag = 4096
            jit_wb_if_flag_byteofs = struct.pack("i", 4096).index('\x10')
            jit_wb_if_flag_singlebyte = 0x10
            jit_wb_cards_set = 0       # <= without card marking
            def get_write_barrier_fn(self, cpu):
                return funcbox.getint()
        #
        for cond in [False, True]:
            value = random.randrange(-sys.maxint, sys.maxint)
            if cond:
                value |= 4096
            else:
                value &= ~4096
            s = lltype.malloc(S)
            s.tid = value
            sgcref = lltype.cast_opaque_ptr(llmemory.GCREF, s)
            del record[:]
            self.execute_operation(rop.COND_CALL_GC_WB_ARRAY,
                       [InputArgRef(sgcref), ConstInt(123)],
                       'void', descr=WriteBarrierDescr())
            if cond:
                assert record == [rffi.cast(lltype.Signed, sgcref)]
            else:
                assert record == []

    def test_cond_call_gc_wb_array_card_marking_fast_path(self):
        def func_void(a):
            record.append(rffi.cast(lltype.Signed, a))
            if cond == 1:      # the write barrier sets the flag
                s.data.tid |= 32768
        record = []
        #
        S = lltype.Struct('S', ('tid', lltype.Signed))
        S_WITH_CARDS = lltype.Struct('S_WITH_CARDS',
                                     ('card0', lltype.Char),
                                     ('card1', lltype.Char),
                                     ('card2', lltype.Char),
                                     ('card3', lltype.Char),
                                     ('card4', lltype.Char),
                                     ('card5', lltype.Char),
                                     ('card6', lltype.Char),
                                     ('card7', lltype.Char),
                                     ('data',  S))
        FUNC = self.FuncType([lltype.Ptr(S)], lltype.Void)
        func_ptr = llhelper(lltype.Ptr(FUNC), func_void)
        funcbox = self.get_funcbox(self.cpu, func_ptr)
        class WriteBarrierDescr(AbstractDescr):
            jit_wb_if_flag = 4096
            jit_wb_if_flag_byteofs = struct.pack("i", 4096).index('\x10')
            jit_wb_if_flag_singlebyte = 0x10
            jit_wb_cards_set = 32768
            jit_wb_cards_set_byteofs = struct.pack("i", 32768).index('\x80')
            jit_wb_cards_set_singlebyte = -0x80
            jit_wb_card_page_shift = 7
            def get_write_barrier_from_array_fn(self, cpu):
                return funcbox.getint()
        #
        for BoxIndexCls in [InputArgInt, ConstInt]*3:
            for cond in [-1, 0, 1, 2]:
                # cond=-1:GCFLAG_TRACK_YOUNG_PTRS, GCFLAG_CARDS_SET are not set
                # cond=0: GCFLAG_CARDS_SET is never set
                # cond=1: GCFLAG_CARDS_SET is not set, but the wb sets it
                # cond=2: GCFLAG_CARDS_SET is already set
                print
                print '_'*79
                print 'BoxIndexCls =', BoxIndexCls
                print 'testing cond =', cond
                print
                value = random.randrange(-sys.maxint, sys.maxint)
                if cond >= 0:
                    value |= 4096
                else:
                    value &= ~4096
                if cond == 2:
                    value |= 32768
                else:
                    value &= ~32768
                s = lltype.malloc(S_WITH_CARDS, immortal=True, zero=True)
                s.data.tid = value
                sgcref = rffi.cast(llmemory.GCREF, s.data)
                del record[:]
                box_index = BoxIndexCls((9<<7) + 17)
                self.execute_operation(rop.COND_CALL_GC_WB_ARRAY,
                           [InputArgRef(sgcref), box_index],
                           'void', descr=WriteBarrierDescr())
                if cond in [0, 1]:
                    assert record == [rffi.cast(lltype.Signed, s.data)]
                else:
                    assert record == []
                if cond in [1, 2]:
                    assert s.card6 == '\x02'
                else:
                    assert s.card6 == '\x00'
                assert s.card0 == '\x00'
                assert s.card1 == '\x00'
                assert s.card2 == '\x00'
                assert s.card3 == '\x00'
                assert s.card4 == '\x00'
                assert s.card5 == '\x00'
                assert s.card7 == '\x00'
                if cond == 1:
                    value |= 32768
                assert s.data.tid == value

    def test_cond_call(self):
        def func_void(*args):
            called.append(args)

        for i in range(5):
            called = []

            FUNC = self.FuncType([lltype.Signed] * i, lltype.Void)
            func_ptr = llhelper(lltype.Ptr(FUNC), func_void)
            calldescr = self.cpu.calldescrof(FUNC, FUNC.ARGS, FUNC.RESULT,
                                             EffectInfo.MOST_GENERAL)

            ops = '''
            [i0, i1, i2, i3, i4, i5, i6, f0, f1]
            cond_call(i1, ConstClass(func_ptr), %s)
            guard_false(i0, descr=faildescr) [i1, i2, i3, i4, i5, i6, f0, f1]
            ''' % ', '.join(['i%d' % (j + 2) for j in range(i)] + ["descr=calldescr"])
            loop = parse(ops, namespace={'faildescr': BasicFailDescr(),
                                         'func_ptr': func_ptr,
                                         'calldescr': calldescr})
            looptoken = JitCellToken()
            self.cpu.compile_loop(loop.inputargs, loop.operations, looptoken)
            f1 = longlong.getfloatstorage(1.2)
            f2 = longlong.getfloatstorage(3.4)
            frame = self.cpu.execute_token(looptoken, 1, 0, 1, 2, 3, 4, 5, f1, f2)
            assert not called
            for j in range(5):
                assert self.cpu.get_int_value(frame, j) == j
            assert longlong.getrealfloat(self.cpu.get_float_value(frame, 6)) == 1.2
            assert longlong.getrealfloat(self.cpu.get_float_value(frame, 7)) == 3.4
            frame = self.cpu.execute_token(looptoken, 1, 1, 1, 2, 3, 4, 5, f1, f2)
            assert called == [tuple(range(1, i + 1))]
            for j in range(4):
                assert self.cpu.get_int_value(frame, j + 1) == j + 1
            assert longlong.getrealfloat(self.cpu.get_float_value(frame, 6)) == 1.2
            assert longlong.getrealfloat(self.cpu.get_float_value(frame, 7)) == 3.4

    def test_force_operations_returning_void(self):
        values = []
        def maybe_force(token, flag):
            if flag:
                deadframe = self.cpu.force(token)
                values.append(self.cpu.get_latest_descr(deadframe))
                values.append(self.cpu.get_int_value(deadframe, 0))
                values.append(self.cpu.get_int_value(deadframe, 1))
                self.cpu.set_savedata_ref(deadframe, random_gcref)

        FUNC = self.FuncType([llmemory.GCREF, lltype.Signed], lltype.Void)
        func_ptr = llhelper(lltype.Ptr(FUNC), maybe_force)
        calldescr = self.cpu.calldescrof(FUNC, FUNC.ARGS, FUNC.RESULT,
                                         EffectInfo.MOST_GENERAL)
        cpu = self.cpu
        faildescr = BasicFailDescr(1)
        finaldescr = BasicFinalDescr(0)
        loop = parse("""
        [i0, i1]
        p2 = force_token()
        call_may_force_n(ConstClass(func_ptr), p2, i1, descr=calldescr)
        guard_not_forced(descr=faildescr) [i1, i0]
        finish(i0, descr=finaldescr)
        """, namespace=locals())
        looptoken = JitCellToken()
        self.cpu.compile_loop(loop.inputargs, loop.operations, looptoken)
        deadframe = self.cpu.execute_token(looptoken, 20, 0)
        fail = self.cpu.get_latest_descr(deadframe)
        assert fail.identifier == 0
        assert self.cpu.get_int_value(deadframe, 0) == 20
        assert values == []

        deadframe = self.cpu.execute_token(looptoken, 10, 1)
        fail = self.cpu.get_latest_descr(deadframe)
        assert fail.identifier == 1
        assert self.cpu.get_int_value(deadframe, 0) == 1
        assert self.cpu.get_int_value(deadframe, 1) == 10
        assert values == [faildescr, 1, 10]
        assert self.cpu.get_savedata_ref(deadframe)   # not NULL
        assert self.cpu.get_savedata_ref(deadframe) == random_gcref

    def test_force_operations_returning_int(self):
        values = []
        def maybe_force(token, flag):
            if flag:
                deadframe = self.cpu.force(token)
                values.append(self.cpu.get_int_value(deadframe, 0))
                values.append(self.cpu.get_int_value(deadframe, 2))
                self.cpu.set_savedata_ref(deadframe, random_gcref)
            return 42

        FUNC = self.FuncType([llmemory.GCREF, lltype.Signed], lltype.Signed)
        func_ptr = llhelper(lltype.Ptr(FUNC), maybe_force)
        calldescr = self.cpu.calldescrof(FUNC, FUNC.ARGS, FUNC.RESULT,
                                         EffectInfo.MOST_GENERAL)
        cpu = self.cpu
        faildescr = BasicFailDescr(1)
        finaldescr = BasicFinalDescr(0)
        loop = parse("""
        [i0, i1]
        p3 = force_token()
        i2 = call_may_force_i(ConstClass(func_ptr), p3, i1, descr=calldescr)
        guard_not_forced(descr=faildescr) [i1, i2, i0]
        finish(i2, descr=finaldescr)
        """, namespace=locals())
        looptoken = JitCellToken()
        self.cpu.compile_loop(loop.inputargs, loop.operations, looptoken)
        deadframe = self.cpu.execute_token(looptoken, 20, 0)
        fail = self.cpu.get_latest_descr(deadframe)
        assert fail.identifier == 0
        assert self.cpu.get_int_value(deadframe, 0) == 42
        assert values == []

        deadframe = self.cpu.execute_token(looptoken, 10, 1)
        fail = self.cpu.get_latest_descr(deadframe)
        assert fail.identifier == 1
        assert self.cpu.get_int_value(deadframe, 0) == 1
        assert self.cpu.get_int_value(deadframe, 1) == 42
        assert self.cpu.get_int_value(deadframe, 2) == 10
        assert values == [1, 10]
        assert self.cpu.get_savedata_ref(deadframe) == random_gcref

    def test_force_operations_returning_float(self):
        if not self.cpu.supports_floats:
            py.test.skip("requires floats")
        values = []
        def maybe_force(token, flag):
            if flag:
                deadframe = self.cpu.force(token)
                values.append(self.cpu.get_int_value(deadframe, 0))
                values.append(self.cpu.get_int_value(deadframe, 2))
                self.cpu.set_savedata_ref(deadframe, random_gcref)
            return 42.5

        FUNC = self.FuncType([llmemory.GCREF, lltype.Signed], lltype.Float)
        func_ptr = llhelper(lltype.Ptr(FUNC), maybe_force)
        funcbox = self.get_funcbox(self.cpu, func_ptr).constbox()
        calldescr = self.cpu.calldescrof(FUNC, FUNC.ARGS, FUNC.RESULT,
                                         EffectInfo.MOST_GENERAL)
        cpu = self.cpu
        faildescr = BasicFailDescr(1)
        finaldescr = BasicFinalDescr(0)
        loop = parse("""
        [i0, i1]
        p3 = force_token()
        f2 = call_may_force_f(ConstClass(func_ptr), p3, i1, descr=calldescr)
        guard_not_forced(descr=faildescr) [i1, f2, i0]
        finish(f2, descr=finaldescr)
        """, namespace=locals())
        looptoken = JitCellToken()
        self.cpu.compile_loop(loop.inputargs, loop.operations, looptoken)
        deadframe = self.cpu.execute_token(looptoken, 20, 0)
        fail = self.cpu.get_latest_descr(deadframe)
        assert fail.identifier == 0
        x = self.cpu.get_float_value(deadframe, 0)
        assert longlong.getrealfloat(x) == 42.5
        assert values == []

        deadframe = self.cpu.execute_token(looptoken, 10, 1)
        fail = self.cpu.get_latest_descr(deadframe)
        assert fail.identifier == 1
        assert self.cpu.get_int_value(deadframe, 0) == 1
        x = self.cpu.get_float_value(deadframe, 1)
        assert longlong.getrealfloat(x) == 42.5
        assert self.cpu.get_int_value(deadframe, 2) == 10
        assert values == [1, 10]
        assert self.cpu.get_savedata_ref(deadframe) == random_gcref

    def test_guard_not_forced_2(self):
        cpu = self.cpu
        faildescr = BasicFailDescr(1)
        finaldescr = BasicFinalDescr(0)
        loop = parse("""
        [i0]
        i1 = int_add(i0, 10)
        p2 = force_token()
        guard_not_forced_2(descr=faildescr) [i1]
        finish(p2, descr=finaldescr)
        """, namespace=locals())
        looptoken = JitCellToken()
        self.cpu.compile_loop(loop.inputargs, loop.operations, looptoken)
        deadframe = self.cpu.execute_token(looptoken, 20)
        fail = self.cpu.get_latest_descr(deadframe)
        assert fail.identifier == 0
        frame = self.cpu.get_ref_value(deadframe, 0)
        # actually, we should get the same pointer in 'frame' and 'deadframe'
        # but it is not the case on LLGraph
        if not getattr(self.cpu, 'is_llgraph', False):
            assert frame == deadframe
        deadframe2 = self.cpu.force(frame)
        assert self.cpu.get_int_value(deadframe2, 0) == 30

    def test_call_to_c_function(self):
        from rpython.rlib.libffi import CDLL, types, ArgChain, FUNCFLAG_CDECL
        from rpython.rtyper.lltypesystem.ll2ctypes import libc_name
        libc = CDLL(libc_name)
        c_tolower = libc.getpointer('tolower', [types.uchar], types.sint)
        argchain = ArgChain().arg(ord('A'))
        assert c_tolower.call(argchain, rffi.INT) == ord('a')

        cpu = self.cpu
        func_adr = c_tolower.funcsym
        calldescr = cpu._calldescr_dynamic_for_tests([types.uchar], types.sint)
        faildescr = BasicFailDescr(1)
<<<<<<< HEAD
        finaldescr = BasicFinalDescr(0)
        loop = parse("""
        [i1]
        i2 = call_release_gil_i(ConstClass(func_adr), i1, descr=calldescr)
        guard_not_forced(descr=faildescr) [i1, i2]
        finish(i2, descr=finaldescr)
        """, namespace=locals())
=======
        ops = [
        ResOperation(rop.CALL_RELEASE_GIL, [ConstInt(0), funcbox, i1], i2,
                     descr=calldescr),
        ResOperation(rop.GUARD_NOT_FORCED, [], None, descr=faildescr),
        ResOperation(rop.FINISH, [i2], None, descr=BasicFinalDescr(0))
        ]
        ops[1].setfailargs([i1, i2])
>>>>>>> 8ee838a6
        looptoken = JitCellToken()
        self.cpu.compile_loop(loop.inputargs, loop.operations, looptoken)
        deadframe = self.cpu.execute_token(looptoken, ord('G'))
        fail = self.cpu.get_latest_descr(deadframe)
        assert fail.identifier == 0
        assert self.cpu.get_int_value(deadframe, 0) == ord('g')

    def test_call_to_c_function_with_callback(self):
        from rpython.rlib.libffi import CDLL, types, ArgChain, clibffi
        from rpython.rtyper.lltypesystem.ll2ctypes import libc_name
        libc = CDLL(libc_name)
        types_size_t = clibffi.cast_type_to_ffitype(rffi.SIZE_T)
        c_qsort = libc.getpointer('qsort', [types.pointer, types_size_t,
                                            types_size_t, types.pointer],
                                  types.void)
        class Glob(object):
            pass
        glob = Glob()
        class X(object):
            pass
        #
        def callback(p1, p2):
            glob.lst.append(X())
            return rffi.cast(rffi.INT, 1)
        CALLBACK = lltype.Ptr(lltype.FuncType([lltype.Signed,
                                               lltype.Signed], rffi.INT))
        fn = llhelper(CALLBACK, callback)
        S = lltype.Struct('S', ('x', rffi.INT), ('y', rffi.INT))
        raw = lltype.malloc(S, flavor='raw')
        argchain = ArgChain()
        argchain = argchain.arg(rffi.cast(lltype.Signed, raw))
        argchain = argchain.arg(rffi.cast(rffi.SIZE_T, 2))
        argchain = argchain.arg(rffi.cast(rffi.SIZE_T, 4))
        argchain = argchain.arg(rffi.cast(lltype.Signed, fn))
        glob.lst = []
        c_qsort.call(argchain, lltype.Void)
        assert len(glob.lst) > 0
        del glob.lst[:]

        cpu = self.cpu
        func_adr = c_qsort.funcsym
        calldescr = cpu._calldescr_dynamic_for_tests(
            [types.pointer, types_size_t, types_size_t, types.pointer],
            types.void)
        faildescr = BasicFailDescr(1)
<<<<<<< HEAD
        finaldescr = BasicFinalDescr(0)
        loop = parse("""
        [i0, i1, i2, i3]
        call_release_gil_n(ConstClass(func_adr), i0, i1, i2, i3, descr=calldescr)
        guard_not_forced(descr=faildescr) []
        finish(descr=finaldescr)
        """, namespace=locals())
=======
        ops = [
        ResOperation(rop.CALL_RELEASE_GIL,
                     [ConstInt(0), funcbox, i0, i1, i2, i3], None,
                     descr=calldescr),
        ResOperation(rop.GUARD_NOT_FORCED, [], None, descr=faildescr),
        ResOperation(rop.FINISH, [], None, descr=BasicFinalDescr(0))
        ]
        ops[1].setfailargs([])
>>>>>>> 8ee838a6
        looptoken = JitCellToken()
        self.cpu.compile_loop(loop.inputargs, loop.operations, looptoken)
        args = [rffi.cast(lltype.Signed, raw),
                2,
                4,
                rffi.cast(lltype.Signed, fn)]
        assert glob.lst == []
        deadframe = self.cpu.execute_token(looptoken, *args)
        fail = self.cpu.get_latest_descr(deadframe)
        assert fail.identifier == 0
        assert len(glob.lst) > 0
        lltype.free(raw, flavor='raw')

    def test_call_to_winapi_function(self):
        from rpython.rlib.clibffi import _WIN32
        if not _WIN32:
            py.test.skip("Windows test only")
        from rpython.rlib.libffi import WinDLL, types, ArgChain
        from rpython.rlib.rwin32 import DWORD
        libc = WinDLL('KERNEL32')
        c_GetCurrentDir = libc.getpointer('GetCurrentDirectoryA',
                                          [types.ulong, types.pointer],
                                          types.ulong)

        cwd = os.getcwd()
        buflen = len(cwd) + 10
        buffer = lltype.malloc(rffi.CCHARP.TO, buflen, flavor='raw')
        argchain = ArgChain().arg(rffi.cast(DWORD, buflen)).arg(buffer)
        res = c_GetCurrentDir.call(argchain, DWORD)
        assert rffi.cast(lltype.Signed, res) == len(cwd)
        assert rffi.charp2strn(buffer, buflen) == cwd
        lltype.free(buffer, flavor='raw')

        cpu = self.cpu
        func_adr = llmemory.cast_ptr_to_adr(c_GetCurrentDir.funcsym)
        funcbox = ConstInt(heaptracker.adr2int(func_adr))
        calldescr = cpu._calldescr_dynamic_for_tests(
            [types.ulong, types.pointer],
            types.ulong,
            abiname='FFI_STDCALL')
        i1 = InputArgInt()
        i2 = InputArgInt()
        faildescr = BasicFailDescr(1)
        # if the stdcall convention is ignored, then ESP is wrong after the
        # call: 8 bytes too much.  If we repeat the call often enough, crash.
        ops = []
        for i in range(50):
            i3 = InputArgInt()
            ops += [
                ResOperation(rop.CALL_RELEASE_GIL,
                             [ConstInt(0), funcbox, i1, i2], i3,
                             descr=calldescr),
                ResOperation(rop.GUARD_NOT_FORCED, [], None, descr=faildescr),
                ]
            ops[-1].setfailargs([])
        ops += [
            ResOperation(rop.FINISH, [i3], None, descr=BasicFinalDescr(0))
        ]
        looptoken = JitCellToken()
        self.cpu.compile_loop([i1, i2], ops, looptoken)

        buffer = lltype.malloc(rffi.CCHARP.TO, buflen, flavor='raw')
        args = [buflen, rffi.cast(lltype.Signed, buffer)]
        deadframe = self.cpu.execute_token(looptoken, *args)
        fail = self.cpu.get_latest_descr(deadframe)
        assert fail.identifier == 0
        assert self.cpu.get_int_value(deadframe, 0) == len(cwd)
        assert rffi.charp2strn(buffer, buflen) == cwd
        lltype.free(buffer, flavor='raw')

    def test_call_release_gil_return_types(self):
        from rpython.rlib.libffi import types
        from rpython.rlib.rarithmetic import r_uint, r_longlong, r_ulonglong
        from rpython.rlib.rarithmetic import r_singlefloat
        cpu = self.cpu

        for ffitype, result, TP in [
            (types.ulong,  r_uint(sys.maxint + 10), lltype.Unsigned),
            (types.slong,  -4321, lltype.Signed),
            (types.uint8,  200, rffi.UCHAR),
            (types.sint8,  -42, rffi.SIGNEDCHAR),
            (types.uint16, 50000, rffi.USHORT),
            (types.sint16, -20000, rffi.SHORT),
            (types.uint32, r_uint(3000000000), rffi.UINT),
            (types.sint32, -2000000000, rffi.INT),
            (types.uint64, r_ulonglong(9999999999999999999),
                                                   lltype.UnsignedLongLong),
            (types.sint64, r_longlong(-999999999999999999),
                                                   lltype.SignedLongLong),
            (types.double, 12.3475226, rffi.DOUBLE),
            (types.float,  r_singlefloat(-592.75), rffi.FLOAT),
            ]:
            if IS_32_BIT and TP in (lltype.SignedLongLong,
                                    lltype.UnsignedLongLong):
                if not cpu.supports_longlong:
                    continue
            if TP == rffi.DOUBLE:
                if not cpu.supports_floats:
                    continue
            if TP == rffi.FLOAT:
                if not cpu.supports_singlefloats:
                    continue
            #
            result = rffi.cast(TP, result)
            #
            def pseudo_c_function():
                return result
            #
            FPTR = self.Ptr(self.FuncType([], TP))
            func_ptr = llhelper(FPTR, pseudo_c_function)
            funcbox = self.get_funcbox(cpu, func_ptr)
            calldescr = cpu._calldescr_dynamic_for_tests([], ffitype)
            faildescr = BasicFailDescr(1)
            kind = types.getkind(ffitype)
            if kind in 'uis':
                opnum = rop.CALL_RELEASE_GIL_I
            elif kind in 'fUI':
                opnum = rop.CALL_RELEASE_GIL_F
            else:
                assert 0, kind
            #
<<<<<<< HEAD
            op0 = ResOperation(opnum, [funcbox], descr=calldescr)
            op1 = ResOperation(rop.GUARD_NOT_FORCED, [], descr=faildescr)
            op2 = ResOperation(rop.FINISH, [op0], BasicFinalDescr(0))
            ops = [op0, op1, op2]
=======
            ops = [
                ResOperation(rop.CALL_RELEASE_GIL, [ConstInt(0), funcbox], b3,
                             descr=calldescr),
                ResOperation(rop.GUARD_NOT_FORCED, [], None, descr=faildescr),
                ResOperation(rop.FINISH, [b3], None, descr=BasicFinalDescr(0))
                ]
>>>>>>> 8ee838a6
            ops[1].setfailargs([])
            looptoken = JitCellToken()
            self.cpu.compile_loop([], ops, looptoken)

            deadframe = self.cpu.execute_token(looptoken)
            fail = self.cpu.get_latest_descr(deadframe)
            assert fail.identifier == 0
            if kind in 'uis':
                r = self.cpu.get_int_value(deadframe, 0)
                if isinstance(result, r_singlefloat):
                    assert -sys.maxint-1 <= r <= 0xFFFFFFFF
                    r, = struct.unpack("f", struct.pack("I", r & 0xFFFFFFFF))
                    result = float(result)
                else:
                    r = rffi.cast(TP, r)
                assert r == result
            elif kind in 'fUI':
                r = self.cpu.get_float_value(deadframe, 0)
                if isinstance(result, float):
                    r = longlong.getrealfloat(r)
                else:
                    r = rffi.cast(TP, r)
                assert r == result

    def test_call_release_gil_variable_function_and_arguments(self):
        from rpython.translator.tool.cbuild import ExternalCompilationInfo
        from rpython.rlib.libffi import types
        from rpython.rlib.rarithmetic import r_uint, r_longlong, r_ulonglong
        from rpython.rlib.rarithmetic import r_singlefloat
        from rpython.translator.c import primitive

        cpu = self.cpu
        rnd = random.Random(525)

        ALL_TYPES = [
            (types.ulong,  lltype.Unsigned),
            (types.slong,  lltype.Signed),
            (types.uint8,  rffi.UCHAR),
            (types.sint8,  rffi.SIGNEDCHAR),
            (types.uint16, rffi.USHORT),
            (types.sint16, rffi.SHORT),
            (types.uint32, rffi.UINT),
            (types.sint32, rffi.INT),
            ]
        if IS_32_BIT and cpu.supports_longlong:
            ALL_TYPES += [
                (types.uint64, lltype.UnsignedLongLong),
                (types.sint64, lltype.SignedLongLong),
                ] * 2
        if cpu.supports_floats:
            ALL_TYPES += [
                (types.double, rffi.DOUBLE),
                ] * 4
        if cpu.supports_singlefloats:
            ALL_TYPES += [
                (types.float,  rffi.FLOAT),
                ] * 4

        NB_TESTS = 100
        c_source = []
        all_tests = []

        def prepare_c_source():
            """Pick a random choice of argument types and length,
            and build a C function with these arguments.  The C
            function will simply copy them all into static global
            variables.  There are then additional functions to fetch
            them, one per argument, with a signature 'void(ARG *)'.
            """
            POSSIBLE_TYPES = [rnd.choice(ALL_TYPES)
                              for i in range(random.randrange(2, 5))]
            load_factor = rnd.random()
            keepalive_factor = rnd.random()
            #
            ffitypes = []
            ARGTYPES = []
            for i in range(rnd.randrange(4, 20)):
                ffitype, TP = rnd.choice(POSSIBLE_TYPES)
                ffitypes.append(ffitype)
                ARGTYPES.append(TP)
            fn_name = 'vartest%d' % k
            all_tests.append((ARGTYPES, ffitypes, fn_name))
            #
            fn_args = []
            for i, ARG in enumerate(ARGTYPES):
                arg_decl = primitive.cdecl(primitive.PrimitiveType[ARG],
                                           'x%d' % i)
                fn_args.append(arg_decl)
                var_name = 'argcopy_%s_x%d' % (fn_name, i)
                var_decl = primitive.cdecl(primitive.PrimitiveType[ARG],
                                           var_name)
                c_source.append('static %s;' % var_decl)
                getter_name = '%s_get%d' % (fn_name, i)
                c_source.append('RPY_EXPORTED void %s(%s) { *p = %s; }' % (
                    getter_name,
                    primitive.cdecl(primitive.PrimitiveType[ARG], '*p'),
                    var_name))
            c_source.append('')
            c_source.append('static void real%s(%s)' % (
                fn_name, ', '.join(fn_args)))
            c_source.append('{')
            for i in range(len(ARGTYPES)):
                c_source.append('    argcopy_%s_x%d = x%d;' % (fn_name, i, i))
            c_source.append('}')
            c_source.append('RPY_EXPORTED void *%s(void)' % fn_name)
            c_source.append('{')
            c_source.append('    return (void *)&real%s;' % fn_name)
            c_source.append('}')
            c_source.append('')

        for k in range(NB_TESTS):
            prepare_c_source()

        eci = ExternalCompilationInfo(
            separate_module_sources=['\n'.join(c_source)])

        for k in range(NB_TESTS):
            ARGTYPES, ffitypes, fn_name = all_tests[k]
            func_getter_ptr = rffi.llexternal(fn_name, [], lltype.Signed,
                                         compilation_info=eci, _nowrapper=True)
            load_factor = rnd.random()
            keepalive_factor = rnd.random()
            #
            func_raw = func_getter_ptr()
            calldescr = cpu._calldescr_dynamic_for_tests(ffitypes, types.void)
            faildescr = BasicFailDescr(1)
            #
            argboxes = [InputArgInt()]   # for the function to call
            codes = ['X']
            for ffitype in ffitypes:
                kind = types.getkind(ffitype)
                codes.append(kind)
                if kind in 'uis':
                    b1 = InputArgInt()
                elif kind in 'fUI':
                    b1 = BoxFloat()
                else:
                    assert 0, kind
                argboxes.append(b1)
            codes = ''.join(codes)     # useful for pdb
            print
            print codes
            #
            argvalues = [func_raw]
            for TP in ARGTYPES:
                r = (rnd.random() - 0.5) * 999999999999.9
                r = rffi.cast(TP, r)
                argvalues.append(r)
            #
            argvalues_normal = argvalues[:1]
            for ffitype, r in zip(ffitypes, argvalues[1:]):
                kind = types.getkind(ffitype)
                if kind in 'ui':
                    r = rffi.cast(lltype.Signed, r)
                elif kind in 's':
                    r, = struct.unpack("i", struct.pack("f", float(r)))
                elif kind in 'f':
                    r = longlong.getfloatstorage(r)
                elif kind in 'UI':   # 32-bit only
                    r = rffi.cast(lltype.SignedLongLong, r)
                else:
                    assert 0
                argvalues_normal.append(r)
            #
            ops = []
            loadcodes = []
            insideboxes = []
            for b1 in argboxes:
                load = rnd.random() < load_factor
                loadcodes.append(' ^'[load])
                if load:
                    b2 = b1.clonebox()
                    ops.insert(rnd.randrange(0, len(ops)+1),
                               ResOperation(rop.SAME_AS, [b1], b2))
                    b1 = b2
                insideboxes.append(b1)
            loadcodes = ''.join(loadcodes)
            print loadcodes
            ops += [
                ResOperation(rop.CALL_RELEASE_GIL,
                             [ConstInt(0)] + insideboxes, None,
                             descr=calldescr),
                ResOperation(rop.GUARD_NOT_FORCED, [], None, descr=faildescr),
                ResOperation(rop.FINISH, [], None, descr=BasicFinalDescr(0))
                ]
            ops[-2].setfailargs([])
            # keep alive a random subset of the insideboxes
            for b1 in insideboxes:
                if rnd.random() < keepalive_factor:
                    ops.insert(-1, ResOperation(rop.SAME_AS, [b1],
                                                b1.clonebox()))
            looptoken = JitCellToken()
            self.cpu.compile_loop(argboxes, ops, looptoken)
            #
            deadframe = self.cpu.execute_token(looptoken, *argvalues_normal)
            fail = self.cpu.get_latest_descr(deadframe)
            assert fail.identifier == 0
            expected = argvalues[1:]
            got = []
            for i, ARG in enumerate(ARGTYPES):
                PARG = rffi.CArrayPtr(ARG)
                getter_name = '%s_get%d' % (fn_name, i)
                getter_ptr = rffi.llexternal(getter_name, [PARG], lltype.Void,
                                             compilation_info=eci,
                                             _nowrapper=True)
                my_arg = lltype.malloc(PARG.TO, 1, zero=True, flavor='raw')
                getter_ptr(my_arg)
                got.append(my_arg[0])
                lltype.free(my_arg, flavor='raw')
            different_values = ['x%d: got %r, expected %r' % (i, a, b)
                                for i, (a, b) in enumerate(zip(got, expected))
                                if a != b]
            assert got == expected, '\n'.join(
                ['bad args, signature %r' % codes[1:]] + different_values)

    def test_call_release_gil_save_errno(self):
        from rpython.translator.tool.cbuild import ExternalCompilationInfo
        from rpython.rlib.libffi import types
        from rpython.jit.backend.llsupport import llerrno
        #
        if not isinstance(self.cpu, AbstractLLCPU):
            py.test.skip("not on LLGraph")
        eci = ExternalCompilationInfo(
            separate_module_sources=['''
                #include <errno.h>
                static long f1(long a, long b, long c, long d,
                               long e, long f, long g) {
                    errno = 42;
                    return (a + 10*b + 100*c + 1000*d +
                            10000*e + 100000*f + 1000000*g);
                }
                RPY_EXPORTED
                long test_call_release_gil_save_errno(void) {
                    return (long)&f1;
                }
            '''])
        fn_name = 'test_call_release_gil_save_errno'
        getter_ptr = rffi.llexternal(fn_name, [], lltype.Signed,
                                     compilation_info=eci, _nowrapper=True)
        func1_adr = getter_ptr()
        calldescr = self.cpu._calldescr_dynamic_for_tests([types.slong]*7,
                                                          types.slong)
        #
        for saveerr in [rffi.RFFI_ERR_NONE,
                        rffi.RFFI_SAVE_ERRNO,
                        rffi.RFFI_ERR_NONE | rffi.RFFI_ALT_ERRNO,
                        rffi.RFFI_SAVE_ERRNO | rffi.RFFI_ALT_ERRNO,
                        ]:
            faildescr = BasicFailDescr(1)
            inputargs = [BoxInt() for i in range(7)]
            i1 = BoxInt()
            ops = [
                ResOperation(rop.CALL_RELEASE_GIL,
                             [ConstInt(saveerr), ConstInt(func1_adr)]
                                 + inputargs, i1,
                             descr=calldescr),
                ResOperation(rop.GUARD_NOT_FORCED, [], None, descr=faildescr),
                ResOperation(rop.FINISH, [i1], None, descr=BasicFinalDescr(0))
            ]
            ops[-2].setfailargs([])
            looptoken = JitCellToken()
            self.cpu.compile_loop(inputargs, ops, looptoken)
            #
            llerrno.set_debug_saved_errno(self.cpu, 24)
            llerrno.set_debug_saved_alterrno(self.cpu, 25)
            deadframe = self.cpu.execute_token(looptoken, 9, 8, 7, 6, 5, 4, 3)
            original_result = self.cpu.get_int_value(deadframe, 0)
            result = llerrno.get_debug_saved_errno(self.cpu)
            altresult = llerrno.get_debug_saved_alterrno(self.cpu)
            print 'saveerr =', saveerr, ': got result =', result, \
                  'altresult =', altresult
            #
            expected = {
                rffi.RFFI_ERR_NONE: (24, 25),
                rffi.RFFI_SAVE_ERRNO: (42, 25),
                rffi.RFFI_ERR_NONE | rffi.RFFI_ALT_ERRNO: (24, 25),
                rffi.RFFI_SAVE_ERRNO | rffi.RFFI_ALT_ERRNO: (24, 42),
            }
            # expected (24, 25) as originally set, with possibly one
            # of the two changed to 42 by the assembler code
            assert (result, altresult) == expected[saveerr]
            assert original_result == 3456789

    def test_call_release_gil_readsaved_errno(self):
        from rpython.translator.tool.cbuild import ExternalCompilationInfo
        from rpython.rlib.libffi import types
        from rpython.jit.backend.llsupport import llerrno
        #
        if not isinstance(self.cpu, AbstractLLCPU):
            py.test.skip("not on LLGraph")
        eci = ExternalCompilationInfo(
            separate_module_sources=[r'''
                #include <stdio.h>
                #include <errno.h>
                static long f1(long a, long b, long c, long d,
                               long e, long f, long g) {
                    long r = errno;
                    printf("read saved errno: %ld\n", r);
                    r += 100 * (a + 10*b + 100*c + 1000*d +
                                10000*e + 100000*f + 1000000*g);
                    return r;
                }
                RPY_EXPORTED
                long test_call_release_gil_readsaved_errno(void) {
                    return (long)&f1;
                }
            '''])
        fn_name = 'test_call_release_gil_readsaved_errno'
        getter_ptr = rffi.llexternal(fn_name, [], lltype.Signed,
                                     compilation_info=eci, _nowrapper=True)
        func1_adr = getter_ptr()
        calldescr = self.cpu._calldescr_dynamic_for_tests([types.slong]*7,
                                                          types.slong)
        #
        for saveerr in [rffi.RFFI_READSAVED_ERRNO,
                        rffi.RFFI_ZERO_ERRNO_BEFORE,
                        rffi.RFFI_READSAVED_ERRNO   | rffi.RFFI_ALT_ERRNO,
                        rffi.RFFI_ZERO_ERRNO_BEFORE | rffi.RFFI_ALT_ERRNO,
                        ]:
            faildescr = BasicFailDescr(1)
            inputargs = [BoxInt() for i in range(7)]
            i1 = BoxInt()
            ops = [
                ResOperation(rop.CALL_RELEASE_GIL,
                             [ConstInt(saveerr), ConstInt(func1_adr)]
                                 + inputargs, i1,
                             descr=calldescr),
                ResOperation(rop.GUARD_NOT_FORCED, [], None, descr=faildescr),
                ResOperation(rop.FINISH, [i1], None, descr=BasicFinalDescr(0))
            ]
            ops[-2].setfailargs([])
            looptoken = JitCellToken()
            self.cpu.compile_loop(inputargs, ops, looptoken)
            #
            llerrno.set_debug_saved_errno(self.cpu, 24)
            llerrno.set_debug_saved_alterrno(self.cpu, 25)
            deadframe = self.cpu.execute_token(looptoken, 9, 8, 7, 6, 5, 4, 3)
            result = self.cpu.get_int_value(deadframe, 0)
            assert llerrno.get_debug_saved_errno(self.cpu) == 24
            assert llerrno.get_debug_saved_alterrno(self.cpu) == 25
            #
            if saveerr & rffi.RFFI_READSAVED_ERRNO:
                if saveerr & rffi.RFFI_ALT_ERRNO:
                    assert result == 25 + 345678900
                else:
                    assert result == 24 + 345678900
            else:
                assert result == 0  + 345678900

    def test_call_release_gil_save_lasterror(self):
        from rpython.translator.tool.cbuild import ExternalCompilationInfo
        from rpython.rlib.libffi import types
        from rpython.jit.backend.llsupport import llerrno
        #
        if not isinstance(self.cpu, AbstractLLCPU):
            py.test.skip("not on LLGraph")
        if sys.platform != 'win32':
            py.test.skip("Windows test only")
        eci = ExternalCompilationInfo(
            separate_module_sources=['''
                #include <windows.h>
                static long f1(long a, long b, long c, long d,
                               long e, long f, long g) {
                    SetLastError(42);
                    return (a + 10*b + 100*c + 1000*d +
                            10000*e + 100000*f + 1000000*g);
                }
                RPY_EXPORTED
                long test_call_release_gil_save_lasterror(void) {
                    return (long)&f1;
                }
            '''])
        fn_name = 'test_call_release_gil_save_lasterror'
        getter_ptr = rffi.llexternal(fn_name, [], lltype.Signed,
                                     compilation_info=eci, _nowrapper=True)
        func1_adr = getter_ptr()
        calldescr = self.cpu._calldescr_dynamic_for_tests([types.slong]*7,
                                                          types.slong)
        #
        for saveerr in [rffi.RFFI_SAVE_ERRNO,  # but not _LASTERROR
                        rffi.RFFI_SAVE_ERRNO | rffi.RFFI_ALT_ERRNO,
                        rffi.RFFI_SAVE_LASTERROR,
                        rffi.RFFI_SAVE_LASTERROR | rffi.RFFI_ALT_ERRNO,
                        ]:
            faildescr = BasicFailDescr(1)
            inputargs = [BoxInt() for i in range(7)]
            i1 = BoxInt()
            ops = [
                ResOperation(rop.CALL_RELEASE_GIL,
                             [ConstInt(saveerr), ConstInt(func1_adr)]
                                 + inputargs, i1,
                             descr=calldescr),
                ResOperation(rop.GUARD_NOT_FORCED, [], None, descr=faildescr),
                ResOperation(rop.FINISH, [i1], None, descr=BasicFinalDescr(0))
            ]
            ops[-2].setfailargs([])
            looptoken = JitCellToken()
            self.cpu.compile_loop(inputargs, ops, looptoken)
            #
            llerrno.set_debug_saved_lasterror(self.cpu, 24)
            deadframe = self.cpu.execute_token(looptoken, 9, 8, 7, 6, 5, 4, 3)
            original_result = self.cpu.get_int_value(deadframe, 0)
            result = llerrno.get_debug_saved_lasterror(self.cpu)
            print 'saveerr =', saveerr, ': got result =', result
            #
            if saveerr == rffi.RFFI_SAVE_LASTERROR:
                assert result == 42      # from the C code
            else:
                assert result == 24      # not touched
            assert original_result == 3456789

    def test_call_release_gil_readsaved_lasterror(self):
        from rpython.translator.tool.cbuild import ExternalCompilationInfo
        from rpython.rlib.libffi import types
        from rpython.jit.backend.llsupport import llerrno
        #
        if not isinstance(self.cpu, AbstractLLCPU):
            py.test.skip("not on LLGraph")
        if sys.platform != 'win32':
            py.test.skip("Windows test only")
        eci = ExternalCompilationInfo(
            separate_module_sources=[r'''
                #include <windows.h>
                static long f1(long a, long b, long c, long d,
                               long e, long f, long g) {
                    long r = GetLastError();
                    printf("GetLastError() result: %ld\n", r);
                    printf("%ld %ld %ld %ld %ld %ld %ld\n", a,b,c,d,e,f,g);
                    r += 100 * (a + 10*b + 100*c + 1000*d +
                                10000*e + 100000*f + 1000000*g);
                    return r;
                }
                RPY_EXPORTED
                long test_call_release_gil_readsaved_lasterror(void) {
                    return (long)&f1;
                }
            '''])
        fn_name = 'test_call_release_gil_readsaved_lasterror'
        getter_ptr = rffi.llexternal(fn_name, [], lltype.Signed,
                                     compilation_info=eci, _nowrapper=True)
        func1_adr = getter_ptr()
        calldescr = self.cpu._calldescr_dynamic_for_tests([types.slong]*7,
                                                          types.slong)
        #
        for saveerr in [rffi.RFFI_READSAVED_LASTERROR,
                        rffi.RFFI_READSAVED_LASTERROR | rffi.RFFI_ALT_ERRNO,
                       ]:
            faildescr = BasicFailDescr(1)
            inputargs = [BoxInt() for i in range(7)]
            i1 = BoxInt()
            ops = [
                ResOperation(rop.CALL_RELEASE_GIL,
                             [ConstInt(saveerr), ConstInt(func1_adr)]
                                 + inputargs, i1,
                             descr=calldescr),
                ResOperation(rop.GUARD_NOT_FORCED, [], None, descr=faildescr),
                ResOperation(rop.FINISH, [i1], None, descr=BasicFinalDescr(0))
            ]
            ops[-2].setfailargs([])
            looptoken = JitCellToken()
            self.cpu.compile_loop(inputargs, ops, looptoken)
            #
            llerrno.set_debug_saved_lasterror(self.cpu, 24)
            deadframe = self.cpu.execute_token(looptoken, 9, 8, 7, 6, 5, 4, 3)
            result = self.cpu.get_int_value(deadframe, 0)
            assert llerrno.get_debug_saved_lasterror(self.cpu) == 24
            #
            assert result == 24 + 345678900

    def test_call_release_gil_err_all(self):
        from rpython.translator.tool.cbuild import ExternalCompilationInfo
        from rpython.rlib.libffi import types
        from rpython.jit.backend.llsupport import llerrno
        #
        if not isinstance(self.cpu, AbstractLLCPU):
            py.test.skip("not on LLGraph")
        if sys.platform != 'win32':
            eci = ExternalCompilationInfo(
                separate_module_sources=[r'''
                    #include <errno.h>
                    static long f1(long a, long b, long c, long d,
                                   long e, long f, long g) {
                        long r = errno;
                        errno = 42;
                        r += 100 * (a + 10*b + 100*c + 1000*d +
                                    10000*e + 100000*f + 1000000*g);
                        return r;
                    }
                    RPY_EXPORTED
                    long test_call_release_gil_err_all(void) {
                        return (long)&f1;
                    }
                '''])
        else:
            eci = ExternalCompilationInfo(
                separate_module_sources=[r'''
                    #include <windows.h>
                    #include <errno.h>
                    static long f1(long a, long b, long c, long d,
                                   long e, long f, long g) {
                        long r = errno + 10 * GetLastError();
                        errno = 42;
                        SetLastError(43);
                        r += 100 * (a + 10*b + 100*c + 1000*d +
                                    10000*e + 100000*f + 1000000*g);
                        return r;
                    }
                    RPY_EXPORTED
                    long test_call_release_gil_err_all(void) {
                        return (long)&f1;
                    }
                '''])
        fn_name = 'test_call_release_gil_err_all'
        getter_ptr = rffi.llexternal(fn_name, [], lltype.Signed,
                                     compilation_info=eci, _nowrapper=True)
        func1_adr = getter_ptr()
        calldescr = self.cpu._calldescr_dynamic_for_tests([types.slong]*7,
                                                          types.slong)
        #
        for saveerr in [rffi.RFFI_ERR_ALL,
                        rffi.RFFI_ERR_ALL | rffi.RFFI_ALT_ERRNO, 
                       ]:
            use_alt_errno = saveerr & rffi.RFFI_ALT_ERRNO
            faildescr = BasicFailDescr(1)
            inputargs = [BoxInt() for i in range(7)]
            i1 = BoxInt()
            ops = [
                ResOperation(rop.CALL_RELEASE_GIL,
                             [ConstInt(saveerr), ConstInt(func1_adr)]
                                 + inputargs, i1,
                             descr=calldescr),
                ResOperation(rop.GUARD_NOT_FORCED, [], None, descr=faildescr),
                ResOperation(rop.FINISH, [i1], None, descr=BasicFinalDescr(0))
            ]
            ops[-2].setfailargs([])
            looptoken = JitCellToken()
            self.cpu.compile_loop(inputargs, ops, looptoken)
            #
            if use_alt_errno:
                llerrno.set_debug_saved_alterrno(self.cpu, 8)
            else:
                llerrno.set_debug_saved_errno(self.cpu, 8)
            llerrno.set_debug_saved_lasterror(self.cpu, 9)
            deadframe = self.cpu.execute_token(looptoken, 1, 2, 3, 4, 5, 6, 7)
            result = self.cpu.get_int_value(deadframe, 0)
            assert llerrno.get_debug_saved_errno(self.cpu) == 42
            if sys.platform != 'win32':
                assert result == 765432108
            else:
                assert llerrno.get_debug_saved_lasterror(self.cpu) == 43
                assert result == 765432198

    def test_guard_not_invalidated(self):
        cpu = self.cpu
        faildescr = BasicFailDescr(1)
        finaldescr = BasicFinalDescr(0)
        loop = parse("""
        [i0, i1]
        guard_not_invalidated(descr=faildescr) [i1]
        finish(i0, descr=finaldescr)
        """, namespace=locals())
        looptoken = JitCellToken()
        self.cpu.compile_loop(loop.inputargs, loop.operations, looptoken)

        deadframe = self.cpu.execute_token(looptoken, -42, 9)
        fail = self.cpu.get_latest_descr(deadframe)
        assert fail.identifier == 0
        assert self.cpu.get_int_value(deadframe, 0) == -42
        print 'step 1 ok'
        print '-'*79

        # mark as failing
        self.cpu.invalidate_loop(looptoken)

        deadframe = self.cpu.execute_token(looptoken, -42, 9)
        fail = self.cpu.get_latest_descr(deadframe)
        assert fail is faildescr
        assert self.cpu.get_int_value(deadframe, 0) == 9
        print 'step 2 ok'
        print '-'*79

        # attach a bridge
        faildescr2 = BasicFailDescr(2)
        finaldescr2 = BasicFinalDescr(3)
        bridge = parse("""
        [i2]
        guard_not_invalidated(descr=faildescr2) []
        finish(i2, descr=finaldescr2)
        """, namespace=locals())
        self.cpu.compile_bridge(faildescr, bridge.inputargs,
                                bridge.operations, looptoken)

        deadframe = self.cpu.execute_token(looptoken, -42, 9)
        fail = self.cpu.get_latest_descr(deadframe)
        assert fail.identifier == 3
        assert self.cpu.get_int_value(deadframe, 0) == 9
        print 'step 3 ok'
        print '-'*79

        # mark as failing again
        self.cpu.invalidate_loop(looptoken)

        deadframe = self.cpu.execute_token(looptoken, -42, 9)
        fail = self.cpu.get_latest_descr(deadframe)
        assert fail is faildescr2
        print 'step 4 ok'
        print '-'*79

    def test_guard_not_invalidated_and_label(self):
        # test that the guard_not_invalidated reserves enough room before
        # the label.  If it doesn't, then in this example after we invalidate
        # the guard, jumping to the label will hit the invalidation code too
        cpu = self.cpu
        faildescr = BasicFailDescr(1)
        labeldescr = TargetToken()
        finaldescr = BasicFinalDescr(3)
        loop = parse("""
        [i0]
        guard_not_invalidated(descr=faildescr) []
        label(i0, descr=labeldescr)
        finish(i0, descr=finaldescr)
        """, namespace=locals())
        looptoken = JitCellToken()
        self.cpu.compile_loop(loop.inputargs, loop.operations, looptoken)
        # mark as failing
        self.cpu.invalidate_loop(looptoken)
        # attach a bridge
        i2 = InputArgInt()
        ops2 = [
            ResOperation(rop.JUMP, [ConstInt(333)], descr=labeldescr),
        ]
        self.cpu.compile_bridge(faildescr, [], ops2, looptoken)
        # run: must not be caught in an infinite loop
        deadframe = self.cpu.execute_token(looptoken, 16)
        fail = self.cpu.get_latest_descr(deadframe)
        assert fail.identifier == 3
        assert self.cpu.get_int_value(deadframe, 0) == 333

    # pure do_ / descr features

    def test_do_operations(self):
        cpu = self.cpu
        #
        A = lltype.GcArray(lltype.Char)
        descr_A = cpu.arraydescrof(A)
        a = lltype.malloc(A, 5)
        x = cpu.bh_arraylen_gc(lltype.cast_opaque_ptr(llmemory.GCREF, a),
                               descr_A)
        assert x == 5
        #
        a[2] = 'Y'
        x = cpu.bh_getarrayitem_gc_i(
            lltype.cast_opaque_ptr(llmemory.GCREF, a), 2, descr_A)
        assert x == ord('Y')
        #
        B = lltype.GcArray(lltype.Ptr(A))
        descr_B = cpu.arraydescrof(B)
        b = lltype.malloc(B, 4)
        b[3] = a
        x = cpu.bh_getarrayitem_gc_r(
            lltype.cast_opaque_ptr(llmemory.GCREF, b), 3, descr_B)
        assert lltype.cast_opaque_ptr(lltype.Ptr(A), x) == a
        if self.cpu.supports_floats:
            C = lltype.GcArray(lltype.Float)
            c = lltype.malloc(C, 6)
            c[3] = 3.5
            descr_C = cpu.arraydescrof(C)
            x = cpu.bh_getarrayitem_gc_f(
                lltype.cast_opaque_ptr(llmemory.GCREF, c), 3, descr_C)
            assert longlong.getrealfloat(x) == 3.5
            cpu.bh_setarrayitem_gc_f(
                lltype.cast_opaque_ptr(llmemory.GCREF, c), 4,
                longlong.getfloatstorage(4.5), descr_C)
            assert c[4] == 4.5
        s = rstr.mallocstr(6)
        x = cpu.bh_strlen(lltype.cast_opaque_ptr(llmemory.GCREF, s))
        assert x == 6
        #
        s.chars[3] = 'X'
        x = cpu.bh_strgetitem(lltype.cast_opaque_ptr(llmemory.GCREF, s), 3)
        assert x == ord('X')
        #
        S = lltype.GcStruct('S', ('x', lltype.Char), ('y', lltype.Ptr(A)),
                            ('z', lltype.Float))
        descrfld_x = cpu.fielddescrof(S, 'x')
        s = lltype.malloc(S)
        s.x = 'Z'
        x = cpu.bh_getfield_gc_i(lltype.cast_opaque_ptr(llmemory.GCREF, s),
                                 descrfld_x)
        assert x == ord('Z')
        #
        cpu.bh_setfield_gc_i(lltype.cast_opaque_ptr(llmemory.GCREF, s),
                             ord('4'), descrfld_x)
        assert s.x == '4'
        #
        descrfld_y = cpu.fielddescrof(S, 'y')
        s.y = a
        x = cpu.bh_getfield_gc_r(lltype.cast_opaque_ptr(llmemory.GCREF, s),
                                 descrfld_y)
        assert lltype.cast_opaque_ptr(lltype.Ptr(A), x) == a
        #
        s.y = lltype.nullptr(A)
        cpu.bh_setfield_gc_r(lltype.cast_opaque_ptr(llmemory.GCREF, s),
                             x, descrfld_y)
        assert s.y == a
        #
        RS = lltype.Struct('S', ('x', lltype.Char))  #, ('y', lltype.Ptr(A)))
        descrfld_rx = cpu.fielddescrof(RS, 'x')
        rs = lltype.malloc(RS, immortal=True)
        rs.x = '?'
        x = cpu.bh_getfield_raw_i(
            heaptracker.adr2int(llmemory.cast_ptr_to_adr(rs)),
            descrfld_rx)
        assert x == ord('?')
        #
        cpu.bh_setfield_raw_i(
            heaptracker.adr2int(llmemory.cast_ptr_to_adr(rs)),
            ord('!'), descrfld_rx)
        assert rs.x == '!'
        #

        if self.cpu.supports_floats:
            descrfld_z = cpu.fielddescrof(S, 'z')
            cpu.bh_setfield_gc_f(
                lltype.cast_opaque_ptr(llmemory.GCREF, s),
                longlong.getfloatstorage(3.5), descrfld_z)
            assert s.z == 3.5
            s.z = 3.2
            x = cpu.bh_getfield_gc_f(
                lltype.cast_opaque_ptr(llmemory.GCREF, s),
                descrfld_z)
            assert longlong.getrealfloat(x) == 3.2
        ### we don't support in the JIT for now GC pointers
        ### stored inside non-GC structs.
        #descrfld_ry = cpu.fielddescrof(RS, 'y')
        #rs.y = a
        #x = cpu.do_getfield_raw(
        #    InputArgInt(cpu.cast_adr_to_int(llmemory.cast_ptr_to_adr(rs))),
        #    descrfld_ry)
        #assert isinstance(x, BoxPtr)
        #assert x.getref(lltype.Ptr(A)) == a
        #
        #rs.y = lltype.nullptr(A)
        #cpu.do_setfield_raw(
        #    InputArgInt(cpu.cast_adr_to_int(llmemory.cast_ptr_to_adr(rs))), x,
        #    descrfld_ry)
        #assert rs.y == a
        #
        descrsize = cpu.sizeof(S)
        x = cpu.bh_new(descrsize)
        lltype.cast_opaque_ptr(lltype.Ptr(S), x)    # type check
        #
        descrsize2 = cpu.sizeof(rclass.OBJECT)
        vtable2 = lltype.malloc(rclass.OBJECT_VTABLE, immortal=True)
        vtable2_int = heaptracker.adr2int(llmemory.cast_ptr_to_adr(vtable2))
        heaptracker.register_known_gctype(cpu, vtable2, rclass.OBJECT)
        x = cpu.bh_new_with_vtable(vtable2_int, descrsize2)
        lltype.cast_opaque_ptr(lltype.Ptr(rclass.OBJECT), x)    # type check
        # well...
        #assert x.getref(rclass.OBJECTPTR).typeptr == vtable2
        #
        arraydescr = cpu.arraydescrof(A)
        x = cpu.bh_new_array(7, arraydescr)
        array = lltype.cast_opaque_ptr(lltype.Ptr(A), x)
        assert len(array) == 7
        #
        cpu.bh_setarrayitem_gc_i(x, 5, ord('*'), descr_A)
        assert array[5] == '*'
        #
        cpu.bh_setarrayitem_gc_r(
            lltype.cast_opaque_ptr(llmemory.GCREF, b), 1, x, descr_B)
        assert b[1] == array
        #
        x = cpu.bh_newstr(5)
        str = lltype.cast_opaque_ptr(lltype.Ptr(rstr.STR), x)
        assert len(str.chars) == 5
        #
        cpu.bh_strsetitem(x, 4, ord('/'))
        assert str.chars[4] == '/'

    def test_sorting_of_fields(self):
        S = lltype.GcStruct('S', ('parent', rclass.OBJECT),
                                  ('value', lltype.Signed),
                                  ('chr1', lltype.Char),
                                  ('chr2', lltype.Char))
        chr1 = self.cpu.fielddescrof(S, 'chr1').sort_key()
        value = self.cpu.fielddescrof(S, 'value').sort_key()
        chr2 = self.cpu.fielddescrof(S, 'chr2').sort_key()
        assert len(set([value, chr1, chr2])) == 3

    def test_guards_nongc(self):
        x = lltype.malloc(lltype.Struct('x'), flavor='raw')
        v = heaptracker.adr2int(llmemory.cast_ptr_to_adr(x))
        vbox = InputArgInt(v)
        ops = [
            (rop.GUARD_NONNULL, vbox, False),
            (rop.GUARD_ISNULL, vbox, True),
            (rop.GUARD_NONNULL, InputArgInt(0), True),
            (rop.GUARD_ISNULL, InputArgInt(0), False),
            ]
        for opname, arg, res in ops:
            self.execute_operation(opname, [arg], 'void')
            assert self.guard_failed == res

        lltype.free(x, flavor='raw')

    def test_assembler_call(self):
        called = []
        def assembler_helper(deadframe, virtualizable):
            assert self.cpu.get_int_value(deadframe, 0) == 97
            called.append(self.cpu.get_latest_descr(deadframe))
            return 4 + 9

        FUNCPTR = lltype.Ptr(lltype.FuncType([llmemory.GCREF,
                                              llmemory.GCREF],
                                             lltype.Signed))
        class FakeJitDriverSD:
            index_of_virtualizable = -1
            _assembler_helper_ptr = llhelper(FUNCPTR, assembler_helper)
            assembler_helper_adr = llmemory.cast_ptr_to_adr(
                _assembler_helper_ptr)

        ops = '''
        [i0, i1, i2, i3, i4, i5, i6, i7, i8, i9]
        i10 = int_add(i0, i1)
        i11 = int_add(i10, i2)
        i12 = int_add(i11, i3)
        i13 = int_add(i12, i4)
        i14 = int_add(i13, i5)
        i15 = int_add(i14, i6)
        i16 = int_add(i15, i7)
        i17 = int_add(i16, i8)
        i18 = int_add(i17, i9)
        finish(i18)'''
        loop = parse(ops)
        looptoken = JitCellToken()
        looptoken.outermost_jitdriver_sd = FakeJitDriverSD()
        finish_descr = loop.operations[-1].getdescr()
        self.cpu.done_with_this_frame_descr_int = BasicFinalDescr()
        self.cpu.compile_loop(loop.inputargs, loop.operations, looptoken)
        ARGS = [lltype.Signed] * 10
        RES = lltype.Signed
        FakeJitDriverSD.portal_calldescr = self.cpu.calldescrof(
            lltype.Ptr(lltype.FuncType(ARGS, RES)), ARGS, RES,
            EffectInfo.MOST_GENERAL)
        args = [i+1 for i in range(10)]
        deadframe = self.cpu.execute_token(looptoken, *args)
        assert self.cpu.get_int_value(deadframe, 0) == 55
        ops = '''
        [i0, i1, i2, i3, i4, i5, i6, i7, i8, i9]
        i10 = int_add(i0, 42)
        i11 = call_assembler_i(i10, i1, i2, i3, i4, i5, i6, i7, i8, i9, descr=looptoken)
        guard_not_forced()[]
        finish(i11)
        '''
        loop = parse(ops, namespace=locals())
        othertoken = JitCellToken()
        self.cpu.compile_loop(loop.inputargs, loop.operations, othertoken)
        args = [i+1 for i in range(10)]
        deadframe = self.cpu.execute_token(othertoken, *args)
        assert self.cpu.get_int_value(deadframe, 0) == 13
        assert called == [finish_descr]

        # test the fast path, which should not call assembler_helper()
        del called[:]
        self.cpu.done_with_this_frame_descr_int = finish_descr
        othertoken = JitCellToken()
        self.cpu.compile_loop(loop.inputargs, loop.operations, othertoken)
        args = [i+1 for i in range(10)]
        deadframe = self.cpu.execute_token(othertoken, *args)
        assert self.cpu.get_int_value(deadframe, 0) == 97
        assert not called

    def test_assembler_call_propagate_exc(self):
        if not isinstance(self.cpu, AbstractLLCPU):
            py.test.skip("llgraph can't fake exceptions well enough, give up")

        excdescr = BasicFailDescr(666)
        self.cpu.propagate_exception_descr = excdescr
        self.cpu.setup_once()    # xxx redo it, because we added
                                 # propagate_exception

        def assembler_helper(deadframe, virtualizable):
            assert self.cpu.get_latest_descr(deadframe) is excdescr
            # let's assume we handled that
            return 3

        FUNCPTR = lltype.Ptr(lltype.FuncType([llmemory.GCREF,
                                              llmemory.GCREF],
                                             lltype.Signed))
        class FakeJitDriverSD:
            index_of_virtualizable = -1
            _assembler_helper_ptr = llhelper(FUNCPTR, assembler_helper)
            assembler_helper_adr = llmemory.cast_ptr_to_adr(
                _assembler_helper_ptr)

        ops = '''
        [i0]
        p0 = newunicode(i0)
        finish(p0)'''
        loop = parse(ops)
        looptoken = JitCellToken()
        looptoken.outermost_jitdriver_sd = FakeJitDriverSD()
        self.cpu.compile_loop(loop.inputargs, loop.operations, looptoken)
        ARGS = [lltype.Signed] * 10
        RES = lltype.Signed
        FakeJitDriverSD.portal_calldescr = self.cpu.calldescrof(
            lltype.Ptr(lltype.FuncType(ARGS, RES)), ARGS, RES,
            EffectInfo.MOST_GENERAL)
        ops = '''
        [i0]
        i11 = call_assembler(i0, descr=looptoken)
        guard_not_forced()[]
        finish(i11)
        '''
        loop = parse(ops, namespace=locals())
        othertoken = JitCellToken()
        self.cpu.compile_loop(loop.inputargs, loop.operations, othertoken)
        deadframe = self.cpu.execute_token(othertoken, sys.maxint - 1)
        assert self.cpu.get_int_value(deadframe, 0) == 3

    def test_assembler_call_float(self):
        if not self.cpu.supports_floats:
            py.test.skip("requires floats")
        called = []
        def assembler_helper(deadframe, virtualizable):
            x = self.cpu.get_float_value(deadframe, 0)
            assert longlong.getrealfloat(x) == 1.2 + 3.2
            called.append(self.cpu.get_latest_descr(deadframe))
            print '!' * 30 + 'assembler_helper'
            return 13.5

        FUNCPTR = lltype.Ptr(lltype.FuncType([llmemory.GCREF,
                                              llmemory.GCREF],
                                             lltype.Float))
        class FakeJitDriverSD:
            index_of_virtualizable = -1
            _assembler_helper_ptr = llhelper(FUNCPTR, assembler_helper)
            assembler_helper_adr = llmemory.cast_ptr_to_adr(
                _assembler_helper_ptr)

        ARGS = [lltype.Float, lltype.Float]
        RES = lltype.Float
        FakeJitDriverSD.portal_calldescr = self.cpu.calldescrof(
            lltype.Ptr(lltype.FuncType(ARGS, RES)), ARGS, RES,
            EffectInfo.MOST_GENERAL)
        ops = '''
        [f0, f1]
        f2 = float_add(f0, f1)
        finish(f2)'''
        loop = parse(ops)
        finish_descr = loop.operations[-1].getdescr()
        looptoken = JitCellToken()
        looptoken.outermost_jitdriver_sd = FakeJitDriverSD()
        self.cpu.done_with_this_frame_descr_float = BasicFinalDescr()
        self.cpu.compile_loop(loop.inputargs, loop.operations, looptoken)
        args = [longlong.getfloatstorage(1.2),
                longlong.getfloatstorage(2.3)]
        deadframe = self.cpu.execute_token(looptoken, *args)
        x = self.cpu.get_float_value(deadframe, 0)
        assert longlong.getrealfloat(x) == 1.2 + 2.3
        ops = '''
        [f4, f5]
        f3 = call_assembler_f(f4, f5, descr=looptoken)
        guard_not_forced()[]
        finish(f3)
        '''
        loop = parse(ops, namespace=locals())
        othertoken = JitCellToken()
        self.cpu.compile_loop(loop.inputargs, loop.operations, othertoken)
        args = [longlong.getfloatstorage(1.2),
                longlong.getfloatstorage(3.2)]
        deadframe = self.cpu.execute_token(othertoken, *args)
        x = self.cpu.get_float_value(deadframe, 0)
        assert longlong.getrealfloat(x) == 13.5
        assert called == [finish_descr]

        # test the fast path, which should not call assembler_helper()
        del called[:]
        self.cpu.done_with_this_frame_descr_float = finish_descr
        othertoken = JitCellToken()
        self.cpu.compile_loop(loop.inputargs, loop.operations, othertoken)
        args = [longlong.getfloatstorage(1.2),
                longlong.getfloatstorage(4.2)]
        deadframe = self.cpu.execute_token(othertoken, *args)
        x = self.cpu.get_float_value(deadframe, 0)
        assert longlong.getrealfloat(x) == 1.2 + 4.2
        assert not called

    def test_raw_malloced_getarrayitem(self):
        ARRAY = rffi.CArray(lltype.Signed)
        descr = self.cpu.arraydescrof(ARRAY)
        a = lltype.malloc(ARRAY, 10, flavor='raw')
        a[7] = -4242
        addr = llmemory.cast_ptr_to_adr(a)
        abox = InputArgInt(heaptracker.adr2int(addr))
        r1 = self.execute_operation(rop.GETARRAYITEM_RAW_I, [abox, InputArgInt(7)],
                                    'int', descr=descr)
        assert r1 == -4242
        lltype.free(a, flavor='raw')

    def test_raw_malloced_setarrayitem(self):
        ARRAY = rffi.CArray(lltype.Signed)
        descr = self.cpu.arraydescrof(ARRAY)
        a = lltype.malloc(ARRAY, 10, flavor='raw')
        addr = llmemory.cast_ptr_to_adr(a)
        abox = InputArgInt(heaptracker.adr2int(addr))
        self.execute_operation(rop.SETARRAYITEM_RAW, [abox, InputArgInt(5),
                                                      InputArgInt(12345)],
                               'void', descr=descr)
        assert a[5] == 12345
        lltype.free(a, flavor='raw')

    def test_redirect_call_assembler(self):
        if not self.cpu.supports_floats:
            py.test.skip("requires floats")
        called = []
        def assembler_helper(deadframe, virtualizable):
            x = self.cpu.get_float_value(deadframe, 0)
            assert longlong.getrealfloat(x) == 1.25 + 3.25
            called.append(self.cpu.get_latest_descr(deadframe))
            return 13.5

        FUNCPTR = lltype.Ptr(lltype.FuncType([llmemory.GCREF, llmemory.GCREF],
                                             lltype.Float))
        class FakeJitDriverSD:
            index_of_virtualizable = -1
            _assembler_helper_ptr = llhelper(FUNCPTR, assembler_helper)
            assembler_helper_adr = llmemory.cast_ptr_to_adr(
                _assembler_helper_ptr)

        ARGS = [lltype.Float, lltype.Float]
        RES = lltype.Float
        FakeJitDriverSD.portal_calldescr = self.cpu.calldescrof(
            lltype.Ptr(lltype.FuncType(ARGS, RES)), ARGS, RES,
            EffectInfo.MOST_GENERAL)
        ops = '''
        [f0, f1]
        f2 = float_add(f0, f1)
        finish(f2)'''
        loop = parse(ops)
        looptoken = JitCellToken()
        looptoken.outermost_jitdriver_sd = FakeJitDriverSD()
        self.cpu.done_with_this_frame_descr_float = BasicFinalDescr()
        self.cpu.compile_loop(loop.inputargs, loop.operations, looptoken)
        finish_descr = loop.operations[-1].getdescr()
        args = [longlong.getfloatstorage(1.25),
                longlong.getfloatstorage(2.35)]
        deadframe = self.cpu.execute_token(looptoken, *args)
        x = self.cpu.get_float_value(deadframe, 0)
        assert longlong.getrealfloat(x) == 1.25 + 2.35
        assert not called

        ops = '''
        [f4, f5]
        f3 = call_assembler_f(f4, f5, descr=looptoken)
        guard_not_forced()[]
        finish(f3)
        '''
        loop = parse(ops, namespace=locals())
        othertoken = JitCellToken()
        self.cpu.compile_loop(loop.inputargs, loop.operations, othertoken)

        # normal call_assembler: goes to looptoken
        args = [longlong.getfloatstorage(1.25),
                longlong.getfloatstorage(3.25)]
        deadframe = self.cpu.execute_token(othertoken, *args)
        x = self.cpu.get_float_value(deadframe, 0)
        assert longlong.getrealfloat(x) == 13.5
        assert called == [finish_descr]
        del called[:]

        # compile a replacement
        ops = '''
        [f0, f1]
        f2 = float_sub(f0, f1)
        finish(f2)'''
        loop2 = parse(ops)
        looptoken2 = JitCellToken()
        looptoken2.outermost_jitdriver_sd = FakeJitDriverSD()
        self.cpu.compile_loop(loop2.inputargs, loop2.operations, looptoken2)
        finish_descr2 = loop2.operations[-1].getdescr()

        # install it
        self.cpu.redirect_call_assembler(looptoken, looptoken2)

        # now, our call_assembler should go to looptoken2
        args = [longlong.getfloatstorage(6.0),
                longlong.getfloatstorage(1.5)]         # 6.0-1.5 == 1.25+3.25
        deadframe = self.cpu.execute_token(othertoken, *args)
        x = self.cpu.get_float_value(deadframe, 0)
        assert longlong.getrealfloat(x) == 13.5
        assert called == [finish_descr2]

    def test_short_result_of_getfield_direct(self):
        # Test that a getfield that returns a CHAR, SHORT or INT, signed
        # or unsigned, properly gets zero-extended or sign-extended.
        # Direct bh_xxx test.
        cpu = self.cpu
        for RESTYPE in [rffi.SIGNEDCHAR, rffi.UCHAR,
                        rffi.SHORT, rffi.USHORT,
                        rffi.INT, rffi.UINT,
                        rffi.LONG, rffi.ULONG]:
            S = lltype.GcStruct('S', ('x', RESTYPE))
            descrfld_x = cpu.fielddescrof(S, 'x')
            s = lltype.malloc(S)
            value = intmask(0xFFEEDDCCBBAA9988)
            expected = rffi.cast(lltype.Signed, rffi.cast(RESTYPE, value))
            s.x = rffi.cast(RESTYPE, value)
            x = cpu.bh_getfield_gc_i(lltype.cast_opaque_ptr(llmemory.GCREF, s),
                                     descrfld_x)
            assert x == expected, (
                "%r: got %r, expected %r" % (RESTYPE, x, expected))

    def test_short_result_of_getfield_compiled(self):
        # Test that a getfield that returns a CHAR, SHORT or INT, signed
        # or unsigned, properly gets zero-extended or sign-extended.
        # Machine code compilation test.
        cpu = self.cpu
        for RESTYPE in [rffi.SIGNEDCHAR, rffi.UCHAR,
                        rffi.SHORT, rffi.USHORT,
                        rffi.INT, rffi.UINT,
                        rffi.LONG, rffi.ULONG]:
            S = lltype.GcStruct('S', ('x', RESTYPE))
            descrfld_x = cpu.fielddescrof(S, 'x')
            s = lltype.malloc(S)
            value = intmask(0xFFEEDDCCBBAA9988)
            expected = rffi.cast(lltype.Signed, rffi.cast(RESTYPE, value))
            s.x = rffi.cast(RESTYPE, value)
            s_gcref = lltype.cast_opaque_ptr(llmemory.GCREF, s)
            res = self.execute_operation(rop.GETFIELD_GC_I,
                                         [InputArgRef(s_gcref)],
                                         'int', descr=descrfld_x)
            assert res == expected, (
                "%r: got %r, expected %r" % (RESTYPE, res, expected))

    def test_short_result_of_getarrayitem_direct(self):
        # Test that a getarrayitem that returns a CHAR, SHORT or INT, signed
        # or unsigned, properly gets zero-extended or sign-extended.
        # Direct bh_xxx test.
        cpu = self.cpu
        for RESTYPE in [rffi.SIGNEDCHAR, rffi.UCHAR,
                        rffi.SHORT, rffi.USHORT,
                        rffi.INT, rffi.UINT,
                        rffi.LONG, rffi.ULONG]:
            A = lltype.GcArray(RESTYPE)
            descrarray = cpu.arraydescrof(A)
            a = lltype.malloc(A, 5)
            value = intmask(0xFFEEDDCCBBAA9988)
            expected = rffi.cast(lltype.Signed, rffi.cast(RESTYPE, value))
            a[3] = rffi.cast(RESTYPE, value)
            x = cpu.bh_getarrayitem_gc_i(
                lltype.cast_opaque_ptr(llmemory.GCREF, a), 3, descrarray)
            assert x == expected, (
                "%r: got %r, expected %r" % (RESTYPE, x, expected))

    def test_short_result_of_getarrayitem_compiled(self):
        # Test that a getarrayitem that returns a CHAR, SHORT or INT, signed
        # or unsigned, properly gets zero-extended or sign-extended.
        # Machine code compilation test.
        cpu = self.cpu
        for RESTYPE in [rffi.SIGNEDCHAR, rffi.UCHAR,
                        rffi.SHORT, rffi.USHORT,
                        rffi.INT, rffi.UINT,
                        rffi.LONG, rffi.ULONG]:
            A = lltype.GcArray(RESTYPE)
            descrarray = cpu.arraydescrof(A)
            a = lltype.malloc(A, 5)
            value = intmask(0xFFEEDDCCBBAA9988)
            expected = rffi.cast(lltype.Signed, rffi.cast(RESTYPE, value))
            a[3] = rffi.cast(RESTYPE, value)
            a_gcref = lltype.cast_opaque_ptr(llmemory.GCREF, a)
            res = self.execute_operation(rop.GETARRAYITEM_GC_I,
                                         [InputArgRef(a_gcref), InputArgInt(3)],
                                         'int', descr=descrarray)
            assert res == expected, (
                "%r: got %r, expected %r" % (RESTYPE, res, expected))

    def test_short_result_of_getarrayitem_raw_direct(self):
        # Test that a getarrayitem that returns a CHAR, SHORT or INT, signed
        # or unsigned, properly gets zero-extended or sign-extended.
        # Direct bh_xxx test.
        cpu = self.cpu
        for RESTYPE in [rffi.SIGNEDCHAR, rffi.UCHAR,
                        rffi.SHORT, rffi.USHORT,
                        rffi.INT, rffi.UINT,
                        rffi.LONG, rffi.ULONG]:
            A = rffi.CArray(RESTYPE)
            descrarray = cpu.arraydescrof(A)
            a = lltype.malloc(A, 5, flavor='raw')
            value = intmask(0xFFEEDDCCBBAA9988)
            expected = rffi.cast(lltype.Signed, rffi.cast(RESTYPE, value))
            a[3] = rffi.cast(RESTYPE, value)
            a_rawint = heaptracker.adr2int(llmemory.cast_ptr_to_adr(a))
            x = cpu.bh_getarrayitem_raw_i(a_rawint, 3, descrarray)
            assert x == expected, (
                "%r: got %r, expected %r" % (RESTYPE, x, expected))
            lltype.free(a, flavor='raw')

    def test_short_result_of_getarrayitem_raw_compiled(self):
        # Test that a getarrayitem that returns a CHAR, SHORT or INT, signed
        # or unsigned, properly gets zero-extended or sign-extended.
        # Machine code compilation test.
        cpu = self.cpu
        for RESTYPE in [rffi.SIGNEDCHAR, rffi.UCHAR,
                        rffi.SHORT, rffi.USHORT,
                        rffi.INT, rffi.UINT,
                        rffi.LONG, rffi.ULONG]:
            A = rffi.CArray(RESTYPE)
            descrarray = cpu.arraydescrof(A)
            a = lltype.malloc(A, 5, flavor='raw')
            value = intmask(0xFFEEDDCCBBAA9988)
            expected = rffi.cast(lltype.Signed, rffi.cast(RESTYPE, value))
            a[3] = rffi.cast(RESTYPE, value)
            a_rawint = heaptracker.adr2int(llmemory.cast_ptr_to_adr(a))
            res = self.execute_operation(rop.GETARRAYITEM_RAW_I,
                                         [InputArgInt(a_rawint), InputArgInt(3)],
                                         'int', descr=descrarray)
            assert res == expected, (
                "%r: got %r, expected %r" % (RESTYPE, res, expected))
            lltype.free(a, flavor='raw')

    def test_short_result_of_call_direct(self):
        # Test that calling a function that returns a CHAR, SHORT or INT,
        # signed or unsigned, properly gets zero-extended or sign-extended.
        from rpython.translator.tool.cbuild import ExternalCompilationInfo
        for RESTYPE in [rffi.SIGNEDCHAR, rffi.UCHAR,
                        rffi.SHORT, rffi.USHORT,
                        rffi.INT, rffi.UINT,
                        rffi.LONG, rffi.ULONG]:
            # Tested with a function that intentionally does not cast the
            # result to RESTYPE, but makes sure that we return the whole
            # value in eax or rax.
            eci = ExternalCompilationInfo(
                separate_module_sources=["""
                RPY_EXPORTED long fn_test_result_of_call(long x)
                {
                    return x + 1;
                }
                """])
            f = rffi.llexternal('fn_test_result_of_call', [lltype.Signed],
                                RESTYPE, compilation_info=eci, _nowrapper=True)
            value = intmask(0xFFEEDDCCBBAA9988)
            expected = rffi.cast(lltype.Signed, rffi.cast(RESTYPE, value + 1))
            assert intmask(f(value)) == expected
            #
            FUNC = self.FuncType([lltype.Signed], RESTYPE)
            FPTR = self.Ptr(FUNC)
            calldescr = self.cpu.calldescrof(FUNC, FUNC.ARGS, FUNC.RESULT,
                                             EffectInfo.MOST_GENERAL)
            x = self.cpu.bh_call_i(self.get_funcbox(self.cpu, f).value,
                                   [value], None, None, calldescr)
            assert x == expected, (
                "%r: got %r, expected %r" % (RESTYPE, x, expected))

    def test_short_result_of_call_compiled(self):
        # Test that calling a function that returns a CHAR, SHORT or INT,
        # signed or unsigned, properly gets zero-extended or sign-extended.
        from rpython.translator.tool.cbuild import ExternalCompilationInfo
        for RESTYPE in [rffi.SIGNEDCHAR, rffi.UCHAR,
                        rffi.SHORT, rffi.USHORT,
                        rffi.INT, rffi.UINT,
                        rffi.LONG, rffi.ULONG]:
            # Tested with a function that intentionally does not cast the
            # result to RESTYPE, but makes sure that we return the whole
            # value in eax or rax.
            eci = ExternalCompilationInfo(
                separate_module_sources=["""
                RPY_EXPORTED long fn_test_result_of_call(long x)
                {
                    return x + 1;
                }
                """])
            f = rffi.llexternal('fn_test_result_of_call', [lltype.Signed],
                                RESTYPE, compilation_info=eci, _nowrapper=True)
            value = intmask(0xFFEEDDCCBBAA9988)
            expected = rffi.cast(lltype.Signed, rffi.cast(RESTYPE, value + 1))
            assert intmask(f(value)) == expected
            #
            FUNC = self.FuncType([lltype.Signed], RESTYPE)
            FPTR = self.Ptr(FUNC)
            calldescr = self.cpu.calldescrof(FUNC, FUNC.ARGS, FUNC.RESULT,
                                             EffectInfo.MOST_GENERAL)
            funcbox = self.get_funcbox(self.cpu, f)
            res = self.execute_operation(rop.CALL_I, [funcbox, InputArgInt(value)],
                                         'int', descr=calldescr)
            assert res == expected, (
                "%r: got %r, expected %r" % (RESTYPE, res, expected))

    def test_supports_longlong(self):
        if IS_64_BIT:
            assert not self.cpu.supports_longlong, (
                "supports_longlong should be False on 64-bit platforms")

    def test_longlong_result_of_call_direct(self):
        if not self.cpu.supports_longlong:
            py.test.skip("longlong test")
        from rpython.translator.tool.cbuild import ExternalCompilationInfo
        from rpython.rlib.rarithmetic import r_longlong
        eci = ExternalCompilationInfo(
            separate_module_sources=["""
            RPY_EXPORTED long long fn_test_result_of_call(long long x)
            {
                return x - 100000000000000;
            }
            """])
        f = rffi.llexternal('fn_test_result_of_call', [lltype.SignedLongLong],
                            lltype.SignedLongLong,
                            compilation_info=eci, _nowrapper=True)
        value = r_longlong(0x7ff05af3307a3fff)
        expected = r_longlong(0x7ff000001fffffff)
        assert f(value) == expected
        #
        FUNC = self.FuncType([lltype.SignedLongLong], lltype.SignedLongLong)
        FPTR = self.Ptr(FUNC)
        calldescr = self.cpu.calldescrof(FUNC, FUNC.ARGS, FUNC.RESULT,
                                         EffectInfo.MOST_GENERAL)
        x = self.cpu.bh_call_f(self.get_funcbox(self.cpu, f).value,
                               None, None, [value], calldescr)
        assert x == expected

    def test_longlong_result_of_call_compiled(self):
        if not self.cpu.supports_longlong:
            py.test.skip("test of longlong result")
        from rpython.translator.tool.cbuild import ExternalCompilationInfo
        from rpython.rlib.rarithmetic import r_longlong
        eci = ExternalCompilationInfo(
            separate_module_sources=["""
            RPY_EXPORTED long long fn_test_result_of_call(long long x)
            {
                return x - 100000000000000;
            }
            """])
        f = rffi.llexternal('fn_test_result_of_call', [lltype.SignedLongLong],
                            lltype.SignedLongLong,
                            compilation_info=eci, _nowrapper=True)
        value = r_longlong(0x7ff05af3307a3fff)
        expected = r_longlong(0x7ff000001fffffff)
        assert f(value) == expected
        #
        FUNC = self.FuncType([lltype.SignedLongLong], lltype.SignedLongLong)
        FPTR = self.Ptr(FUNC)
        calldescr = self.cpu.calldescrof(FUNC, FUNC.ARGS, FUNC.RESULT,
                                         EffectInfo.MOST_GENERAL)
        funcbox = self.get_funcbox(self.cpu, f)
        res = self.execute_operation(rop.CALL, [funcbox, BoxFloat(value)],
                                     'float', descr=calldescr)
        assert res.getfloatstorage() == expected

    def test_singlefloat_result_of_call_direct(self):
        if not self.cpu.supports_singlefloats:
            py.test.skip("singlefloat test")
        from rpython.translator.tool.cbuild import ExternalCompilationInfo
        from rpython.rlib.rarithmetic import r_singlefloat
        eci = ExternalCompilationInfo(
            separate_module_sources=["""
            RPY_EXPORTED float fn_test_result_of_call(float x)
            {
                return x / 2.0f;
            }
            """])
        f = rffi.llexternal('fn_test_result_of_call', [lltype.SingleFloat],
                            lltype.SingleFloat,
                            compilation_info=eci, _nowrapper=True)
        value = r_singlefloat(-42.5)
        expected = r_singlefloat(-21.25)
        assert f(value) == expected
        #
        FUNC = self.FuncType([lltype.SingleFloat], lltype.SingleFloat)
        FPTR = self.Ptr(FUNC)
        calldescr = self.cpu.calldescrof(FUNC, FUNC.ARGS, FUNC.RESULT,
                                         EffectInfo.MOST_GENERAL)
        ivalue = longlong.singlefloat2int(value)
        iexpected = longlong.singlefloat2int(expected)
        x = self.cpu.bh_call_i(self.get_funcbox(self.cpu, f).value,
                               [ivalue], None, None, calldescr)
        assert x == iexpected

    def test_singlefloat_result_of_call_compiled(self):
        if not self.cpu.supports_singlefloats:
            py.test.skip("test of singlefloat result")
        from rpython.translator.tool.cbuild import ExternalCompilationInfo
        from rpython.rlib.rarithmetic import r_singlefloat
        eci = ExternalCompilationInfo(
            separate_module_sources=["""
            RPY_EXPORTED float fn_test_result_of_call(float x)
            {
                return x / 2.0f;
            }
            """])
        f = rffi.llexternal('fn_test_result_of_call', [lltype.SingleFloat],
                            lltype.SingleFloat,
                            compilation_info=eci, _nowrapper=True)
        value = r_singlefloat(-42.5)
        expected = r_singlefloat(-21.25)
        assert f(value) == expected
        #
        FUNC = self.FuncType([lltype.SingleFloat], lltype.SingleFloat)
        FPTR = self.Ptr(FUNC)
        calldescr = self.cpu.calldescrof(FUNC, FUNC.ARGS, FUNC.RESULT,
                                         EffectInfo.MOST_GENERAL)
        funcbox = self.get_funcbox(self.cpu, f)
        ivalue = longlong.singlefloat2int(value)
        iexpected = longlong.singlefloat2int(expected)
        res = self.execute_operation(rop.CALL_I, [funcbox, InputArgInt(ivalue)],
                                     'int', descr=calldescr)
        assert res == iexpected

    def test_free_loop_and_bridges(self):
        if not isinstance(self.cpu, AbstractLLCPU):
            py.test.skip("not a subclass of llmodel.AbstractLLCPU")
        if hasattr(self.cpu, 'setup_once'):
            self.cpu.setup_once()
        mem0 = self.cpu.asmmemmgr.total_mallocs
        looptoken = self.test_compile_bridge()
        mem1 = self.cpu.asmmemmgr.total_mallocs
        self.cpu.free_loop_and_bridges(looptoken.compiled_loop_token)
        mem2 = self.cpu.asmmemmgr.total_mallocs
        assert mem2 < mem1
        assert mem2 == mem0

    def test_memoryerror(self):
        excdescr = BasicFailDescr(666)
        self.cpu.propagate_exception_descr = excdescr
        self.cpu.setup_once()    # xxx redo it, because we added
                                 # propagate_exception
        i0 = InputArgInt()
        p0 = BoxPtr()
        operations = [
            ResOperation(rop.NEWUNICODE, [i0], p0),
            ResOperation(rop.FINISH, [p0], None, descr=BasicFinalDescr(1))
            ]
        inputargs = [i0]
        looptoken = JitCellToken()
        self.cpu.compile_loop(inputargs, operations, looptoken)
        # overflowing value:
        unisize = self.cpu.gc_ll_descr.unicode_descr.itemsize
        assert unisize in (2, 4)
        deadframe = self.cpu.execute_token(looptoken, sys.maxint // unisize + 1)
        fail = self.cpu.get_latest_descr(deadframe)
        assert fail.identifier == excdescr.identifier
        exc = self.cpu.grab_exc_value(deadframe)
        assert not exc

    def test_math_sqrt(self):
        if not self.cpu.supports_floats:
            py.test.skip("requires floats")

        def math_sqrt(a):
            assert False, 'should not be called'
        from rpython.jit.codewriter.effectinfo import EffectInfo

        effectinfo = EffectInfo([], [], [], [], [], [], EffectInfo.EF_CANNOT_RAISE, EffectInfo.OS_MATH_SQRT)
        FPTR = self.Ptr(self.FuncType([lltype.Float], lltype.Float))
        func_ptr = llhelper(FPTR, math_sqrt)
        FUNC = deref(FPTR)
        funcbox = self.get_funcbox(self.cpu, func_ptr)

        calldescr = self.cpu.calldescrof(FUNC, FUNC.ARGS, FUNC.RESULT, effectinfo)
        testcases = [(4.0, 2.0), (6.25, 2.5)]
        for arg, expected in testcases:
            res = self.execute_operation(rop.CALL_F,
                        [funcbox, boxfloat(arg)],
                         'float', descr=calldescr)
            assert res == expected

    def test_compile_loop_with_target(self):
        looptoken = JitCellToken()
        targettoken1 = TargetToken()
        targettoken2 = TargetToken()
        faildescr = BasicFailDescr(2)
        faildescr3 = BasicFailDescr(3)
        loop = parse("""
        [i0]
        label(i0, descr=targettoken1)
        i1 = int_add(i0, 1)
        i2 = int_le(i1, 9)
        guard_true(i2, descr=faildescr) [i1]
        label(i1, descr=targettoken2)
        i3 = int_ge(i1, 0)
        guard_true(i3, descr=faildescr3) [i1]
        jump(i1, descr=targettoken1)
        """, namespace=locals())

        self.cpu.compile_loop(loop.inputargs, loop.operations, looptoken)
        deadframe = self.cpu.execute_token(looptoken, 2)
        fail = self.cpu.get_latest_descr(deadframe)
        assert fail.identifier == 2
        res = self.cpu.get_int_value(deadframe, 0)
        assert res == 10

        bridge = parse("""
        [i0]
        i2 = int_sub(i0, 20)
        jump(i2, descr=targettoken2)
        """, namespace=locals())

        self.cpu.compile_bridge(faildescr, bridge.inputargs,
                                bridge.operations, looptoken)

        deadframe = self.cpu.execute_token(looptoken, 2)
        fail = self.cpu.get_latest_descr(deadframe)
        assert fail.identifier == 3
        res = self.cpu.get_int_value(deadframe, 0)
        assert res == -10

    def test_int_force_ge_zero(self):
        ops = """
        [i0]
        i1 = int_force_ge_zero(i0)    # but forced to be in a register
        finish(i1, descr=descr)
        """
        descr = BasicFinalDescr()
        loop = parse(ops, self.cpu, namespace=locals())
        looptoken = JitCellToken()
        self.cpu.compile_loop(loop.inputargs, loop.operations, looptoken)
        for inp, outp in [(2,2), (-3, 0)]:
            deadframe = self.cpu.execute_token(looptoken, inp)
            assert outp == self.cpu.get_int_value(deadframe, 0)

    def test_int_signext(self):
        numbytes_cases = [1, 2] if IS_32_BIT else [1, 2, 4]
        for spill in ["", "force_spill(i1)"]:
          for numbytes in numbytes_cases:
            print (spill, numbytes)
            ops = """
            [i0]
            i1 = int_sub(i0, 0)     # force in register
            %s
            i2 = int_signext(i1, %d)
            finish(i2, descr=descr)
            """ % (spill, numbytes)
            descr = BasicFinalDescr()
            loop = parse(ops, self.cpu, namespace=locals())
            looptoken = JitCellToken()
            self.cpu.compile_loop(loop.inputargs, loop.operations, looptoken)
            test_cases = [random.randrange(-sys.maxint-1, sys.maxint+1)
                          for _ in range(100)]
            for test_case in test_cases:
                deadframe = self.cpu.execute_token(looptoken, test_case)
                got = self.cpu.get_int_value(deadframe, 0)
                expected = heaptracker.int_signext(test_case, numbytes)
                assert got == expected

    def test_compile_asmlen(self):
        if not isinstance(self.cpu, AbstractLLCPU):
            py.test.skip("pointless test on non-asm")
        from rpython.jit.backend.tool.viewcode import machine_code_dump, ObjdumpNotFound
        import ctypes
        targettoken = TargetToken()
        ops = """
        [i2]
        i0 = same_as(i2)    # but forced to be in a register
        label(i0, descr=targettoken)
        i1 = int_add(i0, i0)
        guard_true(i1, descr=faildescr) [i1]
        jump(i1, descr=targettoken)
        """
        faildescr = BasicFailDescr(2)
        loop = parse(ops, self.cpu, namespace=locals())
        bridge_ops = """
        [i0]
        jump(i0, descr=targettoken)
        """
        bridge = parse(bridge_ops, self.cpu, namespace=locals())
        looptoken = JitCellToken()
        self.cpu.assembler.set_debug(False)
        info = self.cpu.compile_loop(loop.inputargs, loop.operations, looptoken)
        bridge_info = self.cpu.compile_bridge(faildescr, bridge.inputargs,
                                              bridge.operations,
                                              looptoken)
        self.cpu.assembler.set_debug(True) # always on untranslated
        assert info.asmlen != 0
        cpuname = autodetect()
        # XXX we have to check the precise assembler, otherwise
        # we don't quite know if borders are correct

        def checkops(mc, ops, alt_ops=None):
            if len(mc) != len(ops) and alt_ops is not None:
                ops = alt_ops
            assert len(mc) == len(ops)
            for i in range(len(mc)):
                if ops[i] == '*':
                    continue # ingore ops marked as '*', i.e. inline constants
                assert mc[i].split("\t")[2].startswith(ops[i])

        data = ctypes.string_at(info.asmaddr, info.asmlen)
        try:
            mc = list(machine_code_dump(data, info.asmaddr, cpuname))
            lines = [line for line in mc if line.count('\t') >= 2]
            checkops(lines, self.add_loop_instructions)
            data = ctypes.string_at(bridge_info.asmaddr, bridge_info.asmlen)
            mc = list(machine_code_dump(data, bridge_info.asmaddr, cpuname))
            lines = [line for line in mc if line.count('\t') >= 2]
            checkops(lines, self.bridge_loop_instructions,
                            self.bridge_loop_instructions_alternative)
        except ObjdumpNotFound:
            py.test.skip("requires (g)objdump")



    def test_compile_bridge_with_target(self):
        # This test creates a loopy piece of code in a bridge, and builds another
        # unrelated loop that ends in a jump directly to this loopy bit of code.
        # It catches a case in which we underestimate the needed frame_depth across
        # the cross-loop JUMP, because we estimate it based on the frame_depth stored
        # in the original loop.
        looptoken1 = JitCellToken()
        targettoken1 = TargetToken()
        faildescr1 = BasicFailDescr(2)
        finaldescr1 = BasicFinalDescr(1234)
        loop = parse("""
        [i0]
        i1 = int_le(i0, 1)
        guard_true(i1, descr=faildescr1) [i0]
        finish(i0, descr=finaldescr1)
        """, namespace=locals())
        self.cpu.compile_loop(loop.inputargs, loop.operations, looptoken1)

        def func(a, b, c, d, e, f, g, h, i):
            assert a + 2 == b
            assert a + 4 == c
            assert a + 6 == d
            assert a + 8 == e
            assert a + 10 == f
            assert a + 12 == g
            assert a + 14 == h
            assert a + 16 == i
        FPTR = self.Ptr(self.FuncType([lltype.Signed]*9, lltype.Void))
        func_ptr = llhelper(FPTR, func)
        cpu = self.cpu
        calldescr = cpu.calldescrof(deref(FPTR), (lltype.Signed,)*9, lltype.Void,
                                    EffectInfo.MOST_GENERAL)
        faildescr=BasicFailDescr(42)
        loop = parse("""
        [i0]
        label(i0, descr=targettoken1)
        i1 = int_add(i0, 1)
        i2 = int_add(i1, 1)
        i3 = int_add(i2, 1)
        i4 = int_add(i3, 1)
        i5 = int_add(i4, 1)
        i6 = int_add(i5, 1)
        i7 = int_add(i6, 1)
        i8 = int_add(i7, 1)
        i9 = int_add(i8, 1)
        i10 = int_add(i9, 1)
        i11 = int_add(i10, 1)
        i12 = int_add(i11, 1)
        i13 = int_add(i12, 1)
        i14 = int_add(i13, 1)
        i15 = int_add(i14, 1)
        i16 = int_add(i15, 1)
        i17 = int_add(i16, 1)
        i18 = int_add(i17, 1)
        i19 = int_add(i18, 1)
        call_n(ConstClass(func_ptr), i2, i4, i6, i8, i10, i12, i14, i16, i18, descr=calldescr)
        call_n(ConstClass(func_ptr), i2, i4, i6, i8, i10, i12, i14, i16, i18, descr=calldescr)
        i20 = int_lt(i19, 100)
        guard_true(i20, descr=faildescr) []
        jump(i19, descr=targettoken1)
        """, namespace=locals())
        self.cpu.compile_bridge(faildescr1, loop.inputargs,
                                loop.operations, looptoken1)

        looptoken2 = JitCellToken()
        inputargs = [InputArgInt()]
        operations3 = [
            ResOperation(rop.JUMP, [ConstInt(0)], descr=targettoken1),
            ]
        self.cpu.compile_loop(inputargs, operations3, looptoken2)

        deadframe = self.cpu.execute_token(looptoken2, -9)
        fail = self.cpu.get_latest_descr(deadframe)
        assert fail.identifier == 42

    def test_wrong_guard_nonnull_class(self):
        t_box, T_box = self.alloc_instance(self.T)
        null_box = self.null_instance()
        faildescr = BasicFailDescr(42)
        operations = [
            ResOperation(rop.GUARD_NONNULL_CLASS, [t_box, T_box],
                                                        descr=faildescr),
            ResOperation(rop.FINISH, [], descr=BasicFinalDescr(1))]
        operations[0].setfailargs([])
        looptoken = JitCellToken()
        inputargs = [t_box]
        self.cpu.compile_loop(inputargs, operations, looptoken)
        operations = [
            ResOperation(rop.FINISH, [], descr=BasicFinalDescr(99))
        ]
        self.cpu.compile_bridge(faildescr, [], operations, looptoken)
        deadframe = self.cpu.execute_token(looptoken, null_box.getref_base())
        fail = self.cpu.get_latest_descr(deadframe)
        assert fail.identifier == 99

    def test_raw_load_int(self):
        from rpython.rlib import rawstorage
        for T in [rffi.UCHAR, rffi.SIGNEDCHAR,
                  rffi.USHORT, rffi.SHORT,
                  rffi.UINT, rffi.INT,
                  rffi.ULONG, rffi.LONG]:
            ops = """
            [i0, i1]
            i2 = raw_load_i(i0, i1, descr=arraydescr)
            finish(i2)
            """
            arraydescr = self.cpu.arraydescrof(rffi.CArray(T))
            p = rawstorage.alloc_raw_storage(31)
            for i in range(31):
                p[i] = '\xDD'
            value = rffi.cast(T, -0x4243444546474849)
            rawstorage.raw_storage_setitem(p, 16, value)
            got = self.cpu.bh_raw_load_i(rffi.cast(lltype.Signed, p), 16,
                                         arraydescr)
            assert got == rffi.cast(lltype.Signed, value)
            #
            loop = parse(ops, self.cpu, namespace=locals())
            looptoken = JitCellToken()
            self.cpu.compile_loop(loop.inputargs, loop.operations, looptoken)
            deadframe = self.cpu.execute_token(looptoken,
                                               rffi.cast(lltype.Signed, p), 16)
            result = self.cpu.get_int_value(deadframe, 0)
            assert result == rffi.cast(lltype.Signed, value)
            rawstorage.free_raw_storage(p)

    def test_raw_load_float(self):
        if not self.cpu.supports_floats:
            py.test.skip("requires floats")
        from rpython.rlib import rawstorage
        for T in [rffi.DOUBLE]:
            ops = """
            [i0, i1]
            f2 = raw_load_f(i0, i1, descr=arraydescr)
            finish(f2)
            """
            arraydescr = self.cpu.arraydescrof(rffi.CArray(T))
            p = rawstorage.alloc_raw_storage(31)
            for i in range(31):
                p[i] = '\xDD'
            value = rffi.cast(T, 1.12e20)
            rawstorage.raw_storage_setitem(p, 16, value)
            got = self.cpu.bh_raw_load_f(rffi.cast(lltype.Signed, p), 16,
                                         arraydescr)
            got = longlong.getrealfloat(got)
            assert got == rffi.cast(lltype.Float, value)
            #
            loop = parse(ops, self.cpu, namespace=locals())
            looptoken = JitCellToken()
            self.cpu.compile_loop(loop.inputargs, loop.operations, looptoken)
            deadframe = self.cpu.execute_token(looptoken,
                                               rffi.cast(lltype.Signed, p), 16)
            result = self.cpu.get_float_value(deadframe, 0)
            result = longlong.getrealfloat(result)
            assert result == rffi.cast(lltype.Float, value)
            rawstorage.free_raw_storage(p)

    def test_raw_load_singlefloat(self):
        if not self.cpu.supports_singlefloats:
            py.test.skip("requires singlefloats")
        from rpython.rlib import rawstorage
        for T in [rffi.FLOAT]:
            ops = """
            [i0, i1]
            i2 = raw_load_i(i0, i1, descr=arraydescr)
            finish(i2)
            """
            arraydescr = self.cpu.arraydescrof(rffi.CArray(T))
            p = rawstorage.alloc_raw_storage(31)
            for i in range(31):
                p[i] = '\xDD'
            value = rffi.cast(T, 1.12e20)
            rawstorage.raw_storage_setitem(p, 16, value)
            got = self.cpu.bh_raw_load_i(rffi.cast(lltype.Signed, p), 16,
                                         arraydescr)
            assert got == longlong.singlefloat2int(value)
            #
            loop = parse(ops, self.cpu, namespace=locals())
            looptoken = JitCellToken()
            self.cpu.compile_loop(loop.inputargs, loop.operations, looptoken)
            deadframe = self.cpu.execute_token(looptoken,
                                               rffi.cast(lltype.Signed, p), 16)
            result = self.cpu.get_int_value(deadframe, 0)
            assert result == longlong.singlefloat2int(value)
            rawstorage.free_raw_storage(p)

    def test_raw_store_int(self):
        from rpython.rlib import rawstorage
        for T in [rffi.UCHAR, rffi.SIGNEDCHAR,
                  rffi.USHORT, rffi.SHORT,
                  rffi.UINT, rffi.INT,
                  rffi.ULONG, rffi.LONG]:
            arraydescr = self.cpu.arraydescrof(rffi.CArray(T))
            p = rawstorage.alloc_raw_storage(31)
            value = (-0x4243444546474849) & sys.maxint
            self.cpu.bh_raw_store_i(rffi.cast(lltype.Signed, p), 16, value,
                                    arraydescr)
            result = rawstorage.raw_storage_getitem(T, p, 16)
            assert result == rffi.cast(T, value)
            rawstorage.free_raw_storage(p)
            #
            ops = """
            [i0, i1, i2]
            raw_store(i0, i1, i2, descr=arraydescr)
            finish()
            """
            p = rawstorage.alloc_raw_storage(31)
            for i in range(31):
                p[i] = '\xDD'
            loop = parse(ops, self.cpu, namespace=locals())
            looptoken = JitCellToken()
            self.cpu.compile_loop(loop.inputargs, loop.operations, looptoken)
            self.cpu.execute_token(looptoken,
                                   rffi.cast(lltype.Signed, p), 16, value)
            result = rawstorage.raw_storage_getitem(T, p, 16)
            assert result == rffi.cast(T, value)
            rawstorage.free_raw_storage(p)

    def test_raw_store_float(self):
        if not self.cpu.supports_floats:
            py.test.skip("requires floats")
        from rpython.rlib import rawstorage
        for T in [rffi.DOUBLE]:
            arraydescr = self.cpu.arraydescrof(rffi.CArray(T))
            p = rawstorage.alloc_raw_storage(31)
            value = 1.23e20
            self.cpu.bh_raw_store_f(rffi.cast(lltype.Signed, p), 16,
                                    longlong.getfloatstorage(value),
                                    arraydescr)
            result = rawstorage.raw_storage_getitem(T, p, 16)
            assert result == rffi.cast(T, value)
            rawstorage.free_raw_storage(p)
            #
            ops = """
            [i0, i1, f2]
            raw_store(i0, i1, f2, descr=arraydescr)
            finish()
            """
            p = rawstorage.alloc_raw_storage(31)
            for i in range(31):
                p[i] = '\xDD'
            loop = parse(ops, self.cpu, namespace=locals())
            looptoken = JitCellToken()
            self.cpu.compile_loop(loop.inputargs, loop.operations, looptoken)
            self.cpu.execute_token(looptoken,
                                   rffi.cast(lltype.Signed, p), 16,
                                   longlong.getfloatstorage(value))
            result = rawstorage.raw_storage_getitem(T, p, 16)
            assert result == rffi.cast(T, value)
            rawstorage.free_raw_storage(p)

    def test_raw_store_singlefloat(self):
        if not self.cpu.supports_singlefloats:
            py.test.skip("requires singlefloats")
        from rpython.rlib import rawstorage
        for T in [rffi.FLOAT]:
            arraydescr = self.cpu.arraydescrof(rffi.CArray(T))
            p = rawstorage.alloc_raw_storage(31)
            value = rffi.cast(T, 1.23e20)
            self.cpu.bh_raw_store_i(rffi.cast(lltype.Signed, p), 16,
                                    longlong.singlefloat2int(value),
                                    arraydescr)
            result = rawstorage.raw_storage_getitem(T, p, 16)
            assert (rffi.cast(lltype.Float, result) ==
                    rffi.cast(lltype.Float, value))
            rawstorage.free_raw_storage(p)
            #
            ops = """
            [i0, i1, i2]
            raw_store(i0, i1, i2, descr=arraydescr)
            finish()
            """
            p = rawstorage.alloc_raw_storage(31)
            for i in range(31):
                p[i] = '\xDD'
            loop = parse(ops, self.cpu, namespace=locals())
            looptoken = JitCellToken()
            self.cpu.compile_loop(loop.inputargs, loop.operations, looptoken)
            self.cpu.execute_token(looptoken,
                                   rffi.cast(lltype.Signed, p), 16,
                                   longlong.singlefloat2int(value))
            result = rawstorage.raw_storage_getitem(T, p, 16)
            assert (rffi.cast(lltype.Float, result) ==
                    rffi.cast(lltype.Float, value))
            rawstorage.free_raw_storage(p)

    def test_forcing_op_with_fail_arg_in_reg(self):
        values = []
        def maybe_force(token, flag):
            deadframe = self.cpu.force(token)
            values.append(self.cpu.get_int_value(deadframe, 0))
            return 42

        FUNC = self.FuncType([llmemory.GCREF, lltype.Signed], lltype.Signed)
        func_ptr = llhelper(lltype.Ptr(FUNC), maybe_force)
        calldescr = self.cpu.calldescrof(FUNC, FUNC.ARGS, FUNC.RESULT,
                                         EffectInfo.MOST_GENERAL)
        finaldescr=BasicFinalDescr(0)
        faildescr = BasicFailDescr(23)
        loop = parse("""
        [i0, i1]
        p2 = force_token()
        i3 = call_may_force_i(ConstClass(func_ptr), p2, i1, descr=calldescr)
        guard_not_forced(descr=faildescr) [i3]
        finish(i3, descr=finaldescr)
        """, namespace=locals())
        looptoken = JitCellToken()
        self.cpu.compile_loop(loop.inputargs, loop.operations, looptoken)
        deadframe = self.cpu.execute_token(looptoken, 20, 0)
        fail = self.cpu.get_latest_descr(deadframe)
        assert fail.identifier == 23
        assert self.cpu.get_int_value(deadframe, 0) == 42

    def test_compile_bridge_while_running(self):
        def func():
            bridge = parse("""
            [i1, i2, px]
            i3 = int_add(i1, i2)
            i4 = int_add(i1, i3)
            i5 = int_add(i1, i4)
            i6 = int_add(i4, i5)
            i7 = int_add(i6, i5)
            i8 = int_add(i5, 1)
            i9 = int_add(i8, 1)
            force_spill(i1)
            force_spill(i2)
            force_spill(i3)
            force_spill(i4)
            force_spill(i5)
            force_spill(i6)
            force_spill(i7)
            force_spill(i8)
            force_spill(i9)
            call_n(ConstClass(func2_ptr), 1, 2, 3, 4, 5, 6, 7, 8, 9, 10, 11, 12, descr=calldescr2)
            guard_true(i1, descr=guarddescr) [i1, i2, i3, i4, i5, i6, i7, i8, i9, px]
            finish(i1, descr=finaldescr)
            """, namespace={'finaldescr': finaldescr, 'calldescr2': calldescr2,
                            'guarddescr': guarddescr, 'func2_ptr': func2_ptr})
            self.cpu.compile_bridge(faildescr, bridge.inputargs,
                                    bridge.operations, looptoken)

        cpu = self.cpu
        finaldescr = BasicFinalDescr(13)
        finaldescr2 = BasicFinalDescr(133)
        guarddescr = BasicFailDescr(8)

        FUNC = self.FuncType([], lltype.Void)
        FPTR = self.Ptr(FUNC)
        func_ptr = llhelper(FPTR, func)
        calldescr = cpu.calldescrof(FUNC, FUNC.ARGS, FUNC.RESULT,
                                    EffectInfo.MOST_GENERAL)

        def func2(a, b, c, d, e, f, g, h, i, j, k, l):
            pass

        FUNC2 = self.FuncType([lltype.Signed] * 12, lltype.Void)
        FPTR2 = self.Ptr(FUNC2)
        func2_ptr = llhelper(FPTR2, func2)
        calldescr2 = cpu.calldescrof(FUNC2, FUNC2.ARGS, FUNC2.RESULT,
                                    EffectInfo.MOST_GENERAL)

        faildescr = BasicFailDescr(0)

        looptoken = JitCellToken()
        loop = parse("""
        [i0, i1, i2]
        call_n(ConstClass(func_ptr), descr=calldescr)
        px = force_token()
        guard_true(i0, descr=faildescr) [i1, i2, px]
        finish(i2, descr=finaldescr2)
        """, namespace=locals())
        self.cpu.compile_loop(loop.inputargs, loop.operations, looptoken)
        frame = self.cpu.execute_token(looptoken, 0, 0, 3)
        assert self.cpu.get_latest_descr(frame) is guarddescr

        if not isinstance(self.cpu, AbstractLLCPU):
            py.test.skip("pointless test on non-asm")

        frame = lltype.cast_opaque_ptr(jitframe.JITFRAMEPTR, frame)
        assert len(frame.jf_frame) == frame.jf_frame_info.jfi_frame_depth
        ref = self.cpu.get_ref_value(frame, 9)
        token = lltype.cast_opaque_ptr(jitframe.JITFRAMEPTR, ref)
        assert token != frame
        token = token.resolve()
        assert token == frame

    def test_compile_bridge_while_running_guard_no_exc(self):
        xtp = lltype.malloc(rclass.OBJECT_VTABLE, immortal=True)
        xtp.subclassrange_min = 1
        xtp.subclassrange_max = 3
        X = lltype.GcStruct('X', ('parent', rclass.OBJECT),
                            hints={'vtable':  xtp._obj})
        xptr = lltype.cast_opaque_ptr(llmemory.GCREF, lltype.malloc(X))
        def raising():
            bridge = parse("""
            [i1, i2]
            px = guard_exception(ConstClass(xtp), descr=faildescr2) [i1, i2]
            i3 = int_add(i1, i2)
            i4 = int_add(i1, i3)
            i5 = int_add(i1, i4)
            i6 = int_add(i4, i5)
            i7 = int_add(i6, i5)
            i8 = int_add(i5, 1)
            i9 = int_add(i8, 1)
            force_spill(i1)
            force_spill(i2)
            force_spill(i3)
            force_spill(i4)
            force_spill(i5)
            force_spill(i6)
            force_spill(i7)
            force_spill(i8)
            force_spill(i9)
            guard_true(i9) [i3, i4, i5, i6, i7, i8, i9]
            finish(i9, descr=finaldescr)
            """, namespace={'finaldescr': BasicFinalDescr(42),
                            'faildescr2': BasicFailDescr(1),
                            'xtp': xtp
            })
            self.cpu.compile_bridge(faildescr, bridge.inputargs,
                                    bridge.operations, looptoken)
            raise LLException(xtp, xptr)

        faildescr = BasicFailDescr(0)
        FUNC = self.FuncType([], lltype.Void)
        raising_ptr = llhelper(lltype.Ptr(FUNC), raising)
        calldescr = self.cpu.calldescrof(FUNC, FUNC.ARGS, FUNC.RESULT,
                                         EffectInfo.MOST_GENERAL)

        looptoken = JitCellToken()
        loop = parse("""
        [i0, i1, i2]
        call_n(ConstClass(raising_ptr), descr=calldescr)
        guard_no_exception(descr=faildescr) [i1, i2]
        finish(i2, descr=finaldescr2)
        """, namespace={'raising_ptr': raising_ptr,
                        'calldescr': calldescr,
                        'faildescr': faildescr,
                        'finaldescr2': BasicFinalDescr(1)})

        self.cpu.compile_loop(loop.inputargs, loop.operations, looptoken)
        frame = self.cpu.execute_token(looptoken, 1, 2, 3)
        descr = self.cpu.get_latest_descr(frame)
        assert descr.identifier == 42
        assert not self.cpu.grab_exc_value(frame)

    def test_setarrayitem_raw_short(self):
        # setarrayitem_raw(140737353744432, 0, 30583, descr=<ArrayS 2>)
        A = rffi.CArray(rffi.SHORT)
        arraydescr = self.cpu.arraydescrof(A)
        a = lltype.malloc(A, 2, flavor='raw')
        a[0] = rffi.cast(rffi.SHORT, 666)
        a[1] = rffi.cast(rffi.SHORT, 777)
        addr = llmemory.cast_ptr_to_adr(a)
        a_int = heaptracker.adr2int(addr)
        print 'a_int:', a_int
        self.execute_operation(rop.SETARRAYITEM_RAW,
                               [ConstInt(a_int), ConstInt(0), ConstInt(-7654)],
                               'void', descr=arraydescr)
        assert rffi.cast(lltype.Signed, a[0]) == -7654
        assert rffi.cast(lltype.Signed, a[1]) == 777
        lltype.free(a, flavor='raw')

    def test_increment_debug_counter(self):
        foo = lltype.malloc(rffi.CArray(lltype.Signed), 1, flavor='raw')
        foo[0] = 1789200
        self.execute_operation(rop.INCREMENT_DEBUG_COUNTER,
                               [ConstInt(rffi.cast(lltype.Signed, foo))],
                               'void')
        assert foo[0] == 1789201
        lltype.free(foo, flavor='raw')

    def test_cast_float_to_singlefloat(self):
        if not self.cpu.supports_singlefloats:
            py.test.skip("requires singlefloats")
        res = self.execute_operation(rop.CAST_FLOAT_TO_SINGLEFLOAT,
                                   [boxfloat(12.5)], 'int')
        assert res == struct.unpack("I", struct.pack("f", 12.5))[0]

    def test_zero_ptr_field(self):
        if not isinstance(self.cpu, AbstractLLCPU):
            py.test.skip("llgraph can't do zero_ptr_field")
        T = lltype.GcStruct('T')
        S = lltype.GcStruct('S', ('x', lltype.Ptr(T)))
        tdescr = self.cpu.sizeof(T)
        sdescr = self.cpu.sizeof(S)
        fielddescr = self.cpu.fielddescrof(S, 'x')
        loop = parse("""
        []
        p0 = new(descr=tdescr)
        p1 = new(descr=sdescr)
        setfield_gc(p1, p0, descr=fielddescr)
        zero_ptr_field(p1, %d)
        finish(p1)
        """ % fielddescr.offset, namespace=locals())
        looptoken = JitCellToken()
        self.cpu.compile_loop(loop.inputargs, loop.operations, looptoken)
        deadframe = self.cpu.execute_token(looptoken)
        ref = self.cpu.get_ref_value(deadframe, 0)
        s = lltype.cast_opaque_ptr(lltype.Ptr(S), ref)
        assert not s.x

    def test_zero_ptr_field_2(self):
        if not isinstance(self.cpu, AbstractLLCPU):
            py.test.skip("llgraph does not do zero_ptr_field")

        from rpython.jit.backend.llsupport import symbolic
        S = lltype.GcStruct('S', ('x', lltype.Signed),
                                 ('p', llmemory.GCREF),
                                 ('y', lltype.Signed))
        s = lltype.malloc(S)
        s.x = -1296321
        s.y = -4398176
        s_ref = lltype.cast_opaque_ptr(llmemory.GCREF, s)
        s.p = s_ref
        ofs_p, _ = symbolic.get_field_token(S, 'p', False)
        #
        self.execute_operation(rop.ZERO_PTR_FIELD, [
            BoxPtr(s_ref), ConstInt(ofs_p)],   # OK for now to assume that the
            'void')                            # 2nd argument is a constant
        #
        assert s.x == -1296321
        assert s.p == lltype.nullptr(llmemory.GCREF.TO)
        assert s.y == -4398176

    def test_zero_array(self):
        if not isinstance(self.cpu, AbstractLLCPU):
            py.test.skip("llgraph does not do zero_array")

        PAIR = lltype.Struct('PAIR', ('a', lltype.Signed), ('b', lltype.Signed))
        for OF in [lltype.Signed, rffi.INT, rffi.SHORT, rffi.UCHAR, PAIR]:
            A = lltype.GcArray(OF)
            arraydescr = self.cpu.arraydescrof(A)
            a = lltype.malloc(A, 100)
            addr = llmemory.cast_ptr_to_adr(a)
            a_int = heaptracker.adr2int(addr)
            a_ref = lltype.cast_opaque_ptr(llmemory.GCREF, a)
            for (start, length) in [(0, 100), (49, 49), (1, 98),
                                    (15, 9), (10, 10), (47, 0),
                                    (0, 4)]:
                for cls1 in [ConstInt, InputArgInt]:
                    for cls2 in [ConstInt, InputArgInt]:
                        print 'a_int:', a_int
                        print 'of:', OF
                        print 'start:', cls1.__name__, start
                        print 'length:', cls2.__name__, length
                        for i in range(100):
                            if OF == PAIR:
                                a[i].a = a[i].b = -123456789
                            else:
                                a[i] = rffi.cast(OF, -123456789)
                        startbox = cls1(start)
                        lengthbox = cls2(length)
                        if cls1 == cls2 and start == length:
                            lengthbox = startbox    # same box!
                        self.execute_operation(rop.ZERO_ARRAY,
                                               [BoxPtr(a_ref),
                                                startbox,
                                                lengthbox],
                                           'void', descr=arraydescr)
                        assert len(a) == 100
                        for i in range(100):
                            val = (0 if start <= i < start + length
                                     else -123456789)
                            if OF == PAIR:
                                assert a[i].a == a[i].b == val
                            else:
                                assert a[i] == rffi.cast(OF, val)<|MERGE_RESOLUTION|>--- conflicted
+++ resolved
@@ -2428,23 +2428,14 @@
         func_adr = c_tolower.funcsym
         calldescr = cpu._calldescr_dynamic_for_tests([types.uchar], types.sint)
         faildescr = BasicFailDescr(1)
-<<<<<<< HEAD
         finaldescr = BasicFinalDescr(0)
         loop = parse("""
         [i1]
-        i2 = call_release_gil_i(ConstClass(func_adr), i1, descr=calldescr)
+        i2 = call_release_gil_i(ConstInt(0), ConstClass(func_adr), i1,
+                                descr=calldescr)
         guard_not_forced(descr=faildescr) [i1, i2]
         finish(i2, descr=finaldescr)
         """, namespace=locals())
-=======
-        ops = [
-        ResOperation(rop.CALL_RELEASE_GIL, [ConstInt(0), funcbox, i1], i2,
-                     descr=calldescr),
-        ResOperation(rop.GUARD_NOT_FORCED, [], None, descr=faildescr),
-        ResOperation(rop.FINISH, [i2], None, descr=BasicFinalDescr(0))
-        ]
-        ops[1].setfailargs([i1, i2])
->>>>>>> 8ee838a6
         looptoken = JitCellToken()
         self.cpu.compile_loop(loop.inputargs, loop.operations, looptoken)
         deadframe = self.cpu.execute_token(looptoken, ord('G'))
@@ -2490,24 +2481,13 @@
             [types.pointer, types_size_t, types_size_t, types.pointer],
             types.void)
         faildescr = BasicFailDescr(1)
-<<<<<<< HEAD
         finaldescr = BasicFinalDescr(0)
         loop = parse("""
         [i0, i1, i2, i3]
-        call_release_gil_n(ConstClass(func_adr), i0, i1, i2, i3, descr=calldescr)
+        call_release_gil_n(0, ConstClass(func_adr), i0, i1, i2, i3, descr=calldescr)
         guard_not_forced(descr=faildescr) []
         finish(descr=finaldescr)
         """, namespace=locals())
-=======
-        ops = [
-        ResOperation(rop.CALL_RELEASE_GIL,
-                     [ConstInt(0), funcbox, i0, i1, i2, i3], None,
-                     descr=calldescr),
-        ResOperation(rop.GUARD_NOT_FORCED, [], None, descr=faildescr),
-        ResOperation(rop.FINISH, [], None, descr=BasicFinalDescr(0))
-        ]
-        ops[1].setfailargs([])
->>>>>>> 8ee838a6
         looptoken = JitCellToken()
         self.cpu.compile_loop(loop.inputargs, loop.operations, looptoken)
         args = [rffi.cast(lltype.Signed, raw),
@@ -2629,19 +2609,10 @@
             else:
                 assert 0, kind
             #
-<<<<<<< HEAD
-            op0 = ResOperation(opnum, [funcbox], descr=calldescr)
+            op0 = ResOperation(opnum, [ConstInt(0), funcbox], descr=calldescr)
             op1 = ResOperation(rop.GUARD_NOT_FORCED, [], descr=faildescr)
             op2 = ResOperation(rop.FINISH, [op0], BasicFinalDescr(0))
             ops = [op0, op1, op2]
-=======
-            ops = [
-                ResOperation(rop.CALL_RELEASE_GIL, [ConstInt(0), funcbox], b3,
-                             descr=calldescr),
-                ResOperation(rop.GUARD_NOT_FORCED, [], None, descr=faildescr),
-                ResOperation(rop.FINISH, [b3], None, descr=BasicFinalDescr(0))
-                ]
->>>>>>> 8ee838a6
             ops[1].setfailargs([])
             looptoken = JitCellToken()
             self.cpu.compile_loop([], ops, looptoken)
