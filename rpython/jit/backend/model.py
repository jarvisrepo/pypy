--- conflicted
+++ resolved
@@ -294,12 +294,8 @@
 
 class CompiledLoopToken(object):
     asmmemmgr_blocks = None
-<<<<<<< HEAD
-    asmmemmgr_gcroots = 0
+    asmmemmgr_gcreftracers = None
     _keepalive_extra = None
-=======
-    asmmemmgr_gcreftracers = None
->>>>>>> 19fb77b6
 
     def __init__(self, cpu, number):
         cpu.tracker.total_compiled_loops += 1
