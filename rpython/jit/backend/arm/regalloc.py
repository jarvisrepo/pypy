from rpython.rtyper.annlowlevel import cast_instance_to_gcref
from rpython.rlib import rgc
from rpython.rlib.debug import debug_print, debug_start, debug_stop
from rpython.jit.backend.llsupport.regalloc import FrameManager, \
        RegisterManager, TempVar, compute_vars_longevity, BaseRegalloc, \
        get_scale
from rpython.jit.backend.arm import registers as r
from rpython.jit.backend.arm import conditions as c
from rpython.jit.backend.arm import locations
from rpython.jit.backend.arm.locations import imm, get_fp_offset
from rpython.jit.backend.arm.helper.regalloc import (prepare_op_by_helper_call,
                                                    prepare_unary_cmp,
                                                    prepare_op_ri,
                                                    prepare_int_cmp,
                                                    prepare_unary_op,
                                                    prepare_two_regs_op,
                                                    prepare_float_cmp,
                                                    check_imm_arg,
                                                    check_imm_box,
                                                    VMEM_imm_size,
                                                    default_imm_size,
                                                    )
from rpython.jit.backend.arm.jump import remap_frame_layout_mixed
from rpython.jit.backend.arm.arch import WORD, JITFRAME_FIXED_SIZE
from rpython.jit.codewriter import longlong
from rpython.jit.metainterp.history import (Const, ConstInt, ConstFloat,
                                            ConstPtr,
                                            INT, REF, FLOAT)
from rpython.jit.metainterp.history import TargetToken
from rpython.jit.metainterp.resoperation import rop
from rpython.jit.backend.llsupport.descr import ArrayDescr
from rpython.jit.backend.llsupport.gcmap import allocate_gcmap
from rpython.jit.backend.llsupport import symbolic
from rpython.rtyper.lltypesystem import lltype, rffi, rstr, llmemory
from rpython.rtyper.lltypesystem.lloperation import llop
from rpython.jit.codewriter.effectinfo import EffectInfo
from rpython.jit.backend.llsupport.descr import unpack_arraydescr
from rpython.jit.backend.llsupport.descr import unpack_fielddescr
from rpython.jit.backend.llsupport.descr import unpack_interiorfielddescr
from rpython.rlib.rarithmetic import r_uint
from rpython.jit.backend.llsupport.descr import CallDescr


# xxx hack: set a default value for TargetToken._ll_loop_code.  If 0, we know
# that it is a LABEL that was not compiled yet.
TargetToken._ll_loop_code = 0

class TempInt(TempVar):
    type = INT

    def __repr__(self):
        return "<TempInt at %s>" % (id(self),)


class TempPtr(TempVar):
    type = REF

    def __repr__(self):
        return "<TempPtr at %s>" % (id(self),)


class TempFloat(TempVar):
    type = FLOAT

    def __repr__(self):
        return "<TempFloat at %s>" % (id(self),)



class ARMFrameManager(FrameManager):

    def __init__(self, base_ofs):
        FrameManager.__init__(self)
        self.base_ofs = base_ofs

    def frame_pos(self, i, box_type):
        return locations.StackLocation(i, get_fp_offset(self.base_ofs, i), box_type)

    @staticmethod
    def frame_size(type):
        if type == FLOAT:
            return  2
        return 1

    @staticmethod
    def get_loc_index(loc):
        assert loc.is_stack()
        return loc.position


def void(self, op, fcond):
    return []

class ARMRegisterManager(RegisterManager):
    def return_constant(self, v, forbidden_vars=[], selected_reg=None):
        self._check_type(v)
        if isinstance(v, Const):
            if isinstance(v, ConstPtr):
                tp = REF
            elif isinstance(v, ConstFloat):
                tp = FLOAT
            else:
                tp = INT
            loc = self.get_scratch_reg(tp,
                    self.temp_boxes + forbidden_vars,
                    selected_reg=selected_reg)
            immvalue = self.convert_to_imm(v)
            self.assembler.load(loc, immvalue)
            return loc
        else:
            return RegisterManager.return_constant(self, v,
                                    forbidden_vars, selected_reg)


class VFPRegisterManager(ARMRegisterManager):
    all_regs = r.all_vfp_regs
    box_types = [FLOAT]
    save_around_call_regs = r.all_vfp_regs

    def convert_to_imm(self, c):
        adr = self.assembler.datablockwrapper.malloc_aligned(8, 8)
        x = c.getfloatstorage()
        rffi.cast(rffi.CArrayPtr(longlong.FLOATSTORAGE), adr)[0] = x
        return locations.ConstFloatLoc(adr)

    def __init__(self, longevity, frame_manager=None, assembler=None):
        RegisterManager.__init__(self, longevity, frame_manager, assembler)

    def after_call(self, v):
        """ Adjust registers according to the result of the call,
        which is in variable v.
        """
        self._check_type(v)
        reg = self.force_allocate_reg(v, selected_reg=r.d0)
        return reg

    def get_scratch_reg(self, type=FLOAT, forbidden_vars=[], selected_reg=None):
        assert type == FLOAT  # for now
        box = TempFloat()
        self.temp_boxes.append(box)
        reg = self.force_allocate_reg(box, forbidden_vars=forbidden_vars,
                                                    selected_reg=selected_reg)
        return reg


class CoreRegisterManager(ARMRegisterManager):
    all_regs = r.all_regs
    box_types = None       # or a list of acceptable types
    no_lower_byte_regs = all_regs
    save_around_call_regs = r.caller_resp
    frame_reg = r.fp

    def __init__(self, longevity, frame_manager=None, assembler=None):
        RegisterManager.__init__(self, longevity, frame_manager, assembler)

    def call_result_location(self, v):
        return r.r0

    def convert_to_imm(self, c):
        if isinstance(c, ConstInt):
            val = rffi.cast(rffi.INT, c.value)
            return locations.ImmLocation(val)
        else:
            assert isinstance(c, ConstPtr)
            return locations.ImmLocation(rffi.cast(lltype.Signed, c.value))
        assert 0

    def get_scratch_reg(self, type=INT, forbidden_vars=[], selected_reg=None):
        assert type == INT or type == REF
        box = None
        if type == INT:
            box = TempInt()
        else:
            box = TempPtr()
        self.temp_boxes.append(box)
        reg = self.force_allocate_reg(box, forbidden_vars=forbidden_vars,
                                                    selected_reg=selected_reg)
        return reg

    def get_free_reg(self):
        free_regs = self.free_regs
        for i in range(len(free_regs) - 1, -1, -1):
            if free_regs[i] in self.save_around_call_regs:
                continue
            return free_regs[i]


class Regalloc(BaseRegalloc):

    def __init__(self, assembler):
        self.cpu = assembler.cpu
        self.assembler = assembler
        self.frame_manager = None
        self.jump_target_descr = None
        self.final_jump_op = None

    def loc(self, var):
        if var.type == FLOAT:
            return self.vfprm.loc(var)
        else:
            return self.rm.loc(var)

    def position(self):
        return self.rm.position

    def next_instruction(self):
        self.rm.next_instruction()
        self.vfprm.next_instruction()

    def _check_invariants(self):
        self.rm._check_invariants()
        self.vfprm._check_invariants()

    def stays_alive(self, v):
        if v.type == FLOAT:
            return self.vfprm.stays_alive(v)
        else:
            return self.rm.stays_alive(v)

    def call_result_location(self, v):
        if v.type == FLOAT:
            return self.vfprm.call_result_location(v)
        else:
            return self.rm.call_result_location(v)

    def after_call(self, v):
        if v.type == 'v':
            return
        if v.type == FLOAT:
            return self.vfprm.after_call(v)
        else:
            return self.rm.after_call(v)

    def force_allocate_reg(self, var, forbidden_vars=[], selected_reg=None,
                           need_lower_byte=False):
        if var.type == FLOAT:
            return self.vfprm.force_allocate_reg(var, forbidden_vars,
                                               selected_reg, need_lower_byte)
        else:
            return self.rm.force_allocate_reg(var, forbidden_vars,
                                              selected_reg, need_lower_byte)

    def force_allocate_reg_or_cc(self, var, forbidden_vars=[]):
        assert var.type == INT
        if self.next_op_can_accept_cc(self.operations, self.rm.position):
            # hack: return the 'fp' location to mean "lives in CC".  This
            # fp will not actually be used, and the location will be freed
            # after the next op as usual.
            self.rm.force_allocate_frame_reg(var)
            return r.fp
        else:
            # else, return a regular register (not fp).
            return self.rm.force_allocate_reg(var)

    def try_allocate_reg(self, v, selected_reg=None, need_lower_byte=False):
        if v.type == FLOAT:
            return self.vfprm.try_allocate_reg(v, selected_reg,
                                                            need_lower_byte)
        else:
            return self.rm.try_allocate_reg(v, selected_reg, need_lower_byte)

    def possibly_free_var(self, var):
        if var.type == FLOAT:
            self.vfprm.possibly_free_var(var)
        else:
            self.rm.possibly_free_var(var)

    def possibly_free_vars_for_op(self, op):
        for i in range(op.numargs()):
            var = op.getarg(i)
            if var is not None:  # xxx kludgy
                self.possibly_free_var(var)

    def possibly_free_vars(self, vars):
        for var in vars:
            if var is not None:  # xxx kludgy
                self.possibly_free_var(var)

    def get_scratch_reg(self, type, forbidden_vars=[], selected_reg=None):
        if type == FLOAT:
            return self.vfprm.get_scratch_reg(type, forbidden_vars,
                                                                selected_reg)
        else:
            return self.rm.get_scratch_reg(type, forbidden_vars, selected_reg)

    def get_free_reg(self):
        return self.rm.get_free_reg()

    def free_temp_vars(self):
        self.rm.free_temp_vars()
        self.vfprm.free_temp_vars()

    def make_sure_var_in_reg(self, var, forbidden_vars=[],
                         selected_reg=None, need_lower_byte=False):
        if var.type == FLOAT:
            return self.vfprm.make_sure_var_in_reg(var, forbidden_vars,
                                        selected_reg, need_lower_byte)
        else:
            return self.rm.make_sure_var_in_reg(var, forbidden_vars,
                                        selected_reg, need_lower_byte)

    def convert_to_imm(self, value):
        if isinstance(value, ConstInt):
            return self.rm.convert_to_imm(value)
        else:
            assert isinstance(value, ConstFloat)
            return self.vfprm.convert_to_imm(value)

    def _prepare(self, inputargs, operations, allgcrefs):
        cpu = self.cpu
        self.fm = ARMFrameManager(cpu.get_baseofs_of_frame_field())
        self.frame_manager = self.fm
        operations = cpu.gc_ll_descr.rewrite_assembler(cpu, operations,
                                                       allgcrefs)
        # compute longevity of variables
        longevity, last_real_usage = compute_vars_longevity(inputargs, operations)
        self.longevity = longevity
        self.last_real_usage = last_real_usage
        fm = self.frame_manager
        asm = self.assembler
        self.vfprm = VFPRegisterManager(longevity, fm, asm)
        self.rm = CoreRegisterManager(longevity, fm, asm)
        return operations

    def prepare_loop(self, inputargs, operations, looptoken, allgcrefs):
        operations = self._prepare(inputargs, operations, allgcrefs)
        self._set_initial_bindings(inputargs, looptoken)
        self.possibly_free_vars(list(inputargs))
        return operations

    def prepare_bridge(self, inputargs, arglocs, operations, allgcrefs,
                       frame_info):
        operations = self._prepare(inputargs, operations, allgcrefs)
        self._update_bindings(arglocs, inputargs)
        return operations

    def get_final_frame_depth(self):
        return self.frame_manager.get_frame_depth()

    def _update_bindings(self, locs, inputargs):
        used = {}
        i = 0
        for loc in locs:
            if loc is None:
                loc = r.fp
            arg = inputargs[i]
            i += 1
            if loc.is_core_reg():
                self.rm.reg_bindings[arg] = loc
                used[loc] = None
            elif loc.is_vfp_reg():
                self.vfprm.reg_bindings[arg] = loc
                used[loc] = None
            else:
                assert loc.is_stack()
                self.frame_manager.bind(arg, loc)

        # XXX combine with x86 code and move to llsupport
        self.rm.free_regs = []
        for reg in self.rm.all_regs:
            if reg not in used:
                self.rm.free_regs.append(reg)
        self.vfprm.free_regs = []
        for reg in self.vfprm.all_regs:
            if reg not in used:
                self.vfprm.free_regs.append(reg)
        # note: we need to make a copy of inputargs because possibly_free_vars
        # is also used on op args, which is a non-resizable list
        self.possibly_free_vars(list(inputargs))
        self.fm.finish_binding()
        self._check_invariants()

    def get_gcmap(self, forbidden_regs=[], noregs=False):
        frame_depth = self.fm.get_frame_depth()
        gcmap = allocate_gcmap(self.assembler,
                        frame_depth, JITFRAME_FIXED_SIZE)
        for box, loc in self.rm.reg_bindings.iteritems():
            if loc in forbidden_regs:
                continue
            if box.type == REF and self.rm.is_still_alive(box):
                assert not noregs
                assert loc.is_core_reg()
                val = loc.value
                gcmap[val // WORD // 8] |= r_uint(1) << (val % (WORD * 8))
        for box, loc in self.fm.bindings.iteritems():
            if box.type == REF and self.rm.is_still_alive(box):
                assert loc.is_stack()
                val = loc.position + JITFRAME_FIXED_SIZE
                gcmap[val // WORD // 8] |= r_uint(1) << (val % (WORD * 8))
        return gcmap

    # ------------------------------------------------------------
    def perform_enter_portal_frame(self, op):
        self.assembler.enter_portal_frame(op)

    def perform_leave_portal_frame(self, op):
        self.assembler.leave_portal_frame(op)

    def perform_extra(self, op, args, fcond):
        return self.assembler.regalloc_emit_extra(op, args, fcond, self)

    def force_spill_var(self, var):
        if var.type == FLOAT:
            self.vfprm.force_spill_var(var)
        else:
            self.rm.force_spill_var(var)

    def before_call(self, force_store=[], save_all_regs=False):
        self.rm.before_call(force_store, save_all_regs)
        self.vfprm.before_call(force_store, save_all_regs)

    def _sync_var(self, v):
        if v.type == FLOAT:
            self.vfprm._sync_var(v)
        else:
            self.rm._sync_var(v)

    def _prepare_op_int_add(self, op, fcond):
        boxes = op.getarglist()
        a0, a1 = boxes
        imm_a0 = check_imm_box(a0)
        imm_a1 = check_imm_box(a1)
        if not imm_a0 and imm_a1:
            l0 = self.make_sure_var_in_reg(a0, boxes)
            l1 = self.convert_to_imm(a1)
        elif imm_a0 and not imm_a1:
            l0 = self.convert_to_imm(a0)
            l1 = self.make_sure_var_in_reg(a1, boxes)
        else:
            l0 = self.make_sure_var_in_reg(a0, boxes)
            l1 = self.make_sure_var_in_reg(a1, boxes)
        return [l0, l1]

    def prepare_op_int_add(self, op, fcond):
        locs = self._prepare_op_int_add(op, fcond)
        self.possibly_free_vars_for_op(op)
        self.free_temp_vars()
        res = self.force_allocate_reg(op)
        return locs + [res]

    prepare_op_nursery_ptr_increment = prepare_op_int_add

    def _prepare_op_int_sub(self, op, fcond):
        a0, a1 = boxes = op.getarglist()
        imm_a0 = check_imm_box(a0)
        imm_a1 = check_imm_box(a1)
        if not imm_a0 and imm_a1:
            l0 = self.make_sure_var_in_reg(a0, boxes)
            l1 = self.convert_to_imm(a1)
        elif imm_a0 and not imm_a1:
            l0 = self.convert_to_imm(a0)
            l1 = self.make_sure_var_in_reg(a1, boxes)
        else:
            l0 = self.make_sure_var_in_reg(a0, boxes)
            l1 = self.make_sure_var_in_reg(a1, boxes)
        return [l0, l1]

    def prepare_op_int_sub(self, op, fcond):
        locs = self._prepare_op_int_sub(op, fcond)
        self.possibly_free_vars_for_op(op)
        self.free_temp_vars()
        res = self.force_allocate_reg(op)
        return locs + [res]

    def prepare_op_int_mul(self, op, fcond):
        boxes = op.getarglist()
        a0, a1 = boxes

        reg1 = self.make_sure_var_in_reg(a0, forbidden_vars=boxes)
        reg2 = self.make_sure_var_in_reg(a1, forbidden_vars=boxes)

        self.possibly_free_vars(boxes)
        self.possibly_free_vars_for_op(op)
        res = self.force_allocate_reg(op)
        self.possibly_free_var(op)
        return [reg1, reg2, res]

    def prepare_op_int_force_ge_zero(self, op, fcond):
        argloc = self.make_sure_var_in_reg(op.getarg(0))
        resloc = self.force_allocate_reg(op, [op.getarg(0)])
        return [argloc, resloc]

    def prepare_op_int_signext(self, op, fcond):
        argloc = self.make_sure_var_in_reg(op.getarg(0))
        numbytes = op.getarg(1).getint()
        resloc = self.force_allocate_reg(op)
        return [argloc, imm(numbytes), resloc]

    prepare_op_int_floordiv = prepare_op_by_helper_call('int_floordiv')
    prepare_op_int_mod = prepare_op_by_helper_call('int_mod')
    prepare_op_uint_floordiv = prepare_op_by_helper_call('unit_floordiv')

    prepare_op_int_and = prepare_op_ri('int_and')
    prepare_op_int_or = prepare_op_ri('int_or')
    prepare_op_int_xor = prepare_op_ri('int_xor')
    prepare_op_int_lshift = prepare_op_ri('int_lshift', imm_size=0x1F,
                                        allow_zero=False, commutative=False)
    prepare_op_int_rshift = prepare_op_ri('int_rshift', imm_size=0x1F,
                                        allow_zero=False, commutative=False)
    prepare_op_uint_rshift = prepare_op_ri('uint_rshift', imm_size=0x1F,
                                        allow_zero=False, commutative=False)

    prepare_op_int_lt = prepare_int_cmp
    prepare_op_int_le = prepare_int_cmp
    prepare_op_int_eq = prepare_int_cmp
    prepare_op_int_ne = prepare_int_cmp
    prepare_op_int_gt = prepare_int_cmp
    prepare_op_int_ge = prepare_int_cmp

    prepare_op_uint_le = prepare_int_cmp
    prepare_op_uint_gt = prepare_int_cmp

    prepare_op_uint_lt = prepare_int_cmp
    prepare_op_uint_ge = prepare_int_cmp

    prepare_op_ptr_eq = prepare_op_instance_ptr_eq = prepare_op_int_eq
    prepare_op_ptr_ne = prepare_op_instance_ptr_ne = prepare_op_int_ne

    prepare_op_int_add_ovf = prepare_op_int_add
    prepare_op_int_sub_ovf = prepare_op_int_sub
    prepare_op_int_mul_ovf = prepare_op_int_mul

    prepare_op_int_is_true = prepare_unary_cmp
    prepare_op_int_is_zero = prepare_unary_cmp

    prepare_op_int_neg = prepare_unary_op
    prepare_op_int_invert = prepare_unary_op

    def _prepare_op_call(self, op, fcond):
        calldescr = op.getdescr()
        assert calldescr is not None
        effectinfo = calldescr.get_extra_info()
        if effectinfo is not None:
            oopspecindex = effectinfo.oopspecindex
            if oopspecindex in (EffectInfo.OS_LLONG_ADD,
                            EffectInfo.OS_LLONG_SUB,
                            EffectInfo.OS_LLONG_AND,
                            EffectInfo.OS_LLONG_OR,
                            EffectInfo.OS_LLONG_XOR):
                if self.cpu.cpuinfo.arch_version >= 7:
                    args = self._prepare_llong_binop_xx(op, fcond)
                    self.perform_extra(op, args, fcond)
                    return
            elif oopspecindex == EffectInfo.OS_LLONG_TO_INT:
                args = self._prepare_llong_to_int(op, fcond)
                self.perform_extra(op, args, fcond)
                return
            elif oopspecindex == EffectInfo.OS_MATH_SQRT:
                args = self._prepare_op_math_sqrt(op, fcond)
                self.perform_extra(op, args, fcond)
                return
            elif oopspecindex == EffectInfo.OS_THREADLOCALREF_GET:
                args = self._prepare_threadlocalref_get(op, fcond)
                self.perform_extra(op, args, fcond)
                return
            #elif oopspecindex == EffectInfo.OS_MATH_READ_TIMESTAMP:
            #    ...
        return self._prepare_call(op)

    prepare_op_call_i = _prepare_op_call
    prepare_op_call_r = _prepare_op_call
    prepare_op_call_f = _prepare_op_call
    prepare_op_call_n = _prepare_op_call

    def _prepare_call(self, op, force_store=[], save_all_regs=False,
                      first_arg_index=1):
        args = [None] * (op.numargs() + 3)
        calldescr = op.getdescr()
        assert isinstance(calldescr, CallDescr)
        assert len(calldescr.arg_classes) == op.numargs() - first_arg_index

        for i in range(op.numargs()):
            args[i + 3] = self.loc(op.getarg(i))

        size = calldescr.get_result_size()
        sign = calldescr.is_result_signed()
        if sign:
            sign_loc = imm(1)
        else:
            sign_loc = imm(0)
        args[1] = imm(size)
        args[2] = sign_loc

        args[0] = self._call(op, args, force_store, save_all_regs)
        return args

    def _call(self, op, arglocs, force_store=[], save_all_regs=False):
        # spill variables that need to be saved around calls
        self.vfprm.before_call(force_store, save_all_regs=save_all_regs)
        if not save_all_regs:
            gcrootmap = self.cpu.gc_ll_descr.gcrootmap
            if gcrootmap and gcrootmap.is_shadow_stack:
                save_all_regs = 2
        self.rm.before_call(force_store, save_all_regs=save_all_regs)
        resloc = self.after_call(op)
        return resloc

    def prepare_op_call_malloc_gc(self, op, fcond):
        return self._prepare_call(op)

    def _prepare_llong_binop_xx(self, op, fcond):
        # arg 0 is the address of the function
        loc0 = self.make_sure_var_in_reg(op.getarg(1))
        loc1 = self.make_sure_var_in_reg(op.getarg(2))
        self.possibly_free_vars_for_op(op)
        self.free_temp_vars()
        res = self.vfprm.force_allocate_reg(op)
        return [loc0, loc1, res]

    def _prepare_llong_to_int(self, op, fcond):
        loc0 = self.make_sure_var_in_reg(op.getarg(1))
        res = self.force_allocate_reg(op)
        return [loc0, res]

    def _prepare_threadlocalref_get(self, op, fcond):
        ofs_loc = imm(op.getarg(1).getint())
        calldescr = op.getdescr()
        size_loc = imm(calldescr.get_result_size())
        sign_loc = imm(calldescr.is_result_signed())
        res_loc = self.force_allocate_reg(op)
        return [ofs_loc, size_loc, sign_loc, res_loc]

    def _prepare_guard(self, op, args=None):
        if args is None:
            args = []
        args.append(imm(self.frame_manager.get_frame_depth()))
        for arg in op.getfailargs():
            if arg:
                args.append(self.loc(arg))
            else:
                args.append(None)
        return args

    def prepare_op_finish(self, op, fcond):
        # the frame is in fp, but we have to point where in the frame is
        # the potential argument to FINISH
        descr = op.getdescr()
        fail_descr = cast_instance_to_gcref(descr)
        # we know it does not move, but well
        rgc._make_sure_does_not_move(fail_descr)
        fail_descr = rffi.cast(lltype.Signed, fail_descr)
        if op.numargs() == 1:
            loc = self.make_sure_var_in_reg(op.getarg(0))
            locs = [loc, imm(fail_descr)]
        else:
            locs = [imm(fail_descr)]
        return locs

    def load_condition_into_cc(self, box):
        if self.assembler.guard_success_cc == c.cond_none:
            loc = self.loc(box)
            if not loc.is_core_reg():
                assert loc.is_stack()
                self.assembler.regalloc_mov(loc, r.lr)
                loc = r.lr
            self.assembler.mc.CMP_ri(loc.value, 0)
            self.assembler.guard_success_cc = c.NE

    def _prepare_guard_cc(self, op, fcond):
        self.load_condition_into_cc(op.getarg(0))
        args = self._prepare_guard(op, [])
        return args

    prepare_op_guard_true = _prepare_guard_cc
    prepare_op_guard_false = _prepare_guard_cc
    prepare_op_guard_nonnull = _prepare_guard_cc
    prepare_op_guard_isnull = _prepare_guard_cc

    def prepare_op_guard_value(self, op, fcond):
        boxes = op.getarglist()
        a0, a1 = boxes
        imm_a1 = check_imm_box(a1)
        l0 = self.make_sure_var_in_reg(a0, boxes)
        if not imm_a1:
            l1 = self.make_sure_var_in_reg(a1, boxes)
        else:
            l1 = self.convert_to_imm(a1)
        arglocs = self._prepare_guard(op, [l0, l1])
        self.possibly_free_vars(op.getarglist())
        self.possibly_free_vars(op.getfailargs())
        return arglocs

    def prepare_op_guard_no_overflow(self, op, fcond):
        locs = self._prepare_guard(op)
        self.possibly_free_vars(op.getfailargs())
        return locs

    prepare_op_guard_overflow = prepare_op_guard_no_overflow
    prepare_op_guard_not_invalidated = prepare_op_guard_no_overflow
    prepare_op_guard_not_forced = prepare_op_guard_no_overflow

    def prepare_op_guard_exception(self, op, fcond):
        boxes = op.getarglist()
        arg0 = ConstInt(rffi.cast(lltype.Signed, op.getarg(0).getint()))
        loc = self.make_sure_var_in_reg(arg0)
        loc1 = self.get_scratch_reg(INT, boxes)
        if op in self.longevity:
            resloc = self.force_allocate_reg(op, boxes)
            self.possibly_free_var(op)
        else:
            resloc = None
        pos_exc_value = imm(self.cpu.pos_exc_value())
        pos_exception = imm(self.cpu.pos_exception())
        arglocs = self._prepare_guard(op,
                    [loc, loc1, resloc, pos_exc_value, pos_exception])
        return arglocs

    def prepare_op_guard_no_exception(self, op, fcond):
        loc = self.make_sure_var_in_reg(ConstInt(self.cpu.pos_exception()))
        arglocs = self._prepare_guard(op, [loc])
        return arglocs

    def prepare_op_guard_class(self, op, fcond):
        assert not isinstance(op.getarg(0), Const)
        boxes = op.getarglist()

        x = self.make_sure_var_in_reg(boxes[0], boxes)
        y_val = rffi.cast(lltype.Signed, boxes[1].getint())
        return self._prepare_guard(op, [x, imm(y_val)])

    prepare_op_guard_nonnull_class = prepare_op_guard_class
    prepare_op_guard_gc_type = prepare_op_guard_class
    prepare_op_guard_subclass = prepare_op_guard_class

    def prepare_op_guard_is_object(self, op, fcond):
        loc_object = self.make_sure_var_in_reg(op.getarg(0))
        return self._prepare_guard(op, [loc_object])

    def compute_hint_frame_locations(self, operations):
        # optimization only: fill in the 'hint_frame_locations' dictionary
        # of rm and xrm based on the JUMP at the end of the loop, by looking
        # at where we would like the boxes to be after the jump.
        op = operations[-1]
        if op.getopnum() != rop.JUMP:
            return
        self.final_jump_op = op
        descr = op.getdescr()
        assert isinstance(descr, TargetToken)
        if descr._ll_loop_code != 0:
            # if the target LABEL was already compiled, i.e. if it belongs
            # to some already-compiled piece of code
            self._compute_hint_frame_locations_from_descr(descr)
        #else:
        #   The loop ends in a JUMP going back to a LABEL in the same loop.
        #   We cannot fill 'hint_frame_locations' immediately, but we can
        #   wait until the corresponding prepare_op_label() to know where the
        #   we would like the boxes to be after the jump.

    def _compute_hint_frame_locations_from_descr(self, descr):
        arglocs = self.assembler.target_arglocs(descr)
        jump_op = self.final_jump_op
        assert len(arglocs) == jump_op.numargs()
        for i in range(jump_op.numargs()):
            box = jump_op.getarg(i)
            if not isinstance(box, Const):
                loc = arglocs[i]
                if loc is not None and loc.is_stack():
                    self.frame_manager.hint_frame_pos[box] = (
                        self.fm.get_loc_index(loc))

    def prepare_op_jump(self, op, fcond):
        assert self.jump_target_descr is None
        descr = op.getdescr()
        assert isinstance(descr, TargetToken)
        self.jump_target_descr = descr
        arglocs = self.assembler.target_arglocs(descr)

        # get temporary locs
        tmploc = r.ip
        vfptmploc = r.vfp_ip

        # Part about non-floats
        src_locations1 = []
        dst_locations1 = []
        # Part about floats
        src_locations2 = []
        dst_locations2 = []

        # Build the four lists
        for i in range(op.numargs()):
            box = op.getarg(i)
            src_loc = self.loc(box)
            dst_loc = arglocs[i]
            if box.type != FLOAT:
                src_locations1.append(src_loc)
                dst_locations1.append(dst_loc)
            else:
                src_locations2.append(src_loc)
                dst_locations2.append(dst_loc)
        self.assembler.check_frame_before_jump(self.jump_target_descr)
        remap_frame_layout_mixed(self.assembler,
                                 src_locations1, dst_locations1, tmploc,
                                 src_locations2, dst_locations2, vfptmploc)
        return []

    def prepare_op_setfield_gc(self, op, fcond):
        boxes = op.getarglist()
        ofs, size, sign = unpack_fielddescr(op.getdescr())
        return self._prepare_op_setfield(boxes, ofs, size)

    def _prepare_op_setfield(self, boxes, ofs, size):
        a0, a1 = boxes
        base_loc = self.make_sure_var_in_reg(a0, boxes)
        value_loc = self.make_sure_var_in_reg(a1, boxes)
        ofs_size = default_imm_size if size < 8 else VMEM_imm_size
        if check_imm_arg(ofs, size=ofs_size):
            ofs_loc = imm(ofs)
        else:
            ofs_loc = self.get_scratch_reg(INT, boxes)
            self.assembler.load(ofs_loc, imm(ofs))
        return [value_loc, base_loc, ofs_loc, imm(size)]

    prepare_op_setfield_raw = prepare_op_setfield_gc

    def prepare_op_zero_ptr_field(self, op, fcond):
        a0 = op.getarg(0)
        ofs = op.getarg(1).getint()
        return self._prepare_op_setfield([a0, ConstInt(0)], ofs, WORD)

    def _prepare_op_getfield(self, op, fcond):
        a0 = op.getarg(0)
        ofs, size, sign = unpack_fielddescr(op.getdescr())
        base_loc = self.make_sure_var_in_reg(a0)
        immofs = imm(ofs)
        ofs_size = default_imm_size if size < 8 else VMEM_imm_size
        if check_imm_arg(ofs, size=ofs_size):
            ofs_loc = immofs
        else:
            ofs_loc = self.get_scratch_reg(INT, [a0])
            self.assembler.load(ofs_loc, immofs)
        self.possibly_free_vars_for_op(op)
        self.free_temp_vars()
        res = self.force_allocate_reg(op)
        return [base_loc, ofs_loc, res, imm(size)]

    prepare_op_getfield_gc_i = _prepare_op_getfield
    prepare_op_getfield_gc_r = _prepare_op_getfield
    prepare_op_getfield_gc_f = _prepare_op_getfield
    prepare_op_getfield_raw_i = _prepare_op_getfield
    prepare_op_getfield_raw_f = _prepare_op_getfield
    prepare_op_getfield_raw_pure_i = _prepare_op_getfield
    prepare_op_getfield_raw_pure_f = _prepare_op_getfield
    prepare_op_getfield_gc_pure_i = _prepare_op_getfield
    prepare_op_getfield_gc_pure_r = _prepare_op_getfield
    prepare_op_getfield_gc_pure_f = _prepare_op_getfield

    def prepare_op_increment_debug_counter(self, op, fcond):
        boxes = op.getarglist()
        a0, = boxes
        base_loc = self.make_sure_var_in_reg(a0, boxes)
        value_loc = self.get_scratch_reg(INT, boxes)
        self.free_temp_vars()
        return [base_loc, value_loc]

    def _prepare_op_getinteriorfield(self, op, fcond):
        t = unpack_interiorfielddescr(op.getdescr())
        ofs, itemsize, fieldsize, sign = t
        args = op.getarglist()
        base_loc = self.make_sure_var_in_reg(op.getarg(0), args)
        index_loc = self.make_sure_var_in_reg(op.getarg(1), args)
        immofs = imm(ofs)
        ofs_size = default_imm_size if fieldsize < 8 else VMEM_imm_size
        if check_imm_arg(ofs, size=ofs_size):
            ofs_loc = immofs
        else:
            ofs_loc = self.get_scratch_reg(INT, args)
            self.assembler.load(ofs_loc, immofs)
        self.possibly_free_vars_for_op(op)
        self.free_temp_vars()
        result_loc = self.force_allocate_reg(op)
        return [base_loc, index_loc, result_loc, ofs_loc, imm(ofs),
                                    imm(itemsize), imm(fieldsize)]

    prepare_op_getinteriorfield_gc_i = _prepare_op_getinteriorfield
    prepare_op_getinteriorfield_gc_r = _prepare_op_getinteriorfield
    prepare_op_getinteriorfield_gc_f = _prepare_op_getinteriorfield

    def prepare_op_setinteriorfield_gc(self, op, fcond):
        t = unpack_interiorfielddescr(op.getdescr())
        ofs, itemsize, fieldsize, sign = t
        args = op.getarglist()
        base_loc = self.make_sure_var_in_reg(op.getarg(0), args)
        index_loc = self.make_sure_var_in_reg(op.getarg(1), args)
        value_loc = self.make_sure_var_in_reg(op.getarg(2), args)
        immofs = imm(ofs)
        ofs_size = default_imm_size if fieldsize < 8 else VMEM_imm_size
        if check_imm_arg(ofs, size=ofs_size):
            ofs_loc = immofs
        else:
            ofs_loc = self.get_scratch_reg(INT, args)
            self.assembler.load(ofs_loc, immofs)
        return [base_loc, index_loc, value_loc, ofs_loc, imm(ofs),
                                        imm(itemsize), imm(fieldsize)]
    prepare_op_setinteriorfield_raw = prepare_op_setinteriorfield_gc

    def prepare_op_arraylen_gc(self, op, fcond):
        arraydescr = op.getdescr()
        assert isinstance(arraydescr, ArrayDescr)
        ofs = arraydescr.lendescr.offset
        arg = op.getarg(0)
        base_loc = self.make_sure_var_in_reg(arg)
        self.possibly_free_vars_for_op(op)
        self.free_temp_vars()
        res = self.force_allocate_reg(op)
        return [res, base_loc, imm(ofs)]

    def prepare_op_setarrayitem_gc(self, op, fcond):
        size, ofs, _ = unpack_arraydescr(op.getdescr())
        scale = get_scale(size)
        args = op.getarglist()
        base_loc = self.make_sure_var_in_reg(args[0], args)
        value_loc = self.make_sure_var_in_reg(args[2], args)
        ofs_loc = self.make_sure_var_in_reg(args[1], args)
        assert check_imm_arg(ofs)
        return [value_loc, base_loc, ofs_loc, imm(scale), imm(ofs)]
    prepare_op_setarrayitem_raw = prepare_op_setarrayitem_gc
    prepare_op_raw_store = prepare_op_setarrayitem_gc

    def _prepare_op_getarrayitem(self, op, fcond):
        boxes = op.getarglist()
        size, ofs, _ = unpack_arraydescr(op.getdescr())
        scale = get_scale(size)
        base_loc = self.make_sure_var_in_reg(boxes[0], boxes)
        ofs_loc = self.make_sure_var_in_reg(boxes[1], boxes)
        self.possibly_free_vars_for_op(op)
        self.free_temp_vars()
        res = self.force_allocate_reg(op)
        assert check_imm_arg(ofs)
        return [res, base_loc, ofs_loc, imm(scale), imm(ofs)]

    prepare_op_getarrayitem_gc_i = _prepare_op_getarrayitem
    prepare_op_getarrayitem_gc_r = _prepare_op_getarrayitem
    prepare_op_getarrayitem_gc_f = _prepare_op_getarrayitem
    prepare_op_getarrayitem_raw_i = _prepare_op_getarrayitem
    prepare_op_getarrayitem_raw_f = _prepare_op_getarrayitem
    prepare_op_getarrayitem_raw_pure_i = _prepare_op_getarrayitem
    prepare_op_getarrayitem_raw_pure_f = _prepare_op_getarrayitem
    prepare_op_getarrayitem_gc_pure_i = _prepare_op_getarrayitem
    prepare_op_getarrayitem_gc_pure_r = _prepare_op_getarrayitem
    prepare_op_getarrayitem_gc_pure_f = _prepare_op_getarrayitem
    prepare_op_raw_load_i = _prepare_op_getarrayitem
    prepare_op_raw_load_f = _prepare_op_getarrayitem

    def prepare_op_strlen(self, op, fcond):
        args = op.getarglist()
        l0 = self.make_sure_var_in_reg(op.getarg(0))
        basesize, itemsize, ofs_length = symbolic.get_array_token(rstr.STR,
                                         self.cpu.translate_support_code)
        immofs = imm(ofs_length)
        if check_imm_arg(ofs_length):
            l1 = immofs
        else:
            l1 = self.get_scratch_reg(INT, args)
            self.assembler.load(l1, immofs)

        self.possibly_free_vars_for_op(op)
        self.free_temp_vars()

        res = self.force_allocate_reg(op)
        self.possibly_free_var(op)
        return [l0, l1, res]

    def prepare_op_strgetitem(self, op, fcond):
        boxes = op.getarglist()
        base_loc = self.make_sure_var_in_reg(boxes[0])

        a1 = boxes[1]
        imm_a1 = check_imm_box(a1)
        if imm_a1:
            ofs_loc = self.convert_to_imm(a1)
        else:
            ofs_loc = self.make_sure_var_in_reg(a1, boxes)

        self.possibly_free_vars_for_op(op)
        self.free_temp_vars()
        res = self.force_allocate_reg(op)

        basesize, itemsize, ofs_length = symbolic.get_array_token(rstr.STR,
                                         self.cpu.translate_support_code)
        assert itemsize == 1
        return [res, base_loc, ofs_loc, imm(basesize)]

    def prepare_op_strsetitem(self, op, fcond):
        boxes = op.getarglist()
        base_loc = self.make_sure_var_in_reg(boxes[0], boxes)
        ofs_loc = self.make_sure_var_in_reg(boxes[1], boxes)
        value_loc = self.make_sure_var_in_reg(boxes[2], boxes)
        basesize, itemsize, ofs_length = symbolic.get_array_token(rstr.STR,
                                         self.cpu.translate_support_code)
        assert itemsize == 1
        return [value_loc, base_loc, ofs_loc, imm(basesize)]

    prepare_op_copystrcontent = void
    prepare_op_copyunicodecontent = void
    prepare_op_zero_array = void

    def prepare_op_unicodelen(self, op, fcond):
        l0 = self.make_sure_var_in_reg(op.getarg(0))
        basesize, itemsize, ofs_length = symbolic.get_array_token(rstr.UNICODE,
                                         self.cpu.translate_support_code)
        immofs = imm(ofs_length)
        if check_imm_arg(ofs_length):
            l1 = immofs
        else:
            l1 = self.get_scratch_reg(INT, [op.getarg(0)])
            self.assembler.load(l1, immofs)

        self.possibly_free_vars_for_op(op)
        self.free_temp_vars()
        res = self.force_allocate_reg(op)
        return [l0, l1, res]

    def prepare_op_unicodegetitem(self, op, fcond):
        boxes = op.getarglist()
        base_loc = self.make_sure_var_in_reg(boxes[0], boxes)
        ofs_loc = self.make_sure_var_in_reg(boxes[1], boxes)

        self.possibly_free_vars_for_op(op)
        self.free_temp_vars()
        res = self.force_allocate_reg(op)

        basesize, itemsize, ofs_length = symbolic.get_array_token(rstr.UNICODE,
                                         self.cpu.translate_support_code)
        scale = itemsize / 2
        return [res, base_loc, ofs_loc,
            imm(scale), imm(basesize), imm(itemsize)]

    def prepare_op_unicodesetitem(self, op, fcond):
        boxes = op.getarglist()
        base_loc = self.make_sure_var_in_reg(boxes[0], boxes)
        ofs_loc = self.make_sure_var_in_reg(boxes[1], boxes)
        value_loc = self.make_sure_var_in_reg(boxes[2], boxes)
        basesize, itemsize, ofs_length = symbolic.get_array_token(rstr.UNICODE,
                                         self.cpu.translate_support_code)
        scale = itemsize / 2
        return [value_loc, base_loc, ofs_loc,
            imm(scale), imm(basesize), imm(itemsize)]

    def _prepare_op_same_as(self, op, fcond):
        arg = op.getarg(0)
        imm_arg = check_imm_box(arg)
        if imm_arg:
            argloc = self.convert_to_imm(arg)
        else:
            argloc = self.make_sure_var_in_reg(arg)
        self.possibly_free_vars_for_op(op)
        self.free_temp_vars()
        resloc = self.force_allocate_reg(op)
        return [argloc, resloc]

    prepare_op_cast_ptr_to_int = _prepare_op_same_as
    prepare_op_cast_int_to_ptr = _prepare_op_same_as
    prepare_op_same_as_i = _prepare_op_same_as
    prepare_op_same_as_r = _prepare_op_same_as
    prepare_op_same_as_f = _prepare_op_same_as

    def prepare_op_call_malloc_nursery(self, op, fcond):
        size_box = op.getarg(0)
        assert isinstance(size_box, ConstInt)
        size = size_box.getint()

        self.rm.force_allocate_reg(op, selected_reg=r.r0)
        t = TempInt()
        self.rm.force_allocate_reg(t, selected_reg=r.r1)

        sizeloc = size_box.getint()
        gc_ll_descr = self.cpu.gc_ll_descr
        gcmap = self.get_gcmap([r.r0, r.r1])
        self.possibly_free_var(t)
        self.assembler.malloc_cond(
            gc_ll_descr.get_nursery_free_addr(),
            gc_ll_descr.get_nursery_top_addr(),
            sizeloc,
            gcmap
            )
        self.assembler._alignment_check()

    def prepare_op_call_malloc_nursery_varsize_frame(self, op, fcond):
        size_box = op.getarg(0)
        assert not isinstance(size_box, ConstInt) # we cannot have a const here!
        # sizeloc must be in a register, but we can free it now
        # (we take care explicitly of conflicts with r0 or r1)
        sizeloc = self.rm.make_sure_var_in_reg(size_box)
        self.rm.possibly_free_var(size_box)
        #
        self.rm.force_allocate_reg(op, selected_reg=r.r0)
        #
        t = TempInt()
        self.rm.force_allocate_reg(t, selected_reg=r.r1)
        #
        gcmap = self.get_gcmap([r.r0, r.r1])
        self.possibly_free_var(t)
        #
        gc_ll_descr = self.cpu.gc_ll_descr
        self.assembler.malloc_cond_varsize_frame(
            gc_ll_descr.get_nursery_free_addr(),
            gc_ll_descr.get_nursery_top_addr(),
            sizeloc,
            gcmap
            )
        self.assembler._alignment_check()

    def prepare_op_call_malloc_nursery_varsize(self, op, fcond):
        gc_ll_descr = self.cpu.gc_ll_descr
        if not hasattr(gc_ll_descr, 'max_size_of_young_obj'):
            raise Exception("unreachable code")
            # for boehm, this function should never be called
        arraydescr = op.getdescr()
        length_box = op.getarg(2)
        assert not isinstance(length_box, Const) # we cannot have a const here!
        # the result will be in r0
        self.rm.force_allocate_reg(op, selected_reg=r.r0)
        # we need r1 as a temporary
        tmp_box = TempVar()
        self.rm.force_allocate_reg(tmp_box, selected_reg=r.r1)
        gcmap = self.get_gcmap([r.r0, r.r1]) # allocate the gcmap *before*
        self.rm.possibly_free_var(tmp_box)
        # length_box always survives: it's typically also present in the
        # next operation that will copy it inside the new array.  It's
        # fine to load it from the stack too, as long as it's != r0, r1.
        lengthloc = self.rm.loc(length_box)
        self.rm.possibly_free_var(length_box)
        #
        itemsize = op.getarg(1).getint()
        maxlength = (gc_ll_descr.max_size_of_young_obj - WORD * 2) / itemsize
        self.assembler.malloc_cond_varsize(
            op.getarg(0).getint(),
            gc_ll_descr.get_nursery_free_addr(),
            gc_ll_descr.get_nursery_top_addr(),
            lengthloc, itemsize, maxlength, gcmap, arraydescr)

    prepare_op_debug_merge_point = void
    prepare_op_jit_debug = void
    prepare_op_keepalive = void
    prepare_op_enter_portal_frame = void
    prepare_op_leave_portal_frame = void

    def prepare_op_cond_call_gc_wb(self, op, fcond):
        # we force all arguments in a reg because it will be needed anyway by
        # the following setfield_gc or setarrayitem_gc. It avoids loading it
        # twice from the memory.
        N = op.numargs()
        args = op.getarglist()
        arglocs = [self.make_sure_var_in_reg(op.getarg(i), args)
                                                              for i in range(N)]
        tmp = self.get_scratch_reg(INT, args)
        assert tmp not in arglocs
        arglocs.append(tmp)
        return arglocs

    prepare_op_cond_call_gc_wb_array = prepare_op_cond_call_gc_wb

    def prepare_op_cond_call(self, op, fcond):
        assert 2 <= op.numargs() <= 4 + 2
        tmpreg = self.get_scratch_reg(INT, selected_reg=r.r4)
        v = op.getarg(1)
        assert isinstance(v, Const)
        imm = self.rm.convert_to_imm(v)
        self.assembler.regalloc_mov(imm, tmpreg)
        args_so_far = []
        for i in range(2, op.numargs()):
            reg = r.argument_regs[i - 2]
            arg = op.getarg(i)
            self.make_sure_var_in_reg(arg, args_so_far, selected_reg=reg)
            args_so_far.append(arg)
        self.load_condition_into_cc(op.getarg(0))
        return [tmpreg]

    def prepare_op_force_token(self, op, fcond):
        # XXX for now we return a regular reg
        res_loc = self.force_allocate_reg(op)
        return [res_loc]

    def prepare_op_label(self, op, fcond):
        descr = op.getdescr()
        assert isinstance(descr, TargetToken)
        inputargs = op.getarglist()
        arglocs = [None] * len(inputargs)
        #
        # we use force_spill() on the boxes that are not going to be really
        # used any more in the loop, but that are kept alive anyway
        # by being in a next LABEL's or a JUMP's argument or fail_args
        # of some guard
        position = self.rm.position
        for arg in inputargs:
            assert not isinstance(arg, Const)
            if self.last_real_usage.get(arg, -1) <= position:
                self.force_spill_var(arg)

        #
        for i in range(len(inputargs)):
            arg = inputargs[i]
            assert not isinstance(arg, Const)
            loc = self.loc(arg)
            arglocs[i] = loc
            if loc.is_core_reg() or loc.is_vfp_reg():
                self.frame_manager.mark_as_free(arg)
        #
        descr._arm_arglocs = arglocs
        descr._ll_loop_code = self.assembler.mc.currpos()
        descr._arm_clt = self.assembler.current_clt
        self.assembler.target_tokens_currently_compiling[descr] = None
        self.possibly_free_vars_for_op(op)
        #
        # if the LABEL's descr is precisely the target of the JUMP at the
        # end of the same loop, i.e. if what we are compiling is a single
        # loop that ends up jumping to this LABEL, then we can now provide
        # the hints about the expected position of the spilled variables.
        jump_op = self.final_jump_op
        if jump_op is not None and jump_op.getdescr() is descr:
            self._compute_hint_frame_locations_from_descr(descr)
        return []

    def prepare_op_guard_not_forced_2(self, op, fcond):
        self.rm.before_call(op.getfailargs(), save_all_regs=True)
        fail_locs = self._prepare_guard(op)
        self.assembler.store_force_descr(op, fail_locs[1:], fail_locs[0].value)
        self.possibly_free_vars(op.getfailargs())

    def _prepare_op_call_may_force(self, op, fcond):
        return self._prepare_call(op, save_all_regs=True)

    prepare_op_call_may_force_i = _prepare_op_call_may_force
    prepare_op_call_may_force_r = _prepare_op_call_may_force
    prepare_op_call_may_force_f = _prepare_op_call_may_force
    prepare_op_call_may_force_n = _prepare_op_call_may_force

    def _prepare_op_call_release_gil(self, op, fcond):
        return self._prepare_call(op, save_all_regs=True, first_arg_index=2)

    prepare_op_call_release_gil_i = _prepare_op_call_release_gil
    prepare_op_call_release_gil_r = _prepare_op_call_release_gil
    prepare_op_call_release_gil_f = _prepare_op_call_release_gil
    prepare_op_call_release_gil_n = _prepare_op_call_release_gil

    def _prepare_op_call_assembler(self, op, fcond):
        locs = self.locs_for_call_assembler(op)
        tmploc = self.get_scratch_reg(INT, selected_reg=r.r0)
        resloc = self._call(op, locs + [tmploc], save_all_regs=True)
        return locs + [resloc, tmploc]

<<<<<<< HEAD
    prepare_op_float_add = prepare_float_op(name='prepare_op_float_add')
    prepare_op_float_sub = prepare_float_op(name='prepare_op_float_sub')
    prepare_op_float_mul = prepare_float_op(name='prepare_op_float_mul')
    prepare_op_float_truediv = prepare_float_op(name='prepare_op_float_truediv')
    prepare_op_float_lt = prepare_float_op(float_result=False,
                                            name='prepare_op_float_lt')
    prepare_op_float_le = prepare_float_op(float_result=False,
                                            name='prepare_op_float_le')
    prepare_op_float_eq = prepare_float_op(float_result=False,
                                            name='prepare_op_float_eq')
    prepare_op_float_ne = prepare_float_op(float_result=False,
                                            name='prepare_op_float_ne')
    prepare_op_float_gt = prepare_float_op(float_result=False,
                                            name='prepare_op_float_gt')
    prepare_op_float_ge = prepare_float_op(float_result=False,
                                            name='prepare_op_float_ge')
    prepare_op_float_neg = prepare_float_op(base=False,
                                            name='prepare_op_float_neg')
    prepare_op_float_abs = prepare_float_op(base=False,
                                            name='prepare_op_float_abs')

    prepare_guard_float_lt = prepare_float_op(guard=True,
                            float_result=False, name='prepare_guard_float_lt')
    prepare_guard_float_le = prepare_float_op(guard=True,
                            float_result=False, name='prepare_guard_float_le')
    prepare_guard_float_eq = prepare_float_op(guard=True,
                            float_result=False, name='prepare_guard_float_eq')
    prepare_guard_float_ne = prepare_float_op(guard=True,
                            float_result=False, name='prepare_guard_float_ne')
    prepare_guard_float_gt = prepare_float_op(guard=True,
                            float_result=False, name='prepare_guard_float_gt')
    prepare_guard_float_ge = prepare_float_op(guard=True,
                            float_result=False, name='prepare_guard_float_ge')
=======
    prepare_op_call_assembler_i = _prepare_op_call_assembler
    prepare_op_call_assembler_r = _prepare_op_call_assembler
    prepare_op_call_assembler_f = _prepare_op_call_assembler
    prepare_op_call_assembler_n = _prepare_op_call_assembler

    def _prepare_args_for_new_op(self, new_args):
        gc_ll_descr = self.cpu.gc_ll_descr
        args = gc_ll_descr.args_for_new(new_args)
        arglocs = []
        for i in range(len(args)):
            arg = args[i]
            t = TempInt()
            l = self.force_allocate_reg(t, selected_reg=r.all_regs[i])
            self.assembler.load(l, imm(arg))
            arglocs.append(t)
        return arglocs

    prepare_op_float_add = prepare_two_regs_op
    prepare_op_float_sub = prepare_two_regs_op
    prepare_op_float_mul = prepare_two_regs_op
    prepare_op_float_truediv = prepare_two_regs_op
    prepare_op_float_lt = prepare_float_cmp
    prepare_op_float_le = prepare_float_cmp
    prepare_op_float_eq = prepare_float_cmp
    prepare_op_float_ne = prepare_float_cmp
    prepare_op_float_gt = prepare_float_cmp
    prepare_op_float_ge = prepare_float_cmp
    prepare_op_float_neg = prepare_unary_op
    prepare_op_float_abs = prepare_unary_op
>>>>>>> 5dd4033d

    def _prepare_op_math_sqrt(self, op, fcond):
        loc = self.make_sure_var_in_reg(op.getarg(1))
        self.possibly_free_vars_for_op(op)
        self.free_temp_vars()
        res = self.vfprm.force_allocate_reg(op)
        return [loc, res]

    def prepare_op_cast_float_to_int(self, op, fcond):
        loc1 = self.make_sure_var_in_reg(op.getarg(0))
        res = self.rm.force_allocate_reg(op)
        return [loc1, res]

    def prepare_op_cast_int_to_float(self, op, fcond):
        loc1 = self.make_sure_var_in_reg(op.getarg(0))
        res = self.vfprm.force_allocate_reg(op)
        return [loc1, res]

    def prepare_force_spill(self, op, fcond):
        self.force_spill_var(op.getarg(0))
        return []

    prepare_op_convert_float_bytes_to_longlong = prepare_unary_op
    prepare_op_convert_longlong_bytes_to_float = prepare_unary_op

    #def prepare_op_read_timestamp(self, op, fcond):
    #    loc = self.get_scratch_reg(INT)
    #    res = self.vfprm.force_allocate_reg(op)
    #    return [loc, res]

    def prepare_op_cast_float_to_singlefloat(self, op, fcond):
        loc1 = self.make_sure_var_in_reg(op.getarg(0))
        res = self.force_allocate_reg(op)
        return [loc1, res]

    def prepare_op_cast_singlefloat_to_float(self, op, fcond):
        loc1 = self.make_sure_var_in_reg(op.getarg(0))
        res = self.force_allocate_reg(op)
        return [loc1, res]


def notimplemented(self, op, fcond):
    print "[ARM/regalloc] %s not implemented" % op.getopname()
    raise NotImplementedError(op)


operations = [notimplemented] * (rop._LAST + 1)


for key, value in rop.__dict__.items():
    key = key.lower()
    if key.startswith('_'):
        continue
    methname = 'prepare_op_%s' % key
    if hasattr(Regalloc, methname):
        func = getattr(Regalloc, methname).im_func
        operations[value] = func<|MERGE_RESOLUTION|>--- conflicted
+++ resolved
@@ -1239,57 +1239,10 @@
         resloc = self._call(op, locs + [tmploc], save_all_regs=True)
         return locs + [resloc, tmploc]
 
-<<<<<<< HEAD
-    prepare_op_float_add = prepare_float_op(name='prepare_op_float_add')
-    prepare_op_float_sub = prepare_float_op(name='prepare_op_float_sub')
-    prepare_op_float_mul = prepare_float_op(name='prepare_op_float_mul')
-    prepare_op_float_truediv = prepare_float_op(name='prepare_op_float_truediv')
-    prepare_op_float_lt = prepare_float_op(float_result=False,
-                                            name='prepare_op_float_lt')
-    prepare_op_float_le = prepare_float_op(float_result=False,
-                                            name='prepare_op_float_le')
-    prepare_op_float_eq = prepare_float_op(float_result=False,
-                                            name='prepare_op_float_eq')
-    prepare_op_float_ne = prepare_float_op(float_result=False,
-                                            name='prepare_op_float_ne')
-    prepare_op_float_gt = prepare_float_op(float_result=False,
-                                            name='prepare_op_float_gt')
-    prepare_op_float_ge = prepare_float_op(float_result=False,
-                                            name='prepare_op_float_ge')
-    prepare_op_float_neg = prepare_float_op(base=False,
-                                            name='prepare_op_float_neg')
-    prepare_op_float_abs = prepare_float_op(base=False,
-                                            name='prepare_op_float_abs')
-
-    prepare_guard_float_lt = prepare_float_op(guard=True,
-                            float_result=False, name='prepare_guard_float_lt')
-    prepare_guard_float_le = prepare_float_op(guard=True,
-                            float_result=False, name='prepare_guard_float_le')
-    prepare_guard_float_eq = prepare_float_op(guard=True,
-                            float_result=False, name='prepare_guard_float_eq')
-    prepare_guard_float_ne = prepare_float_op(guard=True,
-                            float_result=False, name='prepare_guard_float_ne')
-    prepare_guard_float_gt = prepare_float_op(guard=True,
-                            float_result=False, name='prepare_guard_float_gt')
-    prepare_guard_float_ge = prepare_float_op(guard=True,
-                            float_result=False, name='prepare_guard_float_ge')
-=======
     prepare_op_call_assembler_i = _prepare_op_call_assembler
     prepare_op_call_assembler_r = _prepare_op_call_assembler
     prepare_op_call_assembler_f = _prepare_op_call_assembler
     prepare_op_call_assembler_n = _prepare_op_call_assembler
-
-    def _prepare_args_for_new_op(self, new_args):
-        gc_ll_descr = self.cpu.gc_ll_descr
-        args = gc_ll_descr.args_for_new(new_args)
-        arglocs = []
-        for i in range(len(args)):
-            arg = args[i]
-            t = TempInt()
-            l = self.force_allocate_reg(t, selected_reg=r.all_regs[i])
-            self.assembler.load(l, imm(arg))
-            arglocs.append(t)
-        return arglocs
 
     prepare_op_float_add = prepare_two_regs_op
     prepare_op_float_sub = prepare_two_regs_op
@@ -1303,7 +1256,6 @@
     prepare_op_float_ge = prepare_float_cmp
     prepare_op_float_neg = prepare_unary_op
     prepare_op_float_abs = prepare_unary_op
->>>>>>> 5dd4033d
 
     def _prepare_op_math_sqrt(self, op, fcond):
         loc = self.make_sure_var_in_reg(op.getarg(1))
