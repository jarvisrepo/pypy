from rpython.rtyper.annlowlevel import cast_instance_to_gcref
from rpython.rlib import rgc
from rpython.rlib.debug import debug_print, debug_start, debug_stop
from rpython.jit.backend.llsupport.regalloc import FrameManager, \
        RegisterManager, TempVar, compute_vars_longevity, BaseRegalloc, \
        get_scale
from rpython.jit.backend.arm import registers as r
from rpython.jit.backend.arm import conditions as c
from rpython.jit.backend.arm import locations
from rpython.jit.backend.arm.locations import imm, get_fp_offset
from rpython.jit.backend.arm.helper.regalloc import (prepare_op_by_helper_call,
                                                    prepare_unary_cmp,
                                                    prepare_op_ri,
                                                    prepare_int_cmp,
                                                    prepare_unary_op,
                                                    prepare_two_regs_op,
                                                    prepare_float_cmp,
                                                    check_imm_arg,
                                                    check_imm_box,
                                                    VMEM_imm_size,
                                                    default_imm_size,
                                                    )
from rpython.jit.backend.arm.jump import remap_frame_layout_mixed
from rpython.jit.backend.arm.arch import WORD, JITFRAME_FIXED_SIZE
from rpython.jit.codewriter import longlong
from rpython.jit.metainterp.history import (Const, ConstInt, ConstFloat,
                                            ConstPtr,
                                            INT, REF, FLOAT)
from rpython.jit.metainterp.history import TargetToken
from rpython.jit.metainterp.resoperation import rop
from rpython.jit.backend.llsupport.descr import ArrayDescr
from rpython.jit.backend.llsupport.gcmap import allocate_gcmap
from rpython.jit.backend.llsupport import symbolic
from rpython.rtyper.lltypesystem import lltype, rffi, rstr, llmemory
from rpython.rtyper.lltypesystem.lloperation import llop
from rpython.jit.codewriter.effectinfo import EffectInfo
from rpython.jit.backend.llsupport.descr import unpack_arraydescr
from rpython.jit.backend.llsupport.descr import unpack_fielddescr
from rpython.jit.backend.llsupport.descr import unpack_interiorfielddescr
from rpython.rlib.rarithmetic import r_uint
from rpython.jit.backend.llsupport.descr import CallDescr


class TempInt(TempVar):
    type = INT

    def __repr__(self):
        return "<TempInt at %s>" % (id(self),)


class TempPtr(TempVar):
    type = REF

    def __repr__(self):
        return "<TempPtr at %s>" % (id(self),)


class TempFloat(TempVar):
    type = FLOAT

    def __repr__(self):
        return "<TempFloat at %s>" % (id(self),)



class ARMFrameManager(FrameManager):

    def __init__(self, base_ofs):
        FrameManager.__init__(self)
        self.base_ofs = base_ofs

    def frame_pos(self, i, box_type):
        return locations.StackLocation(i, get_fp_offset(self.base_ofs, i), box_type)

    @staticmethod
    def frame_size(type):
        if type == FLOAT:
            return  2
        return 1

    @staticmethod
    def get_loc_index(loc):
        assert loc.is_stack()
        return loc.position


def void(self, op, fcond):
    return []

class ARMRegisterManager(RegisterManager):
    def return_constant(self, v, forbidden_vars=[], selected_reg=None):
        self._check_type(v)
        if isinstance(v, Const):
            if isinstance(v, ConstPtr):
                tp = REF
            elif isinstance(v, ConstFloat):
                tp = FLOAT
            else:
                tp = INT
            loc = self.get_scratch_reg(tp,
                    self.temp_boxes + forbidden_vars,
                    selected_reg=selected_reg)
            immvalue = self.convert_to_imm(v)
            self.assembler.load(loc, immvalue)
            return loc
        else:
            return RegisterManager.return_constant(self, v,
                                    forbidden_vars, selected_reg)


class VFPRegisterManager(ARMRegisterManager):
    all_regs = r.all_vfp_regs
    box_types = [FLOAT]
    save_around_call_regs = r.all_vfp_regs

    def convert_to_imm(self, c):
        adr = self.assembler.datablockwrapper.malloc_aligned(8, 8)
        x = c.getfloatstorage()
        rffi.cast(rffi.CArrayPtr(longlong.FLOATSTORAGE), adr)[0] = x
        return locations.ConstFloatLoc(adr)

    def __init__(self, longevity, frame_manager=None, assembler=None):
        RegisterManager.__init__(self, longevity, frame_manager, assembler)

    def after_call(self, v):
        """ Adjust registers according to the result of the call,
        which is in variable v.
        """
        self._check_type(v)
        reg = self.force_allocate_reg(v, selected_reg=r.d0)
        return reg

    def get_scratch_reg(self, type=FLOAT, forbidden_vars=[], selected_reg=None):
        assert type == FLOAT  # for now
        box = TempFloat()
        self.temp_boxes.append(box)
        reg = self.force_allocate_reg(box, forbidden_vars=forbidden_vars,
                                                    selected_reg=selected_reg)
        return reg


class CoreRegisterManager(ARMRegisterManager):
    all_regs = r.all_regs
    box_types = None       # or a list of acceptable types
    no_lower_byte_regs = all_regs
    save_around_call_regs = r.caller_resp
    frame_reg = r.fp

    def __init__(self, longevity, frame_manager=None, assembler=None):
        RegisterManager.__init__(self, longevity, frame_manager, assembler)

    def call_result_location(self, v):
        return r.r0

    def convert_to_imm(self, c):
        if isinstance(c, ConstInt):
            val = rffi.cast(rffi.INT, c.value)
            return locations.ImmLocation(val)
        else:
            assert isinstance(c, ConstPtr)
            return locations.ImmLocation(rffi.cast(lltype.Signed, c.value))
        assert 0

    def get_scratch_reg(self, type=INT, forbidden_vars=[], selected_reg=None):
        assert type == INT or type == REF
        box = None
        if type == INT:
            box = TempInt()
        else:
            box = TempPtr()
        self.temp_boxes.append(box)
        reg = self.force_allocate_reg(box, forbidden_vars=forbidden_vars,
                                                    selected_reg=selected_reg)
        return reg

    def get_free_reg(self):
        free_regs = self.free_regs
        for i in range(len(free_regs) - 1, -1, -1):
            if free_regs[i] in self.save_around_call_regs:
                continue
            return free_regs[i]


class Regalloc(BaseRegalloc):

    def __init__(self, assembler):
        self.cpu = assembler.cpu
        self.assembler = assembler
        self.frame_manager = None
        self.jump_target_descr = None
        self.final_jump_op = None

    def loc(self, var):
        if var.type == FLOAT:
            return self.vfprm.loc(var)
        else:
            return self.rm.loc(var)

    def position(self):
        return self.rm.position

    def next_instruction(self):
        self.rm.next_instruction()
        self.vfprm.next_instruction()

    def _check_invariants(self):
        self.rm._check_invariants()
        self.vfprm._check_invariants()

    def stays_alive(self, v):
        if v.type == FLOAT:
            return self.vfprm.stays_alive(v)
        else:
            return self.rm.stays_alive(v)

    def call_result_location(self, v):
        if v.type == FLOAT:
            return self.vfprm.call_result_location(v)
        else:
            return self.rm.call_result_location(v)

    def after_call(self, v):
        if v.type == 'v':
            return
        if v.type == FLOAT:
            return self.vfprm.after_call(v)
        else:
            return self.rm.after_call(v)

    def force_allocate_reg(self, var, forbidden_vars=[], selected_reg=None,
                           need_lower_byte=False):
        if var.type == FLOAT:
            return self.vfprm.force_allocate_reg(var, forbidden_vars,
                                               selected_reg, need_lower_byte)
        else:
            return self.rm.force_allocate_reg(var, forbidden_vars,
                                              selected_reg, need_lower_byte)

    def force_allocate_reg_or_cc(self, var, forbidden_vars=[]):
        assert var.type == INT
        if self.next_op_can_accept_cc(self.operations, self.rm.position):
            # hack: return the 'fp' location to mean "lives in CC".  This
            # fp will not actually be used, and the location will be freed
            # after the next op as usual.
            self.rm.force_allocate_frame_reg(var)
            return r.fp
        else:
            # else, return a regular register (not fp).
            return self.rm.force_allocate_reg(var)

    def try_allocate_reg(self, v, selected_reg=None, need_lower_byte=False):
        if v.type == FLOAT:
            return self.vfprm.try_allocate_reg(v, selected_reg,
                                                            need_lower_byte)
        else:
            return self.rm.try_allocate_reg(v, selected_reg, need_lower_byte)

    def possibly_free_var(self, var):
        if var.type == FLOAT:
            self.vfprm.possibly_free_var(var)
        else:
            self.rm.possibly_free_var(var)

    def possibly_free_vars_for_op(self, op):
        for i in range(op.numargs()):
            var = op.getarg(i)
            if var is not None:  # xxx kludgy
                self.possibly_free_var(var)

    def possibly_free_vars(self, vars):
        for var in vars:
            if var is not None:  # xxx kludgy
                self.possibly_free_var(var)

    def get_scratch_reg(self, type, forbidden_vars=[], selected_reg=None):
        if type == FLOAT:
            return self.vfprm.get_scratch_reg(type, forbidden_vars,
                                                                selected_reg)
        else:
            return self.rm.get_scratch_reg(type, forbidden_vars, selected_reg)

    def get_free_reg(self):
        return self.rm.get_free_reg()

    def free_temp_vars(self):
        self.rm.free_temp_vars()
        self.vfprm.free_temp_vars()

    def make_sure_var_in_reg(self, var, forbidden_vars=[],
                         selected_reg=None, need_lower_byte=False):
        if var.type == FLOAT:
            return self.vfprm.make_sure_var_in_reg(var, forbidden_vars,
                                        selected_reg, need_lower_byte)
        else:
            return self.rm.make_sure_var_in_reg(var, forbidden_vars,
                                        selected_reg, need_lower_byte)

    def convert_to_imm(self, value):
        if isinstance(value, ConstInt):
            return self.rm.convert_to_imm(value)
        else:
            assert isinstance(value, ConstFloat)
            return self.vfprm.convert_to_imm(value)

    def _prepare(self, inputargs, operations, allgcrefs):
        cpu = self.cpu
        self.fm = ARMFrameManager(cpu.get_baseofs_of_frame_field())
        self.frame_manager = self.fm
        operations = cpu.gc_ll_descr.rewrite_assembler(cpu, operations,
                                                       allgcrefs)
        # compute longevity of variables
        longevity, last_real_usage = compute_vars_longevity(inputargs, operations)
        self.longevity = longevity
        self.last_real_usage = last_real_usage
        fm = self.frame_manager
        asm = self.assembler
        self.vfprm = VFPRegisterManager(longevity, fm, asm)
        self.rm = CoreRegisterManager(longevity, fm, asm)
        return operations

    def prepare_loop(self, inputargs, operations, looptoken, allgcrefs):
        operations = self._prepare(inputargs, operations, allgcrefs)
        self._set_initial_bindings(inputargs, looptoken)
        self.possibly_free_vars(list(inputargs))
        return operations

    def prepare_bridge(self, inputargs, arglocs, operations, allgcrefs,
                       frame_info):
        operations = self._prepare(inputargs, operations, allgcrefs)
        self._update_bindings(arglocs, inputargs)
        return operations

    def get_final_frame_depth(self):
        return self.frame_manager.get_frame_depth()

    def _update_bindings(self, locs, inputargs):
        used = {}
        i = 0
        for loc in locs:
            if loc is None:
                loc = r.fp
            arg = inputargs[i]
            i += 1
            if loc.is_core_reg():
                self.rm.reg_bindings[arg] = loc
                used[loc] = None
            elif loc.is_vfp_reg():
                self.vfprm.reg_bindings[arg] = loc
                used[loc] = None
            else:
                assert loc.is_stack()
                self.frame_manager.bind(arg, loc)

        # XXX combine with x86 code and move to llsupport
        self.rm.free_regs = []
        for reg in self.rm.all_regs:
            if reg not in used:
                self.rm.free_regs.append(reg)
        self.vfprm.free_regs = []
        for reg in self.vfprm.all_regs:
            if reg not in used:
                self.vfprm.free_regs.append(reg)
        # note: we need to make a copy of inputargs because possibly_free_vars
        # is also used on op args, which is a non-resizable list
        self.possibly_free_vars(list(inputargs))
        self.fm.finish_binding()
        self._check_invariants()

    def get_gcmap(self, forbidden_regs=[], noregs=False):
        frame_depth = self.fm.get_frame_depth()
        gcmap = allocate_gcmap(self.assembler,
                        frame_depth, JITFRAME_FIXED_SIZE)
        for box, loc in self.rm.reg_bindings.iteritems():
            if loc in forbidden_regs:
                continue
            if box.type == REF and self.rm.is_still_alive(box):
                assert not noregs
                assert loc.is_core_reg()
                val = loc.value
                gcmap[val // WORD // 8] |= r_uint(1) << (val % (WORD * 8))
        for box, loc in self.fm.bindings.iteritems():
            if box.type == REF and self.rm.is_still_alive(box):
                assert loc.is_stack()
                val = loc.position + JITFRAME_FIXED_SIZE
                gcmap[val // WORD // 8] |= r_uint(1) << (val % (WORD * 8))
        return gcmap

    # ------------------------------------------------------------
    def perform_enter_portal_frame(self, op):
        self.assembler.enter_portal_frame(op)

    def perform_leave_portal_frame(self, op):
        self.assembler.leave_portal_frame(op)

    def perform_extra(self, op, args, fcond):
        return self.assembler.regalloc_emit_extra(op, args, fcond, self)

    def force_spill_var(self, var):
        if var.type == FLOAT:
            self.vfprm.force_spill_var(var)
        else:
            self.rm.force_spill_var(var)

    def before_call(self, force_store=[], save_all_regs=False):
        self.rm.before_call(force_store, save_all_regs)
        self.vfprm.before_call(force_store, save_all_regs)

    def _sync_var(self, v):
        if v.type == FLOAT:
            self.vfprm._sync_var(v)
        else:
            self.rm._sync_var(v)

    def _prepare_op_int_add(self, op, fcond):
        boxes = op.getarglist()
        a0, a1 = boxes
        imm_a0 = check_imm_box(a0)
        imm_a1 = check_imm_box(a1)
        if not imm_a0 and imm_a1:
            l0 = self.make_sure_var_in_reg(a0, boxes)
            l1 = self.convert_to_imm(a1)
        elif imm_a0 and not imm_a1:
            l0 = self.convert_to_imm(a0)
            l1 = self.make_sure_var_in_reg(a1, boxes)
        else:
            l0 = self.make_sure_var_in_reg(a0, boxes)
            l1 = self.make_sure_var_in_reg(a1, boxes)
        return [l0, l1]

    def prepare_op_int_add(self, op, fcond):
        locs = self._prepare_op_int_add(op, fcond)
        self.possibly_free_vars_for_op(op)
        self.free_temp_vars()
        res = self.force_allocate_reg(op)
        return locs + [res]

    prepare_op_nursery_ptr_increment = prepare_op_int_add

    def _prepare_op_int_sub(self, op, fcond):
        a0, a1 = boxes = op.getarglist()
        imm_a0 = check_imm_box(a0)
        imm_a1 = check_imm_box(a1)
        if not imm_a0 and imm_a1:
            l0 = self.make_sure_var_in_reg(a0, boxes)
            l1 = self.convert_to_imm(a1)
        elif imm_a0 and not imm_a1:
            l0 = self.convert_to_imm(a0)
            l1 = self.make_sure_var_in_reg(a1, boxes)
        else:
            l0 = self.make_sure_var_in_reg(a0, boxes)
            l1 = self.make_sure_var_in_reg(a1, boxes)
        return [l0, l1]

    def prepare_op_int_sub(self, op, fcond):
        locs = self._prepare_op_int_sub(op, fcond)
        self.possibly_free_vars_for_op(op)
        self.free_temp_vars()
        res = self.force_allocate_reg(op)
        return locs + [res]

    def prepare_op_int_mul(self, op, fcond):
        boxes = op.getarglist()
        a0, a1 = boxes

        reg1 = self.make_sure_var_in_reg(a0, forbidden_vars=boxes)
        reg2 = self.make_sure_var_in_reg(a1, forbidden_vars=boxes)

        self.possibly_free_vars(boxes)
        self.possibly_free_vars_for_op(op)
        res = self.force_allocate_reg(op)
        self.possibly_free_var(op)
        return [reg1, reg2, res]

    def prepare_op_int_force_ge_zero(self, op, fcond):
        argloc = self.make_sure_var_in_reg(op.getarg(0))
        resloc = self.force_allocate_reg(op, [op.getarg(0)])
        return [argloc, resloc]

    def prepare_op_int_signext(self, op, fcond):
        argloc = self.make_sure_var_in_reg(op.getarg(0))
        numbytes = op.getarg(1).getint()
        resloc = self.force_allocate_reg(op)
        return [argloc, imm(numbytes), resloc]

    prepare_op_int_floordiv = prepare_op_by_helper_call('int_floordiv')
    prepare_op_int_mod = prepare_op_by_helper_call('int_mod')
    prepare_op_uint_floordiv = prepare_op_by_helper_call('unit_floordiv')

    prepare_op_int_and = prepare_op_ri('int_and')
    prepare_op_int_or = prepare_op_ri('int_or')
    prepare_op_int_xor = prepare_op_ri('int_xor')
    prepare_op_int_lshift = prepare_op_ri('int_lshift', imm_size=0x1F,
                                        allow_zero=False, commutative=False)
    prepare_op_int_rshift = prepare_op_ri('int_rshift', imm_size=0x1F,
                                        allow_zero=False, commutative=False)
    prepare_op_uint_rshift = prepare_op_ri('uint_rshift', imm_size=0x1F,
                                        allow_zero=False, commutative=False)

    prepare_op_int_lt = prepare_int_cmp
    prepare_op_int_le = prepare_int_cmp
    prepare_op_int_eq = prepare_int_cmp
    prepare_op_int_ne = prepare_int_cmp
    prepare_op_int_gt = prepare_int_cmp
    prepare_op_int_ge = prepare_int_cmp

    prepare_op_uint_le = prepare_int_cmp
    prepare_op_uint_gt = prepare_int_cmp

    prepare_op_uint_lt = prepare_int_cmp
    prepare_op_uint_ge = prepare_int_cmp

    prepare_op_ptr_eq = prepare_op_instance_ptr_eq = prepare_op_int_eq
    prepare_op_ptr_ne = prepare_op_instance_ptr_ne = prepare_op_int_ne

    prepare_op_int_add_ovf = prepare_op_int_add
    prepare_op_int_sub_ovf = prepare_op_int_sub
    prepare_op_int_mul_ovf = prepare_op_int_mul

    prepare_op_int_is_true = prepare_unary_cmp
    prepare_op_int_is_zero = prepare_unary_cmp

    prepare_op_int_neg = prepare_unary_op
    prepare_op_int_invert = prepare_unary_op

    def _prepare_op_call(self, op, fcond):
        calldescr = op.getdescr()
        assert calldescr is not None
        effectinfo = calldescr.get_extra_info()
        if effectinfo is not None:
            oopspecindex = effectinfo.oopspecindex
            if oopspecindex in (EffectInfo.OS_LLONG_ADD,
                            EffectInfo.OS_LLONG_SUB,
                            EffectInfo.OS_LLONG_AND,
                            EffectInfo.OS_LLONG_OR,
                            EffectInfo.OS_LLONG_XOR):
                if self.cpu.cpuinfo.arch_version >= 7:
                    args = self._prepare_llong_binop_xx(op, fcond)
                    self.perform_extra(op, args, fcond)
                    return
            elif oopspecindex == EffectInfo.OS_LLONG_TO_INT:
                args = self._prepare_llong_to_int(op, fcond)
                self.perform_extra(op, args, fcond)
                return
            elif oopspecindex == EffectInfo.OS_MATH_SQRT:
                args = self._prepare_op_math_sqrt(op, fcond)
                self.perform_extra(op, args, fcond)
                return
            elif oopspecindex == EffectInfo.OS_THREADLOCALREF_GET:
                args = self._prepare_threadlocalref_get(op, fcond)
                self.perform_extra(op, args, fcond)
                return
            #elif oopspecindex == EffectInfo.OS_MATH_READ_TIMESTAMP:
            #    ...
        return self._prepare_call(op)

    prepare_op_call_i = _prepare_op_call
    prepare_op_call_r = _prepare_op_call
    prepare_op_call_f = _prepare_op_call
    prepare_op_call_n = _prepare_op_call

    def _prepare_call(self, op, force_store=[], save_all_regs=False,
                      first_arg_index=1):
        args = [None] * (op.numargs() + 3)
        calldescr = op.getdescr()
        assert isinstance(calldescr, CallDescr)
        assert len(calldescr.arg_classes) == op.numargs() - first_arg_index

        for i in range(op.numargs()):
            args[i + 3] = self.loc(op.getarg(i))

        size = calldescr.get_result_size()
        sign = calldescr.is_result_signed()
        if sign:
            sign_loc = imm(1)
        else:
            sign_loc = imm(0)
        args[1] = imm(size)
        args[2] = sign_loc

        args[0] = self._call(op, args, force_store, save_all_regs)
        return args

    def _call(self, op, arglocs, force_store=[], save_all_regs=False):
        # spill variables that need to be saved around calls
        self.vfprm.before_call(force_store, save_all_regs=save_all_regs)
        if not save_all_regs:
            gcrootmap = self.cpu.gc_ll_descr.gcrootmap
            if gcrootmap and gcrootmap.is_shadow_stack:
                save_all_regs = 2
        self.rm.before_call(force_store, save_all_regs=save_all_regs)
        resloc = self.after_call(op)
        return resloc

    def prepare_op_call_malloc_gc(self, op, fcond):
        return self._prepare_call(op)

    def _prepare_llong_binop_xx(self, op, fcond):
        # arg 0 is the address of the function
        loc0 = self.make_sure_var_in_reg(op.getarg(1))
        loc1 = self.make_sure_var_in_reg(op.getarg(2))
        self.possibly_free_vars_for_op(op)
        self.free_temp_vars()
        res = self.vfprm.force_allocate_reg(op)
        return [loc0, loc1, res]

    def _prepare_llong_to_int(self, op, fcond):
        loc0 = self.make_sure_var_in_reg(op.getarg(1))
        res = self.force_allocate_reg(op)
        return [loc0, res]

    def _prepare_threadlocalref_get(self, op, fcond):
        ofs_loc = imm(op.getarg(1).getint())
        calldescr = op.getdescr()
        size_loc = imm(calldescr.get_result_size())
        sign_loc = imm(calldescr.is_result_signed())
        res_loc = self.force_allocate_reg(op)
        return [ofs_loc, size_loc, sign_loc, res_loc]

    def _prepare_guard(self, op, args=None):
        if args is None:
            args = []
        args.append(imm(self.frame_manager.get_frame_depth()))
        for arg in op.getfailargs():
            if arg:
                args.append(self.loc(arg))
            else:
                args.append(None)
        return args

    def prepare_op_finish(self, op, fcond):
        # the frame is in fp, but we have to point where in the frame is
        # the potential argument to FINISH
        descr = op.getdescr()
        fail_descr = cast_instance_to_gcref(descr)
        # we know it does not move, but well
        rgc._make_sure_does_not_move(fail_descr)
        fail_descr = rffi.cast(lltype.Signed, fail_descr)
        if op.numargs() == 1:
            loc = self.make_sure_var_in_reg(op.getarg(0))
            locs = [loc, imm(fail_descr)]
        else:
            locs = [imm(fail_descr)]
        return locs

    def load_condition_into_cc(self, box):
        if self.assembler.guard_success_cc == c.cond_none:
            loc = self.loc(box)
            if not loc.is_core_reg():
                assert loc.is_stack()
                self.assembler.regalloc_mov(loc, r.lr)
                loc = r.lr
            self.assembler.mc.CMP_ri(loc.value, 0)
            self.assembler.guard_success_cc = c.NE

    def _prepare_guard_cc(self, op, fcond):
        self.load_condition_into_cc(op.getarg(0))
        args = self._prepare_guard(op, [])
        return args

    prepare_op_guard_true = _prepare_guard_cc
    prepare_op_guard_false = _prepare_guard_cc
    prepare_op_guard_nonnull = _prepare_guard_cc
    prepare_op_guard_isnull = _prepare_guard_cc

    def prepare_op_guard_value(self, op, fcond):
        boxes = op.getarglist()
        a0, a1 = boxes
        imm_a1 = check_imm_box(a1)
        l0 = self.make_sure_var_in_reg(a0, boxes)
        op.getdescr().make_a_counter_per_value(op,
            self.cpu.all_reg_indexes[l0.value])
        if not imm_a1:
            l1 = self.make_sure_var_in_reg(a1, boxes)
        else:
            l1 = self.convert_to_imm(a1)
        arglocs = self._prepare_guard(op, [l0, l1])
        self.possibly_free_vars(op.getarglist())
        self.possibly_free_vars(op.getfailargs())
        return arglocs

    def prepare_op_guard_no_overflow(self, op, fcond):
        locs = self._prepare_guard(op)
        self.possibly_free_vars(op.getfailargs())
        return locs

    prepare_op_guard_overflow = prepare_op_guard_no_overflow
    prepare_op_guard_not_invalidated = prepare_op_guard_no_overflow
    prepare_op_guard_not_forced = prepare_op_guard_no_overflow

    def prepare_op_guard_exception(self, op, fcond):
        boxes = op.getarglist()
        arg0 = ConstInt(rffi.cast(lltype.Signed, op.getarg(0).getint()))
        loc = self.make_sure_var_in_reg(arg0)
        loc1 = self.get_scratch_reg(INT, boxes)
        if op in self.longevity:
            resloc = self.force_allocate_reg(op, boxes)
            self.possibly_free_var(op)
        else:
            resloc = None
        pos_exc_value = imm(self.cpu.pos_exc_value())
        pos_exception = imm(self.cpu.pos_exception())
        arglocs = self._prepare_guard(op,
                    [loc, loc1, resloc, pos_exc_value, pos_exception])
        return arglocs

    def prepare_op_save_exception(self, op, fcond):
        resloc = self.force_allocate_reg(op)
        return [resloc]
    prepare_op_save_exc_class = prepare_op_save_exception

    def prepare_op_restore_exception(self, op, fcond):
        boxes = op.getarglist()
        loc0 = self.make_sure_var_in_reg(op.getarg(0), boxes)  # exc class
        loc1 = self.make_sure_var_in_reg(op.getarg(1), boxes)  # exc instance
        return [loc0, loc1]

    def prepare_op_guard_no_exception(self, op, fcond):
        loc = self.make_sure_var_in_reg(ConstInt(self.cpu.pos_exception()))
        arglocs = self._prepare_guard(op, [loc])
        return arglocs

    def prepare_op_guard_class(self, op, fcond):
        assert not isinstance(op.getarg(0), Const)
        boxes = op.getarglist()

        x = self.make_sure_var_in_reg(boxes[0], boxes)
        y_val = rffi.cast(lltype.Signed, boxes[1].getint())
        return self._prepare_guard(op, [x, imm(y_val)])

    prepare_op_guard_nonnull_class = prepare_op_guard_class
    prepare_op_guard_gc_type = prepare_op_guard_class
    prepare_op_guard_subclass = prepare_op_guard_class

    def prepare_op_guard_is_object(self, op, fcond):
        loc_object = self.make_sure_var_in_reg(op.getarg(0))
        return self._prepare_guard(op, [loc_object])

    def compute_hint_frame_locations(self, operations):
        # optimization only: fill in the 'hint_frame_locations' dictionary
        # of rm and xrm based on the JUMP at the end of the loop, by looking
        # at where we would like the boxes to be after the jump.
        op = operations[-1]
        if op.getopnum() != rop.JUMP:
            return
        self.final_jump_op = op
        descr = op.getdescr()
        assert isinstance(descr, TargetToken)
        if descr._ll_loop_code != 0:
            # if the target LABEL was already compiled, i.e. if it belongs
            # to some already-compiled piece of code
            self._compute_hint_frame_locations_from_descr(descr)
        #else:
        #   The loop ends in a JUMP going back to a LABEL in the same loop.
        #   We cannot fill 'hint_frame_locations' immediately, but we can
        #   wait until the corresponding prepare_op_label() to know where the
        #   we would like the boxes to be after the jump.

    def _compute_hint_frame_locations_from_descr(self, descr):
        arglocs = self.assembler.target_arglocs(descr)
        jump_op = self.final_jump_op
        assert len(arglocs) == jump_op.numargs()
        for i in range(jump_op.numargs()):
            box = jump_op.getarg(i)
            if not isinstance(box, Const):
                loc = arglocs[i]
                if loc is not None and loc.is_stack():
                    self.frame_manager.hint_frame_pos[box] = (
                        self.fm.get_loc_index(loc))

    def prepare_op_jump(self, op, fcond):
        assert self.jump_target_descr is None
        descr = op.getdescr()
        assert isinstance(descr, TargetToken)
        self.jump_target_descr = descr
        arglocs = self.assembler.target_arglocs(descr)

        # get temporary locs
        tmploc = r.ip
        vfptmploc = r.vfp_ip

        # Part about non-floats
        src_locations1 = []
        dst_locations1 = []
        # Part about floats
        src_locations2 = []
        dst_locations2 = []

        # Build the four lists
        for i in range(op.numargs()):
            box = op.getarg(i)
            src_loc = self.loc(box)
            dst_loc = arglocs[i]
            if box.type != FLOAT:
                src_locations1.append(src_loc)
                dst_locations1.append(dst_loc)
            else:
                src_locations2.append(src_loc)
                dst_locations2.append(dst_loc)
        self.assembler.check_frame_before_jump(self.jump_target_descr)
        remap_frame_layout_mixed(self.assembler,
                                 src_locations1, dst_locations1, tmploc,
                                 src_locations2, dst_locations2, vfptmploc)
        return []

    def prepare_op_setfield_gc(self, op, fcond):
        boxes = op.getarglist()
        ofs, size, sign = unpack_fielddescr(op.getdescr())
        return self._prepare_op_setfield(boxes, ofs, size)

    def _prepare_op_setfield(self, boxes, ofs, size):
        a0, a1 = boxes
        base_loc = self.make_sure_var_in_reg(a0, boxes)
        value_loc = self.make_sure_var_in_reg(a1, boxes)
        ofs_size = default_imm_size if size < 8 else VMEM_imm_size
        if check_imm_arg(ofs, size=ofs_size):
            ofs_loc = imm(ofs)
        else:
            ofs_loc = self.get_scratch_reg(INT, boxes)
            self.assembler.load(ofs_loc, imm(ofs))
        return [value_loc, base_loc, ofs_loc, imm(size)]

    prepare_op_setfield_raw = prepare_op_setfield_gc

    def prepare_op_zero_ptr_field(self, op, fcond):
        a0 = op.getarg(0)
        ofs = op.getarg(1).getint()
        return self._prepare_op_setfield([a0, ConstInt(0)], ofs, WORD)

    def _prepare_op_getfield(self, op, fcond):
        a0 = op.getarg(0)
        ofs, size, sign = unpack_fielddescr(op.getdescr())
        base_loc = self.make_sure_var_in_reg(a0)
        immofs = imm(ofs)
        ofs_size = default_imm_size if size < 8 else VMEM_imm_size
        if check_imm_arg(ofs, size=ofs_size):
            ofs_loc = immofs
        else:
            ofs_loc = self.get_scratch_reg(INT, [a0])
            self.assembler.load(ofs_loc, immofs)
        self.possibly_free_vars_for_op(op)
        self.free_temp_vars()
        res = self.force_allocate_reg(op)
        return [base_loc, ofs_loc, res, imm(size)]

    prepare_op_getfield_gc_i = _prepare_op_getfield
    prepare_op_getfield_gc_r = _prepare_op_getfield
    prepare_op_getfield_gc_f = _prepare_op_getfield
    prepare_op_getfield_raw_i = _prepare_op_getfield
    prepare_op_getfield_raw_f = _prepare_op_getfield
<<<<<<< HEAD
    prepare_op_getfield_raw_pure_i = _prepare_op_getfield
    prepare_op_getfield_raw_pure_f = _prepare_op_getfield
=======
    prepare_op_getfield_gc_pure_i = _prepare_op_getfield
    prepare_op_getfield_gc_pure_r = _prepare_op_getfield
    prepare_op_getfield_gc_pure_f = _prepare_op_getfield
>>>>>>> 50028b7c

    def prepare_op_increment_debug_counter(self, op, fcond):
        boxes = op.getarglist()
        a0, = boxes
        base_loc = self.make_sure_var_in_reg(a0, boxes)
        value_loc = self.get_scratch_reg(INT, boxes)
        self.free_temp_vars()
        return [base_loc, value_loc]

    def _prepare_op_getinteriorfield(self, op, fcond):
        t = unpack_interiorfielddescr(op.getdescr())
        ofs, itemsize, fieldsize, sign = t
        args = op.getarglist()
        base_loc = self.make_sure_var_in_reg(op.getarg(0), args)
        index_loc = self.make_sure_var_in_reg(op.getarg(1), args)
        immofs = imm(ofs)
        ofs_size = default_imm_size if fieldsize < 8 else VMEM_imm_size
        if check_imm_arg(ofs, size=ofs_size):
            ofs_loc = immofs
        else:
            ofs_loc = self.get_scratch_reg(INT, args)
            self.assembler.load(ofs_loc, immofs)
        self.possibly_free_vars_for_op(op)
        self.free_temp_vars()
        result_loc = self.force_allocate_reg(op)
        return [base_loc, index_loc, result_loc, ofs_loc, imm(ofs),
                                    imm(itemsize), imm(fieldsize)]

    prepare_op_getinteriorfield_gc_i = _prepare_op_getinteriorfield
    prepare_op_getinteriorfield_gc_r = _prepare_op_getinteriorfield
    prepare_op_getinteriorfield_gc_f = _prepare_op_getinteriorfield

    def prepare_op_setinteriorfield_gc(self, op, fcond):
        t = unpack_interiorfielddescr(op.getdescr())
        ofs, itemsize, fieldsize, sign = t
        args = op.getarglist()
        base_loc = self.make_sure_var_in_reg(op.getarg(0), args)
        index_loc = self.make_sure_var_in_reg(op.getarg(1), args)
        value_loc = self.make_sure_var_in_reg(op.getarg(2), args)
        immofs = imm(ofs)
        ofs_size = default_imm_size if fieldsize < 8 else VMEM_imm_size
        if check_imm_arg(ofs, size=ofs_size):
            ofs_loc = immofs
        else:
            ofs_loc = self.get_scratch_reg(INT, args)
            self.assembler.load(ofs_loc, immofs)
        return [base_loc, index_loc, value_loc, ofs_loc, imm(ofs),
                                        imm(itemsize), imm(fieldsize)]
    prepare_op_setinteriorfield_raw = prepare_op_setinteriorfield_gc

    def prepare_op_arraylen_gc(self, op, fcond):
        arraydescr = op.getdescr()
        assert isinstance(arraydescr, ArrayDescr)
        ofs = arraydescr.lendescr.offset
        arg = op.getarg(0)
        base_loc = self.make_sure_var_in_reg(arg)
        self.possibly_free_vars_for_op(op)
        self.free_temp_vars()
        res = self.force_allocate_reg(op)
        return [res, base_loc, imm(ofs)]

    def prepare_op_setarrayitem_gc(self, op, fcond):
        size, ofs, _ = unpack_arraydescr(op.getdescr())
        scale = get_scale(size)
        args = op.getarglist()
        base_loc = self.make_sure_var_in_reg(args[0], args)
        value_loc = self.make_sure_var_in_reg(args[2], args)
        ofs_loc = self.make_sure_var_in_reg(args[1], args)
        assert check_imm_arg(ofs)
        return [value_loc, base_loc, ofs_loc, imm(scale), imm(ofs)]
    prepare_op_setarrayitem_raw = prepare_op_setarrayitem_gc
    prepare_op_raw_store = prepare_op_setarrayitem_gc

    def _prepare_op_getarrayitem(self, op, fcond):
        boxes = op.getarglist()
        size, ofs, _ = unpack_arraydescr(op.getdescr())
        scale = get_scale(size)
        base_loc = self.make_sure_var_in_reg(boxes[0], boxes)
        ofs_loc = self.make_sure_var_in_reg(boxes[1], boxes)
        self.possibly_free_vars_for_op(op)
        self.free_temp_vars()
        res = self.force_allocate_reg(op)
        assert check_imm_arg(ofs)
        return [res, base_loc, ofs_loc, imm(scale), imm(ofs)]

    prepare_op_getarrayitem_gc_i = _prepare_op_getarrayitem
    prepare_op_getarrayitem_gc_r = _prepare_op_getarrayitem
    prepare_op_getarrayitem_gc_f = _prepare_op_getarrayitem
    prepare_op_getarrayitem_raw_i = _prepare_op_getarrayitem
    prepare_op_getarrayitem_raw_f = _prepare_op_getarrayitem
    prepare_op_getarrayitem_gc_pure_i = _prepare_op_getarrayitem
    prepare_op_getarrayitem_gc_pure_r = _prepare_op_getarrayitem
    prepare_op_getarrayitem_gc_pure_f = _prepare_op_getarrayitem
    prepare_op_raw_load_i = _prepare_op_getarrayitem
    prepare_op_raw_load_f = _prepare_op_getarrayitem

    def prepare_op_strlen(self, op, fcond):
        args = op.getarglist()
        l0 = self.make_sure_var_in_reg(op.getarg(0))
        basesize, itemsize, ofs_length = symbolic.get_array_token(rstr.STR,
                                         self.cpu.translate_support_code)
        immofs = imm(ofs_length)
        if check_imm_arg(ofs_length):
            l1 = immofs
        else:
            l1 = self.get_scratch_reg(INT, args)
            self.assembler.load(l1, immofs)

        self.possibly_free_vars_for_op(op)
        self.free_temp_vars()

        res = self.force_allocate_reg(op)
        self.possibly_free_var(op)
        return [l0, l1, res]

    def prepare_op_strgetitem(self, op, fcond):
        boxes = op.getarglist()
        base_loc = self.make_sure_var_in_reg(boxes[0])

        a1 = boxes[1]
        imm_a1 = check_imm_box(a1)
        if imm_a1:
            ofs_loc = self.convert_to_imm(a1)
        else:
            ofs_loc = self.make_sure_var_in_reg(a1, boxes)

        self.possibly_free_vars_for_op(op)
        self.free_temp_vars()
        res = self.force_allocate_reg(op)

        basesize, itemsize, ofs_length = symbolic.get_array_token(rstr.STR,
                                         self.cpu.translate_support_code)
        assert itemsize == 1
        return [res, base_loc, ofs_loc, imm(basesize)]

    def prepare_op_strsetitem(self, op, fcond):
        boxes = op.getarglist()
        base_loc = self.make_sure_var_in_reg(boxes[0], boxes)
        ofs_loc = self.make_sure_var_in_reg(boxes[1], boxes)
        value_loc = self.make_sure_var_in_reg(boxes[2], boxes)
        basesize, itemsize, ofs_length = symbolic.get_array_token(rstr.STR,
                                         self.cpu.translate_support_code)
        assert itemsize == 1
        return [value_loc, base_loc, ofs_loc, imm(basesize)]

    prepare_op_copystrcontent = void
    prepare_op_copyunicodecontent = void
    prepare_op_zero_array = void

    def prepare_op_unicodelen(self, op, fcond):
        l0 = self.make_sure_var_in_reg(op.getarg(0))
        basesize, itemsize, ofs_length = symbolic.get_array_token(rstr.UNICODE,
                                         self.cpu.translate_support_code)
        immofs = imm(ofs_length)
        if check_imm_arg(ofs_length):
            l1 = immofs
        else:
            l1 = self.get_scratch_reg(INT, [op.getarg(0)])
            self.assembler.load(l1, immofs)

        self.possibly_free_vars_for_op(op)
        self.free_temp_vars()
        res = self.force_allocate_reg(op)
        return [l0, l1, res]

    def prepare_op_unicodegetitem(self, op, fcond):
        boxes = op.getarglist()
        base_loc = self.make_sure_var_in_reg(boxes[0], boxes)
        ofs_loc = self.make_sure_var_in_reg(boxes[1], boxes)

        self.possibly_free_vars_for_op(op)
        self.free_temp_vars()
        res = self.force_allocate_reg(op)

        basesize, itemsize, ofs_length = symbolic.get_array_token(rstr.UNICODE,
                                         self.cpu.translate_support_code)
        scale = itemsize / 2
        return [res, base_loc, ofs_loc,
            imm(scale), imm(basesize), imm(itemsize)]

    def prepare_op_unicodesetitem(self, op, fcond):
        boxes = op.getarglist()
        base_loc = self.make_sure_var_in_reg(boxes[0], boxes)
        ofs_loc = self.make_sure_var_in_reg(boxes[1], boxes)
        value_loc = self.make_sure_var_in_reg(boxes[2], boxes)
        basesize, itemsize, ofs_length = symbolic.get_array_token(rstr.UNICODE,
                                         self.cpu.translate_support_code)
        scale = itemsize / 2
        return [value_loc, base_loc, ofs_loc,
            imm(scale), imm(basesize), imm(itemsize)]

    def _prepare_op_same_as(self, op, fcond):
        arg = op.getarg(0)
        imm_arg = check_imm_box(arg)
        if imm_arg:
            argloc = self.convert_to_imm(arg)
        else:
            argloc = self.make_sure_var_in_reg(arg)
        self.possibly_free_vars_for_op(op)
        self.free_temp_vars()
        resloc = self.force_allocate_reg(op)
        return [argloc, resloc]

    prepare_op_cast_ptr_to_int = _prepare_op_same_as
    prepare_op_cast_int_to_ptr = _prepare_op_same_as
    prepare_op_same_as_i = _prepare_op_same_as
    prepare_op_same_as_r = _prepare_op_same_as
    prepare_op_same_as_f = _prepare_op_same_as

    def prepare_op_call_malloc_nursery(self, op, fcond):
        size_box = op.getarg(0)
        assert isinstance(size_box, ConstInt)
        size = size_box.getint()

        self.rm.force_allocate_reg(op, selected_reg=r.r0)
        t = TempInt()
        self.rm.force_allocate_reg(t, selected_reg=r.r1)

        sizeloc = size_box.getint()
        gc_ll_descr = self.cpu.gc_ll_descr
        gcmap = self.get_gcmap([r.r0, r.r1])
        self.possibly_free_var(t)
        self.assembler.malloc_cond(
            gc_ll_descr.get_nursery_free_addr(),
            gc_ll_descr.get_nursery_top_addr(),
            sizeloc,
            gcmap
            )
        self.assembler._alignment_check()

    def prepare_op_call_malloc_nursery_varsize_frame(self, op, fcond):
        size_box = op.getarg(0)
        assert not isinstance(size_box, ConstInt) # we cannot have a const here!
        # sizeloc must be in a register, but we can free it now
        # (we take care explicitly of conflicts with r0 or r1)
        sizeloc = self.rm.make_sure_var_in_reg(size_box)
        self.rm.possibly_free_var(size_box)
        #
        self.rm.force_allocate_reg(op, selected_reg=r.r0)
        #
        t = TempInt()
        self.rm.force_allocate_reg(t, selected_reg=r.r1)
        #
        gcmap = self.get_gcmap([r.r0, r.r1])
        self.possibly_free_var(t)
        #
        gc_ll_descr = self.cpu.gc_ll_descr
        self.assembler.malloc_cond_varsize_frame(
            gc_ll_descr.get_nursery_free_addr(),
            gc_ll_descr.get_nursery_top_addr(),
            sizeloc,
            gcmap
            )
        self.assembler._alignment_check()

    def prepare_op_call_malloc_nursery_varsize(self, op, fcond):
        gc_ll_descr = self.cpu.gc_ll_descr
        if not hasattr(gc_ll_descr, 'max_size_of_young_obj'):
            raise Exception("unreachable code")
            # for boehm, this function should never be called
        arraydescr = op.getdescr()
        length_box = op.getarg(2)
        assert not isinstance(length_box, Const) # we cannot have a const here!
        # the result will be in r0
        self.rm.force_allocate_reg(op, selected_reg=r.r0)
        # we need r1 as a temporary
        tmp_box = TempVar()
        self.rm.force_allocate_reg(tmp_box, selected_reg=r.r1)
        gcmap = self.get_gcmap([r.r0, r.r1]) # allocate the gcmap *before*
        self.rm.possibly_free_var(tmp_box)
        # length_box always survives: it's typically also present in the
        # next operation that will copy it inside the new array.  It's
        # fine to load it from the stack too, as long as it's != r0, r1.
        lengthloc = self.rm.loc(length_box)
        self.rm.possibly_free_var(length_box)
        #
        itemsize = op.getarg(1).getint()
        maxlength = (gc_ll_descr.max_size_of_young_obj - WORD * 2) / itemsize
        self.assembler.malloc_cond_varsize(
            op.getarg(0).getint(),
            gc_ll_descr.get_nursery_free_addr(),
            gc_ll_descr.get_nursery_top_addr(),
            lengthloc, itemsize, maxlength, gcmap, arraydescr)

    prepare_op_debug_merge_point = void
    prepare_op_jit_debug = void
    prepare_op_keepalive = void
    prepare_op_enter_portal_frame = void
    prepare_op_leave_portal_frame = void

    def prepare_op_cond_call_gc_wb(self, op, fcond):
        # we force all arguments in a reg because it will be needed anyway by
        # the following setfield_gc or setarrayitem_gc. It avoids loading it
        # twice from the memory.
        N = op.numargs()
        args = op.getarglist()
        arglocs = [self.make_sure_var_in_reg(op.getarg(i), args)
                                                              for i in range(N)]
        tmp = self.get_scratch_reg(INT, args)
        assert tmp not in arglocs
        arglocs.append(tmp)
        return arglocs

    prepare_op_cond_call_gc_wb_array = prepare_op_cond_call_gc_wb

    def prepare_op_cond_call(self, op, fcond):
        assert 2 <= op.numargs() <= 4 + 2
        tmpreg = self.get_scratch_reg(INT, selected_reg=r.r4)
        v = op.getarg(1)
        assert isinstance(v, Const)
        imm = self.rm.convert_to_imm(v)
        self.assembler.regalloc_mov(imm, tmpreg)
        args_so_far = []
        for i in range(2, op.numargs()):
            reg = r.argument_regs[i - 2]
            arg = op.getarg(i)
            self.make_sure_var_in_reg(arg, args_so_far, selected_reg=reg)
            args_so_far.append(arg)
        self.load_condition_into_cc(op.getarg(0))
        return [tmpreg]

    def prepare_op_force_token(self, op, fcond):
        # XXX for now we return a regular reg
        res_loc = self.force_allocate_reg(op)
        return [res_loc]

    def prepare_op_label(self, op, fcond):
        descr = op.getdescr()
        assert isinstance(descr, TargetToken)
        inputargs = op.getarglist()
        arglocs = [None] * len(inputargs)
        #
        # we use force_spill() on the boxes that are not going to be really
        # used any more in the loop, but that are kept alive anyway
        # by being in a next LABEL's or a JUMP's argument or fail_args
        # of some guard
        position = self.rm.position
        for arg in inputargs:
            assert not isinstance(arg, Const)
            if self.last_real_usage.get(arg, -1) <= position:
                self.force_spill_var(arg)

        #
        for i in range(len(inputargs)):
            arg = inputargs[i]
            assert not isinstance(arg, Const)
            loc = self.loc(arg)
            arglocs[i] = loc
            if loc.is_core_reg() or loc.is_vfp_reg():
                self.frame_manager.mark_as_free(arg)
        #
        descr._arm_arglocs = arglocs
        descr._ll_loop_code = self.assembler.mc.currpos()
        descr._arm_clt = self.assembler.current_clt
        self.assembler.target_tokens_currently_compiling[descr] = None
        self.possibly_free_vars_for_op(op)
        #
        # if the LABEL's descr is precisely the target of the JUMP at the
        # end of the same loop, i.e. if what we are compiling is a single
        # loop that ends up jumping to this LABEL, then we can now provide
        # the hints about the expected position of the spilled variables.
        jump_op = self.final_jump_op
        if jump_op is not None and jump_op.getdescr() is descr:
            self._compute_hint_frame_locations_from_descr(descr)
        return []

    def prepare_op_guard_not_forced_2(self, op, fcond):
        self.rm.before_call(op.getfailargs(), save_all_regs=True)
        fail_locs = self._prepare_guard(op)
        self.assembler.store_force_descr(op, fail_locs[1:], fail_locs[0].value)
        self.possibly_free_vars(op.getfailargs())

    def _prepare_op_call_may_force(self, op, fcond):
        return self._prepare_call(op, save_all_regs=True)

    prepare_op_call_may_force_i = _prepare_op_call_may_force
    prepare_op_call_may_force_r = _prepare_op_call_may_force
    prepare_op_call_may_force_f = _prepare_op_call_may_force
    prepare_op_call_may_force_n = _prepare_op_call_may_force

    def _prepare_op_call_release_gil(self, op, fcond):
        return self._prepare_call(op, save_all_regs=True, first_arg_index=2)

    prepare_op_call_release_gil_i = _prepare_op_call_release_gil
    prepare_op_call_release_gil_f = _prepare_op_call_release_gil
    prepare_op_call_release_gil_n = _prepare_op_call_release_gil

    def _prepare_op_call_assembler(self, op, fcond):
        locs = self.locs_for_call_assembler(op)
        tmploc = self.get_scratch_reg(INT, selected_reg=r.r0)
        resloc = self._call(op, locs + [tmploc], save_all_regs=True)
        return locs + [resloc, tmploc]

    prepare_op_call_assembler_i = _prepare_op_call_assembler
    prepare_op_call_assembler_r = _prepare_op_call_assembler
    prepare_op_call_assembler_f = _prepare_op_call_assembler
    prepare_op_call_assembler_n = _prepare_op_call_assembler

    prepare_op_float_add = prepare_two_regs_op
    prepare_op_float_sub = prepare_two_regs_op
    prepare_op_float_mul = prepare_two_regs_op
    prepare_op_float_truediv = prepare_two_regs_op
    prepare_op_float_lt = prepare_float_cmp
    prepare_op_float_le = prepare_float_cmp
    prepare_op_float_eq = prepare_float_cmp
    prepare_op_float_ne = prepare_float_cmp
    prepare_op_float_gt = prepare_float_cmp
    prepare_op_float_ge = prepare_float_cmp
    prepare_op_float_neg = prepare_unary_op
    prepare_op_float_abs = prepare_unary_op

    def _prepare_op_math_sqrt(self, op, fcond):
        loc = self.make_sure_var_in_reg(op.getarg(1))
        self.possibly_free_vars_for_op(op)
        self.free_temp_vars()
        res = self.vfprm.force_allocate_reg(op)
        return [loc, res]

    def prepare_op_cast_float_to_int(self, op, fcond):
        loc1 = self.make_sure_var_in_reg(op.getarg(0))
        res = self.rm.force_allocate_reg(op)
        return [loc1, res]

    def prepare_op_cast_int_to_float(self, op, fcond):
        loc1 = self.make_sure_var_in_reg(op.getarg(0))
        res = self.vfprm.force_allocate_reg(op)
        return [loc1, res]

    def prepare_force_spill(self, op, fcond):
        self.force_spill_var(op.getarg(0))
        return []

    prepare_op_convert_float_bytes_to_longlong = prepare_unary_op
    prepare_op_convert_longlong_bytes_to_float = prepare_unary_op

    #def prepare_op_read_timestamp(self, op, fcond):
    #    loc = self.get_scratch_reg(INT)
    #    res = self.vfprm.force_allocate_reg(op)
    #    return [loc, res]

    def prepare_op_cast_float_to_singlefloat(self, op, fcond):
        loc1 = self.make_sure_var_in_reg(op.getarg(0))
        res = self.force_allocate_reg(op)
        return [loc1, res]

    def prepare_op_cast_singlefloat_to_float(self, op, fcond):
        loc1 = self.make_sure_var_in_reg(op.getarg(0))
        res = self.force_allocate_reg(op)
        return [loc1, res]


def notimplemented(self, op, fcond):
    print "[ARM/regalloc] %s not implemented" % op.getopname()
    raise NotImplementedError(op)


operations = [notimplemented] * (rop._LAST + 1)


for key, value in rop.__dict__.items():
    key = key.lower()
    if key.startswith('_'):
        continue
    methname = 'prepare_op_%s' % key
    if hasattr(Regalloc, methname):
        func = getattr(Regalloc, methname).im_func
        operations[value] = func<|MERGE_RESOLUTION|>--- conflicted
+++ resolved
@@ -847,14 +847,6 @@
     prepare_op_getfield_gc_f = _prepare_op_getfield
     prepare_op_getfield_raw_i = _prepare_op_getfield
     prepare_op_getfield_raw_f = _prepare_op_getfield
-<<<<<<< HEAD
-    prepare_op_getfield_raw_pure_i = _prepare_op_getfield
-    prepare_op_getfield_raw_pure_f = _prepare_op_getfield
-=======
-    prepare_op_getfield_gc_pure_i = _prepare_op_getfield
-    prepare_op_getfield_gc_pure_r = _prepare_op_getfield
-    prepare_op_getfield_gc_pure_f = _prepare_op_getfield
->>>>>>> 50028b7c
 
     def prepare_op_increment_debug_counter(self, op, fcond):
         boxes = op.getarglist()
