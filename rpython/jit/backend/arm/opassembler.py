--- conflicted
+++ resolved
@@ -669,17 +669,9 @@
                             signed, fcond)
         return fcond
 
-<<<<<<< HEAD
-    emit_op_getfield_gc_i = _genop_getfield
-    emit_op_getfield_gc_r = _genop_getfield
-    emit_op_getfield_gc_f = _genop_getfield
-    emit_op_getfield_raw_i = _genop_getfield
-    emit_op_getfield_raw_f = _genop_getfield
-=======
     emit_op_gc_load_i = _emit_op_gc_load
     emit_op_gc_load_r = _emit_op_gc_load
     emit_op_gc_load_f = _emit_op_gc_load
->>>>>>> 244a4efb
 
     def emit_op_increment_debug_counter(self, op, arglocs, regalloc, fcond):
         base_loc, value_loc = arglocs
