--- conflicted
+++ resolved
@@ -35,19 +35,10 @@
 
 
 class ArmGuardToken(GuardToken):
-<<<<<<< HEAD
-    def __init__(self, cpu, pos, gcmap, faildescr, failargs, fail_locs,
-                 offset, exc, frame_depth, is_guard_not_invalidated=False,
-                 is_guard_not_forced=False, fcond=c.AL):
-        GuardToken.__init__(self, cpu, pos, gcmap, faildescr, failargs, fail_locs,
-                            exc, frame_depth, is_guard_not_invalidated,
-                            is_guard_not_forced)
-=======
     def __init__(self, cpu, gcmap, faildescr, failargs, fail_locs,
                  offset, guard_opnum, frame_depth, fcond=c.AL):
         GuardToken.__init__(self, cpu, gcmap, faildescr, failargs, fail_locs,
                             guard_opnum, frame_depth)
->>>>>>> be5faf53
         self.fcond = fcond
         self.offset = offset
 
@@ -188,27 +179,14 @@
         assert isinstance(descr, AbstractFailDescr)
 
         gcmap = allocate_gcmap(self, frame_depth, JITFRAME_FIXED_SIZE)
-<<<<<<< HEAD
-        token = ArmGuardToken(self.cpu, self.position, gcmap,
+        token = ArmGuardToken(self.cpu, gcmap,
                               descr,
                               failargs=op.getfailargs(),
                               fail_locs=arglocs,
                               offset=offset,
-                              exc=save_exc,
+                              guard_opnum=op.getopnum(),
                               frame_depth=frame_depth,
-                              is_guard_not_invalidated=is_guard_not_invalidated,
-                              is_guard_not_forced=is_guard_not_forced,
                               fcond=fcond)
-=======
-        token = ArmGuardToken(self.cpu, gcmap,
-                                    descr,
-                                    failargs=op.getfailargs(),
-                                    fail_locs=arglocs,
-                                    offset=offset,
-                                    guard_opnum=op.getopnum(),
-                                    frame_depth=frame_depth,
-                                    fcond=fcond)
->>>>>>> be5faf53
         return token
 
     def _emit_guard(self, op, arglocs, is_guard_not_invalidated=False):
@@ -221,7 +199,6 @@
         pos = self.mc.currpos()
         token = self.build_guard_token(op, arglocs[0].value, arglocs[1:], pos, fcond)
         self.pending_guards.append(token)
-        assert token.guard_not_invalidated() == is_guard_not_invalidated
         # For all guards that are not GUARD_NOT_INVALIDATED we emit a
         # breakpoint to ensure the location is patched correctly. In the case
         # of GUARD_NOT_INVALIDATED we use just a NOP, because it is only
