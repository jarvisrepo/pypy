--- conflicted
+++ resolved
@@ -108,22 +108,6 @@
     res = self.force_allocate_reg_or_cc(op.result)
     return [l0, l1, res]
 
-<<<<<<< HEAD
-def prepare_op_unary_cmp(name=None):
-    def f(self, op, guard_op, fcond):
-        assert fcond is not None
-        a0 = op.getarg(0)
-        reg = self.make_sure_var_in_reg(a0)
-        self.possibly_free_vars_for_op(op)
-        if guard_op is None:
-            res = self.force_allocate_reg(op.result, [a0])
-            return [reg, res]
-        else:
-            return self._prepare_guard(guard_op, [reg])
-    if name:
-        f.__name__ = name
-    return f
-=======
 def prepare_unary_cmp(self, op, fcond):
     assert fcond is not None
     a0 = op.getarg(0)
@@ -131,5 +115,4 @@
     reg = self.make_sure_var_in_reg(a0)
     self.possibly_free_vars_for_op(op)
     res = self.force_allocate_reg_or_cc(op.result)
-    return [reg, res]
->>>>>>> 6a15e931
+    return [reg, res]