--- conflicted
+++ resolved
@@ -29,11 +29,7 @@
 from rpython.jit.codewriter.effectinfo import EffectInfo
 from rpython.jit.backend.ppc import callbuilder
 from rpython.rlib.rarithmetic import r_uint
-<<<<<<< HEAD
 from rpython.jit.backend.ppc.vector_ext import VectorAssembler
-=======
-from rpython.rlib.rjitlog import rjitlog as jl
->>>>>>> 8845497f
 
 class IntOpAssembler(object):
         
@@ -1328,6 +1324,7 @@
         mc.copy_to_raw_memory(oldadr)
         jl.redirect_assembler(oldlooptoken, newlooptoken, newlooptoken.number)
 
+
 class OpAssembler(IntOpAssembler, GuardOpAssembler,
                   MiscOpAssembler, FieldOpAssembler,
                   StrOpAssembler, CallOpAssembler,
