--- conflicted
+++ resolved
@@ -42,6 +42,7 @@
                  vtable=lltype.nullptr(rclass.OBJECT_VTABLE),
                  immutable_flag=False):
         self.size = size
+        self.count_fields_if_immut = count_fields_if_immut
         self.gc_fielddescrs = gc_fielddescrs
         self.all_fielddescrs = all_fielddescrs
         self.vtable = vtable
@@ -60,14 +61,7 @@
     def is_immutable(self):
         return self.immutable_flag
 
-    def get_vtable(self):
-        return heaptracker.adr2int(llmemory.cast_ptr_to_adr(self.vtable))
-
-    def get_type_id(self):
-        assert self.tid
-        return self.tid
-
-def get_size_descr(gccache, STRUCT, vtable=lltype.nullptr(rclass.OBJECT_VTABLE)):
+def get_size_descr(gccache, STRUCT):
     cache = gccache._cache_size
     assert not isinstance(vtable, bool)
     try:
@@ -245,20 +239,16 @@
     lendescr = None
     flag = '\x00'
     vinfo = None
-<<<<<<< HEAD
+    all_interiorfielddescrs = None
     concrete_type = '\x00'
 
-    def __init__(self, basesize, itemsize, lendescr, flag, concrete_type='\x00'):
-=======
-    all_interiorfielddescrs = None
-
-    def __init__(self, basesize, itemsize, lendescr, flag, is_pure=False):
->>>>>>> fbcf24f8
+    def __init__(self, basesize, itemsize, lendescr, flag, concrete_type='\x00', is_pure=False):
         self.basesize = basesize
         self.itemsize = itemsize
         self.lendescr = lendescr    # or None, if no length
         self.flag = flag
         self._is_pure = is_pure
+        self.concrete_type = concrete_type
 
     def get_all_fielddescrs(self):
         return self.all_interiorfielddescrs
@@ -336,7 +326,13 @@
         else:
             lendescr = get_field_arraylen_descr(gccache, ARRAY_OR_STRUCT)
         flag = get_type_flag(ARRAY_INSIDE.OF)
-<<<<<<< HEAD
+        is_pure = bool(ARRAY_INSIDE._immutable_field(None))
+        arraydescr = ArrayDescr(basesize, itemsize, lendescr, flag, is_pure)
+        cache[ARRAY_OR_STRUCT] = arraydescr
+        if isinstance(ARRAY_INSIDE.OF, lltype.Struct):
+            descrs = heaptracker.all_interiorfielddescrs(gccache,
+                ARRAY_INSIDE, get_field_descr=get_interiorfield_descr)
+            arraydescr.all_interiorfielddescrs = descrs
         concreate_type = '\x00'
         if ARRAY_INSIDE.OF is lltype.SingleFloat or \
            ARRAY_INSIDE.OF is lltype.Float:
@@ -344,15 +340,6 @@
             # for single float -> leads to problems
             concrete_type = FLOAT
         arraydescr = ArrayDescr(basesize, itemsize, lendescr, flag, concreate_type)
-=======
-        is_pure = bool(ARRAY_INSIDE._immutable_field(None))
-        arraydescr = ArrayDescr(basesize, itemsize, lendescr, flag, is_pure)
-        cache[ARRAY_OR_STRUCT] = arraydescr
-        if isinstance(ARRAY_INSIDE.OF, lltype.Struct):
-            descrs = heaptracker.all_interiorfielddescrs(gccache,
-                ARRAY_INSIDE, get_field_descr=get_interiorfield_descr)
-            arraydescr.all_interiorfielddescrs = descrs
->>>>>>> fbcf24f8
         if ARRAY_OR_STRUCT._gckind == 'gc':
             gccache.init_array_descr(ARRAY_OR_STRUCT, arraydescr)
         return arraydescr
