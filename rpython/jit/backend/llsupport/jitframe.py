--- conflicted
+++ resolved
@@ -138,14 +138,11 @@
     if not gcmap:
         return      # done
     gcmap_lgt = (gcmap + GCMAPLENGTHOFS).signed[0]
-<<<<<<< HEAD
     #
     from rpython.jit.backend.llsupport.gcmap import GCMAP_STM_LOCATION
     gcmap_lgt -= GCMAP_STM_LOCATION
     #
-=======
     no = 0
->>>>>>> 8a395a9d
     while no < gcmap_lgt:
         cur = (gcmap + GCMAPBASEOFS + UNSIGN_SIZE * no).unsigned[0]
         bitindex = 0
