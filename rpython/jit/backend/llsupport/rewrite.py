--- conflicted
+++ resolved
@@ -978,7 +978,6 @@
             self.gcrefs_recently_loaded[index] = load_op
         return load_op
 
-<<<<<<< HEAD
     def handle_guard_compatible(self, op):
         from rpython.jit.backend.llsupport import guard_compat
         c = op.getarg(1)
@@ -991,7 +990,7 @@
         new_op = op.copy_and_change(rop.GUARD_COMPATIBLE,
                                     [op.getarg(0), ConstInt(bcindex)])
         self.emit_op(new_op)
-=======
+
 @always_inline
 def cpu_simplify_scale(cpu, index_box, factor, offset):
     # Returns (factor, offset, index_box, [ops]) where index_box is either
@@ -1011,4 +1010,3 @@
                         [index_box, ConstInt(factor)])
             return 1, offset, index_box, True
         return factor, offset, index_box, False
->>>>>>> f270d914
