--- conflicted
+++ resolved
@@ -203,7 +203,6 @@
     def transform_to_gc_load(self, op):
         NOT_SIGNED = 0
         CINT_ZERO = ConstInt(0)
-<<<<<<< HEAD
         opnum = op.getopnum()
         #if opnum == rop.CALL_MALLOC_NURSERY_VARSIZE:
         #    v_length = op.getarg(2)
@@ -213,14 +212,9 @@
         #                self._emit_mul_if_factor_offset_not_supported(v_length, scale, 0)
         #        op.setarg(1, ConstInt(scale))
         #        op.setarg(2, v_length)
-        if op.is_getarrayitem() or \
+        if rop.is_getarrayitem(opnum) or \
            opnum in (rop.GETARRAYITEM_RAW_I,
                      rop.GETARRAYITEM_RAW_F):
-=======
-        if rop.is_getarrayitem(op.opnum) or \
-           op.getopnum() in (rop.GETARRAYITEM_RAW_I,
-                             rop.GETARRAYITEM_RAW_F):
->>>>>>> ed014ce0
             self.handle_getarrayitem(op)
         elif opnum in (rop.SETARRAYITEM_GC, rop.SETARRAYITEM_RAW):
             self.handle_setarrayitem(op)
