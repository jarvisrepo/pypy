--- conflicted
+++ resolved
@@ -38,14 +38,11 @@
     _previous_size = -1
     _op_malloc_nursery = None
     _v_last_malloced_nursery = None
-<<<<<<< HEAD
 
     # does_any_alloc tells us if we did any allocation since the last LABEL
     does_any_allocation = False
-=======
     c_zero = ConstInt(0)
     c_null = ConstPtr(lltype.nullptr(llmemory.GCREF.TO))
->>>>>>> 8a395a9d
 
     def __init__(self, gc_ll_descr, cpu):
         self.gc_ll_descr = gc_ll_descr
@@ -71,13 +68,9 @@
             if op.is_malloc():
                 self.handle_malloc_operation(op)
                 continue
-<<<<<<< HEAD
-            elif op.is_call():
-=======
             if op.is_guard():
                 self.emit_pending_zeros()
             elif op.can_malloc():
->>>>>>> 8a395a9d
                 self.emitting_an_operation_that_can_collect()
             elif op.getopnum() == rop.LABEL:
                 self.emitting_an_operation_that_can_collect()
@@ -108,15 +101,10 @@
             if op.getopnum() == rop.CALL_ASSEMBLER:
                 self.handle_call_assembler(op)
                 continue
-<<<<<<< HEAD
+            if op.getopnum() == rop.JUMP or op.getopnum() == rop.FINISH:
+                self.emit_pending_zeros()
             # ---------- fallback case (overwritten in stmrewrite) -----------
             self.other_operation(op)
-=======
-            if op.getopnum() == rop.JUMP or op.getopnum() == rop.FINISH:
-                self.emit_pending_zeros()
-            #
-            self.newops.append(op)
->>>>>>> 8a395a9d
         return self.newops
 
     def other_operation(self, op):
@@ -268,7 +256,7 @@
         descrs = self.gc_ll_descr.getframedescrs(self.cpu)
         if self.gc_ll_descr.kind == 'boehm':
             size_box = history.BoxInt()
-            op0 = ResOperation(rop.GETFIELD_RAW,[history.ConstInt(frame_info)],
+            op0 = ResOperation(rop.GETFIELD_RAW, [history.ConstInt(frame_info)],
                                size_box,
                                descr=descrs.jfi_frame_depth)
             self.newops.append(op0)
@@ -278,23 +266,17 @@
         elif not self.gc_ll_descr.stm:
             # we read size in bytes here, not the length
             size_box = history.BoxInt()
-            op0 = ResOperation(rop.GETFIELD_RAW,[history.ConstInt(frame_info)],
+            op0 = ResOperation(rop.GETFIELD_RAW, [history.ConstInt(frame_info)],
                                size_box,
                                descr=descrs.jfi_frame_size)
             self.newops.append(op0)
             self.gen_malloc_nursery_varsize_frame(size_box, frame)
             self.gen_initialize_tid(frame, descrs.arraydescr.tid)
             length_box = history.BoxInt()
-<<<<<<< HEAD
-            op1 = ResOperation(rop.GETFIELD_RAW,[history.ConstInt(frame_info)],
-                               length_box,
-                               descr=descrs.jfi_frame_depth)
-            self.newops.append(op1)
-=======
             # we need to explicitely zero all the gc fields, because
             # of the unusal malloc pattern
             extra_ops = [
-                ResOperation(rop.GETFIELD_GC, [history.ConstInt(frame_info)],
+                ResOperation(rop.GETFIELD_RAW, [history.ConstInt(frame_info)],
                              length_box, descr=descrs.jfi_frame_depth),
                 ResOperation(rop.SETFIELD_GC, [frame, self.c_zero],
                              None, descr=descrs.jf_extra_stack_depth),
@@ -310,7 +292,6 @@
                              None, descr=descrs.jf_forward),
             ]
             self.newops += extra_ops
->>>>>>> 8a395a9d
             self.gen_initialize_len(frame, length_box,
                                     descrs.arraydescr.lendescr)
         else:
@@ -566,9 +547,8 @@
 
     def must_apply_write_barrier(self, val, v):
         if val not in self.write_barrier_applied:
-<<<<<<< HEAD
             if isinstance(v, BoxPtr) or (isinstance(v, ConstPtr) and
-                                         bool(v.value)): # store a non-NULL
+                               rgc.needs_write_barrier(v.value))):
                 return True
         return False
 
@@ -576,28 +556,12 @@
         val = op.getarg(0)
         if self.must_apply_write_barrier(val, op.getarg(1)):
             self.gen_write_barrier(val, op.stm_location)
-=======
-            v = op.getarg(1)
-            if (isinstance(v, BoxPtr) or (isinstance(v, ConstPtr) and
-                               rgc.needs_write_barrier(v.value))):
-                self.gen_write_barrier(val)
-                #op = op.copy_and_change(rop.SETFIELD_RAW)
->>>>>>> 8a395a9d
         self.newops.append(op)
 
     def handle_write_barrier_setarrayitem(self, op):
         val = op.getarg(0)
-<<<<<<< HEAD
         if self.must_apply_write_barrier(val, op.getarg(2)):
             self.gen_write_barrier_array(val, op.getarg(1), op.stm_location)
-=======
-        if val not in self.write_barrier_applied:
-            v = op.getarg(2)
-            if (isinstance(v, BoxPtr) or (isinstance(v, ConstPtr) and
-                                         rgc.needs_write_barrier(v.value))):
-                self.gen_write_barrier_array(val, op.getarg(1))
-                #op = op.copy_and_change(rop.SET{ARRAYITEM,INTERIORFIELD}_RAW)
->>>>>>> 8a395a9d
         self.newops.append(op)
 
     handle_write_barrier_setinteriorfield = handle_write_barrier_setarrayitem
