--- conflicted
+++ resolved
@@ -242,14 +242,8 @@
             value_box = op.getarg(2)
             self.emit_gc_store_or_indexed(op, ptr_box, index_box, value_box,
                                           fieldsize, itemsize, ofs)
-<<<<<<< HEAD
         elif opnum in (rop.GETFIELD_GC_I, rop.GETFIELD_GC_F, rop.GETFIELD_GC_R,
-                       rop.GETFIELD_GC_PURE_I, rop.GETFIELD_GC_PURE_F, rop.GETFIELD_GC_PURE_R,
                        rop.GETFIELD_RAW_I, rop.GETFIELD_RAW_F, rop.GETFIELD_RAW_R):
-=======
-        elif op.getopnum() in (rop.GETFIELD_GC_I, rop.GETFIELD_GC_F, rop.GETFIELD_GC_R,
-                               rop.GETFIELD_RAW_I, rop.GETFIELD_RAW_F, rop.GETFIELD_RAW_R):
->>>>>>> 3f9a75df
             ofs, itemsize, sign = unpack_fielddescr(op.getdescr())
             ptr_box = op.getarg(0)
             if op.getopnum() in (rop.GETFIELD_GC_F, rop.GETFIELD_GC_I, rop.GETFIELD_GC_R):
@@ -502,8 +496,8 @@
         elif arraydescr.itemsize == 0:
             total_size = arraydescr.basesize
         elif (self.gc_ll_descr.can_use_nursery_malloc(1) and
-              self.gen_malloc_nursery_varsize(arraydescr.itemsize, v_length,
-                                              op, arraydescr, kind=kind)):
+              self.gen_malloc_nursery_varsize(arraydescr.itemsize,
+                  v_length, op, arraydescr, kind=kind)):
             # note that we cannot initialize tid here, because the array
             # might end up being allocated by malloc_external or some
             # stuff that initializes GC header fields differently
@@ -539,8 +533,6 @@
         # See emit_pending_zeros().  (This optimization is done by
         # hacking the object 'o' in-place: e.g., o.getarg(1) may be
         # replaced with another constant greater than 0.)
-        #o = ResOperation(rop.ZERO_ARRAY, [v_arr, self.c_zero, v_length],
-        #                 descr=arraydescr)
         assert isinstance(arraydescr, ArrayDescr)
         scale = arraydescr.itemsize
         v_length_scaled = v_length
