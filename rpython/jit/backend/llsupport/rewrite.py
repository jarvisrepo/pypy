from rpython.rlib.rarithmetic import ovfcheck
from rpython.rtyper.lltypesystem import llmemory
from rpython.jit.metainterp import history
from rpython.jit.metainterp.history import ConstInt, BoxPtr, ConstPtr
from rpython.jit.metainterp.resoperation import ResOperation, rop
from rpython.jit.codewriter import heaptracker
from rpython.jit.backend.llsupport.symbolic import WORD
from rpython.jit.backend.llsupport.descr import SizeDescr, ArrayDescr
from rpython.jit.metainterp.history import JitCellToken

FLAG_ARRAY = 0
FLAG_STR = 1
FLAG_UNICODE = 2

class GcRewriterAssembler(object):
    """ This class performs the following rewrites on the list of operations:

     - Remove the DEBUG_MERGE_POINTs.

     - Turn all NEW_xxx to either a CALL_MALLOC_GC, or a CALL_MALLOC_NURSERY
       followed by SETFIELDs in order to initialize their GC fields.  The
       two advantages of CALL_MALLOC_NURSERY is that it inlines the common
       path, and we need only one such operation to allocate several blocks
       of memory at once.

     - Add COND_CALLs to the write barrier before SETFIELD_GC and
       SETARRAYITEM_GC operations.

    'write_barrier_applied' contains a dictionary of variable -> None.
    If a variable is in the dictionary, next setfields can be called without
    a write barrier.  The idea is that an object that was freshly allocated
    or already write_barrier'd don't need another write_barrier if there
    was no potentially collecting resop inbetween.
    """

    _previous_size = -1
    _op_malloc_nursery = None
    _v_last_malloced_nursery = None

    # does_any_alloc tells us if we did any allocation since the last LABEL
    does_any_allocation = False

    def __init__(self, gc_ll_descr, cpu):
        self.gc_ll_descr = gc_ll_descr
        self.cpu = cpu
        self.newops = []
        self.known_lengths = {}
        self.write_barrier_applied = {}

    def rewrite(self, operations):
        # we can only remember one malloc since the next malloc can possibly
        # collect; but we can try to collapse several known-size mallocs into
        # one, both for performance and to reduce the number of write
        # barriers.  We do this on each "basic block" of operations, which in
        # this case means between CALLs or unknown-size mallocs.
        #
        for op in operations:
            if op.getopnum() == rop.DEBUG_MERGE_POINT:
                continue
            # ---------- turn NEWxxx into CALL_MALLOC_xxx ----------
            if op.is_malloc():
                self.handle_malloc_operation(op)
                continue
            elif op.is_call():
                self.emitting_an_operation_that_can_collect()
            elif op.getopnum() == rop.LABEL:
                self.emitting_an_operation_that_can_collect()
                self.known_lengths.clear()
                self.does_any_allocation = False
            # ---------- write barriers ----------
            if self.gc_ll_descr.write_barrier_descr is not None:
                if op.getopnum() == rop.SETFIELD_GC:
                    self.handle_write_barrier_setfield(op)
                    continue
                if op.getopnum() == rop.SETINTERIORFIELD_GC:
                    self.handle_write_barrier_setinteriorfield(op)
                    continue
                if op.getopnum() == rop.SETARRAYITEM_GC:
                    self.handle_write_barrier_setarrayitem(op)
                    continue
            # ---------- call assembler -----------
            if op.getopnum() == rop.CALL_ASSEMBLER:
                self.handle_call_assembler(op)
                continue
            # ---------- fallback case (overwritten in stmrewrite) -----------
            self.other_operation(op)
        return self.newops

    def other_operation(self, op):
        self.newops.append(op)

    # ----------

    def handle_malloc_operation(self, op):
        self.does_any_allocation = True
        opnum = op.getopnum()
        if opnum == rop.NEW:
            self.handle_new_fixedsize(op.getdescr(), op)
        elif opnum == rop.NEW_WITH_VTABLE:
            classint = op.getarg(0).getint()
            descr = heaptracker.vtable2descr(self.cpu, classint)
            self.handle_new_fixedsize(descr, op)
            if self.gc_ll_descr.fielddescr_vtable is not None:
                op = ResOperation(rop.SETFIELD_GC,
                                  [op.result, ConstInt(classint)], None,
                                  descr=self.gc_ll_descr.fielddescr_vtable)
                self.newops.append(op)
        elif opnum == rop.NEW_ARRAY:
            descr = op.getdescr()
            assert isinstance(descr, ArrayDescr)
            self.handle_new_array(descr, op)
        elif opnum == rop.NEWSTR:
            self.handle_new_array(self.gc_ll_descr.str_descr, op,
                                  kind=FLAG_STR)
        elif opnum == rop.NEWUNICODE:
            self.handle_new_array(self.gc_ll_descr.unicode_descr, op,
                                  kind=FLAG_UNICODE)
        else:
            raise NotImplementedError(op.getopname())

    def handle_new_fixedsize(self, descr, op):
        assert isinstance(descr, SizeDescr)
        size = descr.size
        if self.gen_malloc_nursery(size, op.result):
            self.gen_initialize_tid(op.result, descr.tid)
        else:
            self.gen_malloc_fixedsize(size, descr.tid, op.result)

    def handle_new_array(self, arraydescr, op, kind=FLAG_ARRAY):
        v_length = op.getarg(0)
        total_size = -1
        if isinstance(v_length, ConstInt):
            num_elem = v_length.getint()
            self.known_lengths[op.result] = num_elem
            try:
                var_size = ovfcheck(arraydescr.itemsize * num_elem)
                total_size = ovfcheck(arraydescr.basesize + var_size)
            except OverflowError:
                pass    # total_size is still -1
        elif arraydescr.itemsize == 0:
            total_size = arraydescr.basesize
        elif (self.gc_ll_descr.can_use_nursery_malloc(1) and
              self.gen_malloc_nursery_varsize(arraydescr.itemsize,
              v_length, op.result, arraydescr, kind=kind)):
            # note that we cannot initialize tid here, because the array
            # might end up being allocated by malloc_external or some
            # stuff that initializes GC header fields differently
            self.gen_initialize_len(op.result, v_length, arraydescr.lendescr)
            return
        if (total_size >= 0 and
                self.gen_malloc_nursery(total_size, op.result)):
            self.gen_initialize_tid(op.result, arraydescr.tid)
            self.gen_initialize_len(op.result, v_length, arraydescr.lendescr)
        elif self.gc_ll_descr.kind == 'boehm':
            self.gen_boehm_malloc_array(arraydescr, v_length, op.result)
        else:
            opnum = op.getopnum()
            if opnum == rop.NEW_ARRAY:
                self.gen_malloc_array(arraydescr, v_length, op.result)
            elif opnum == rop.NEWSTR:
                self.gen_malloc_str(v_length, op.result)
            elif opnum == rop.NEWUNICODE:
                self.gen_malloc_unicode(v_length, op.result)
            else:
                raise NotImplementedError(op.getopname())

    def gen_malloc_frame(self, frame_info, frame):
        self.does_any_allocation = True
        descrs = self.gc_ll_descr.getframedescrs(self.cpu)
        if self.gc_ll_descr.kind == 'boehm':
            size_box = history.BoxInt()
            op0 = ResOperation(rop.GETFIELD_RAW,[history.ConstInt(frame_info)],
                               size_box,
                               descr=descrs.jfi_frame_depth)
            self.newops.append(op0)
            op1 = ResOperation(rop.NEW_ARRAY, [size_box], frame,
                               descr=descrs.arraydescr)
            self.handle_new_array(descrs.arraydescr, op1)
        elif not self.gc_ll_descr.stm:
            # we read size in bytes here, not the length
            size_box = history.BoxInt()
            op0 = ResOperation(rop.GETFIELD_RAW,[history.ConstInt(frame_info)],
                               size_box,
                               descr=descrs.jfi_frame_size)
            self.newops.append(op0)
            self.gen_malloc_nursery_varsize_frame(size_box, frame)
            self.gen_initialize_tid(frame, descrs.arraydescr.tid)
            length_box = history.BoxInt()
            op1 = ResOperation(rop.GETFIELD_RAW,[history.ConstInt(frame_info)],
                               length_box,
                               descr=descrs.jfi_frame_depth)
            self.newops.append(op1)
            self.gen_initialize_len(frame, length_box,
                                    descrs.arraydescr.lendescr)
        else:
            # jfi_frame_size not set in STM!
            length_box = history.BoxInt()
            op0 = ResOperation(rop.GETFIELD_RAW,[history.ConstInt(frame_info)],
                               length_box,
                               descr=descrs.jfi_frame_depth)
            self.newops.append(op0)
            self.gen_malloc_nursery_varsize_frame(length_box, frame)
            self.gen_initialize_tid(frame, descrs.arraydescr.tid)
            self.gen_initialize_len(frame, length_box,
                                    descrs.arraydescr.lendescr)

    def handle_call_assembler(self, op):
        descrs = self.gc_ll_descr.getframedescrs(self.cpu)
        loop_token = op.getdescr()
        assert isinstance(loop_token, history.JitCellToken)
        jfi = loop_token.compiled_loop_token.frame_info
        llfi = heaptracker.adr2int(llmemory.cast_ptr_to_adr(jfi))
        frame = history.BoxPtr()
        self.gen_malloc_frame(llfi, frame)
        op2 = ResOperation(rop.SETFIELD_GC, [frame, history.ConstInt(llfi)],
                           None, descr=descrs.jf_frame_info)
        self.newops.append(op2)
        arglist = op.getarglist()
        index_list = loop_token.compiled_loop_token._ll_initial_locs
        for i, arg in enumerate(arglist):
            descr = self.cpu.getarraydescr_for_frame(arg.type)
            assert self.cpu.JITFRAME_FIXED_SIZE & 1 == 0
            _, itemsize, _ = self.cpu.unpack_arraydescr_size(descr)
            index = index_list[i] // itemsize # index is in bytes
            self.newops.append(ResOperation(rop.SETARRAYITEM_GC,
                                            [frame, ConstInt(index),
                                             arg],
                                            None, descr))
        descr = op.getdescr()
        assert isinstance(descr, JitCellToken)
        jd = descr.outermost_jitdriver_sd
        args = [frame]
        if jd and jd.index_of_virtualizable >= 0:
            args = [frame, arglist[jd.index_of_virtualizable]]
        else:
            args = [frame]
        op1 = ResOperation(rop.CALL_ASSEMBLER, args,
                           op.result, op.getdescr())
        op1.stm_location = op.stm_location
        self.newops.append(op1)

    # ----------

    def emitting_an_operation_that_can_collect(self):
        # must be called whenever we emit an operation that can collect:
        # forgets the previous MALLOC_NURSERY, if any; and empty the
        # set 'write_barrier_applied', so that future SETFIELDs will generate
        # a write barrier as usual.
        self._op_malloc_nursery = None
        self.write_barrier_applied.clear()

    def _gen_call_malloc_gc(self, args, v_result, descr):
        """Generate a CALL_MALLOC_GC with the given args."""
        self.emitting_an_operation_that_can_collect()
        op = ResOperation(rop.CALL_MALLOC_GC, args, v_result, descr)
        self.newops.append(op)
        # In general, don't add v_result to write_barrier_applied:
        # v_result might be a large young array.

    def gen_malloc_fixedsize(self, size, typeid, v_result):
        """Generate a CALL_MALLOC_GC(malloc_fixedsize_fn, ...).
        Used on Boehm, and on the framework GC for large fixed-size
        mallocs.  (For all I know this latter case never occurs in
        practice, but better safe than sorry.)
        """
        if self.gc_ll_descr.fielddescr_tid is not None:
            assert (size & (WORD-1)) == 0, "size not aligned?"
            addr = self.gc_ll_descr.get_malloc_fn_addr('malloc_big_fixedsize')
            args = [ConstInt(addr), ConstInt(size), ConstInt(typeid)]
            descr = self.gc_ll_descr.malloc_big_fixedsize_descr
        else:                                            # Boehm
            addr = self.gc_ll_descr.get_malloc_fn_addr('malloc_fixedsize')
            args = [ConstInt(addr), ConstInt(size)]
            descr = self.gc_ll_descr.malloc_fixedsize_descr
        self._gen_call_malloc_gc(args, v_result, descr)
        # mark 'v_result' as freshly malloced, so not needing a write barrier
        # (this is always true because it's a fixed-size object)
        self.write_barrier_applied[v_result] = None

    def gen_boehm_malloc_array(self, arraydescr, v_num_elem, v_result):
        """Generate a CALL_MALLOC_GC(malloc_array_fn, ...) for Boehm."""
        addr = self.gc_ll_descr.get_malloc_fn_addr('malloc_array')
        self._gen_call_malloc_gc([ConstInt(addr),
                                  ConstInt(arraydescr.basesize),
                                  v_num_elem,
                                  ConstInt(arraydescr.itemsize),
                                  ConstInt(arraydescr.lendescr.offset)],
                                 v_result,
                                 self.gc_ll_descr.malloc_array_descr)

    def gen_malloc_array(self, arraydescr, v_num_elem, v_result):
        """Generate a CALL_MALLOC_GC(malloc_array_fn, ...) going either
        to the standard or the nonstandard version of the function."""
        #
        if (arraydescr.basesize == self.gc_ll_descr.standard_array_basesize
            and arraydescr.lendescr.offset ==
                self.gc_ll_descr.standard_array_length_ofs):
            # this is a standard-looking array, common case
            addr = self.gc_ll_descr.get_malloc_fn_addr('malloc_array')
            args = [ConstInt(addr),
                    ConstInt(arraydescr.itemsize),
                    ConstInt(arraydescr.tid),
                    v_num_elem]
            calldescr = self.gc_ll_descr.malloc_array_descr
        else:
            # rare case, so don't care too much about the number of arguments
            addr = self.gc_ll_descr.get_malloc_fn_addr(
                                              'malloc_array_nonstandard')
            args = [ConstInt(addr),
                    ConstInt(arraydescr.basesize),
                    ConstInt(arraydescr.itemsize),
                    ConstInt(arraydescr.lendescr.offset),
                    ConstInt(arraydescr.tid),
                    v_num_elem]
            calldescr = self.gc_ll_descr.malloc_array_nonstandard_descr
        self._gen_call_malloc_gc(args, v_result, calldescr)

    def gen_malloc_str(self, v_num_elem, v_result):
        """Generate a CALL_MALLOC_GC(malloc_str_fn, ...)."""
        addr = self.gc_ll_descr.get_malloc_fn_addr('malloc_str')
        self._gen_call_malloc_gc([ConstInt(addr), v_num_elem], v_result,
                                 self.gc_ll_descr.malloc_str_descr)

    def gen_malloc_unicode(self, v_num_elem, v_result):
        """Generate a CALL_MALLOC_GC(malloc_unicode_fn, ...)."""
        addr = self.gc_ll_descr.get_malloc_fn_addr('malloc_unicode')
        self._gen_call_malloc_gc([ConstInt(addr), v_num_elem], v_result,
                                 self.gc_ll_descr.malloc_unicode_descr)

    def gen_malloc_nursery_varsize(self, itemsize, v_length, v_result,
                                   arraydescr, kind=FLAG_ARRAY):
        """ itemsize is an int, v_length and v_result are boxes
        """
        gc_descr = self.gc_ll_descr
        if (kind == FLAG_ARRAY and
            (arraydescr.basesize != gc_descr.standard_array_basesize or
             arraydescr.lendescr.offset != gc_descr.standard_array_length_ofs)):
            return False
        self.emitting_an_operation_that_can_collect()
        op = ResOperation(rop.CALL_MALLOC_NURSERY_VARSIZE,
                          [ConstInt(kind), ConstInt(itemsize), v_length],
                          v_result, descr=arraydescr)
        self.newops.append(op)
        # don't record v_result into self.write_barrier_applied:
        # it can be a large, young array with card marking, and then
        # the GC relies on the write barrier being called
        return True

    def gen_malloc_nursery_varsize_frame(self, sizebox, v_result):
        """ Generate CALL_MALLOC_NURSERY_VARSIZE_FRAME
        """
        self.emitting_an_operation_that_can_collect()
        op = ResOperation(rop.CALL_MALLOC_NURSERY_VARSIZE_FRAME,
                          [sizebox],   # if STM, this is actually lengthbox!
                          v_result)

        self.newops.append(op)
        self.write_barrier_applied[v_result] = None

    def gen_malloc_nursery(self, size, v_result):
        """Try to generate or update a CALL_MALLOC_NURSERY.
        If that fails, generate a plain CALL_MALLOC_GC instead.
        """
        size = self.round_up_for_allocation(size)
        if not self.gc_ll_descr.can_use_nursery_malloc(size):
            return False
        #
        op = None
        if self._op_malloc_nursery is not None:
            # already a MALLOC_NURSERY: increment its total size
            total_size = self._op_malloc_nursery.getarg(0).getint()
            total_size += size
            if self.gc_ll_descr.can_use_nursery_malloc(total_size):
                # if the total size is still reasonable, merge it
                self._op_malloc_nursery.setarg(0, ConstInt(total_size))
                op = ResOperation(rop.INT_ADD,
                                  [self._v_last_malloced_nursery,
                                   ConstInt(self._previous_size)],
                                  v_result)
        if op is None:
            # if we failed to merge with a previous MALLOC_NURSERY, emit one
            self.emitting_an_operation_that_can_collect()
            op = ResOperation(rop.CALL_MALLOC_NURSERY,
                              [ConstInt(size)],
                              v_result)
            self._op_malloc_nursery = op
        #
        self.newops.append(op)
        self._previous_size = size
        self._v_last_malloced_nursery = v_result
        self.write_barrier_applied[v_result] = None
        return True

    def gen_initialize_tid(self, v_newgcobj, tid):
        if self.gc_ll_descr.fielddescr_tid is not None:
            # produce a SETFIELD to initialize the GC header
            op = ResOperation(rop.SETFIELD_GC,
                              [v_newgcobj, ConstInt(tid)], None,
                              descr=self.gc_ll_descr.fielddescr_tid)
            self.newops.append(op)

    def gen_initialize_len(self, v_newgcobj, v_length, arraylen_descr):
        # produce a SETFIELD to initialize the array length
        op = ResOperation(rop.SETFIELD_GC,
                          [v_newgcobj, v_length], None,
                          descr=arraylen_descr)
        self.newops.append(op)

    # ----------

    def must_apply_write_barrier(self, val, v):
        if val not in self.write_barrier_applied:
            if isinstance(v, BoxPtr) or (isinstance(v, ConstPtr) and
                                         bool(v.value)): # store a non-NULL
                return True
        return False

<<<<<<< HEAD
    def handle_write_barrier_setfield(self, op):
        val = op.getarg(0)
        if self.must_apply_write_barrier(val, op.getarg(1)):
            self.gen_write_barrier(val, op.stm_location)
        self.newops.append(op)

    def handle_write_barrier_setarrayitem(self, op):
        val = op.getarg(0)
        if self.must_apply_write_barrier(val, op.getarg(2)):
            self.gen_write_barrier_array(val, op.getarg(1), op.stm_location)
=======
    def handle_write_barrier_setarrayitem(self, op):
        val = op.getarg(0)
        if val not in self.write_barrier_applied:
            v = op.getarg(2)
            if isinstance(v, BoxPtr) or (isinstance(v, ConstPtr) and
                                         bool(v.value)): # store a non-NULL
                self.gen_write_barrier_array(val, op.getarg(1))
                #op = op.copy_and_change(rop.SET{ARRAYITEM,INTERIORFIELD}_RAW)
>>>>>>> 8d638d1a
        self.newops.append(op)

    handle_write_barrier_setinteriorfield = handle_write_barrier_setarrayitem

<<<<<<< HEAD
    def gen_write_barrier(self, v_base, stm_location):
=======
    def gen_write_barrier(self, v_base):
>>>>>>> 8d638d1a
        write_barrier_descr = self.gc_ll_descr.write_barrier_descr
        args = [v_base]
        op = ResOperation(rop.COND_CALL_GC_WB, args, None,
                          descr=write_barrier_descr)
        op.stm_location = stm_location
        self.newops.append(op)
        self.write_barrier_applied[v_base] = None

    def gen_write_barrier_array(self, v_base, v_index, stm_location):
        write_barrier_descr = self.gc_ll_descr.write_barrier_descr
        if write_barrier_descr.has_write_barrier_from_array(self.cpu):
            # If we know statically the length of 'v', and it is not too
            # big, then produce a regular write_barrier.  If it's unknown or
            # too big, produce instead a write_barrier_from_array.
            LARGE = 130
            length = self.known_lengths.get(v_base, LARGE)
            if length >= LARGE:
                # unknown or too big: produce a write_barrier_from_array
                args = [v_base, v_index]
                op = ResOperation(rop.COND_CALL_GC_WB_ARRAY, args, None,
                                  descr=write_barrier_descr)
                op.stm_location = stm_location
                self.newops.append(op)
                # a WB_ARRAY is not enough to prevent any future write
                # barriers, so don't add to 'write_barrier_applied'!
                return
        # fall-back case: produce a write_barrier
        self.gen_write_barrier(v_base, stm_location)

    def round_up_for_allocation(self, size):
        if not self.gc_ll_descr.round_up:
            return size
        if self.gc_ll_descr.translate_support_code:
            from rpython.rtyper.lltypesystem import llarena
            return llarena.round_up_for_allocation(
                size, self.gc_ll_descr.minimal_size_in_nursery)
        else:
            # non-translated: do it manually
            # assume that "self.gc_ll_descr.minimal_size_in_nursery" is 2 WORDs
            size = max(size, 2 * WORD)
            return (size + WORD-1) & ~(WORD-1)     # round up<|MERGE_RESOLUTION|>--- conflicted
+++ resolved
@@ -415,7 +415,6 @@
                 return True
         return False
 
-<<<<<<< HEAD
     def handle_write_barrier_setfield(self, op):
         val = op.getarg(0)
         if self.must_apply_write_barrier(val, op.getarg(1)):
@@ -426,25 +425,11 @@
         val = op.getarg(0)
         if self.must_apply_write_barrier(val, op.getarg(2)):
             self.gen_write_barrier_array(val, op.getarg(1), op.stm_location)
-=======
-    def handle_write_barrier_setarrayitem(self, op):
-        val = op.getarg(0)
-        if val not in self.write_barrier_applied:
-            v = op.getarg(2)
-            if isinstance(v, BoxPtr) or (isinstance(v, ConstPtr) and
-                                         bool(v.value)): # store a non-NULL
-                self.gen_write_barrier_array(val, op.getarg(1))
-                #op = op.copy_and_change(rop.SET{ARRAYITEM,INTERIORFIELD}_RAW)
->>>>>>> 8d638d1a
         self.newops.append(op)
 
     handle_write_barrier_setinteriorfield = handle_write_barrier_setarrayitem
 
-<<<<<<< HEAD
     def gen_write_barrier(self, v_base, stm_location):
-=======
-    def gen_write_barrier(self, v_base):
->>>>>>> 8d638d1a
         write_barrier_descr = self.gc_ll_descr.write_barrier_descr
         args = [v_base]
         op = ResOperation(rop.COND_CALL_GC_WB, args, None,
