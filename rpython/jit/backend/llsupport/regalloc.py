--- conflicted
+++ resolved
@@ -397,13 +397,6 @@
                 self.reg_bindings[v] = loc
                 return loc
 
-    #def update_spill_loc_if_necessary(self, var, current_loc):
-    #    """if variable var is in two locations (spilled and current_loc),
-    #    update spilled location with current_loc"""
-    #    spill_loc = self.frame_manager.get(var)
-    #    if spill_loc:
-    #        self.assembler.regalloc_mov(current_loc, spill_loc)
-
     def _spill_var(self, v, forbidden_vars, selected_reg,
                    need_lower_byte=False):
         v_to_spill = self._pick_variable_to_spill(v, forbidden_vars,
@@ -647,32 +640,12 @@
         if looptoken.compiled_loop_token is not None:   # <- for tests
             looptoken.compiled_loop_token._ll_initial_locs = locs
 
-<<<<<<< HEAD
-    def can_merge_with_next_guard(self, op, i, operations):
-        if (op.getopnum() == rop.CALL_MAY_FORCE or
-            op.getopnum() == rop.CALL_ASSEMBLER or
-            op.getopnum() == rop.CALL_RELEASE_GIL):
-            assert operations[i + 1].getopnum() == rop.GUARD_NOT_FORCED
-            return True
-        if (not op.is_comparison() and
-            op.getopnum() != rop.STM_SHOULD_BREAK_TRANSACTION):
-            if op.is_ovf():
-                if (operations[i + 1].getopnum() != rop.GUARD_NO_OVERFLOW and
-                    operations[i + 1].getopnum() != rop.GUARD_OVERFLOW):
-                    not_implemented("int_xxx_ovf not followed by "
-                                    "guard_(no)_overflow")
-                return True
-            return False
-        if (operations[i + 1].getopnum() != rop.GUARD_TRUE and
-            operations[i + 1].getopnum() != rop.GUARD_FALSE):
-=======
     def next_op_can_accept_cc(self, operations, i):
         op = operations[i]
         next_op = operations[i + 1]
         opnum = next_op.getopnum()
         if (opnum != rop.GUARD_TRUE and opnum != rop.GUARD_FALSE
                                     and opnum != rop.COND_CALL):
->>>>>>> 2d490beb
             return False
         if next_op.getarg(0) is not op:
             return False
