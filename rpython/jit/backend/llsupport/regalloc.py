import os
from rpython.jit.metainterp.history import Const, REF, JitCellToken
from rpython.rlib.objectmodel import we_are_translated, specialize
from rpython.jit.metainterp.resoperation import rop, AbstractValue
from rpython.rtyper.lltypesystem import lltype
from rpython.rtyper.lltypesystem.lloperation import llop

try:
    from collections import OrderedDict
except ImportError:
    OrderedDict = dict # too bad

class TempVar(AbstractValue):
    def __init__(self):
        pass

    def __repr__(self):
        return "<TempVar at %s>" % (id(self),)

class NoVariableToSpill(Exception):
    pass

class Node(object):
    def __init__(self, val, next):
        self.val = val
        self.next = next

    def __repr__(self):
        return '<Node %d %r>' % (self.val, next)

class LinkedList(object):
    def __init__(self, fm, lst=None):
        # assume the list is sorted
        if lst is not None:
            node = None
            for i in range(len(lst) - 1, -1, -1):
                item = lst[i]
                node = Node(item, node)
            self.master_node = node
        else:
            self.master_node = None
        self.fm = fm

    def append(self, size, item):
        key = self.fm.get_loc_index(item)
        if size == 2:
            self._append(key)
            self._append(key + 1)
        else:
            assert size == 1
            self._append(key)

    def _append(self, key):
        if self.master_node is None or self.master_node.val > key:
            self.master_node = Node(key, self.master_node)
        else:
            node = self.master_node
            prev_node = self.master_node
            while node and node.val < key:
                prev_node = node
                node = node.next
            prev_node.next = Node(key, node)

    @specialize.arg(1)
    def foreach(self, function, arg):
        node = self.master_node
        while node is not None:
            function(arg, node.val)
            node = node.next

    def pop(self, size, tp, hint=-1):
        if size == 2:
            return self._pop_two(tp)   # 'hint' ignored for floats on 32-bit
        assert size == 1
        if not self.master_node:
            return None
        node = self.master_node
        #
        if hint >= 0:
            # Look for and remove the Node with the .val matching 'hint'.
            # If not found, fall back to removing the first Node.
            # Note that the loop below ignores the first Node, but
            # even if by chance it is the one with the correct .val,
            # it will be the one we remove at the end anyway.
            prev_node = node
            while prev_node.next:
                if prev_node.next.val == hint:
                    node = prev_node.next
                    prev_node.next = node.next
                    break
                prev_node = prev_node.next
            else:
                self.master_node = node.next
        else:
            self.master_node = node.next
        #
        return self.fm.frame_pos(node.val, tp)

    def _candidate(self, node):
        return (node.val & 1 == 0) and (node.val + 1 == node.next.val)

    def _pop_two(self, tp):
        node = self.master_node
        if node is None or node.next is None:
            return None
        if self._candidate(node):
            self.master_node = node.next.next
            return self.fm.frame_pos(node.val, tp)
        prev_node = node
        node = node.next
        while True:
            if node.next is None:
                return None
            if self._candidate(node):
                # pop two
                prev_node.next = node.next.next
                return self.fm.frame_pos(node.val, tp)
            node = node.next

    def len(self):
        node = self.master_node
        c = 0
        while node:
            node = node.next
            c += 1
        return c

    def __len__(self):
        """ For tests only
        """
        return self.len()

    def __repr__(self):
        if not self.master_node:
            return 'LinkedList(<empty>)'
        node = self.master_node
        l = []
        while node:
            l.append(str(node.val))
            node = node.next
        return 'LinkedList(%s)' % '->'.join(l)

class FrameManager(object):
    """ Manage frame positions

    start_free_depth is the start where we can allocate in whatever order
    we like.
    """
    def __init__(self, start_free_depth=0, freelist=None):
        self.bindings = {}
        self.current_frame_depth = start_free_depth
        self.hint_frame_pos = {}
        self.freelist = LinkedList(self, freelist)

    def get_frame_depth(self):
        return self.current_frame_depth

    def get(self, box):
        return self.bindings.get(box, None)

    def loc(self, box):
        """Return or create the frame location associated with 'box'."""
        # first check if it's already in the frame_manager
        try:
            return self.bindings[box]
        except KeyError:
            pass
        return self.get_new_loc(box)

    def get_new_loc(self, box):
        size = self.frame_size(box.type)
        hint = self.hint_frame_pos.get(box, -1)
        # frame_depth is rounded up to a multiple of 'size', assuming
        # that 'size' is a power of two.  The reason for doing so is to
        # avoid obscure issues in jump.py with stack locations that try
        # to move from position (6,7) to position (7,8).
        newloc = self.freelist.pop(size, box.type, hint)
        if newloc is None:
            #
            index = self.get_frame_depth()
            if index & 1 and size == 2:
                # we can't allocate it at odd position
                self.freelist._append(index)
                newloc = self.frame_pos(index + 1, box.type)
                self.current_frame_depth += 3
                index += 1 # for test
            else:
                newloc = self.frame_pos(index, box.type)
                self.current_frame_depth += size
            #
            if not we_are_translated():    # extra testing
                testindex = self.get_loc_index(newloc)
                assert testindex == index
            #

        self.bindings[box] = newloc
        if not we_are_translated():
            self._check_invariants()
        return newloc

    def bind(self, box, loc):
        pos = self.get_loc_index(loc)
        size = self.frame_size(box.type)
        self.current_frame_depth = max(pos + size, self.current_frame_depth)
        self.bindings[box] = loc

    def finish_binding(self):
        all = [0] * self.get_frame_depth()
        for b, loc in self.bindings.iteritems():
            size = self.frame_size(b.type)
            pos = self.get_loc_index(loc)
            for i in range(pos, pos + size):
                all[i] = 1
        self.freelist = LinkedList(self) # we don't care
        for elem in range(len(all)):
            if not all[elem]:
                self.freelist._append(elem)
        if not we_are_translated():
            self._check_invariants()

    def mark_as_free(self, box):
        try:
            loc = self.bindings[box]
        except KeyError:
            return    # already gone
        del self.bindings[box]
        size = self.frame_size(box.type)
        self.freelist.append(size, loc)
        if not we_are_translated():
            self._check_invariants()

    def _check_invariants(self):
        all = [0] * self.get_frame_depth()
        for b, loc in self.bindings.iteritems():
            size = self.frame_size(b)
            pos = self.get_loc_index(loc)
            for i in range(pos, pos + size):
                assert not all[i]
                all[i] = 1
        node = self.freelist.master_node
        while node is not None:
            assert not all[node.val]
            all[node.val] = 1
            node = node.next

    @staticmethod
    def _gather_gcroots(lst, var):
        lst.append(var)

    # abstract methods that need to be overwritten for specific assemblers

    def frame_pos(loc, type):
        raise NotImplementedError("Purely abstract")

    @staticmethod
    def frame_size(type):
        return 1

    @staticmethod
    def get_loc_index(loc):
        raise NotImplementedError("Purely abstract")

    @staticmethod
    def newloc(pos, size, tp):
        """ Reverse of get_loc_index
        """
        raise NotImplementedError("Purely abstract")

class RegisterManager(object):
    """ Class that keeps track of register allocations
    """
    box_types             = None       # or a list of acceptable types
    all_regs              = []
    no_lower_byte_regs    = []
    save_around_call_regs = []
    frame_reg             = None

    def __init__(self, longevity, frame_manager=None, assembler=None):
        self.free_regs = self.all_regs[:]
        self.free_regs.reverse()
        self.longevity = longevity
        self.temp_boxes = []
        if not we_are_translated():
            self.reg_bindings = OrderedDict()
        else:
            self.reg_bindings = {}
        self.bindings_to_frame_reg = {}
        self.position = -1
        self.frame_manager = frame_manager
        self.assembler = assembler

    def is_still_alive(self, v):
        # Check if 'v' is alive at the current position.
        # Return False if the last usage is strictly before.
        return self.longevity[v][1] >= self.position

    def stays_alive(self, v):
        # Check if 'v' stays alive after the current position.
        # Return False if the last usage is before or at position.
        return self.longevity[v][1] > self.position

    def next_instruction(self, incr=1):
        self.position += incr

    def _check_type(self, v):
        if not we_are_translated() and self.box_types is not None:
            assert isinstance(v, TempVar) or v.type in self.box_types

    def possibly_free_var(self, v):
        """ If v is stored in a register and v is not used beyond the
            current position, then free it.  Must be called at some
            point for all variables that might be in registers.
        """
        self._check_type(v)
        if isinstance(v, Const):
            return
        if v not in self.longevity or self.longevity[v][1] <= self.position:
            if v in self.reg_bindings:
                self.free_regs.append(self.reg_bindings[v])
                del self.reg_bindings[v]
            if self.frame_manager is not None:
                self.frame_manager.mark_as_free(v)

    def possibly_free_vars(self, vars):
        """ Same as 'possibly_free_var', but for all v in vars.
        """
        for v in vars:
            self.possibly_free_var(v)

    def possibly_free_vars_for_op(self, op):
        for i in range(op.numargs()):
            self.possibly_free_var(op.getarg(i))

    def free_temp_vars(self):
        self.possibly_free_vars(self.temp_boxes)
        self.temp_boxes = []

    def _check_invariants(self):
        if not we_are_translated():
            # make sure no duplicates
            assert len(dict.fromkeys(self.reg_bindings.values())) == len(self.reg_bindings)
            rev_regs = dict.fromkeys(self.reg_bindings.values())
            for reg in self.free_regs:
                assert reg not in rev_regs
            assert len(rev_regs) + len(self.free_regs) == len(self.all_regs)
        else:
            assert len(self.reg_bindings) + len(self.free_regs) == len(self.all_regs)
        assert len(self.temp_boxes) == 0
        if self.longevity:
            for v in self.reg_bindings:
                assert self.longevity[v][1] > self.position

    def try_allocate_reg(self, v, selected_reg=None, need_lower_byte=False):
        """ Try to allocate a register, if we have one free.
        need_lower_byte - if True, allocate one that has a lower byte reg
                          (e.g. eax has al)
        selected_reg    - if not None, force a specific register

        returns allocated register or None, if not possible.
        """
        self._check_type(v)
        assert not isinstance(v, Const)
        if selected_reg is not None:
            res = self.reg_bindings.get(v, None)
            if res is not None:
                if res is selected_reg:
                    return res
                else:
                    del self.reg_bindings[v]
                    self.free_regs.append(res)
            if selected_reg in self.free_regs:
                self.free_regs = [reg for reg in self.free_regs
                                  if reg is not selected_reg]
                self.reg_bindings[v] = selected_reg
                return selected_reg
            return None
        if need_lower_byte:
            loc = self.reg_bindings.get(v, None)
            if loc is not None and loc not in self.no_lower_byte_regs:
                return loc
            for i in range(len(self.free_regs) - 1, -1, -1):
                reg = self.free_regs[i]
                if reg not in self.no_lower_byte_regs:
                    if loc is not None:
                        self.free_regs[i] = loc
                    else:
                        del self.free_regs[i]
                    self.reg_bindings[v] = reg
                    return reg
            return None
        try:
            return self.reg_bindings[v]
        except KeyError:
            if self.free_regs:
                loc = self.free_regs.pop()
                self.reg_bindings[v] = loc
                return loc

    def _spill_var(self, v, forbidden_vars, selected_reg,
                   need_lower_byte=False):
        v_to_spill = self._pick_variable_to_spill(v, forbidden_vars,
                               selected_reg, need_lower_byte=need_lower_byte)
        loc = self.reg_bindings[v_to_spill]
        del self.reg_bindings[v_to_spill]
        if self.frame_manager.get(v_to_spill) is None:
            newloc = self.frame_manager.loc(v_to_spill)
            self.assembler.regalloc_mov(loc, newloc)
        return loc

    def _pick_variable_to_spill(self, v, forbidden_vars, selected_reg=None,
                                need_lower_byte=False):
        """ Slightly less silly algorithm.
        """
        cur_max_age = -1
        candidate = None
        for next in self.reg_bindings:
            reg = self.reg_bindings[next]
            if next in forbidden_vars:
                continue
            if selected_reg is not None:
                if reg is selected_reg:
                    return next
                else:
                    continue
            if need_lower_byte and reg in self.no_lower_byte_regs:
                continue
            max_age = self.longevity[next][1]
            if cur_max_age < max_age:
                cur_max_age = max_age
                candidate = next
        if candidate is None:
            raise NoVariableToSpill
        return candidate

    def force_allocate_reg(self, v, forbidden_vars=[], selected_reg=None,
                           need_lower_byte=False):
        """ Forcibly allocate a register for the new variable v.
        It must not be used so far.  If we don't have a free register,
        spill some other variable, according to algorithm described in
        '_pick_variable_to_spill'.

        Will not spill a variable from 'forbidden_vars'.
        """
        self._check_type(v)
        if isinstance(v, TempVar):
            self.longevity[v] = (self.position, self.position)
        loc = self.try_allocate_reg(v, selected_reg,
                                    need_lower_byte=need_lower_byte)
        if loc:
            return loc
        loc = self._spill_var(v, forbidden_vars, selected_reg,
                              need_lower_byte=need_lower_byte)
        prev_loc = self.reg_bindings.get(v, None)
        if prev_loc is not None:
            self.free_regs.append(prev_loc)
        self.reg_bindings[v] = loc
        return loc

    def force_allocate_frame_reg(self, v):
        """ Allocate the new variable v in the frame register."""
        self.bindings_to_frame_reg[v] = None

    def force_spill_var(self, var):
        self._sync_var(var)
        try:
            loc = self.reg_bindings[var]
            del self.reg_bindings[var]
            self.free_regs.append(loc)
        except KeyError:
            pass   # 'var' is already not in a register

    def loc(self, box, must_exist=False):
        """ Return the location of 'box'.
        """
        self._check_type(box)
        if isinstance(box, Const):
            return self.convert_to_imm(box)
        try:
            return self.reg_bindings[box]
        except KeyError:
            if box in self.bindings_to_frame_reg:
                return self.frame_reg
            if must_exist:
                return self.frame_manager.bindings[box]
            return self.frame_manager.loc(box)

    def return_constant(self, v, forbidden_vars=[], selected_reg=None):
        """ Return the location of the constant v.  If 'selected_reg' is
        not None, it will first load its value into this register.
        """
        self._check_type(v)
        assert isinstance(v, Const)
        immloc = self.convert_to_imm(v)
        if selected_reg:
            if selected_reg in self.free_regs:
                self.assembler.regalloc_mov(immloc, selected_reg)
                return selected_reg
            loc = self._spill_var(v, forbidden_vars, selected_reg)
            self.free_regs.append(loc)
            self.assembler.regalloc_mov(immloc, loc)
            return loc
        return immloc

    def make_sure_var_in_reg(self, v, forbidden_vars=[], selected_reg=None,
                             need_lower_byte=False):
        """ Make sure that an already-allocated variable v is in some
        register.  Return the register.  See 'force_allocate_reg' for
        the meaning of the optional arguments.
        """
        self._check_type(v)
        if isinstance(v, Const):
            return self.return_constant(v, forbidden_vars, selected_reg)
        prev_loc = self.loc(v, must_exist=True)
        if prev_loc is self.frame_reg and selected_reg is None:
            return prev_loc
        loc = self.force_allocate_reg(v, forbidden_vars, selected_reg,
                                      need_lower_byte=need_lower_byte)
        if prev_loc is not loc:
            self.assembler.regalloc_mov(prev_loc, loc)
        return loc

    def _reallocate_from_to(self, from_v, to_v):
        reg = self.reg_bindings[from_v]
        del self.reg_bindings[from_v]
        self.reg_bindings[to_v] = reg

    def _move_variable_away(self, v, prev_loc):
        if self.free_regs:
            loc = self.free_regs.pop()
            self.reg_bindings[v] = loc
            self.assembler.regalloc_mov(prev_loc, loc)
        else:
            loc = self.frame_manager.loc(v)
            self.assembler.regalloc_mov(prev_loc, loc)

    def force_result_in_reg(self, result_v, v, forbidden_vars=[]):
        """ Make sure that result is in the same register as v.
        The variable v is copied away if it's further used.  The meaning
        of 'forbidden_vars' is the same as in 'force_allocate_reg'.
        """
        self._check_type(result_v)
        self._check_type(v)
        if isinstance(v, Const):
            if self.free_regs:
                loc = self.free_regs.pop()
            else:
                loc = self._spill_var(v, forbidden_vars, None)
            self.assembler.regalloc_mov(self.convert_to_imm(v), loc)
            self.reg_bindings[result_v] = loc
            return loc
        if v not in self.reg_bindings:
            prev_loc = self.frame_manager.loc(v)
            loc = self.force_allocate_reg(v, forbidden_vars)
            self.assembler.regalloc_mov(prev_loc, loc)
        assert v in self.reg_bindings
        if self.longevity[v][1] > self.position:
            # we need to find a new place for variable v and
            # store result in the same place
            loc = self.reg_bindings[v]
            del self.reg_bindings[v]
            if self.frame_manager.get(v) is None:
                self._move_variable_away(v, loc)
            self.reg_bindings[result_v] = loc
        else:
            self._reallocate_from_to(v, result_v)
            loc = self.reg_bindings[result_v]
        return loc

    def _sync_var(self, v):
        if not self.frame_manager.get(v):
            reg = self.reg_bindings[v]
            to = self.frame_manager.loc(v)
            self.assembler.regalloc_mov(reg, to)
        # otherwise it's clean

    def before_call(self, force_store=[], save_all_regs=0):
        """ Spill registers before a call, as described by
        'self.save_around_call_regs'.  Registers are not spilled if
        they don't survive past the current operation, unless they
        are listed in 'force_store'.  'save_all_regs' can be 0 (default),
        1 (save all), or 2 (save default+PTRs).
        """
        for v, reg in self.reg_bindings.items():
            if v not in force_store and self.longevity[v][1] <= self.position:
                # variable dies
                del self.reg_bindings[v]
                self.free_regs.append(reg)
                continue
            if save_all_regs != 1 and reg not in self.save_around_call_regs:
                if save_all_regs == 0:
                    continue    # we don't have to
                if v.type != REF:
                    continue    # only save GC pointers
            self._sync_var(v)
            del self.reg_bindings[v]
            self.free_regs.append(reg)

    def after_call(self, v):
        """ Adjust registers according to the result of the call,
        which is in variable v.
        """
        self._check_type(v)
        r = self.call_result_location(v)
        if not we_are_translated():
            assert r not in self.reg_bindings.values()
        self.reg_bindings[v] = r
        self.free_regs = [fr for fr in self.free_regs if fr is not r]
        return r

    # abstract methods, override

    def convert_to_imm(self, c):
        """ Platform specific - convert a constant to imm
        """
        raise NotImplementedError("Abstract")

    def call_result_location(self, v):
        """ Platform specific - tell where the result of a call will
        be stored by the cpu, according to the variable type
        """
        raise NotImplementedError("Abstract")

    def get_scratch_reg(self, type, forbidden_vars=[], selected_reg=None):
        """ Platform specific - Allocates a temporary register """
        raise NotImplementedError("Abstract")

class BaseRegalloc(object):
    """ Base class on which all the backend regallocs should be based
    """
    def _set_initial_bindings(self, inputargs, looptoken):
        """ Set the bindings at the start of the loop
        """
        locs = []
        base_ofs = self.assembler.cpu.get_baseofs_of_frame_field()
        for box in inputargs:
            assert not isinstance(box, Const)
            loc = self.fm.get_new_loc(box)
            locs.append(loc.value - base_ofs)
        if looptoken.compiled_loop_token is not None:   # <- for tests
            looptoken.compiled_loop_token._ll_initial_locs = locs

<<<<<<< HEAD
    def can_merge_with_next_guard(self, op, i, operations):
        if (op.is_call_may_force() or op.is_call_assembler() or
            op.is_call_release_gil()):
            assert operations[i + 1].getopnum() == rop.GUARD_NOT_FORCED
            return True
        if not op.is_comparison():
            if op.is_ovf():
                if (operations[i + 1].getopnum() != rop.GUARD_NO_OVERFLOW and
                    operations[i + 1].getopnum() != rop.GUARD_OVERFLOW):
                    not_implemented("int_xxx_ovf not followed by "
                                    "guard_(no)_overflow")
                return True
            return False
        if (operations[i + 1].getopnum() != rop.GUARD_TRUE and
            operations[i + 1].getopnum() != rop.GUARD_FALSE):
            return False
        if operations[i + 1].getarg(0) is not op:
            return False
        if (self.longevity[op][1] > i + 1 or
            op in operations[i + 1].getfailargs()):
=======
    def next_op_can_accept_cc(self, operations, i):
        op = operations[i]
        next_op = operations[i + 1]
        opnum = next_op.getopnum()
        if (opnum != rop.GUARD_TRUE and opnum != rop.GUARD_FALSE
                                    and opnum != rop.COND_CALL):
            return False
        if next_op.getarg(0) is not op.result:
            return False
        if self.longevity[op.result][1] > i + 1:
>>>>>>> 6a15e931
            return False
        if opnum != rop.COND_CALL:
            if op.result in operations[i + 1].getfailargs():
                return False
        else:
            if op.result in operations[i + 1].getarglist()[1:]:
                return False
        return True

    def locs_for_call_assembler(self, op):
        descr = op.getdescr()
        assert isinstance(descr, JitCellToken)
        if op.numargs() == 2:
            self.rm._sync_var(op.getarg(1))
            return [self.loc(op.getarg(0)), self.fm.loc(op.getarg(1))]
        else:
            return [self.loc(op.getarg(0))]


def compute_vars_longevity(inputargs, operations):
    # compute a dictionary that maps variables to index in
    # operations that is a "last-time-seen"

    # returns a pair longevity/useful. Non-useful variables are ones that
    # never appear in the assembler or it does not matter if they appear on
    # stack or in registers. Main example is loop arguments that go
    # only to guard operations or to jump or to finish
    last_used = {}
    last_real_usage = {}
    for i in range(len(operations)-1, -1, -1):
        op = operations[i]
        if op.type != 'v':
            if op not in last_used and op.has_no_side_effect():
                continue
        opnum = op.getopnum()
        for j in range(op.numargs()):
            arg = op.getarg(j)
            if isinstance(arg, Const):
                continue
            if arg not in last_used:
                last_used[arg] = i
            if opnum != rop.JUMP and opnum != rop.LABEL:
                if arg not in last_real_usage:
                    last_real_usage[arg] = i
        if op.is_guard():
            for arg in op.getfailargs():
                if arg is None: # hole
                    continue
                assert not isinstance(arg, Const)
                if arg not in last_used:
                    last_used[arg] = i
    #
    longevity = {}
    for i, arg in enumerate(operations):
        if arg.type != 'v' and arg in last_used:
            assert not isinstance(arg, Const)
            assert i < last_used[arg]
            longevity[arg] = (i, last_used[arg])
            del last_used[arg]
    for arg in inputargs:
        assert not isinstance(arg, Const)
        if arg not in last_used:
            longevity[arg] = (-1, -1)
        else:
            longevity[arg] = (0, last_used[arg])
            del last_used[arg]
    assert len(last_used) == 0

    if not we_are_translated():
        produced = {}
        for arg in inputargs:
            produced[arg] = None
        for op in operations:
            for arg in op.getarglist():
                if not isinstance(arg, Const):
                    assert arg in produced
            produced[op] = None
    
    return longevity, last_real_usage

def is_comparison_or_ovf_op(opnum):
    from rpython.jit.metainterp.resoperation import opclasses
    cls = opclasses[opnum]
    # hack hack: in theory they are instance method, but they don't use
    # any instance field, we can use a fake object
    class Fake(cls):
        pass
    op = Fake()
    return op.is_comparison() or op.is_ovf()

def valid_addressing_size(size):
    return size == 1 or size == 2 or size == 4 or size == 8

def get_scale(size):
    assert valid_addressing_size(size)
    if size < 4:
        return size - 1         # 1, 2 => 0, 1
    else:
        return (size >> 2) + 1  # 4, 8 => 2, 3


def not_implemented(msg):
    msg = '[llsupport/regalloc] %s\n' % msg
    if we_are_translated():
        llop.debug_print(lltype.Void, msg)
    raise NotImplementedError(msg)<|MERGE_RESOLUTION|>--- conflicted
+++ resolved
@@ -639,28 +639,6 @@
         if looptoken.compiled_loop_token is not None:   # <- for tests
             looptoken.compiled_loop_token._ll_initial_locs = locs
 
-<<<<<<< HEAD
-    def can_merge_with_next_guard(self, op, i, operations):
-        if (op.is_call_may_force() or op.is_call_assembler() or
-            op.is_call_release_gil()):
-            assert operations[i + 1].getopnum() == rop.GUARD_NOT_FORCED
-            return True
-        if not op.is_comparison():
-            if op.is_ovf():
-                if (operations[i + 1].getopnum() != rop.GUARD_NO_OVERFLOW and
-                    operations[i + 1].getopnum() != rop.GUARD_OVERFLOW):
-                    not_implemented("int_xxx_ovf not followed by "
-                                    "guard_(no)_overflow")
-                return True
-            return False
-        if (operations[i + 1].getopnum() != rop.GUARD_TRUE and
-            operations[i + 1].getopnum() != rop.GUARD_FALSE):
-            return False
-        if operations[i + 1].getarg(0) is not op:
-            return False
-        if (self.longevity[op][1] > i + 1 or
-            op in operations[i + 1].getfailargs()):
-=======
     def next_op_can_accept_cc(self, operations, i):
         op = operations[i]
         next_op = operations[i + 1]
@@ -668,16 +646,15 @@
         if (opnum != rop.GUARD_TRUE and opnum != rop.GUARD_FALSE
                                     and opnum != rop.COND_CALL):
             return False
-        if next_op.getarg(0) is not op.result:
+        if next_op.getarg(0) is not op:
             return False
-        if self.longevity[op.result][1] > i + 1:
->>>>>>> 6a15e931
+        if self.longevity[op][1] > i + 1:
             return False
         if opnum != rop.COND_CALL:
-            if op.result in operations[i + 1].getfailargs():
+            if op in operations[i + 1].getfailargs():
                 return False
         else:
-            if op.result in operations[i + 1].getarglist()[1:]:
+            if op in operations[i + 1].getarglist()[1:]:
                 return False
         return True
 
