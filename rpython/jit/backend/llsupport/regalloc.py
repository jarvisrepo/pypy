import os
from rpython.jit.metainterp.history import Const, REF, JitCellToken
from rpython.rlib.objectmodel import we_are_translated, specialize
from rpython.jit.metainterp.resoperation import rop, AbstractValue
from rpython.rtyper.lltypesystem import lltype
from rpython.rtyper.lltypesystem.lloperation import llop

try:
    from collections import OrderedDict
except ImportError:
    OrderedDict = dict # too bad

class TempVar(AbstractValue):
    def __init__(self):
        pass

    def __repr__(self):
        return "<TempVar at %s>" % (id(self),)

class NoVariableToSpill(Exception):
    pass

class Node(object):
    def __init__(self, val, next):
        self.val = val
        self.next = next

    def __repr__(self):
        return '<Node %d %r>' % (self.val, next)

class LinkedList(object):
    def __init__(self, fm, lst=None):
        # assume the list is sorted
        if lst is not None:
            node = None
            for i in range(len(lst) - 1, -1, -1):
                item = lst[i]
                node = Node(item, node)
            self.master_node = node
        else:
            self.master_node = None
        self.fm = fm

    def append(self, size, item):
        key = self.fm.get_loc_index(item)
        if size == 2:
            self._append(key)
            self._append(key + 1)
        else:
            assert size == 1
            self._append(key)

    def _append(self, key):
        if self.master_node is None or self.master_node.val > key:
            self.master_node = Node(key, self.master_node)
        else:
            node = self.master_node
            prev_node = self.master_node
            while node and node.val < key:
                prev_node = node
                node = node.next
            prev_node.next = Node(key, node)

    @specialize.arg(1)
    def foreach(self, function, arg):
        node = self.master_node
        while node is not None:
            function(arg, node.val)
            node = node.next

    def pop(self, size, tp, hint=-1):
        if size == 2:
            return self._pop_two(tp)   # 'hint' ignored for floats on 32-bit
        assert size == 1
        if not self.master_node:
            return None
        node = self.master_node
        #
        if hint >= 0:
            # Look for and remove the Node with the .val matching 'hint'.
            # If not found, fall back to removing the first Node.
            # Note that the loop below ignores the first Node, but
            # even if by chance it is the one with the correct .val,
            # it will be the one we remove at the end anyway.
            prev_node = node
            while prev_node.next:
                if prev_node.next.val == hint:
                    node = prev_node.next
                    prev_node.next = node.next
                    break
                prev_node = prev_node.next
            else:
                self.master_node = node.next
        else:
            self.master_node = node.next
        #
        return self.fm.frame_pos(node.val, tp)

    def _candidate(self, node):
        return (node.val & 1 == 0) and (node.val + 1 == node.next.val)

    def _pop_two(self, tp):
        node = self.master_node
        if node is None or node.next is None:
            return None
        if self._candidate(node):
            self.master_node = node.next.next
            return self.fm.frame_pos(node.val, tp)
        prev_node = node
        node = node.next
        while True:
            if node.next is None:
                return None
            if self._candidate(node):
                # pop two
                prev_node.next = node.next.next
                return self.fm.frame_pos(node.val, tp)
            node = node.next

    def len(self):
        node = self.master_node
        c = 0
        while node:
            node = node.next
            c += 1
        return c

    def __len__(self):
        """ For tests only
        """
        return self.len()

    def __repr__(self):
        if not self.master_node:
            return 'LinkedList(<empty>)'
        node = self.master_node
        l = []
        while node:
            l.append(str(node.val))
            node = node.next
        return 'LinkedList(%s)' % '->'.join(l)

class FrameManager(object):
    """ Manage frame positions

    start_free_depth is the start where we can allocate in whatever order
    we like.
    """
    def __init__(self, start_free_depth=0, freelist=None):
        self.bindings = {}
        self.current_frame_depth = start_free_depth
        self.hint_frame_pos = {}
        self.freelist = LinkedList(self, freelist)

    def get_frame_depth(self):
        return self.current_frame_depth

    def get(self, box):
        return self.bindings.get(box, None)

    def loc(self, box):
        """Return or create the frame location associated with 'box'."""
        # first check if it's already in the frame_manager
        try:
            return self.bindings[box]
        except KeyError:
            pass
        return self.get_new_loc(box)

    def get_new_loc(self, box):
        size = self.frame_size(box.type)
        hint = self.hint_frame_pos.get(box, -1)
        # frame_depth is rounded up to a multiple of 'size', assuming
        # that 'size' is a power of two.  The reason for doing so is to
        # avoid obscure issues in jump.py with stack locations that try
        # to move from position (6,7) to position (7,8).
        newloc = self.freelist.pop(size, box.type, hint)
        if newloc is None:
            #
            index = self.get_frame_depth()
            if index & 1 and size == 2:
                # we can't allocate it at odd position
                self.freelist._append(index)
                newloc = self.frame_pos(index + 1, box.type)
                self.current_frame_depth += 3
                index += 1 # for test
            else:
                newloc = self.frame_pos(index, box.type)
                self.current_frame_depth += size
            #
            if not we_are_translated():    # extra testing
                testindex = self.get_loc_index(newloc)
                assert testindex == index
            #

        self.bindings[box] = newloc
        if not we_are_translated():
            self._check_invariants()
        return newloc

    def bind(self, box, loc):
        pos = self.get_loc_index(loc)
        size = self.frame_size(box.type)
        self.current_frame_depth = max(pos + size, self.current_frame_depth)
        self.bindings[box] = loc

    def finish_binding(self):
        all = [0] * self.get_frame_depth()
        for b, loc in self.bindings.iteritems():
            size = self.frame_size(b.type)
            pos = self.get_loc_index(loc)
            for i in range(pos, pos + size):
                all[i] = 1
        self.freelist = LinkedList(self) # we don't care
        for elem in range(len(all)):
            if not all[elem]:
                self.freelist._append(elem)
        if not we_are_translated():
            self._check_invariants()

    def mark_as_free(self, box):
        try:
            loc = self.bindings[box]
        except KeyError:
            return    # already gone
        del self.bindings[box]
        size = self.frame_size(box.type)
        self.freelist.append(size, loc)
        if not we_are_translated():
            self._check_invariants()

    def _check_invariants(self):
        all = [0] * self.get_frame_depth()
        for b, loc in self.bindings.iteritems():
            size = self.frame_size(b)
            pos = self.get_loc_index(loc)
            for i in range(pos, pos + size):
                assert not all[i]
                all[i] = 1
        node = self.freelist.master_node
        while node is not None:
            assert not all[node.val]
            all[node.val] = 1
            node = node.next

    @staticmethod
    def _gather_gcroots(lst, var):
        lst.append(var)

    # abstract methods that need to be overwritten for specific assemblers

    def frame_pos(loc, type):
        raise NotImplementedError("Purely abstract")

    @staticmethod
    def frame_size(type):
        return 1

    @staticmethod
    def get_loc_index(loc):
        raise NotImplementedError("Purely abstract")

    @staticmethod
    def newloc(pos, size, tp):
        """ Reverse of get_loc_index
        """
        raise NotImplementedError("Purely abstract")

class RegisterManager(object):

    """ Class that keeps track of register allocations
    """
    box_types             = None       # or a list of acceptable types
    all_regs              = []
    no_lower_byte_regs    = []
    save_around_call_regs = []
    frame_reg             = None

    def __init__(self, longevity, frame_manager=None, assembler=None):
        self.free_regs = self.all_regs[:]
        self.free_regs.reverse()
        self.longevity = longevity
        self.temp_boxes = []
        if not we_are_translated():
            self.reg_bindings = OrderedDict()
        else:
            self.reg_bindings = {}
        self.bindings_to_frame_reg = {}
        self.position = -1
        self.frame_manager = frame_manager
        self.assembler = assembler

    def is_still_alive(self, v):
        # Check if 'v' is alive at the current position.
        # Return False if the last usage is strictly before.
        return self.longevity[v].last_usage >= self.position

    def stays_alive(self, v):
        # Check if 'v' stays alive after the current position.
        # Return False if the last usage is before or at position.
        return self.longevity[v].last_usage > self.position

    def next_instruction(self, incr=1):
        self.position += incr

    def _check_type(self, v):
        if not we_are_translated() and self.box_types is not None:
            assert isinstance(v, TempVar) or v.type in self.box_types

    def possibly_free_var(self, v):
        """ If v is stored in a register and v is not used beyond the
            current position, then free it.  Must be called at some
            point for all variables that might be in registers.
        """
        self._check_type(v)
        if isinstance(v, Const):
            return
        if v not in self.longevity or self.longevity[v].last_usage <= self.position:
            if v in self.reg_bindings:
                self.free_regs.append(self.reg_bindings[v])
                del self.reg_bindings[v]
            if self.frame_manager is not None:
                self.frame_manager.mark_as_free(v)

    def possibly_free_vars(self, vars):
        """ Same as 'possibly_free_var', but for all v in vars.
        """
        for v in vars:
            self.possibly_free_var(v)

    def possibly_free_vars_for_op(self, op):
        for i in range(op.numargs()):
            self.possibly_free_var(op.getarg(i))

    def free_temp_vars(self):
        self.possibly_free_vars(self.temp_boxes)
        self.temp_boxes = []

    def _check_invariants(self):
        if not we_are_translated():
            # make sure no duplicates
            assert len(dict.fromkeys(self.reg_bindings.values())) == len(self.reg_bindings)
            rev_regs = dict.fromkeys(self.reg_bindings.values())
            for reg in self.free_regs:
                assert reg not in rev_regs
            assert len(rev_regs) + len(self.free_regs) == len(self.all_regs)
        else:
            assert len(self.reg_bindings) + len(self.free_regs) == len(self.all_regs)
        assert len(self.temp_boxes) == 0
        if self.longevity:
            for v in self.reg_bindings:
                if v not in self.longevity:
                    llop.debug_print(lltype.Void, "variable %s not in longevity\n" % v.repr({}))
                assert self.longevity[v].last_usage > self.position

    def try_allocate_reg(self, v, selected_reg=None, need_lower_byte=False):
        """ Try to allocate a register, if we have one free.
        need_lower_byte - if True, allocate one that has a lower byte reg
                          (e.g. eax has al)
        selected_reg    - if not None, force a specific register

        returns allocated register or None, if not possible.
        """
        self._check_type(v)
        assert not isinstance(v, Const)
        if selected_reg is not None:
            res = self.reg_bindings.get(v, None)
            if res is not None:
                if res is selected_reg:
                    return res
                else:
                    del self.reg_bindings[v]
                    self.free_regs.append(res)
            if selected_reg in self.free_regs:
                self.free_regs = [reg for reg in self.free_regs
                                  if reg is not selected_reg]
                self.reg_bindings[v] = selected_reg
                return selected_reg
            return None
        if need_lower_byte:
            loc = self.reg_bindings.get(v, None)
            if loc is not None and loc not in self.no_lower_byte_regs:
                return loc
            for i in range(len(self.free_regs) - 1, -1, -1):
                reg = self.free_regs[i]
                if reg not in self.no_lower_byte_regs:
                    if loc is not None:
                        self.free_regs[i] = loc
                    else:
                        del self.free_regs[i]
                    self.reg_bindings[v] = reg
                    return reg
            return None
        try:
            return self.reg_bindings[v]
        except KeyError:
            # YYY here we should chose the free variable a bit more carefully
            if self.free_regs:
                loc = self.free_regs.pop()
                self.reg_bindings[v] = loc
                return loc

    def _spill_var(self, v, forbidden_vars, selected_reg,
                   need_lower_byte=False):
        v_to_spill = self._pick_variable_to_spill(v, forbidden_vars,
                               selected_reg, need_lower_byte=need_lower_byte)
        loc = self.reg_bindings[v_to_spill]
        del self.reg_bindings[v_to_spill]
        self.assembler.num_spills += 1
        if self.frame_manager.get(v_to_spill) is None:
            newloc = self.frame_manager.loc(v_to_spill)
            self.assembler.regalloc_mov(loc, newloc)
        else:
            self.assembler.num_spills_to_existing += 1
        return loc

    def _pick_variable_to_spill(self, v, forbidden_vars, selected_reg=None,
                                need_lower_byte=False):
        """ Slightly less silly algorithm.
        """
        cur_max_age = -1
        candidate = None
        # YYY we should pick a variable to spill that is only used in failargs
        # from now on
        for next in self.reg_bindings:
            reg = self.reg_bindings[next]
            if next in forbidden_vars:
                continue
            if selected_reg is not None:
                if reg is selected_reg:
                    return next
                else:
                    continue
            if need_lower_byte and reg in self.no_lower_byte_regs:
                continue
            lifetime = self.longevity[next]
            if lifetime.is_last_real_use_before(self.position):
                # this variable has no "real" use as an argument to an op left
                # it is only used in failargs, and maybe in a jump. spilling is
                # fine
                return next
            max_age = lifetime.last_usage
            if cur_max_age < max_age:
                cur_max_age = max_age
                candidate = next
        if candidate is None:
            raise NoVariableToSpill
        return candidate

    def force_allocate_reg(self, v, forbidden_vars=[], selected_reg=None,
                           need_lower_byte=False):
        """ Forcibly allocate a register for the new variable v.
        It must not be used so far.  If we don't have a free register,
        spill some other variable, according to algorithm described in
        '_pick_variable_to_spill'.

        Will not spill a variable from 'forbidden_vars'.
        """
        self._check_type(v)
        if isinstance(v, TempVar):
            self.longevity[v] = Lifetime(self.position, self.position)
        loc = self.try_allocate_reg(v, selected_reg,
                                    need_lower_byte=need_lower_byte)
        if loc:
            return loc
        loc = self._spill_var(v, forbidden_vars, selected_reg,
                              need_lower_byte=need_lower_byte)
        prev_loc = self.reg_bindings.get(v, None)
        if prev_loc is not None:
            self.free_regs.append(prev_loc)
        self.reg_bindings[v] = loc
        return loc

    def force_allocate_frame_reg(self, v):
        """ Allocate the new variable v in the frame register."""
        self.bindings_to_frame_reg[v] = None

    def force_spill_var(self, var):
        self._sync_var(var)
        try:
            loc = self.reg_bindings[var]
            del self.reg_bindings[var]
            self.free_regs.append(loc)
        except KeyError:
            pass   # 'var' is already not in a register

    def loc(self, box, must_exist=False):
        """ Return the location of 'box'.
        """
        self._check_type(box)
        if isinstance(box, Const):
            return self.convert_to_imm(box)
        try:
            return self.reg_bindings[box]
        except KeyError:
            if box in self.bindings_to_frame_reg:
                return self.frame_reg
            if must_exist:
                return self.frame_manager.bindings[box]
            return self.frame_manager.loc(box)

    def return_constant(self, v, forbidden_vars=[], selected_reg=None):
        """ Return the location of the constant v.  If 'selected_reg' is
        not None, it will first load its value into this register.
        """
        self._check_type(v)
        assert isinstance(v, Const)
        immloc = self.convert_to_imm(v)
        if selected_reg:
            if selected_reg in self.free_regs:
                self.assembler.regalloc_mov(immloc, selected_reg)
                return selected_reg
            loc = self._spill_var(v, forbidden_vars, selected_reg)
            self.free_regs.append(loc)
            self.assembler.regalloc_mov(immloc, loc)
            return loc
        return immloc

    def make_sure_var_in_reg(self, v, forbidden_vars=[], selected_reg=None,
                             need_lower_byte=False):
        """ Make sure that an already-allocated variable v is in some
        register.  Return the register.  See 'force_allocate_reg' for
        the meaning of the optional arguments.
        """
        self._check_type(v)
        if isinstance(v, Const):
            return self.return_constant(v, forbidden_vars, selected_reg)
        prev_loc = self.loc(v, must_exist=True)
        if prev_loc is self.frame_reg and selected_reg is None:
            return prev_loc
        loc = self.force_allocate_reg(v, forbidden_vars, selected_reg,
                                      need_lower_byte=need_lower_byte)
        if prev_loc is not loc:
            self.assembler.num_reloads += 1
            self.assembler.regalloc_mov(prev_loc, loc)
        return loc

    def _reallocate_from_to(self, from_v, to_v):
        reg = self.reg_bindings[from_v]
        del self.reg_bindings[from_v]
        self.reg_bindings[to_v] = reg

    def _move_variable_away(self, v, prev_loc):
        # YYY here we should not move it to another reg, if all uses are in
        # failargs
        if self.free_regs:
            loc = self.free_regs.pop()
            self.reg_bindings[v] = loc
            self.assembler.regalloc_mov(prev_loc, loc)
        else:
            loc = self.frame_manager.loc(v)
            self.assembler.regalloc_mov(prev_loc, loc)

    def force_result_in_reg(self, result_v, v, forbidden_vars=[]):
        """ Make sure that result is in the same register as v.
        The variable v is copied away if it's further used.  The meaning
        of 'forbidden_vars' is the same as in 'force_allocate_reg'.
        """
        self._check_type(result_v)
        self._check_type(v)
        if isinstance(v, Const):
            if self.free_regs:
                loc = self.free_regs.pop()
            else:
                loc = self._spill_var(v, forbidden_vars, None)
            self.assembler.regalloc_mov(self.convert_to_imm(v), loc)
            self.reg_bindings[result_v] = loc
            return loc
        if v not in self.reg_bindings:
            # v not in a register. allocate one for result_v and move v there
            prev_loc = self.frame_manager.loc(v)
            loc = self.force_allocate_reg(result_v, forbidden_vars)
            self.assembler.regalloc_mov(prev_loc, loc)
<<<<<<< HEAD
        assert v in self.reg_bindings
        if self.longevity[v].last_usage > self.position:
=======
            return loc
        if self.longevity[v][1] > self.position:
>>>>>>> 708b40b3
            # we need to find a new place for variable v and
            # store result in the same place
            loc = self.reg_bindings[v]
            del self.reg_bindings[v]
            if self.frame_manager.get(v) is None:
                self._move_variable_away(v, loc)
            self.reg_bindings[result_v] = loc
        else:
            self._reallocate_from_to(v, result_v)
            loc = self.reg_bindings[result_v]
        return loc

    def _sync_var(self, v):
        if not self.frame_manager.get(v):
            self.assembler.num_moves_calls += 1
            reg = self.reg_bindings[v]
            to = self.frame_manager.loc(v)
            self.assembler.regalloc_mov(reg, to)
        # otherwise it's clean

    def _bc_spill(self, v, new_free_regs):
        self._sync_var(v)
        new_free_regs.append(self.reg_bindings.pop(v))

    def before_call(self, force_store=[], save_all_regs=0):
        self.spill_or_move_registers_before_call(self.save_around_call_regs,
                                                 force_store, save_all_regs)

    def spill_or_move_registers_before_call(self, save_sublist,
                                            force_store=[], save_all_regs=0):
        """Spill or move some registers before a call.

        By default, this means: for every register in 'save_sublist',
        if there is a variable there and it survives longer than
        the current operation, then it is spilled/moved somewhere else.

        WARNING: this might do the equivalent of possibly_free_vars()
        on variables dying in the current operation.  It won't
        immediately overwrite registers that used to be occupied by
        these variables, though.  Use this function *after* you finished
        calling self.loc() or self.make_sure_var_in_reg(), i.e. when you
        know the location of all input arguments.  These locations stay
        valid, but only *if they are in self.save_around_call_regs,*
        not if they are callee-saved registers!

        'save_all_regs' can be 0 (default set of registers), 1 (do that
        for all registers), or 2 (default + gc ptrs).

        Overview of what we do (the implementation does it differently,
        for the same result):

        * we first check the set of registers that are free: call it F.

        * possibly_free_vars() is implied for all variables (except
          the ones listed in force_store): if they don't survive past
          the current operation, they are forgotten now.  (Their
          register remain not in F, because they are typically
          arguments to the call, so they should not be overwritten by
          the next step.)

        * then for every variable that needs to be spilled/moved: if
          there is an entry in F that is acceptable, pick it and emit a
          move.  Otherwise, emit a spill.  Start doing this with the
          variables that survive the shortest time, to give them a
          better change to remain in a register---similar algo as
          _pick_variable_to_spill().

        Note: when a register is moved, it often (but not always) means
        we could have been more clever and picked a better register in
        the first place, when we did so earlier.  It is done this way
        anyway, as a local hack in this function, because on x86 CPUs
        such register-register moves are almost free.
        """
        if not we_are_translated():
            # 'save_sublist' is either the whole
            # 'self.save_around_call_regs', or a sublist thereof, and
            # then only those registers are spilled/moved.  But when
            # we move them, we never move them to other registers in
            # 'self.save_around_call_regs', to avoid ping-pong effects
            # where the same value is constantly moved around.
            for reg in save_sublist:
                assert reg in self.save_around_call_regs

        new_free_regs = []
        move_or_spill = []

        for v, reg in self.reg_bindings.items():
            max_age = self.longevity[v].last_usage
            if v not in force_store and max_age <= self.position:
                # variable dies
                del self.reg_bindings[v]
                new_free_regs.append(reg)
                continue

            if save_all_regs == 1:
                # we need to spill all registers in this mode
                self._bc_spill(v, new_free_regs)
                #
            elif save_all_regs == 2 and v.type == REF:
                # we need to spill all GC ptrs in this mode
                self._bc_spill(v, new_free_regs)
                #
            elif reg not in save_sublist:
                continue  # in a register like ebx/rbx: it is fine where it is
                #
            else:
                # this is a register like eax/rax, which needs either
                # spilling or moving.
                move_or_spill.append((v, max_age))

        if len(move_or_spill) > 0:
            while len(self.free_regs) > 0:
                new_reg = self.free_regs.pop()
                if new_reg in self.save_around_call_regs:
                    new_free_regs.append(new_reg)    # not this register...
                    continue
                # This 'new_reg' is suitable for moving a candidate to.
                # Pick the one with the smallest max_age.  (This
                # is one step of a naive sorting algo, slow in theory,
                # but the list should always be very small so it
                # doesn't matter.)
                best_i = 0
                smallest_max_age = move_or_spill[0][1]
                for i in range(1, len(move_or_spill)):
                    max_age = move_or_spill[i][1]
                    if max_age < smallest_max_age:
                        best_i = i
                        smallest_max_age = max_age
                v, max_age = move_or_spill.pop(best_i)
                # move from 'reg' to 'new_reg'
                reg = self.reg_bindings[v]
                if not we_are_translated():
                    if move_or_spill:
                        assert max_age <= min([_a for _, _a in move_or_spill])
                    assert reg in save_sublist
                    assert reg in self.save_around_call_regs
                    assert new_reg not in self.save_around_call_regs
                self.assembler.regalloc_mov(reg, new_reg)
                self.reg_bindings[v] = new_reg    # change the binding
                new_free_regs.append(reg)
                #
                if len(move_or_spill) == 0:
                    break
            else:
                # no more free registers to move to, spill the rest
                for v, max_age in move_or_spill:
                    self._bc_spill(v, new_free_regs)

        # re-add registers in 'new_free_regs', but in reverse order,
        # so that the last ones (added just above, from
        # save_around_call_regs) are picked last by future '.pop()'
        while len(new_free_regs) > 0:
            self.free_regs.append(new_free_regs.pop())

    def after_call(self, v):
        """ Adjust registers according to the result of the call,
        which is in variable v.
        """
        self._check_type(v)
        r = self.call_result_location(v)
        if not we_are_translated():
            assert r not in self.reg_bindings.values()
        self.reg_bindings[v] = r
        self.free_regs = [fr for fr in self.free_regs if fr is not r]
        return r

    # abstract methods, override

    def convert_to_imm(self, c):
        """ Platform specific - convert a constant to imm
        """
        raise NotImplementedError("Abstract")

    def call_result_location(self, v):
        """ Platform specific - tell where the result of a call will
        be stored by the cpu, according to the variable type
        """
        raise NotImplementedError("Abstract")

    def get_scratch_reg(self, type, forbidden_vars=[], selected_reg=None):
        """ Platform specific - Allocates a temporary register """
        raise NotImplementedError("Abstract")

class BaseRegalloc(object):
    """ Base class on which all the backend regallocs should be based
    """
    def _set_initial_bindings(self, inputargs, looptoken):
        """ Set the bindings at the start of the loop
        """
        locs = []
        base_ofs = self.assembler.cpu.get_baseofs_of_frame_field()
        for box in inputargs:
            assert not isinstance(box, Const)
            loc = self.fm.get_new_loc(box)
            locs.append(loc.value - base_ofs)
        if looptoken.compiled_loop_token is not None:   # <- for tests
            looptoken.compiled_loop_token._ll_initial_locs = locs

    def next_op_can_accept_cc(self, operations, i):
        op = operations[i]
        next_op = operations[i + 1]
        opnum = next_op.getopnum()
        if (opnum != rop.GUARD_TRUE and opnum != rop.GUARD_FALSE
                                    and opnum != rop.COND_CALL):
            return False
        # NB: don't list COND_CALL_VALUE_I/R here, these two variants
        # of COND_CALL don't accept a cc as input
        if next_op.getarg(0) is not op:
            return False
        if self.longevity[op].last_usage > i + 1:
            return False
        if opnum != rop.COND_CALL:
            if op in operations[i + 1].getfailargs():
                return False
        else:
            if op in operations[i + 1].getarglist()[1:]:
                return False
        return True

    def locs_for_call_assembler(self, op):
        descr = op.getdescr()
        assert isinstance(descr, JitCellToken)
        if op.numargs() == 2:
            self.rm._sync_var(op.getarg(1))
            return [self.loc(op.getarg(0)), self.fm.loc(op.getarg(1))]
        else:
            assert op.numargs() == 1
            return [self.loc(op.getarg(0))]

class Lifetime(object):
    def __init__(self, definition_pos, last_usage, last_real_usage=-42):
        # all positions are indexes into the operations list

        # the position where the variable is defined
        self.definition_pos = definition_pos
        # the position where the variable is last used. this includes failargs
        # and jumps
        self.last_usage = last_usage
        if last_real_usage == -42:
            last_real_usage = last_usage
        # last *real* usage, ie as an argument to an operation
        # after last_real_usage and last_usage it does not matter whether the
        # variable is stored on the stack
        self.last_real_usage = last_real_usage

    def is_last_real_use_before(self, position):
        return self.last_real_usage <= position

    def __repr__(self):
        return "%s:%s(%s)" % (self.definition_pos, self.last_real_usage, self.last_usage)

def compute_vars_longevity(inputargs, operations):
    # compute a dictionary that maps variables to Lifetime information
    # if a variable is not in the dictionary, it's operation is dead because
    # it's side-effect-free and the result is unused
    last_used = {}
    last_real_usage = {}
    for i in range(len(operations)-1, -1, -1):
        op = operations[i]
        if op.type != 'v':
            if op not in last_used and rop.has_no_side_effect(op.opnum):
                continue
        opnum = op.getopnum()
        for j in range(op.numargs()):
            arg = op.getarg(j)
            if isinstance(arg, Const):
                continue
            if arg not in last_used:
                last_used[arg] = i
            if opnum != rop.JUMP and opnum != rop.LABEL:
                if arg not in last_real_usage:
                    last_real_usage[arg] = i
        if rop.is_guard(op.opnum):
            for arg in op.getfailargs():
                if arg is None: # hole
                    continue
                assert not isinstance(arg, Const)
                if arg not in last_used:
                    last_used[arg] = i
    #
    longevity = {}
    for i, arg in enumerate(operations):
        if arg.type != 'v' and arg in last_used:
            assert not isinstance(arg, Const)
            assert i < last_used[arg]
            longevity[arg] = Lifetime(
                i, last_used[arg], last_real_usage.get(arg, -1))
            del last_used[arg]
    for arg in inputargs:
        assert not isinstance(arg, Const)
        if arg not in last_used:
            longevity[arg] = Lifetime(
                -1, -1, -1)
        else:
            longevity[arg] = Lifetime(
                0, last_used[arg], last_real_usage.get(arg, -1))
            del last_used[arg]
    assert len(last_used) == 0

    if not we_are_translated():
        produced = {}
        for arg in inputargs:
            produced[arg] = None
        for op in operations:
            for arg in op.getarglist():
                if not isinstance(arg, Const):
                    assert arg in produced
            produced[op] = None

    return longevity

def is_comparison_or_ovf_op(opnum):
    return rop.is_comparison(opnum) or rop.is_ovf(opnum)

def valid_addressing_size(size):
    return size == 1 or size == 2 or size == 4 or size == 8

def get_scale(size):
    assert valid_addressing_size(size)
    if size < 4:
        return size - 1         # 1, 2 => 0, 1
    else:
        return (size >> 2) + 1  # 4, 8 => 2, 3


def not_implemented(msg):
    msg = '[llsupport/regalloc] %s\n' % msg
    if we_are_translated():
        llop.debug_print(lltype.Void, msg)
    raise NotImplementedError(msg)<|MERGE_RESOLUTION|>--- conflicted
+++ resolved
@@ -571,13 +571,8 @@
             prev_loc = self.frame_manager.loc(v)
             loc = self.force_allocate_reg(result_v, forbidden_vars)
             self.assembler.regalloc_mov(prev_loc, loc)
-<<<<<<< HEAD
-        assert v in self.reg_bindings
+            return loc
         if self.longevity[v].last_usage > self.position:
-=======
-            return loc
-        if self.longevity[v][1] > self.position:
->>>>>>> 708b40b3
             # we need to find a new place for variable v and
             # store result in the same place
             loc = self.reg_bindings[v]
