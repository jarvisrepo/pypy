--- conflicted
+++ resolved
@@ -10,12 +10,8 @@
     ('array_length', lltype.Signed),
     rtti=True)
 
-<<<<<<< HEAD
 def gcrefs_trace(gc, obj_addr, callback, arg1, arg2):
-=======
-def gcrefs_trace(gc, obj_addr, callback, arg):
     rmmap.enter_assembler_writing()
->>>>>>> 37025a52
     obj = llmemory.cast_adr_to_ptr(obj_addr, lltype.Ptr(GCREFTRACER))
     i = 0
     length = obj.array_length
