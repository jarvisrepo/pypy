from rpython.rtyper.lltypesystem import lltype, llmemory, rffi, rstr
from rpython.rtyper import rclass
from rpython.rtyper.lltypesystem.lloperation import llop
from rpython.rtyper.llinterp import LLInterpreter
from rpython.rtyper.annlowlevel import llhelper, MixLevelHelperAnnotator
from rpython.rtyper.llannotation import lltype_to_annotation
from rpython.rlib.objectmodel import we_are_translated, specialize
from rpython.jit.metainterp import history, compile
from rpython.jit.codewriter import heaptracker, longlong
from rpython.jit.backend.model import AbstractCPU
from rpython.jit.backend.llsupport import symbolic, jitframe
from rpython.jit.backend.llsupport.symbolic import WORD, unroll_basic_sizes
from rpython.jit.backend.llsupport.descr import (
    get_size_descr, get_field_descr, get_array_descr,
    get_call_descr, get_interiorfield_descr,
    FieldDescr, ArrayDescr, CallDescr, InteriorFieldDescr,
    FLAG_POINTER, FLAG_FLOAT)
from rpython.jit.backend.llsupport.memcpy import memset_fn
from rpython.jit.backend.llsupport.asmmemmgr import AsmMemoryManager
from rpython.rlib.unroll import unrolling_iterable


class AbstractLLCPU(AbstractCPU):
    from rpython.jit.metainterp.typesystem import llhelper as ts

    def __init__(self, rtyper, stats, opts, translate_support_code=False,
                 gcdescr=None):
        assert type(opts) is not bool
        self.opts = opts

        from rpython.jit.backend.llsupport.gc import get_ll_description
        AbstractCPU.__init__(self)
        self.rtyper = rtyper
        self.stats = stats
        self.translate_support_code = translate_support_code
        if translate_support_code and rtyper is not None:
            translator = rtyper.annotator.translator
        else:
            translator = None
        self.gc_ll_descr = get_ll_description(gcdescr, translator, rtyper)
        if translator and translator.config.translation.gcremovetypeptr:
            self.vtable_offset = None
        else:
            self.vtable_offset, _ = symbolic.get_field_token(rclass.OBJECT,
                                                             'typeptr',
                                                        translate_support_code)
        if translate_support_code:
            self._setup_exception_handling_translated()
        else:
            self._setup_exception_handling_untranslated()
        self.asmmemmgr = AsmMemoryManager()
        self._setup_frame_realloc(translate_support_code)
        self._setup_descrs()
        self.setup()
        self._debug_errno_container = lltype.malloc(
            rffi.CArray(lltype.Signed), 5, flavor='raw', zero=True,
            track_allocation=False)

    def _setup_descrs(self):
        ad = self.gc_ll_descr.getframedescrs(self).arraydescr
        self.signedarraydescr = ad
        # the same as normal JITFRAME, however with an array of pointers
        self.refarraydescr = ArrayDescr(ad.basesize, ad.itemsize, ad.lendescr,
                                        FLAG_POINTER)
        if WORD == 4:
            self.floatarraydescr = ArrayDescr(ad.basesize, ad.itemsize * 2,
                                              ad.lendescr, FLAG_FLOAT)
        else:
            self.floatarraydescr = ArrayDescr(ad.basesize, ad.itemsize,
                                              ad.lendescr, FLAG_FLOAT)
<<<<<<< HEAD
=======
        self.setup()
        self._debug_errno_container = lltype.malloc(
            rffi.CArray(lltype.Signed), 7, flavor='raw', zero=True,
            track_allocation=False)
>>>>>>> b96b5f03

    def getarraydescr_for_frame(self, type):
        if type == history.FLOAT:
            descr = self.floatarraydescr
        elif type == history.REF:
            descr = self.refarraydescr
        else:
            descr = self.signedarraydescr
        return descr

    def setup(self):
        pass

    def _setup_frame_realloc(self, translate_support_code):
        FUNC_TP = lltype.Ptr(lltype.FuncType([llmemory.GCREF, lltype.Signed],
                                             llmemory.GCREF))
        base_ofs = self.get_baseofs_of_frame_field()

        def realloc_frame(frame, size):
            try:
                if not we_are_translated():
                    assert not self._exception_emulator[0]
                frame = lltype.cast_opaque_ptr(jitframe.JITFRAMEPTR, frame)
                if size > frame.jf_frame_info.jfi_frame_depth:
                    # update the frame_info size, which is for whatever reason
                    # not up to date
                    frame.jf_frame_info.update_frame_depth(base_ofs, size)
                new_frame = jitframe.JITFRAME.allocate(frame.jf_frame_info)
                frame.jf_forward = new_frame
                i = 0
                while i < len(frame.jf_frame):
                    new_frame.jf_frame[i] = frame.jf_frame[i]
                    frame.jf_frame[i] = 0
                    i += 1
                new_frame.jf_savedata = frame.jf_savedata
                new_frame.jf_guard_exc = frame.jf_guard_exc
                # all other fields are empty
                llop.gc_writebarrier(lltype.Void, new_frame)
                return lltype.cast_opaque_ptr(llmemory.GCREF, new_frame)
            except Exception, e:
                print "Unhandled exception", e, "in realloc_frame"
                return lltype.nullptr(llmemory.GCREF.TO)

        def realloc_frame_crash(frame, size):
            print "frame", frame, "size", size
            return lltype.nullptr(llmemory.GCREF.TO)

        if not translate_support_code:
            fptr = llhelper(FUNC_TP, realloc_frame)
        else:
            FUNC = FUNC_TP.TO
            args_s = [lltype_to_annotation(ARG) for ARG in FUNC.ARGS]
            s_result = lltype_to_annotation(FUNC.RESULT)
            mixlevelann = MixLevelHelperAnnotator(self.rtyper)
            graph = mixlevelann.getgraph(realloc_frame, args_s, s_result)
            fptr = mixlevelann.graph2delayed(graph, FUNC)
            mixlevelann.finish()
        self.realloc_frame = heaptracker.adr2int(llmemory.cast_ptr_to_adr(fptr))

        if not translate_support_code:
            fptr = llhelper(FUNC_TP, realloc_frame_crash)
        else:
            FUNC = FUNC_TP.TO
            args_s = [lltype_to_annotation(ARG) for ARG in FUNC.ARGS]
            s_result = lltype_to_annotation(FUNC.RESULT)
            mixlevelann = MixLevelHelperAnnotator(self.rtyper)
            graph = mixlevelann.getgraph(realloc_frame_crash, args_s, s_result)
            fptr = mixlevelann.graph2delayed(graph, FUNC)
            mixlevelann.finish()
        self.realloc_frame_crash = heaptracker.adr2int(llmemory.cast_ptr_to_adr(fptr))

    def _setup_exception_handling_untranslated(self):
        # for running un-translated only, all exceptions occurring in the
        # llinterpreter are stored in '_exception_emulator', which is then
        # read back by the machine code reading at the address given by
        # pos_exception() and pos_exc_value().
        _exception_emulator = lltype.malloc(rffi.CArray(lltype.Signed), 2,
                                            zero=True, flavor='raw',
                                            immortal=True)
        self._exception_emulator = _exception_emulator

        def _store_exception(lle):
            self._last_exception = lle       # keepalive
            tp_i = rffi.cast(lltype.Signed, lle.args[0])
            v_i = rffi.cast(lltype.Signed, lle.args[1])
            _exception_emulator[0] = tp_i
            _exception_emulator[1] = v_i

        self.debug_ll_interpreter = LLInterpreter(self.rtyper)
        self.debug_ll_interpreter._store_exception = _store_exception

        def pos_exception():
            return rffi.cast(lltype.Signed, _exception_emulator)

        def pos_exc_value():
            return (rffi.cast(lltype.Signed, _exception_emulator) +
                    rffi.sizeof(lltype.Signed))

        self.pos_exception = pos_exception
        self.pos_exc_value = pos_exc_value
        self.insert_stack_check = lambda: (0, 0, 0)

    def _setup_exception_handling_translated(self):

        def pos_exception():
            addr = llop.get_exception_addr(llmemory.Address)
            return heaptracker.adr2int(addr)

        def pos_exc_value():
            addr = llop.get_exc_value_addr(llmemory.Address)
            return heaptracker.adr2int(addr)

        from rpython.rlib import rstack

        STACK_CHECK_SLOWPATH = lltype.Ptr(lltype.FuncType([lltype.Signed],
                                                          lltype.Void))
        def insert_stack_check():
            assert not self.gc_ll_descr.stm
            endaddr = rstack._stack_get_end_adr()
            lengthaddr = rstack._stack_get_length_adr()
            f = llhelper(STACK_CHECK_SLOWPATH, rstack.stack_check_slowpath)
            slowpathaddr = rffi.cast(lltype.Signed, f)
            return endaddr, lengthaddr, slowpathaddr

        self.pos_exception = pos_exception
        self.pos_exc_value = pos_exc_value
        self.insert_stack_check = insert_stack_check

    def grab_exc_value(self, deadframe):
        deadframe = lltype.cast_opaque_ptr(jitframe.JITFRAMEPTR, deadframe)
        return deadframe.jf_guard_exc

    def set_savedata_ref(self, deadframe, data):
        deadframe = lltype.cast_opaque_ptr(jitframe.JITFRAMEPTR, deadframe)
        deadframe.jf_savedata = data

    def get_savedata_ref(self, deadframe):
        deadframe = lltype.cast_opaque_ptr(jitframe.JITFRAMEPTR, deadframe)
        return deadframe.jf_savedata

    def guard_already_patched(self, faildescr):
        # returns True if the guard jump target is already patched
        # to point to a bridge
        raise NotImplemented



    def free_loop_and_bridges(self, compiled_loop_token):
        AbstractCPU.free_loop_and_bridges(self, compiled_loop_token)
        blocks = compiled_loop_token.asmmemmgr_blocks
        if blocks is not None:
            compiled_loop_token.asmmemmgr_blocks = None
            for rawstart, rawstop in blocks:
                self.gc_ll_descr.freeing_block(rawstart, rawstop)
                self.asmmemmgr.free(rawstart, rawstop)

    def force(self, addr_of_force_token):
        frame = rffi.cast(jitframe.JITFRAMEPTR, addr_of_force_token)
        frame = frame.resolve()
        frame.jf_descr = frame.jf_force_descr
        return lltype.cast_opaque_ptr(llmemory.GCREF, frame)

    def make_execute_token(self, *ARGS):
        # The JIT backend must generate functions with the following
        # signature: it takes the jitframe and the threadlocal_addr
        # as arguments, and it returns the (possibly reallocated) jitframe.
        # The backend can optimize OS_THREADLOCALREF_GET calls to return a
        # field of this threadlocal_addr, but only if 'translate_support_code':
        # in untranslated tests, threadlocal_addr is a dummy container
        # for errno tests only.
        FUNCPTR = lltype.Ptr(lltype.FuncType([llmemory.GCREF, llmemory.Address],
                                             llmemory.GCREF))

        lst = [(i, history.getkind(ARG)[0]) for i, ARG in enumerate(ARGS)]
        kinds = unrolling_iterable(lst)

        def execute_token(executable_token, *args):
            clt = executable_token.compiled_loop_token
            assert len(args) == clt._debug_nbargs
            #
            addr = executable_token._ll_function_addr
            func = rffi.cast(FUNCPTR, addr)
            #llop.debug_print(lltype.Void, ">>>> Entering", addr)
            frame_info = clt.frame_info
            frame = self.gc_ll_descr.malloc_jitframe(frame_info)
            ll_frame = lltype.cast_opaque_ptr(llmemory.GCREF, frame)
            locs = executable_token.compiled_loop_token._ll_initial_locs
            prev_interpreter = None   # help flow space
            if not self.translate_support_code:
                prev_interpreter = LLInterpreter.current_interpreter
                LLInterpreter.current_interpreter = self.debug_ll_interpreter
            try:
                for i, kind in kinds:
                    arg = args[i]
                    num = locs[i]
                    if kind == history.INT:
                        self.set_int_value(ll_frame, num, arg)
                    elif kind == history.FLOAT:
                        self.set_float_value(ll_frame, num, arg)
                    else:
                        assert kind == history.REF
                        self.set_ref_value(ll_frame, num, arg)
                if self.translate_support_code:
                    ll_threadlocal_addr = llop.threadlocalref_addr(
                        llmemory.Address)
                else:
                    ll_threadlocal_addr = rffi.cast(llmemory.Address,
                        self._debug_errno_container)
                llop.gc_writebarrier(lltype.Void, ll_frame)
                # This is the line that calls the assembler code.
                # 'func(ll_frame, ll_threadlocal_addr)' would work here too,
                # producing the operation
                #     indirect_call(func, ll_frame, ll_threadlocal_addr, None)
                # The main difference is that 'jit_assembler_call' is a hint
                # to STM to not force the transaction to become inevitable.
                ll_frame = llop.jit_assembler_call(llmemory.GCREF, func,
                                               ll_frame, ll_threadlocal_addr)
            finally:
                if not self.translate_support_code:
                    LLInterpreter.current_interpreter = prev_interpreter
            #llop.debug_print(lltype.Void, "<<<< Back")
            return ll_frame
        return execute_token

    # ------------------- helpers and descriptions --------------------

    @staticmethod
    def _cast_int_to_gcref(x):
        # dangerous!  only use if you are sure no collection could occur
        # between reading the integer and casting it to a pointer
        return rffi.cast(llmemory.GCREF, x)

    @staticmethod
    def cast_gcref_to_int(x):
        return rffi.cast(lltype.Signed, x)

    @staticmethod
    def cast_int_to_adr(x):
        return rffi.cast(llmemory.Address, x)

    @staticmethod
    def cast_adr_to_int(x):
        return rffi.cast(lltype.Signed, x)

    @specialize.arg(2)
    def cast_int_to_ptr(self, x, TYPE):
        return rffi.cast(TYPE, x)

    def sizeof(self, S):
        return get_size_descr(self.gc_ll_descr, S)

    def fielddescrof(self, STRUCT, fieldname):
        return get_field_descr(self.gc_ll_descr, STRUCT, fieldname)

    def unpack_fielddescr(self, fielddescr):
        assert isinstance(fielddescr, FieldDescr)
        return fielddescr.offset
    unpack_fielddescr._always_inline_ = True

    def unpack_fielddescr_size(self, fielddescr):
        assert isinstance(fielddescr, FieldDescr)
        ofs = fielddescr.offset
        size = fielddescr.field_size
        sign = fielddescr.is_field_signed()
        return ofs, size, sign
    unpack_fielddescr_size._always_inline_ = True

    @specialize.memo()
    def arraydescrof(self, A):
        return get_array_descr(self.gc_ll_descr, A)

    def interiorfielddescrof(self, A, fieldname, arrayfieldname=None):
        return get_interiorfield_descr(self.gc_ll_descr, A, fieldname,
                                       arrayfieldname)

    def unpack_arraydescr(self, arraydescr):
        assert isinstance(arraydescr, ArrayDescr)
        return arraydescr.basesize
    unpack_arraydescr._always_inline_ = True

    def unpack_arraydescr_size(self, arraydescr):
        assert isinstance(arraydescr, ArrayDescr)
        ofs = arraydescr.basesize
        size = arraydescr.itemsize
        sign = arraydescr.is_item_signed()
        return ofs, size, sign
    unpack_arraydescr_size._always_inline_ = True

    def calldescrof(self, FUNC, ARGS, RESULT, extrainfo):
        return get_call_descr(self.gc_ll_descr, ARGS, RESULT, extrainfo)

    def calldescrof_dynamic(self, cif_description, extrainfo):
        from rpython.jit.backend.llsupport import ffisupport
        return ffisupport.get_call_descr_dynamic(self, cif_description,
                                                 extrainfo)

    def _calldescr_dynamic_for_tests(self, atypes, rtype,
                                     abiname='FFI_DEFAULT_ABI'):
        from rpython.jit.backend.llsupport import ffisupport
        return ffisupport.calldescr_dynamic_for_tests(self, atypes, rtype,
                                                      abiname)

    def get_latest_descr(self, deadframe):
        deadframe = lltype.cast_opaque_ptr(jitframe.JITFRAMEPTR, deadframe)
        descr = deadframe.jf_descr
        res = history.AbstractDescr.show(self, descr)
        assert isinstance(res, history.AbstractFailDescr)
        return res

    def _decode_pos(self, deadframe, index):
        descr = self.get_latest_descr(deadframe)
        return rffi.cast(lltype.Signed, descr.rd_locs[index]) * WORD

    def get_int_value(self, deadframe, index):
        pos = self._decode_pos(deadframe, index)
        descr = self.gc_ll_descr.getframedescrs(self).arraydescr
        ofs = self.unpack_arraydescr(descr)
        return self.read_int_at_mem(deadframe, pos + ofs, WORD, 1)

    def get_ref_value(self, deadframe, index):
        pos = self._decode_pos(deadframe, index)
        descr = self.gc_ll_descr.getframedescrs(self).arraydescr
        ofs = self.unpack_arraydescr(descr)
        return self.read_ref_at_mem(deadframe, pos + ofs)

    def get_float_value(self, deadframe, index):
        pos = self._decode_pos(deadframe, index)
        descr = self.gc_ll_descr.getframedescrs(self).arraydescr
        ofs = self.unpack_arraydescr(descr)
        return self.read_float_at_mem(deadframe, pos + ofs)

    # ____________________ RAW PRIMITIVES ________________________

    @specialize.argtype(1)
    def read_int_at_mem(self, gcref, ofs, size, sign, pure=False):
        for STYPE, UTYPE, itemsize in unroll_basic_sizes:
            if size == itemsize:
                if sign:
                    if pure:   # raw_load's last arg should be constant
                        val = llop.raw_load(STYPE, gcref, ofs, True)
                    else:
                        val = llop.raw_load(STYPE, gcref, ofs)
                    val = rffi.cast(lltype.Signed, val)
                else:
                    if pure:
                        val = llop.raw_load(UTYPE, gcref, ofs, True)
                    else:
                        val = llop.raw_load(UTYPE, gcref, ofs)
                    val = rffi.cast(lltype.Signed, val)
                return val
        else:
            raise NotImplementedError("size = %d" % size)

    @specialize.argtype(1)
    def write_int_at_mem(self, gcref, ofs, size, newvalue):
        for TYPE, _, itemsize in unroll_basic_sizes:
            if size == itemsize:
                newvalue = rffi.cast(TYPE, newvalue)
                llop.raw_store(lltype.Void, gcref, ofs, newvalue)
                return
        else:
            raise NotImplementedError("size = %d" % size)

    @specialize.argtype(1)
    def read_ref_at_mem(self, gcref, ofs, pure=False):
        if pure:
            return llop.raw_load(llmemory.GCREF, gcref, ofs, True)
        else:
            return llop.raw_load(llmemory.GCREF, gcref, ofs)

    # non-@specialized: must only be called with llmemory.GCREF
    def write_ref_at_mem(self, gcref, ofs, newvalue):
        llop.raw_store(lltype.Void, gcref, ofs, newvalue)
        # the write barrier is implied above

    @specialize.argtype(1)
    def read_float_at_mem(self, gcref, ofs, pure=False):
        if pure:
            return llop.raw_load(longlong.FLOATSTORAGE, gcref, ofs, True)
        else:
            return llop.raw_load(longlong.FLOATSTORAGE, gcref, ofs)

    @specialize.argtype(1)
    def write_float_at_mem(self, gcref, ofs, newvalue):
        llop.raw_store(lltype.Void, gcref, ofs, newvalue)

    # ____________________________________________________________

    def set_int_value(self, newframe, index, value):
        """ Note that we keep index multiplied by WORD here mostly
        for completeness with get_int_value and friends
        """
        descr = self.gc_ll_descr.getframedescrs(self).arraydescr
        ofs = self.unpack_arraydescr(descr)
        self.write_int_at_mem(newframe, ofs + index, WORD, value)

    def set_ref_value(self, newframe, index, value):
        descr = self.gc_ll_descr.getframedescrs(self).arraydescr
        ofs = self.unpack_arraydescr(descr)
        self.write_ref_at_mem(newframe, ofs + index, value)

    def set_float_value(self, newframe, index, value):
        descr = self.gc_ll_descr.getframedescrs(self).arraydescr
        ofs = self.unpack_arraydescr(descr)
        self.write_float_at_mem(newframe, ofs + index, value)

    @specialize.arg(1)
    def get_ofs_of_frame_field(self, name):
        descrs = self.gc_ll_descr.getframedescrs(self)
        ofs = self.unpack_fielddescr(getattr(descrs, name))
        return ofs

    def get_baseofs_of_frame_field(self):
        descrs = self.gc_ll_descr.getframedescrs(self)
        base_ofs = self.unpack_arraydescr(descrs.arraydescr)
        return base_ofs
    # ____________________________________________________________


    def bh_arraylen_gc(self, array, arraydescr):
        assert isinstance(arraydescr, ArrayDescr)
        ofs = arraydescr.lendescr.offset
        return self.read_int_at_mem(array, ofs, WORD, 1, True)

    @specialize.argtype(1)
    def bh_getarrayitem_gc_i(self, gcref, itemindex, arraydescr, pure=False):
        ofs, size, sign = self.unpack_arraydescr_size(arraydescr)
        return self.read_int_at_mem(gcref, ofs + itemindex * size, size,
                                    sign, pure)

    def bh_getarrayitem_gc_r(self, gcref, itemindex, arraydescr, pure=False):
        ofs = self.unpack_arraydescr(arraydescr)
        return self.read_ref_at_mem(gcref, itemindex * WORD + ofs, pure)

    @specialize.argtype(1)
    def bh_getarrayitem_gc_f(self, gcref, itemindex, arraydescr, pure=False):
        ofs = self.unpack_arraydescr(arraydescr)
        fsize = rffi.sizeof(longlong.FLOATSTORAGE)
        return self.read_float_at_mem(gcref, itemindex * fsize + ofs, pure)

    @specialize.argtype(1)
    def bh_setarrayitem_gc_i(self, gcref, itemindex, newvalue, arraydescr):
        ofs, size, sign = self.unpack_arraydescr_size(arraydescr)
        self.write_int_at_mem(gcref, ofs + itemindex * size, size, newvalue)

    def bh_setarrayitem_gc_r(self, gcref, itemindex, newvalue, arraydescr):
        ofs = self.unpack_arraydescr(arraydescr)
        self.write_ref_at_mem(gcref, itemindex * WORD + ofs, newvalue)

    @specialize.argtype(1)
    def bh_setarrayitem_gc_f(self, gcref, itemindex, newvalue, arraydescr):
        ofs = self.unpack_arraydescr(arraydescr)
        fsize = rffi.sizeof(longlong.FLOATSTORAGE)
        self.write_float_at_mem(gcref, ofs + itemindex * fsize, newvalue)

    bh_setarrayitem_raw_i = bh_setarrayitem_gc_i
    bh_setarrayitem_raw_f = bh_setarrayitem_gc_f

    bh_getarrayitem_raw_i = bh_getarrayitem_gc_i
    bh_getarrayitem_raw_f = bh_getarrayitem_gc_f

    def bh_getinteriorfield_gc_i(self, gcref, itemindex, descr):
        assert isinstance(descr, InteriorFieldDescr)
        ofs, size, _ = self.unpack_arraydescr_size(descr.arraydescr)
        fldofs, fldsize, sign = self.unpack_fielddescr_size(descr.fielddescr)
        ofs += itemindex * size + fldofs
        return self.read_int_at_mem(gcref, ofs, fldsize, sign)

    def bh_getinteriorfield_gc_r(self, gcref, itemindex, descr):
        assert isinstance(descr, InteriorFieldDescr)
        ofs, size, _ = self.unpack_arraydescr_size(descr.arraydescr)
        ofs += descr.fielddescr.offset
        fullofs = itemindex * size + ofs
        return self.read_ref_at_mem(gcref, fullofs)

    def bh_getinteriorfield_gc_f(self, gcref, itemindex, descr):
        assert isinstance(descr, InteriorFieldDescr)
        ofs, size, _ = self.unpack_arraydescr_size(descr.arraydescr)
        ofs += descr.fielddescr.offset
        fullofs = itemindex * size + ofs
        return self.read_float_at_mem(gcref, fullofs)

    def bh_setinteriorfield_gc_i(self, gcref, itemindex, newvalue, descr):
        assert isinstance(descr, InteriorFieldDescr)
        ofs, size, _ = self.unpack_arraydescr_size(descr.arraydescr)
        fldofs, fldsize, _ = self.unpack_fielddescr_size(descr.fielddescr)
        ofs += itemindex * size + fldofs
        self.write_int_at_mem(gcref, ofs, fldsize, newvalue)

    def bh_setinteriorfield_gc_r(self, gcref, itemindex, newvalue, descr):
        assert isinstance(descr, InteriorFieldDescr)
        ofs, size, _ = self.unpack_arraydescr_size(descr.arraydescr)
        ofs += itemindex * size + descr.fielddescr.offset
        self.write_ref_at_mem(gcref, ofs, newvalue)

    def bh_setinteriorfield_gc_f(self, gcref, itemindex, newvalue, descr):
        assert isinstance(descr, InteriorFieldDescr)
        ofs, size, _ = self.unpack_arraydescr_size(descr.arraydescr)
        ofs += itemindex * size + descr.fielddescr.offset
        self.write_float_at_mem(gcref, ofs, newvalue)

    def bh_strlen(self, string):
        s = lltype.cast_opaque_ptr(lltype.Ptr(rstr.STR), string)
        return len(s.chars)

    def bh_unicodelen(self, string):
        u = lltype.cast_opaque_ptr(lltype.Ptr(rstr.UNICODE), string)
        return len(u.chars)

    def bh_strgetitem(self, string, index):
        s = lltype.cast_opaque_ptr(lltype.Ptr(rstr.STR), string)
        return ord(s.chars[index])

    def bh_unicodegetitem(self, string, index):
        u = lltype.cast_opaque_ptr(lltype.Ptr(rstr.UNICODE), string)
        return ord(u.chars[index])

    @specialize.argtype(1)
    def bh_getfield_gc_i(self, struct, fielddescr, pure=False):
        ofs, size, sign = self.unpack_fielddescr_size(fielddescr)
        return self.read_int_at_mem(struct, ofs, size, sign, pure)

    @specialize.argtype(1)
    def bh_getfield_gc_r(self, struct, fielddescr, pure=False):
        ofs = self.unpack_fielddescr(fielddescr)
        return self.read_ref_at_mem(struct, ofs, pure)

    @specialize.argtype(1)
    def bh_getfield_gc_f(self, struct, fielddescr, pure=False):
        ofs = self.unpack_fielddescr(fielddescr)
        return self.read_float_at_mem(struct, ofs, pure)

    bh_getfield_raw_i = bh_getfield_gc_i
    bh_getfield_raw_r = bh_getfield_gc_r
    bh_getfield_raw_f = bh_getfield_gc_f

    @specialize.argtype(1)
    def bh_setfield_gc_i(self, struct, newvalue, fielddescr):
        ofs, size, _ = self.unpack_fielddescr_size(fielddescr)
        self.write_int_at_mem(struct, ofs, size, newvalue)

    def bh_setfield_gc_r(self, struct, newvalue, fielddescr):
        ofs = self.unpack_fielddescr(fielddescr)
        self.write_ref_at_mem(struct, ofs, newvalue)

    @specialize.argtype(1)
    def bh_setfield_gc_f(self, struct, newvalue, fielddescr):
        ofs = self.unpack_fielddescr(fielddescr)
        self.write_float_at_mem(struct, ofs, newvalue)

    bh_setfield_raw_i = bh_setfield_gc_i
    bh_setfield_raw_f = bh_setfield_gc_f

    def bh_raw_store_i(self, addr, offset, newvalue, descr):
        ofs, size, _ = self.unpack_arraydescr_size(descr)
        assert ofs == 0     # otherwise, 'descr' is not a raw length-less array
        self.write_int_at_mem(addr, offset, size, newvalue)

    def bh_raw_store_f(self, addr, offset, newvalue, descr):
        self.write_float_at_mem(addr, offset, newvalue)

    def bh_raw_load_i(self, addr, offset, descr):
        ofs, size, sign = self.unpack_arraydescr_size(descr)
        assert ofs == 0     # otherwise, 'descr' is not a raw length-less array
        return self.read_int_at_mem(addr, offset, size, sign)

    def bh_raw_load_f(self, addr, offset, descr):
        return self.read_float_at_mem(addr, offset)

    def bh_new(self, sizedescr):
        return self.gc_ll_descr.gc_malloc(sizedescr)

    def bh_new_with_vtable(self, vtable, sizedescr):
        res = self.gc_ll_descr.gc_malloc(sizedescr)
        if self.vtable_offset is not None:
            self.write_int_at_mem(res, self.vtable_offset, WORD, vtable)
        return res

    def bh_new_raw_buffer(self, size):
        return lltype.malloc(rffi.CCHARP.TO, size, flavor='raw')

    def bh_classof(self, struct):
        struct = lltype.cast_opaque_ptr(rclass.OBJECTPTR, struct)
        result_adr = llmemory.cast_ptr_to_adr(struct.typeptr)
        return heaptracker.adr2int(result_adr)

    def bh_new_array(self, length, arraydescr):
        return self.gc_ll_descr.gc_malloc_array(length, arraydescr)
    bh_new_array_clear = bh_new_array

    def bh_newstr(self, length):
        return self.gc_ll_descr.gc_malloc_str(length)

    def bh_newunicode(self, length):
        return self.gc_ll_descr.gc_malloc_unicode(length)

    def bh_strsetitem(self, string, index, newvalue):
        s = lltype.cast_opaque_ptr(lltype.Ptr(rstr.STR), string)
        s.chars[index] = chr(newvalue)

    def bh_unicodesetitem(self, string, index, newvalue):
        u = lltype.cast_opaque_ptr(lltype.Ptr(rstr.UNICODE), string)
        u.chars[index] = unichr(newvalue)

    def bh_copystrcontent(self, src, dst, srcstart, dststart, length):
        src = lltype.cast_opaque_ptr(lltype.Ptr(rstr.STR), src)
        dst = lltype.cast_opaque_ptr(lltype.Ptr(rstr.STR), dst)
        rstr.copy_string_contents(src, dst, srcstart, dststart, length)

    def bh_copyunicodecontent(self, src, dst, srcstart, dststart, length):
        src = lltype.cast_opaque_ptr(lltype.Ptr(rstr.UNICODE), src)
        dst = lltype.cast_opaque_ptr(lltype.Ptr(rstr.UNICODE), dst)
        rstr.copy_unicode_contents(src, dst, srcstart, dststart, length)

    def bh_call_i(self, func, args_i, args_r, args_f, calldescr):
        assert isinstance(calldescr, CallDescr)
        if not we_are_translated():
            calldescr.verify_types(args_i, args_r, args_f, history.INT + 'S')
        return calldescr.call_stub_i(func, args_i, args_r, args_f)

    def bh_call_r(self, func, args_i, args_r, args_f, calldescr):
        assert isinstance(calldescr, CallDescr)
        if not we_are_translated():
            calldescr.verify_types(args_i, args_r, args_f, history.REF)
        return calldescr.call_stub_r(func, args_i, args_r, args_f)

    def bh_call_f(self, func, args_i, args_r, args_f, calldescr):
        assert isinstance(calldescr, CallDescr)
        if not we_are_translated():
            calldescr.verify_types(args_i, args_r, args_f, history.FLOAT + 'L')
        return calldescr.call_stub_f(func, args_i, args_r, args_f)

    def bh_call_v(self, func, args_i, args_r, args_f, calldescr):
        assert isinstance(calldescr, CallDescr)
        if not we_are_translated():
            calldescr.verify_types(args_i, args_r, args_f, history.VOID)
        # the 'i' return value is ignored (and nonsense anyway)
        calldescr.call_stub_i(func, args_i, args_r, args_f)


final_descr_rd_locs = [rffi.cast(rffi.USHORT, 0)]
history.BasicFinalDescr.rd_locs = final_descr_rd_locs
compile._DoneWithThisFrameDescr.rd_locs = final_descr_rd_locs<|MERGE_RESOLUTION|>--- conflicted
+++ resolved
@@ -53,7 +53,7 @@
         self._setup_descrs()
         self.setup()
         self._debug_errno_container = lltype.malloc(
-            rffi.CArray(lltype.Signed), 5, flavor='raw', zero=True,
+            rffi.CArray(lltype.Signed), 7, flavor='raw', zero=True,
             track_allocation=False)
 
     def _setup_descrs(self):
@@ -68,13 +68,6 @@
         else:
             self.floatarraydescr = ArrayDescr(ad.basesize, ad.itemsize,
                                               ad.lendescr, FLAG_FLOAT)
-<<<<<<< HEAD
-=======
-        self.setup()
-        self._debug_errno_container = lltype.malloc(
-            rffi.CArray(lltype.Signed), 7, flavor='raw', zero=True,
-            track_allocation=False)
->>>>>>> b96b5f03
 
     def getarraydescr_for_frame(self, type):
         if type == history.FLOAT:
