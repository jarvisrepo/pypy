from rpython.rtyper.lltypesystem import lltype, llmemory, rffi, rstr
from rpython.rtyper import rclass
from rpython.rtyper.lltypesystem.lloperation import llop
from rpython.rtyper.llinterp import LLInterpreter
from rpython.rtyper.annlowlevel import llhelper, MixLevelHelperAnnotator
from rpython.rtyper.llannotation import lltype_to_annotation
from rpython.rlib.objectmodel import we_are_translated, specialize
from rpython.jit.metainterp import history, compile
from rpython.jit.codewriter import heaptracker, longlong
from rpython.jit.backend.model import AbstractCPU
from rpython.jit.backend.llsupport import symbolic, jitframe
from rpython.jit.backend.llsupport.symbolic import WORD, unroll_basic_sizes
from rpython.jit.backend.llsupport.descr import (
    get_size_descr, get_field_descr, get_array_descr,
    get_call_descr, get_interiorfield_descr,
    FieldDescr, ArrayDescr, CallDescr, InteriorFieldDescr,
    FLAG_POINTER, FLAG_FLOAT)
from rpython.jit.backend.llsupport.memcpy import memset_fn
from rpython.jit.backend.llsupport.asmmemmgr import AsmMemoryManager
from rpython.rlib.unroll import unrolling_iterable


class AbstractLLCPU(AbstractCPU):
    from rpython.jit.metainterp.typesystem import llhelper as ts

    def __init__(self, rtyper, stats, opts, translate_support_code=False,
                 gcdescr=None):
        assert type(opts) is not bool
        self.opts = opts

        from rpython.jit.backend.llsupport.gc import get_ll_description
        AbstractCPU.__init__(self)
        self.rtyper = rtyper
        self.stats = stats
        self.translate_support_code = translate_support_code
        if translate_support_code and rtyper is not None:
            translator = rtyper.annotator.translator
        else:
            translator = None
        self.gc_ll_descr = get_ll_description(gcdescr, translator, rtyper)
        if translator and translator.config.translation.gcremovetypeptr:
            self.vtable_offset = None
        else:
            self.vtable_offset, _ = symbolic.get_field_token(rclass.OBJECT,
                                                             'typeptr',
                                                        translate_support_code)
        if translate_support_code:
            self._setup_exception_handling_translated()
        else:
            self._setup_exception_handling_untranslated()
        self.asmmemmgr = AsmMemoryManager()
        self._setup_frame_realloc(translate_support_code)
        self._setup_descrs()
        self.setup()

    def _setup_descrs(self):
        ad = self.gc_ll_descr.getframedescrs(self).arraydescr
        self.signedarraydescr = ad
        # the same as normal JITFRAME, however with an array of pointers
        self.refarraydescr = ArrayDescr(ad.basesize, ad.itemsize, ad.lendescr,
                                        FLAG_POINTER)
        if WORD == 4:
            self.floatarraydescr = ArrayDescr(ad.basesize, ad.itemsize * 2,
                                              ad.lendescr, FLAG_FLOAT)
        else:
            self.floatarraydescr = ArrayDescr(ad.basesize, ad.itemsize,
                                              ad.lendescr, FLAG_FLOAT)
<<<<<<< HEAD
=======
        self.setup()
        self._debug_errno_container = lltype.malloc(
            rffi.CArray(lltype.Signed), 5, flavor='raw', zero=True,
            track_allocation=False)
>>>>>>> 024daef6

    def getarraydescr_for_frame(self, type):
        if type == history.FLOAT:
            descr = self.floatarraydescr
        elif type == history.REF:
            descr = self.refarraydescr
        else:
            descr = self.signedarraydescr
        return descr

    def setup(self):
        pass

    def _setup_frame_realloc(self, translate_support_code):
        FUNC_TP = lltype.Ptr(lltype.FuncType([llmemory.GCREF, lltype.Signed],
                                             llmemory.GCREF))
        base_ofs = self.get_baseofs_of_frame_field()

        def realloc_frame(frame, size):
            try:
                if not we_are_translated():
                    assert not self._exception_emulator[0]
                frame = lltype.cast_opaque_ptr(jitframe.JITFRAMEPTR, frame)
                if size > frame.jf_frame_info.jfi_frame_depth:
                    # update the frame_info size, which is for whatever reason
                    # not up to date
                    frame.jf_frame_info.update_frame_depth(base_ofs, size)
                new_frame = jitframe.JITFRAME.allocate(frame.jf_frame_info)
                frame.jf_forward = new_frame
                i = 0
                while i < len(frame.jf_frame):
                    new_frame.jf_frame[i] = frame.jf_frame[i]
                    frame.jf_frame[i] = 0
                    i += 1
                new_frame.jf_savedata = frame.jf_savedata
                new_frame.jf_guard_exc = frame.jf_guard_exc
                # all other fields are empty
                llop.gc_writebarrier(lltype.Void, new_frame)
                return lltype.cast_opaque_ptr(llmemory.GCREF, new_frame)
            except Exception, e:
                print "Unhandled exception", e, "in realloc_frame"
                return lltype.nullptr(llmemory.GCREF.TO)

        def realloc_frame_crash(frame, size):
            print "frame", frame, "size", size
            return lltype.nullptr(llmemory.GCREF.TO)

        if not translate_support_code:
            fptr = llhelper(FUNC_TP, realloc_frame)
        else:
            FUNC = FUNC_TP.TO
            args_s = [lltype_to_annotation(ARG) for ARG in FUNC.ARGS]
            s_result = lltype_to_annotation(FUNC.RESULT)
            mixlevelann = MixLevelHelperAnnotator(self.rtyper)
            graph = mixlevelann.getgraph(realloc_frame, args_s, s_result)
            fptr = mixlevelann.graph2delayed(graph, FUNC)
            mixlevelann.finish()
        self.realloc_frame = heaptracker.adr2int(llmemory.cast_ptr_to_adr(fptr))

        if not translate_support_code:
            fptr = llhelper(FUNC_TP, realloc_frame_crash)
        else:
            FUNC = FUNC_TP.TO
            args_s = [lltype_to_annotation(ARG) for ARG in FUNC.ARGS]
            s_result = lltype_to_annotation(FUNC.RESULT)
            mixlevelann = MixLevelHelperAnnotator(self.rtyper)
            graph = mixlevelann.getgraph(realloc_frame_crash, args_s, s_result)
            fptr = mixlevelann.graph2delayed(graph, FUNC)
            mixlevelann.finish()
        self.realloc_frame_crash = heaptracker.adr2int(llmemory.cast_ptr_to_adr(fptr))

    def _setup_exception_handling_untranslated(self):
        # for running un-translated only, all exceptions occurring in the
        # llinterpreter are stored in '_exception_emulator', which is then
        # read back by the machine code reading at the address given by
        # pos_exception() and pos_exc_value().
        _exception_emulator = lltype.malloc(rffi.CArray(lltype.Signed), 2,
                                            zero=True, flavor='raw',
                                            immortal=True)
        self._exception_emulator = _exception_emulator

        def _store_exception(lle):
            self._last_exception = lle       # keepalive
            tp_i = rffi.cast(lltype.Signed, lle.args[0])
            v_i = rffi.cast(lltype.Signed, lle.args[1])
            _exception_emulator[0] = tp_i
            _exception_emulator[1] = v_i

        self.debug_ll_interpreter = LLInterpreter(self.rtyper)
        self.debug_ll_interpreter._store_exception = _store_exception

        def pos_exception():
            return rffi.cast(lltype.Signed, _exception_emulator)

        def pos_exc_value():
            return (rffi.cast(lltype.Signed, _exception_emulator) +
                    rffi.sizeof(lltype.Signed))

        self.pos_exception = pos_exception
        self.pos_exc_value = pos_exc_value
        self.insert_stack_check = lambda: (0, 0, 0)

    def _setup_exception_handling_translated(self):

        def pos_exception():
            addr = llop.get_exception_addr(llmemory.Address)
            return heaptracker.adr2int(addr)

        def pos_exc_value():
            addr = llop.get_exc_value_addr(llmemory.Address)
            return heaptracker.adr2int(addr)

        from rpython.rlib import rstack

        STACK_CHECK_SLOWPATH = lltype.Ptr(lltype.FuncType([lltype.Signed],
                                                          lltype.Void))
        def insert_stack_check():
            assert not self.gc_ll_descr.stm
            endaddr = rstack._stack_get_end_adr()
            lengthaddr = rstack._stack_get_length_adr()
            f = llhelper(STACK_CHECK_SLOWPATH, rstack.stack_check_slowpath)
            slowpathaddr = rffi.cast(lltype.Signed, f)
            return endaddr, lengthaddr, slowpathaddr

        self.pos_exception = pos_exception
        self.pos_exc_value = pos_exc_value
        self.insert_stack_check = insert_stack_check

    def grab_exc_value(self, deadframe):
        deadframe = lltype.cast_opaque_ptr(jitframe.JITFRAMEPTR, deadframe)
        return deadframe.jf_guard_exc

    def set_savedata_ref(self, deadframe, data):
        deadframe = lltype.cast_opaque_ptr(jitframe.JITFRAMEPTR, deadframe)
        deadframe.jf_savedata = data

    def get_savedata_ref(self, deadframe):
        deadframe = lltype.cast_opaque_ptr(jitframe.JITFRAMEPTR, deadframe)
        return deadframe.jf_savedata

    def guard_already_patched(self, faildescr):
        # returns True if the guard jump target is already patched
        # to point to a bridge
        raise NotImplemented



    def free_loop_and_bridges(self, compiled_loop_token):
        AbstractCPU.free_loop_and_bridges(self, compiled_loop_token)
        blocks = compiled_loop_token.asmmemmgr_blocks
        if blocks is not None:
            compiled_loop_token.asmmemmgr_blocks = None
            for rawstart, rawstop in blocks:
                self.gc_ll_descr.freeing_block(rawstart, rawstop)
                self.asmmemmgr.free(rawstart, rawstop)

    def force(self, addr_of_force_token):
        frame = rffi.cast(jitframe.JITFRAMEPTR, addr_of_force_token)
        frame = frame.resolve()
        frame.jf_descr = frame.jf_force_descr
        return lltype.cast_opaque_ptr(llmemory.GCREF, frame)

    def make_execute_token(self, *ARGS):
        # The JIT backend must generate functions with the following
        # signature: it takes the jitframe and the threadlocal_addr
        # as arguments, and it returns the (possibly reallocated) jitframe.
        # The backend can optimize OS_THREADLOCALREF_GET calls to return a
        # field of this threadlocal_addr, but only if 'translate_support_code':
        # in untranslated tests, threadlocal_addr is a dummy container
        # for errno tests only.
        FUNCPTR = lltype.Ptr(lltype.FuncType([llmemory.GCREF, llmemory.Address],
                                             llmemory.GCREF))

        lst = [(i, history.getkind(ARG)[0]) for i, ARG in enumerate(ARGS)]
        kinds = unrolling_iterable(lst)

        def execute_token(executable_token, *args):
            clt = executable_token.compiled_loop_token
            assert len(args) == clt._debug_nbargs
            #
            addr = executable_token._ll_function_addr
            func = rffi.cast(FUNCPTR, addr)
            #llop.debug_print(lltype.Void, ">>>> Entering", addr)
            frame_info = clt.frame_info
            frame = self.gc_ll_descr.malloc_jitframe(frame_info)
            ll_frame = lltype.cast_opaque_ptr(llmemory.GCREF, frame)
            locs = executable_token.compiled_loop_token._ll_initial_locs
            prev_interpreter = None   # help flow space
            if not self.translate_support_code:
                prev_interpreter = LLInterpreter.current_interpreter
                LLInterpreter.current_interpreter = self.debug_ll_interpreter
            try:
                for i, kind in kinds:
                    arg = args[i]
                    num = locs[i]
                    if kind == history.INT:
                        self.set_int_value(ll_frame, num, arg)
                    elif kind == history.FLOAT:
                        self.set_float_value(ll_frame, num, arg)
                    else:
                        assert kind == history.REF
                        self.set_ref_value(ll_frame, num, arg)
                if self.translate_support_code:
                    ll_threadlocal_addr = llop.threadlocalref_addr(
                        llmemory.Address)
                else:
                    ll_threadlocal_addr = rffi.cast(llmemory.Address,
                        self._debug_errno_container)
                llop.gc_writebarrier(lltype.Void, ll_frame)
<<<<<<< HEAD
                # This is the line that calls the assembler code.
                # 'func(ll_frame)' would work here too, producing an
                # indirect_call(func, ll_frame, None).  The main difference
                # is that 'jit_assembler_call' is a hint to STM to not
                # force the transaction to become inevitable.
                ll_frame = llop.jit_assembler_call(llmemory.GCREF, func,
                                                   ll_frame)
=======
                ll_frame = func(ll_frame, ll_threadlocal_addr)
>>>>>>> 024daef6
            finally:
                if not self.translate_support_code:
                    LLInterpreter.current_interpreter = prev_interpreter
            #llop.debug_print(lltype.Void, "<<<< Back")
            return ll_frame
        return execute_token

    # ------------------- helpers and descriptions --------------------

    @staticmethod
    def _cast_int_to_gcref(x):
        # dangerous!  only use if you are sure no collection could occur
        # between reading the integer and casting it to a pointer
        return rffi.cast(llmemory.GCREF, x)

    @staticmethod
    def cast_gcref_to_int(x):
        return rffi.cast(lltype.Signed, x)

    @staticmethod
    def cast_int_to_adr(x):
        return rffi.cast(llmemory.Address, x)

    @staticmethod
    def cast_adr_to_int(x):
        return rffi.cast(lltype.Signed, x)

    @specialize.arg(2)
    def cast_int_to_ptr(self, x, TYPE):
        return rffi.cast(TYPE, x)

    def sizeof(self, S):
        return get_size_descr(self.gc_ll_descr, S)

    def fielddescrof(self, STRUCT, fieldname):
        return get_field_descr(self.gc_ll_descr, STRUCT, fieldname)

    def unpack_fielddescr(self, fielddescr):
        assert isinstance(fielddescr, FieldDescr)
        return fielddescr.offset
    unpack_fielddescr._always_inline_ = True

    def unpack_fielddescr_size(self, fielddescr):
        assert isinstance(fielddescr, FieldDescr)
        ofs = fielddescr.offset
        size = fielddescr.field_size
        sign = fielddescr.is_field_signed()
        return ofs, size, sign
    unpack_fielddescr_size._always_inline_ = True

    @specialize.memo()
    def arraydescrof(self, A):
        return get_array_descr(self.gc_ll_descr, A)

    def interiorfielddescrof(self, A, fieldname, arrayfieldname=None):
        return get_interiorfield_descr(self.gc_ll_descr, A, fieldname,
                                       arrayfieldname)

    def unpack_arraydescr(self, arraydescr):
        assert isinstance(arraydescr, ArrayDescr)
        return arraydescr.basesize
    unpack_arraydescr._always_inline_ = True

    def unpack_arraydescr_size(self, arraydescr):
        assert isinstance(arraydescr, ArrayDescr)
        ofs = arraydescr.basesize
        size = arraydescr.itemsize
        sign = arraydescr.is_item_signed()
        return ofs, size, sign
    unpack_arraydescr_size._always_inline_ = True

    def calldescrof(self, FUNC, ARGS, RESULT, extrainfo):
        return get_call_descr(self.gc_ll_descr, ARGS, RESULT, extrainfo)

    def calldescrof_dynamic(self, cif_description, extrainfo):
        from rpython.jit.backend.llsupport import ffisupport
        return ffisupport.get_call_descr_dynamic(self, cif_description,
                                                 extrainfo)

    def _calldescr_dynamic_for_tests(self, atypes, rtype,
                                     abiname='FFI_DEFAULT_ABI'):
        from rpython.jit.backend.llsupport import ffisupport
        return ffisupport.calldescr_dynamic_for_tests(self, atypes, rtype,
                                                      abiname)

    def get_latest_descr(self, deadframe):
        deadframe = lltype.cast_opaque_ptr(jitframe.JITFRAMEPTR, deadframe)
        descr = deadframe.jf_descr
        res = history.AbstractDescr.show(self, descr)
        assert isinstance(res, history.AbstractFailDescr)
        return res

    def _decode_pos(self, deadframe, index):
        descr = self.get_latest_descr(deadframe)
        return rffi.cast(lltype.Signed, descr.rd_locs[index]) * WORD

    def get_int_value(self, deadframe, index):
        pos = self._decode_pos(deadframe, index)
        descr = self.gc_ll_descr.getframedescrs(self).arraydescr
        ofs = self.unpack_arraydescr(descr)
        return self.read_int_at_mem(deadframe, pos + ofs, WORD, 1)

    def get_ref_value(self, deadframe, index):
        pos = self._decode_pos(deadframe, index)
        descr = self.gc_ll_descr.getframedescrs(self).arraydescr
        ofs = self.unpack_arraydescr(descr)
        return self.read_ref_at_mem(deadframe, pos + ofs)

    def get_float_value(self, deadframe, index):
        pos = self._decode_pos(deadframe, index)
        descr = self.gc_ll_descr.getframedescrs(self).arraydescr
        ofs = self.unpack_arraydescr(descr)
        return self.read_float_at_mem(deadframe, pos + ofs)

    # ____________________ RAW PRIMITIVES ________________________

    @specialize.argtype(1)
    def read_int_at_mem(self, gcref, ofs, size, sign, pure=False):
        for STYPE, UTYPE, itemsize in unroll_basic_sizes:
            if size == itemsize:
                if sign:
                    if pure:   # raw_load's last arg should be constant
                        val = llop.raw_load(STYPE, gcref, ofs, True)
                    else:
                        val = llop.raw_load(STYPE, gcref, ofs)
                    val = rffi.cast(lltype.Signed, val)
                else:
                    if pure:
                        val = llop.raw_load(UTYPE, gcref, ofs, True)
                    else:
                        val = llop.raw_load(UTYPE, gcref, ofs)
                    val = rffi.cast(lltype.Signed, val)
                return val
        else:
            raise NotImplementedError("size = %d" % size)

    @specialize.argtype(1)
    def write_int_at_mem(self, gcref, ofs, size, newvalue):
        for TYPE, _, itemsize in unroll_basic_sizes:
            if size == itemsize:
                newvalue = rffi.cast(TYPE, newvalue)
                llop.raw_store(lltype.Void, gcref, ofs, newvalue)
                return
        else:
            raise NotImplementedError("size = %d" % size)

    @specialize.argtype(1)
    def read_ref_at_mem(self, gcref, ofs, pure=False):
        if pure:
            return llop.raw_load(llmemory.GCREF, gcref, ofs, True)
        else:
            return llop.raw_load(llmemory.GCREF, gcref, ofs)

    # non-@specialized: must only be called with llmemory.GCREF
    def write_ref_at_mem(self, gcref, ofs, newvalue):
        llop.raw_store(lltype.Void, gcref, ofs, newvalue)
        # the write barrier is implied above

    @specialize.argtype(1)
    def read_float_at_mem(self, gcref, ofs, pure=False):
        if pure:
            return llop.raw_load(longlong.FLOATSTORAGE, gcref, ofs, True)
        else:
            return llop.raw_load(longlong.FLOATSTORAGE, gcref, ofs)

    @specialize.argtype(1)
    def write_float_at_mem(self, gcref, ofs, newvalue):
        llop.raw_store(lltype.Void, gcref, ofs, newvalue)

    # ____________________________________________________________

    def set_int_value(self, newframe, index, value):
        """ Note that we keep index multiplied by WORD here mostly
        for completeness with get_int_value and friends
        """
        descr = self.gc_ll_descr.getframedescrs(self).arraydescr
        ofs = self.unpack_arraydescr(descr)
        self.write_int_at_mem(newframe, ofs + index, WORD, value)

    def set_ref_value(self, newframe, index, value):
        descr = self.gc_ll_descr.getframedescrs(self).arraydescr
        ofs = self.unpack_arraydescr(descr)
        self.write_ref_at_mem(newframe, ofs + index, value)

    def set_float_value(self, newframe, index, value):
        descr = self.gc_ll_descr.getframedescrs(self).arraydescr
        ofs = self.unpack_arraydescr(descr)
        self.write_float_at_mem(newframe, ofs + index, value)

    @specialize.arg(1)
    def get_ofs_of_frame_field(self, name):
        descrs = self.gc_ll_descr.getframedescrs(self)
        ofs = self.unpack_fielddescr(getattr(descrs, name))
        return ofs

    def get_baseofs_of_frame_field(self):
        descrs = self.gc_ll_descr.getframedescrs(self)
        base_ofs = self.unpack_arraydescr(descrs.arraydescr)
        return base_ofs
    # ____________________________________________________________


    def bh_arraylen_gc(self, array, arraydescr):
        assert isinstance(arraydescr, ArrayDescr)
        ofs = arraydescr.lendescr.offset
        return self.read_int_at_mem(array, ofs, WORD, 1, True)

    @specialize.argtype(1)
    def bh_getarrayitem_gc_i(self, gcref, itemindex, arraydescr, pure=False):
        ofs, size, sign = self.unpack_arraydescr_size(arraydescr)
        return self.read_int_at_mem(gcref, ofs + itemindex * size, size,
                                    sign, pure)

    def bh_getarrayitem_gc_r(self, gcref, itemindex, arraydescr, pure=False):
        ofs = self.unpack_arraydescr(arraydescr)
        return self.read_ref_at_mem(gcref, itemindex * WORD + ofs, pure)

    @specialize.argtype(1)
    def bh_getarrayitem_gc_f(self, gcref, itemindex, arraydescr, pure=False):
        ofs = self.unpack_arraydescr(arraydescr)
        fsize = rffi.sizeof(longlong.FLOATSTORAGE)
        return self.read_float_at_mem(gcref, itemindex * fsize + ofs, pure)

    @specialize.argtype(1)
    def bh_setarrayitem_gc_i(self, gcref, itemindex, newvalue, arraydescr):
        ofs, size, sign = self.unpack_arraydescr_size(arraydescr)
        self.write_int_at_mem(gcref, ofs + itemindex * size, size, newvalue)

    def bh_setarrayitem_gc_r(self, gcref, itemindex, newvalue, arraydescr):
        ofs = self.unpack_arraydescr(arraydescr)
        self.write_ref_at_mem(gcref, itemindex * WORD + ofs, newvalue)

    @specialize.argtype(1)
    def bh_setarrayitem_gc_f(self, gcref, itemindex, newvalue, arraydescr):
        ofs = self.unpack_arraydescr(arraydescr)
        fsize = rffi.sizeof(longlong.FLOATSTORAGE)
        self.write_float_at_mem(gcref, ofs + itemindex * fsize, newvalue)

    bh_setarrayitem_raw_i = bh_setarrayitem_gc_i
    bh_setarrayitem_raw_f = bh_setarrayitem_gc_f

    bh_getarrayitem_raw_i = bh_getarrayitem_gc_i
    bh_getarrayitem_raw_f = bh_getarrayitem_gc_f

    def bh_getinteriorfield_gc_i(self, gcref, itemindex, descr):
        assert isinstance(descr, InteriorFieldDescr)
        ofs, size, _ = self.unpack_arraydescr_size(descr.arraydescr)
        fldofs, fldsize, sign = self.unpack_fielddescr_size(descr.fielddescr)
        ofs += itemindex * size + fldofs
        return self.read_int_at_mem(gcref, ofs, fldsize, sign)

    def bh_getinteriorfield_gc_r(self, gcref, itemindex, descr):
        assert isinstance(descr, InteriorFieldDescr)
        ofs, size, _ = self.unpack_arraydescr_size(descr.arraydescr)
        ofs += descr.fielddescr.offset
        fullofs = itemindex * size + ofs
        return self.read_ref_at_mem(gcref, fullofs)

    def bh_getinteriorfield_gc_f(self, gcref, itemindex, descr):
        assert isinstance(descr, InteriorFieldDescr)
        ofs, size, _ = self.unpack_arraydescr_size(descr.arraydescr)
        ofs += descr.fielddescr.offset
        fullofs = itemindex * size + ofs
        return self.read_float_at_mem(gcref, fullofs)

    def bh_setinteriorfield_gc_i(self, gcref, itemindex, newvalue, descr):
        assert isinstance(descr, InteriorFieldDescr)
        ofs, size, _ = self.unpack_arraydescr_size(descr.arraydescr)
        fldofs, fldsize, _ = self.unpack_fielddescr_size(descr.fielddescr)
        ofs += itemindex * size + fldofs
        self.write_int_at_mem(gcref, ofs, fldsize, newvalue)

    def bh_setinteriorfield_gc_r(self, gcref, itemindex, newvalue, descr):
        assert isinstance(descr, InteriorFieldDescr)
        ofs, size, _ = self.unpack_arraydescr_size(descr.arraydescr)
        ofs += itemindex * size + descr.fielddescr.offset
        self.write_ref_at_mem(gcref, ofs, newvalue)

    def bh_setinteriorfield_gc_f(self, gcref, itemindex, newvalue, descr):
        assert isinstance(descr, InteriorFieldDescr)
        ofs, size, _ = self.unpack_arraydescr_size(descr.arraydescr)
        ofs += itemindex * size + descr.fielddescr.offset
        self.write_float_at_mem(gcref, ofs, newvalue)

    def bh_strlen(self, string):
        s = lltype.cast_opaque_ptr(lltype.Ptr(rstr.STR), string)
        return len(s.chars)

    def bh_unicodelen(self, string):
        u = lltype.cast_opaque_ptr(lltype.Ptr(rstr.UNICODE), string)
        return len(u.chars)

    def bh_strgetitem(self, string, index):
        s = lltype.cast_opaque_ptr(lltype.Ptr(rstr.STR), string)
        return ord(s.chars[index])

    def bh_unicodegetitem(self, string, index):
        u = lltype.cast_opaque_ptr(lltype.Ptr(rstr.UNICODE), string)
        return ord(u.chars[index])

    @specialize.argtype(1)
    def bh_getfield_gc_i(self, struct, fielddescr, pure=False):
        ofs, size, sign = self.unpack_fielddescr_size(fielddescr)
        return self.read_int_at_mem(struct, ofs, size, sign, pure)

    @specialize.argtype(1)
    def bh_getfield_gc_r(self, struct, fielddescr, pure=False):
        ofs = self.unpack_fielddescr(fielddescr)
        return self.read_ref_at_mem(struct, ofs, pure)

    @specialize.argtype(1)
    def bh_getfield_gc_f(self, struct, fielddescr, pure=False):
        ofs = self.unpack_fielddescr(fielddescr)
        return self.read_float_at_mem(struct, ofs, pure)

    bh_getfield_raw_i = bh_getfield_gc_i
    bh_getfield_raw_r = bh_getfield_gc_r
    bh_getfield_raw_f = bh_getfield_gc_f

    @specialize.argtype(1)
    def bh_setfield_gc_i(self, struct, newvalue, fielddescr):
        ofs, size, _ = self.unpack_fielddescr_size(fielddescr)
        self.write_int_at_mem(struct, ofs, size, newvalue)

    def bh_setfield_gc_r(self, struct, newvalue, fielddescr):
        ofs = self.unpack_fielddescr(fielddescr)
        self.write_ref_at_mem(struct, ofs, newvalue)

    @specialize.argtype(1)
    def bh_setfield_gc_f(self, struct, newvalue, fielddescr):
        ofs = self.unpack_fielddescr(fielddescr)
        self.write_float_at_mem(struct, ofs, newvalue)

    bh_setfield_raw_i = bh_setfield_gc_i
    bh_setfield_raw_f = bh_setfield_gc_f

    def bh_raw_store_i(self, addr, offset, newvalue, descr):
        ofs, size, _ = self.unpack_arraydescr_size(descr)
        assert ofs == 0     # otherwise, 'descr' is not a raw length-less array
        self.write_int_at_mem(addr, offset, size, newvalue)

    def bh_raw_store_f(self, addr, offset, newvalue, descr):
        self.write_float_at_mem(addr, offset, newvalue)

    def bh_raw_load_i(self, addr, offset, descr):
        ofs, size, sign = self.unpack_arraydescr_size(descr)
        assert ofs == 0     # otherwise, 'descr' is not a raw length-less array
        return self.read_int_at_mem(addr, offset, size, sign)

    def bh_raw_load_f(self, addr, offset, descr):
        return self.read_float_at_mem(addr, offset)

    def bh_new(self, sizedescr):
        return self.gc_ll_descr.gc_malloc(sizedescr)

    def bh_new_with_vtable(self, vtable, sizedescr):
        res = self.gc_ll_descr.gc_malloc(sizedescr)
        if self.vtable_offset is not None:
            self.write_int_at_mem(res, self.vtable_offset, WORD, vtable)
        return res

    def bh_new_raw_buffer(self, size):
        return lltype.malloc(rffi.CCHARP.TO, size, flavor='raw')

    def bh_classof(self, struct):
        struct = lltype.cast_opaque_ptr(rclass.OBJECTPTR, struct)
        result_adr = llmemory.cast_ptr_to_adr(struct.typeptr)
        return heaptracker.adr2int(result_adr)

    def bh_new_array(self, length, arraydescr):
        return self.gc_ll_descr.gc_malloc_array(length, arraydescr)
    bh_new_array_clear = bh_new_array

    def bh_newstr(self, length):
        return self.gc_ll_descr.gc_malloc_str(length)

    def bh_newunicode(self, length):
        return self.gc_ll_descr.gc_malloc_unicode(length)

    def bh_strsetitem(self, string, index, newvalue):
        s = lltype.cast_opaque_ptr(lltype.Ptr(rstr.STR), string)
        s.chars[index] = chr(newvalue)

    def bh_unicodesetitem(self, string, index, newvalue):
        u = lltype.cast_opaque_ptr(lltype.Ptr(rstr.UNICODE), string)
        u.chars[index] = unichr(newvalue)

    def bh_copystrcontent(self, src, dst, srcstart, dststart, length):
        src = lltype.cast_opaque_ptr(lltype.Ptr(rstr.STR), src)
        dst = lltype.cast_opaque_ptr(lltype.Ptr(rstr.STR), dst)
        rstr.copy_string_contents(src, dst, srcstart, dststart, length)

    def bh_copyunicodecontent(self, src, dst, srcstart, dststart, length):
        src = lltype.cast_opaque_ptr(lltype.Ptr(rstr.UNICODE), src)
        dst = lltype.cast_opaque_ptr(lltype.Ptr(rstr.UNICODE), dst)
        rstr.copy_unicode_contents(src, dst, srcstart, dststart, length)

    def bh_call_i(self, func, args_i, args_r, args_f, calldescr):
        assert isinstance(calldescr, CallDescr)
        if not we_are_translated():
            calldescr.verify_types(args_i, args_r, args_f, history.INT + 'S')
        return calldescr.call_stub_i(func, args_i, args_r, args_f)

    def bh_call_r(self, func, args_i, args_r, args_f, calldescr):
        assert isinstance(calldescr, CallDescr)
        if not we_are_translated():
            calldescr.verify_types(args_i, args_r, args_f, history.REF)
        return calldescr.call_stub_r(func, args_i, args_r, args_f)

    def bh_call_f(self, func, args_i, args_r, args_f, calldescr):
        assert isinstance(calldescr, CallDescr)
        if not we_are_translated():
            calldescr.verify_types(args_i, args_r, args_f, history.FLOAT + 'L')
        return calldescr.call_stub_f(func, args_i, args_r, args_f)

    def bh_call_v(self, func, args_i, args_r, args_f, calldescr):
        assert isinstance(calldescr, CallDescr)
        if not we_are_translated():
            calldescr.verify_types(args_i, args_r, args_f, history.VOID)
        # the 'i' return value is ignored (and nonsense anyway)
        calldescr.call_stub_i(func, args_i, args_r, args_f)


final_descr_rd_locs = [rffi.cast(rffi.USHORT, 0)]
history.BasicFinalDescr.rd_locs = final_descr_rd_locs
compile._DoneWithThisFrameDescr.rd_locs = final_descr_rd_locs<|MERGE_RESOLUTION|>--- conflicted
+++ resolved
@@ -52,6 +52,9 @@
         self._setup_frame_realloc(translate_support_code)
         self._setup_descrs()
         self.setup()
+        self._debug_errno_container = lltype.malloc(
+            rffi.CArray(lltype.Signed), 5, flavor='raw', zero=True,
+            track_allocation=False)
 
     def _setup_descrs(self):
         ad = self.gc_ll_descr.getframedescrs(self).arraydescr
@@ -65,13 +68,6 @@
         else:
             self.floatarraydescr = ArrayDescr(ad.basesize, ad.itemsize,
                                               ad.lendescr, FLAG_FLOAT)
-<<<<<<< HEAD
-=======
-        self.setup()
-        self._debug_errno_container = lltype.malloc(
-            rffi.CArray(lltype.Signed), 5, flavor='raw', zero=True,
-            track_allocation=False)
->>>>>>> 024daef6
 
     def getarraydescr_for_frame(self, type):
         if type == history.FLOAT:
@@ -281,17 +277,14 @@
                     ll_threadlocal_addr = rffi.cast(llmemory.Address,
                         self._debug_errno_container)
                 llop.gc_writebarrier(lltype.Void, ll_frame)
-<<<<<<< HEAD
                 # This is the line that calls the assembler code.
-                # 'func(ll_frame)' would work here too, producing an
-                # indirect_call(func, ll_frame, None).  The main difference
-                # is that 'jit_assembler_call' is a hint to STM to not
-                # force the transaction to become inevitable.
+                # 'func(ll_frame, ll_threadlocal_addr)' would work here too,
+                # producing the operation
+                #     indirect_call(func, ll_frame, ll_threadlocal_addr, None)
+                # The main difference is that 'jit_assembler_call' is a hint
+                # to STM to not force the transaction to become inevitable.
                 ll_frame = llop.jit_assembler_call(llmemory.GCREF, func,
-                                                   ll_frame)
-=======
-                ll_frame = func(ll_frame, ll_threadlocal_addr)
->>>>>>> 024daef6
+                                               ll_frame, ll_threadlocal_addr)
             finally:
                 if not self.translate_support_code:
                     LLInterpreter.current_interpreter = prev_interpreter
