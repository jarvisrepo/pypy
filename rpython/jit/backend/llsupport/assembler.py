--- conflicted
+++ resolved
@@ -2,13 +2,8 @@
 from rpython.jit.backend.llsupport.memcpy import memcpy_fn, memset_fn
 from rpython.jit.backend.llsupport.symbolic import WORD
 from rpython.jit.backend.llsupport.codemap import CodemapBuilder
-<<<<<<< HEAD
 from rpython.jit.metainterp.history import (INT, REF, FLOAT, VECTOR,
     JitCellToken, ConstInt, BoxInt, AbstractFailDescr, BoxVector)
-=======
-from rpython.jit.metainterp.history import (INT, REF, FLOAT, JitCellToken,
-    ConstInt, AbstractFailDescr)
->>>>>>> fbcf24f8
 from rpython.jit.metainterp.resoperation import ResOperation, rop
 from rpython.rlib import rgc
 from rpython.rlib.debug import (debug_start, debug_stop, have_debug_prints_for,
@@ -27,11 +22,10 @@
 )
 
 class GuardToken(object):
-    def __init__(self, cpu, pos, gcmap, faildescr, failargs, fail_locs, exc,
+    def __init__(self, cpu, gcmap, faildescr, failargs, fail_locs, exc,
                  frame_depth, is_guard_not_invalidated, is_guard_not_forced):
         assert isinstance(faildescr, AbstractFailDescr)
         self.cpu = cpu
-        self.position = pos
         self.faildescr = faildescr
         self.failargs = failargs
         self.fail_locs = fail_locs
@@ -68,7 +62,6 @@
 
     def __init__(self, cpu, translate_support_code=False):
         self.cpu = cpu
-        self.position = 0
         self.memcpy_addr = 0
         self.memset_addr = 0
         self.rtyper = cpu.rtyper
@@ -140,7 +133,6 @@
         self.gcmap_for_finish[0] = r_uint(1)
 
     def setup(self, looptoken):
-        self.position = 0
         if self.cpu.HAS_CODEMAP:
             self.codemap_builder = CodemapBuilder()
         self._finish_gcmap = lltype.nullptr(jitframe.GCMAP)
