--- conflicted
+++ resolved
@@ -13,16 +13,12 @@
 from rpython.jit.metainterp.resoperation import rop, ResOperation
 from rpython.jit.backend.llsupport import symbolic, jitframe
 from rpython.jit.backend.llsupport.symbolic import WORD
-from rpython.jit.backend.llsupport.descr import SizeDescr, ArrayDescr, FieldDescr
+from rpython.jit.backend.llsupport.descr import SizeDescr, ArrayDescr
 from rpython.jit.backend.llsupport.descr import GcCache, get_field_descr
 from rpython.jit.backend.llsupport.descr import get_array_descr
 from rpython.jit.backend.llsupport.descr import get_call_descr
-<<<<<<< HEAD
+from rpython.jit.backend.llsupport.descr import unpack_arraydescr
 from rpython.jit.backend.llsupport.descr import build_stm_tid_field_descr
-=======
-from rpython.jit.backend.llsupport.descr import unpack_arraydescr
-from rpython.jit.backend.llsupport.rewrite import GcRewriterAssembler
->>>>>>> 1d5fa256
 from rpython.memory.gctransform import asmgcroot
 from rpython.jit.codewriter.effectinfo import EffectInfo
 
@@ -503,13 +499,9 @@
 
     def _initialize_for_tests(self):
         self.layoutbuilder = None
-<<<<<<< HEAD
-        self.fielddescr_tid = AbstractDescr()
+        self.fielddescr_tid = FieldDescr("test_tid",0,8,0)
         if self.stm:
             self.fielddescr_stmflags = AbstractDescr()
-=======
-        self.fielddescr_tid = FieldDescr("test_tid",0,8,0)
->>>>>>> 1d5fa256
         self.max_size_of_young_obj = 1000
         self.GCClass = None
         self.gcheaderbuilder = None
