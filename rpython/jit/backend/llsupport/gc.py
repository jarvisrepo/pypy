import os
from rpython.rlib import rgc
from rpython.rlib.objectmodel import we_are_translated, specialize, stm_ignored
from rpython.rlib.rarithmetic import ovfcheck
from rpython.rtyper.lltypesystem import lltype, llmemory, rffi, rstr
from rpython.rtyper import rclass
from rpython.rtyper.lltypesystem import llgroup
from rpython.rtyper.lltypesystem.lloperation import llop
from rpython.rtyper.annlowlevel import llhelper, cast_instance_to_gcref
from rpython.translator.tool.cbuild import ExternalCompilationInfo
from rpython.jit.codewriter import heaptracker
from rpython.jit.metainterp.history import ConstPtr, AbstractDescr, ConstInt
from rpython.jit.metainterp.resoperation import rop, ResOperation
from rpython.jit.backend.llsupport import symbolic, jitframe
from rpython.jit.backend.llsupport.symbolic import WORD
from rpython.jit.backend.llsupport.descr import SizeDescr, ArrayDescr
from rpython.jit.backend.llsupport.descr import GcCache, get_field_descr
from rpython.jit.backend.llsupport.descr import get_array_descr
from rpython.jit.backend.llsupport.descr import get_call_descr
from rpython.jit.backend.llsupport.descr import unpack_arraydescr
from rpython.jit.backend.llsupport.descr import build_stm_tid_field_descr
from rpython.memory.gctransform import asmgcroot
from rpython.jit.codewriter.effectinfo import EffectInfo

# ____________________________________________________________

class GcLLDescription(GcCache):
    stm = False

    def __init__(self, gcdescr, translator=None, rtyper=None):
        GcCache.__init__(self, translator is not None, rtyper)
        self.gcdescr = gcdescr
        if translator and translator.config.translation.gcremovetypeptr:
            self.fielddescr_vtable = None
        else:
            self.fielddescr_vtable = get_field_descr(self, rclass.OBJECT,
                                                     'typeptr')
        self._generated_functions = []

    def _setup_str(self):
        self.str_descr     = get_array_descr(self, rstr.STR)
        self.unicode_descr = get_array_descr(self, rstr.UNICODE)
        self.str_hash_descr     = get_field_descr(self, rstr.STR,     'hash')
        self.unicode_hash_descr = get_field_descr(self, rstr.UNICODE, 'hash')

    def generate_function(self, funcname, func, ARGS, RESULT=llmemory.GCREF):
        """Generates a variant of malloc with the given name and the given
        arguments.  It should return NULL if out of memory.  If it raises
        anything, it must be an optional MemoryError.
        """
        FUNCPTR = lltype.Ptr(lltype.FuncType(ARGS, RESULT))
        # Note: the call may invoke the GC, which may run finalizers.
        # Finalizers are constrained in what they can do, but we can't
        # really express that in a useful way here.
        descr = get_call_descr(self, ARGS, RESULT, EffectInfo.MOST_GENERAL)
        setattr(self, funcname, func)
        setattr(self, funcname + '_FUNCPTR', FUNCPTR)
        setattr(self, funcname + '_descr', descr)
        self._generated_functions.append(funcname)

    @specialize.arg(1)
    def get_malloc_fn(self, funcname):
        func = getattr(self, funcname)
        FUNC = getattr(self, funcname + '_FUNCPTR')
        return llhelper(FUNC, func)

    @specialize.arg(1)
    def get_malloc_fn_addr(self, funcname):
        ll_func = self.get_malloc_fn(funcname)
        return heaptracker.adr2int(llmemory.cast_ptr_to_adr(ll_func))

    def _freeze_(self):
        return True
    def initialize(self):
        pass
    def can_use_nursery_malloc(self, size):
        return False
    def has_write_barrier_class(self):
        return None
    def get_nursery_free_addr(self):
        raise NotImplementedError
    def get_nursery_top_addr(self):
        raise NotImplementedError

    def freeing_block(self, rawstart, rawstop):
        pass

    def gc_malloc(self, sizedescr):
        """Blackhole: do a 'bh_new'.  Also used for 'bh_new_with_vtable',
        with the vtable pointer set manually afterwards."""
        assert isinstance(sizedescr, SizeDescr)
        return self._bh_malloc(sizedescr)

    def gc_malloc_array(self, num_elem, arraydescr):
        assert isinstance(arraydescr, ArrayDescr)
        return self._bh_malloc_array(num_elem, arraydescr)

    def gc_malloc_str(self, num_elem):
        return self._bh_malloc_array(num_elem, self.str_descr)

    def gc_malloc_unicode(self, num_elem):
        return self._bh_malloc_array(num_elem, self.unicode_descr)

<<<<<<< HEAD
    def _record_constptrs(self, op, gcrefs_output_list,
                          ops_with_movable_const_ptr,
                          changeable_const_pointers):
        l = None
        for i in range(op.numargs()):
            v = op.getarg(i)
            if isinstance(v, ConstPtr) and bool(v.value):
                p = v.value
                if rgc._make_sure_does_not_move(p):
                    gcrefs_output_list.append(p)
                else:
                    if l is None:
                        l = [i]
                    else:
                        l.append(i)
                    if v not in changeable_const_pointers:
                        changeable_const_pointers.append(v)
        #
        if op.is_guard() or op.getopnum() == rop.FINISH:
            # the only ops with descrs that get recorded in a trace
            llref = cast_instance_to_gcref(op.getdescr())
            if llref:
                assert rgc._make_sure_does_not_move(llref)
                gcrefs_output_list.append(llref)
        #
        if l:
            ops_with_movable_const_ptr[op] = l

    def _rewrite_changeable_constptrs(self, op, ops_with_movable_const_ptr, moving_obj_tracker):
        newops = []
        for arg_i in ops_with_movable_const_ptr[op]:
            v = op.getarg(arg_i)
            # assert to make sure we got what we expected
            assert isinstance(v, ConstPtr)
            array_index = moving_obj_tracker.get_array_index(v)

            size, offset, _ = unpack_arraydescr(moving_obj_tracker.ptr_array_descr)
            scale = size
            args = [moving_obj_tracker.const_ptr_gcref_array,
                    ConstInt(array_index),
                    ConstInt(scale),
                    ConstInt(offset),
                    ConstInt(size)]
            load_op = ResOperation(rop.GC_LOAD_INDEXED_R, args)
            newops.append(load_op)
            op.setarg(arg_i, load_op)
        #
        newops.append(op)
        return newops

=======
>>>>>>> f317d70f
    def rewrite_assembler(self, cpu, operations, gcrefs_output_list):
        if not self.stm:
            from rpython.jit.backend.llsupport import rewrite
            GcRewriterAssembler = rewrite.GcRewriterAssembler
        else:
            from rpython.jit.backend.llsupport import stmrewrite
            GcRewriterAssembler = stmrewrite.GcStmRewriterAssembler
        rewriter = GcRewriterAssembler(self, cpu)
        newops = rewriter.rewrite(operations, gcrefs_output_list)
        return newops

    @specialize.memo()
    def getframedescrs(self, cpu):
        descrs = JitFrameDescrs()
        descrs.arraydescr = cpu.arraydescrof(jitframe.JITFRAME)
        for name in ['jf_descr', 'jf_guard_exc', 'jf_force_descr',
                     'jf_frame_info', 'jf_gcmap', 'jf_extra_stack_depth',
                     'jf_savedata', 'jf_forward']:
            setattr(descrs, name, cpu.fielddescrof(jitframe.JITFRAME, name))
        descrs.jfi_frame_size = cpu.fielddescrof(jitframe.JITFRAMEINFO,
                                                  'jfi_frame_size')
        descrs.jfi_frame_depth = cpu.fielddescrof(jitframe.JITFRAMEINFO,
                                                  'jfi_frame_depth')
        return descrs

    def getarraydescr_for_frame(self, type):
        """ This functions retuns an arraydescr of type for the JITFRAME"""
        raise NotImplementedError

    def malloc_jitframe(self, frame_info):
        """ Allocate a new frame, overwritten by tests
        """
        return jitframe.JITFRAME.allocate(frame_info)

    def make_gcref_tracer(self, array_base_addr, gcrefs):
        # for tests, or for Boehm.  Overridden for framework GCs
        from rpython.jit.backend.llsupport import gcreftracer
        return gcreftracer.make_boehm_tracer(array_base_addr, gcrefs)

    def clear_gcref_tracer(self, tracer):
        pass    # nothing needed unless overridden

class JitFrameDescrs:
    def _freeze_(self):
        return True

# ____________________________________________________________

class GcLLDescr_boehm(GcLLDescription):
    kind                  = 'boehm'
    malloc_zero_filled    = True
    moving_gc             = False
    round_up              = False
    write_barrier_descr   = None
    fielddescr_tid        = None
    gcrootmap             = None
    str_type_id           = 0
    unicode_type_id       = 0
    supports_guard_gc_type   = False

    def is_shadow_stack(self):
        return False

    @classmethod
    def configure_boehm_once(cls):
        """ Configure boehm only once, since we don't cache failures
        """
        if hasattr(cls, 'malloc_fn_ptr'):
            return cls.malloc_fn_ptr
        from rpython.rtyper.tool import rffi_platform
        compilation_info = rffi_platform.configure_boehm()

        # on some platform GC_init is required before any other
        # GC_* functions, call it here for the benefit of tests
        # XXX move this to tests
        init_fn_ptr = rffi.llexternal("GC_init",
                                      [], lltype.Void,
                                      compilation_info=compilation_info,
                                      sandboxsafe=True,
                                      _nowrapper=True)
        init_fn_ptr()

        # Versions 6.x of libgc needs to use GC_local_malloc().
        # Versions 7.x of libgc removed this function; GC_malloc() has
        # the same behavior if libgc was compiled with
        # THREAD_LOCAL_ALLOC.
        class CConfig:
            _compilation_info_ = compilation_info
            HAS_LOCAL_MALLOC = rffi_platform.Has("GC_local_malloc")
        config = rffi_platform.configure(CConfig)
        if config['HAS_LOCAL_MALLOC']:
            GC_MALLOC = "GC_local_malloc"
        else:
            GC_MALLOC = "GC_malloc"
        malloc_fn_ptr = rffi.llexternal(GC_MALLOC,
                                        [lltype.Signed], # size_t, but good enough
                                        llmemory.GCREF,
                                        compilation_info=compilation_info,
                                        sandboxsafe=True,
                                        _nowrapper=True)
        cls.malloc_fn_ptr = malloc_fn_ptr
        return malloc_fn_ptr

    def __init__(self, gcdescr, translator, rtyper):
        GcLLDescription.__init__(self, gcdescr, translator, rtyper)
        # grab a pointer to the Boehm 'malloc' function
        self.malloc_fn_ptr = self.configure_boehm_once()
        self._setup_str()
        self._make_functions()
        self.memory = 0

    def _make_functions(self):

        def malloc_fixedsize(size):
            return self.malloc_fn_ptr(size)
        self.generate_function('malloc_fixedsize', malloc_fixedsize,
                               [lltype.Signed])

        def malloc_array(basesize, num_elem, itemsize, ofs_length):
            try:
                totalsize = ovfcheck(basesize + ovfcheck(itemsize * num_elem))
            except OverflowError:
                return lltype.nullptr(llmemory.GCREF.TO)
            res = self.malloc_fn_ptr(totalsize)
            if res:
                arrayptr = rffi.cast(rffi.CArrayPtr(lltype.Signed), res)
                arrayptr[ofs_length/WORD] = num_elem
            return res
        self.generate_function('malloc_array', malloc_array,
                               [lltype.Signed] * 4)

    def _bh_malloc(self, sizedescr):
        return self.malloc_fixedsize(sizedescr.size)

    def _bh_malloc_array(self, num_elem, arraydescr):
        return self.malloc_array(arraydescr.basesize, num_elem,
                                 arraydescr.itemsize,
                                 arraydescr.lendescr.offset)

    def get_malloc_slowpath_addr(self):
        return None

# ____________________________________________________________
# All code below is for the hybrid or minimark GC

class GcRootMap_asmgcc(object):
    is_shadow_stack = False
    is_stm = False

    def __init__(self, gcdescr):
        pass

    def register_asm_addr(self, start, mark):
        pass

class GcRootMap_shadowstack(object):
    is_shadow_stack = True
    is_stm = False

    def __init__(self, gcdescr):
        pass

    def register_asm_addr(self, start, mark):
        pass

    def get_root_stack_top_addr(self):
        rst_addr = llop.gc_adr_of_root_stack_top(llmemory.Address)
        return rffi.cast(lltype.Signed, rst_addr)

class GcRootMap_stm(object):
    is_shadow_stack = True
    is_stm = True

    def __init__(self, gcdescr):
        pass

    def register_asm_addr(self, start, mark):
        pass

    def get_root_stack_top_addr(self):
        rst_addr = llop.gc_adr_of_root_stack_top(llmemory.Address)
        return rffi.cast(lltype.Signed, rst_addr)

class WriteBarrierDescr(AbstractDescr):
    def __init__(self, gc_ll_descr):
        self.llop1 = gc_ll_descr.llop1
        self.WB_FUNCPTR = gc_ll_descr.WB_FUNCPTR
        self.fielddescr_tid = gc_ll_descr.fielddescr_tid
        #
        GCClass = gc_ll_descr.GCClass
        if GCClass is None:     # for tests
            return
        self.jit_wb_if_flag = GCClass.JIT_WB_IF_FLAG
        self.jit_wb_if_flag_byteofs, self.jit_wb_if_flag_singlebyte = (
            self.extract_flag_byte(self.jit_wb_if_flag))
        #
        if hasattr(GCClass, 'JIT_WB_CARDS_SET'):
            self.jit_wb_cards_set = GCClass.JIT_WB_CARDS_SET
            self.jit_wb_cards_set_byteofs, self.jit_wb_cards_set_singlebyte = (
                self.extract_flag_byte(self.jit_wb_cards_set))
            #
            # the x86 backend uses the following "accidental" facts to
            # avoid one instruction (not with stm):
            if not gc_ll_descr.stm:
                assert (self.jit_wb_cards_set_byteofs ==
                        self.jit_wb_if_flag_byteofs)
                assert self.jit_wb_cards_set_singlebyte == -0x80
                self.jit_wb_card_page_shift = GCClass.JIT_WB_CARD_PAGE_SHIFT
        else:
            self.jit_wb_cards_set = 0

    def extract_flag_byte(self, flag_word):
        # if convenient for the backend, we compute the info about
        # the flag as (byte-offset, single-byte-flag).
        import struct
        value = struct.pack(lltype.SignedFmt, flag_word)
        assert value.count('\x00') == len(value) - 1    # only one byte is != 0
        i = 0
        while value[i] == '\x00': i += 1
        return (i, struct.unpack('b', value[i])[0])

    def get_write_barrier_fn(self, cpu):
        llop1 = self.llop1
        funcptr = llop1.get_write_barrier_failing_case(self.WB_FUNCPTR)
        funcaddr = llmemory.cast_ptr_to_adr(funcptr)
        return cpu.cast_adr_to_int(funcaddr)

    def get_write_barrier_from_array_fn(self, cpu):
        # returns a function with arguments [array, index, newvalue]
        llop1 = self.llop1
        funcptr = llop1.get_write_barrier_from_array_failing_case(
            self.WB_FUNCPTR)
        funcaddr = llmemory.cast_ptr_to_adr(funcptr)
        return cpu.cast_adr_to_int(funcaddr)    # this may return 0

    def has_write_barrier_from_array(self, cpu):
        return self.get_write_barrier_from_array_fn(cpu) != 0


class GcLLDescr_framework(GcLLDescription):
    DEBUG = False    # forced to True by x86/test/test_zrpy_gc.py
    kind = 'framework'
    round_up = True
    layoutbuilder = None
    supports_guard_gc_type = True

    def is_shadow_stack(self):
        return self.gcrootmap.is_shadow_stack

    def __init__(self, gcdescr, translator, rtyper, llop1=llop,
                 really_not_translated=False):
        GcLLDescription.__init__(self, gcdescr, translator, rtyper)
        self.translator = translator
        self.llop1 = llop1
        #try:
        self.stm = gcdescr.config.translation.stm
        #except AttributeError:
        #    pass      # keep the default of False
        if really_not_translated:
            assert not self.translate_support_code  # but half does not work
            self._initialize_for_tests()
        else:
            assert self.translate_support_code,"required with the framework GC"
            self._check_valid_gc()
            self._make_layoutbuilder()
            self._make_gcrootmap()
            self._setup_gcclass()
            self._setup_tid()
            self._setup_guard_is_object()
        self._setup_write_barrier()
        self._setup_str()
        self._make_functions(really_not_translated)

    def _make_gcrootmap(self):
        # to find roots in the assembler, make a GcRootMap
        name = self.gcdescr.config.translation.gcrootfinder
        try:
            cls = globals()['GcRootMap_' + name]
        except KeyError:
            raise NotImplementedError("--gcrootfinder=%s not implemented"
                                      " with the JIT" % (name,))
        gcrootmap = cls(self.gcdescr)
        self.gcrootmap = gcrootmap

    def _initialize_for_tests(self):
        self.layoutbuilder = None
        from rpython.jit.backend.llsupport.descr import FieldDescr
        self.fielddescr_tid = FieldDescr("test_tid", 0, 8, 0)
        if self.stm:
            self.fielddescr_stmflags = FieldDescr("test_stmflags", 4, 4, 0)
        self.max_size_of_young_obj = 1000
        self.GCClass = None
        self.gcheaderbuilder = None
        self.HDRPTR = None

    def _check_valid_gc(self):
        # we need the hybrid or minimark GC for rgc._make_sure_does_not_move()
        # to work.  'hybrid' could work but isn't tested with the JIT.
        if self.gcdescr.config.translation.gc not in ('minimark', 'stmgc',
                                                      'incminimark'):
            raise NotImplementedError("--gc=%s not implemented with the JIT" %
                                      (self.gcdescr.config.translation.gc,))

    def _make_layoutbuilder(self):
        # make a TransformerLayoutBuilder and save it on the translator
        # where it can be fished and reused by the FrameworkGCTransformer
        from rpython.memory.gctransform import framework
        translator = self.translator
        self.layoutbuilder = framework.TransformerLayoutBuilder(translator)
        self.layoutbuilder.delay_encoding()
        if not hasattr(translator, '_jit2gc'):
            translator._jit2gc = {}
        translator._jit2gc['layoutbuilder'] = self.layoutbuilder

    def _setup_gcclass(self):
        from rpython.memory.gcheader import GCHeaderBuilder
        self.GCClass = self.layoutbuilder.GCClass
        self.moving_gc = self.GCClass.moving_gc
        self.malloc_zero_filled = self.GCClass.malloc_zero_filled
        self.HDRPTR = lltype.Ptr(self.GCClass.HDR)
        self.gcheaderbuilder = GCHeaderBuilder(self.HDRPTR.TO)
        self.max_size_of_young_obj = self.GCClass.JIT_max_size_of_young_obj()
        self.minimal_size_in_nursery=self.GCClass.JIT_minimal_size_in_nursery()

        # for the fast path of mallocs, the following must be true, at least
        assert self.GCClass.inline_simple_malloc
        assert self.GCClass.inline_simple_malloc_varsize

    def _setup_tid(self):
        "NOT_RPYTHON"
        if not self.stm:
            self.fielddescr_tid = get_field_descr(self, self.GCClass.HDR,
                                                  'tid')
        else:
            self.fielddescr_stmflags, self.fielddescr_tid = build_stm_tid_field_descr()
        frame_tid = self.layoutbuilder.get_type_id(jitframe.JITFRAME)
        self.translator._jit2gc['frame_tid'] = frame_tid

    def _setup_write_barrier(self):
        self.WB_FUNCPTR = lltype.Ptr(lltype.FuncType(
            [llmemory.Address], lltype.Void))
        self.write_barrier_descr = WriteBarrierDescr(self)

    def _make_functions(self, really_not_translated):
        from rpython.memory.gctypelayout import check_typeid
        llop1 = self.llop1
        (self.standard_array_basesize, _, self.standard_array_length_ofs) = \
             symbolic.get_array_token(lltype.GcArray(lltype.Signed),
                                      not really_not_translated)

        def malloc_nursery_slowpath(size):
            """Allocate 'size' null bytes out of the nursery.
            Note that the fast path is typically inlined by the backend."""
            assert size >= self.minimal_size_in_nursery
            if self.DEBUG:
                self._random_usage_of_xmm_registers()
            type_id = rffi.cast(llgroup.HALFWORD, 0)    # missing here
            return llop1.do_malloc_fixedsize(llmemory.GCREF,
                                             type_id, size,
                                             False, False, False)

        self.generate_function('malloc_nursery', malloc_nursery_slowpath,
                               [lltype.Signed])

        def malloc_array(itemsize, tid, num_elem):
            """Allocate an array with a variable-size num_elem.
            Only works for standard arrays."""
            assert num_elem >= 0, 'num_elem should be >= 0'
            type_id = llop.extract_ushort(llgroup.HALFWORD, tid)
            check_typeid(type_id)
            return llop1.do_malloc_varsize_clear(
                llmemory.GCREF,
                type_id, num_elem, self.standard_array_basesize, itemsize,
                self.standard_array_length_ofs)
        self.generate_function('malloc_array', malloc_array,
                               [lltype.Signed] * 3)

        def malloc_array_nonstandard(basesize, itemsize, lengthofs, tid,
                                     num_elem):
            """For the rare case of non-standard arrays, i.e. arrays where
            self.standard_array_{basesize,length_ofs} is wrong.  It can
            occur e.g. with arrays of floats on Win32."""
            type_id = llop.extract_ushort(llgroup.HALFWORD, tid)
            check_typeid(type_id)
            return llop1.do_malloc_varsize_clear(
                llmemory.GCREF,
                type_id, num_elem, basesize, itemsize, lengthofs)
        self.generate_function('malloc_array_nonstandard',
                               malloc_array_nonstandard,
                               [lltype.Signed] * 5)

        str_type_id    = self.str_descr.tid
        str_basesize   = self.str_descr.basesize
        str_itemsize   = self.str_descr.itemsize
        str_ofs_length = self.str_descr.lendescr.offset
        unicode_type_id    = self.unicode_descr.tid
        unicode_basesize   = self.unicode_descr.basesize
        unicode_itemsize   = self.unicode_descr.itemsize
        unicode_ofs_length = self.unicode_descr.lendescr.offset

        def malloc_str(length):
            type_id = llop.extract_ushort(llgroup.HALFWORD, str_type_id)
            return llop1.do_malloc_varsize(
                llmemory.GCREF,
                type_id, length, str_basesize, str_itemsize,
                str_ofs_length)
        self.generate_function('malloc_str', malloc_str,
                               [lltype.Signed])

        def malloc_unicode(length):
            type_id = llop.extract_ushort(llgroup.HALFWORD, unicode_type_id)
            return llop1.do_malloc_varsize(
                llmemory.GCREF,
                type_id, length, unicode_basesize, unicode_itemsize,
                unicode_ofs_length)
        self.generate_function('malloc_unicode', malloc_unicode,
                               [lltype.Signed])

        # Never called as far as I can tell, but there for completeness:
        # allocate a fixed-size object, but not in the nursery, because
        # it is too big.
        def malloc_big_fixedsize(size, tid):
            if self.DEBUG:
                self._random_usage_of_xmm_registers()
            type_id = llop.extract_ushort(llgroup.HALFWORD, tid)
            check_typeid(type_id)
            return llop1.do_malloc_fixedsize_clear(llmemory.GCREF,
                                                   type_id, size,
                                                   False, False, False)
        self.generate_function('malloc_big_fixedsize', malloc_big_fixedsize,
                               [lltype.Signed] * 2)

        if self.stm:
            # XXX remove the indirections in the following calls
            from rpython.rlib import rstm
            self.generate_function('stm_try_inevitable',
                                   rstm.become_inevitable, [],
                                   RESULT=lltype.Void)
            self.generate_function('stm_hint_commit_soon',
                                   rstm.hint_commit_soon, [],
                                   RESULT=lltype.Void)

    def _bh_malloc(self, sizedescr):
        from rpython.memory.gctypelayout import check_typeid
        llop1 = self.llop1
        type_id = llop.extract_ushort(llgroup.HALFWORD, sizedescr.tid)
        check_typeid(type_id)
        return llop1.do_malloc_fixedsize_clear(llmemory.GCREF,
                                               type_id, sizedescr.size,
                                               False, False, False)

    def _bh_malloc_array(self, num_elem, arraydescr):
        from rpython.memory.gctypelayout import check_typeid
        llop1 = self.llop1
        type_id = llop.extract_ushort(llgroup.HALFWORD, arraydescr.tid)
        check_typeid(type_id)
        return llop1.do_malloc_varsize_clear(llmemory.GCREF,
                                             type_id, num_elem,
                                             arraydescr.basesize,
                                             arraydescr.itemsize,
                                             arraydescr.lendescr.offset)


    class ForTestOnly:
        pass
    for_test_only = ForTestOnly()
    for_test_only.x = 1.23

    def _random_usage_of_xmm_registers(self):
        x0 = self.for_test_only.x
        x1 = x0 * 0.1
        x2 = x0 * 0.2
        x3 = x0 * 0.3
        self.for_test_only.x = x0 + x1 + x2 + x3

    def get_nursery_free_addr(self):
        if self.stm:
            from rpython.rlib import rstm
            return rstm.adr_nursery_free
        else:
            nurs_addr = llop.gc_adr_of_nursery_free(llmemory.Address)
            return rffi.cast(lltype.Signed, nurs_addr)

    def get_nursery_top_addr(self):
        if self.stm:
            from rpython.rlib import rstm
            return rstm.adr_nursery_top
        else:
            nurs_top_addr = llop.gc_adr_of_nursery_top(llmemory.Address)
            return rffi.cast(lltype.Signed, nurs_top_addr)

    def initialize(self):
        pass
        #self.gcrootmap.initialize()

    def init_size_descr(self, S, descr):
        if not isinstance(S, lltype.GcStruct):
            return
        if self.layoutbuilder is not None:
            type_id = self.layoutbuilder.get_type_id(S)
            descr.tid = llop.combine_ushort(lltype.Signed, type_id, 0)

    def init_array_descr(self, A, descr):
        if not isinstance(A, (lltype.GcArray, lltype.GcStruct)):
            return
        if self.layoutbuilder is not None:
            type_id = self.layoutbuilder.get_type_id(A)
            descr.tid = llop.combine_ushort(lltype.Signed, type_id, 0)

    def can_use_nursery_malloc(self, size):
        return size < self.max_size_of_young_obj

    def has_write_barrier_class(self):
        return WriteBarrierDescr

    def get_malloc_slowpath_addr(self):
        return self.get_malloc_fn_addr('malloc_nursery')

    def get_malloc_slowpath_array_addr(self):
        return self.get_malloc_fn_addr('malloc_array')

    def get_typeid_from_classptr_if_gcremovetypeptr(self, classptr):
        """Returns the typeid corresponding from a vtable pointer 'classptr'.
        This function only works if cpu.vtable_offset is None, i.e. in
        a translation with --gcremovetypeptr.
         """
        from rpython.memory.gctypelayout import GCData
        assert self.gcdescr.config.translation.gcremovetypeptr

        # hard-coded assumption: to go from an object to its class
        # we would use the following algorithm:
        #   - read the typeid from mem(locs[0]), i.e. at offset 0;
        #     this is a complete word (N=4 bytes on 32-bit, N=8 on
        #     64-bits)
        #   - keep the lower half of what is read there (i.e.
        #     truncate to an unsigned 'N / 2' bytes value)
        #   - multiply by 4 (on 32-bits only) and use it as an
        #     offset in type_info_group
        #   - add 16/32 bytes, to go past the TYPE_INFO structure
        # here, we have to go back from 'classptr' back to the typeid,
        # so we do (part of) these computations in reverse.

        sizeof_ti = rffi.sizeof(GCData.TYPE_INFO)
        type_info_group = llop.gc_get_type_info_group(llmemory.Address)
        type_info_group = rffi.cast(lltype.Signed, type_info_group)
        expected_typeid = classptr - sizeof_ti - type_info_group
        if WORD == 4:
            expected_typeid >>= 2
        return expected_typeid

    def get_translated_info_for_typeinfo(self):
        from rpython.memory.gctypelayout import GCData
        type_info_group = llop.gc_get_type_info_group(llmemory.Address)
        type_info_group = rffi.cast(lltype.Signed, type_info_group)
        if WORD == 4:
            shift_by = 2
        elif WORD == 8:
            shift_by = 0
        sizeof_ti = rffi.sizeof(GCData.TYPE_INFO)
        return (type_info_group, shift_by, sizeof_ti)

    def _setup_guard_is_object(self):
        from rpython.memory.gctypelayout import GCData, T_IS_RPYTHON_INSTANCE
        import struct
        infobits_offset, _ = symbolic.get_field_token(GCData.TYPE_INFO,
                                                      'infobits', True)
        # compute the offset to the actual *byte*, and the byte mask
        mask = struct.pack("l", T_IS_RPYTHON_INSTANCE)
        assert mask.count('\x00') == len(mask) - 1
        infobits_offset_plus = 0
        while mask.startswith('\x00'):
            infobits_offset_plus += 1
            mask = mask[1:]
        self._infobits_offset = infobits_offset
        self._infobits_offset_plus = infobits_offset_plus
        self._T_IS_RPYTHON_INSTANCE_BYTE = ord(mask[0])

    def get_translated_info_for_guard_is_object(self):
        infobits_offset = rffi.cast(lltype.Signed, self._infobits_offset)
        infobits_offset += self._infobits_offset_plus
        return (infobits_offset, self._T_IS_RPYTHON_INSTANCE_BYTE)

    def get_actual_typeid(self, gcptr):
        if self.stm:
            type_id = llop.stm_gc_get_tid(llgroup.HALFWORD, gcptr)
            return llop.combine_ushort(lltype.Signed, type_id, 0)
        # Read the whole GC header word.  Return the typeid from the
        # lower half-word.
        hdr = rffi.cast(self.HDRPTR, gcptr)
        type_id = llop.extract_ushort(llgroup.HALFWORD, hdr.tid)
        return llop.combine_ushort(lltype.Signed, type_id, 0)

    def check_is_object(self, gcptr):
        # read the typeid, fetch one byte of the field 'infobits' from
        # the big typeinfo table, and check the flag 'T_IS_RPYTHON_INSTANCE'.
        typeid = self.get_actual_typeid(gcptr)
        #
        base_type_info, shift_by, sizeof_ti = (
            self.get_translated_info_for_typeinfo())
        infobits_offset, IS_OBJECT_FLAG = (
            self.get_translated_info_for_guard_is_object())
        p = base_type_info + (typeid << shift_by) + infobits_offset
        p = rffi.cast(rffi.CCHARP, p)
        if self.stm:
            with stm_ignored:
                c = p[0]
        else:
            c = p[0]
        return (ord(c) & IS_OBJECT_FLAG) != 0

    def make_gcref_tracer(self, array_base_addr, gcrefs):
        from rpython.jit.backend.llsupport import gcreftracer
        return gcreftracer.make_framework_tracer(array_base_addr, gcrefs)

    def clear_gcref_tracer(self, tracer):
        tracer.array_length = 0

# ____________________________________________________________

def get_ll_description(gcdescr, translator=None, rtyper=None):
    # translator is None if translate_support_code is False.
    if gcdescr is not None:
        name = gcdescr.config.translation.gctransformer
    else:
        name = "boehm"
    try:
        cls = globals()['GcLLDescr_' + name]
    except KeyError:
        raise NotImplementedError("GC transformer %r not supported by "
                                  "the JIT backend" % (name,))
    return cls(gcdescr, translator, rtyper)<|MERGE_RESOLUTION|>--- conflicted
+++ resolved
@@ -101,59 +101,6 @@
     def gc_malloc_unicode(self, num_elem):
         return self._bh_malloc_array(num_elem, self.unicode_descr)
 
-<<<<<<< HEAD
-    def _record_constptrs(self, op, gcrefs_output_list,
-                          ops_with_movable_const_ptr,
-                          changeable_const_pointers):
-        l = None
-        for i in range(op.numargs()):
-            v = op.getarg(i)
-            if isinstance(v, ConstPtr) and bool(v.value):
-                p = v.value
-                if rgc._make_sure_does_not_move(p):
-                    gcrefs_output_list.append(p)
-                else:
-                    if l is None:
-                        l = [i]
-                    else:
-                        l.append(i)
-                    if v not in changeable_const_pointers:
-                        changeable_const_pointers.append(v)
-        #
-        if op.is_guard() or op.getopnum() == rop.FINISH:
-            # the only ops with descrs that get recorded in a trace
-            llref = cast_instance_to_gcref(op.getdescr())
-            if llref:
-                assert rgc._make_sure_does_not_move(llref)
-                gcrefs_output_list.append(llref)
-        #
-        if l:
-            ops_with_movable_const_ptr[op] = l
-
-    def _rewrite_changeable_constptrs(self, op, ops_with_movable_const_ptr, moving_obj_tracker):
-        newops = []
-        for arg_i in ops_with_movable_const_ptr[op]:
-            v = op.getarg(arg_i)
-            # assert to make sure we got what we expected
-            assert isinstance(v, ConstPtr)
-            array_index = moving_obj_tracker.get_array_index(v)
-
-            size, offset, _ = unpack_arraydescr(moving_obj_tracker.ptr_array_descr)
-            scale = size
-            args = [moving_obj_tracker.const_ptr_gcref_array,
-                    ConstInt(array_index),
-                    ConstInt(scale),
-                    ConstInt(offset),
-                    ConstInt(size)]
-            load_op = ResOperation(rop.GC_LOAD_INDEXED_R, args)
-            newops.append(load_op)
-            op.setarg(arg_i, load_op)
-        #
-        newops.append(op)
-        return newops
-
-=======
->>>>>>> f317d70f
     def rewrite_assembler(self, cpu, operations, gcrefs_output_list):
         if not self.stm:
             from rpython.jit.backend.llsupport import rewrite
