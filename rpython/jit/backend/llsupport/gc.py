--- conflicted
+++ resolved
@@ -242,13 +242,6 @@
                                  arraydescr.itemsize,
                                  arraydescr.lendescr.offset)
 
-<<<<<<< HEAD
-    def get_malloc_slowpath_addr(self):
-        return None
-
-
-=======
->>>>>>> 3f228f78
 # ____________________________________________________________
 # All code below is for the hybrid or minimark GC
 
@@ -265,106 +258,6 @@
     is_shadow_stack = True
 
     def __init__(self, gcdescr):
-<<<<<<< HEAD
-        self._callshapes = lltype.nullptr(self.CALLSHAPES_ARRAY)
-        self._callshapes_maxlength = 0
-        self.force_index_ofs = gcdescr.force_index_ofs
-
-    def add_jit2gc_hooks(self, jit2gc):
-        #
-        # ---------------
-        # This is used to enumerate the shadowstack in the presence
-        # of the JIT.  It is also used by the stacklet support in
-        # rlib/_stacklet_shadowstack.  That's why it is written as
-        # an iterator that can also be used with a custom_trace.
-        #
-        class RootIterator:
-            _alloc_flavor_ = "raw"
-
-            def setcontext(iself, context):
-                iself.context = context
-
-            def nextleft(iself, gc, prev):
-                # Return the next valid GC object's address, in right-to-left
-                # order from the shadowstack array.  This usually means just
-                # returning "prev - sizeofaddr", until we stop being called,
-                # except that we are skipping NULLs.  If "prev - sizeofaddr"
-                # contains a MARKER_FRAME instead, then we go into
-                # JIT-frame-lookup mode.
-                #
-                while True:
-                    #
-                    # If we are not iterating right now in a JIT frame
-                    if iself.frame_addr == 0:
-                        #
-                        # Look for the next shadowstack address that
-                        # contains a valid pointer
-                        while True:
-                            prev -= llmemory.sizeof(llmemory.Address)
-                            if prev.signed[0] == self.MARKER_FRAME:
-                                break
-                            if gc.points_to_valid_gc_object(prev):
-                                return prev
-                        #
-                        # It's a JIT frame.  Save away 'prev' for later, and
-                        # go into JIT-frame-exploring mode.
-                        prev -= llmemory.sizeof(llmemory.Address)
-                        frame_addr = prev.signed[0]
-                        iself.saved_prev = prev
-                        iself.frame_addr = frame_addr
-                        addr = llmemory.cast_int_to_adr(frame_addr +
-                                                        self.force_index_ofs)
-                        addr = iself.translateptr(iself.context, addr)
-                        force_index = addr.signed[0]
-                        if force_index < 0:
-                            force_index = ~force_index
-                        # NB: the next line reads a still-alive _callshapes,
-                        # because we ensure that just before we called this
-                        # piece of assembler, we put on the (same) stack a
-                        # pointer to a loop_token that keeps the force_index
-                        # alive.
-                        callshape = self._callshapes[force_index]
-                    else:
-                        # Continuing to explore this JIT frame
-                        callshape = iself.callshape
-                    #
-                    # 'callshape' points to the next INT of the callshape.
-                    # If it's zero we are done with the JIT frame.
-                    while rffi.cast(lltype.Signed, callshape[0]) != 0:
-                        #
-                        # Non-zero: it's an offset inside the JIT frame.
-                        # Read it and increment 'callshape'.
-                        offset = rffi.cast(lltype.Signed, callshape[0])
-                        callshape = lltype.direct_ptradd(callshape, 1)
-                        addr = llmemory.cast_int_to_adr(iself.frame_addr +
-                                                        offset)
-                        addr = iself.translateptr(iself.context, addr)
-                        if gc.points_to_valid_gc_object(addr):
-                            #
-                            # The JIT frame contains a valid GC pointer at
-                            # this address (as opposed to NULL).  Save
-                            # 'callshape' for the next call, and return the
-                            # address.
-                            iself.callshape = callshape
-                            return addr
-                    #
-                    # Restore 'prev' and loop back to the start.
-                    iself.frame_addr = 0
-                    prev = iself.saved_prev
-
-        # ---------------
-        #
-        root_iterator = RootIterator()
-        root_iterator.frame_addr = 0
-        root_iterator.context = llmemory.NULL
-        root_iterator.translateptr = lambda context, addr: addr
-        jit2gc.update({
-            'root_iterator': root_iterator,
-            })
-
-    def initialize(self):
-=======
->>>>>>> 3f228f78
         pass
 
     def register_asm_addr(self, start, mark):
@@ -374,14 +267,6 @@
         rst_addr = llop.gc_adr_of_root_stack_top(llmemory.Address)
         return rffi.cast(lltype.Signed, rst_addr)
 
-<<<<<<< HEAD
-
-class GcRootMap_stm(GcRootMap_shadowstack):
-    pass
-
-
-=======
->>>>>>> 3f228f78
 class WriteBarrierDescr(AbstractDescr):
     def __init__(self, gc_ll_descr, stmcat=None):
         self.llop1 = gc_ll_descr.llop1
