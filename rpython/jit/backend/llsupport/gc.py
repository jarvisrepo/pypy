import os
from rpython.rlib import rgc
from rpython.rlib.objectmodel import we_are_translated, specialize
from rpython.rlib.rarithmetic import ovfcheck
from rpython.rtyper.lltypesystem import lltype, llmemory, rffi, rclass, rstr
from rpython.rtyper.lltypesystem import llgroup
from rpython.rtyper.lltypesystem.lloperation import llop
from rpython.rtyper.annlowlevel import (llhelper, cast_instance_to_gcref,
                                        cast_base_ptr_to_instance)
from rpython.translator.tool.cbuild import ExternalCompilationInfo
from rpython.jit.codewriter import heaptracker
from rpython.jit.metainterp.history import ConstPtr, AbstractDescr
from rpython.jit.metainterp.resoperation import rop
from rpython.jit.backend.llsupport import symbolic, jitframe
from rpython.jit.backend.llsupport.symbolic import WORD
from rpython.jit.backend.llsupport.descr import SizeDescr, ArrayDescr
from rpython.jit.backend.llsupport.descr import GcCache, get_field_descr
from rpython.jit.backend.llsupport.descr import get_array_descr
from rpython.jit.backend.llsupport.descr import get_call_descr
from rpython.memory.gctransform import asmgcroot

# ____________________________________________________________

class GcLLDescription(GcCache):
    stm = False

    def __init__(self, gcdescr, translator=None, rtyper=None):
        GcCache.__init__(self, translator is not None, rtyper)
        self.gcdescr = gcdescr
        if translator and translator.config.translation.gcremovetypeptr:
            self.fielddescr_vtable = None
        else:
            self.fielddescr_vtable = get_field_descr(self, rclass.OBJECT,
                                                     'typeptr')
        self._generated_functions = []

    def _setup_str(self):
        self.str_descr     = get_array_descr(self, rstr.STR)
        self.unicode_descr = get_array_descr(self, rstr.UNICODE)

    def generate_function(self, funcname, func, ARGS, RESULT=llmemory.GCREF):
        """Generates a variant of malloc with the given name and the given
        arguments.  It should return NULL if out of memory.  If it raises
        anything, it must be an optional MemoryError.
        """
        FUNCPTR = lltype.Ptr(lltype.FuncType(ARGS, RESULT))
        descr = get_call_descr(self, ARGS, RESULT)
        setattr(self, funcname, func)
        setattr(self, funcname + '_FUNCPTR', FUNCPTR)
        setattr(self, funcname + '_descr', descr)
        self._generated_functions.append(funcname)

    @specialize.arg(1)
    def get_malloc_fn(self, funcname):
        func = getattr(self, funcname)
        FUNC = getattr(self, funcname + '_FUNCPTR')
        return llhelper(FUNC, func)

    @specialize.arg(1)
    def get_malloc_fn_addr(self, funcname):
        ll_func = self.get_malloc_fn(funcname)
        return heaptracker.adr2int(llmemory.cast_ptr_to_adr(ll_func))

    def _freeze_(self):
        return True
    def initialize(self):
        pass
    @specialize.argtype(1)
    def do_stm_barrier(self, gcref, cat):
        return gcref
    def do_write_barrier(self, gcref_struct, gcref_newptr):
        pass
    def can_use_nursery_malloc(self, size):
        return False
    def has_write_barrier_class(self):
        return None
    def get_nursery_free_addr(self):
        raise NotImplementedError
    def get_nursery_top_addr(self):
        raise NotImplementedError

    def freeing_block(self, rawstart, rawstop):
        pass

    def gc_malloc(self, sizedescr):
        """Blackhole: do a 'bh_new'.  Also used for 'bh_new_with_vtable',
        with the vtable pointer set manually afterwards."""
        assert isinstance(sizedescr, SizeDescr)
        return self._bh_malloc(sizedescr)

    def gc_malloc_array(self, num_elem, arraydescr):
        assert isinstance(arraydescr, ArrayDescr)
        return self._bh_malloc_array(num_elem, arraydescr)

    def gc_malloc_str(self, num_elem):
        return self._bh_malloc_array(num_elem, self.str_descr)

    def gc_malloc_unicode(self, num_elem):
        return self._bh_malloc_array(num_elem, self.unicode_descr)

    def _record_constptrs(self, op, gcrefs_output_list):
        for i in range(op.numargs()):
            v = op.getarg(i)
            if isinstance(v, ConstPtr) and bool(v.value):
                v.imm_value = rgc._make_sure_does_not_move(v.value)
                # XXX: fix for stm, record imm_values and unregister
                # them again (below too):
                gcrefs_output_list.append(v.value)

        if self.stm:
            return # for descr, we do it on the fly in assembler.py
        if op.is_guard() or op.getopnum() == rop.FINISH:
            # the only ops with descrs that get recorded in a trace
            descr = op.getdescr()
            llref = rgc.cast_instance_to_gcref(descr)
            rgc._make_sure_does_not_move(llref)
            gcrefs_output_list.append(llref)

    def rewrite_assembler(self, cpu, operations, gcrefs_output_list):
        if not self.stm:
            from rpython.jit.backend.llsupport.rewrite import GcRewriterAssembler
        else:
            from rpython.jit.backend.llsupport import stmrewrite
            GcRewriterAssembler = stmrewrite.GcStmRewriterAssembler
        rewriter = GcRewriterAssembler(self, cpu)
        newops = rewriter.rewrite(operations)
        # record all GCREFs, because the GC (or Boehm) cannot see them and
        # keep them alive if they end up as constants in the assembler
        for op in newops:
            self._record_constptrs(op, gcrefs_output_list)
        return newops

    @specialize.memo()
    def getframedescrs(self, cpu):
        descrs = JitFrameDescrs()
        descrs.arraydescr = cpu.arraydescrof(jitframe.JITFRAME)
        for name in ['jf_descr', 'jf_guard_exc', 'jf_force_descr',
                     'jf_frame_info', 'jf_gcmap', 'jf_extra_stack_depth']:
            setattr(descrs, name, cpu.fielddescrof(jitframe.JITFRAME, name))
        descrs.jfi_frame_size = cpu.fielddescrof(jitframe.JITFRAMEINFO,
                                                  'jfi_frame_size')
        descrs.jfi_frame_depth = cpu.fielddescrof(jitframe.JITFRAMEINFO,
                                                  'jfi_frame_depth')
        return descrs

    def getarraydescr_for_frame(self, type):
        """ This functions retuns an arraydescr of type for the JITFRAME"""
        raise NotImplementedError

    def malloc_jitframe(self, frame_info):
        """ Allocate a new frame, overwritten by tests
        """
        frame = jitframe.JITFRAME.allocate(frame_info)
        llop.gc_writebarrier(lltype.Void, frame)
        return frame

class JitFrameDescrs:
    def _freeze_(self):
        return True

# ____________________________________________________________

class GcLLDescr_boehm(GcLLDescription):
    kind                  = 'boehm'
    moving_gc             = False
    round_up              = False
    write_barrier_descr   = None
    fielddescr_tid        = None
    gcrootmap             = None
    str_type_id           = 0
    unicode_type_id       = 0

    def is_shadow_stack(self):
        return False

    @classmethod
    def configure_boehm_once(cls):
        """ Configure boehm only once, since we don't cache failures
        """
        if hasattr(cls, 'malloc_fn_ptr'):
            return cls.malloc_fn_ptr
        from rpython.rtyper.tool import rffi_platform
        compilation_info = rffi_platform.configure_boehm()

        # on some platform GC_init is required before any other
        # GC_* functions, call it here for the benefit of tests
        # XXX move this to tests
        init_fn_ptr = rffi.llexternal("GC_init",
                                      [], lltype.Void,
                                      compilation_info=compilation_info,
                                      sandboxsafe=True,
                                      _nowrapper=True)
        init_fn_ptr()

        # Versions 6.x of libgc needs to use GC_local_malloc().
        # Versions 7.x of libgc removed this function; GC_malloc() has
        # the same behavior if libgc was compiled with
        # THREAD_LOCAL_ALLOC.
        class CConfig:
            _compilation_info_ = compilation_info
            HAS_LOCAL_MALLOC = rffi_platform.Has("GC_local_malloc")
        config = rffi_platform.configure(CConfig)
        if config['HAS_LOCAL_MALLOC']:
            GC_MALLOC = "GC_local_malloc"
        else:
            GC_MALLOC = "GC_malloc"
        malloc_fn_ptr = rffi.llexternal(GC_MALLOC,
                                        [lltype.Signed], # size_t, but good enough
                                        llmemory.GCREF,
                                        compilation_info=compilation_info,
                                        sandboxsafe=True,
                                        _nowrapper=True)
        cls.malloc_fn_ptr = malloc_fn_ptr
        return malloc_fn_ptr

    def __init__(self, gcdescr, translator, rtyper):
        GcLLDescription.__init__(self, gcdescr, translator, rtyper)
        # grab a pointer to the Boehm 'malloc' function
        self.malloc_fn_ptr = self.configure_boehm_once()
        self._setup_str()
        self._make_functions()
        self.memory = 0

    def _make_functions(self):

        def malloc_fixedsize(size):
            return self.malloc_fn_ptr(size)
        self.generate_function('malloc_fixedsize', malloc_fixedsize,
                               [lltype.Signed])

        def malloc_array(basesize, num_elem, itemsize, ofs_length):
            try:
                totalsize = ovfcheck(basesize + ovfcheck(itemsize * num_elem))
            except OverflowError:
                return lltype.nullptr(llmemory.GCREF.TO)
            res = self.malloc_fn_ptr(totalsize)
            if res:
                arrayptr = rffi.cast(rffi.CArrayPtr(lltype.Signed), res)
                arrayptr[ofs_length/WORD] = num_elem
            return res
        self.generate_function('malloc_array', malloc_array,
                               [lltype.Signed] * 4)

    def _bh_malloc(self, sizedescr):
        return self.malloc_fixedsize(sizedescr.size)

    def _bh_malloc_array(self, num_elem, arraydescr):
        return self.malloc_array(arraydescr.basesize, num_elem,
                                 arraydescr.itemsize,
                                 arraydescr.lendescr.offset)
    
    def get_malloc_slowpath_addr(self):
        return None

# ____________________________________________________________
# All code below is for the hybrid or minimark GC

class GcRootMap_asmgcc(object):
    is_shadow_stack = False
    is_stm = False

    def __init__(self, gcdescr):
        pass

    def register_asm_addr(self, start, mark):
        pass

class GcRootMap_shadowstack(object):
    is_shadow_stack = True
    is_stm = False
    
    def __init__(self, gcdescr):
        pass

    def register_asm_addr(self, start, mark):
        pass

    def get_root_stack_top_addr(self):
        rst_addr = llop.gc_adr_of_root_stack_top(llmemory.Address)
        return rffi.cast(lltype.Signed, rst_addr)

class GcRootMap_stm(object):
    is_shadow_stack = True
    is_stm = True
    
    def __init__(self, gcdescr):
        pass

    def register_asm_addr(self, start, mark):
        pass

    def get_root_stack_top_addr(self):
        rst_addr = llop.gc_adr_of_root_stack_top(llmemory.Address)
        return rffi.cast(lltype.Signed, rst_addr)
        
        
class BarrierDescr(AbstractDescr):
    def __init__(self, gc_ll_descr):
        self.llop1 = gc_ll_descr.llop1

        self.returns_modified_object = False
        self.gcheaderbuilder = gc_ll_descr.gcheaderbuilder
        self.HDRPTR = gc_ll_descr.HDRPTR
        self.b_slowpath = [0, 0, 0, 0, 0]

    def repr_of_descr(self):
        raise NotImplementedError

    def __repr(self):
        raise NotImplementedError

    def get_b_slowpath(self, num):
        return self.b_slowpath[num]

    def set_b_slowpath(self, num, addr):
        self.b_slowpath[num] = addr

    def get_barrier_funcptr(self, returns_modified_object):
        raise NotImplementedError
        
    def get_barrier_fn(self, cpu, returns_modified_object):
        # must pass in 'self.returns_modified_object', to make sure that
        # the callers are fixed for this case
        funcptr = self.get_barrier_funcptr(returns_modified_object)
        funcaddr = llmemory.cast_ptr_to_adr(funcptr)
        return cpu.cast_adr_to_int(funcaddr)

    def get_barrier_from_array_fn(self, cpu):
        # returns a function with arguments [array, index, newvalue]
        llop1 = self.llop1
        funcptr = llop1.get_write_barrier_from_array_failing_case(
            self.FUNCPTR)
        funcaddr = llmemory.cast_ptr_to_adr(funcptr)
        return cpu.cast_adr_to_int(funcaddr)    # this may return 0

    def has_barrier_from_array(self, cpu):
        return self.get_barrier_from_array_fn(cpu) != 0


        
class WriteBarrierDescr(BarrierDescr):
    def __init__(self, gc_ll_descr):
        BarrierDescr.__init__(self, gc_ll_descr)
        self.fielddescr_tid = gc_ll_descr.fielddescr_tid
        self.FUNCPTR = lltype.Ptr(lltype.FuncType(
            [llmemory.Address], lltype.Void))

        GCClass = gc_ll_descr.GCClass
        self.jit_wb_if_flag = GCClass.JIT_WB_IF_FLAG
        self.jit_wb_if_flag_byteofs, self.jit_wb_if_flag_singlebyte = (
            self.extract_flag_byte(self.jit_wb_if_flag))
        #
        if hasattr(GCClass, 'JIT_WB_CARDS_SET'):
            self.jit_wb_cards_set = GCClass.JIT_WB_CARDS_SET
            self.jit_wb_card_page_shift = GCClass.JIT_WB_CARD_PAGE_SHIFT
            self.jit_wb_cards_set_byteofs, self.jit_wb_cards_set_singlebyte = (
                self.extract_flag_byte(self.jit_wb_cards_set))
            #
            # the x86 backend uses the following "accidental" facts to
            # avoid one instruction:
            assert self.jit_wb_cards_set_byteofs == self.jit_wb_if_flag_byteofs
            assert self.jit_wb_cards_set_singlebyte == -0x80
        else:
            self.jit_wb_cards_set = 0

    def repr_of_descr(self):
        return 'wbdescr'

    def __repr__(self):
        return '<WriteBarrierDescr %r>' % (self.repr_of_descr(),)

    def extract_flag_byte(self, flag_word):
        # if convenient for the backend, we compute the info about
        # the flag as (byte-offset, single-byte-flag).
        if flag_word == 0:
            return (0, 0)
        import struct
        value = struct.pack(lltype.SignedFmt, flag_word)
        assert value.count('\x00') == len(value) - 1    # only one byte is != 0
        i = 0
        while value[i] == '\x00': i += 1
        return (i, struct.unpack('b', value[i])[0])

    def get_barrier_funcptr(self, returns_modified_object):
        assert not returns_modified_object
        FUNCTYPE = self.FUNCPTR
        return self.llop1.get_write_barrier_failing_case(FUNCTYPE)

    @specialize.arg(2)
    def _do_barrier(self, gcref_struct, returns_modified_object):
        assert self.returns_modified_object == returns_modified_object
        hdr_addr = llmemory.cast_ptr_to_adr(gcref_struct)
        hdr_addr -= self.gcheaderbuilder.size_gc_header
        hdr = llmemory.cast_adr_to_ptr(hdr_addr, self.HDRPTR)
        if self.jit_wb_if_flag == 0 or hdr.tid & self.jit_wb_if_flag:
            # get a pointer to the 'remember_young_pointer' function from
            # the GC, and call it immediately
            funcptr = self.get_barrier_funcptr(returns_modified_object)
            funcptr(llmemory.cast_ptr_to_adr(gcref_struct))

            
class STMBarrierDescr(BarrierDescr):
    def __init__(self, gc_ll_descr, stmcat, cfunc_name):
        BarrierDescr.__init__(self, gc_ll_descr)
        self.stmcat = stmcat
        self.returns_modified_object = True
        self.B_FUNCPTR_MOD = lltype.Ptr(lltype.FuncType(
            [llmemory.Address], llmemory.Address))

        self.b_failing_case_ptr = rffi.llexternal(
            cfunc_name,
            self.B_FUNCPTR_MOD.TO.ARGS,
            self.B_FUNCPTR_MOD.TO.RESULT,
            sandboxsafe=True,
            _nowrapper=True)

    def repr_of_descr(self):
        return self.stmcat

    def __repr__(self):
        return '<STMBarrierDescr %r>' % (self.repr_of_descr(),)

    def get_barrier_funcptr(self, returns_modified_object):
        assert returns_modified_object
        return self.b_failing_case_ptr

    @specialize.arg(2)
    def _do_barrier(self, gcref_struct, returns_modified_object):
        raise NotImplementedError("implement in subclasses!")
        assert self.returns_modified_object == returns_modified_object
        funcptr = self.get_barrier_funcptr(returns_modified_object)
        res = funcptr(llmemory.cast_ptr_to_adr(gcref_struct))
        return llmemory.cast_adr_to_ptr(res, llmemory.GCREF)


class STMReadBarrierDescr(STMBarrierDescr):
    def __init__(self, gc_ll_descr, stmcat):
        assert stmcat == 'P2R'
        STMBarrierDescr.__init__(self, gc_ll_descr, stmcat,
                                 'stm_DirectReadBarrier') 
        # XXX: implement fastpath then change to stm_DirectReadBarrier

    @specialize.arg(2)
    def _do_barrier(self, gcref_struct, returns_modified_object):
        assert returns_modified_object
        from rpython.memory.gc.stmgc import StmGC
        objadr = llmemory.cast_ptr_to_adr(gcref_struct)
        objhdr = rffi.cast(StmGC.GCHDRP, gcref_struct)

        # if h_revision == privat_rev of transaction
        priv_rev = self.llop1.stm_get_adr_of_private_rev_num(rffi.SIGNEDP)
        if objhdr.h_revision == priv_rev[0]:
            return gcref_struct

        # readcache[obj] == obj
        read_cache = self.llop1.stm_get_adr_of_read_barrier_cache(rffi.SIGNEDP)
        objint = llmemory.cast_adr_to_int(objadr)
        assert WORD == 8, "check for 32bit compatibility"
        index = (objint & StmGC.FX_MASK) / WORD
        CP = lltype.Ptr(rffi.CArray(lltype.Signed))
        rcp = rffi.cast(CP, read_cache[0])
        if rcp[index] == objint:
            return gcref_struct
        
        funcptr = self.get_barrier_funcptr(returns_modified_object)
        res = funcptr(objadr)
        return llmemory.cast_adr_to_ptr(res, llmemory.GCREF)

        
class STMWriteBarrierDescr(STMBarrierDescr):
    def __init__(self, gc_ll_descr, stmcat):
        assert stmcat in ['P2W']
        STMBarrierDescr.__init__(self, gc_ll_descr, stmcat,
                                 'stm_WriteBarrier')

    @specialize.arg(2)
    def _do_barrier(self, gcref_struct, returns_modified_object):
        assert returns_modified_object
        from rpython.memory.gc.stmgc import StmGC
        objadr = llmemory.cast_ptr_to_adr(gcref_struct)
        objhdr = rffi.cast(StmGC.GCHDRP, gcref_struct)
        
        # if h_revision == privat_rev of transaction
        priv_rev = self.llop1.stm_get_adr_of_private_rev_num(rffi.SIGNEDP)
        if objhdr.h_revision == priv_rev[0]:
            # also WRITE_BARRIER not set?
            if not (objhdr.h_tid & StmGC.GCFLAG_WRITE_BARRIER):
                return gcref_struct
        
        funcptr = self.get_barrier_funcptr(returns_modified_object)
        res = funcptr(objadr)
        return llmemory.cast_adr_to_ptr(res, llmemory.GCREF)
    
        
class GcLLDescr_framework(GcLLDescription):
    DEBUG = False    # forced to True by x86/test/test_zrpy_gc.py
    kind = 'framework'
    round_up = True

    def is_shadow_stack(self):
        return self.gcrootmap.is_shadow_stack

    def __init__(self, gcdescr, translator, rtyper, llop1=llop,
                 really_not_translated=False):
        GcLLDescription.__init__(self, gcdescr, translator, rtyper)
        self.translator = translator
        self.llop1 = llop1
        #try:
        self.stm = gcdescr.config.translation.stm
        #except AttributeError:
        #    pass      # keep the default of False
        if really_not_translated:
            assert not self.translate_support_code  # but half does not work
            self._initialize_for_tests()
        else:
            assert self.translate_support_code,"required with the framework GC"
            self._check_valid_gc()
            self._make_layoutbuilder()
            self._make_gcrootmap()
            self._setup_gcclass()
            if not self.stm:
                # XXX: not needed with stm/shadowstack??
                self._setup_tid()
            else:
                self.fielddescr_tid = None
        self._setup_write_barrier()
        self._setup_str()
        self._make_functions(really_not_translated)

    def _make_gcrootmap(self):
        # to find roots in the assembler, make a GcRootMap
        name = self.gcdescr.config.translation.gcrootfinder
        try:
            cls = globals()['GcRootMap_' + name]
        except KeyError:
            raise NotImplementedError("--gcrootfinder=%s not implemented"
                                      " with the JIT" % (name,))
        gcrootmap = cls(self.gcdescr)
        self.gcrootmap = gcrootmap

    def _initialize_for_tests(self):
        self.layoutbuilder = None
        self.fielddescr_tid = AbstractDescr()
        if self.stm:
            self.max_size_of_young_obj = None
        else:
            self.max_size_of_young_obj = 1000
        self.GCClass = None
        self.gcheaderbuilder = None
        self.HDRPTR = None

    def _check_valid_gc(self):
        # we need the hybrid or minimark GC for rgc._make_sure_does_not_move()
<<<<<<< HEAD
        # to work.  Additionally, 'hybrid' is missing some stuff like
        # jit_remember_young_pointer() for now.
        if self.gcdescr.config.translation.gc not in ('minimark', 'stmgc'):
=======
        # to work.  'hybrid' could work but isn't tested with the JIT.
        if self.gcdescr.config.translation.gc not in ('minimark',):
>>>>>>> 41a9dc13
            raise NotImplementedError("--gc=%s not implemented with the JIT" %
                                      (self.gcdescr.config.translation.gc,))

    def _make_layoutbuilder(self):
        # make a TransformerLayoutBuilder and save it on the translator
        # where it can be fished and reused by the FrameworkGCTransformer
        from rpython.memory.gctransform import framework
        translator = self.translator
        self.layoutbuilder = framework.TransformerLayoutBuilder(translator)
        self.layoutbuilder.delay_encoding()
        translator._jit2gc = {'layoutbuilder': self.layoutbuilder}

    def _setup_gcclass(self):
        from rpython.memory.gcheader import GCHeaderBuilder
        self.GCClass = self.layoutbuilder.GCClass
        self.moving_gc = self.GCClass.moving_gc
        self.HDRPTR = lltype.Ptr(self.GCClass.HDR)
        self.gcheaderbuilder = GCHeaderBuilder(self.HDRPTR.TO)
        self.max_size_of_young_obj = self.GCClass.JIT_max_size_of_young_obj()
        self.minimal_size_in_nursery=self.GCClass.JIT_minimal_size_in_nursery()

        # for the fast path of mallocs, the following must be true, at least
        assert self.GCClass.inline_simple_malloc
        assert self.GCClass.inline_simple_malloc_varsize

    def _setup_tid(self):
        self.fielddescr_tid = get_field_descr(self, self.GCClass.HDR, 'tid')
        frame_tid = self.layoutbuilder.get_type_id(jitframe.JITFRAME)
        self.translator._jit2gc['frame_tid'] = frame_tid

    def _setup_write_barrier(self):
        if self.stm:
            self._setup_barriers_for_stm()
        else:
            self.write_barrier_descr = WriteBarrierDescr(self)
            def do_write_barrier(gcref_struct, gcref_newptr):
                self.write_barrier_descr._do_barrier(gcref_struct, False)
            self.do_write_barrier = do_write_barrier

    def _setup_barriers_for_stm(self):
        self.P2Rdescr = STMReadBarrierDescr(self, 'P2R')
        self.P2Wdescr = STMWriteBarrierDescr(self, 'P2W')
        self.write_barrier_descr = "wbdescr: do not use"
        #
        @specialize.argtype(0)
        def do_stm_barrier(gcref, cat):
            if lltype.typeOf(gcref) is lltype.Signed:   # ignore if 'raw'
                # we are inevitable already because llmodel
                # does everything with raw-references
                return gcref
            if cat == 'W':
                descr = self.P2Wdescr
            else:
                descr = self.P2Rdescr
            return descr._do_barrier(gcref, True)
        self.do_stm_barrier = do_stm_barrier

    def _make_functions(self, really_not_translated):
        from rpython.memory.gctypelayout import check_typeid
        llop1 = self.llop1
        (self.standard_array_basesize, _, self.standard_array_length_ofs) = \
             symbolic.get_array_token(lltype.GcArray(lltype.Signed),
                                      not really_not_translated)

        def malloc_nursery_slowpath(size):
            """Allocate 'size' null bytes out of the nursery.
            Note that the fast path is typically inlined by the backend."""
            assert size >= self.minimal_size_in_nursery
            if self.DEBUG:
                self._random_usage_of_xmm_registers()
            type_id = rffi.cast(llgroup.HALFWORD, 0)    # missing here
            return llop1.do_malloc_fixedsize_clear(llmemory.GCREF,
                                                   type_id, size,
                                                   False, False, False)

        self.generate_function('malloc_nursery', malloc_nursery_slowpath,
                               [lltype.Signed])

        def malloc_array(itemsize, tid, num_elem):
            """Allocate an array with a variable-size num_elem.
            Only works for standard arrays."""
            assert num_elem >= 0, 'num_elem should be >= 0'
            type_id = llop.extract_ushort(llgroup.HALFWORD, tid)
            check_typeid(type_id)
            return llop1.do_malloc_varsize_clear(
                llmemory.GCREF,
                type_id, num_elem, self.standard_array_basesize, itemsize,
                self.standard_array_length_ofs)
        self.generate_function('malloc_array', malloc_array,
                               [lltype.Signed] * 3)

        def malloc_array_nonstandard(basesize, itemsize, lengthofs, tid,
                                     num_elem):
            """For the rare case of non-standard arrays, i.e. arrays where
            self.standard_array_{basesize,length_ofs} is wrong.  It can
            occur e.g. with arrays of floats on Win32."""
            type_id = llop.extract_ushort(llgroup.HALFWORD, tid)
            check_typeid(type_id)
            return llop1.do_malloc_varsize_clear(
                llmemory.GCREF,
                type_id, num_elem, basesize, itemsize, lengthofs)
        self.generate_function('malloc_array_nonstandard',
                               malloc_array_nonstandard,
                               [lltype.Signed] * 5)

        str_type_id    = self.str_descr.tid
        str_basesize   = self.str_descr.basesize
        str_itemsize   = self.str_descr.itemsize
        str_ofs_length = self.str_descr.lendescr.offset
        unicode_type_id    = self.unicode_descr.tid
        unicode_basesize   = self.unicode_descr.basesize
        unicode_itemsize   = self.unicode_descr.itemsize
        unicode_ofs_length = self.unicode_descr.lendescr.offset

        
        def malloc_str(length):
            return llop1.do_malloc_varsize_clear(
                llmemory.GCREF,
                str_type_id, length, str_basesize, str_itemsize,
                str_ofs_length)
        self.generate_function('malloc_str', malloc_str,
                               [lltype.Signed])
            
        def malloc_unicode(length):
            return llop1.do_malloc_varsize_clear(
                llmemory.GCREF,
                unicode_type_id, length, unicode_basesize, unicode_itemsize,
                unicode_ofs_length)
        self.generate_function('malloc_unicode', malloc_unicode,
                               [lltype.Signed])

        # Never called as far as I can tell, but there for completeness:
        # allocate a fixed-size object, but not in the nursery, because
        # it is too big.
        def malloc_big_fixedsize(size, tid):
            if self.DEBUG:
                self._random_usage_of_xmm_registers()
            type_id = llop.extract_ushort(llgroup.HALFWORD, tid)
            check_typeid(type_id)
            return llop1.do_malloc_fixedsize_clear(llmemory.GCREF,
                                                   type_id, size,
                                                   False, False, False)
        self.generate_function('malloc_big_fixedsize', malloc_big_fixedsize,
                               [lltype.Signed] * 2)

        if self.stm:
            # XXX remove the indirections in the following calls
            from rpython.rlib import rstm
            def stm_allocate_nonmovable_int_adr(obj):
                return llop1.stm_allocate_nonmovable_int_adr(
                    lltype.Signed, obj)
            self.generate_function('stm_allocate_nonmovable_int_adr',
                                   stm_allocate_nonmovable_int_adr,
                                   [llmemory.GCREF], RESULT=lltype.Signed)
            self.generate_function('stm_try_inevitable',
                                   rstm.become_inevitable, [],
                                   RESULT=lltype.Void)
            def ptr_eq(x, y): return x == y
            def ptr_ne(x, y): return x != y
            self.generate_function('stm_ptr_eq', ptr_eq, [llmemory.GCREF] * 2,
                                   RESULT=lltype.Bool)
            self.generate_function('stm_ptr_ne', ptr_ne, [llmemory.GCREF] * 2,
                                   RESULT=lltype.Bool)

    def _bh_malloc(self, sizedescr):
        from rpython.memory.gctypelayout import check_typeid
        llop1 = self.llop1
        type_id = llop.extract_ushort(llgroup.HALFWORD, sizedescr.tid)
        check_typeid(type_id)
        return llop1.do_malloc_fixedsize_clear(llmemory.GCREF,
                                               type_id, sizedescr.size,
                                               False, False, False)

    def _bh_malloc_array(self, num_elem, arraydescr):
        from rpython.memory.gctypelayout import check_typeid
        llop1 = self.llop1
        type_id = llop.extract_ushort(llgroup.HALFWORD, arraydescr.tid)
        check_typeid(type_id)
        return llop1.do_malloc_varsize_clear(llmemory.GCREF,
                                             type_id, num_elem,
                                             arraydescr.basesize,
                                             arraydescr.itemsize,
                                             arraydescr.lendescr.offset)


    class ForTestOnly:
        pass
    for_test_only = ForTestOnly()
    for_test_only.x = 1.23

    def _random_usage_of_xmm_registers(self):
        x0 = self.for_test_only.x
        x1 = x0 * 0.1
        x2 = x0 * 0.2
        x3 = x0 * 0.3
        self.for_test_only.x = x0 + x1 + x2 + x3

    def get_nursery_free_addr(self):
        nurs_addr = llop.gc_adr_of_nursery_free(llmemory.Address)
        return rffi.cast(lltype.Signed, nurs_addr)

    def get_nursery_top_addr(self):
        nurs_top_addr = llop.gc_adr_of_nursery_top(llmemory.Address)
        return rffi.cast(lltype.Signed, nurs_top_addr)

    def initialize(self):
        pass
        #self.gcrootmap.initialize()

    def init_size_descr(self, S, descr):
        if self.layoutbuilder is not None:
            type_id = self.layoutbuilder.get_type_id(S)
            assert not self.layoutbuilder.is_weakref_type(S)
            assert not self.layoutbuilder.has_finalizer(S)
            descr.tid = llop.combine_ushort(lltype.Signed, type_id, 0)

    def init_array_descr(self, A, descr):
        if self.layoutbuilder is not None:
            type_id = self.layoutbuilder.get_type_id(A)
            descr.tid = llop.combine_ushort(lltype.Signed, type_id, 0)

    def _set_tid(self, gcptr, tid):
        hdr_addr = llmemory.cast_ptr_to_adr(gcptr)
        hdr_addr -= self.gcheaderbuilder.size_gc_header
        hdr = llmemory.cast_adr_to_ptr(hdr_addr, self.HDRPTR)
        hdr.tid = tid

    def can_use_nursery_malloc(self, size):
        return (self.max_size_of_young_obj is not None and
                size < self.max_size_of_young_obj)
        
    def has_write_barrier_class(self):
        return WriteBarrierDescr

    def get_malloc_slowpath_addr(self):
        if self.max_size_of_young_obj is None:    # stm
            return None
        return self.get_malloc_fn_addr('malloc_nursery')

    def get_malloc_slowpath_array_addr(self):
        return self.get_malloc_fn_addr('malloc_array')
    
# ____________________________________________________________

def get_ll_description(gcdescr, translator=None, rtyper=None):
    # translator is None if translate_support_code is False.
    if gcdescr is not None:
        name = gcdescr.config.translation.gctransformer
    else:
        name = "boehm"
    try:
        cls = globals()['GcLLDescr_' + name]
    except KeyError:
        raise NotImplementedError("GC transformer %r not supported by "
                                  "the JIT backend" % (name,))
    return cls(gcdescr, translator, rtyper)<|MERGE_RESOLUTION|>--- conflicted
+++ resolved
@@ -551,14 +551,8 @@
 
     def _check_valid_gc(self):
         # we need the hybrid or minimark GC for rgc._make_sure_does_not_move()
-<<<<<<< HEAD
-        # to work.  Additionally, 'hybrid' is missing some stuff like
-        # jit_remember_young_pointer() for now.
+        # to work.  'hybrid' could work but isn't tested with the JIT.
         if self.gcdescr.config.translation.gc not in ('minimark', 'stmgc'):
-=======
-        # to work.  'hybrid' could work but isn't tested with the JIT.
-        if self.gcdescr.config.translation.gc not in ('minimark',):
->>>>>>> 41a9dc13
             raise NotImplementedError("--gc=%s not implemented with the JIT" %
                                       (self.gcdescr.config.translation.gc,))
 
