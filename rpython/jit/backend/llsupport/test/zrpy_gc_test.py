"""
This is a test that translates a complete JIT together with a GC and runs it.
It is testing that the GC-dependent aspects basically work, mostly the mallocs
and the various cases of write barrier.
"""

import weakref
import os, py
from rpython.rlib import rgc
from rpython.rtyper.lltypesystem import lltype
from rpython.rlib.jit import JitDriver, dont_look_inside, promote
from rpython.rlib.jit import elidable, unroll_safe
from rpython.rlib.jit import promote
from rpython.jit.backend.llsupport.gc import GcLLDescr_framework
from rpython.tool.udir import udir
from rpython.config.translationoption import DEFL_GC
from rpython.config.config import ConfigError


class X(object):
    def __init__(self, x=0):
        self.x = x

    next = None

class Y(object):
    # for pinning tests we need an object without references to other
    # objects
    def __init__(self, x=0):
        self.x = x

class CheckError(Exception):
    pass

def check(flag):
    if not flag:
        raise CheckError

def get_entry(g):

    def entrypoint(args):
        name = ''
        n = 2000
        argc = len(args)
        if argc > 1:
            name = args[1]
        if argc > 2:
            n = int(args[2])
            
        r_list = []
        for i in range(20):
            r = g(name, n)
            r_list.append(r)
            rgc.collect()
            
        if rgc.stm_is_enabled():
            from rpython.rlib import rstm
            # this breaks the transaction. necessary to make possible
            # weak-reffed private_from_protected objects non-private
            # and thereby non-reffed (remove them from some list)
            rstm.before_external_call()
            rstm.after_external_call()

        rgc.collect(); rgc.collect()
        
        freed = 0
        for i, r in enumerate(r_list):
            if r() is None:
                freed += 1
            else:
                print "not freed:", r(), "pos:", i
        print freed
        
        return 0

    return entrypoint

def get_functions_to_patch():
    from rpython.jit.backend.llsupport import gc
    #
    can_use_nursery_malloc1 = gc.GcLLDescr_framework.can_use_nursery_malloc
    def can_use_nursery_malloc2(*args):
        try:
            if os.environ['PYPY_NO_INLINE_MALLOC']:
                return False
        except KeyError:
            pass
        return can_use_nursery_malloc1(*args)
    #
    return {(gc.GcLLDescr_framework, 'can_use_nursery_malloc'):
                can_use_nursery_malloc2}

def compile(f, gc, **kwds):
    from rpython.annotator.listdef import s_list_of_strings
    from rpython.translator.translator import TranslationContext
    from rpython.jit.metainterp.warmspot import apply_jit
    from rpython.translator.c import genc
    #
    t = TranslationContext()
    gcrootfinder = kwds.get('gcrootfinder')
    if gcrootfinder == 'stm':
        t.config.translation.stm = True
        t.config.translation.gc = 'stmgc'
        gc = 'stmgc'
    else:
        t.config.translation.gc = gc
    #
    if gc != 'boehm' and gc != 'stmgc':
        t.config.translation.gcremovetypeptr = True
    for name, value in kwds.items():
        setattr(t.config.translation, name, value)

    ann = t.buildannotator()
    ann.build_types(f, [s_list_of_strings], main_entry_point=True)
    t.buildrtyper().specialize()

    if kwds['jit']:
        patch = get_functions_to_patch()
        old_value = {}
        try:
            for (obj, attr), value in patch.items():
                old_value[obj, attr] = getattr(obj, attr)
                setattr(obj, attr, value)
            #
            apply_jit(t)
            #
        finally:
            for (obj, attr), oldvalue in old_value.items():
                setattr(obj, attr, oldvalue)

    cbuilder = genc.CStandaloneBuilder(t, f, t.config)
    cbuilder.generate_source(defines=cbuilder.DEBUG_DEFINES)
    cbuilder.compile()
    return cbuilder

def run(cbuilder, args=''):
    #
    pypylog = udir.join('test_zrpy_gc.log')
    env = os.environ.copy()
    env['PYPYLOG'] = ':%s' % pypylog
    data = cbuilder.cmdexec(args, env=env)
    return data.strip()

# ______________________________________________________________________


class BaseFrameworkTests(object):
    gc = DEFL_GC

    def setup_class(cls):
        funcs = []
        name_to_func = {}
        for fullname in dir(cls):
            if not fullname.startswith('define'):
                continue
            definefunc = getattr(cls, fullname)
            _, name = fullname.split('_', 1)
            beforefunc, loopfunc, afterfunc = definefunc.im_func(cls)
            if beforefunc is None:
                def beforefunc(n, x):
                    return n, x, None, None, None, None, None, None, None, None, None, ''
            if afterfunc is None:
                def afterfunc(n, x, x0, x1, x2, x3, x4, x5, x6, x7, l, s):
                    pass
            beforefunc.func_name = 'before_'+name
            loopfunc.func_name = 'loop_'+name
            afterfunc.func_name = 'after_'+name
            funcs.append((beforefunc, loopfunc, afterfunc))
            assert name not in name_to_func
            name_to_func[name] = len(name_to_func)
        print name_to_func
        def allfuncs(name, n):
            x = X()
            x.foo = 2
            main_allfuncs(name, n, x)
            x.foo = 5
            return weakref.ref(x)
        def main_allfuncs(name, n, x):
            num = name_to_func[name]
            n, x, x0, x1, x2, x3, x4, x5, x6, x7, l, s = funcs[num][0](n, x)
            while n > 0:
                myjitdriver.can_enter_jit(num=num, n=n, x=x, x0=x0, x1=x1,
                        x2=x2, x3=x3, x4=x4, x5=x5, x6=x6, x7=x7, l=l, s=s)
                myjitdriver.jit_merge_point(num=num, n=n, x=x, x0=x0, x1=x1,
                        x2=x2, x3=x3, x4=x4, x5=x5, x6=x6, x7=x7, l=l, s=s)

                n, x, x0, x1, x2, x3, x4, x5, x6, x7, l, s = funcs[num][1](
                        n, x, x0, x1, x2, x3, x4, x5, x6, x7, l, s)
            funcs[num][2](n, x, x0, x1, x2, x3, x4, x5, x6, x7, l, s)
        myjitdriver = JitDriver(greens = ['num'],
                                reds = ['n', 'x', 'x0', 'x1', 'x2', 'x3', 'x4',
                                        'x5', 'x6', 'x7', 'l', 's'])
        cls.main_allfuncs = staticmethod(main_allfuncs)
        cls.name_to_func = name_to_func
        OLD_DEBUG = GcLLDescr_framework.DEBUG
        try:
            GcLLDescr_framework.DEBUG = True
            cls.cbuilder = compile(get_entry(allfuncs), cls.gc,
                                   gcrootfinder=cls.gcrootfinder, jit=True,
                                   thread=True)
        except ConfigError, e:        
            assert str(e).startswith('invalid value asmgcc')
            py.test.skip('asmgcc not supported')
        finally:
            GcLLDescr_framework.DEBUG = OLD_DEBUG

    def _run(self, name, n, env):
        res = self.cbuilder.cmdexec("%s %d" %(name, n), env=env)
        assert int(res) == 20

    def run(self, name, n=2000):
        pypylog = udir.join('TestCompileFramework.log')
        env = os.environ.copy()
        env['PYPYLOG'] = ':%s' % pypylog
        env['PYPY_NO_INLINE_MALLOC'] = '1'
        self._run(name, n, env)
        env['PYPY_NO_INLINE_MALLOC'] = ''
        self._run(name, n, env)

    def run_orig(self, name, n, x):
        self.main_allfuncs(name, n, x)

    def can_pin(self):
        """Don't run the pinning tests with STM,
        where the nursery objects cannot be pinned at all.
        """
        return self.gcrootfinder != 'stm'


class CompileFrameworkTests(BaseFrameworkTests):
    # Test suite using (so far) the minimark GC.
    can_pin = True

##    def define_libffi_workaround(cls):
##        # XXX: this is a workaround for a bug in database.py.  It seems that
##        # the problem is triggered by optimizeopt/fficall.py, and in
##        # particular by the ``cast_base_ptr_to_instance(Func, llfunc)``: in
##        # these tests, that line is the only place where libffi.Func is
##        # referenced.
##        #
##        # The problem occurs because the gctransformer tries to annotate a
##        # low-level helper to call the __del__ of libffi.Func when it's too
##        # late.
##        #
##        # This workaround works by forcing the annotator (and all the rest of
##        # the toolchain) to see libffi.Func in a "proper" context, not just as
##        # the target of cast_base_ptr_to_instance.  Note that the function
##        # below is *never* called by any actual test, it's just annotated.
##        #
##        from rpython.rlib.libffi import get_libc_name, CDLL, types, ArgChain
##        libc_name = get_libc_name()
##        def f(n, x, *args):
##            libc = CDLL(libc_name)
##            ptr = libc.getpointer('labs', [types.slong], types.slong)
##            chain = ArgChain()
##            chain.arg(n)
##            n = ptr.call(chain, lltype.Signed)
##            return (n, x) + args
##        return None, f, None

    def define_compile_framework_1(cls):
        # a moving GC.  Simple test, works
        # without write_barriers and root stack enumeration.
        def f(n, x, *args):
            y = X()
            y.foo = x.foo
            n -= y.foo
            return (n, x) + args
        return None, f, None

    def test_compile_framework_1(self):
        self.run('compile_framework_1')

    def define_compile_framework_2(cls):
        # More complex test, requires root stack enumeration but
        # not write_barriers.
        def f(n, x, *args):
            prev = x
            for j in range(101):    # f() runs 20'000 times, thus allocates
                y = X()             # a total of 2'020'000 objects
                y.foo = prev.foo
                prev = y
            n -= prev.foo
            return (n, x) + args
        return None, f, None

    def test_compile_framework_2(self):
        self.run('compile_framework_2')

    def define_compile_framework_3(cls):
        # Third version of the test.  Really requires write_barriers.
        def f(n, x, *args):
            x.next = None
            for j in range(101):    # f() runs 20'000 times, thus allocates
                y = X()             # a total of 2'020'000 objects
                y.foo = j+1
                y.next = x.next
                x.next = y
            check(x.next.foo == 101)
            total = 0
            y = x
            for j in range(101):
                y = y.next
                total += y.foo
            check(not y.next)
            check(total == 101*102/2)
            n -= x.foo
            return (n, x) + args
        return None, f, None



    def test_compile_framework_3(self):
        x_test = X()
        x_test.foo = 5
        self.run_orig('compile_framework_3', 6, x_test)     # check that it does not raise CheckError
        self.run('compile_framework_3')

    def define_compile_framework_3_extra(cls):
        # Extra version of the test, with tons of live vars around the residual
        # call that all contain a GC pointer.
        @dont_look_inside
        def residual(n=26):
            x = X()
            x.next = X()
            x.next.foo = n
            return x
        #
        def before(n, x):
            residual(5)
            x0 = residual()
            x1 = residual()
            x2 = residual()
            x3 = residual()
            x4 = residual()
            x5 = residual()
            x6 = residual()
            x7 = residual()
            n *= 19
            return n, None, x0, x1, x2, x3, x4, x5, x6, x7, None, None
        def f(n, x, x0, x1, x2, x3, x4, x5, x6, x7, l, s):
            x8 = residual()
            x9 = residual()
            check(x0.next.foo == 26)
            check(x1.next.foo == 26)
            check(x2.next.foo == 26)
            check(x3.next.foo == 26)
            check(x4.next.foo == 26)
            check(x5.next.foo == 26)
            check(x6.next.foo == 26)
            check(x7.next.foo == 26)
            check(x8.next.foo == 26)
            check(x9.next.foo == 26)
            x0, x1, x2, x3, x4, x5, x6, x7 = x7, x4, x6, x5, x3, x2, x9, x8
            n -= 1
            return n, None, x0, x1, x2, x3, x4, x5, x6, x7, None, None
        return before, f, None

    def test_compile_framework_3_extra(self):
        self.run_orig('compile_framework_3_extra', 6, None)     # check that it does not raise CheckError
        self.run('compile_framework_3_extra')

    def define_compile_framework_4(cls):
        # Fourth version of the test, with __del__.
        from rpython.rlib.debug import debug_print
        class Counter:
            cnt = 0
        counter = Counter()
        class Z:
            def __del__(self):
                counter.cnt -= 1
        def before(n, x):
            # we set 'cnt' to the number of Z instances that will be created,
            # then run f() this number of times, then rgc.collect() is
            # called.  Then we repeat the whole thing, so here we check
            # _first_ that almost all Z instances have had their __del__
            # invoked in the previous run.
            debug_print('counter.cnt =', counter.cnt)
            check(counter.cnt < 5)
            counter.cnt = n // x.foo
            return n, x, None, None, None, None, None, None, None, None, None, None
        def f(n, x, *args):
            Z()
            n -= x.foo
            return (n, x) + args
        return before, f, None

    def test_compile_framework_4(self):
        self.run('compile_framework_4')

    def define_compile_framework_5(cls):
        # Test string manipulation.
        def f(n, x, x0, x1, x2, x3, x4, x5, x6, x7, l, s):
            n -= x.foo
            s += str(n)
            return n, x, x0, x1, x2, x3, x4, x5, x6, x7, l, s
        def after(n, x, x0, x1, x2, x3, x4, x5, x6, x7, l, s):
            check(len(s) == 1*5 + 2*45 + 3*450 + 4*500)
        return None, f, after

    def test_compile_framework_5(self):
        self.run('compile_framework_5')

    def define_compile_framework_7(cls):
        # Array of pointers (test the write barrier for setarrayitem_gc)
        def before(n, x):
            return n, x, None, None, None, None, None, None, None, None, [X(123)], None
        def f(n, x, x0, x1, x2, x3, x4, x5, x6, x7, l, s):
            if n < 1900:
                check(l[0].x == 123)
                l = [None] * 16
                l[0] = X(123)
                l[1] = X(n)
                l[2] = X(n+10)
                l[3] = X(n+20)
                l[4] = X(n+30)
                l[5] = X(n+40)
                l[6] = X(n+50)
                l[7] = X(n+60)
                l[8] = X(n+70)
                l[9] = X(n+80)
                l[10] = X(n+90)
                l[11] = X(n+100)
                l[12] = X(n+110)
                l[13] = X(n+120)
                l[14] = X(n+130)
                l[15] = X(n+140)
            if n < 1800:
                check(len(l) == 16)
                check(l[0].x == 123)
                check(l[1].x == n)
                check(l[2].x == n+10)
                check(l[3].x == n+20)
                check(l[4].x == n+30)
                check(l[5].x == n+40)
                check(l[6].x == n+50)
                check(l[7].x == n+60)
                check(l[8].x == n+70)
                check(l[9].x == n+80)
                check(l[10].x == n+90)
                check(l[11].x == n+100)
                check(l[12].x == n+110)
                check(l[13].x == n+120)
                check(l[14].x == n+130)
                check(l[15].x == n+140)
            n -= x.foo
            return n, x, x0, x1, x2, x3, x4, x5, x6, x7, l, s
        def after(n, x, x0, x1, x2, x3, x4, x5, x6, x7, l, s):
            check(len(l) == 16)
            check(l[0].x == 123)
            check(l[1].x == 2)
            check(l[2].x == 12)
            check(l[3].x == 22)
            check(l[4].x == 32)
            check(l[5].x == 42)
            check(l[6].x == 52)
            check(l[7].x == 62)
            check(l[8].x == 72)
            check(l[9].x == 82)
            check(l[10].x == 92)
            check(l[11].x == 102)
            check(l[12].x == 112)
            check(l[13].x == 122)
            check(l[14].x == 132)
            check(l[15].x == 142)
        return before, f, after

    def test_compile_framework_7(self):
        self.run('compile_framework_7')

    def define_compile_framework_7_interior(cls):
        # Array of structs containing pointers (test the write barrier
        # for setinteriorfield_gc)
        S = lltype.GcStruct('S', ('i', lltype.Signed))
        A = lltype.GcArray(lltype.Struct('entry', ('x', lltype.Ptr(S)),
                                                  ('y', lltype.Ptr(S)),
                                                  ('z', lltype.Ptr(S))))
        class Glob:
            a = lltype.nullptr(A)
        glob = Glob()
        #
        def make_s(i):
            s = lltype.malloc(S)
            s.i = i
            return s
        #
        @unroll_safe
        def f(n, x, x0, x1, x2, x3, x4, x5, x6, x7, l, s):
            a = glob.a
            if not a:
                a = glob.a = lltype.malloc(A, 10)
            i = 0
            while i < 10:
                a[i].x = make_s(n + i * 100 + 1)
                a[i].y = make_s(n + i * 100 + 2)
                a[i].z = make_s(n + i * 100 + 3)
                i += 1
            i = 0
            while i < 10:
                check(a[i].x.i == n + i * 100 + 1)
                check(a[i].y.i == n + i * 100 + 2)
                check(a[i].z.i == n + i * 100 + 3)
                i += 1
            n -= x.foo
            return n, x, x0, x1, x2, x3, x4, x5, x6, x7, l, s
        return None, f, None

    def test_compile_framework_7_interior(self):
        self.run('compile_framework_7_interior')

    def define_compile_framework_8(cls):
        # Array of pointers, of unknown length (test write_barrier_from_array)
        def before(n, x):
            return n, x, None, None, None, None, None, None, None, None, [X(123)], None
        def f(n, x, x0, x1, x2, x3, x4, x5, x6, x7, l, s):
            if n < 1900:
                check(l[0].x == 123)
                l = [None] * (16 + (n & 7))
                l[0] = X(123)
                l[1] = X(n)
                l[2] = X(n+10)
                l[3] = X(n+20)
                l[4] = X(n+30)
                l[5] = X(n+40)
                l[6] = X(n+50)
                l[7] = X(n+60)
                l[8] = X(n+70)
                l[9] = X(n+80)
                l[10] = X(n+90)
                l[11] = X(n+100)
                l[12] = X(n+110)
                l[13] = X(n+120)
                l[14] = X(n+130)
                l[15] = X(n+140)
            if n < 1800:
                check(len(l) == 16 + (n & 7))
                check(l[0].x == 123)
                check(l[1].x == n)
                check(l[2].x == n+10)
                check(l[3].x == n+20)
                check(l[4].x == n+30)
                check(l[5].x == n+40)
                check(l[6].x == n+50)
                check(l[7].x == n+60)
                check(l[8].x == n+70)
                check(l[9].x == n+80)
                check(l[10].x == n+90)
                check(l[11].x == n+100)
                check(l[12].x == n+110)
                check(l[13].x == n+120)
                check(l[14].x == n+130)
                check(l[15].x == n+140)
            n -= x.foo
            return n, x, x0, x1, x2, x3, x4, x5, x6, x7, l, s
        def after(n, x, x0, x1, x2, x3, x4, x5, x6, x7, l, s):
            check(len(l) >= 16)
            check(l[0].x == 123)
            check(l[1].x == 2)
            check(l[2].x == 12)
            check(l[3].x == 22)
            check(l[4].x == 32)
            check(l[5].x == 42)
            check(l[6].x == 52)
            check(l[7].x == 62)
            check(l[8].x == 72)
            check(l[9].x == 82)
            check(l[10].x == 92)
            check(l[11].x == 102)
            check(l[12].x == 112)
            check(l[13].x == 122)
            check(l[14].x == 132)
            check(l[15].x == 142)
        return before, f, after

    def test_compile_framework_8(self):
        self.run('compile_framework_8')

    def define_compile_framework_9(cls):
        # Like compile_framework_8, but with variable indexes and large
        # arrays, testing the card_marking case
        def before(n, x):
            return n, x, None, None, None, None, None, None, None, None, [X(123)], None
        def f(n, x, x0, x1, x2, x3, x4, x5, x6, x7, l, s):
            if n < 1900:
                check(l[0].x == 123)
                num = 512 + (n & 7)
                l = [None] * num
                l[0] = X(123)
                l[1] = X(n)
                l[2] = X(n+10)
                l[3] = X(n+20)
                l[4] = X(n+30)
                l[5] = X(n+40)
                l[6] = X(n+50)
                l[7] = X(n+60)
                l[num-8] = X(n+70)
                l[num-9] = X(n+80)
                l[num-10] = X(n+90)
                l[num-11] = X(n+100)
                l[-12] = X(n+110)
                l[-13] = X(n+120)
                l[-14] = X(n+130)
                l[-15] = X(n+140)
            if n < 1800:
                num = 512 + (n & 7)
                check(len(l) == num)
                check(l[0].x == 123)
                check(l[1].x == n)
                check(l[2].x == n+10)
                check(l[3].x == n+20)
                check(l[4].x == n+30)
                check(l[5].x == n+40)
                check(l[6].x == n+50)
                check(l[7].x == n+60)
                check(l[num-8].x == n+70)
                check(l[num-9].x == n+80)
                check(l[num-10].x == n+90)
                check(l[num-11].x == n+100)
                check(l[-12].x == n+110)
                check(l[-13].x == n+120)
                check(l[-14].x == n+130)
                check(l[-15].x == n+140)
            n -= x.foo
            return n, x, x0, x1, x2, x3, x4, x5, x6, x7, l, s
        def after(n, x, x0, x1, x2, x3, x4, x5, x6, x7, l, s):
            check(len(l) >= 512)
            check(l[0].x == 123)
            check(l[1].x == 2)
            check(l[2].x == 12)
            check(l[3].x == 22)
            check(l[4].x == 32)
            check(l[5].x == 42)
            check(l[6].x == 52)
            check(l[7].x == 62)
            check(l[-8].x == 72)
            check(l[-9].x == 82)
            check(l[-10].x == 92)
            check(l[-11].x == 102)
            check(l[-12].x == 112)
            check(l[-13].x == 122)
            check(l[-14].x == 132)
            check(l[-15].x == 142)
        return before, f, after

    def test_compile_framework_9(self):
        self.run('compile_framework_9')

    def define_compile_framework_external_exception_handling(cls):
        def before(n, x):
            x = X(0)
            return n, x, None, None, None, None, None, None, None, None, None, None

        @dont_look_inside
        def g(x):
            if x > 200:
                return 2
            raise ValueError
        @dont_look_inside
        def h(x):
            if x > 150:
                raise ValueError
            return 2

        def f(n, x, x0, x1, x2, x3, x4, x5, x6, x7, l, s):
            try:
                x.x += g(n)
            except ValueError:
                x.x += 1
            try:
                x.x += h(n)
            except ValueError:
                x.x -= 1
            n -= 1
            return n, x, x0, x1, x2, x3, x4, x5, x6, x7, l, s

        def after(n, x, x0, x1, x2, x3, x4, x5, x6, x7, l, s):
            check(x.x == 1800 * 2 + 150 * 2 + 200 - 1850)

        return before, f, after

    def test_compile_framework_external_exception_handling(self):
        self.run('compile_framework_external_exception_handling')

    def define_compile_framework_bug1(self):
        @elidable
        def nonmoving():
            x = X(1)
            for i in range(7):
                rgc.collect()
            return x

        @dont_look_inside
        def do_more_stuff():
            x = X(5)
            for i in range(7):
                rgc.collect()
            return x

        def f(n, x, x0, x1, x2, x3, x4, x5, x6, x7, l, s):
            x0 = do_more_stuff()
            check(nonmoving().x == 1)
            n -= 1
            return n, x, x0, x1, x2, x3, x4, x5, x6, x7, l, s

        return None, f, None

    def test_compile_framework_bug1(self):
        self.run('compile_framework_bug1', 200)

    def define_compile_framework_vref(self):
        from rpython.rlib.jit import virtual_ref, virtual_ref_finish
        class A:
            pass
        glob = A()
        def f(n, x, x0, x1, x2, x3, x4, x5, x6, x7, l, s):
            a = A()
            glob.v = vref = virtual_ref(a)
            virtual_ref_finish(vref, a)
            n -= 1
            return n, x, x0, x1, x2, x3, x4, x5, x6, x7, l, s
        return None, f, None

    def test_compile_framework_vref(self):
        self.run('compile_framework_vref', 200)

    def define_compile_framework_float(self):
        # test for a bug: the fastpath_malloc does not save and restore
        # xmm registers around the actual call to the slow path
        class A:
            x0 = x1 = x2 = x3 = x4 = x5 = x6 = x7 = 0
        @dont_look_inside
        def escape1(a):
            a.x0 += 0
            a.x1 += 6
            a.x2 += 12
            a.x3 += 18
            a.x4 += 24
            a.x5 += 30
            a.x6 += 36
            a.x7 += 42
        @dont_look_inside
        def escape2(n, f0, f1, f2, f3, f4, f5, f6, f7):
            check(f0 == n + 0.0)
            check(f1 == n + 0.125)
            check(f2 == n + 0.25)
            check(f3 == n + 0.375)
            check(f4 == n + 0.5)
            check(f5 == n + 0.625)
            check(f6 == n + 0.75)
            check(f7 == n + 0.875)
        @unroll_safe
        def f(n, x, x0, x1, x2, x3, x4, x5, x6, x7, l, s):
            i = 0
            while i < 42:
                m = n + i
                f0 = m + 0.0
                f1 = m + 0.125
                f2 = m + 0.25
                f3 = m + 0.375
                f4 = m + 0.5
                f5 = m + 0.625
                f6 = m + 0.75
                f7 = m + 0.875
                a1 = A()
                # at this point, all or most f's are still in xmm registers
                escape1(a1)
                escape2(m, f0, f1, f2, f3, f4, f5, f6, f7)
                i += 1
            n -= 1
            return n, x, x0, x1, x2, x3, x4, x5, x6, x7, l, s
        return None, f, None

    def test_compile_framework_float(self):
        self.run('compile_framework_float')

    def define_compile_framework_minimal_size_in_nursery(self):
        S = lltype.GcStruct('S')    # no fields!
        T = lltype.GcStruct('T', ('i', lltype.Signed))
        @unroll_safe
        def f42(n, x, x0, x1, x2, x3, x4, x5, x6, x7, l, s):
            lst1 = []
            lst2 = []
            i = 0
            while i < 42:
                s1 = lltype.malloc(S)
                t1 = lltype.malloc(T)
                t1.i = 10000 + i + n
                lst1.append(s1)
                lst2.append(t1)
                i += 1
            i = 0
            while i < 42:
                check(lst2[i].i == 10000 + i + n)
                i += 1
            n -= 1
            return n, x, x0, x1, x2, x3, x4, x5, x6, x7, l, s
        return None, f42, None

    def test_compile_framework_minimal_size_in_nursery(self):
        self.run('compile_framework_minimal_size_in_nursery')

    def define_compile_framework_call_assembler(self):
        S = lltype.GcForwardReference()
        S.become(lltype.GcStruct('S', ('s', lltype.Ptr(S))))
        driver = JitDriver(greens = [], reds = 'auto')

        def f(n, x, x0, x1, x2, x3, x4, x5, x6, x7, l, s0):
            driver.jit_merge_point()
            i = 0
            prev_s = lltype.nullptr(S)
            while i < 100:
                s = lltype.malloc(S)
                s.s = prev_s
                prev_s = s
                i += 1
            return n - 1, x, x0, x1, x2, x3, x4, x5, x6, x7, l, s0

        return None, f, None

    def test_compile_framework_call_assembler(self):
        self.run('compile_framework_call_assembler')

    def define_compile_framework_ptr_eq(cls):
        # test ptr_eq
        @dont_look_inside
        def raiseassert(cond):
            if not bool(cond):
                raise AssertionError

        def before(n, x):
            x0 = X()
            x1 = X()
            ptrs = [None, x0, x1, X()]
            return (n, x, x0, x1, None, None, None,
                    None, None, None, ptrs, None)
            
        @unroll_safe
        def f(n, x, x0, x1, x2, x3, x4, x5, x6, x7, ptrs, s):
            if n % 3 == 0:
                x0 = promote(x0)
            elif n % 3 == 1:
                x1 = promote(x1)
            else: # None
                x2 = promote(x2)
            raiseassert(x0 != ptrs[0])
            raiseassert(x0 == ptrs[1])
            raiseassert(x0 != ptrs[2])
            raiseassert(x0 != ptrs[3])
            
            raiseassert(x1 != ptrs[0])
            raiseassert(x1 != ptrs[1])
            raiseassert(x1 == ptrs[2])
            raiseassert(x1 != ptrs[3])
            
            raiseassert(x2 == ptrs[0])
            raiseassert(x2 != ptrs[1])
            raiseassert(x2 != ptrs[2])
            raiseassert(x2 != ptrs[3])
            
            raiseassert(ptrs[0] is None)
            raiseassert(ptrs[1] is not None)
            raiseassert(ptrs[2] is not None)
            raiseassert(ptrs[3] is not None)
            raiseassert(ptrs[1] is x0)
            raiseassert(ptrs[2] is x1)
            raiseassert(x0 is not None)
            raiseassert(x1 is not None)
            raiseassert(x3 is None)
            for i in range(1, 4):
                ptrs[i].x = i
            x0.x = 6
            x1.x = 9
            #
            return n - 1, x, x0, x1, x2, x3, x4, x5, x6, x7, ptrs, s
        return before, f, None

    def test_compile_framework_ptr_eq(self):
        self.run('compile_framework_ptr_eq')

    def define_compile_framework_call_assembler2(self):
        S = lltype.GcStruct('S', ('i', lltype.Signed),
                            ('v', lltype.Signed))
        driver = JitDriver(greens = [], 
                           reds = ['a'])

        def inner(a):
            while a.i:
                driver.jit_merge_point(a=a)
                a.i -= 1
        
        def f(n, x, x0, x1, x2, x3, x4, x5, x6, x7, l, s):
            u = lltype.malloc(S)
            u.i = 10000
            u.v = n
            inner(u)
            assert u.i == 0
            assert u.v == n
                
            return n - 1, x, x0, x1, x2, x3, x4, x5, x6, x7, l, s

        return None, f, None

    def test_compile_framework_call_assembler2(self):
        self.run('compile_framework_call_assembler2')

    def define_pinned_simple(cls):
        class H:
            inst = None
        helper = H()

        @dont_look_inside
        def get_y():
            if not helper.inst:
                helper.inst = Y()
                helper.inst.x = 101
                check(rgc.pin(helper.inst))
            else:
                check(rgc._is_pinned(helper.inst))
            return helper.inst

        def fn(n, x, *args):
            t = get_y()
            promote(t)
            t.x += 11
            n -= 1
            return (n, x) + args

        return None, fn, None

    def test_pinned_simple(self):
<<<<<<< HEAD
        if self.can_pin():
            self.run('pinned_simple')
=======
        if not self.can_pin:
            py.test.skip("not in this configuration")
        self.run('pinned_simple')
>>>>>>> 9d0ad21d

    def define_pinned_unpin(cls):
        class H:
            inst = None
            pinned = False
            count_pinned = 0
            count_unpinned = 0
        helper = H()

        @dont_look_inside
        def get_y(n):
            if not helper.inst:
                helper.inst = Y()
                helper.inst.x = 101
                helper.pinned = True
                check(rgc.pin(helper.inst))
            elif n < 100 and helper.pinned:
                rgc.unpin(helper.inst)
                helper.pinned = False
            #
            if helper.pinned:
                check(rgc._is_pinned(helper.inst))
                helper.count_pinned += 1
            else:
                check(not rgc._is_pinned(helper.inst))
                helper.count_unpinned += 1
            return helper.inst

        def fn(n, x, *args):
            t = get_y(n)
            promote(t)
            check(t.x == 101)
            n -= 1
            return (n, x) + args

        def after(n, x, *args):
            check(helper.count_pinned > 0)
            check(helper.count_unpinned > 0)
            check(not helper.pinned)

        return None, fn, after

    def test_pinned_unpin(self):
<<<<<<< HEAD
        if self.can_pin():
            self.run('pinned_unpin')
=======
        if not self.can_pin:
            py.test.skip("not in this configuration")
        self.run('pinned_unpin')
>>>>>>> 9d0ad21d

    def define_multiple_pinned(cls):
        class H:
            inst1 = None
            inst2 = None
            inst3 = None
            initialised = False
        helper = H()

        @dont_look_inside
        def get_instances():
            if not helper.initialised:
                helper.inst1 = Y()
                helper.inst1.x = 101
                check(rgc.pin(helper.inst1))
                #
                helper.inst2 = Y()
                helper.inst2.x = 102
                #
                helper.inst3 = Y()
                helper.inst3.x = 103
                check(rgc.pin(helper.inst3))
                #
                helper.initialised = True
            #
            check(rgc._is_pinned(helper.inst1))
            check(not rgc._is_pinned(helper.inst2))
            check(rgc._is_pinned(helper.inst3))
            return (helper.inst1, helper.inst2, helper.inst3)

        def fn(n, x, *args):
            inst1, inst2, inst3 = get_instances()
            promote(inst1)
            promote(inst2)
            promote(inst3)
            #
            check(inst1.x == 101)
            check(inst2.x == 102)
            check(inst3.x == 103)
            #
            n -= 1
            return (n, x) + args
        
        return None, fn, None

    def test_multiple_pinned(self):
<<<<<<< HEAD
        if self.can_pin():
            self.run('multiple_pinned')
=======
        if not self.can_pin:
            py.test.skip("not in this configuration")
        self.run('multiple_pinned')
>>>>>>> 9d0ad21d
<|MERGE_RESOLUTION|>--- conflicted
+++ resolved
@@ -219,12 +219,6 @@
 
     def run_orig(self, name, n, x):
         self.main_allfuncs(name, n, x)
-
-    def can_pin(self):
-        """Don't run the pinning tests with STM,
-        where the nursery objects cannot be pinned at all.
-        """
-        return self.gcrootfinder != 'stm'
 
 
 class CompileFrameworkTests(BaseFrameworkTests):
@@ -928,14 +922,9 @@
         return None, fn, None
 
     def test_pinned_simple(self):
-<<<<<<< HEAD
-        if self.can_pin():
-            self.run('pinned_simple')
-=======
         if not self.can_pin:
             py.test.skip("not in this configuration")
         self.run('pinned_simple')
->>>>>>> 9d0ad21d
 
     def define_pinned_unpin(cls):
         class H:
@@ -979,14 +968,9 @@
         return None, fn, after
 
     def test_pinned_unpin(self):
-<<<<<<< HEAD
-        if self.can_pin():
-            self.run('pinned_unpin')
-=======
         if not self.can_pin:
             py.test.skip("not in this configuration")
         self.run('pinned_unpin')
->>>>>>> 9d0ad21d
 
     def define_multiple_pinned(cls):
         class H:
@@ -1033,11 +1017,6 @@
         return None, fn, None
 
     def test_multiple_pinned(self):
-<<<<<<< HEAD
-        if self.can_pin():
-            self.run('multiple_pinned')
-=======
         if not self.can_pin:
             py.test.skip("not in this configuration")
-        self.run('multiple_pinned')
->>>>>>> 9d0ad21d
+        self.run('multiple_pinned')