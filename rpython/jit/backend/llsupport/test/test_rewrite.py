--- conflicted
+++ resolved
@@ -1435,20 +1435,7 @@
             guard_true(i2) []
             jump()
         """)
-<<<<<<< HEAD
         assert len(self.gcrefs) == 2
-
-    def test_handle_call_shortcut(self):
-        self.check_rewrite("""
-            [p0]
-            i1 = call_i(123, p0, descr=call_shortcut_descr)
-            jump(i1)
-        """, """
-            [p0]
-            i2 = gc_load_i(p0, %(tzdescr.offset)s, %(tzdescr.field_size)s)
-            i1 = cond_call_value_i(i2, 123, p0, descr=call_shortcut_descr)
-            jump(i1)
-        """)
 
     def test_guard_compatible(self):
         from rpython.jit.backend.llsupport import guard_compat
@@ -1467,7 +1454,4 @@
         for i in [0, 2]:
             # type-checking
             x = self.gcrefs[i]
-            lltype.cast_opaque_ptr(lltype.Ptr(guard_compat.BACKEND_CHOICES), x)
-=======
-        assert len(self.gcrefs) == 2
->>>>>>> f270d914
+            lltype.cast_opaque_ptr(lltype.Ptr(guard_compat.BACKEND_CHOICES), x)