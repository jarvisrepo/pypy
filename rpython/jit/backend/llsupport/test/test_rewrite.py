--- conflicted
+++ resolved
@@ -528,11 +528,6 @@
         """)
 
     def test_rewrite_assembler_newstr_newunicode(self):
-        import sys
-        if sys.platform == 'win32':
-            unicode_size = 2
-        else:    
-            unicode_size = 4
         self.check_rewrite("""
             [i2]
             p0 = newstr(14)
@@ -543,25 +538,21 @@
         """, """
             [i2]
             p0 = call_malloc_nursery(                                \
-                      %%(strdescr.basesize + 16 * strdescr.itemsize + \
+                      %(strdescr.basesize + 16 * strdescr.itemsize + \
                         unicodedescr.basesize + 10 * unicodedescr.itemsize)d)
-            setfield_gc(p0, %%(strdescr.tid)d, descr=tiddescr)
+            setfield_gc(p0, %(strdescr.tid)d, descr=tiddescr)
             setfield_gc(p0, 14, descr=strlendescr)
-            p1 = int_add(p0, %%(strdescr.basesize + 16 * strdescr.itemsize)d)
-            setfield_gc(p1, %%(unicodedescr.tid)d, descr=tiddescr)
+            p1 = int_add(p0, %(strdescr.basesize + 16 * strdescr.itemsize)d)
+            setfield_gc(p1, %(unicodedescr.tid)d, descr=tiddescr)
             setfield_gc(p1, 10, descr=unicodelendescr)
-<<<<<<< HEAD
-            p2 = call_malloc_nursery_varsize(2, %d, i2, \
-=======
             p2 = call_malloc_nursery_varsize(2, %(unicodedescr.itemsize)d, i2,\
->>>>>>> 48b9eca7
                                 descr=unicodedescr)
             setfield_gc(p2, i2, descr=unicodelendescr)
             p3 = call_malloc_nursery_varsize(1, 1, i2, \
                                 descr=strdescr)
             setfield_gc(p3, i2, descr=strlendescr)
             jump()
-        """ % unicode_size)
+        """)
 
     def test_write_barrier_before_setfield_gc(self):
         self.check_rewrite("""
