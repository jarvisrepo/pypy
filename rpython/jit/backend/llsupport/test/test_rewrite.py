--- conflicted
+++ resolved
@@ -1440,7 +1440,18 @@
         """)
         assert len(self.gcrefs) == 2
 
-<<<<<<< HEAD
+    def test_handle_call_shortcut(self):
+        self.check_rewrite("""
+            [p0]
+            i1 = call_i(123, p0, descr=call_shortcut_descr)
+            jump(i1)
+        """, """
+            [p0]
+            i2 = gc_load_i(p0, %(tzdescr.offset)s, %(tzdescr.field_size)s)
+            i1 = cond_call_value_i(i2, 123, p0, descr=call_shortcut_descr)
+            jump(i1)
+        """)
+
     def test_guard_compatible(self):
         from rpython.jit.backend.llsupport import guard_compat
         self.check_rewrite("""
@@ -1458,17 +1469,4 @@
         for i in [0, 2]:
             # type-checking
             x = self.gcrefs[i]
-            lltype.cast_opaque_ptr(lltype.Ptr(guard_compat.BACKEND_CHOICES), x)
-=======
-    def test_handle_call_shortcut(self):
-        self.check_rewrite("""
-            [p0]
-            i1 = call_i(123, p0, descr=call_shortcut_descr)
-            jump(i1)
-        """, """
-            [p0]
-            i2 = gc_load_i(p0, %(tzdescr.offset)s, %(tzdescr.field_size)s)
-            i1 = cond_call_value_i(i2, 123, p0, descr=call_shortcut_descr)
-            jump(i1)
-        """)
->>>>>>> f04318f9
+            lltype.cast_opaque_ptr(lltype.Ptr(guard_compat.BACKEND_CHOICES), x)