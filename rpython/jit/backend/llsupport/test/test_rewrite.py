--- conflicted
+++ resolved
@@ -34,14 +34,7 @@
                                  ('t', lltype.Signed))
         tdescr = get_size_descr(self.gc_ll_descr, T)
         tdescr.tid = 5678
-<<<<<<< HEAD
         tzdescr = get_field_descr(self.gc_ll_descr, T, 'z')
-        tydescr = get_field_descr(self.gc_ll_descr, T, 'y')
-        t = lltype.cast_opaque_ptr(llmemory.GCREF,
-                                   lltype.malloc(T, immortal=True))
-=======
-        get_field_descr(self.gc_ll_descr, T, 'z')
->>>>>>> 3f228f78
         #
         A = lltype.GcArray(lltype.Signed)
         adescr = get_array_descr(self.gc_ll_descr, A)
