--- conflicted
+++ resolved
@@ -185,15 +185,9 @@
         gc_ll_descr = self.gc_ll_descr
         llop1 = self.llop1
         #
-<<<<<<< HEAD
         rewriter = GcRewriterAssembler(gc_ll_descr, None)
-        newops = rewriter.newops
-        v_base = BoxPtr()
-=======
-        rewriter = gc.GcRewriterAssembler(gc_ll_descr, None)
         newops = rewriter._newops
         v_base = InputArgRef()
->>>>>>> 2d490beb
         rewriter.gen_write_barrier(v_base)
         assert llop1.record == []
         assert len(newops) == 1
