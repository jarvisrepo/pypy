--- conflicted
+++ resolved
@@ -273,15 +273,9 @@
                 rpy_errno = llerrno.get_rpy_errno_offset(self.asm.cpu)
             p_errno = llerrno.get_p_errno_offset(self.asm.cpu)
             tlofsreg = self.get_tlofs_reg()   # => esi or r12 (possibly reused)
-<<<<<<< HEAD
-            mc.MOV_rm(edi.value, (SEGMENT_NO, tlofsreg.value, p_errno))
-            mc.MOV32_rm(edi.value, (SEGMENT_NO, edi.value, 0))
-            mc.MOV32_mr((SEGMENT_NO, tlofsreg.value, rpy_errno), edi.value)
-=======
-            mc.MOV_rm(ecx.value, (tlofsreg.value, p_errno))
-            mc.MOV32_rm(ecx.value, (ecx.value, 0))
-            mc.MOV32_mr((tlofsreg.value, rpy_errno), ecx.value)
->>>>>>> 2d490beb
+            mc.MOV_rm(ecx.value, (SEGMENT_NO, tlofsreg.value, p_errno))
+            mc.MOV32_rm(ecx.value, (SEGMENT_NO, ecx.value, 0))
+            mc.MOV32_mr((SEGMENT_NO, tlofsreg.value, rpy_errno), ecx.value)
 
         if handle_lasterror and (save_err & (rffi.RFFI_SAVE_LASTERROR |
                                              rffi.RFFI_SAVE_WSALASTERROR)):
