import sys
from rpython.rlib.clibffi import FFI_DEFAULT_ABI
from rpython.rlib.objectmodel import we_are_translated
from rpython.rlib.rarithmetic import intmask
from rpython.jit.metainterp.history import INT, FLOAT
from rpython.jit.backend.x86.arch import (WORD, IS_X86_64, IS_X86_32,
                                          PASS_ON_MY_FRAME, FRAME_FIXED_SIZE,
                                          THREADLOCAL_OFS)
from rpython.jit.backend.x86.regloc import (eax, ecx, edx, ebx, esp, ebp, esi,
    xmm0, xmm1, xmm2, xmm3, xmm4, xmm5, xmm6, xmm7, r8, r9, r10, r11, edi,
    r12, r13, r14, r15, X86_64_SCRATCH_REG, X86_64_XMM_SCRATCH_REG,
    RegLoc, RawEspLoc, RawEbpLoc, imm, ImmedLoc)
from rpython.jit.backend.x86.jump import remap_frame_layout
from rpython.jit.backend.llsupport.callbuilder import AbstractCallBuilder
from rpython.jit.backend.llsupport import llerrno
from rpython.rtyper.lltypesystem import llmemory, rffi


# darwin requires the stack to be 16 bytes aligned on calls.
# Same for gcc 4.5.0, better safe than sorry
CALL_ALIGN = 16 // WORD

stdcall_or_cdecl = sys.platform == "win32"
handle_lasterror = sys.platform == "win32"

def align_stack_words(words):
    return (words + CALL_ALIGN - 1) & ~(CALL_ALIGN-1)

def follow_jump(addr):
    # If 'addr' is immediately starting with another JMP instruction,
    # follow it now.  'addr' is an absolute address here
    while rffi.cast(rffi.CCHARP, addr)[0] == '\xE9':    # JMP <4 bytes>
        addr += 5
        addr += intmask(rffi.cast(rffi.INTP, addr - 4)[0])
    return addr


class CallBuilderX86(AbstractCallBuilder):

    # max number of words we have room in esp; if we need more for
    # arguments, we need to decrease esp temporarily
    stack_max = PASS_ON_MY_FRAME

    tlofs_reg = None
    saved_stack_position_reg = None
    result_value_saved_early = False

    def __init__(self, assembler, fnloc, arglocs,
                 resloc=eax, restype=INT, ressize=WORD):
        AbstractCallBuilder.__init__(self, assembler, fnloc, arglocs,
                                     resloc, restype, ressize)
        # Avoid tons of issues with a non-immediate fnloc by sticking it
        # as an extra argument if needed
        if isinstance(fnloc, ImmedLoc):
            self.fnloc_is_immediate = True
            self.fnloc = imm(follow_jump(fnloc.value))
        else:
            self.fnloc_is_immediate = False
            self.fnloc = None
            self.arglocs = arglocs + [fnloc]
        self.current_esp = 0     # 0 or (usually) negative, counted in bytes

    def select_call_release_gil_mode(self):
        AbstractCallBuilder.select_call_release_gil_mode(self)
        if self.asm._is_asmgcc():
            from rpython.memory.gctransform import asmgcroot
            self.stack_max = PASS_ON_MY_FRAME - asmgcroot.JIT_USE_WORDS
            assert self.stack_max >= 3

    def subtract_esp_aligned(self, count):
        if count > 0:
            align = align_stack_words(count)
            self.current_esp -= align * WORD
            self.mc.SUB_ri(esp.value, align * WORD)

    def restore_stack_pointer(self, target_esp=0):
        if self.current_esp != target_esp:
            self.mc.ADD_ri(esp.value, target_esp - self.current_esp)
            self.current_esp = target_esp

    def load_result(self):
        """Overridden in CallBuilder32 and CallBuilder64"""
        if self.ressize == 0:
            return      # void result
        # use the code in self.asm to do the zero- or sign-extension
        if self.restype == FLOAT:
            srcloc = xmm0
        else:
            srcloc = eax
        if self.ressize >= WORD and self.resloc is srcloc:
            return      # no need for any MOV
        if self.ressize == 1 and isinstance(srcloc, RegLoc):
            srcloc = srcloc.lowest8bits()
        self.asm.generate_one_mov_with_extension(self.resloc, srcloc,
                                                 self.ressize, self.ressign)

    def push_gcmap(self):
        # we push *now* the gcmap, describing the status of GC registers
        # after the rearrangements done just before, ignoring the return
        # value eax, if necessary
        assert not self.is_call_release_gil
        self.change_extra_stack_depth = (self.current_esp != 0)
        if self.change_extra_stack_depth:
            self.asm.set_extra_stack_depth(self.mc, -self.current_esp)
        noregs = self.asm.cpu.gc_ll_descr.is_shadow_stack()
        gcmap = self.asm._regalloc.get_gcmap([eax], noregs=noregs)
        self.asm.update_stm_location(self.mc, -self.current_esp)
        self.asm.push_gcmap(self.mc, gcmap, store=True)

    def pop_gcmap(self):
        ssreg = None
        gcrootmap = self.asm.cpu.gc_ll_descr.gcrootmap
        if gcrootmap:
            if gcrootmap.is_shadow_stack and self.is_call_release_gil:
                # in this mode, 'ebx' happens to contain the shadowstack
                # top at this point, so reuse it instead of loading it again
                ssreg = ebx
        self.asm._reload_frame_if_necessary(self.mc, shadowstack_reg=ssreg)
        if self.change_extra_stack_depth:
            self.asm.set_extra_stack_depth(self.mc, 0)
        self.asm.pop_gcmap(self.mc)

    def call_releasegil_addr_and_move_real_arguments(self, fastgil):
        from rpython.jit.backend.x86.assembler import heap
        assert self.is_call_release_gil
        #
        # Save this thread's shadowstack pointer into 'ebx',
        # for later comparison
        gcrootmap = self.asm.cpu.gc_ll_descr.gcrootmap
        if gcrootmap:
            if gcrootmap.is_shadow_stack:
                rst = gcrootmap.get_root_stack_top_addr()
                self.mc.MOV(ebx, self.asm.heap_tl(rst))
        #
        if self.asm.cpu.gc_ll_descr.stm:
            self.call_stm_before_ex_call()
            return
        #
        if not self.asm._is_asmgcc():
            # shadowstack: change 'rpy_fastgil' to 0 (it should be
            # non-zero right now).
            self.change_extra_stack_depth = False
            css_value = imm(0)
        else:
            from rpython.memory.gctransform import asmgcroot
            # build a 'css' structure on the stack: 2 words for the linkage,
            # and 5/7 words as described for asmgcroot.ASM_FRAMEDATA, for a
            # total size of JIT_USE_WORDS.  This structure is found at
            # [ESP+css].
            css = -self.current_esp + (
                WORD * (PASS_ON_MY_FRAME - asmgcroot.JIT_USE_WORDS))
            assert css >= 2 * WORD
            # Save ebp
            index_of_ebp = css + WORD * (2+asmgcroot.INDEX_OF_EBP)
            self.mc.MOV_sr(index_of_ebp, ebp.value)  # MOV [css.ebp], EBP
            # Save the "return address": we pretend that it's css
            self.mc.LEA_rs(eax.value, css)           # LEA eax, [css]
            frame_ptr = css + WORD * (2+asmgcroot.FRAME_PTR)
            self.mc.MOV_sr(frame_ptr, eax.value)     # MOV [css.frame], eax
            # Set up jf_extra_stack_depth to pretend that the return address
            # was at css, and so our stack frame is supposedly shorter by
            # (PASS_ON_MY_FRAME-JIT_USE_WORDS+1) words
            delta = PASS_ON_MY_FRAME - asmgcroot.JIT_USE_WORDS + 1
            self.change_extra_stack_depth = True
            self.asm.set_extra_stack_depth(self.mc, -delta * WORD)
            css_value = eax
        #
        # <--here--> would come a memory fence, if the CPU needed one.
        self.mc.MOV(heap(self.asm.SEGMENT_NO, fastgil), css_value)
        #
        if not we_are_translated():        # for testing: we should not access
            self.mc.ADD(ebp, imm(1))       # ebp any more

    def get_tlofs_reg(self):
        """Load the THREADLOCAL_OFS from the stack into a callee-saved
        register.  Further calls just return the same register, by assuming
        it is indeed saved."""
        assert self.is_call_release_gil
        if self.tlofs_reg is None:
            # pick a register saved across calls
            if IS_X86_32:
                self.tlofs_reg = esi
            else:
                self.tlofs_reg = r12
            self.mc.MOV_rs(self.tlofs_reg.value,
                           THREADLOCAL_OFS - self.current_esp)
            if self.asm._is_asmgcc():
                self.mc.AND_ri(self.tlofs_reg.value, ~1)
        return self.tlofs_reg

    def save_stack_position(self):
        """Load the current 'esp' value into a callee-saved register.
        Further calls just return the same register, by assuming it is
        indeed saved."""
        assert IS_X86_32
        assert stdcall_or_cdecl and self.is_call_release_gil
        if self.saved_stack_position_reg is None:
            # pick a register saved across calls
            self.saved_stack_position_reg = edi
            self.mc.MOV(self.saved_stack_position_reg, esp)

    def write_real_errno(self, save_err):
        """This occurs just before emit_raw_call().
        """
        mc = self.mc
        SEGMENT_NO = self.asm.SEGMENT_NO

        if handle_lasterror and (save_err & rffi.RFFI_READSAVED_LASTERROR):
            # must call SetLastError().  There are no registers to save
            # because we are on 32-bit in this case: no register contains
            # the arguments to the main function we want to call afterwards.
            from rpython.rlib.rwin32 import _SetLastError
            adr = llmemory.cast_ptr_to_adr(_SetLastError)
            SetLastError_addr = self.asm.cpu.cast_adr_to_int(adr)
            assert isinstance(self, CallBuilder32)    # Windows 32-bit only
            #
            if save_err & rffi.RFFI_ALT_ERRNO:
                lasterror = llerrno.get_alt_lasterror_offset(self.asm.cpu)
            else:
                lasterror = llerrno.get_rpy_lasterror_offset(self.asm.cpu)
            tlofsreg = self.get_tlofs_reg()    # => esi, callee-saved
            self.save_stack_position()         # => edi, callee-saved
<<<<<<< HEAD
            mc.PUSH_m((SEGMENT_NO, tlofsreg.value, rpy_lasterror))
            mc.CALL(imm(SetLastError_addr))
=======
            mc.PUSH_m((tlofsreg.value, lasterror))
            mc.CALL(imm(follow_jump(SetLastError_addr)))
>>>>>>> b96b5f03
            # restore the stack position without assuming a particular
            # calling convention of _SetLastError()
            self.mc.MOV(esp, self.saved_stack_position_reg)

        if save_err & rffi.RFFI_READSAVED_ERRNO:
            # Just before a call, read '*_errno' and write it into the
            # real 'errno'.  Most registers are free here, including the
            # callee-saved ones, except 'ebx' and except the ones used to
            # pass the arguments on x86-64.
            if save_err & rffi.RFFI_ALT_ERRNO:
                rpy_errno = llerrno.get_alt_errno_offset(self.asm.cpu)
            else:
                rpy_errno = llerrno.get_rpy_errno_offset(self.asm.cpu)
            p_errno = llerrno.get_p_errno_offset(self.asm.cpu)
            tlofsreg = self.get_tlofs_reg()    # => esi or r12, callee-saved
            if IS_X86_32:
                tmpreg = edx
            else:
                tmpreg = r11     # edx is used for 3rd argument
            mc.MOV_rm(tmpreg.value, (SEGMENT_NO, tlofsreg.value, p_errno))
            mc.MOV32_rm(eax.value, (SEGMENT_NO, tlofsreg.value, rpy_errno))
            mc.MOV32_mr((SEGMENT_NO, tmpreg.value, 0), eax.value)
        elif save_err & rffi.RFFI_ZERO_ERRNO_BEFORE:
            # Same, but write zero.
            p_errno = llerrno.get_p_errno_offset(self.asm.cpu)
            tlofsreg = self.get_tlofs_reg()    # => esi or r12, callee-saved
            mc.MOV_rm(eax.value, (SEGMENT_NO, tlofsreg.value, p_errno))
            mc.MOV32_mi((SEGMENT_NO, eax.value, 0), 0)

    def read_real_errno(self, save_err):
        """This occurs after emit_raw_call() and after restore_stack_pointer().
        """
        mc = self.mc
        SEGMENT_NO = self.asm.SEGMENT_NO

        if save_err & rffi.RFFI_SAVE_ERRNO:
            # Just after a call, read the real 'errno' and save a copy of
            # it inside our thread-local '*_errno'.  Most registers are
            # free here, including the callee-saved ones, except 'ebx'.
            # The tlofs register might have been loaded earlier and is
            # callee-saved, so it does not need to be reloaded.
            if save_err & rffi.RFFI_ALT_ERRNO:
                rpy_errno = llerrno.get_alt_errno_offset(self.asm.cpu)
            else:
                rpy_errno = llerrno.get_rpy_errno_offset(self.asm.cpu)
            p_errno = llerrno.get_p_errno_offset(self.asm.cpu)
            tlofsreg = self.get_tlofs_reg()   # => esi or r12 (possibly reused)
            mc.MOV_rm(edi.value, (SEGMENT_NO, tlofsreg.value, p_errno))
            mc.MOV32_rm(edi.value, (SEGMENT_NO, edi.value, 0))
            mc.MOV32_mr((SEGMENT_NO, tlofsreg.value, rpy_errno), edi.value)

        if handle_lasterror and (save_err & (rffi.RFFI_SAVE_LASTERROR |
                                             rffi.RFFI_SAVE_WSALASTERROR)):
            if save_err & rffi.RFFI_SAVE_LASTERROR:
                from rpython.rlib.rwin32 import _GetLastError
                adr = llmemory.cast_ptr_to_adr(_GetLastError)
            else:
                from rpython.rlib._rsocket_rffi import _WSAGetLastError
                adr = llmemory.cast_ptr_to_adr(_WSAGetLastError)
            GetLastError_addr = self.asm.cpu.cast_adr_to_int(adr)
            assert isinstance(self, CallBuilder32)    # Windows 32-bit only
            #
            if save_err & rffi.RFFI_ALT_ERRNO:
                lasterror = llerrno.get_alt_lasterror_offset(self.asm.cpu)
            else:
                lasterror = llerrno.get_rpy_lasterror_offset(self.asm.cpu)
            self.save_result_value(save_edx=True)   # save eax/edx/xmm0
            self.result_value_saved_early = True
            mc.CALL(imm(follow_jump(GetLastError_addr)))
            #
            tlofsreg = self.get_tlofs_reg()    # => esi (possibly reused)
<<<<<<< HEAD
            mc.MOV32_mr((SEGMENT_NO, tlofsreg.value, rpy_lasterror), eax.value)
=======
            mc.MOV32_mr((tlofsreg.value, lasterror), eax.value)
>>>>>>> b96b5f03

    def move_real_result_and_call_reacqgil_addr(self, fastgil):
        from rpython.jit.backend.x86 import rx86
        #
        if self.asm.cpu.gc_ll_descr.stm:
            self.call_stm_after_ex_call()
            return
        #
        # check if we need to call the reacqgil() function or not
        # (to acquiring the GIL, remove the asmgcc head from
        # the chained list, etc.)
        mc = self.mc
        restore_edx = False
        if not self.asm._is_asmgcc():
            css = 0
            css_value = imm(0)
            old_value = ecx
        else:
            from rpython.memory.gctransform import asmgcroot
            css = WORD * (PASS_ON_MY_FRAME - asmgcroot.JIT_USE_WORDS)
            if IS_X86_32:
                assert css >= 16
                if self.restype == 'L':    # long long result: eax/edx
                    if not self.result_value_saved_early:
                        mc.MOV_sr(12, edx.value)
                        restore_edx = True
                css_value = edx
                old_value = ecx
            elif IS_X86_64:
                css_value = edi
                old_value = esi
            mc.LEA_rs(css_value.value, css)
        #
        # Use XCHG as an atomic test-and-set-lock.  It also implicitly
        # does a memory barrier.
        mc.MOV(old_value, imm(1))
        if rx86.fits_in_32bits(fastgil):
            mc.XCHG_rj(old_value.value, (self.asm.SEGMENT_NO, fastgil))
        else:
            mc.MOV_ri(X86_64_SCRATCH_REG.value, fastgil)
            mc.XCHG_rm(old_value.value,
                       (self.asm.SEGMENT_NO, X86_64_SCRATCH_REG.value, 0))
        mc.CMP(old_value, css_value)
        #
        gcrootmap = self.asm.cpu.gc_ll_descr.gcrootmap
        if bool(gcrootmap) and gcrootmap.is_shadow_stack:
            from rpython.jit.backend.x86.assembler import heap
            #
            # When doing a call_release_gil with shadowstack, there
            # is the risk that the 'rpy_fastgil' was free but the
            # current shadowstack can be the one of a different
            # thread.  So here we check if the shadowstack pointer
            # is still the same as before we released the GIL (saved
            # in 'ebx'), and if not, we fall back to 'reacqgil_addr'.
            mc.J_il8(rx86.Conditions['NE'], 0)
            jne_location = mc.get_relative_pos()
            # here, ecx (=old_value) is zero (so rpy_fastgil was in 'released'
            # state before the XCHG, but the XCHG acquired it by writing 1)
            rst = gcrootmap.get_root_stack_top_addr()
            mc = self.mc
            mc.CMP(ebx, self.asm.heap_tl(rst))
            mc.J_il8(rx86.Conditions['E'], 0)
            je_location = mc.get_relative_pos()
            # revert the rpy_fastgil acquired above, so that the
            # general 'reacqgil_addr' below can acquire it again...
            assert ecx is old_value
            mc.MOV(heap(self.asm.SEGMENT_NO, fastgil), ecx)
            # patch the JNE above
            offset = mc.get_relative_pos() - jne_location
            assert 0 < offset <= 127
            mc.overwrite(jne_location-1, chr(offset))
        else:
            mc.J_il8(rx86.Conditions['E'], 0)
            je_location = mc.get_relative_pos()
        #
        # Yes, we need to call the reacqgil() function
        if not self.result_value_saved_early:
            self.save_result_value(save_edx=False)
        if self.asm._is_asmgcc():
            if IS_X86_32:
                mc.MOV_sr(4, old_value.value)
                mc.MOV_sr(0, css_value.value)
            # on X86_64, they are already in the right registers
        mc.CALL(imm(follow_jump(self.asm.reacqgil_addr)))
        if not self.result_value_saved_early:
            self.restore_result_value(save_edx=False)
        #
        # patch the JE above
        offset = mc.get_relative_pos() - je_location
        assert 0 < offset <= 127
        mc.overwrite(je_location-1, chr(offset))
        #
        if restore_edx:
            mc.MOV_rs(edx.value, 12)   # restore this
        #
        if self.result_value_saved_early:
            self.restore_result_value(save_edx=True)
        #
        if not we_are_translated():    # for testing: now we can accesss
            mc.SUB(ebp, imm(1))        # ebp again
        #
        # Now that we required the GIL, we can reload a possibly modified ebp
        if self.asm._is_asmgcc():
            # special-case: reload ebp from the css
            from rpython.memory.gctransform import asmgcroot
            index_of_ebp = css + WORD * (2+asmgcroot.INDEX_OF_EBP)
            mc.MOV_rs(ebp.value, index_of_ebp)  # MOV EBP, [css.ebp]
        #else:
        #   for shadowstack, done for us by _reload_frame_if_necessary()

    def save_result_value(self, save_edx):
        """Overridden in CallBuilder32 and CallBuilder64"""
        raise NotImplementedError

    def restore_result_value(self, save_edx):
        """Overridden in CallBuilder32 and CallBuilder64"""
        raise NotImplementedError


class CallBuilder32(CallBuilderX86):

    def prepare_arguments(self):
        arglocs = self.arglocs
        stack_depth = 0
        n = len(arglocs)
        for i in range(n):
            loc = arglocs[i]
            stack_depth += loc.get_width() // WORD
        self.subtract_esp_aligned(stack_depth - self.stack_max)
        #
        p = 0
        for i in range(n):
            loc = arglocs[i]
            if isinstance(loc, RegLoc):
                if loc.is_xmm:
                    self.mc.MOVSD_sx(p, loc.value)
                else:
                    self.mc.MOV_sr(p, loc.value)
            p += loc.get_width()
        p = 0
        for i in range(n):
            loc = arglocs[i]
            if not isinstance(loc, RegLoc):
                if loc.get_width() == 8:
                    self.mc.MOVSD(xmm0, loc)
                    self.mc.MOVSD_sx(p, xmm0.value)
                elif isinstance(loc, ImmedLoc):
                    self.mc.MOV_si(p, loc.value)
                else:
                    self.mc.MOV(eax, loc)
                    self.mc.MOV_sr(p, eax.value)
            p += loc.get_width()
        self.total_stack_used_by_arguments = p
        #
        if not self.fnloc_is_immediate:    # the last "argument" pushed above
            self.fnloc = RawEspLoc(p - WORD, INT)


    def emit_raw_call(self):
        if stdcall_or_cdecl and self.is_call_release_gil:
            # Dynamically accept both stdcall and cdecl functions.
            # We could try to detect from pyjitpl which calling
            # convention this particular function takes, which would
            # avoid these two extra MOVs... but later.
            self.save_stack_position()      # => edi (possibly reused)
            self.mc.CALL(self.fnloc)
            self.mc.MOV(esp, self.saved_stack_position_reg)
        else:
            self.mc.CALL(self.fnloc)
            if self.callconv != FFI_DEFAULT_ABI:
                self.current_esp += self._fix_stdcall(self.callconv)

    def _fix_stdcall(self, callconv):
        from rpython.rlib.clibffi import FFI_STDCALL
        assert callconv == FFI_STDCALL
        return self.total_stack_used_by_arguments

    def load_result(self):
        resloc = self.resloc
        if resloc is not None and resloc.is_float():
            # a float or a long long return
            if self.restype == 'L':     # long long
                # move eax/edx -> xmm0
                self.mc.MOVD32_xr(resloc.value^1, edx.value)
                self.mc.MOVD32_xr(resloc.value,   eax.value)
                self.mc.PUNPCKLDQ_xx(resloc.value, resloc.value^1)
            else:
                # float: we have to go via the stack
                self.mc.FSTPL_s(0)
                self.mc.MOVSD_xs(resloc.value, 0)
            #
        elif self.restype == 'S':
            # singlefloat return: must convert ST(0) to a 32-bit singlefloat
            # and load it into self.resloc.  mess mess mess
            self.mc.FSTPS_s(0)
            self.mc.MOV_rs(resloc.value, 0)
        else:
            CallBuilderX86.load_result(self)

    def save_result_value(self, save_edx):
        # Temporarily save the result value into [ESP+8].  We use "+8"
        # in order to leave the two initial words free, in case it's needed.
        # Also note that in this 32-bit case, a long long return value is
        # in eax/edx, but we already saved the value of edx in
        # move_real_result_and_call_reacqgil_addr().
        if self.ressize == 0:      # void return
            return
        if self.resloc.is_float():
            # a float or a long long return
            if self.restype == 'L':
                self.mc.MOV_sr(8, eax.value)      # long long
                if save_edx:
                    self.mc.MOV_sr(12, edx.value)
            else:
                self.mc.FSTPL_s(8)                # float return
        else:
            if self.restype == 'S':
                self.mc.FSTPS_s(8)
            else:
                assert self.restype == INT
                assert self.ressize <= WORD
                self.mc.MOV_sr(8, eax.value)

    def restore_result_value(self, save_edx):
        # Opposite of save_result_value()
        if self.ressize == 0:      # void return
            return
        if self.resloc.is_float():
            # a float or a long long return
            if self.restype == 'L':
                self.mc.MOV_rs(eax.value, 8)      # long long
                if save_edx:
                    self.mc.MOV_rs(edx.value, 12)
            else:
                self.mc.FLDL_s(8)                 # float return
        else:
            if self.restype == 'S':
                self.mc.FLDS_s(8)
            else:
                assert self.restype == INT
                assert self.ressize <= WORD
                self.mc.MOV_rs(eax.value, 8)


class CallBuilder64(CallBuilderX86):

    ARGUMENTS_GPR = [edi, esi, edx, ecx, r8, r9]
    ARGUMENTS_XMM = [xmm0, xmm1, xmm2, xmm3, xmm4, xmm5, xmm6, xmm7]
    _ALL_CALLEE_SAVE_GPR = [ebx, r12, r13, r14, r15]

    next_arg_gpr = 0
    next_arg_xmm = 0

    def _unused_gpr(self, hint):
        i = self.next_arg_gpr
        self.next_arg_gpr = i + 1
        try:
            res = self.ARGUMENTS_GPR[i]
        except IndexError:
            return None
        return res

    def _unused_xmm(self):
        i = self.next_arg_xmm
        self.next_arg_xmm = i + 1
        try:
            return self.ARGUMENTS_XMM[i]
        except IndexError:
            return None

    def prepare_arguments(self):
        src_locs = []
        dst_locs = []
        xmm_src_locs = []
        xmm_dst_locs = []
        singlefloats = None

        arglocs = self.arglocs
        argtypes = self.argtypes

        on_stack = 0
        for i in range(len(arglocs)):
            loc = arglocs[i]
            if loc.is_float():
                tgt = self._unused_xmm()
                if tgt is None:
                    tgt = RawEspLoc(on_stack * WORD, FLOAT)
                    on_stack += 1
                xmm_src_locs.append(loc)
                xmm_dst_locs.append(tgt)
            elif i < len(argtypes) and argtypes[i] == 'S':
                # Singlefloat argument
                if singlefloats is None:
                    singlefloats = []
                tgt = self._unused_xmm()
                if tgt is None:
                    tgt = RawEspLoc(on_stack * WORD, INT)
                    on_stack += 1
                singlefloats.append((loc, tgt))
            else:
                tgt = self._unused_gpr(hint=loc)
                if tgt is None:
                    tgt = RawEspLoc(on_stack * WORD, INT)
                    on_stack += 1
                src_locs.append(loc)
                dst_locs.append(tgt)

        if not self.fnloc_is_immediate:
            self.fnloc = dst_locs[-1]     # the last "argument" prepared above

        if not we_are_translated():  # assert that we got the right stack depth
            floats = 0
            for i in range(len(arglocs)):
                arg = arglocs[i]
                if arg.is_float() or (i < len(argtypes) and argtypes[i]=='S'):
                    floats += 1
            all_args = len(arglocs)
            stack_depth = (max(all_args - floats - len(self.ARGUMENTS_GPR), 0)
                           + max(floats - len(self.ARGUMENTS_XMM), 0))
            assert stack_depth == on_stack

        self.subtract_esp_aligned(on_stack - self.stack_max)

        # Handle register arguments: first remap the xmm arguments
        remap_frame_layout(self.asm, xmm_src_locs, xmm_dst_locs,
                           X86_64_XMM_SCRATCH_REG)
        # Load the singlefloat arguments from main regs or stack to xmm regs
        if singlefloats is not None:
            for src, dst in singlefloats:
                if isinstance(dst, RawEspLoc):
                    # XXX too much special logic
                    if isinstance(src, RawEbpLoc):
                        self.mc.MOV32(X86_64_SCRATCH_REG, src)
                        self.mc.MOV32(dst, X86_64_SCRATCH_REG)
                    else:
                        self.mc.MOV32(dst, src)
                    continue
                if isinstance(src, ImmedLoc):
                    self.mc.MOV(X86_64_SCRATCH_REG, src)
                    src = X86_64_SCRATCH_REG
                self.mc.MOVD32(dst, src)
        # Finally remap the arguments in the main regs
        remap_frame_layout(self.asm, src_locs, dst_locs, X86_64_SCRATCH_REG)


    def emit_raw_call(self):
        assert self.callconv == FFI_DEFAULT_ABI
        self.mc.CALL(self.fnloc)

    def load_result(self):
        if self.restype == 'S':
            # singlefloat return: use MOVD to load the target register
            # from the lower 32 bits of XMM0
            self.mc.MOVD32(self.resloc, xmm0)
        else:
            CallBuilderX86.load_result(self)

    def save_result_value(self, save_edx):
        # Temporarily save the result value into [ESP].
        if self.ressize == 0:      # void return
            return
        #
        if self.restype == FLOAT:    # and not 'S'
            self.mc.MOVSD_sx(0, xmm0.value)
            return
        #
        if self.restype == 'S':
            # singlefloat return: use MOVD to store the lower 32 bits
            # of XMM0 into [ESP]
            self.mc.MOVD32_sx(0, xmm0.value)
        else:
            assert self.restype == INT
            self.mc.MOV_sr(0, eax.value)

    def restore_result_value(self, save_edx):
        # Opposite of save_result_value()
        if self.ressize == 0:      # void return
            return
        #
        if self.restype == FLOAT:    # and not 'S'
            self.mc.MOVSD_xs(xmm0.value, 0)
            return
        #
        if self.restype == 'S':
            self.mc.MOVD32_xs(xmm0.value, 0)
        else:
            assert self.restype == INT
            self.mc.MOV_rs(eax.value, 0)

    def call_stm_before_ex_call(self):
        from rpython.rlib import rstm
        # XXX slowish: before any CALL_RELEASE_GIL, invoke the
        # pypy_stm_commit_if_not_atomic() function.  Messy because
        # we need to save the register arguments first.
        #
        n = min(self.next_arg_gpr, len(self.ARGUMENTS_GPR))
        for i in range(n):
            self.mc.PUSH_r(self.ARGUMENTS_GPR[i].value)    # PUSH gpr arg
        m = min(self.next_arg_xmm, len(self.ARGUMENTS_XMM))
        extra = m + ((n + m) & 1)
        # in total the stack is moved down by (n + extra) words,
        # which needs to be an even value for alignment:
        assert ((n + extra) & 1) == 0
        if extra > 0:
            self.mc.SUB_ri(esp.value, extra * WORD)        # SUB rsp, extra
            for i in range(m):
                self.mc.MOVSD_sx(i * WORD, self.ARGUMENTS_XMM[i].value)
                                                           # MOVSD [rsp+..], xmm
        #
        self.mc.CALL(imm(rstm.adr_pypy_stm_commit_if_not_atomic))
        #
        if extra > 0:
            for i in range(m):
                self.mc.MOVSD_xs(self.ARGUMENTS_XMM[i].value, i * WORD)
            self.mc.ADD_ri(esp.value, extra * WORD)
        for i in range(n-1, -1, -1):
            self.mc.POP_r(self.ARGUMENTS_GPR[i].value)

    def call_stm_after_ex_call(self):
        from rpython.rlib import rstm
        # after any CALL_RELEASE_GIL, invoke the
        # pypy_stm_start_if_not_atomic() function
        self.save_result_value(True)
        self.mc.CALL(imm(rstm.adr_pypy_stm_start_if_not_atomic))
        self.restore_result_value(True)


if IS_X86_32:
    CallBuilder = CallBuilder32
if IS_X86_64:
    CallBuilder = CallBuilder64<|MERGE_RESOLUTION|>--- conflicted
+++ resolved
@@ -220,13 +220,8 @@
                 lasterror = llerrno.get_rpy_lasterror_offset(self.asm.cpu)
             tlofsreg = self.get_tlofs_reg()    # => esi, callee-saved
             self.save_stack_position()         # => edi, callee-saved
-<<<<<<< HEAD
             mc.PUSH_m((SEGMENT_NO, tlofsreg.value, rpy_lasterror))
-            mc.CALL(imm(SetLastError_addr))
-=======
-            mc.PUSH_m((tlofsreg.value, lasterror))
             mc.CALL(imm(follow_jump(SetLastError_addr)))
->>>>>>> b96b5f03
             # restore the stack position without assuming a particular
             # calling convention of _SetLastError()
             self.mc.MOV(esp, self.saved_stack_position_reg)
@@ -298,11 +293,7 @@
             mc.CALL(imm(follow_jump(GetLastError_addr)))
             #
             tlofsreg = self.get_tlofs_reg()    # => esi (possibly reused)
-<<<<<<< HEAD
-            mc.MOV32_mr((SEGMENT_NO, tlofsreg.value, rpy_lasterror), eax.value)
-=======
-            mc.MOV32_mr((tlofsreg.value, lasterror), eax.value)
->>>>>>> b96b5f03
+            mc.MOV32_mr((SEGMENT_NO, tlofsreg.value, lasterror), eax.value)
 
     def move_real_result_and_call_reacqgil_addr(self, fastgil):
         from rpython.jit.backend.x86 import rx86
