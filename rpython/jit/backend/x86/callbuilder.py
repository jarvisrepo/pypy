from rpython.rlib.clibffi import FFI_DEFAULT_ABI
from rpython.rlib.objectmodel import we_are_translated
from rpython.jit.metainterp.history import INT, FLOAT
from rpython.jit.backend.x86.arch import (WORD, IS_X86_64, IS_X86_32,
                                          PASS_ON_MY_FRAME)
from rpython.jit.backend.x86.regloc import (eax, ecx, edx, ebx, esp, ebp, esi,
    xmm0, xmm1, xmm2, xmm3, xmm4, xmm5, xmm6, xmm7, r8, r9, r10, r11, edi,
    r12, r13, r14, r15, X86_64_SCRATCH_REG, X86_64_XMM_SCRATCH_REG,
    RegLoc, RawEspLoc, RawEbpLoc, imm, ImmedLoc)
from rpython.jit.backend.x86.jump import remap_frame_layout
from rpython.jit.backend.llsupport.callbuilder import AbstractCallBuilder


# darwin requires the stack to be 16 bytes aligned on calls.
# Same for gcc 4.5.0, better safe than sorry
CALL_ALIGN = 16 // WORD

def align_stack_words(words):
    return (words + CALL_ALIGN - 1) & ~(CALL_ALIGN-1)


class CallBuilderX86(AbstractCallBuilder):

    # max number of words we have room in esp; if we need more for
    # arguments, we need to decrease esp temporarily
    stack_max = PASS_ON_MY_FRAME

    def __init__(self, assembler, fnloc, arglocs,
                 resloc=eax, restype=INT, ressize=WORD):
        AbstractCallBuilder.__init__(self, assembler, fnloc, arglocs,
                                     resloc, restype, ressize)
        # Avoid tons of issues with a non-immediate fnloc by sticking it
        # as an extra argument if needed
        self.fnloc_is_immediate = isinstance(fnloc, ImmedLoc)
        if not self.fnloc_is_immediate:
            self.fnloc = None
            self.arglocs = arglocs + [fnloc]
        self.current_esp = 0     # 0 or (usually) negative, counted in bytes

    def select_call_release_gil_mode(self):
        AbstractCallBuilder.select_call_release_gil_mode(self)
        if self.asm._is_asmgcc():
            from rpython.memory.gctransform import asmgcroot
            self.stack_max = PASS_ON_MY_FRAME - asmgcroot.JIT_USE_WORDS
            assert self.stack_max >= 3

    def emit_raw_call(self):
        self.mc.CALL(self.fnloc)
        if self.callconv != FFI_DEFAULT_ABI:
            self.current_esp += self._fix_stdcall(self.callconv)

    def subtract_esp_aligned(self, count):
        if count > 0:
            align = align_stack_words(count)
            self.current_esp -= align * WORD
            self.mc.SUB_ri(esp.value, align * WORD)

    def restore_stack_pointer(self, target_esp=0):
        if self.current_esp != target_esp:
            self.mc.ADD_ri(esp.value, target_esp - self.current_esp)
            self.current_esp = target_esp

    def load_result(self):
        """Overridden in CallBuilder32 and CallBuilder64"""
        if self.ressize == 0:
            return      # void result
<<<<<<< HEAD
        # use the code in self.asm to do the zero- or sign-extension
        srcloc = self.tmpresloc
        if srcloc is None:
            if self.restype == FLOAT:
                srcloc = xmm0
            else:
                srcloc = eax
=======
        # use the code in load_from_mem to do the zero- or sign-extension
        if self.restype == FLOAT:
            srcloc = xmm0
        else:
            srcloc = eax
>>>>>>> 8d638d1a
        if self.ressize >= WORD and self.resloc is srcloc:
            return      # no need for any MOV
        if self.ressize == 1 and isinstance(srcloc, RegLoc):
            srcloc = srcloc.lowest8bits()
        self.asm.generate_one_mov_with_extension(self.resloc, srcloc,
                                                 self.ressize, self.ressign)

    def push_gcmap(self):
        # we push *now* the gcmap, describing the status of GC registers
        # after the rearrangements done just before, ignoring the return
        # value eax, if necessary
        assert not self.is_call_release_gil
        self.change_extra_stack_depth = (self.current_esp != 0)
        if self.change_extra_stack_depth:
            self.asm.set_extra_stack_depth(self.mc, -self.current_esp)
        noregs = self.asm.cpu.gc_ll_descr.is_shadow_stack()
        gcmap = self.asm._regalloc.get_gcmap([eax], noregs=noregs)
        self.asm.push_gcmap(self.mc, gcmap, store=True)

    def pop_gcmap(self):
        self.asm._reload_frame_if_necessary(self.mc)
        if self.change_extra_stack_depth:
            self.asm.set_extra_stack_depth(self.mc, 0)
        self.asm.pop_gcmap(self.mc)

    def call_releasegil_addr_and_move_real_arguments(self, fastgil):
        from rpython.jit.backend.x86.assembler import heap
        #
        if not self.asm._is_asmgcc():
            # shadowstack: change 'rpy_fastgil' to 0 (it should be
            # non-zero right now).
            self.change_extra_stack_depth = False
            css_value = imm(0)
        else:
            from rpython.memory.gctransform import asmgcroot
            # build a 'css' structure on the stack: 2 words for the linkage,
            # and 5/7 words as described for asmgcroot.ASM_FRAMEDATA, for a
            # total size of JIT_USE_WORDS.  This structure is found at
            # [ESP+css].
            css = -self.current_esp + (
                WORD * (PASS_ON_MY_FRAME - asmgcroot.JIT_USE_WORDS))
            assert css >= 2 * WORD
            # Save ebp
            index_of_ebp = css + WORD * (2+asmgcroot.INDEX_OF_EBP)
            self.mc.MOV_sr(index_of_ebp, ebp.value)  # MOV [css.ebp], EBP
            # Save the "return address": we pretend that it's css
            self.mc.LEA_rs(eax.value, css)           # LEA eax, [css]
            frame_ptr = css + WORD * (2+asmgcroot.FRAME_PTR)
            self.mc.MOV_sr(frame_ptr, eax.value)     # MOV [css.frame], eax
            # Set up jf_extra_stack_depth to pretend that the return address
            # was at css, and so our stack frame is supposedly shorter by
            # (PASS_ON_MY_FRAME-JIT_USE_WORDS+1) words
            delta = PASS_ON_MY_FRAME - asmgcroot.JIT_USE_WORDS + 1
            self.change_extra_stack_depth = True
            self.asm.set_extra_stack_depth(self.mc, -delta * WORD)
            css_value = eax
        #
        self.mc.MOV(heap(fastgil), css_value)
        #
        if not we_are_translated():        # for testing: we should not access
            self.mc.ADD(ebp, imm(1))       # ebp any more; and ignore 'fastgil'

    def move_real_result_and_call_reacqgil_addr(self, fastgil):
        from rpython.jit.backend.x86.assembler import heap
        from rpython.jit.backend.x86 import rx86
        #
        # check if we need to call the reacqgil() function or not
        # (to acquiring the GIL, remove the asmgcc head from
        # the chained list, etc.)
        mc = self.mc
        restore_edx = False
        if not self.asm._is_asmgcc():
            css = 0
            css_value = imm(0)
            old_value = ecx
        else:
            from rpython.memory.gctransform import asmgcroot
            css = WORD * (PASS_ON_MY_FRAME - asmgcroot.JIT_USE_WORDS)
            if IS_X86_32:
                assert css >= 16
                if self.restype == 'L':    # long long result: eax/edx
                    mc.MOV_sr(12, edx.value)
                    restore_edx = True
                css_value = edx
                old_value = ecx
            elif IS_X86_64:
                css_value = edi
                old_value = esi
            mc.LEA_rs(css_value.value, css)
        #
        mc.MOV(old_value, imm(1))
        if rx86.fits_in_32bits(fastgil):
            mc.XCHG_rj(old_value.value, fastgil)
        else:
            mc.MOV_ri(X86_64_SCRATCH_REG.value, fastgil)
            mc.XCHG_rm(old_value.value, (X86_64_SCRATCH_REG.value, 0))
        mc.CMP(old_value, css_value)
        mc.J_il8(rx86.Conditions['E'], 0)
        je_location = mc.get_relative_pos()
        #
        # Yes, we need to call the reacqgil() function
        self.save_result_value_reacq()
        if self.asm._is_asmgcc():
            if IS_X86_32:
                mc.MOV_sr(4, old_value.value)
                mc.MOV_sr(0, css_value.value)
            # on X86_64, they are already in the right registers
        mc.CALL(imm(self.asm.reacqgil_addr))
        self.restore_result_value_reacq()
        #
        # patch the JE above
        offset = mc.get_relative_pos() - je_location
        assert 0 < offset <= 127
        mc.overwrite(je_location-1, chr(offset))
        #
        if restore_edx:
            mc.MOV_rs(edx.value, 12)   # restore this
        #
        if not we_are_translated():    # for testing: now we can accesss
            mc.SUB(ebp, imm(1))        # ebp again
        #
        # Now that we required the GIL, we can reload a possibly modified ebp
        if self.asm._is_asmgcc():
            # special-case: reload ebp from the css
            from rpython.memory.gctransform import asmgcroot
            index_of_ebp = css + WORD * (2+asmgcroot.INDEX_OF_EBP)
            mc.MOV_rs(ebp.value, index_of_ebp)  # MOV EBP, [css.ebp]
        #else:
        #   for shadowstack, done for us by _reload_frame_if_necessary()

    def save_result_value_reacq(self):
        """Overridden in CallBuilder32 and CallBuilder64"""
        raise NotImplementedError

    def restore_result_value_reacq(self):
        """Overridden in CallBuilder32 and CallBuilder64"""
        raise NotImplementedError


class CallBuilder32(CallBuilderX86):

    def prepare_arguments(self):
        arglocs = self.arglocs
        stack_depth = 0
        n = len(arglocs)
        for i in range(n):
            loc = arglocs[i]
            stack_depth += loc.get_width() // WORD
        self.subtract_esp_aligned(stack_depth - self.stack_max)
        #
        p = 0
        for i in range(n):
            loc = arglocs[i]
            if isinstance(loc, RegLoc):
                if loc.is_xmm:
                    self.mc.MOVSD_sx(p, loc.value)
                else:
                    self.mc.MOV_sr(p, loc.value)
            p += loc.get_width()
        p = 0
        for i in range(n):
            loc = arglocs[i]
            if not isinstance(loc, RegLoc):
                if loc.get_width() == 8:
                    self.mc.MOVSD(xmm0, loc)
                    self.mc.MOVSD_sx(p, xmm0.value)
                elif isinstance(loc, ImmedLoc):
                    self.mc.MOV_si(p, loc.value)
                else:
                    self.mc.MOV(eax, loc)
                    self.mc.MOV_sr(p, eax.value)
            p += loc.get_width()
        self.total_stack_used_by_arguments = p
        #
        if not self.fnloc_is_immediate:    # the last "argument" pushed above
            self.fnloc = RawEspLoc(p - WORD, INT)


    def _fix_stdcall(self, callconv):
        from rpython.rlib.clibffi import FFI_STDCALL
        assert callconv == FFI_STDCALL
        return self.total_stack_used_by_arguments

    def load_result(self):
        resloc = self.resloc
        if resloc is not None and resloc.is_float():
            # a float or a long long return
            if self.restype == 'L':     # long long
                # move eax/edx -> xmm0
                self.mc.MOVD32_xr(resloc.value^1, edx.value)
                self.mc.MOVD32_xr(resloc.value,   eax.value)
                self.mc.PUNPCKLDQ_xx(resloc.value, resloc.value^1)
            else:
                # float: we have to go via the stack
                self.mc.FSTPL_s(0)
                self.mc.MOVSD_xs(resloc.value, 0)
            #
        elif self.restype == 'S':
            # singlefloat return: must convert ST(0) to a 32-bit singlefloat
            # and load it into self.resloc.  mess mess mess
            self.mc.FSTPS_s(0)
            self.mc.MOV_rs(resloc.value, 0)
        else:
            CallBuilderX86.load_result(self)

    def save_result_value_reacq(self):
        # Temporarily save the result value into [ESP+8].  We use "+8"
        # in order to leave the two initial words free, in case it's needed.
        # Also note that in this 32-bit case, a long long return value is
        # in eax/edx, but we already saved the value of edx in
        # move_real_result_and_call_reacqgil_addr().
        if self.ressize == 0:      # void return
            return
        if self.resloc.is_float():
            # a float or a long long return
            if self.restype == 'L':
                self.mc.MOV_sr(8, eax.value)      # long long
                #self.mc.MOV_sr(12, edx.value) -- already done by the caller
            else:
                self.mc.FSTPL_s(8)                # float return
        else:
            if self.restype == 'S':
                self.mc.FSTPS_s(8)
            else:
                assert self.restype == INT
                assert self.ressize <= WORD
                self.mc.MOV_sr(8, eax.value)

    def restore_result_value_reacq(self):
        # Opposite of save_result_value_reacq()
        if self.ressize == 0:      # void return
            return
        if self.resloc.is_float():
            # a float or a long long return
            if self.restype == 'L':
                self.mc.MOV_rs(eax.value, 8)      # long long
                #self.mc.MOV_rs(edx.value, 12) -- will be done by the caller
            else:
                self.mc.FLDL_s(8)                 # float return
        else:
            if self.restype == 'S':
                self.mc.FLDS_s(8)
            else:
                assert self.restype == INT
                assert self.ressize <= WORD
                self.mc.MOV_rs(eax.value, 8)


class CallBuilder64(CallBuilderX86):

    ARGUMENTS_GPR = [edi, esi, edx, ecx, r8, r9]
    ARGUMENTS_XMM = [xmm0, xmm1, xmm2, xmm3, xmm4, xmm5, xmm6, xmm7]
    _ALL_CALLEE_SAVE_GPR = [ebx, r12, r13, r14, r15]

    next_arg_gpr = 0
    next_arg_xmm = 0

    def _unused_gpr(self, hint):
        i = self.next_arg_gpr
        self.next_arg_gpr = i + 1
        try:
            res = self.ARGUMENTS_GPR[i]
        except IndexError:
            return None
        return res

    def _unused_xmm(self):
        i = self.next_arg_xmm
        self.next_arg_xmm = i + 1
        try:
            return self.ARGUMENTS_XMM[i]
        except IndexError:
            return None

    def prepare_arguments(self):
        src_locs = []
        dst_locs = []
        xmm_src_locs = []
        xmm_dst_locs = []
        singlefloats = None

        arglocs = self.arglocs
        argtypes = self.argtypes

        on_stack = 0
        for i in range(len(arglocs)):
            loc = arglocs[i]
            if loc.is_float():
                tgt = self._unused_xmm()
                if tgt is None:
                    tgt = RawEspLoc(on_stack * WORD, FLOAT)
                    on_stack += 1
                xmm_src_locs.append(loc)
                xmm_dst_locs.append(tgt)
            elif i < len(argtypes) and argtypes[i] == 'S':
                # Singlefloat argument
                if singlefloats is None:
                    singlefloats = []
                tgt = self._unused_xmm()
                if tgt is None:
                    tgt = RawEspLoc(on_stack * WORD, INT)
                    on_stack += 1
                singlefloats.append((loc, tgt))
            else:
                tgt = self._unused_gpr(hint=loc)
                if tgt is None:
                    tgt = RawEspLoc(on_stack * WORD, INT)
                    on_stack += 1
                src_locs.append(loc)
                dst_locs.append(tgt)

        if not self.fnloc_is_immediate:
            self.fnloc = dst_locs[-1]     # the last "argument" prepared above

        if not we_are_translated():  # assert that we got the right stack depth
            floats = 0
            for i in range(len(arglocs)):
                arg = arglocs[i]
                if arg.is_float() or (i < len(argtypes) and argtypes[i]=='S'):
                    floats += 1
            all_args = len(arglocs)
            stack_depth = (max(all_args - floats - len(self.ARGUMENTS_GPR), 0)
                           + max(floats - len(self.ARGUMENTS_XMM), 0))
            assert stack_depth == on_stack

        self.subtract_esp_aligned(on_stack - self.stack_max)

        # Handle register arguments: first remap the xmm arguments
        remap_frame_layout(self.asm, xmm_src_locs, xmm_dst_locs,
                           X86_64_XMM_SCRATCH_REG)
        # Load the singlefloat arguments from main regs or stack to xmm regs
        if singlefloats is not None:
            for src, dst in singlefloats:
                if isinstance(dst, RawEspLoc):
                    # XXX too much special logic
                    if isinstance(src, RawEbpLoc):
                        self.mc.MOV32(X86_64_SCRATCH_REG, src)
                        self.mc.MOV32(dst, X86_64_SCRATCH_REG)
                    else:
                        self.mc.MOV32(dst, src)
                    continue
                if isinstance(src, ImmedLoc):
                    self.mc.MOV(X86_64_SCRATCH_REG, src)
                    src = X86_64_SCRATCH_REG
                self.mc.MOVD32(dst, src)
        # Finally remap the arguments in the main regs
        remap_frame_layout(self.asm, src_locs, dst_locs, X86_64_SCRATCH_REG)


    def _fix_stdcall(self, callconv):
        assert 0     # should not occur on 64-bit

    def load_result(self):
        if self.restype == 'S':
            # singlefloat return: use MOVD to load the target register
            # from the lower 32 bits of XMM0
            self.mc.MOVD32(self.resloc, xmm0)
        else:
            CallBuilderX86.load_result(self)

    def save_result_value_reacq(self):
        # Temporarily save the result value into [ESP].
        if self.ressize == 0:      # void return
            return
        #
        if self.restype == FLOAT:    # and not 'S'
            self.mc.MOVSD_sx(0, xmm0.value)
            return
        #
        if self.restype == 'S':
            # singlefloat return: use MOVD to store the lower 32 bits
            # of XMM0 into [ESP]
            self.mc.MOVD32_sx(0, xmm0.value)
        else:
            assert self.restype == INT
            self.mc.MOV_sr(0, eax.value)

    def restore_result_value_reacq(self):
        # Opposite of save_result_value_reacq()
        if self.ressize == 0:      # void return
            return
        #
        if self.restype == FLOAT:    # and not 'S'
            self.mc.MOVSD_xs(xmm0.value, 0)
            return
        #
        if self.restype == 'S':
            self.mc.MOVD32_xs(xmm0.value, 0)
        else:
            assert self.restype == INT
            self.mc.MOV_rs(eax.value, 0)


if IS_X86_32:
    CallBuilder = CallBuilder32
if IS_X86_64:
    CallBuilder = CallBuilder64<|MERGE_RESOLUTION|>--- conflicted
+++ resolved
@@ -64,21 +64,11 @@
         """Overridden in CallBuilder32 and CallBuilder64"""
         if self.ressize == 0:
             return      # void result
-<<<<<<< HEAD
         # use the code in self.asm to do the zero- or sign-extension
-        srcloc = self.tmpresloc
-        if srcloc is None:
-            if self.restype == FLOAT:
-                srcloc = xmm0
-            else:
-                srcloc = eax
-=======
-        # use the code in load_from_mem to do the zero- or sign-extension
         if self.restype == FLOAT:
             srcloc = xmm0
         else:
             srcloc = eax
->>>>>>> 8d638d1a
         if self.ressize >= WORD and self.resloc is srcloc:
             return      # no need for any MOV
         if self.ressize == 1 and isinstance(srcloc, RegLoc):
