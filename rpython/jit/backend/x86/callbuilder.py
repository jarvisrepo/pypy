--- conflicted
+++ resolved
@@ -322,12 +322,8 @@
             # in 'ebx'), and if not, we fall back to 'reacqgil_addr'.
             mc.J_il8(rx86.Conditions['NE'], 0)
             jne_location = mc.get_relative_pos()
-<<<<<<< HEAD
-            # here, ecx (=old_value) is zero (so rpy_fastgil was not acquired)
-=======
-            # here, ecx is zero (so rpy_fastgil was in 'released' state
-            # before the XCHG, but the XCHG acquired it by writing 1)
->>>>>>> 024daef6
+            # here, ecx (=old_value) is zero (so rpy_fastgil was in 'released'
+            # state before the XCHG, but the XCHG acquired it by writing 1)
             rst = gcrootmap.get_root_stack_top_addr()
             mc = self.mc
             mc.CMP(ebx, self.asm.heap_tl(rst))
