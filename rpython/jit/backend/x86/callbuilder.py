import sys
from rpython.rlib.clibffi import FFI_DEFAULT_ABI
from rpython.rlib.objectmodel import we_are_translated
from rpython.jit.metainterp.history import INT, FLOAT
from rpython.jit.backend.x86.arch import (WORD, IS_X86_64, IS_X86_32,
                                          PASS_ON_MY_FRAME, FRAME_FIXED_SIZE)
from rpython.jit.backend.x86.regloc import (eax, ecx, edx, ebx, esp, ebp, esi,
    xmm0, xmm1, xmm2, xmm3, xmm4, xmm5, xmm6, xmm7, r8, r9, r10, r11, edi,
    r12, r13, r14, r15, X86_64_SCRATCH_REG, X86_64_XMM_SCRATCH_REG,
    RegLoc, RawEspLoc, RawEbpLoc, imm, ImmedLoc)
from rpython.jit.backend.x86.jump import remap_frame_layout
from rpython.jit.backend.llsupport.callbuilder import AbstractCallBuilder


# darwin requires the stack to be 16 bytes aligned on calls.
# Same for gcc 4.5.0, better safe than sorry
CALL_ALIGN = 16 // WORD

stdcall_or_cdecl = sys.platform == "win32"

def align_stack_words(words):
    return (words + CALL_ALIGN - 1) & ~(CALL_ALIGN-1)


class CallBuilderX86(AbstractCallBuilder):

    # max number of words we have room in esp; if we need more for
    # arguments, we need to decrease esp temporarily
    stack_max = PASS_ON_MY_FRAME

    def __init__(self, assembler, fnloc, arglocs,
                 resloc=eax, restype=INT, ressize=WORD):
        AbstractCallBuilder.__init__(self, assembler, fnloc, arglocs,
                                     resloc, restype, ressize)
        # Avoid tons of issues with a non-immediate fnloc by sticking it
        # as an extra argument if needed
        self.fnloc_is_immediate = isinstance(fnloc, ImmedLoc)
        if not self.fnloc_is_immediate:
            self.fnloc = None
            self.arglocs = arglocs + [fnloc]
        self.current_esp = 0     # 0 or (usually) negative, counted in bytes

    def select_call_release_gil_mode(self):
        AbstractCallBuilder.select_call_release_gil_mode(self)
        if self.asm._is_asmgcc():
            from rpython.memory.gctransform import asmgcroot
            self.stack_max = PASS_ON_MY_FRAME - asmgcroot.JIT_USE_WORDS
            assert self.stack_max >= 3

    def subtract_esp_aligned(self, count):
        if count > 0:
            align = align_stack_words(count)
            self.current_esp -= align * WORD
            self.mc.SUB_ri(esp.value, align * WORD)

    def restore_stack_pointer(self, target_esp=0):
        if self.current_esp != target_esp:
            self.mc.ADD_ri(esp.value, target_esp - self.current_esp)
            self.current_esp = target_esp

    def load_result(self):
        """Overridden in CallBuilder32 and CallBuilder64"""
        if self.ressize == 0:
            return      # void result
        # use the code in self.asm to do the zero- or sign-extension
        if self.restype == FLOAT:
            srcloc = xmm0
        else:
            srcloc = eax
        if self.ressize >= WORD and self.resloc is srcloc:
            return      # no need for any MOV
        if self.ressize == 1 and isinstance(srcloc, RegLoc):
            srcloc = srcloc.lowest8bits()
        self.asm.generate_one_mov_with_extension(self.resloc, srcloc,
                                                 self.ressize, self.ressign)

    def push_gcmap(self):
        # we push *now* the gcmap, describing the status of GC registers
        # after the rearrangements done just before, ignoring the return
        # value eax, if necessary
        assert not self.is_call_release_gil
        self.change_extra_stack_depth = (self.current_esp != 0)
        if self.change_extra_stack_depth:
            self.asm.set_extra_stack_depth(self.mc, -self.current_esp)
        noregs = self.asm.cpu.gc_ll_descr.is_shadow_stack()
        gcmap = self.asm._regalloc.get_gcmap([eax], noregs=noregs)
        self.asm.push_gcmap(self.mc, gcmap, store=True)

    def pop_gcmap(self):
        ssreg = None
        gcrootmap = self.asm.cpu.gc_ll_descr.gcrootmap
        if gcrootmap:
            if gcrootmap.is_shadow_stack and self.is_call_release_gil:
                # in this mode, 'ebx' happens to contain the shadowstack
                # top at this point, so reuse it instead of loading it again
                ssreg = ebx
        self.asm._reload_frame_if_necessary(self.mc, shadowstack_reg=ssreg)
        if self.change_extra_stack_depth:
            self.asm.set_extra_stack_depth(self.mc, 0)
        self.asm.pop_gcmap(self.mc)

    def call_releasegil_addr_and_move_real_arguments(self, fastgil):
        from rpython.jit.backend.x86.assembler import heap
        assert self.is_call_release_gil
        #
        # Save this thread's shadowstack pointer into 'ebx',
        # for later comparison
        gcrootmap = self.asm.cpu.gc_ll_descr.gcrootmap
        if gcrootmap:
            if gcrootmap.is_shadow_stack:
                rst = gcrootmap.get_root_stack_top_addr()
                self.mc.MOV(ebx, heap(rst))
        #
        if self.asm.cpu.gc_ll_descr.stm:
            self.call_stm_before_ex_call()
            return
        #
        if not self.asm._is_asmgcc():
            # shadowstack: change 'rpy_fastgil' to 0 (it should be
            # non-zero right now).
            self.change_extra_stack_depth = False
            css_value = imm(0)
        else:
            from rpython.memory.gctransform import asmgcroot
            # build a 'css' structure on the stack: 2 words for the linkage,
            # and 5/7 words as described for asmgcroot.ASM_FRAMEDATA, for a
            # total size of JIT_USE_WORDS.  This structure is found at
            # [ESP+css].
            css = -self.current_esp + (
                WORD * (PASS_ON_MY_FRAME - asmgcroot.JIT_USE_WORDS))
            assert css >= 2 * WORD
            # Save ebp
            index_of_ebp = css + WORD * (2+asmgcroot.INDEX_OF_EBP)
            self.mc.MOV_sr(index_of_ebp, ebp.value)  # MOV [css.ebp], EBP
            # Save the "return address": we pretend that it's css
            self.mc.LEA_rs(eax.value, css)           # LEA eax, [css]
            frame_ptr = css + WORD * (2+asmgcroot.FRAME_PTR)
            self.mc.MOV_sr(frame_ptr, eax.value)     # MOV [css.frame], eax
            # Set up jf_extra_stack_depth to pretend that the return address
            # was at css, and so our stack frame is supposedly shorter by
            # (PASS_ON_MY_FRAME-JIT_USE_WORDS+1) words
            delta = PASS_ON_MY_FRAME - asmgcroot.JIT_USE_WORDS + 1
            self.change_extra_stack_depth = True
            self.asm.set_extra_stack_depth(self.mc, -delta * WORD)
            css_value = eax
        #
<<<<<<< HEAD
        self.mc.MOV(heap(self.asm.SEGMENT_NO, fastgil), css_value)
=======
        # <--here--> would come a memory fence, if the CPU needed one.
        self.mc.MOV(heap(fastgil), css_value)
>>>>>>> 8a395a9d
        #
        if not we_are_translated():        # for testing: we should not access
            self.mc.ADD(ebp, imm(1))       # ebp any more

    def move_real_result_and_call_reacqgil_addr(self, fastgil):
        from rpython.jit.backend.x86 import rx86
        #
        if self.asm.cpu.gc_ll_descr.stm:
            self.call_stm_after_ex_call()
            return
        #
        # check if we need to call the reacqgil() function or not
        # (to acquiring the GIL, remove the asmgcc head from
        # the chained list, etc.)
        mc = self.mc
        restore_edx = False
        if not self.asm._is_asmgcc():
            css = 0
            css_value = imm(0)
            old_value = ecx
        else:
            from rpython.memory.gctransform import asmgcroot
            css = WORD * (PASS_ON_MY_FRAME - asmgcroot.JIT_USE_WORDS)
            if IS_X86_32:
                assert css >= 16
                if self.restype == 'L':    # long long result: eax/edx
                    mc.MOV_sr(12, edx.value)
                    restore_edx = True
                css_value = edx
                old_value = ecx
            elif IS_X86_64:
                css_value = edi
                old_value = esi
            mc.LEA_rs(css_value.value, css)
        #
        # Use XCHG as an atomic test-and-set-lock.  It also implicitly
        # does a memory barrier.
        mc.MOV(old_value, imm(1))
        if rx86.fits_in_32bits(fastgil):
            mc.XCHG_rj(old_value.value, (self.asm.SEGMENT_NO, fastgil))
        else:
            mc.MOV_ri(X86_64_SCRATCH_REG.value, fastgil)
            mc.XCHG_rm(old_value.value,
                       (self.asm.SEGMENT_NO, X86_64_SCRATCH_REG.value, 0))
        mc.CMP(old_value, css_value)
        #
        gcrootmap = self.asm.cpu.gc_ll_descr.gcrootmap
        if bool(gcrootmap) and gcrootmap.is_shadow_stack:
            from rpython.jit.backend.x86.assembler import heap
            #
            # When doing a call_release_gil with shadowstack, there
            # is the risk that the 'rpy_fastgil' was free but the
            # current shadowstack can be the one of a different
            # thread.  So here we check if the shadowstack pointer
            # is still the same as before we released the GIL (saved
            # in 'ebx'), and if not, we fall back to 'reacqgil_addr'.
            mc.J_il8(rx86.Conditions['NE'], 0)
            jne_location = mc.get_relative_pos()
            # here, ecx is zero (so rpy_fastgil was not acquired)
            rst = gcrootmap.get_root_stack_top_addr()
            mc = self.mc
            mc.CMP(ebx, heap(rst))
            mc.J_il8(rx86.Conditions['E'], 0)
            je_location = mc.get_relative_pos()
            # revert the rpy_fastgil acquired above, so that the
            # general 'reacqgil_addr' below can acquire it again...
            mc.MOV(heap(fastgil), ecx)
            # patch the JNE above
            offset = mc.get_relative_pos() - jne_location
            assert 0 < offset <= 127
            mc.overwrite(jne_location-1, chr(offset))
        else:
            mc.J_il8(rx86.Conditions['E'], 0)
            je_location = mc.get_relative_pos()
        #
        # Yes, we need to call the reacqgil() function
        self.save_result_value_reacq()
        if self.asm._is_asmgcc():
            if IS_X86_32:
                mc.MOV_sr(4, old_value.value)
                mc.MOV_sr(0, css_value.value)
            # on X86_64, they are already in the right registers
        mc.CALL(imm(self.asm.reacqgil_addr))
        self.restore_result_value_reacq()
        #
        # patch the JE above
        offset = mc.get_relative_pos() - je_location
        assert 0 < offset <= 127
        mc.overwrite(je_location-1, chr(offset))
        #
        if restore_edx:
            mc.MOV_rs(edx.value, 12)   # restore this
        #
        if not we_are_translated():    # for testing: now we can accesss
            mc.SUB(ebp, imm(1))        # ebp again
        #
        # Now that we required the GIL, we can reload a possibly modified ebp
        if self.asm._is_asmgcc():
            # special-case: reload ebp from the css
            from rpython.memory.gctransform import asmgcroot
            index_of_ebp = css + WORD * (2+asmgcroot.INDEX_OF_EBP)
            mc.MOV_rs(ebp.value, index_of_ebp)  # MOV EBP, [css.ebp]
        #else:
        #   for shadowstack, done for us by _reload_frame_if_necessary()

    def save_result_value_reacq(self):
        """Overridden in CallBuilder32 and CallBuilder64"""
        raise NotImplementedError

    def restore_result_value_reacq(self):
        """Overridden in CallBuilder32 and CallBuilder64"""
        raise NotImplementedError


class CallBuilder32(CallBuilderX86):

    def prepare_arguments(self):
        arglocs = self.arglocs
        stack_depth = 0
        n = len(arglocs)
        for i in range(n):
            loc = arglocs[i]
            stack_depth += loc.get_width() // WORD
        self.subtract_esp_aligned(stack_depth - self.stack_max)
        #
        p = 0
        for i in range(n):
            loc = arglocs[i]
            if isinstance(loc, RegLoc):
                if loc.is_xmm:
                    self.mc.MOVSD_sx(p, loc.value)
                else:
                    self.mc.MOV_sr(p, loc.value)
            p += loc.get_width()
        p = 0
        for i in range(n):
            loc = arglocs[i]
            if not isinstance(loc, RegLoc):
                if loc.get_width() == 8:
                    self.mc.MOVSD(xmm0, loc)
                    self.mc.MOVSD_sx(p, xmm0.value)
                elif isinstance(loc, ImmedLoc):
                    self.mc.MOV_si(p, loc.value)
                else:
                    self.mc.MOV(eax, loc)
                    self.mc.MOV_sr(p, eax.value)
            p += loc.get_width()
        self.total_stack_used_by_arguments = p
        #
        if not self.fnloc_is_immediate:    # the last "argument" pushed above
            self.fnloc = RawEspLoc(p - WORD, INT)


    def emit_raw_call(self):
        if stdcall_or_cdecl and self.is_call_release_gil:
            # Dynamically accept both stdcall and cdecl functions.
            # We could try to detect from pyjitpl which calling
            # convention this particular function takes, which would
            # avoid these two extra MOVs... but later.  Pick any
            # caller-saved register here except ebx (used for shadowstack).
            if IS_X86_32:
                free_caller_save_reg = edi
            else:
                free_caller_save_reg = r14
            self.mc.MOV(free_caller_save_reg, esp)
            self.mc.CALL(self.fnloc)
            self.mc.MOV(esp, free_caller_save_reg)
        else:
            self.mc.CALL(self.fnloc)
            if self.callconv != FFI_DEFAULT_ABI:
                self.current_esp += self._fix_stdcall(self.callconv)

    def _fix_stdcall(self, callconv):
        from rpython.rlib.clibffi import FFI_STDCALL
        assert callconv == FFI_STDCALL
        return self.total_stack_used_by_arguments

    def load_result(self):
        resloc = self.resloc
        if resloc is not None and resloc.is_float():
            # a float or a long long return
            if self.restype == 'L':     # long long
                # move eax/edx -> xmm0
                self.mc.MOVD32_xr(resloc.value^1, edx.value)
                self.mc.MOVD32_xr(resloc.value,   eax.value)
                self.mc.PUNPCKLDQ_xx(resloc.value, resloc.value^1)
            else:
                # float: we have to go via the stack
                self.mc.FSTPL_s(0)
                self.mc.MOVSD_xs(resloc.value, 0)
            #
        elif self.restype == 'S':
            # singlefloat return: must convert ST(0) to a 32-bit singlefloat
            # and load it into self.resloc.  mess mess mess
            self.mc.FSTPS_s(0)
            self.mc.MOV_rs(resloc.value, 0)
        else:
            CallBuilderX86.load_result(self)

    def save_result_value_reacq(self):
        # Temporarily save the result value into [ESP+8].  We use "+8"
        # in order to leave the two initial words free, in case it's needed.
        # Also note that in this 32-bit case, a long long return value is
        # in eax/edx, but we already saved the value of edx in
        # move_real_result_and_call_reacqgil_addr().
        if self.ressize == 0:      # void return
            return
        if self.resloc.is_float():
            # a float or a long long return
            if self.restype == 'L':
                self.mc.MOV_sr(8, eax.value)      # long long
                #self.mc.MOV_sr(12, edx.value) -- already done by the caller
            else:
                self.mc.FSTPL_s(8)                # float return
        else:
            if self.restype == 'S':
                self.mc.FSTPS_s(8)
            else:
                assert self.restype == INT
                assert self.ressize <= WORD
                self.mc.MOV_sr(8, eax.value)

    def restore_result_value_reacq(self):
        # Opposite of save_result_value_reacq()
        if self.ressize == 0:      # void return
            return
        if self.resloc.is_float():
            # a float or a long long return
            if self.restype == 'L':
                self.mc.MOV_rs(eax.value, 8)      # long long
                #self.mc.MOV_rs(edx.value, 12) -- will be done by the caller
            else:
                self.mc.FLDL_s(8)                 # float return
        else:
            if self.restype == 'S':
                self.mc.FLDS_s(8)
            else:
                assert self.restype == INT
                assert self.ressize <= WORD
                self.mc.MOV_rs(eax.value, 8)


class CallBuilder64(CallBuilderX86):

    ARGUMENTS_GPR = [edi, esi, edx, ecx, r8, r9]
    ARGUMENTS_XMM = [xmm0, xmm1, xmm2, xmm3, xmm4, xmm5, xmm6, xmm7]
    _ALL_CALLEE_SAVE_GPR = [ebx, r12, r13, r14, r15]

    next_arg_gpr = 0
    next_arg_xmm = 0

    def _unused_gpr(self, hint):
        i = self.next_arg_gpr
        self.next_arg_gpr = i + 1
        try:
            res = self.ARGUMENTS_GPR[i]
        except IndexError:
            return None
        return res

    def _unused_xmm(self):
        i = self.next_arg_xmm
        self.next_arg_xmm = i + 1
        try:
            return self.ARGUMENTS_XMM[i]
        except IndexError:
            return None

    def prepare_arguments(self):
        src_locs = []
        dst_locs = []
        xmm_src_locs = []
        xmm_dst_locs = []
        singlefloats = None

        arglocs = self.arglocs
        argtypes = self.argtypes

        on_stack = 0
        for i in range(len(arglocs)):
            loc = arglocs[i]
            if loc.is_float():
                tgt = self._unused_xmm()
                if tgt is None:
                    tgt = RawEspLoc(on_stack * WORD, FLOAT)
                    on_stack += 1
                xmm_src_locs.append(loc)
                xmm_dst_locs.append(tgt)
            elif i < len(argtypes) and argtypes[i] == 'S':
                # Singlefloat argument
                if singlefloats is None:
                    singlefloats = []
                tgt = self._unused_xmm()
                if tgt is None:
                    tgt = RawEspLoc(on_stack * WORD, INT)
                    on_stack += 1
                singlefloats.append((loc, tgt))
            else:
                tgt = self._unused_gpr(hint=loc)
                if tgt is None:
                    tgt = RawEspLoc(on_stack * WORD, INT)
                    on_stack += 1
                src_locs.append(loc)
                dst_locs.append(tgt)

        if not self.fnloc_is_immediate:
            self.fnloc = dst_locs[-1]     # the last "argument" prepared above

        if not we_are_translated():  # assert that we got the right stack depth
            floats = 0
            for i in range(len(arglocs)):
                arg = arglocs[i]
                if arg.is_float() or (i < len(argtypes) and argtypes[i]=='S'):
                    floats += 1
            all_args = len(arglocs)
            stack_depth = (max(all_args - floats - len(self.ARGUMENTS_GPR), 0)
                           + max(floats - len(self.ARGUMENTS_XMM), 0))
            assert stack_depth == on_stack

        self.subtract_esp_aligned(on_stack - self.stack_max)

        # Handle register arguments: first remap the xmm arguments
        remap_frame_layout(self.asm, xmm_src_locs, xmm_dst_locs,
                           X86_64_XMM_SCRATCH_REG)
        # Load the singlefloat arguments from main regs or stack to xmm regs
        if singlefloats is not None:
            for src, dst in singlefloats:
                if isinstance(dst, RawEspLoc):
                    # XXX too much special logic
                    if isinstance(src, RawEbpLoc):
                        self.mc.MOV32(X86_64_SCRATCH_REG, src)
                        self.mc.MOV32(dst, X86_64_SCRATCH_REG)
                    else:
                        self.mc.MOV32(dst, src)
                    continue
                if isinstance(src, ImmedLoc):
                    self.mc.MOV(X86_64_SCRATCH_REG, src)
                    src = X86_64_SCRATCH_REG
                self.mc.MOVD32(dst, src)
        # Finally remap the arguments in the main regs
        remap_frame_layout(self.asm, src_locs, dst_locs, X86_64_SCRATCH_REG)


    def emit_raw_call(self):
        assert self.callconv == FFI_DEFAULT_ABI
        self.mc.CALL(self.fnloc)

    def load_result(self):
        if self.restype == 'S':
            # singlefloat return: use MOVD to load the target register
            # from the lower 32 bits of XMM0
            self.mc.MOVD32(self.resloc, xmm0)
        else:
            CallBuilderX86.load_result(self)

    def save_result_value_reacq(self):
        # Temporarily save the result value into [ESP].
        if self.ressize == 0:      # void return
            return
        #
        if self.restype == FLOAT:    # and not 'S'
            self.mc.MOVSD_sx(0, xmm0.value)
            return
        #
        if self.restype == 'S':
            # singlefloat return: use MOVD to store the lower 32 bits
            # of XMM0 into [ESP]
            self.mc.MOVD32_sx(0, xmm0.value)
        else:
            assert self.restype == INT
            self.mc.MOV_sr(0, eax.value)

    def restore_result_value_reacq(self):
        # Opposite of save_result_value_reacq()
        if self.ressize == 0:      # void return
            return
        #
        if self.restype == FLOAT:    # and not 'S'
            self.mc.MOVSD_xs(xmm0.value, 0)
            return
        #
        if self.restype == 'S':
            self.mc.MOVD32_xs(xmm0.value, 0)
        else:
            assert self.restype == INT
            self.mc.MOV_rs(eax.value, 0)

    def call_stm_before_ex_call(self):
        from rpython.rlib import rstm
        # XXX slowish: before any CALL_RELEASE_GIL, invoke the
        # pypy_stm_commit_if_not_atomic() function.  Messy because
        # we need to save the register arguments first.
        #
        n = min(self.next_arg_gpr, len(self.ARGUMENTS_GPR))
        for i in range(n):
            self.mc.PUSH_r(self.ARGUMENTS_GPR[i].value)    # PUSH gpr arg
        m = min(self.next_arg_xmm, len(self.ARGUMENTS_XMM))
        extra = m + ((n + m) & 1)
        # in total the stack is moved down by (n + extra) words,
        # which needs to be an even value for alignment:
        assert ((n + extra) & 1) == 0
        if extra > 0:
            self.mc.SUB_ri(esp.value, extra * WORD)        # SUB rsp, extra
            for i in range(m):
                self.mc.MOVSD_sx(i * WORD, self.ARGUMENTS_XMM[i].value)
                                                           # MOVSD [rsp+..], xmm
        #
        self.mc.CALL(imm(rstm.adr_pypy_stm_commit_if_not_atomic))
        #
        if extra > 0:
            for i in range(m):
                self.mc.MOVSD_xs(self.ARGUMENTS_XMM[i].value, i * WORD)
            self.mc.ADD_ri(esp.value, extra * WORD)
        for i in range(n-1, -1, -1):
            self.mc.POP_r(self.ARGUMENTS_GPR[i].value)

    def call_stm_after_ex_call(self):
        from rpython.rlib import rstm
        # after any CALL_RELEASE_GIL, invoke the
        # pypy_stm_start_if_not_atomic() function
        self.save_result_value_reacq()
        self.mc.CALL(imm(rstm.adr_pypy_stm_start_if_not_atomic))
        self.restore_result_value_reacq()


if IS_X86_32:
    CallBuilder = CallBuilder32
if IS_X86_64:
    CallBuilder = CallBuilder64<|MERGE_RESOLUTION|>--- conflicted
+++ resolved
@@ -144,12 +144,8 @@
             self.asm.set_extra_stack_depth(self.mc, -delta * WORD)
             css_value = eax
         #
-<<<<<<< HEAD
+        # <--here--> would come a memory fence, if the CPU needed one.
         self.mc.MOV(heap(self.asm.SEGMENT_NO, fastgil), css_value)
-=======
-        # <--here--> would come a memory fence, if the CPU needed one.
-        self.mc.MOV(heap(fastgil), css_value)
->>>>>>> 8a395a9d
         #
         if not we_are_translated():        # for testing: we should not access
             self.mc.ADD(ebp, imm(1))       # ebp any more
