# Constants that depend on whether we are on 32-bit or 64-bit
# the frame is absolutely standard. Stores callee-saved registers,
# return address and some scratch space for arguments.

import sys
if sys.maxint == (2**31 - 1):
    WORD = 4
    IS_X86_32 = True
    IS_X86_64 = False
else:
    WORD = 8
    IS_X86_32 = False
    IS_X86_64 = True

#
#        +--------------------+    <== aligned to 16 bytes
#        |   return address   |
#        +--------------------+               ------------------------.
#        | rewind_jmp_buf(STM)|                  STM_FRAME_FIXED_SIZE |
#        +--------------------+           ----------------------.     |
#        |    saved regs      |                FRAME_FIXED_SIZE |     |
#        +--------------------+       --------------------.     |     |
#        |   scratch          |          PASS_ON_MY_FRAME |     |     |
#        |      space         |                           |     |     |
#        +--------------------+    <== aligned to 16 -----' ----' ----'
#             STACK TOP

# All the rest of the data is in a GC-managed variable-size "frame".
# This frame object's address is always stored in the register EBP/RBP.
# A frame is a jit.backend.llsupport.llmodel.JITFRAME = GcArray(Signed).

# The frame's fixed size gives the standard fixed part at the
# start of every frame: the saved value of some registers

if WORD == 4:
    # ebp + ebx + esi + edi + 15 extra words = 19 words
    FRAME_FIXED_SIZE = 19
    PASS_ON_MY_FRAME = 15
    JITFRAME_FIXED_SIZE = 6 + 8 * 2 # 6 GPR + 8 XMM * 2 WORDS/float
    # 'threadlocal_addr' is passed as 2nd argument on the stack,
    # and it can be left here for when it is needed.  As an additional hack,
    # with asmgcc, it is made odd-valued to mean "already seen this frame
    # during the previous minor collection".
    THREADLOCAL_OFS = (FRAME_FIXED_SIZE + 2) * WORD
else:
    # rbp + rbx + r12 + r13 + r14 + r15 + threadlocal + 12 extra words = 19
    FRAME_FIXED_SIZE = 19
    PASS_ON_MY_FRAME = 12
    JITFRAME_FIXED_SIZE = 28 # 13 GPR + 15 XMM
    # 'threadlocal_addr' is passed as 2nd argument in %esi,
    # and is moved into this frame location.  As an additional hack,
    # with asmgcc, it is made odd-valued to mean "already seen this frame
    # during the previous minor collection".
    THREADLOCAL_OFS = (FRAME_FIXED_SIZE - 1) * WORD

assert PASS_ON_MY_FRAME >= 12       # asmgcc needs at least JIT_USE_WORDS + 3

<<<<<<< HEAD

# The STM rewind_jmp_buf (on x86-64) is two words wide:
STM_REWIND_JMP_BUF_WORDS  = 2
STM_FRAME_FIXED_SIZE      = FRAME_FIXED_SIZE + STM_REWIND_JMP_BUF_WORDS
STM_JMPBUF_OFS            = WORD * FRAME_FIXED_SIZE
STM_SHADOWSTACK_BASE_OFS  = STM_JMPBUF_OFS + 0 * WORD
STM_PREV_OFS              = STM_JMPBUF_OFS + 1 * WORD
=======
# return address, followed by FRAME_FIXED_SIZE words
DEFAULT_FRAME_BYTES = (1 + FRAME_FIXED_SIZE) * WORD
>>>>>>> 4c9ab4cc
<|MERGE_RESOLUTION|>--- conflicted
+++ resolved
@@ -55,15 +55,13 @@
 
 assert PASS_ON_MY_FRAME >= 12       # asmgcc needs at least JIT_USE_WORDS + 3
 
-<<<<<<< HEAD
+# return address, followed by FRAME_FIXED_SIZE words
+DEFAULT_FRAME_BYTES = (1 + FRAME_FIXED_SIZE) * WORD
+
 
 # The STM rewind_jmp_buf (on x86-64) is two words wide:
 STM_REWIND_JMP_BUF_WORDS  = 2
 STM_FRAME_FIXED_SIZE      = FRAME_FIXED_SIZE + STM_REWIND_JMP_BUF_WORDS
 STM_JMPBUF_OFS            = WORD * FRAME_FIXED_SIZE
 STM_SHADOWSTACK_BASE_OFS  = STM_JMPBUF_OFS + 0 * WORD
-STM_PREV_OFS              = STM_JMPBUF_OFS + 1 * WORD
-=======
-# return address, followed by FRAME_FIXED_SIZE words
-DEFAULT_FRAME_BYTES = (1 + FRAME_FIXED_SIZE) * WORD
->>>>>>> 4c9ab4cc
+STM_PREV_OFS              = STM_JMPBUF_OFS + 1 * WORD