--- conflicted
+++ resolved
@@ -676,7 +676,6 @@
         # update the guard to jump right to this custom piece of assembler
         self.patch_jump_for_descr(faildescr, rawstart)
 
-<<<<<<< HEAD
     def _patch_jump_to(self, adr_jump_offset, adr_new_target):
         assert adr_jump_offset != 0
         offset = adr_new_target - (adr_jump_offset + 5)
@@ -688,7 +687,7 @@
             mc.MOV_ri(X86_64_SCRATCH_REG.value, adr_new_target)
             mc.JMP_r(X86_64_SCRATCH_REG.value)
         mc.copy_to_raw_memory(adr_jump_offset)
-=======
+
     def reserve_gcref_table(self, allgcrefs):
         gcref_table_size = len(allgcrefs) * WORD
         if IS_X86_64:
@@ -721,7 +720,6 @@
         gcreftracers = self.get_asmmemmgr_gcreftracers(looptoken)
         gcreftracers.append(tracer)    # keepalive
         self.teardown_gcrefs_list()
->>>>>>> a3e3715d
 
     def write_pending_failure_recoveries(self, regalloc):
         # for each pending guard, generate the code of the recovery stub
