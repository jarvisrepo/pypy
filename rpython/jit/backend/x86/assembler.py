import sys
import os
import py

from rpython.jit.backend.llsupport import symbolic, jitframe, rewrite
from rpython.jit.backend.llsupport.assembler import (GuardToken, BaseAssembler,
                                                DEBUG_COUNTER, debug_bridge)
from rpython.jit.backend.llsupport.asmmemmgr import MachineDataBlockWrapper
from rpython.jit.metainterp.history import (Const, VOID, ConstInt)
from rpython.jit.metainterp.history import AbstractFailDescr, INT, REF, FLOAT
from rpython.jit.metainterp.compile import ResumeGuardDescr
from rpython.rtyper.lltypesystem import lltype, rffi, rstr, llmemory
from rpython.rtyper.lltypesystem.lloperation import llop
from rpython.rtyper.annlowlevel import cast_instance_to_gcref
from rpython.rtyper import rclass
from rpython.rlib.jit import AsmInfo
from rpython.jit.backend.model import CompiledLoopToken
from rpython.jit.backend.x86.regalloc import (RegAlloc, get_ebp_ofs,
    gpr_reg_mgr_cls, xmm_reg_mgr_cls)
from rpython.jit.backend.llsupport.regalloc import (get_scale, valid_addressing_size)
from rpython.jit.backend.x86.arch import (FRAME_FIXED_SIZE, WORD, IS_X86_64,
                                       JITFRAME_FIXED_SIZE, IS_X86_32,
                                       PASS_ON_MY_FRAME, THREADLOCAL_OFS,
                                       STM_FRAME_FIXED_SIZE, STM_JMPBUF_OFS,
                                       STM_SHADOWSTACK_BASE_OFS, STM_PREV_OFS,
                                       DEFAULT_FRAME_BYTES)
from rpython.jit.backend.x86.regloc import (eax, ecx, edx, ebx, esp, ebp, esi,
    xmm0, xmm1, xmm2, xmm3, xmm4, xmm5, xmm6, xmm7, r8, r9, r10, r11, edi,
    r12, r13, r14, r15, X86_64_SCRATCH_REG, X86_64_XMM_SCRATCH_REG,
    RegLoc, FrameLoc, ConstFloatLoc, ImmedLoc, AddressLoc, imm,
    imm0, imm1, FloatImmedLoc, RawEbpLoc, RawEspLoc)
from rpython.rlib.objectmodel import we_are_translated
from rpython.jit.backend.x86 import rx86, codebuf, callbuilder
from rpython.jit.backend.x86.vector_ext import VectorAssemblerMixin
from rpython.jit.backend.x86.callbuilder import follow_jump
from rpython.jit.metainterp.resoperation import rop
from rpython.jit.backend.x86 import support
from rpython.rlib.debug import debug_print, debug_start, debug_stop
from rpython.rlib import rgc
from rpython.jit.codewriter.effectinfo import EffectInfo
from rpython.jit.codewriter import longlong
from rpython.rlib.rarithmetic import intmask, r_uint
from rpython.rlib.objectmodel import compute_unique_id
from rpython.rlib import rstm, nonconst
from rpython.jit.backend.x86 import perf_map


class Assembler386(BaseAssembler, VectorAssemblerMixin):
    _regalloc = None
    _output_loop_log = None
    _second_tmp_reg = ecx

    DEBUG_FRAME_DEPTH = False

    def __init__(self, cpu, translate_support_code=False):
        BaseAssembler.__init__(self, cpu, translate_support_code)
        self.verbose = False
        self.loop_run_counters = []
        self.float_const_neg_addr = 0
        self.float_const_abs_addr = 0
        self.single_float_const_neg_addr = 0
        self.single_float_const_abs_addr = 0
        self.expand_byte_mask_addr = 0
        self.malloc_slowpath = 0
        self.malloc_slowpath_varsize = 0
        self.wb_slowpath = [0, 0, 0, 0, 0]
        self.setup_failure_recovery()
        self.datablockwrapper = None
        self.stack_check_slowpath = 0
        self.propagate_exception_path = 0
        self.teardown()
        #
        self.SEGMENT_NO = rx86.SEGMENT_NO
        if translate_support_code and cpu.gc_ll_descr.stm:
            assert IS_X86_64
            self.SEGMENT_GC = rx86.SEGMENT_GS
            self.SEGMENT_TL = rx86.SEGMENT_FS
            self.SEGMENT_FRAME = rx86.SEGMENT_GS
            #    ^^^ same as SEGMENT_GC, but use it for accessing %ebp
        else:
            self.SEGMENT_GC = rx86.SEGMENT_NO
            self.SEGMENT_TL = rx86.SEGMENT_NO
            self.SEGMENT_FRAME = rx86.SEGMENT_NO

    def setup_once(self):
        BaseAssembler.setup_once(self)
        if self.cpu.supports_floats:
            support.ensure_sse2_floats()
            self._build_float_constants()
        if self.cpu.gc_ll_descr.stm:
            self._build_stm_enter_leave_transactional_zone_helpers()

    def setup(self, looptoken):
        BaseAssembler.setup(self, looptoken)
        assert self.memcpy_addr != 0, "setup_once() not called?"
        self.current_clt = looptoken.compiled_loop_token
        self.pending_guard_tokens = []
        if WORD == 8:
            self.pending_memoryerror_trampoline_from = []
            self.error_trampoline_64 = 0

        if self.cpu.gc_ll_descr.stm:
            # become inevitable so that the raw-memory used later
            # will only be modified by one thread at a time
            rstm.become_inevitable()

        self.mc = codebuf.MachineCodeBlockWrapper()
        #assert self.datablockwrapper is None --- but obscure case
        # possible, e.g. getting MemoryError and continuing
        allblocks = self.get_asmmemmgr_blocks(looptoken)
        self.datablockwrapper = MachineDataBlockWrapper(self.cpu.asmmemmgr,
                                                        allblocks)
        self.target_tokens_currently_compiling = {}
        self.frame_depth_to_patch = []

    def teardown(self):
        self.pending_guard_tokens = None
        if WORD == 8:
            self.pending_memoryerror_trampoline_from = None
        self.mc = None
        self.current_clt = None

    def _build_float_constants(self):
        # 0x80000000000000008000000000000000
        neg_const = '\x00\x00\x00\x00\x00\x00\x00\x80\x00\x00\x00\x00\x00\x00\x00\x80'
        # 0x7FFFFFFFFFFFFFFF7FFFFFFFFFFFFFFF
        abs_const = '\xFF\xFF\xFF\xFF\xFF\xFF\xFF\x7F\xFF\xFF\xFF\xFF\xFF\xFF\xFF\x7F'
        # 0x7FFFFFFF7FFFFFFF7FFFFFFF7FFFFFFF
        single_abs_const = '\xFF\xFF\xFF\x7F\xFF\xFF\xFF\x7F\xFF\xFF\xFF\x7F\xFF\xFF\xFF\x7F'
        # 0x80000000800000008000000080000000
        single_neg_const = '\x00\x00\x00\x80\x00\x00\x00\x80\x00\x00\x00\x80\x00\x00\x00\x80'
        zero_const = '\x00' * 16
        #
        data = neg_const + abs_const + \
               single_neg_const + single_abs_const + \
               zero_const
        datablockwrapper = MachineDataBlockWrapper(self.cpu.asmmemmgr, [])
        float_constants = datablockwrapper.malloc_aligned(len(data), alignment=16)
        datablockwrapper.done()
        addr = rffi.cast(rffi.CArrayPtr(lltype.Char), float_constants)
        for i in range(len(data)):
            addr[i] = data[i]
        self.float_const_neg_addr = float_constants
        self.float_const_abs_addr = float_constants + 16
        self.single_float_const_neg_addr = float_constants + 32
        self.single_float_const_abs_addr = float_constants + 48
        self.expand_byte_mask_addr = float_constants + 64


    def _stm_save_regs_and_leave_transactional_zone(self, mc):
        assert IS_X86_64 and self.cpu.supports_floats
        # cannot save regs to frame as we are outside a transactional
        # zone after "leaving". Thus, the frame must not be accessed afterwards.
        # (there should also be no unsaved references left in registers)
        gpr_regs = [gpr for gpr in gpr_reg_mgr_cls.save_around_call_regs if gpr != eax]
        xmm_regs = xmm_reg_mgr_cls.all_regs

        # Push the general purpose registers
        for gpr in gpr_regs:
            mc.PUSH(gpr)

        # Push the XMM regs
        # and align stack
        pushed = len(gpr_regs) + len(xmm_regs) + 1  # +1 bc we are not aligned initially
        not_aligned = bool(pushed % 2 == 1) # works for X86_64
        xmm_space = (len(xmm_regs) + (1 if not_aligned else 0)) * WORD
        mc.SUB_ri(esp.value, xmm_space)
        for off, xmm in enumerate(xmm_regs):
            mc.MOVSD_sx(off * WORD, xmm.value)

        # call
        mc.CALL(imm(rstm.adr_stm_leave_noninevitable_transactional_zone))

        # Push the XMM regs
        for off, xmm in enumerate(xmm_regs):
            mc.MOVSD_xs(xmm.value, off * WORD)
        mc.ADD_ri(esp.value, xmm_space)

        # POP the general purpose registers
        for gpr in reversed(gpr_regs):
            mc.POP(gpr)


    def _build_stm_enter_leave_transactional_zone_helpers(self):
        assert IS_X86_64 and self.cpu.supports_floats
        # a helper to call _stm_leave_noninevitable_transactional_zone(),
        # preserving all registers that are used to pass arguments.
        # (Push an odd total number of registers, to align the stack.)
        mc = codebuf.MachineCodeBlockWrapper()
        self._stm_save_regs_and_leave_transactional_zone(mc)
        mc.RET()
        self._stm_leave_noninevitable_tr_slowpath = mc.materialize(
            self.cpu, [])
        #
        # a second helper to call _stm_reattach_transaction(tl),
        # preserving only registers that might store the result of a call
        mc = codebuf.MachineCodeBlockWrapper()
        mc.SUB_ri(esp.value, 3 * WORD)     # 3 instead of 2 to align the stack
        mc.MOV_sr(0, eax.value)     # not edx, we're not running 32-bit
        mc.MOVSD_sx(1 * WORD, xmm0.value)
        # load the value of 'tl->self_or_0_if_atomic' into edi as argument
        mc.MOV(edi, self.heap_stm_thread_local_self_or_0_if_atomic())
        mc.CALL(imm(rstm.adr_stm_reattach_transaction))
        # pop
        mc.MOVSD_xs(xmm0.value, 1 * WORD)
        mc.MOV_rs(eax.value, 0)
        mc.ADD_ri(esp.value, 3 * WORD)
        mc.RET()
        self._stm_reattach_tr_slowpath = mc.materialize(self.cpu, [])


    def set_extra_stack_depth(self, mc, value):
        if self._is_asmgcc():
            extra_ofs = self.cpu.get_ofs_of_frame_field('jf_extra_stack_depth')
            mc.MOV_bi((self.SEGMENT_FRAME, extra_ofs), value)

    def build_frame_realloc_slowpath(self):
        mc = codebuf.MachineCodeBlockWrapper()
        self._push_all_regs_to_frame(mc, [], self.cpu.supports_floats)
        # the caller already did push_gcmap(store=True)

        if IS_X86_64:
            mc.MOV_rs(esi.value, WORD*2)
            # push first arg
            mc.MOV_rr(edi.value, ebp.value)
            align = callbuilder.align_stack_words(1)
            mc.SUB_ri(esp.value, (align - 1) * WORD)
        else:
            align = callbuilder.align_stack_words(3)
            mc.MOV_rs(eax.value, WORD * 2)
            mc.SUB_ri(esp.value, (align - 1) * WORD)
            mc.MOV_sr(WORD, eax.value)
            mc.MOV_sr(0, ebp.value)
        # align

        self.set_extra_stack_depth(mc, align * WORD)
        self._store_and_reset_exception(mc, None, ebx, ecx)

        mc.CALL(imm(self.cpu.realloc_frame))
        mc.MOV_rr(ebp.value, eax.value)
        self._restore_exception(mc, None, ebx, ecx)
        mc.ADD_ri(esp.value, (align - 1) * WORD)
        self.set_extra_stack_depth(mc, 0)

        gcrootmap = self.cpu.gc_ll_descr.gcrootmap
        if gcrootmap and gcrootmap.is_shadow_stack:
            mc.MOV(ebx, self.heap_shadowstack_top())
            if self.cpu.gc_ll_descr.stm:
                # STM: there is a restriction on updating the shadowstack
                # in-place: never put young objects below what is the
                # transaction start's shadowstack position!  As we might
                # have started a transction in the same frame with the
                # same value of shadowstack as now, we have nowhere to put
                # this new young jitframe object -- so we have to PUSH it.
                mc.ADD_ri(ebx.value, WORD)
                mc.MOV(self.heap_shadowstack_top(), ebx)
                #
            mc.MOV_mr((self.SEGMENT_NO, ebx.value, -WORD), eax.value)

        self.pop_gcmap(mc)   # cancel the push_gcmap(store=True) in the caller
        self._pop_all_regs_from_frame(mc, [], self.cpu.supports_floats)
        mc.RET()
        self._frame_realloc_slowpath = mc.materialize(self.cpu, [])

    def _build_cond_call_slowpath(self, supports_floats, callee_only):
        """ This builds a general call slowpath, for whatever call happens to
        come.
        """
        mc = codebuf.MachineCodeBlockWrapper()
        # copy registers to the frame, with the exception of the
        # 'cond_call_register_arguments' and eax, because these have already
        # been saved by the caller.  Note that this is not symmetrical:
        # these 5 registers are saved by the caller but restored here at
        # the end of this function.
        self._push_all_regs_to_frame(mc, cond_call_register_arguments + [eax],
                                     supports_floats, callee_only)
        # the caller already did push_gcmap(store=True)
        if IS_X86_64:
            mc.SUB(esp, imm(WORD))     # alignment
            self.set_extra_stack_depth(mc, 2 * WORD)
            # the arguments are already in the correct registers
        else:
            # we want space for 4 arguments + call + alignment
            mc.SUB(esp, imm(WORD * 7))
            self.set_extra_stack_depth(mc, 8 * WORD)
            # store the arguments at the correct place in the stack
            for i in range(4):
                mc.MOV_sr(i * WORD, cond_call_register_arguments[i].value)
        mc.CALL(eax)
        self._reload_frame_if_necessary(mc)
        if IS_X86_64:
            mc.ADD(esp, imm(WORD))
        else:
            mc.ADD(esp, imm(WORD * 7))
        self.set_extra_stack_depth(mc, 0)
        self.pop_gcmap(mc)   # cancel the push_gcmap(store=True) in the caller
        self._pop_all_regs_from_frame(mc, [], supports_floats, callee_only)
        mc.RET()
        return mc.materialize(self.cpu, [])

    def _build_malloc_slowpath(self, kind):
        """ While arriving on slowpath, we have a gcpattern on stack 0.
        The arguments are passed in eax and edi, as follows:

        kind == 'fixed': nursery_head in eax and the size in edi - eax.

        kind == 'str/unicode': length of the string to allocate in edi.

        kind == 'var': length to allocate in edi, tid in eax,
                       and itemsize in the stack 1 (position esp+WORD).

        This function must preserve all registers apart from eax and edi.
        """
        assert kind in ['fixed', 'str', 'unicode', 'var']
        mc = codebuf.MachineCodeBlockWrapper()
        self._push_all_regs_to_frame(mc, [eax, edi], self.cpu.supports_floats)
        # the caller already did push_gcmap(store=True)
        #
        if kind == 'fixed':
            addr = self.cpu.gc_ll_descr.get_malloc_slowpath_addr()
        elif kind == 'str':
            addr = self.cpu.gc_ll_descr.get_malloc_fn_addr('malloc_str')
        elif kind == 'unicode':
            addr = self.cpu.gc_ll_descr.get_malloc_fn_addr('malloc_unicode')
        else:
            addr = self.cpu.gc_ll_descr.get_malloc_slowpath_array_addr()
        mc.SUB_ri(esp.value, 16 - WORD)  # restore 16-byte alignment
        # magically, the above is enough on X86_32 to reserve 3 stack places
        if kind == 'fixed':
            mc.SUB_rr(edi.value, eax.value) # compute the size we want
            # the arg is already in edi
            if IS_X86_32:
                mc.MOV_sr(0, edi.value)
                if hasattr(self.cpu.gc_ll_descr, 'passes_frame'):
                    mc.MOV_sr(WORD, ebp.value)
            elif hasattr(self.cpu.gc_ll_descr, 'passes_frame'):
                # for tests only
                mc.MOV_rr(esi.value, ebp.value)
        elif kind == 'str' or kind == 'unicode':
            if IS_X86_32:
                # stack layout: [---][---][---][ret].. with 3 free stack places
                mc.MOV_sr(0, edi.value)     # store the length
            else:
                pass                        # length already in edi
        else:
            if IS_X86_32:
                # stack layout: [---][---][---][ret][gcmap][itemsize]...
                mc.MOV_sr(WORD * 2, edi.value)  # store the length
                mc.MOV_sr(WORD * 1, eax.value)  # store the tid
                mc.MOV_rs(edi.value, WORD * 5)  # load the itemsize
                mc.MOV_sr(WORD * 0, edi.value)  # store the itemsize
            else:
                # stack layout: [---][ret][gcmap][itemsize]...
                mc.MOV_rr(edx.value, edi.value) # length
                mc.MOV_rr(esi.value, eax.value) # tid
                mc.MOV_rs(edi.value, WORD * 3)  # load the itemsize
        self.set_extra_stack_depth(mc, 16)
        mc.CALL(imm(follow_jump(addr)))
        self._reload_frame_if_necessary(mc)
        mc.ADD_ri(esp.value, 16 - WORD)
        self.set_extra_stack_depth(mc, 0)
        #
        mc.TEST_rr(eax.value, eax.value)
        mc.J_il(rx86.Conditions['Z'], 0xfffff) # patched later
        jz_location = mc.get_relative_pos()
        #
        nursery_free_adr = self.cpu.gc_ll_descr.get_nursery_free_addr()
        self._pop_all_regs_from_frame(mc, [eax, edi], self.cpu.supports_floats)
        mc.MOV(edi, heap(self.SEGMENT_GC, nursery_free_adr)) # load this in EDI
        self.pop_gcmap(mc)   # push_gcmap(store=True) done by the caller
        mc.RET()
        #
        # If the slowpath malloc failed, we raise a MemoryError that
        # always interrupts the current loop, as a "good enough"
        # approximation.  We have to adjust the esp a little, to point to
        # the correct "ret" arg
        offset = mc.get_relative_pos() - jz_location
        mc.overwrite32(jz_location-4, offset)
        # From now on this function is basically "merged" with
        # its caller and so contains DEFAULT_FRAME_BYTES bytes
        # plus my own return address, which we'll ignore next
        mc.force_frame_size(DEFAULT_FRAME_BYTES + WORD)
        mc.ADD_ri(esp.value, WORD)
        mc.JMP(imm(self.propagate_exception_path))
        #
        rawstart = mc.materialize(self.cpu, [])
        return rawstart

    def _build_propagate_exception_path(self):
        if not self.cpu.propagate_exception_descr:
            return      # not supported (for tests, or non-translated)
        #
        self.mc = codebuf.MachineCodeBlockWrapper()
        self.mc.force_frame_size(DEFAULT_FRAME_BYTES)
        #
        # read and reset the current exception

        self._store_and_reset_exception(self.mc, eax)
        ofs = self.cpu.get_ofs_of_frame_field('jf_guard_exc')
        self.mc.MOV_br((self.SEGMENT_FRAME, ofs), eax.value)
        propagate_exception_descr = rffi.cast(lltype.Signed,
                  cast_instance_to_gcref(self.cpu.propagate_exception_descr))
        ofs = self.cpu.get_ofs_of_frame_field('jf_descr')
        self.mc.MOV(self.raw_stack(ofs), imm(propagate_exception_descr))
        #
        self._call_footer()
        rawstart = self.mc.materialize(self.cpu, [])
        self.propagate_exception_path = rawstart
        self.mc = None

    def _build_stack_check_slowpath(self):
        if self.cpu.gc_ll_descr.stm:
            return      # XXX no stack check on STM for now
        _, _, slowpathaddr = self.cpu.insert_stack_check()
        if slowpathaddr == 0 or not self.cpu.propagate_exception_descr:
            return      # no stack check (for tests, or non-translated)
        #
        # make a regular function that is called from a point near the start
        # of an assembler function (after it adjusts the stack and saves
        # registers).
        mc = codebuf.MachineCodeBlockWrapper()
        #
        if IS_X86_64:
            mc.MOV_rr(edi.value, esp.value)
            mc.SUB_ri(esp.value, WORD)   # alignment
        #
        if IS_X86_32:
            mc.SUB_ri(esp.value, 2*WORD) # alignment
            mc.PUSH_r(esp.value)
        #
        # esp is now aligned to a multiple of 16 again
        mc.CALL(imm(follow_jump(slowpathaddr)))
        #
        if IS_X86_32:
            mc.ADD_ri(esp.value, 3*WORD)    # alignment
        else:
            mc.ADD_ri(esp.value, WORD)
        #
        mc.MOV(eax, self.heap_tl(self.cpu.pos_exception()))
        mc.TEST_rr(eax.value, eax.value)
        mc.J_il8(rx86.Conditions['NZ'], 0)
        jnz_location = mc.get_relative_pos()
        #
        mc.RET()
        #
        # patch the JNZ above
        offset = mc.get_relative_pos() - jnz_location
        assert 0 < offset <= 127
        mc.overwrite(jnz_location-1, chr(offset))
        # From now on this function is basically "merged" with
        # its caller and so contains DEFAULT_FRAME_BYTES bytes
        # plus my own return address, which we'll ignore next
        mc.force_frame_size(DEFAULT_FRAME_BYTES + WORD)
        mc.ADD_ri(esp.value, WORD)
        mc.JMP(imm(self.propagate_exception_path))
        #
        rawstart = mc.materialize(self.cpu, [])
        self.stack_check_slowpath = rawstart

    def _build_wb_slowpath(self, withcards, withfloats=False, for_frame=False):
        descr = self.cpu.gc_ll_descr.write_barrier_descr
        exc0, exc1 = None, None
        if descr is None:
            return
        if not withcards:
            func = descr.get_write_barrier_fn(self.cpu)
        else:
            if descr.jit_wb_cards_set == 0:
                return
            func = descr.get_write_barrier_from_array_fn(self.cpu)
            if func == 0:
                return
        #
        # This builds a helper function called from the slow path of
        # write barriers.  It must save all registers, and optionally
        # all XMM registers.  It takes a single argument just pushed
        # on the stack even on X86_64.  It must restore stack alignment
        # accordingly.
        mc = codebuf.MachineCodeBlockWrapper()
        #
        if not for_frame:
            self._push_all_regs_to_frame(mc, [], withfloats, callee_only=True)
            #
            if self.cpu.gc_ll_descr.stm:
                # We are in the slow-path of write barriers, which is
                # supposed to be called rarely.  We have to save the
                # current 'stm_location' so that it is found.  The easiest
                # is to simply push it on the shadowstack, from its source
                # location as two extra arguments on the machine stack
                # (at this point containing:  [usual STM_FRAME_FIXED_SIZE]
                #                             [index, only if 'withcards']
                #                             [obj]
                #                             [num]
                #                             [ref]
                #                             [retaddr])
                # XXX this should also be done if 'for_frame' is true...
                extra = 4 + withcards
                mc.MOV_rs(esi.value, STM_SHADOWSTACK_BASE_OFS + extra * WORD)
                # esi = base address in the shadowstack + 1
                # write the marker to [esi - 1] and [esi + 7]
                mc.MOV_rs(edi.value, 2 * WORD)   # [num]
                # do here the 'num = (num<<1) + 1' rather than at the caller
                # site, to increase the chances that it can use PUSH_i8
                mc.LEA_ra(edi.value, (self.SEGMENT_NO, rx86.NO_BASE_REGISTER,
                                      edi.value, 1, +1))
                mc.MOV_mr((self.SEGMENT_NO, esi.value, -1), edi.value)
                mc.MOV_rs(edi.value, 1 * WORD)   # [ref]
                mc.MOV_mr((self.SEGMENT_NO, esi.value, +7), edi.value)
                mc.MOV_rs(edi.value, 3 * WORD)   # [obj]
                if withcards:
                    mc.MOV_rs(esi.value, 4 * WORD)   # [index]
                    mc.SUB_ri(esp.value, WORD)       # re-align the stack
            elif IS_X86_32:
                # we have 2 extra words on stack for retval and we pass 1 extra
                # arg, so we need to substract 2 words
                mc.SUB_ri(esp.value, 2 * WORD)
                mc.MOV_rs(eax.value, 3 * WORD) # 2 + 1
                mc.MOV_sr(0, eax.value)
            else:
                mc.MOV_rs(edi.value, WORD)
        else:
            # NOTE: don't save registers on the jitframe here!
            # It might override already-saved values that will be
            # restored later...
            #
            # This 'for_frame' version is called after a CALL.  It does not
            # need to save many registers: the registers that are anyway
            # destroyed by the call can be ignored (volatiles), and the
            # non-volatile registers won't be changed here.  It only needs
            # to save eax, maybe edx, and xmm0 (possible results of the call)
            # and two more non-volatile registers (used to store the RPython
            # exception that occurred in the CALL, if any).
            assert not withcards
            # we have one word to align
            mc.SUB_ri(esp.value, 7 * WORD) # align and reserve some space
            mc.MOV_sr(WORD, eax.value) # save for later
            if self.cpu.supports_floats:
                mc.MOVSD_sx(2 * WORD, xmm0.value)   # 32-bit: also 3 * WORD
            if IS_X86_32:
                mc.MOV_sr(4 * WORD, edx.value)
                mc.MOV_sr(0, ebp.value)
                exc0, exc1 = esi, edi
            else:
                mc.MOV_rr(edi.value, ebp.value)
                exc0, exc1 = ebx, r12
            mc.MOV(RawEspLoc(WORD * 5, REF), exc0)
            mc.MOV(RawEspLoc(WORD * 6, INT), exc1)
            # note that it's safe to store the exception in register,
            # since the call to write barrier can't collect
            # (and this is assumed a bit left and right here, like lack
            # of _reload_frame_if_necessary)
            self._store_and_reset_exception(mc, exc0, exc1)

        mc.CALL(imm(func))
        #
        if withcards:
            if self.cpu.gc_ll_descr.stm:
                # Nothing more to do in this case, except removing the
                # stack alignment word pushed above
                mc.ADD_ri(esp.value, WORD)
            else:
                # A final TEST8 before the RET, for the caller.  Careful to
                # not follow this instruction with another one that changes
                # the status of the CPU flags!
                if IS_X86_32:
                    mc.MOV_rs(eax.value, 3*WORD)
                else:
                    mc.MOV_rs(eax.value, WORD)
                mc.TEST8(addr_add_const(self.SEGMENT_GC, eax,
                                        descr.jit_wb_if_flag_byteofs),
                         imm(-0x80))
        #

        if not for_frame:
            if IS_X86_32:
                # ADD touches CPU flags
                mc.LEA_rs(esp.value, 2 * WORD)
            self._pop_all_regs_from_frame(mc, [], withfloats, callee_only=True)
            if self.cpu.gc_ll_descr.stm:
                mc.RET16_i((3 + withcards) * WORD)
            else:
                mc.RET16_i(WORD)
            # Note that wb_slowpath[0..3] end with a RET16_i, which must be
            # taken care of in the caller by stack_frame_size_delta(-WORD)
        else:
            if IS_X86_32:
                mc.MOV_rs(edx.value, 4 * WORD)
            if self.cpu.supports_floats:
                mc.MOVSD_xs(xmm0.value, 2 * WORD)
            mc.MOV_rs(eax.value, WORD) # restore
            self._restore_exception(mc, exc0, exc1)
            mc.MOV(exc0, RawEspLoc(WORD * 5, REF))
            mc.MOV(exc1, RawEspLoc(WORD * 6, INT))
            mc.LEA_rs(esp.value, 7 * WORD)
            mc.RET()

        rawstart = mc.materialize(self.cpu, [])
        if for_frame:
            self.wb_slowpath[4] = rawstart
        else:
            self.wb_slowpath[withcards + 2 * withfloats] = rawstart

    @rgc.no_release_gil
    def assemble_loop(self, jd_id, unique_id, logger, loopname, inputargs,
                      operations, looptoken, log):
        '''adds the following attributes to looptoken:
               _ll_function_addr    (address of the generated func, as an int)
               _ll_loop_code       (debug: addr of the start of the ResOps)
               _x86_fullsize        (debug: full size including failure)
        '''
        # XXX this function is too longish and contains some code
        # duplication with assemble_bridge().  Also, we should think
        # about not storing on 'self' attributes that will live only
        # for the duration of compiling one loop or a one bridge.
        clt = CompiledLoopToken(self.cpu, looptoken.number)
        looptoken.compiled_loop_token = clt
        clt._debug_nbargs = len(inputargs)
        if not we_are_translated():
            # Arguments should be unique
            assert len(set(inputargs)) == len(inputargs)

        self.setup(looptoken)
        if self.cpu.HAS_CODEMAP:
            self.codemap_builder.enter_portal_frame(jd_id, unique_id,
                                                    self.mc.get_relative_pos())
        frame_info = self.datablockwrapper.malloc_aligned(
            jitframe.JITFRAMEINFO_SIZE, alignment=WORD)
        clt.frame_info = rffi.cast(jitframe.JITFRAMEINFOPTR, frame_info)
        clt.allgcrefs = []
        clt.frame_info.clear() # for now

        if log:
            operations = self._inject_debugging_code(looptoken, operations,
                                                     'e', looptoken.number)

        regalloc = RegAlloc(self, self.cpu.translate_support_code)
        #
        self._redirection_header()
        self._call_header_with_stack_check()
        self._check_frame_depth_debug(self.mc)
        operations = regalloc.prepare_loop(inputargs, operations,
                                           looptoken, clt.allgcrefs)
        looppos = self.mc.get_relative_pos()
        frame_depth_no_fixed_size = self._assemble(regalloc, inputargs,
                                                   operations)
        self.update_frame_depth(frame_depth_no_fixed_size + JITFRAME_FIXED_SIZE)
        #
        size_excluding_failure_stuff = self.mc.get_relative_pos()
        self.write_pending_failure_recoveries(regalloc)
        full_size = self.mc.get_relative_pos()
        #
        rawstart = self.materialize_loop(looptoken)
        self._patch_redirection_header(rawstart)
        self.patch_stack_checks(frame_depth_no_fixed_size + JITFRAME_FIXED_SIZE,
                                rawstart)
        looptoken._ll_loop_code = looppos + rawstart
        #
        name = "Loop %d (%s)" % (looptoken.number, loopname)
        perf_map.write_perf_map_entry(
            name, r_uint(rawstart), r_uint(rawstart + full_size))
        debug_start("jit-backend-addr")
        debug_print("%s has address 0x%x to 0x%x (bootstrap 0x%x)" % (
            name,
            r_uint(rawstart + looppos),
            r_uint(rawstart + size_excluding_failure_stuff),
            r_uint(rawstart)))
        debug_stop("jit-backend-addr")
        self.patch_pending_failure_recoveries(rawstart)
        #
        ops_offset = self.mc.ops_offset
        if not we_are_translated():
            # used only by looptoken.dump() -- useful in tests
            looptoken._x86_rawstart = rawstart
            looptoken._x86_fullsize = full_size
            looptoken._x86_ops_offset = ops_offset
        looptoken._ll_function_addr = rawstart
        if logger:
            logger.log_loop(inputargs, operations, looptoken.number, "rewritten",
                            name=loopname, ops_offset=ops_offset)

        self.fixup_target_tokens(rawstart)
        self.teardown()
        # oprofile support
        if self.cpu.profile_agent is not None:
            name = "Loop # %s: %s" % (looptoken.number, loopname)
            self.cpu.profile_agent.native_code_written(name,
                                                       rawstart, full_size)
        return AsmInfo(ops_offset, rawstart + looppos,
                       size_excluding_failure_stuff - looppos, rawstart)

    @rgc.no_release_gil
    def assemble_bridge(self, faildescr, inputargs, operations,
                        original_loop_token, log, logger):
        if not we_are_translated():
            # Arguments should be unique
            assert len(set(inputargs)) == len(inputargs)

        self.setup(original_loop_token)
        if self.cpu.HAS_CODEMAP:
            self.codemap_builder.inherit_code_from_position(
                faildescr.adr_jump_offset)
        self.mc.force_frame_size(DEFAULT_FRAME_BYTES)
        descr_number = compute_unique_id(faildescr)
        if log:
            operations = self._inject_debugging_code(faildescr, operations,
                                                     'b', descr_number)
        arglocs = self.rebuild_faillocs_from_descr(faildescr, inputargs)
        regalloc = RegAlloc(self, self.cpu.translate_support_code)
        startpos = self.mc.get_relative_pos()
        operations = regalloc.prepare_bridge(inputargs, arglocs,
                                             operations,
                                             self.current_clt.allgcrefs,
                                             self.current_clt.frame_info)
        self._check_frame_depth(self.mc, regalloc.get_gcmap())
        bridgestartpos = self.mc.get_relative_pos()
        self._update_at_exit(arglocs, inputargs, faildescr, regalloc)
        frame_depth_no_fixed_size = self._assemble(regalloc, inputargs, operations)
        codeendpos = self.mc.get_relative_pos()
        self.write_pending_failure_recoveries(regalloc)
        fullsize = self.mc.get_relative_pos()
        #
        rawstart = self.materialize_loop(original_loop_token)
        self.patch_stack_checks(frame_depth_no_fixed_size + JITFRAME_FIXED_SIZE,
                                rawstart)
        debug_bridge(descr_number, rawstart, codeendpos)
        self.patch_pending_failure_recoveries(rawstart)
        ops_offset = self.mc.ops_offset
        frame_depth = max(self.current_clt.frame_info.jfi_frame_depth,
                          frame_depth_no_fixed_size + JITFRAME_FIXED_SIZE)
        if logger:
            logger.log_bridge(inputargs, operations, "rewritten", faildescr,
                              ops_offset=ops_offset)
        self.fixup_target_tokens(rawstart)
        self.update_frame_depth(frame_depth)

        # patch the jump from original guard after the frame-depth update
        self.patch_jump_for_descr(faildescr, rawstart)

        self.teardown()
        # oprofile support
        if self.cpu.profile_agent is not None:
            name = "Bridge # %s" % (descr_number,)
            self.cpu.profile_agent.native_code_written(name,
                                                       rawstart, fullsize)
        return AsmInfo(ops_offset, startpos + rawstart, codeendpos - startpos, rawstart+bridgestartpos)

    def stitch_bridge(self, faildescr, target):
        """ Stitching means that one can enter a bridge with a complete different register
            allocation. This needs remapping which is done here for both normal registers
            and accumulation registers.
            Why? Because this only generates a very small junk of memory, instead of
            duplicating the loop assembler for each faildescr!
        """
        asminfo, bridge_faildescr, version, looptoken = target
        assert isinstance(bridge_faildescr, ResumeGuardDescr)
        assert isinstance(faildescr, ResumeGuardDescr)
        assert asminfo.rawstart != 0
        self.mc = codebuf.MachineCodeBlockWrapper()
        allblocks = self.get_asmmemmgr_blocks(looptoken)
        self.datablockwrapper = MachineDataBlockWrapper(self.cpu.asmmemmgr,
                                                   allblocks)
        frame_info = self.datablockwrapper.malloc_aligned(
            jitframe.JITFRAMEINFO_SIZE, alignment=WORD)

        self.mc.force_frame_size(DEFAULT_FRAME_BYTES)
        # if accumulation is saved at the guard, we need to update it here!
        guard_locs = self.rebuild_faillocs_from_descr(faildescr, version.inputargs)
        bridge_locs = self.rebuild_faillocs_from_descr(bridge_faildescr, version.inputargs)
        #import pdb; pdb.set_trace()
        guard_accum_info = faildescr.rd_vector_info
        # O(n^2), but usually you only have at most 1 fail argument
        while guard_accum_info:
            bridge_accum_info = bridge_faildescr.rd_vector_info
            while bridge_accum_info:
                if bridge_accum_info.failargs_pos == guard_accum_info.failargs_pos:
                    # the mapping might be wrong!
                    if bridge_accum_info.location is not guard_accum_info.location:
                        self.mov(guard_accum_info.location, bridge_accum_info.location)
                bridge_accum_info = bridge_accum_info.next()
            guard_accum_info = guard_accum_info.next()

        # register mapping is most likely NOT valid, thus remap it in this
        # short piece of assembler
        assert len(guard_locs) == len(bridge_locs)
        for i,gloc in enumerate(guard_locs):
            bloc = bridge_locs[i]
            bstack = bloc.location_code() == 'b'
            gstack = gloc.location_code() == 'b'
            if bstack and gstack:
                pass
            elif gloc is not bloc:
                self.mov(gloc, bloc)
        self.mc.JMP_l(0)
        self.mc.force_frame_size(DEFAULT_FRAME_BYTES)
        offset = self.mc.get_relative_pos() - 4
        rawstart = self.materialize_loop(looptoken)
        # update the jump to the real trace
        self._patch_jump_for_descr(rawstart + offset, asminfo.rawstart)
        # update the guard to jump right to this custom piece of assembler
        self.patch_jump_for_descr(faildescr, rawstart)

    def write_pending_failure_recoveries(self, regalloc):
        # for each pending guard, generate the code of the recovery stub
        # at the end of self.mc.
        for tok in self.pending_guard_tokens:
            descr = tok.faildescr
            if descr.loop_version():
                startpos = self.mc.get_relative_pos()
                self.store_info_on_descr(startpos, tok)
            else:
                tok.pos_recovery_stub = self.generate_quick_failure(tok, regalloc)
        if WORD == 8 and len(self.pending_memoryerror_trampoline_from) > 0:
            self.error_trampoline_64 = self.generate_propagate_error_64()

    def patch_pending_failure_recoveries(self, rawstart):
        # after we wrote the assembler to raw memory, set up
        # tok.faildescr.adr_jump_offset to contain the raw address of
        # the 4-byte target field in the JMP/Jcond instruction, and patch
        # the field in question to point (initially) to the recovery stub
        clt = self.current_clt
        for tok in self.pending_guard_tokens:
            addr = rawstart + tok.pos_jump_offset
            tok.faildescr.adr_jump_offset = addr
            descr = tok.faildescr
            if descr.loop_version():
                continue # patch them later
            relative_target = tok.pos_recovery_stub - (tok.pos_jump_offset + 4)
            assert rx86.fits_in_32bits(relative_target)
            #
            if not tok.guard_not_invalidated():
                mc = codebuf.MachineCodeBlockWrapper()
                mc.writeimm32(relative_target)
                mc.copy_to_raw_memory(addr)
            else:
                # GUARD_NOT_INVALIDATED, record an entry in
                # clt.invalidate_positions of the form:
                #     (addr-in-the-code-of-the-not-yet-written-jump-target,
                #      relative-target-to-use)
                relpos = tok.pos_jump_offset
                clt.invalidate_positions.append((rawstart + relpos,
                                                 relative_target))
                # General idea: Although no code was generated by this
                # guard, the code might be patched with a "JMP rel32" to
                # the guard recovery code.  This recovery code is
                # already generated, and looks like the recovery code
                # for any guard, even if at first it has no jump to it.
                # So we may later write 5 bytes overriding the existing
                # instructions; this works because a CALL instruction
                # would also take at least 5 bytes.  If it could take
                # less, we would run into the issue that overwriting the
                # 5 bytes here might get a few nonsense bytes at the
                # return address of the following CALL.
        if WORD == 8:
            for pos_after_jz in self.pending_memoryerror_trampoline_from:
                assert self.error_trampoline_64 != 0     # only if non-empty
                mc = codebuf.MachineCodeBlockWrapper()
                mc.writeimm32(self.error_trampoline_64 - pos_after_jz)
                mc.copy_to_raw_memory(rawstart + pos_after_jz - 4)

    def update_frame_depth(self, frame_depth):
        baseofs = self.cpu.get_baseofs_of_frame_field()
        self.current_clt.frame_info.update_frame_depth(baseofs, frame_depth)

    def patch_stack_checks(self, framedepth, rawstart):
        for ofs in self.frame_depth_to_patch:
            self._patch_frame_depth(ofs + rawstart, framedepth)

    def _check_frame_depth(self, mc, gcmap):
        """ check if the frame is of enough depth to follow this bridge.
        Otherwise reallocate the frame in a helper.
        There are other potential solutions
        to that, but this one does not sound too bad.
        """
        descrs = self.cpu.gc_ll_descr.getframedescrs(self.cpu)
        ofs = self.cpu.unpack_fielddescr(descrs.arraydescr.lendescr)
        mc.CMP_bi((self.SEGMENT_FRAME, ofs), 0xffffff)   # force writing 32 bit
        stack_check_cmp_ofs = mc.get_relative_pos() - 4
        mc.J_il8(rx86.Conditions['GE'], 0)
        jg_location = mc.get_relative_pos()
        mc.MOV_si(WORD, 0xffffff)     # force writing 32 bit
        ofs2 = mc.get_relative_pos() - 4
        self.push_gcmap(mc, gcmap, store=True)
        mc.CALL(imm(self._frame_realloc_slowpath))
        # patch the JG above
        offset = mc.get_relative_pos() - jg_location
        assert 0 < offset <= 127
        mc.overwrite(jg_location-1, chr(offset))
        self.frame_depth_to_patch.append(stack_check_cmp_ofs)
        self.frame_depth_to_patch.append(ofs2)

    def _check_frame_depth_debug(self, mc):
        """ double check the depth size. It prints the error (and potentially
        segfaults later)
        """
        if not self.DEBUG_FRAME_DEPTH:
            return
        descrs = self.cpu.gc_ll_descr.getframedescrs(self.cpu)
        ofs = self.cpu.unpack_fielddescr(descrs.arraydescr.lendescr)
        mc.CMP_bi((self.SEGMENT_FRAME, ofs), 0xffffff)
        stack_check_cmp_ofs = mc.get_relative_pos() - 4
        mc.J_il8(rx86.Conditions['GE'], 0)
        jg_location = mc.get_relative_pos()
        mc.MOV_rr(edi.value, ebp.value)
        mc.MOV_ri(esi.value, 0xffffff)
        ofs2 = mc.get_relative_pos() - 4
        mc.CALL(imm(self.cpu.realloc_frame_crash))
        # patch the JG above
        offset = mc.get_relative_pos() - jg_location
        assert 0 < offset <= 127
        mc.overwrite(jg_location-1, chr(offset))
        self.frame_depth_to_patch.append(stack_check_cmp_ofs)
        self.frame_depth_to_patch.append(ofs2)

    def _patch_frame_depth(self, adr, allocated_depth):
        mc = codebuf.MachineCodeBlockWrapper()
        mc.writeimm32(allocated_depth)
        mc.copy_to_raw_memory(adr)

    def get_asmmemmgr_blocks(self, looptoken):
        clt = looptoken.compiled_loop_token
        if clt.asmmemmgr_blocks is None:
            clt.asmmemmgr_blocks = []
        return clt.asmmemmgr_blocks

    def materialize_loop(self, looptoken):
        self.datablockwrapper.done()      # finish using cpu.asmmemmgr
        self.datablockwrapper = None
        allblocks = self.get_asmmemmgr_blocks(looptoken)
        size = self.mc.get_relative_pos()
        res = self.mc.materialize(self.cpu, allblocks,
                                  self.cpu.gc_ll_descr.gcrootmap)
        if self.cpu.HAS_CODEMAP:
            self.cpu.codemap.register_codemap(
                self.codemap_builder.get_final_bytecode(res, size))
        return res

    def patch_jump_for_descr(self, faildescr, adr_new_target):
        adr_jump_offset = faildescr.adr_jump_offset
        faildescr.adr_jump_offset = 0    # means "patched"
        #
        if self.cpu.gc_ll_descr.stm:
            # In STM mode, we produced a small STM_GUARD_FAILURE object
            # that we patch now.  We can't easily patch the assembler
            # because other threads must not see the patching before the
            # current transaction commits.
            p = faildescr._x86_stm_guard_failure
            p.jump_target = adr_new_target
            return
        #
        self._patch_jump_for_descr(adr_jump_offset, adr_new_target)

    def _patch_jump_for_descr(self, adr_jump_offset, adr_new_target):
        assert adr_jump_offset != 0
        #
        offset = adr_new_target - (adr_jump_offset + 4)
        # If the new target fits within a rel32 of the jump, just patch
        # that. Otherwise, leave the original rel32 to the recovery stub in
        # place, but clobber the recovery stub with a jump to the real
        # target.
        mc = codebuf.MachineCodeBlockWrapper()
        mc.force_frame_size(DEFAULT_FRAME_BYTES)
        if rx86.fits_in_32bits(offset):
            mc.writeimm32(offset)
            mc.copy_to_raw_memory(adr_jump_offset)
        else:
            # "mov r11, addr; jmp r11" is up to 13 bytes, which fits in there
            # because we always write "mov r11, imm-as-8-bytes; call *r11" in
            # the first place.
            mc.MOV_ri(X86_64_SCRATCH_REG.value, adr_new_target)
            mc.JMP_r(X86_64_SCRATCH_REG.value)
            p = rffi.cast(rffi.INTP, adr_jump_offset)
            adr_target = adr_jump_offset + 4 + rffi.cast(lltype.Signed, p[0])
            mc.copy_to_raw_memory(adr_target)

    def fixup_target_tokens(self, rawstart):
        for targettoken in self.target_tokens_currently_compiling:
            targettoken._ll_loop_code += rawstart
        self.target_tokens_currently_compiling = None

    def _assemble(self, regalloc, inputargs, operations):
        self._regalloc = regalloc
        self.guard_success_cc = rx86.cond_none
        regalloc.compute_hint_frame_locations(operations)
        regalloc.walk_operations(inputargs, operations)
        assert self.guard_success_cc == rx86.cond_none
        if we_are_translated() or self.cpu.dont_keepalive_stuff:
            self._regalloc = None   # else keep it around for debugging
        frame_depth = regalloc.get_final_frame_depth()
        jump_target_descr = regalloc.jump_target_descr
        if jump_target_descr is not None:
            tgt_depth = jump_target_descr._x86_clt.frame_info.jfi_frame_depth
            target_frame_depth = tgt_depth - JITFRAME_FIXED_SIZE
            frame_depth = max(frame_depth, target_frame_depth)
        return frame_depth

<<<<<<< HEAD
    def _get_whole_frame_size(self):
        if self.cpu.gc_ll_descr.stm:
            return STM_FRAME_FIXED_SIZE
        else:
            return FRAME_FIXED_SIZE
=======
    def _call_header_vmprof(self):
        from rpython.rlib.rvmprof.rvmprof import cintf, VMPROF_JITTED_TAG

        # tloc = address of pypy_threadlocal_s
        if IS_X86_32:
            # Can't use esi here, its old value is not saved yet.
            # But we can use eax and ecx.
            self.mc.MOV_rs(edx.value, THREADLOCAL_OFS)
            tloc = edx
            old = ecx
        else:
            # The thread-local value is already in esi.
            # We should avoid if possible to use ecx or edx because they
            # would be used to pass arguments #3 and #4 (even though, so
            # far, the assembler only receives two arguments).
            tloc = esi
            old = r11
        # eax = address in the stack of a 3-words struct vmprof_stack_s
        self.mc.LEA_rs(eax.value, (FRAME_FIXED_SIZE - 4) * WORD)
        # old = current value of vmprof_tl_stack
        offset = cintf.vmprof_tl_stack.getoffset()
        self.mc.MOV_rm(old.value, (tloc.value, offset))
        # eax->next = old
        self.mc.MOV_mr((eax.value, 0), old.value)
        # eax->value = my esp
        self.mc.MOV_mr((eax.value, WORD), esp.value)
        # eax->kind = VMPROF_JITTED_TAG
        self.mc.MOV_mi((eax.value, WORD * 2), VMPROF_JITTED_TAG)
        # save in vmprof_tl_stack the new eax
        self.mc.MOV_mr((tloc.value, offset), eax.value)

    def _call_footer_vmprof(self):
        from rpython.rlib.rvmprof.rvmprof import cintf
        # edx = address of pypy_threadlocal_s
        self.mc.MOV_rs(edx.value, THREADLOCAL_OFS)
        self.mc.AND_ri(edx.value, ~1)
        # eax = (our local vmprof_tl_stack).next
        self.mc.MOV_rs(eax.value, (FRAME_FIXED_SIZE - 4 + 0) * WORD)
        # save in vmprof_tl_stack the value eax
        offset = cintf.vmprof_tl_stack.getoffset()
        self.mc.MOV_mr((edx.value, offset), eax.value)
>>>>>>> bfddd405

    def _call_header(self):
        self.mc.SUB_ri(esp.value, self._get_whole_frame_size() * WORD)
        self.mc.MOV_sr(PASS_ON_MY_FRAME * WORD, ebp.value)
        if IS_X86_64:
            self.mc.MOV_sr(THREADLOCAL_OFS, esi.value)
        if self.cpu.translate_support_code:
            self._call_header_vmprof()     # on X86_64, this uses esi
        if IS_X86_64:
            self.mc.MOV_rr(ebp.value, edi.value)
        else:
            self.mc.MOV_rs(ebp.value, (self._get_whole_frame_size() + 1) * WORD)

        for i, loc in enumerate(self.cpu.CALLEE_SAVE_REGISTERS):
            self.mc.MOV_sr((PASS_ON_MY_FRAME + i + 1) * WORD, loc.value)

        gcrootmap = self.cpu.gc_ll_descr.gcrootmap
        if gcrootmap and gcrootmap.is_shadow_stack:
            self._call_header_shadowstack()

    def _call_header_with_stack_check(self):
        self._call_header()
        if self.stack_check_slowpath == 0:
            pass                # no stack check (e.g. not translated)
        else:
            endaddr, lengthaddr, _ = self.cpu.insert_stack_check()
            assert not self.cpu.gc_ll_descr.stm, "XXX check heap()"
            S = self.SEGMENT_NO
            self.mc.MOV(eax, heap(S, endaddr))          # MOV eax, [start]
            self.mc.SUB(eax, esp)                       # SUB eax, current
            self.mc.CMP(eax, heap(S, lengthaddr))       # CMP eax, [length]
            self.mc.J_il8(rx86.Conditions['BE'], 0)     # JBE .skip
            jb_location = self.mc.get_relative_pos()
            self.mc.CALL(imm(self.stack_check_slowpath))# CALL slowpath
            # patch the JB above                        # .skip:
            offset = self.mc.get_relative_pos() - jb_location
            assert 0 < offset <= 127
            self.mc.overwrite(jb_location-1, chr(offset))
            #

    def _call_footer(self):
<<<<<<< HEAD
=======
        # the return value is the jitframe
        if self.cpu.translate_support_code:
            self._call_footer_vmprof()
        self.mc.MOV_rr(eax.value, ebp.value)

>>>>>>> bfddd405
        gcrootmap = self.cpu.gc_ll_descr.gcrootmap
        if gcrootmap and gcrootmap.is_shadow_stack:
            self._call_footer_shadowstack()

        # the return value is the jitframe
        self.mc.MOV_rr(eax.value, ebp.value)

        for i in range(len(self.cpu.CALLEE_SAVE_REGISTERS)-1, -1, -1):
            self.mc.MOV_rs(self.cpu.CALLEE_SAVE_REGISTERS[i].value,
                           (i + 1 + PASS_ON_MY_FRAME) * WORD)

        self.mc.MOV_rs(ebp.value, PASS_ON_MY_FRAME * WORD)
        self.mc.ADD_ri(esp.value, self._get_whole_frame_size() * WORD)
        self.mc.RET()

    def _redirection_header(self):
        if self.cpu.gc_ll_descr.stm:
            # produce a header that takes a STM_GUARD_FAILURE and jumps
            # to the target written there
            assert IS_X86_64
            p = rstm.allocate_nonmovable(STM_GUARD_FAILURE)
            self.current_clt._stm_redirection = lltype.cast_opaque_ptr(
                llmemory.GCREF, p)
            addr = rffi.cast(lltype.Signed, p)
            addr += llmemory.offsetof(STM_GUARD_FAILURE, 'jump_target')
            self.mc.MOV_ri(X86_64_SCRATCH_REG.value, addr)
            self.mc.JMP_m((self.SEGMENT_GC, X86_64_SCRATCH_REG.value, 0))
            p.jump_target = self.mc.get_relative_pos()
            # ^^^ temporary, patched later with an absolute address

    def _patch_redirection_header(self, rawstart):
        if self.cpu.gc_ll_descr.stm:
            p = lltype.cast_opaque_ptr(lltype.Ptr(STM_GUARD_FAILURE),
                                       self.current_clt._stm_redirection)
            p.jump_target += rawstart

    def heap_shadowstack_top(self):
        """Return an AddressLoc for '&shadowstack', the shadow stack top."""
        gcrootmap = self.cpu.gc_ll_descr.gcrootmap
        return self.heap_tl(gcrootmap.get_root_stack_top_addr())

    def heap_rjthread_head(self):
        """STM: Return an AddressLoc for '&stm_thread_local.rjthread.head'."""
        return self.heap_tl(rstm.adr_rjthread_head)

    def heap_rjthread_moved_off_base(self):
        """STM: AddressLoc for '&stm_thread_local.rjthread.moved_off_base'."""
        return self.heap_tl(rstm.adr_rjthread_moved_off_base)

    def heap_stm_thread_local_self_or_0_if_atomic(self):
        """STM: AddressLoc for '&stm_thread_local.self', i.e. such that
        reading it returns the (absolute) address of 'stm_thread_local'."""
        return self.heap_tl(rstm.adr_stm_thread_local_self_or_0_if_atomic)

    def heap_stm_detached_inevitable_from_thread(self):
        """STM: AddressLoc for '&stm_detached_inevitable_from_thread'."""
        return heap(self.SEGMENT_NO,
                    rstm.adr_stm_detached_inevitable_from_thread)

    def _call_header_shadowstack(self):
        # put the frame in ebp on the shadowstack for the GC to find
        # (ebp is a writeable object and does not need a write-barrier
        # again (ensured by the code calling the loop))
        mc = self.mc
        mc.MOV(ebx, self.heap_shadowstack_top())
        if self.cpu.gc_ll_descr.stm:
            # the first two words are usually the stm_location marker,
            # but for now it can be invalid (as long as it's not fully
            # random)
            mc.MOV_mr((self.SEGMENT_NO, ebx.value, 0 * WORD), ebp.value)
            mc.MOV_mr((self.SEGMENT_NO, ebx.value, 1 * WORD), ebp.value)
            mc.MOV_mr((self.SEGMENT_NO, ebx.value, 2 * WORD), ebp.value)

            # inlining stm_rewind_jmp_enterframe()
            r11 = X86_64_SCRATCH_REG
            rjh = self.heap_rjthread_head()
            mc.ADD_ri(ebx.value, 1)                  # ADD ebx, 1
            mc.MOV(r11, rjh)                         # MOV r11, [rjthread.head]
            mc.MOV_sr(STM_SHADOWSTACK_BASE_OFS, ebx.value)
                                                     # MOV [esp+ssbase], ebx
            mc.ADD_ri(ebx.value, 3*WORD-1)           # ADD ebx, 23
            mc.MOV_sr(STM_PREV_OFS, r11.value)       # MOV [esp+prev], r11
            mc.MOV(self.heap_shadowstack_top(), ebx) # MOV [rootstacktop], ebx
            mc.LEA_rs(r11.value, STM_JMPBUF_OFS)     # LEA r11, [esp+bufofs]
            mc.MOV(rjh, r11)                         # MOV [rjthread.head], r11
        #
        else:
            mc.MOV_mr((self.SEGMENT_NO, ebx.value, 0), ebp.value)
                                                     # MOV [ebx], ebp
            mc.ADD_ri(ebx.value, WORD)               # ADD ebx, WORD
            mc.MOV(self.heap_shadowstack_top(), ebx) # MOV [rootstacktop], ebx

    def _call_footer_shadowstack(self):
        mc = self.mc
        if self.cpu.gc_ll_descr.stm:
            # STM: in the rare case where we need realloc_frame, the new
            # frame is pushed on top of the old one.  It's even possible
            # that this occurs more than once.  So we have to restore
            # the old shadowstack by looking up its original saved value.
            # The rest of this is inlining stm_rewind_jmp_leaveframe().
            r11 = X86_64_SCRATCH_REG
            rjh = self.heap_rjthread_head()
            rjmovd_o_b = self.heap_rjthread_moved_off_base()
            mc.MOV_rs(ebx.value, STM_SHADOWSTACK_BASE_OFS)
                                                      # MOV ebx, [esp+ssbase]
            mc.MOV_rs(r11.value, STM_PREV_OFS)        # MOV r11, [esp+prev]
            mc.SUB_ri(ebx.value, 1)                   # SUB ebx, 1
            mc.MOV(self.heap_shadowstack_top(), ebx)  # MOV [rootstacktop], ebx
            mc.LEA_rs(ebx.value, STM_JMPBUF_OFS)      # LEA ebx, [esp+bufofs]
            mc.MOV(rjh, r11)                          # MOV [rjthread.head], r11
            mc.CMP(ebx, rjmovd_o_b)                   # CMP ebx, [rjth.movd_o_b]
            mc.J_il8(rx86.Conditions['NE'], 0)        # JNE label_below
            jne_location = mc.get_relative_pos()
            #
            mc.CALL(imm(rstm.adr_pypy__rewind_jmp_copy_stack_slice))
            #
            # patch the JNE above
            offset = mc.get_relative_pos() - jne_location
            assert 0 < offset <= 127
            mc.overwrite(jne_location-1, chr(offset))
        else:
            # SUB [rootstacktop], WORD
            gcrootmap = self.cpu.gc_ll_descr.gcrootmap
            rst = gcrootmap.get_root_stack_top_addr()
            if rx86.fits_in_32bits(rst):
                # SUB [rootstacktop], WORD
                mc.SUB_ji8((self.SEGMENT_NO, rst), WORD)
            else:
                # MOV ebx, rootstacktop
                # SUB [ebx], WORD
                mc.MOV_ri(ebx.value, rst)
                mc.SUB_mi8((self.SEGMENT_NO, ebx.value, 0), WORD)

    def redirect_call_assembler(self, oldlooptoken, newlooptoken):
        # some minimal sanity checking
        old_nbargs = oldlooptoken.compiled_loop_token._debug_nbargs
        new_nbargs = newlooptoken.compiled_loop_token._debug_nbargs
        assert old_nbargs == new_nbargs
        # we overwrite the instructions at the old _ll_function_addr
        # to start with a JMP to the new _ll_function_addr.
        # Ideally we should rather patch all existing CALLs, but well.
        oldadr = oldlooptoken._ll_function_addr
        target = newlooptoken._ll_function_addr
        # copy frame-info data
        baseofs = self.cpu.get_baseofs_of_frame_field()
        newlooptoken.compiled_loop_token.update_frame_info(
            oldlooptoken.compiled_loop_token, baseofs)
        #
        # with STM, we don't change the assembler, but simply patch
        # the content of the CompiledLoopToken's _stm_redirection object
        if self.cpu.gc_ll_descr.stm:
            p = oldlooptoken.compiled_loop_token._stm_redirection
            p = lltype.cast_opaque_ptr(lltype.Ptr(STM_GUARD_FAILURE), p)
            p.jump_target = target
            return
        #
        mc = codebuf.MachineCodeBlockWrapper()
        mc.JMP(imm(follow_jump(target)))
        if WORD == 4:         # keep in sync with prepare_loop()
            assert mc.get_relative_pos() == 5
        else:
            assert mc.get_relative_pos() <= 13
        # patch assembler:
        mc.copy_to_raw_memory(oldadr)


    def dump(self, text):
        if not self.verbose:
            return
        pos = self.mc.get_relative_pos()
        print >> sys.stderr, ' 0x%x  %s' % (pos, text)

    # ------------------------------------------------------------

    def mov(self, from_loc, to_loc):
        from_xmm = isinstance(from_loc, RegLoc) and from_loc.is_xmm
        to_xmm = isinstance(to_loc, RegLoc) and to_loc.is_xmm
        if from_xmm or to_xmm:
            if from_xmm and to_xmm:
                # copy 128-bit from -> to
                self.mc.MOVAPD(to_loc, from_loc)
            else:
                self.mc.MOVSD(to_loc, from_loc)
        else:
            assert to_loc is not ebp
            self.mc.MOV(to_loc, from_loc)

    regalloc_mov = mov # legacy interface

    def regalloc_push(self, loc):
        if isinstance(loc, RegLoc) and loc.is_xmm:
            self.mc.SUB_ri(esp.value, 8)   # = size of doubles
            self.mc.MOVSD_sx(0, loc.value)
        elif WORD == 4 and isinstance(loc, FrameLoc) and loc.get_width() == 8:
            # XXX evil trick
            self.mc.PUSH_b((loc.segment, loc.value + 4))
            self.mc.PUSH_b((loc.segment, loc.value))
        else:
            self.mc.PUSH(loc)

    def regalloc_pop(self, loc):
        if isinstance(loc, RegLoc) and loc.is_xmm:
            self.mc.MOVSD_xs(loc.value, 0)
            self.mc.ADD_ri(esp.value, 8)   # = size of doubles
        elif WORD == 4 and isinstance(loc, FrameLoc) and loc.get_width() == 8:
            # XXX evil trick
            self.mc.POP_b((loc.segment, loc.value))
            self.mc.POP_b((loc.segment, loc.value + 4))
        else:
            self.mc.POP(loc)

    def regalloc_immedmem2mem(self, from_loc, to_loc):
        # move a ConstFloatLoc directly to a FrameLoc, as two MOVs
        # (even on x86-64, because the immediates are encoded as 32 bits)
        assert isinstance(from_loc, ConstFloatLoc)
        low_part  = rffi.cast(rffi.CArrayPtr(rffi.INT), from_loc.value)[0]
        high_part = rffi.cast(rffi.CArrayPtr(rffi.INT), from_loc.value)[1]
        low_part  = intmask(low_part)
        high_part = intmask(high_part)
        if isinstance(to_loc, RawEbpLoc):
            self.mc.MOV32_bi((to_loc.segment, to_loc.value),     low_part)
            self.mc.MOV32_bi((to_loc.segment, to_loc.value + 4), high_part)
        else:
            assert isinstance(to_loc, RawEspLoc)
            self.mc.MOV32_si(to_loc.value,     low_part)
            self.mc.MOV32_si(to_loc.value + 4, high_part)

    def regalloc_perform(self, op, arglocs, resloc):
        genop_list[op.getopnum()](self, op, arglocs, resloc)

    def regalloc_perform_discard(self, op, arglocs):
        genop_discard_list[op.getopnum()](self, op, arglocs)

    def regalloc_perform_llong(self, op, arglocs, resloc):
        effectinfo = op.getdescr().get_extra_info()
        oopspecindex = effectinfo.oopspecindex
        genop_llong_list[oopspecindex](self, op, arglocs, resloc)

    def regalloc_perform_math(self, op, arglocs, resloc):
        effectinfo = op.getdescr().get_extra_info()
        oopspecindex = effectinfo.oopspecindex
        genop_math_list[oopspecindex](self, op, arglocs, resloc)

    def regalloc_perform_guard(self, guard_op, faillocs, arglocs, resloc,
                               frame_depth):
        faildescr = guard_op.getdescr()
        assert isinstance(faildescr, AbstractFailDescr)
        failargs = guard_op.getfailargs()
        guard_opnum = guard_op.getopnum()
        guard_token = self.implement_guard_recovery(guard_opnum,
                                                    faildescr, failargs,
                                                    faillocs, frame_depth)
        genop_guard_list[guard_opnum](self, guard_op, guard_token,
                                      arglocs, resloc)
        if not we_are_translated():
            # must be added by the genop_guard_list[]()
            assert guard_token is self.pending_guard_tokens[-1]

    def load_effective_addr(self, sizereg, baseofs, scale, result, frm=imm0):
        self.mc.LEA(result, addr_add(self.SEGMENT_NO, frm, sizereg,
                                     baseofs, scale))

    def convert_addresses_to_linear(self, reg1, reg2=None):
        if not self.cpu.gc_ll_descr.stm:   # stm-only
            return
        assert IS_X86_64
        sb_adr = rstm.adr_segment_base
        assert rx86.fits_in_32bits(sb_adr)    # because it is in the 2nd page
        self.mc.MOV_rj(X86_64_SCRATCH_REG.value, (self.SEGMENT_GC, sb_adr))
        self.mc.ADD(reg1, X86_64_SCRATCH_REG)
        if reg2 is not None:
            self.mc.ADD(reg2, X86_64_SCRATCH_REG)

    def _unaryop(asmop):
        def genop_unary(self, op, arglocs, resloc):
            getattr(self.mc, asmop)(arglocs[0])
        return genop_unary

    def _binaryop(asmop):
        def genop_binary(self, op, arglocs, result_loc):
            getattr(self.mc, asmop)(arglocs[0], arglocs[1])
        return genop_binary

    def _binaryop_or_lea(asmop, is_add):
        def genop_binary_or_lea(self, op, arglocs, result_loc):
            # use a regular ADD or SUB if result_loc is arglocs[0],
            # and a LEA only if different.
            if result_loc is arglocs[0]:
                getattr(self.mc, asmop)(arglocs[0], arglocs[1])
            else:
                loc = arglocs[0]
                argloc = arglocs[1]
                assert isinstance(loc, RegLoc)
                assert isinstance(argloc, ImmedLoc)
                assert isinstance(result_loc, RegLoc)
                delta = argloc.value
                if not is_add:    # subtraction
                    delta = -delta
                self.mc.LEA_rm(result_loc.value,
                               (self.SEGMENT_NO, loc.value, delta))
        return genop_binary_or_lea

    def flush_cc(self, cond, result_loc):
        # After emitting a instruction that leaves a boolean result in
        # a condition code (cc), call this.  In the common case, result_loc
        # will be set to ebp by the regalloc, which in this case means
        # "propagate it between this operation and the next guard by keeping
        # it in the cc".  In the uncommon case, result_loc is another
        # register, and we emit a load from the cc into this register.
        assert self.guard_success_cc == rx86.cond_none
        if result_loc is ebp:
            self.guard_success_cc = cond
        else:
            self.mc.MOV_ri(result_loc.value, 0)
            rl = result_loc.lowest8bits()
            self.mc.SET_ir(cond, rl.value)

    def _cmpop(cond, rev_cond):
        cond = rx86.Conditions[cond]
        rev_cond = rx86.Conditions[rev_cond]
        #
        def genop_cmp(self, op, arglocs, result_loc):
            if isinstance(op.getarg(0), Const):
                self.mc.CMP(arglocs[1], arglocs[0])
                self.flush_cc(rev_cond, result_loc)
            else:
                self.mc.CMP(arglocs[0], arglocs[1])
                self.flush_cc(cond, result_loc)
        return genop_cmp

    def _if_parity_clear_zero_and_carry(self):
        self.mc.J_il8(rx86.Conditions['NP'], 0)
        jnp_location = self.mc.get_relative_pos()
        # CMP EBP, 0: as EBP cannot be null here, that operation should
        # always clear zero and carry
        self.mc.CMP_ri(ebp.value, 0)
        # patch the JNP above
        offset = self.mc.get_relative_pos() - jnp_location
        assert 0 < offset <= 127
        self.mc.overwrite(jnp_location-1, chr(offset))

    def _cmpop_float(cond, rev_cond):
        is_ne           = cond == 'NE'
        need_direct_p   = 'A' not in cond
        need_rev_p      = 'A' not in rev_cond
        cond_contains_e = ('E' in cond) ^ ('N' in cond)
        cond            = rx86.Conditions[cond]
        rev_cond        = rx86.Conditions[rev_cond]
        #
        def genop_cmp_float(self, op, arglocs, result_loc):
            if need_direct_p:
                direct_case = not isinstance(arglocs[1], RegLoc)
            else:
                direct_case = isinstance(arglocs[0], RegLoc)
            if direct_case:
                self.mc.UCOMISD(arglocs[0], arglocs[1])
                checkcond = cond
                need_p = need_direct_p
            else:
                self.mc.UCOMISD(arglocs[1], arglocs[0])
                checkcond = rev_cond
                need_p = need_rev_p
            if need_p:
                self._if_parity_clear_zero_and_carry()
            self.flush_cc(checkcond, result_loc)
        return genop_cmp_float

    def simple_call(self, fnloc, arglocs, result_loc=eax):
        if result_loc is xmm0:
            result_type = FLOAT
            result_size = 8
        elif result_loc is None:
            result_type = VOID
            result_size = 0
        else:
            result_type = INT
            result_size = WORD
        cb = callbuilder.CallBuilder(self, fnloc, arglocs,
                                     result_loc, result_type,
                                     result_size)
        cb.emit()

    def simple_call_no_collect(self, fnloc, arglocs):
        cb = callbuilder.CallBuilder(self, fnloc, arglocs)
        cb.emit_no_collect()

    def _reload_frame_if_necessary(self, mc, shadowstack_reg=None):
        gcrootmap = self.cpu.gc_ll_descr.gcrootmap
        if gcrootmap:
            if gcrootmap.is_shadow_stack:
                if shadowstack_reg is None:
                    mc.MOV(ecx, self.heap_shadowstack_top())
                    shadowstack_reg = ecx
                mc.MOV(ebp, mem(self.SEGMENT_NO, shadowstack_reg, -WORD))
        wbdescr = self.cpu.gc_ll_descr.write_barrier_descr
        if gcrootmap and wbdescr:
            # frame never uses card marking, so we enforce this is not
            # an array
            self._write_barrier_fastpath(mc, wbdescr, [ebp], array=False,
                                         is_frame=True)

    genop_int_neg = _unaryop("NEG")
    genop_int_invert = _unaryop("NOT")
    genop_int_add = _binaryop_or_lea("ADD", is_add=True)
    genop_nursery_ptr_increment = _binaryop_or_lea('ADD', is_add=True)
    genop_int_sub = _binaryop_or_lea("SUB", is_add=False)
    genop_int_mul = _binaryop("IMUL")
    genop_int_or  = _binaryop("OR")
    genop_int_xor = _binaryop("XOR")
    genop_int_lshift = _binaryop("SHL")
    genop_int_rshift = _binaryop("SAR")
    genop_uint_rshift = _binaryop("SHR")
    genop_float_add = _binaryop("ADDSD")
    genop_float_sub = _binaryop('SUBSD')
    genop_float_mul = _binaryop('MULSD')
    genop_float_truediv = _binaryop('DIVSD')

    def genop_int_and(self, op, arglocs, result_loc):
        arg1 = arglocs[1]
        if IS_X86_64 and (isinstance(arg1, ImmedLoc) and
                          arg1.value == (1 << 32) - 1):
            # special case
            self.mc.MOV32(arglocs[0], arglocs[0])
        else:
            self.mc.AND(arglocs[0], arg1)

    genop_int_lt = _cmpop("L", "G")
    genop_int_le = _cmpop("LE", "GE")
    genop_int_eq = _cmpop("E", "E")
    genop_int_ne = _cmpop("NE", "NE")
    genop_int_gt = _cmpop("G", "L")
    genop_int_ge = _cmpop("GE", "LE")
    genop_ptr_eq = genop_instance_ptr_eq = genop_int_eq
    genop_ptr_ne = genop_instance_ptr_ne = genop_int_ne

    genop_uint_gt = _cmpop("A", "B")
    genop_uint_lt = _cmpop("B", "A")
    genop_uint_le = _cmpop("BE", "AE")
    genop_uint_ge = _cmpop("AE", "BE")

    genop_float_lt = _cmpop_float("B", "A")
    genop_float_le = _cmpop_float("BE","AE")
    genop_float_eq = _cmpop_float("E", "E")
    genop_float_ne = _cmpop_float("NE", "NE")
    genop_float_gt = _cmpop_float("A", "B")
    genop_float_ge = _cmpop_float("AE","BE")

    def genop_math_sqrt(self, op, arglocs, resloc):
        self.mc.SQRTSD(arglocs[0], resloc)

    def genop_int_signext(self, op, arglocs, resloc):
        argloc, numbytesloc = arglocs
        assert isinstance(numbytesloc, ImmedLoc)
        assert isinstance(resloc, RegLoc)
        if numbytesloc.value == 1:
            if isinstance(argloc, RegLoc):
                if WORD == 4 and argloc.value >= 4:
                    # meh, can't read the lowest byte of esi or edi on 32-bit
                    if resloc is not argloc:
                        self.mc.MOV(resloc, argloc)
                        argloc = resloc
                    if resloc.value >= 4:
                        # still annoyed, hack needed
                        self.mc.SHL_ri(resloc.value, 24)
                        self.mc.SAR_ri(resloc.value, 24)
                        return
                argloc = argloc.lowest8bits()
            self.mc.MOVSX8(resloc, argloc)
        elif numbytesloc.value == 2:
            self.mc.MOVSX16(resloc, argloc)
        elif IS_X86_64 and numbytesloc.value == 4:
            self.mc.MOVSX32(resloc, argloc)
        else:
            raise AssertionError("bad number of bytes")

    def genop_float_neg(self, op, arglocs, resloc):
        # Following what gcc does: res = x ^ 0x8000000000000000
        self.mc.XORPD(arglocs[0],
                      heap(self.SEGMENT_NO, self.float_const_neg_addr))

    def genop_float_abs(self, op, arglocs, resloc):
        # Following what gcc does: res = x & 0x7FFFFFFFFFFFFFFF
        self.mc.ANDPD(arglocs[0],
                      heap(self.SEGMENT_NO, self.float_const_abs_addr))

    def genop_cast_float_to_int(self, op, arglocs, resloc):
        self.mc.CVTTSD2SI(resloc, arglocs[0])

    def genop_cast_int_to_float(self, op, arglocs, resloc):
        self.mc.CVTSI2SD(resloc, arglocs[0])

    def genop_cast_float_to_singlefloat(self, op, arglocs, resloc):
        loc0, loctmp = arglocs
        self.mc.CVTSD2SS(loctmp, loc0)
        assert isinstance(resloc, RegLoc)
        assert isinstance(loctmp, RegLoc)
        self.mc.MOVD32_rx(resloc.value, loctmp.value)

    def genop_cast_singlefloat_to_float(self, op, arglocs, resloc):
        loc0, = arglocs
        assert isinstance(resloc, RegLoc)
        assert isinstance(loc0, RegLoc)
        self.mc.MOVD32_xr(resloc.value, loc0.value)
        self.mc.CVTSS2SD_xx(resloc.value, resloc.value)

    def genop_convert_float_bytes_to_longlong(self, op, arglocs, resloc):
        loc0, = arglocs
        if longlong.is_64_bit:
            assert isinstance(resloc, RegLoc)
            assert isinstance(loc0, RegLoc)
            self.mc.MOVDQ(resloc, loc0)
        else:
            self.mov(loc0, resloc)

    def genop_convert_longlong_bytes_to_float(self, op, arglocs, resloc):
        loc0, = arglocs
        if longlong.is_64_bit:
            assert isinstance(resloc, RegLoc)
            assert isinstance(loc0, RegLoc)
            self.mc.MOVDQ(resloc, loc0)
        else:
            self.mov(loc0, resloc)

    def test_location(self, loc):
        assert not isinstance(loc, ImmedLoc)
        if isinstance(loc, RegLoc):
            self.mc.TEST_rr(loc.value, loc.value)   # more compact
        else:
            self.mc.CMP(loc, imm0)         # works from memory too

    def genop_int_is_true(self, op, arglocs, resloc):
        self.test_location(arglocs[0])
        self.flush_cc(rx86.Conditions['NZ'], resloc)

    def genop_int_is_zero(self, op, arglocs, resloc):
        self.test_location(arglocs[0])
        self.flush_cc(rx86.Conditions['Z'], resloc)

    def _genop_same_as(self, op, arglocs, resloc):
        self.mov(arglocs[0], resloc)
    genop_same_as_i = _genop_same_as
    genop_same_as_r = _genop_same_as
    genop_same_as_f = _genop_same_as
    genop_cast_ptr_to_int = _genop_same_as
    genop_cast_int_to_ptr = _genop_same_as

    def genop_int_force_ge_zero(self, op, arglocs, resloc):
        self.mc.TEST(arglocs[0], arglocs[0])
        self.mov(imm0, resloc)
        self.mc.CMOVNS(resloc, arglocs[0])

    def genop_int_mod(self, op, arglocs, resloc):
        if IS_X86_32:
            self.mc.CDQ()
        elif IS_X86_64:
            self.mc.CQO()

        self.mc.IDIV_r(ecx.value)

    genop_int_floordiv = genop_int_mod

    def genop_uint_floordiv(self, op, arglocs, resloc):
        self.mc.XOR_rr(edx.value, edx.value)
        self.mc.DIV_r(ecx.value)

    genop_llong_add = _binaryop("PADDQ")
    genop_llong_sub = _binaryop("PSUBQ")
    genop_llong_and = _binaryop("PAND")
    genop_llong_or  = _binaryop("POR")
    genop_llong_xor = _binaryop("PXOR")

    def genop_llong_to_int(self, op, arglocs, resloc):
        loc = arglocs[0]
        assert isinstance(resloc, RegLoc)
        if isinstance(loc, RegLoc):
            self.mc.MOVD32_rx(resloc.value, loc.value)
        elif isinstance(loc, FrameLoc):
            self.mc.MOV(resloc, loc)
        else:
            not_implemented("llong_to_int: %s" % (loc,))

    def genop_llong_from_int(self, op, arglocs, resloc):
        loc1, loc2 = arglocs
        if isinstance(loc1, ConstFloatLoc):
            assert loc2 is None
            self.mc.MOVSD(resloc, loc1)
        else:
            assert isinstance(loc1, RegLoc)
            assert isinstance(loc2, RegLoc)
            assert isinstance(resloc, RegLoc)
            self.mc.MOVD32_xr(loc2.value, loc1.value)
            self.mc.PSRAD_xi(loc2.value, 31)    # -> 0 or -1
            self.mc.MOVD32_xr(resloc.value, loc1.value)
            self.mc.PUNPCKLDQ_xx(resloc.value, loc2.value)

    def genop_llong_from_uint(self, op, arglocs, resloc):
        loc1, = arglocs
        assert isinstance(resloc, RegLoc)
        assert isinstance(loc1, RegLoc)
        self.mc.MOVD32_xr(resloc.value, loc1.value)   # zero-extending

    def genop_llong_eq(self, op, arglocs, resloc):
        loc1, loc2, locxtmp = arglocs
        self.mc.MOVSD(locxtmp, loc1)
        self.mc.PCMPEQD(locxtmp, loc2)
        self.mc.PMOVMSKB_rx(resloc.value, locxtmp.value)
        # Now the lower 8 bits of resloc contain 0x00, 0x0F, 0xF0 or 0xFF
        # depending on the result of the comparison of each of the two
        # double-words of loc1 and loc2.  The higher 8 bits contain random
        # results.  We want to map 0xFF to 1, and 0x00, 0x0F and 0xF0 to 0.
        self.mc.CMP8_ri(resloc.value | rx86.BYTE_REG_FLAG, -1)
        self.mc.SBB_rr(resloc.value, resloc.value)
        self.mc.ADD_ri(resloc.value, 1)

    def genop_llong_ne(self, op, arglocs, resloc):
        loc1, loc2, locxtmp = arglocs
        self.mc.MOVSD(locxtmp, loc1)
        self.mc.PCMPEQD(locxtmp, loc2)
        self.mc.PMOVMSKB_rx(resloc.value, locxtmp.value)
        # Now the lower 8 bits of resloc contain 0x00, 0x0F, 0xF0 or 0xFF
        # depending on the result of the comparison of each of the two
        # double-words of loc1 and loc2.  The higher 8 bits contain random
        # results.  We want to map 0xFF to 0, and 0x00, 0x0F and 0xF0 to 1.
        self.mc.CMP8_ri(resloc.value | rx86.BYTE_REG_FLAG, -1)
        self.mc.SBB_rr(resloc.value, resloc.value)
        self.mc.NEG_r(resloc.value)

    def genop_llong_lt(self, op, arglocs, resloc):
        # XXX just a special case for now: "x < 0"
        loc1, = arglocs
        self.mc.PMOVMSKB_rx(resloc.value, loc1.value)
        self.mc.SHR_ri(resloc.value, 7)
        self.mc.AND_ri(resloc.value, 1)

    # ----------

    def genop_call_malloc_gc(self, op, arglocs, result_loc):
        self._genop_call(op, arglocs, result_loc)
        self.propagate_memoryerror_if_eax_is_null()

    def propagate_memoryerror_if_eax_is_null(self):
        # if self.propagate_exception_path == 0 (tests), this may jump to 0
        # and segfaults.  too bad.  the alternative is to continue anyway
        # with eax==0, but that will segfault too.
        self.mc.TEST_rr(eax.value, eax.value)
        if WORD == 4:
            self.mc.J_il(rx86.Conditions['Z'], self.propagate_exception_path)
            self.mc.add_pending_relocation()
        elif WORD == 8:
            self.mc.J_il(rx86.Conditions['Z'], 0)
            pos = self.mc.get_relative_pos()
            self.pending_memoryerror_trampoline_from.append(pos)

    # ----------

    def load_from_mem(self, resloc, source_addr, size_loc, sign_loc):
        size = size_loc.value
        sign = sign_loc.value
        self.generate_one_mov_with_extension(resloc, source_addr, size, sign)

    def generate_one_mov_with_extension(self, resloc, srcloc, size, sign):
        assert isinstance(resloc, RegLoc)
        if resloc.is_xmm:
            self.mc.MOVSD(resloc, srcloc)
        elif size == WORD:
            self.mc.MOV(resloc, srcloc)
        elif size == 1:
            if sign:
                self.mc.MOVSX8(resloc, srcloc)
            else:
                self.mc.MOVZX8(resloc, srcloc)
        elif size == 2:
            if sign:
                self.mc.MOVSX16(resloc, srcloc)
            else:
                self.mc.MOVZX16(resloc, srcloc)
        elif IS_X86_64 and size == 4:
            if sign:
                self.mc.MOVSX32(resloc, srcloc)
            else:
                self.mc.MOV32(resloc, srcloc)    # zero-extending
        else:
            not_implemented("load_from_mem size = %d" % size)

    def save_into_mem(self, dest_addr, value_loc, size_loc):
        size = size_loc.value
        if isinstance(value_loc, RegLoc) and value_loc.is_xmm:
            self.mc.MOVSD(dest_addr, value_loc)
        elif size == 1:
            self.mc.MOV8(dest_addr, value_loc.lowest8bits())
        elif size == 2:
            self.mc.MOV16(dest_addr, value_loc)
        elif size == 4:
            self.mc.MOV32(dest_addr, value_loc)
        elif size == 8:
            if IS_X86_64:
                self.mc.MOV(dest_addr, value_loc)
            else:
                assert isinstance(value_loc, FloatImmedLoc)
                self.mc.MOV(dest_addr, value_loc.low_part_loc())
                self.mc.MOV(dest_addr.add_offset(4), value_loc.high_part_loc())
        else:
            not_implemented("save_into_mem size = %d" % size)

    def _genop_getfield(self, arglocs, resloc, segment):
        base_loc, ofs_loc, size_loc, sign_loc = arglocs
        assert isinstance(size_loc, ImmedLoc)
        source_addr = AddressLoc(segment, base_loc, ofs_loc)
        self.load_from_mem(resloc, source_addr, size_loc, sign_loc)

    def _genop_getfield_gc(self, op, arglocs, resloc):
        self._genop_getfield(arglocs, resloc, self.SEGMENT_GC)
    def _genop_getfield_raw(self, op, arglocs, resloc):
        self._genop_getfield(arglocs, resloc, self.SEGMENT_NO)

    genop_getfield_gc_i = _genop_getfield_gc
    genop_getfield_gc_r = _genop_getfield_gc
    genop_getfield_gc_f = _genop_getfield_gc
    genop_getfield_raw_i = _genop_getfield_raw
    genop_getfield_raw_f = _genop_getfield_raw

    def _genop_gc_load(self, op, arglocs, resloc):
        base_loc, ofs_loc, size_loc, sign_loc = arglocs
        assert isinstance(size_loc, ImmedLoc)
        if op.getarg(0).type == 'r':
            segment = self.SEGMENT_GC
        else:
            segment = self.SEGMENT_NO
        src_addr = addr_add(segment, base_loc, ofs_loc, 0, 0)
        self.load_from_mem(resloc, src_addr, size_loc, sign_loc)

    genop_gc_load_i = _genop_gc_load
    genop_gc_load_r = _genop_gc_load
    genop_gc_load_f = _genop_gc_load

    def _genop_gc_load_indexed(self, op, arglocs, resloc):
        base_loc, ofs_loc, scale_loc, offset_loc, size_loc, sign_loc = arglocs
        assert isinstance(scale_loc, ImmedLoc)
        scale = get_scale(scale_loc.value)
        if op.getarg(0).type == 'r':
            segment = self.SEGMENT_GC
        else:
            segment = self.SEGMENT_NO
        src_addr = addr_add(segment, base_loc, ofs_loc, offset_loc.value, scale)
        self.load_from_mem(resloc, src_addr, size_loc, sign_loc)

    genop_gc_load_indexed_i = _genop_gc_load_indexed
    genop_gc_load_indexed_r = _genop_gc_load_indexed
    genop_gc_load_indexed_f = _genop_gc_load_indexed

    def _imul_const_scaled(self, mc, targetreg, sourcereg, itemsize):
        """Produce one operation to do roughly
               targetreg = sourcereg * itemsize
           except that the targetreg may still need shifting by 0,1,2,3.
        """
        if (itemsize & 7) == 0:
            shift = 3
        elif (itemsize & 3) == 0:
            shift = 2
        elif (itemsize & 1) == 0:
            shift = 1
        else:
            shift = 0
        itemsize >>= shift
        #
        if valid_addressing_size(itemsize - 1):
            mc.LEA_ra(targetreg, (self.SEGMENT_NO, sourcereg, sourcereg,
                                  get_scale(itemsize - 1), 0))
        elif valid_addressing_size(itemsize):
            mc.LEA_ra(targetreg, (self.SEGMENT_NO, rx86.NO_BASE_REGISTER,
                                  sourcereg, get_scale(itemsize), 0))
        else:
            mc.IMUL_rri(targetreg, sourcereg, itemsize)
        #
        return shift

    def _get_interiorfield_addr(self, temp_loc, index_loc, itemsize_loc,
                                base_loc, ofs_loc):
        assert isinstance(itemsize_loc, ImmedLoc)
        itemsize = itemsize_loc.value
        if isinstance(index_loc, ImmedLoc):
            temp_loc = imm(index_loc.value * itemsize)
            shift = 0
        elif valid_addressing_size(itemsize):
            temp_loc = index_loc
            shift = get_scale(itemsize)
        else:
            assert isinstance(index_loc, RegLoc)
            assert isinstance(temp_loc, RegLoc)
            assert not temp_loc.is_xmm
            shift = self._imul_const_scaled(self.mc, temp_loc.value,
                                            index_loc.value, itemsize)
        assert isinstance(ofs_loc, ImmedLoc)
        return AddressLoc(self.SEGMENT_GC, base_loc, temp_loc,
                          shift, ofs_loc.value)

    def genop_discard_increment_debug_counter(self, op, arglocs):
        # The argument should be an immediate address.  This should
        # generate code equivalent to a GETFIELD_RAW, an ADD(1), and a
        # SETFIELD_RAW.  Here we use the direct from-memory-to-memory
        # increment operation of x86.
        base_loc, = arglocs
        self.mc.INC(mem(self.SEGMENT_NO, base_loc, 0))

    def genop_discard_gc_store(self, op, arglocs):
        base_loc, ofs_loc, value_loc, size_loc = arglocs
        assert isinstance(size_loc, ImmedLoc)
        scale = get_scale(size_loc.value)
        if op.getarg(0).type == 'r':
            segment = self.SEGMENT_GC
        else:
            segment = self.SEGMENT_NO
        dest_addr = AddressLoc(segment, base_loc, ofs_loc, 0, 0)
        self.save_into_mem(dest_addr, value_loc, size_loc)

    def genop_discard_gc_store_indexed(self, op, arglocs):
        base_loc, ofs_loc, value_loc, factor_loc, offset_loc, size_loc = arglocs
        assert isinstance(size_loc, ImmedLoc)
        scale = get_scale(factor_loc.value)
        if op.getarg(0).type == 'r':
            segment = self.SEGMENT_GC
        else:
            segment = self.SEGMENT_NO
        dest_addr = AddressLoc(segment, base_loc, ofs_loc, scale, offset_loc.value)
        self.save_into_mem(dest_addr, value_loc, size_loc)

    def genop_discard_strsetitem(self, op, arglocs):
        base_loc, ofs_loc, val_loc = arglocs
        basesize, itemsize, ofs_length = symbolic.get_array_token(rstr.STR,
                                              self.cpu.translate_support_code)
        assert itemsize == 1
        dest_addr = AddressLoc(self.SEGMENT_GC, base_loc, ofs_loc, 0, basesize)
        self.mc.MOV8(dest_addr, val_loc.lowest8bits())

    def genop_discard_unicodesetitem(self, op, arglocs):
        base_loc, ofs_loc, val_loc = arglocs
        basesize, itemsize, ofs_length = symbolic.get_array_token(rstr.UNICODE,
                                              self.cpu.translate_support_code)
        if itemsize == 4:
            self.mc.MOV32(AddressLoc(self.SEGMENT_GC, base_loc, ofs_loc,
                                     2, basesize), val_loc)
        elif itemsize == 2:
            self.mc.MOV16(AddressLoc(self.SEGMENT_GC, base_loc, ofs_loc,
                                     1, basesize), val_loc)
        else:
            assert 0, itemsize

    # genop_discard_setfield_raw = genop_discard_setfield_gc

    def genop_math_read_timestamp(self, op, arglocs, resloc):
        self.mc.RDTSC()
        if longlong.is_64_bit:
            self.mc.SHL_ri(edx.value, 32)
            self.mc.OR_rr(edx.value, eax.value)
        else:
            loc1, = arglocs
            self.mc.MOVD32_xr(loc1.value, edx.value)
            self.mc.MOVD32_xr(resloc.value, eax.value)
            self.mc.PUNPCKLDQ_xx(resloc.value, loc1.value)

    def genop_guard_guard_true(self, guard_op, guard_token, locs, resloc):
        self.implement_guard(guard_token)
    genop_guard_guard_nonnull = genop_guard_guard_true

    def genop_guard_guard_false(self, guard_op, guard_token, locs, resloc):
        self.guard_success_cc = rx86.invert_condition(self.guard_success_cc)
        self.implement_guard(guard_token)
    genop_guard_guard_isnull = genop_guard_guard_false

    def genop_guard_guard_no_exception(self, guard_op, guard_token, locs, ign):
        self.mc.CMP(self.heap_tl(self.cpu.pos_exception()), imm0)
        self.guard_success_cc = rx86.Conditions['Z']
        self.implement_guard(guard_token)
        # If the previous operation was a COND_CALL, overwrite its conditional
        # jump to jump over this GUARD_NO_EXCEPTION as well, if we can
        if self._find_nearby_operation(-1).getopnum() == rop.COND_CALL:
            jmp_adr = self.previous_cond_call_jcond
            offset = self.mc.get_relative_pos() - jmp_adr
            if offset <= 127:
                self.mc.overwrite(jmp_adr-1, chr(offset))

    def genop_guard_guard_not_invalidated(self, guard_op, guard_token,
                                          locs, ign):
        pos = self.mc.get_relative_pos() + 1 # after potential jmp
        guard_token.pos_jump_offset = pos
        self.pending_guard_tokens.append(guard_token)

    def genop_guard_guard_exception(self, guard_op, guard_token, locs, resloc):
        loc = locs[0]
        loc1 = locs[1]
        self.mc.MOV(loc1, self.heap_tl(self.cpu.pos_exception()))
        self.mc.CMP(loc1, loc)
        self.guard_success_cc = rx86.Conditions['E']
        self.implement_guard(guard_token)
        self._store_and_reset_exception(self.mc, resloc)

    def genop_save_exc_class(self, op, arglocs, resloc):
        self.mc.MOV(resloc, self.heap_tl(self.cpu.pos_exception()))

    def genop_save_exception(self, op, arglocs, resloc):
        self._store_and_reset_exception(self.mc, resloc)

    def genop_discard_restore_exception(self, op, arglocs):
        self._restore_exception(self.mc, arglocs[1], arglocs[0])

    def _store_and_reset_exception(self, mc, excvalloc=None, exctploc=None,
                                   tmploc=None):
        """ Resets the exception. If excvalloc is None, then store it on the
        frame in jf_guard_exc
        """
        if excvalloc is not None:
            assert excvalloc.is_core_reg()
            mc.MOV(excvalloc, self.heap_tl(self.cpu.pos_exc_value()))
        elif tmploc is not None: # if both are None, just ignore
            ofs = self.cpu.get_ofs_of_frame_field('jf_guard_exc')
            mc.MOV(tmploc, self.heap_tl(self.cpu.pos_exc_value()))
            mc.MOV(self.raw_stack(ofs), tmploc)
        #
        if exctploc is not None:
            assert exctploc.is_core_reg()
            mc.MOV(exctploc, self.heap_tl(self.cpu.pos_exception()))
        #
        mc.MOV(self.heap_tl(self.cpu.pos_exception()), imm0)
        mc.MOV(self.heap_tl(self.cpu.pos_exc_value()), imm0)

    def _restore_exception(self, mc, excvalloc, exctploc, tmploc=None):
        # for _build_wb_slowpath(): don't touch the cpu flags!
        if excvalloc is not None:
            mc.MOV(self.heap_tl(self.cpu.pos_exc_value()), excvalloc)
        else:
            assert tmploc is not None
            ofs = self.cpu.get_ofs_of_frame_field('jf_guard_exc')
            mc.MOV(tmploc, self.raw_stack(ofs))
            mc.MOV_bi((self.SEGMENT_FRAME, ofs), 0)
            mc.MOV(self.heap_tl(self.cpu.pos_exc_value()), tmploc)
        mc.MOV(self.heap_tl(self.cpu.pos_exception()), exctploc)

    def genop_int_add_ovf(self, op, arglocs, resloc):
        self.genop_int_add(op, arglocs, resloc)
        self.guard_success_cc = rx86.Conditions['NO']

    def genop_int_sub_ovf(self, op, arglocs, resloc):
        self.genop_int_sub(op, arglocs, resloc)
        self.guard_success_cc = rx86.Conditions['NO']

    def genop_int_mul_ovf(self, op, arglocs, resloc):
        self.genop_int_mul(op, arglocs, resloc)
        self.guard_success_cc = rx86.Conditions['NO']

    genop_guard_guard_no_overflow = genop_guard_guard_true
    genop_guard_guard_overflow    = genop_guard_guard_false

    def genop_guard_guard_value(self, guard_op, guard_token, locs, ign):
        if guard_op.getarg(0).type == FLOAT:
            assert guard_op.getarg(1).type == FLOAT
            self.mc.UCOMISD(locs[0], locs[1])
        else:
            self.mc.CMP(locs[0], locs[1])
        self.guard_success_cc = rx86.Conditions['E']
        self.implement_guard(guard_token)

    def _cmp_guard_class(self, locs):
        loc_ptr = locs[0]
        assert isinstance(loc_ptr, RegLoc)
        loc_classptr = locs[1]
        offset = self.cpu.vtable_offset
        if offset is not None:
            self.mc.CMP(mem(self.SEGMENT_GC, loc_ptr, offset), loc_classptr)
        else:
            assert isinstance(loc_classptr, ImmedLoc)
            classptr = loc_classptr.value
            expected_typeid = (self.cpu.gc_ll_descr
                    .get_typeid_from_classptr_if_gcremovetypeptr(classptr))
            self._cmp_guard_gc_type(loc_ptr, ImmedLoc(expected_typeid))

    def _cmp_guard_gc_type(self, loc_ptr, loc_expected_typeid):
        # Note that the typeid half-word is at offset 0 on a little-endian
        # machine; it would be at offset 2 or 4 on a big-endian machine.
        # It is at offset 4 with stm.
        if self.cpu.gc_ll_descr.stm:
            offset = rstm.tid_offset
        else:
            offset = 0
        #
        assert self.cpu.supports_guard_gc_type
        if IS_X86_32:
            self.mc.CMP16(mem(self.SEGMENT_GC, loc_ptr, offset),
                          loc_expected_typeid)
        else:
            assert isinstance(loc_expected_typeid, ImmedLoc)
            self.mc.CMP32_mi((self.SEGMENT_GC, loc_ptr.value, offset),
                             loc_expected_typeid.value)

    def genop_guard_guard_class(self, guard_op, guard_token, locs, ign):
        self._cmp_guard_class(locs)
        self.guard_success_cc = rx86.Conditions['E']
        self.implement_guard(guard_token)

    def genop_guard_guard_nonnull_class(self, guard_op, guard_token, locs, ign):
        self.mc.CMP(locs[0], imm1)
        # Patched below
        self.mc.J_il8(rx86.Conditions['B'], 0)
        jb_location = self.mc.get_relative_pos()
        self._cmp_guard_class(locs)
        # patch the JB above
        offset = self.mc.get_relative_pos() - jb_location
        assert 0 < offset <= 127
        self.mc.overwrite(jb_location-1, chr(offset))
        #
        self.guard_success_cc = rx86.Conditions['E']
        self.implement_guard(guard_token)

    def genop_guard_guard_gc_type(self, guard_op, guard_token, locs, ign):
        self._cmp_guard_gc_type(locs[0], locs[1])
        self.guard_success_cc = rx86.Conditions['E']
        self.implement_guard(guard_token)

    def genop_guard_guard_is_object(self, guard_op, guard_token, locs, ign):
        assert self.cpu.supports_guard_gc_type
        [loc_object, loc_typeid] = locs
        # idea: read the typeid, fetch the field 'infobits' from the big
        # typeinfo table, and check the flag 'T_IS_RPYTHON_INSTANCE'.
        if IS_X86_32:
            self.mc.MOVZX16(loc_typeid, mem(self.SEGMENT_NO, loc_object, 0))
        else:
            self.mc.MOV32(loc_typeid, mem(self.SEGMENT_NO, loc_object, 0))
        #
        base_type_info, shift_by, sizeof_ti = (
            self.cpu.gc_ll_descr.get_translated_info_for_typeinfo())
        infobits_offset, IS_OBJECT_FLAG = (
            self.cpu.gc_ll_descr.get_translated_info_for_guard_is_object())
        loc_infobits = addr_add(self.SEGMENT_NO, imm(base_type_info), loc_typeid,
                                scale=shift_by, offset=infobits_offset)
        self.mc.TEST8(loc_infobits, imm(IS_OBJECT_FLAG))
        #
        self.guard_success_cc = rx86.Conditions['NZ']
        self.implement_guard(guard_token)

    def genop_guard_guard_subclass(self, guard_op, guard_token, locs, ign):
        assert self.cpu.supports_guard_gc_type
        [loc_object, loc_check_against_class, loc_tmp] = locs
        assert isinstance(loc_object, RegLoc)
        assert isinstance(loc_tmp, RegLoc)
        offset = self.cpu.vtable_offset
        offset2 = self.cpu.subclassrange_min_offset
        if offset is not None:
            # read this field to get the vtable pointer
            self.mc.MOV_rm(loc_tmp.value, (self.SEGMENT_GC, loc_object.value, offset))
            # read the vtable's subclassrange_min field
            self.mc.MOV_rm(loc_tmp.value, (self.SEGMENT_NO, loc_tmp.value, offset2))
        else:
            # read the typeid
            if IS_X86_32:
                self.mc.MOVZX16(loc_tmp, mem(self.SEGMENT_GC, loc_object, 0))
            else:
                self.mc.MOV32(loc_tmp, mem(self.SEGMENT_GC, loc_object, 0))
            # read the vtable's subclassrange_min field, as a single
            # step with the correct offset
            base_type_info, shift_by, sizeof_ti = (
                self.cpu.gc_ll_descr.get_translated_info_for_typeinfo())
            self.mc.MOV(loc_tmp, addr_add(self.SEGMENT_NO, imm(base_type_info), loc_tmp,
                                          scale = shift_by,
                                          offset = sizeof_ti + offset2))
        # get the two bounds to check against
        vtable_ptr = loc_check_against_class.getint()
        vtable_ptr = rffi.cast(rclass.CLASSTYPE, vtable_ptr)
        check_min = vtable_ptr.subclassrange_min
        check_max = vtable_ptr.subclassrange_max
        # check by doing the unsigned comparison (tmp - min) < (max - min)
        self.mc.SUB_ri(loc_tmp.value, check_min)
        self.mc.CMP_ri(loc_tmp.value, check_max - check_min)
        # the guard passes if we get a result of "below"
        self.guard_success_cc = rx86.Conditions['B']
        self.implement_guard(guard_token)

    def implement_guard_recovery(self, guard_opnum, faildescr, failargs,
                                 fail_locs, frame_depth):
        gcmap = self._regalloc.get_empty_gcmap(frame_depth)
        return GuardToken(self.cpu, gcmap, faildescr, failargs, fail_locs,
                          guard_opnum, frame_depth)

    def generate_propagate_error_64(self):
        assert WORD == 8
        self.mc.force_frame_size(DEFAULT_FRAME_BYTES)
        startpos = self.mc.get_relative_pos()
        self.mc.JMP(imm(self.propagate_exception_path))
        return startpos

    def generate_quick_failure(self, guardtok, regalloc):
        """ Gather information about failure
        """
        self.mc.force_frame_size(DEFAULT_FRAME_BYTES)
        startpos = self.mc.get_relative_pos()
        #
        self._update_at_exit(guardtok.fail_locs, guardtok.failargs,
                             guardtok.faildescr, regalloc)
        #
        fail_descr, target = self.store_info_on_descr(startpos, guardtok)
        if self.cpu.gc_ll_descr.stm:
            self._generate_quick_failure_stm(fail_descr, target, guardtok)
        else:
            self.mc.PUSH(imm(fail_descr))
            self.push_gcmap(self.mc, guardtok.gcmap, push=True)
            self.mc.JMP(imm(target))
        return startpos

    def _generate_quick_failure_stm(self, fail_descr, target, guardtok):
        assert IS_X86_64
        # we could maybe store the data directly on the faildescr.
        p = rstm.allocate_nonmovable(STM_GUARD_FAILURE)
        p.fail_descr = fail_descr
        p.jump_target = target
        p.gcmap = guardtok.gcmap
        assert not guardtok.faildescr._x86_stm_guard_failure
        guardtok.faildescr._x86_stm_guard_failure = p
        addr = rffi.cast(lltype.Signed, p)
        addr += llmemory.offsetof(STM_GUARD_FAILURE, 'jump_target')
        self.mc.MOV_ri(X86_64_SCRATCH_REG.value, addr)
        self.mc.JMP_m((self.SEGMENT_GC, X86_64_SCRATCH_REG.value, 0))

    def update_stm_location(self, mc, extra_stack=0):
        if self.cpu.gc_ll_descr.stm:
            num, ref = self._regalloc.extract_raw_stm_location()
            mc.MOV_rs(r11.value, STM_SHADOWSTACK_BASE_OFS + extra_stack)
            # r11 = base address in the shadowstack + 1
            # write the marker to [r11 - 1] and [r11 + 7]
            for (targetofs, number) in [(-1, 2 * num + 1), (+7, ref)]:
                if rx86.fits_in_32bits(number):
                    mc.MOV_mi((self.SEGMENT_NO, r11.value, targetofs), number)
                else:
                    mc.MOV32_mi((self.SEGMENT_NO, r11.value, targetofs),
                                rffi.cast(lltype.Signed,
                                          rffi.cast(rffi.INT, number)))
                    mc.MOV32_mi((self.SEGMENT_NO, r11.value, targetofs + 4),
                                number >> 32)

    def push_gcmap(self, mc, gcmap, push=False, store=False):
        if push:
            mc.PUSH(imm(rffi.cast(lltype.Signed, gcmap)))
        else:
            assert store
            ofs = self.cpu.get_ofs_of_frame_field('jf_gcmap')
            mc.MOV(self.raw_stack(ofs), imm(rffi.cast(lltype.Signed, gcmap)))

    def pop_gcmap(self, mc):
        ofs = self.cpu.get_ofs_of_frame_field('jf_gcmap')
        mc.MOV_bi((self.SEGMENT_FRAME, ofs), 0)

    def new_stack_loc(self, i, tp):
        base_ofs = self.cpu.get_baseofs_of_frame_field()
        return FrameLoc(self.SEGMENT_FRAME, i, get_ebp_ofs(base_ofs, i), tp)

    def setup_failure_recovery(self):
        self.failure_recovery_code = [0, 0, 0, 0]

    def _push_pop_regs_to_frame(self, push, mc, grp_regs, xmm_regs):
        # Push the general purpose registers
        base_ofs = self.cpu.get_baseofs_of_frame_field()
        for gpr in grp_regs:
            v = gpr_reg_mgr_cls.all_reg_indexes[gpr.value]
            addr = (self.SEGMENT_FRAME, v * WORD + base_ofs)
            if push:
                mc.MOV_br(addr, gpr.value)
            else:
                mc.MOV_rb(gpr.value, addr)
        # Push the XMM regs
        if IS_X86_64:
            coeff = 1
        else:
            coeff = 2
        ofs = len(gpr_reg_mgr_cls.all_regs)
        for xmm in xmm_regs:
            addr = (self.SEGMENT_FRAME,
                    (ofs + xmm.value * coeff) * WORD + base_ofs)
            if push:
                mc.MOVSD_bx(addr, xmm.value)
            else:
                mc.MOVSD_xb(xmm.value, addr)

    def _do_with_registers(self, push, mc,
                           ignored_regs, withfloats, callee_only):
        if callee_only:
            regs = gpr_reg_mgr_cls.save_around_call_regs
        else:
            regs = gpr_reg_mgr_cls.all_regs
        regs = [gpr for gpr in regs if gpr not in ignored_regs]
        if withfloats:
            xmm_regs = xmm_reg_mgr_cls.all_regs
        else:
            xmm_regs = []
        self._push_pop_regs_to_frame(push, mc, regs, xmm_regs)

    def _push_all_regs_to_frame(self, mc, ignored_regs, withfloats,
                                callee_only=False):
        # Push all general purpose registers (or only the ones that a
        # callee might clobber); and if withfloats, push all XMM regs
        self._do_with_registers(True, mc,
                                ignored_regs, withfloats, callee_only)

    def _pop_all_regs_from_frame(self, mc, ignored_regs, withfloats,
                                 callee_only=False):
        # Pop all general purpose registers (or only the ones that a
        # callee might clobber); and if withfloats, pop all XMM regs
        self._do_with_registers(False, mc,
                                ignored_regs, withfloats, callee_only)

    def _build_failure_recovery(self, exc, withfloats=False):
        mc = codebuf.MachineCodeBlockWrapper()
        # this is jumped to, from a stack that has DEFAULT_FRAME_BYTES
        # followed by 2 extra words just pushed
        mc.force_frame_size(DEFAULT_FRAME_BYTES + 2 * WORD)
        self.mc = mc

        if self.cpu.gc_ll_descr.stm:    # see below
            mc.PUSH_r(X86_64_SCRATCH_REG.value)

        self._push_all_regs_to_frame(mc, [], withfloats)

        if exc:
            # We might have an exception pending.  Load it into ebx...
            mc.MOV(ebx, self.heap_tl(self.cpu.pos_exc_value()))
            mc.MOV(self.heap_tl(self.cpu.pos_exception()), imm0)
            mc.MOV(self.heap_tl(self.cpu.pos_exc_value()), imm0)
            # ...and save ebx into 'jf_guard_exc'
            offset = self.cpu.get_ofs_of_frame_field('jf_guard_exc')
            mc.MOV_br((self.SEGMENT_FRAME, offset), ebx.value)

        # fill in the jf_descr and jf_gcmap fields of the frame according
        # to which failure we are resuming from.  These are constants
        # pushed on the stack just before we jump to the current helper,
        # in generate_quick_failure().
        ofs = self.cpu.get_ofs_of_frame_field('jf_descr')
        ofs2 = self.cpu.get_ofs_of_frame_field('jf_gcmap')
        if self.cpu.gc_ll_descr.stm:
            mc.POP_r(ebx.value)
            # We pop to rbx the original pointer inside the STM_GUARD_FAILURE.
            # More precisely it points to the 'jump_target' field.  Adding the
            # following two offset differences will make it point to the two
            # other fields, which we load and copy into the jf_descr and
            # jf_gcmap fields of the frame.
            ofs_fail_descr = (
                llmemory.offsetof(STM_GUARD_FAILURE, 'fail_descr') -
                llmemory.offsetof(STM_GUARD_FAILURE, 'jump_target'))
            ofs_gcmap = (
                llmemory.offsetof(STM_GUARD_FAILURE, 'gcmap') -
                llmemory.offsetof(STM_GUARD_FAILURE, 'jump_target'))
            mc.MOV_rm(eax.value, (self.SEGMENT_GC, ebx.value, ofs_fail_descr))
            mc.MOV_rm(ecx.value, (self.SEGMENT_GC, ebx.value, ofs_gcmap))
            mc.MOV_br((self.SEGMENT_FRAME, ofs),  eax.value)
            mc.MOV_br((self.SEGMENT_FRAME, ofs2), ecx.value)
        else:
            mc.POP_b((self.SEGMENT_FRAME, ofs2))
            mc.POP_b((self.SEGMENT_FRAME, ofs))

        # now we return from the complete frame, which starts from
        # _call_header_with_stack_check().  The _call_footer below does it.
        self._call_footer()
        rawstart = mc.materialize(self.cpu, [])
        self.failure_recovery_code[exc + 2 * withfloats] = rawstart
        self.mc = None

    def genop_finish(self, op, arglocs, result_loc):
        base_ofs = self.cpu.get_baseofs_of_frame_field()
        if len(arglocs) == 2:
            [return_val, fail_descr_loc] = arglocs
            if op.getarg(0).type == FLOAT and not IS_X86_64:
                size = WORD * 2
            else:
                size = WORD
            self.save_into_mem(self.raw_stack(base_ofs), return_val, imm(size))
        else:
            [fail_descr_loc] = arglocs
        ofs = self.cpu.get_ofs_of_frame_field('jf_descr')
        self.mov(fail_descr_loc, self.raw_stack(ofs))
        arglist = op.getarglist()
        if arglist and arglist[0].type == REF:
            if self._finish_gcmap:
                # we're returning with a guard_not_forced_2, and
                # additionally we need to say that eax/rax contains
                # a reference too:
                self._finish_gcmap[0] |= r_uint(1)
                gcmap = self._finish_gcmap
            else:
                gcmap = self.gcmap_for_finish
            self.push_gcmap(self.mc, gcmap, store=True)
        elif self._finish_gcmap:
            # we're returning with a guard_not_forced_2
            gcmap = self._finish_gcmap
            self.push_gcmap(self.mc, gcmap, store=True)
        else:
            # note that the 0 here is redundant, but I would rather
            # keep that one and kill all the others
            ofs = self.cpu.get_ofs_of_frame_field('jf_gcmap')
            self.mc.MOV_bi((self.SEGMENT_FRAME, ofs), 0)
        # exit function
        self._call_footer()

    def implement_guard(self, guard_token):
        # These jumps are patched later.
        assert self.guard_success_cc >= 0
        self.mc.J_il(rx86.invert_condition(self.guard_success_cc), 0)
        self.guard_success_cc = rx86.cond_none
        guard_token.pos_jump_offset = self.mc.get_relative_pos() - 4
        self.pending_guard_tokens.append(guard_token)

    def _genop_real_call(self, op, arglocs, resloc):
        self._genop_call(op, arglocs, resloc)
    genop_call_i = _genop_real_call
    genop_call_r = _genop_real_call
    genop_call_f = _genop_real_call
    genop_call_n = _genop_real_call

    def _genop_call(self, op, arglocs, resloc, is_call_release_gil=False):
        from rpython.jit.backend.llsupport.descr import CallDescr

        func_index = 2 + is_call_release_gil
        cb = callbuilder.CallBuilder(self, arglocs[func_index],
                                     arglocs[func_index+1:], resloc)

        descr = op.getdescr()
        assert isinstance(descr, CallDescr)
        cb.callconv = descr.get_call_conv()
        cb.argtypes = descr.get_arg_types()
        cb.restype  = descr.get_result_type()
        sizeloc = arglocs[0]
        assert isinstance(sizeloc, ImmedLoc)
        cb.ressize = sizeloc.value
        signloc = arglocs[1]
        assert isinstance(signloc, ImmedLoc)
        cb.ressign = signloc.value

        if is_call_release_gil:
            saveerrloc = arglocs[2]
            assert isinstance(saveerrloc, ImmedLoc)
            cb.emit_call_release_gil(saveerrloc.value)
        else:
            cb.emit()

    def _store_force_index(self, guard_op):
        assert (guard_op.getopnum() == rop.GUARD_NOT_FORCED or
                guard_op.getopnum() == rop.GUARD_NOT_FORCED_2)
        faildescr = guard_op.getdescr()
        ofs = self.cpu.get_ofs_of_frame_field('jf_force_descr')
        self.mc.MOV(self.raw_stack(ofs), imm(rffi.cast(lltype.Signed,
                                 cast_instance_to_gcref(faildescr))))

    def _find_nearby_operation(self, delta):
        regalloc = self._regalloc
        return regalloc.operations[regalloc.rm.position + delta]

    def genop_guard_guard_not_forced(self, guard_op, guard_token, locs, resloc):
        ofs = self.cpu.get_ofs_of_frame_field('jf_descr')
        self.mc.CMP_bi((self.SEGMENT_FRAME, ofs), 0)
        self.guard_success_cc = rx86.Conditions['E']
        self.implement_guard(guard_token)

    def _genop_call_may_force(self, op, arglocs, result_loc):
        self._store_force_index(self._find_nearby_operation(+1))
        self._genop_call(op, arglocs, result_loc)
    genop_call_may_force_i = _genop_call_may_force
    genop_call_may_force_r = _genop_call_may_force
    genop_call_may_force_f = _genop_call_may_force
    genop_call_may_force_n = _genop_call_may_force

    def _genop_call_release_gil(self, op, arglocs, result_loc):
        self._store_force_index(self._find_nearby_operation(+1))
        self._genop_call(op, arglocs, result_loc, is_call_release_gil=True)
    genop_call_release_gil_i = _genop_call_release_gil
    genop_call_release_gil_f = _genop_call_release_gil
    genop_call_release_gil_n = _genop_call_release_gil

    def imm(self, v):
        return imm(v)

    # ------------------- CALL ASSEMBLER --------------------------

    def _genop_call_assembler(self, op, arglocs, result_loc):
        if len(arglocs) == 2:
            [argloc, vloc] = arglocs
        else:
            [argloc] = arglocs
            vloc = self.imm(0)
        self._store_force_index(self._find_nearby_operation(+1))
        self.call_assembler(op, argloc, vloc, result_loc, eax)
    genop_call_assembler_i = _genop_call_assembler
    genop_call_assembler_r = _genop_call_assembler
    genop_call_assembler_f = _genop_call_assembler
    genop_call_assembler_n = _genop_call_assembler

    def _call_assembler_emit_call(self, addr, argloc, _):
        threadlocal_loc = RawEspLoc(THREADLOCAL_OFS, INT)
        if self._is_asmgcc():
            # We need to remove the bit "already seen during the
            # previous minor collection" instead of passing this
            # value directly.
            if IS_X86_64:
                tmploc = esi    # already the correct place
                if argloc is tmploc:
                    # this case is theoretical only so far: in practice,
                    # argloc is always eax, never esi
                    self.mc.MOV_rr(edi.value, esi.value)
                    argloc = edi
            else:
                tmploc = eax
                if tmploc is argloc:
                    tmploc = edx
            self.mc.MOV(tmploc, threadlocal_loc)
            self.mc.AND_ri(tmploc.value, ~1)
            threadlocal_loc = tmploc
        #
        self.simple_call(addr, [argloc, threadlocal_loc])

    def _call_assembler_emit_helper_call(self, addr, arglocs, result_loc):
        self.simple_call(addr, arglocs, result_loc)

    def _call_assembler_check_descr(self, value, tmploc):
        ofs = self.cpu.get_ofs_of_frame_field('jf_descr')
        self.mc.CMP(mem(self.SEGMENT_FRAME, eax, ofs), imm(value))
        # patched later
        self.mc.J_il8(rx86.Conditions['E'], 0) # goto B if we get 'done_with_this_frame'
        return self.mc.get_relative_pos()

    def _call_assembler_patch_je(self, result_loc, je_location):
        if (IS_X86_32 and isinstance(result_loc, FrameLoc) and
            result_loc.type == FLOAT):
            self.mc.FSTPL_b((result_loc.segment, result_loc.value))
        self.mc.JMP_l8(0) # jump to done, patched later
        jmp_location = self.mc.get_relative_pos()
        #
        offset = jmp_location - je_location
        assert 0 < offset <= 127
        self.mc.overwrite(je_location - 1, chr(offset))
        self.mc.force_frame_size(DEFAULT_FRAME_BYTES)
        #
        return jmp_location

    def _call_assembler_load_result(self, op, result_loc):
        if op.type != 'v':
            # load the return value from the dead frame's value index 0
            kind = op.type
            descr = self.cpu.getarraydescr_for_frame(kind)
            ofs = self.cpu.unpack_arraydescr(descr)
            eax_plus_ofs = (self.SEGMENT_FRAME, eax.value, ofs)
            if kind == FLOAT:
                self.mc.MOVSD_xm(xmm0.value, eax_plus_ofs)
                if result_loc is not xmm0:
                    self.mc.MOVSD(result_loc, xmm0)
            else:
                assert result_loc is eax
                self.mc.MOV_rm(eax.value, eax_plus_ofs)

    def _call_assembler_patch_jmp(self, jmp_location):
        offset = self.mc.get_relative_pos() - jmp_location
        assert 0 <= offset <= 127
        self.mc.overwrite(jmp_location - 1, chr(offset))

    # ------------------- END CALL ASSEMBLER -----------------------

    def _write_barrier_fastpath(self, mc, descr, arglocs, array=False,
                                is_frame=False):
        # Write code equivalent to write_barrier() in the GC: it checks
        # a flag in the object at arglocs[0], and if set, it calls a
        # helper piece of assembler.  The latter saves registers as needed
        # and call the function remember_young_pointer() from the GC.
        if we_are_translated():
            cls = self.cpu.gc_ll_descr.has_write_barrier_class()
            assert cls is not None and isinstance(descr, cls)
        #
        stm = self.cpu.gc_ll_descr.stm
        card_marking = False
        mask = descr.jit_wb_if_flag_singlebyte
        if array and descr.jit_wb_cards_set != 0:
            if not stm:
                # assumptions the rest of the function depends on:
                assert (descr.jit_wb_cards_set_byteofs ==
                        descr.jit_wb_if_flag_byteofs)
                assert descr.jit_wb_cards_set_singlebyte == -0x80
                mask = descr.jit_wb_if_flag_singlebyte | -0x80
            card_marking = True
        #
        loc_base = arglocs[0]
        if is_frame:
            assert loc_base is ebp
            loc = self.raw_stack(descr.jit_wb_if_flag_byteofs)
        else:
            loc = addr_add_const(self.SEGMENT_GC, loc_base,
                                 descr.jit_wb_if_flag_byteofs)
        mc.TEST8(loc, imm(mask))
        mc.J_il8(rx86.Conditions['Z'], 0) # patched later
        jz_location = mc.get_relative_pos()

        # for cond_call_gc_wb_array, also add another fast path:
        # if GCFLAG_CARDS_SET, then we can just set one bit and be done
        loc_index = None
        if card_marking:
            if stm:
                # see stm_write_card() in stmgc.h.
                #
                # If loc_base and loc_index are both registers:
                #        lea r11, [loc_index + loc_base<<(card_bits-4)]
                #        shr r11, card_bits
                #        cmp [r11+1], card_marked
                #
                # If loc_base is a register but loc_index an immediate:
                #        mov r11, loc_base
                #        shr r11, 4
                #        cmp [r11+(loc_index>>card_bits)+1], card_marked
                #
                # If the value above does not fit 32 bits, we do instead
                #        mov r11, loc_index
                #        (then the rest like the register-register case)
                #
                # If loc_base is an immediate but loc_index a register:
                #        mov r11, loc_base<<(card_bits-4) + (1<<card_bits)
                #        add r11, loc_index
                #        shr r11, card_bits
                #        cmp [r11], card_marked
                #
                # If both are immediates:
                #        mov r11, (loc_base>>4)+(loc_index>>card_bits)+1
                #        cmp [r11], card_marked
                #
                card_bits = rstm.CARD_BITS
                assert 5 <= card_bits <= 7
                r11 = X86_64_SCRATCH_REG
                loc_index = arglocs[1]
                if isinstance(loc_base, RegLoc):
                    if isinstance(loc_index, RegLoc):
                        loc_index_reg = loc_index
                        add_constant = 1
                    else:
                        assert isinstance(loc_index, ImmedLoc)
                        add_constant = (loc_index.value >> card_bits) + 1
                        if rx86.fits_in_32bits(add_constant):
                            mc.MOV_rr(r11.value, loc_base.value)
                            mc.SHR_ri(r11.value, 4)
                            loc_index_reg = None
                        else:
                            mc.MOV_ri(r11.value, loc_index.value)
                            loc_index_reg = r11
                            add_constant = 1
                    if loc_index_reg is not None:
                        mc.LEA_ra(r11.value, (self.SEGMENT_NO,
                                              loc_index_reg.value,
                                              loc_base.value,
                                              card_bits - 4,
                                              0))
                        mc.SHR_ri(r11.value, card_bits)
                else:
                    # xxx we could try to know statically if loc_base
                    # points to a large object or not, and produce a
                    # non-card-marking version of the barrier if not
                    assert isinstance(loc_base, ImmedLoc)
                    load_value = loc_base.value << (card_bits - 4)
                    load_value += (1 << card_bits)
                    if isinstance(loc_index, RegLoc):
                        add_constant = load_value >> card_bits
                        if rx86.fits_in_32bits(add_constant):
                            mc.MOV_rr(r11.value, loc_index.value)
                        else:
                            add_constant = 0
                            mc.MOV_ri(r11.value, load_value)
                            mc.ADD_rr(r11.value, loc_index.value)
                        mc.SHR_ri(r11.value, card_bits)
                    else:
                        assert isinstance(loc_index, ImmedLoc)
                        load_value += loc_index.value
                        load_value >>= card_bits
                        mc.MOV_ri(r11.value, load_value)
                        add_constant = 0
                #
                mc.CMP8_mi((self.SEGMENT_GC, r11.value, add_constant),
                           rstm.CARD_MARKED)
                mc.J_il8(rx86.Conditions['E'], 0) # patched later
                js_location = mc.get_relative_pos()
            else:
                # GCFLAG_CARDS_SET is in this byte at 0x80, so this fact can
                # been checked by the status flags of the previous TEST8
                mc.J_il8(rx86.Conditions['S'], 0) # patched later
                js_location = mc.get_relative_pos()
        else:
            js_location = 0

        # Write only a CALL to the helper prepared in advance, passing it as
        # argument the address of the structure we are writing into
        # (the first argument to COND_CALL_GC_WB).
        withfloats = self._regalloc is not None and bool(self._regalloc.xrm.reg_bindings)
        helper_num = card_marking
        if is_frame:
            helper_num = 4
        elif withfloats:
            helper_num += 2
        if self.wb_slowpath[helper_num] == 0:    # tests only
            assert not we_are_translated()
            self.cpu.gc_ll_descr.write_barrier_descr = descr
            self._build_wb_slowpath(card_marking,
                                    bool(self._regalloc.xrm.reg_bindings))
            assert self.wb_slowpath[helper_num] != 0
        #
        if not is_frame:
            if stm:
                # get the num and ref components of the stm_location, and
                # push them to the stack.  The three or four words pushed
                # here are removed by the callee.
                assert IS_X86_64
                if card_marking:
                    mc.PUSH(loc_index)
                mc.PUSH(loc_base)
                num, ref = self._regalloc.extract_raw_stm_location()
                mc.PUSH(imm(num))
                mc.PUSH(imm(ref))
            else:
                # The word pushed here is removed by the callee.
                mc.PUSH(loc_base)
        mc.CALL(imm(self.wb_slowpath[helper_num]))
        if not is_frame:
            mc.stack_frame_size_delta(-WORD)

        if stm and card_marking:
            # patch the JE above (at 'js_location')
            offset = mc.get_relative_pos() - js_location
            assert 0 < offset <= 127
            mc.overwrite(js_location-1, chr(offset))
        #
        elif card_marking:
            # The helper ends again with a check of the flag in the object.
            # So here, we can simply write again a 'JNS', which will be
            # taken if GCFLAG_CARDS_SET is still not set.
            mc.J_il8(rx86.Conditions['NS'], 0) # patched later
            jns_location = mc.get_relative_pos()
            #
            # patch the JS above
            offset = mc.get_relative_pos() - js_location
            assert 0 < offset <= 127
            mc.overwrite(js_location-1, chr(offset))
            #
            # case GCFLAG_CARDS_SET: emit a few instructions to do
            # directly the card flag setting
            loc_index = arglocs[1]
            if isinstance(loc_index, RegLoc):
                if IS_X86_64 and isinstance(loc_base, RegLoc):
                    # copy loc_index into r11
                    tmp1 = X86_64_SCRATCH_REG
                    mc.MOV_rr(tmp1.value, loc_index.value)
                    final_pop = False
                else:
                    # must save the register loc_index before it is mutated
                    mc.PUSH_r(loc_index.value)
                    tmp1 = loc_index
                    final_pop = True
                # SHR tmp, card_page_shift
                mc.SHR_ri(tmp1.value, descr.jit_wb_card_page_shift)
                # XOR tmp, -8
                mc.XOR_ri(tmp1.value, -8)
                # BTS [loc_base], tmp
                mc.BTS(addr_add_const(self.SEGMENT_GC, loc_base, 0), tmp1)
                # done
                if final_pop:
                    mc.POP_r(loc_index.value)
                #
            elif isinstance(loc_index, ImmedLoc):
                byte_index = loc_index.value >> descr.jit_wb_card_page_shift
                byte_ofs = ~(byte_index >> 3)
                byte_val = 1 << (byte_index & 7)
                mc.OR8(addr_add_const(self.SEGMENT_GC, loc_base, byte_ofs),
                       imm(byte_val))
            else:
                raise AssertionError("index is neither RegLoc nor ImmedLoc")
            #
            # patch the JNS above
            offset = mc.get_relative_pos() - jns_location
            assert 0 < offset <= 127
            mc.overwrite(jns_location-1, chr(offset))

        # patch the JZ above
        offset = mc.get_relative_pos() - jz_location
        assert 0 < offset <= 127
        mc.overwrite(jz_location-1, chr(offset))

    def genop_discard_cond_call_gc_wb(self, op, arglocs):
        self._write_barrier_fastpath(self.mc, op.getdescr(), arglocs)

    def genop_discard_cond_call_gc_wb_array(self, op, arglocs):
        self._write_barrier_fastpath(self.mc, op.getdescr(), arglocs,
                                     array=True)

    def not_implemented_op_discard(self, op, arglocs):
        not_implemented("not implemented operation: %s" % op.getopname())

    def not_implemented_op(self, op, arglocs, resloc):
        not_implemented("not implemented operation with res: %s" %
                        op.getopname())

    def not_implemented_op_guard(self, guard_op, guard_token, locs, resloc):
        not_implemented("not implemented operation (guard): %s" %
                        guard_op.getopname())

    def closing_jump(self, target_token):
        target = target_token._ll_loop_code
        if target_token in self.target_tokens_currently_compiling:
            curpos = self.mc.get_relative_pos() + 5
            self.mc.JMP_l(target - curpos)
        else:
            self.mc.JMP(imm(target))

    def label(self):
        self._check_frame_depth_debug(self.mc)

    def cond_call(self, op, gcmap, imm_func, arglocs):
        assert self.guard_success_cc >= 0
        self.mc.J_il8(rx86.invert_condition(self.guard_success_cc), 0)
                                                            # patched later
        jmp_adr = self.mc.get_relative_pos()
        self.guard_success_cc = rx86.cond_none
        #
        self.update_stm_location(self.mc)
        self.push_gcmap(self.mc, gcmap, store=True)
        #
        # first save away the 4 registers from 'cond_call_register_arguments'
        # plus the register 'eax'
        base_ofs = self.cpu.get_baseofs_of_frame_field()
        should_be_saved = self._regalloc.rm.reg_bindings.values()
        for gpr in cond_call_register_arguments + [eax]:
            if gpr not in should_be_saved:
                continue
            v = gpr_reg_mgr_cls.all_reg_indexes[gpr.value]
            self.mc.MOV_br((self.SEGMENT_FRAME, v * WORD + base_ofs),
                           gpr.value)
        #
        # load the 0-to-4 arguments into these registers
        from rpython.jit.backend.x86.jump import remap_frame_layout
        remap_frame_layout(self, arglocs,
                           cond_call_register_arguments[:len(arglocs)],
                           X86_64_SCRATCH_REG if IS_X86_64 else None)
        #
        # load the constant address of the function to call into eax
        self.mc.MOV(eax, imm_func)
        #
        # figure out which variant of cond_call_slowpath to call, and call it
        callee_only = False
        floats = False
        if self._regalloc is not None:
            for reg in self._regalloc.rm.reg_bindings.values():
                if reg not in self._regalloc.rm.save_around_call_regs:
                    break
            else:
                callee_only = True
            if self._regalloc.xrm.reg_bindings:
                floats = True
        cond_call_adr = self.cond_call_slowpath[floats * 2 + callee_only]
        self.mc.CALL(imm(follow_jump(cond_call_adr)))
        # restoring the registers saved above, and doing pop_gcmap(), is left
        # to the cond_call_slowpath helper.  We never have any result value.
        offset = self.mc.get_relative_pos() - jmp_adr
        assert 0 < offset <= 127
        self.mc.overwrite(jmp_adr-1, chr(offset))
        # might be overridden again to skip over the following
        # guard_no_exception too
        self.previous_cond_call_jcond = jmp_adr

    def malloc_cond(self, nursery_free_adr, nursery_top_adr, size, gcmap):
        assert size & (WORD-1) == 0     # must be correctly aligned
        self.mc.MOV(eax, heap(self.SEGMENT_GC, nursery_free_adr))
        self.mc.LEA_rm(edi.value, (self.SEGMENT_NO, eax.value, size))
        self.mc.CMP(edi, heap(self.SEGMENT_GC, nursery_top_adr))
        self.mc.J_il8(rx86.Conditions['NA'], 0) # patched later
        jmp_adr = self.mc.get_relative_pos()
        # save the gcmap
        self.push_gcmap(self.mc, gcmap, store=True)
        self.mc.CALL(imm(follow_jump(self.malloc_slowpath)))
        offset = self.mc.get_relative_pos() - jmp_adr
        assert 0 < offset <= 127
        self.mc.overwrite(jmp_adr-1, chr(offset))
        self.mc.MOV(heap(self.SEGMENT_GC, nursery_free_adr), edi)

    def malloc_cond_varsize_frame(self, nursery_free_adr, nursery_top_adr,
                                  sizeloc, gcmap):
        # 'sizeloc' is the size in bytes if not STM; and the length of
        # the array to allocate if STM
        if sizeloc is eax:
            self.mc.MOV(edi, sizeloc)
            sizeloc = edi
        self.mc.MOV(eax, heap(self.SEGMENT_GC, nursery_free_adr))
        if self.cpu.gc_ll_descr.stm:
            constsize = self.cpu.get_baseofs_of_frame_field()
            shift = get_scale(WORD)
            self.mc.LEA_ra(edi.value, (self.SEGMENT_NO, eax.value,
                                       sizeloc.value, shift, constsize))
        elif sizeloc is edi:
            self.mc.ADD_rr(edi.value, eax.value)
        else:
            self.mc.LEA_ra(edi.value, (self.SEGMENT_NO, eax.value,
                                       sizeloc.value, 0, 0))
        self.mc.CMP(edi, heap(self.SEGMENT_GC, nursery_top_adr))
        self.mc.J_il8(rx86.Conditions['NA'], 0) # patched later
        jmp_adr = self.mc.get_relative_pos()
        # save the gcmap
        self.push_gcmap(self.mc, gcmap, store=True)
        self.mc.CALL(imm(follow_jump(self.malloc_slowpath)))
        offset = self.mc.get_relative_pos() - jmp_adr
        assert 0 < offset <= 127
        self.mc.overwrite(jmp_adr-1, chr(offset))
        self.mc.MOV(heap(self.SEGMENT_GC, nursery_free_adr), edi)

    def malloc_cond_varsize(self, kind, nursery_free_adr, nursery_top_adr,
                            lengthloc, itemsize, maxlength, gcmap,
                            arraydescr):
        from rpython.jit.backend.llsupport.descr import ArrayDescr
        assert isinstance(arraydescr, ArrayDescr)

        # lengthloc is the length of the array, which we must not modify!
        assert lengthloc is not eax and lengthloc is not edi
        if isinstance(lengthloc, RegLoc):
            varsizeloc = lengthloc
        else:
            self.mc.MOV(edi, lengthloc)
            varsizeloc = edi

        self.mc.CMP(varsizeloc, imm(maxlength))
        self.mc.J_il8(rx86.Conditions['A'], 0) # patched later
        jmp_adr0 = self.mc.get_relative_pos()

        self.mc.MOV(eax, heap(self.SEGMENT_GC, nursery_free_adr))
        if valid_addressing_size(itemsize):
            shift = get_scale(itemsize)
        else:
            shift = self._imul_const_scaled(self.mc, edi.value,
                                            varsizeloc.value, itemsize)
            varsizeloc = edi
        # now varsizeloc is a register != eax.  The size of
        # the variable part of the array is (varsizeloc << shift)
        assert arraydescr.basesize >= self.gc_minimal_size_in_nursery
        constsize = arraydescr.basesize + self.gc_size_of_header
        force_realignment = (itemsize % WORD) != 0
        if force_realignment:
            constsize += WORD - 1
        self.mc.LEA_ra(edi.value, (self.SEGMENT_NO, eax.value,
                                   varsizeloc.value, shift, constsize))
        if force_realignment:
            self.mc.AND_ri(edi.value, ~(WORD - 1))
        # now edi contains the total size in bytes, rounded up to a multiple
        # of WORD, plus nursery_free_adr
        self.mc.CMP(edi, heap(self.SEGMENT_GC, nursery_top_adr))
        self.mc.J_il8(rx86.Conditions['NA'], 0) # patched later
        jmp_adr1 = self.mc.get_relative_pos()
        #
        offset = self.mc.get_relative_pos() - jmp_adr0
        assert 0 < offset <= 127
        self.mc.overwrite(jmp_adr0-1, chr(offset))
        # save the gcmap
        self.push_gcmap(self.mc, gcmap, store=True)
        if kind == rewrite.FLAG_ARRAY:
            self.mc.MOV_si(WORD, itemsize)
            self.mc.MOV(edi, lengthloc)
            self.mc.MOV_ri(eax.value, arraydescr.tid)
            addr = self.malloc_slowpath_varsize
        else:
            if kind == rewrite.FLAG_STR:
                addr = self.malloc_slowpath_str
            else:
                assert kind == rewrite.FLAG_UNICODE
                addr = self.malloc_slowpath_unicode
            self.mc.MOV(edi, lengthloc)
        self.mc.CALL(imm(follow_jump(addr)))
        self.mc.JMP_l8(0)      # jump to done, patched later
        jmp_location = self.mc.get_relative_pos()
        #
        offset = self.mc.get_relative_pos() - jmp_adr1
        assert 0 < offset <= 127
        self.mc.overwrite(jmp_adr1-1, chr(offset))
        self.mc.force_frame_size(DEFAULT_FRAME_BYTES)
        # write down the tid, but not if it's the result of the CALL
        if self.cpu.gc_ll_descr.stm:
            assert IS_X86_64
            self.mc.MOV32(mem(self.SEGMENT_GC, eax, rstm.tid_offset),
                          imm(arraydescr.tid))
            # also zero stm_flags:
            self.mc.MOV32(mem(self.SEGMENT_GC, eax, rstm.stmflags_offset),
                          imm(0))

        else:
            self.mc.MOV(mem(self.SEGMENT_GC, eax, 0), imm(arraydescr.tid))
        # while we're at it, this line is not needed if we've done the CALL
        self.mc.MOV(heap(self.SEGMENT_GC, nursery_free_adr), edi)
        #
        offset = self.mc.get_relative_pos() - jmp_location
        assert 0 < offset <= 127
        self.mc.overwrite(jmp_location - 1, chr(offset))

    def store_force_descr(self, op, fail_locs, frame_depth):
        guard_token = self.implement_guard_recovery(op.opnum,
                                                    op.getdescr(),
                                                    op.getfailargs(),
                                                    fail_locs, frame_depth)
        self._finish_gcmap = guard_token.gcmap
        self._store_force_index(op)
        self.store_info_on_descr(0, guard_token)

    def force_token(self, reg):
        # XXX kill me
        assert isinstance(reg, RegLoc)
        self.mc.MOV_rr(reg.value, ebp.value)

    def genop_stm_should_break_transaction(self, op, arglocs, result_loc):
        # emits the check with a CMP instruction (as signed integers):
        #    STM_SEGMENT->nursery_current >= STM_SEGMENT->nursery_mark
        # so if it is followed by a JGE, it will follow the jump if
        # we should break the transaction now.
        #
        assert self.cpu.gc_ll_descr.stm
        assert IS_X86_64
        nc_adr = rstm.adr_nursery_free
        nm_adr = rstm.adr_nursery_mark
        assert rx86.fits_in_32bits(nc_adr)    # because it is in the 2nd page
        assert rx86.fits_in_32bits(nm_adr)    # because it is in the 2nd page
        self.mc.MOV_rj(X86_64_SCRATCH_REG.value, (self.SEGMENT_GC, nc_adr))
        self.mc.CMP_rj(X86_64_SCRATCH_REG.value, (self.SEGMENT_GC, nm_adr))
        #
        self.flush_cc(rx86.Conditions['GE'], result_loc) # = true = break

    def genop_discard_stm_read(self, op, arglocs):
        assert self.cpu.gc_ll_descr.stm
        assert IS_X86_64
        mc = self.mc
        rmreg = X86_64_SCRATCH_REG.value
        mc.MOVZX8_rj(rmreg, (self.SEGMENT_GC,
                             rstm.adr_transaction_read_version))
        loc_src, loc_tmp = arglocs
        if loc_tmp is None:
            assert isinstance(loc_src, ImmedLoc)
            assert loc_src.value > 0
            mem = loc_src.value >> 4
            assert rx86.fits_in_32bits(mem)
            mc.MOV8_jr((self.SEGMENT_GC, mem), rmreg | rx86.BYTE_REG_FLAG)
        else:
            assert isinstance(loc_tmp, RegLoc)
            if isinstance(loc_src, ImmedLoc):
                mc.MOV_ri(loc_tmp.value, loc_src.value >> 4)
            else:
                if loc_tmp is not loc_src:
                    mc.MOV(loc_tmp, loc_src)
                mc.SHR_ri(loc_tmp.value, 4)
            mc.MOV8_mr((self.SEGMENT_GC, loc_tmp.value, 0),
                       rmreg | rx86.BYTE_REG_FLAG)

    def raw_stack(self, offset, type=INT):
        return RawEbpLoc(self.SEGMENT_FRAME, offset, type)

    def heap_tl(self, adr):
        """Makes 'adr' relative to threadlocal-base if we run in STM.
        Returns a heap()-like AddressLoc.
        """
        if self.SEGMENT_TL != self.SEGMENT_NO:
            # only for STM and not during tests
            from rpython.jit.backend.x86 import stmtlocal
            adr -= stmtlocal.threadlocal_base()
            assert rx86.fits_in_32bits(adr)
        return heap(self.SEGMENT_TL, adr)


    def threadlocalref_get(self, offset, resloc, size, sign):
        # This loads the stack location THREADLOCAL_OFS into a
        # register, and then read the word at the given offset.
        # It is only supported if 'translate_support_code' is
        # true; otherwise, the execute_token() was done with a
        # dummy value for the stack location THREADLOCAL_OFS
        #
        assert self.cpu.translate_support_code
        assert isinstance(resloc, RegLoc)
        self.mc.MOV_rs(resloc.value, THREADLOCAL_OFS)
        if self._is_asmgcc():
            self.mc.AND_ri(resloc.value, ~1)
        self.load_from_mem(resloc,
                           addr_add_const(self.SEGMENT_NO, resloc, offset),
                           imm(size), imm(sign))

    def genop_discard_zero_array(self, op, arglocs):
        (base_loc, startindex_loc, bytes_loc,
         itemsize_loc, baseofs_loc, null_loc) = arglocs
        assert isinstance(bytes_loc, ImmedLoc)
        assert isinstance(itemsize_loc, ImmedLoc)
        assert isinstance(baseofs_loc, ImmedLoc)
        assert isinstance(null_loc, RegLoc) and null_loc.is_xmm
        baseofs = baseofs_loc.value
        nbytes = bytes_loc.value
        if valid_addressing_size(itemsize_loc.value):
            scale = get_scale(itemsize_loc.value)
        else:
            assert isinstance(startindex_loc, ImmedLoc)
            baseofs += startindex_loc.value * itemsize_loc.value
            startindex_loc = imm0
            scale = 0
        null_reg_cleared = False
        i = 0
        while i < nbytes:
            addr = addr_add(self.SEGMENT_GC, base_loc, startindex_loc,
                            baseofs + i, scale)
            current = nbytes - i
            if current >= 16 and self.cpu.supports_floats:
                current = 16
                if not null_reg_cleared:
                    self.mc.XORPS_xx(null_loc.value, null_loc.value)
                    null_reg_cleared = True
                self.mc.MOVUPS(addr, null_loc)
            else:
                if current >= WORD:
                    current = WORD
                elif current >= 4:
                    current = 4
                elif current >= 2:
                    current = 2
                self.save_into_mem(addr, imm0, imm(current))
            i += current


genop_discard_list = [Assembler386.not_implemented_op_discard] * rop._LAST
genop_list = [Assembler386.not_implemented_op] * rop._LAST
genop_llong_list = {}
genop_math_list = {}
genop_tlref_list = {}
genop_guard_list = [Assembler386.not_implemented_op_guard] * rop._LAST

import itertools
iterate = itertools.chain(Assembler386.__dict__.iteritems(),
                          VectorAssemblerMixin.__dict__.iteritems())
for name, value in iterate:
    if name.startswith('genop_discard_'):
        opname = name[len('genop_discard_'):]
        num = getattr(rop, opname.upper())
        genop_discard_list[num] = value
    elif name.startswith('genop_guard_'):
        opname = name[len('genop_guard_'):]
        num = getattr(rop, opname.upper())
        genop_guard_list[num] = value
    elif name.startswith('genop_llong_'):
        opname = name[len('genop_llong_'):]
        num = getattr(EffectInfo, 'OS_LLONG_' + opname.upper())
        genop_llong_list[num] = value
    elif name.startswith('genop_math_'):
        opname = name[len('genop_math_'):]
        num = getattr(EffectInfo, 'OS_MATH_' + opname.upper())
        genop_math_list[num] = value
    elif name.startswith('genop_'):
        opname = name[len('genop_'):]
        num = getattr(rop, opname.upper())
        genop_list[num] = value

# XXX: ri386 migration shims:
def addr_add(segment, reg_or_imm1, reg_or_imm2, offset=0, scale=0):
    return AddressLoc(segment, reg_or_imm1, reg_or_imm2, scale, offset)

def addr_add_const(segment, reg_or_imm1, offset):
    return AddressLoc(segment, reg_or_imm1, imm0, 0, offset)

def mem(segment, loc, offset):
    return AddressLoc(segment, loc, imm0, 0, offset)

def heap(segment, addr):
    return AddressLoc(segment, ImmedLoc(addr), imm0, 0, 0)

def not_implemented(msg):
    msg = '[x86/asm] %s\n' % msg
    if we_are_translated():
        llop.debug_print(lltype.Void, msg)
    raise NotImplementedError(msg)

cond_call_register_arguments = [edi, esi, edx, ecx]

class BridgeAlreadyCompiled(Exception):
    pass

STM_GUARD_FAILURE = lltype.GcStruct(
    "STM_GUARD_FAILURE",
    ("fail_descr", lltype.Signed),
    ("jump_target", lltype.Signed),
    ("gcmap", lltype.Ptr(jitframe.GCMAP)))
AbstractFailDescr._x86_stm_guard_failure = lltype.nullptr(STM_GUARD_FAILURE)<|MERGE_RESOLUTION|>--- conflicted
+++ resolved
@@ -993,13 +993,12 @@
             frame_depth = max(frame_depth, target_frame_depth)
         return frame_depth
 
-<<<<<<< HEAD
     def _get_whole_frame_size(self):
         if self.cpu.gc_ll_descr.stm:
             return STM_FRAME_FIXED_SIZE
         else:
             return FRAME_FIXED_SIZE
-=======
+
     def _call_header_vmprof(self):
         from rpython.rlib.rvmprof.rvmprof import cintf, VMPROF_JITTED_TAG
 
@@ -1041,14 +1040,13 @@
         # save in vmprof_tl_stack the value eax
         offset = cintf.vmprof_tl_stack.getoffset()
         self.mc.MOV_mr((edx.value, offset), eax.value)
->>>>>>> bfddd405
 
     def _call_header(self):
         self.mc.SUB_ri(esp.value, self._get_whole_frame_size() * WORD)
         self.mc.MOV_sr(PASS_ON_MY_FRAME * WORD, ebp.value)
         if IS_X86_64:
             self.mc.MOV_sr(THREADLOCAL_OFS, esi.value)
-        if self.cpu.translate_support_code:
+        if not self.cpu.gc_ll_descr.stm and self.cpu.translate_support_code:
             self._call_header_vmprof()     # on X86_64, this uses esi
         if IS_X86_64:
             self.mc.MOV_rr(ebp.value, edi.value)
@@ -1083,19 +1081,13 @@
             #
 
     def _call_footer(self):
-<<<<<<< HEAD
-=======
-        # the return value is the jitframe
-        if self.cpu.translate_support_code:
-            self._call_footer_vmprof()
-        self.mc.MOV_rr(eax.value, ebp.value)
-
->>>>>>> bfddd405
         gcrootmap = self.cpu.gc_ll_descr.gcrootmap
         if gcrootmap and gcrootmap.is_shadow_stack:
             self._call_footer_shadowstack()
 
         # the return value is the jitframe
+        if not self.cpu.gc_ll_descr.stm and self.cpu.translate_support_code:
+            self._call_footer_vmprof()
         self.mc.MOV_rr(eax.value, ebp.value)
 
         for i in range(len(self.cpu.CALLEE_SAVE_REGISTERS)-1, -1, -1):
