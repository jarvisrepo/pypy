import sys
import os

from rpython.jit.backend.llsupport import symbolic, jitframe, rewrite
from rpython.jit.backend.llsupport.assembler import (GuardToken, BaseAssembler,
                                                DEBUG_COUNTER, debug_bridge)
from rpython.jit.backend.llsupport.asmmemmgr import MachineDataBlockWrapper
from rpython.jit.backend.llsupport.gcmap import allocate_gcmap
from rpython.jit.metainterp.history import Const, Box, VOID
from rpython.jit.metainterp.history import AbstractFailDescr, INT, REF, FLOAT
from rpython.rtyper.lltypesystem import lltype, rffi, rstr, llmemory
from rpython.rtyper.lltypesystem.lloperation import llop
from rpython.rtyper.annlowlevel import llhelper, cast_instance_to_gcref
from rpython.rlib.jit import AsmInfo
from rpython.jit.backend.model import CompiledLoopToken
from rpython.jit.backend.x86.regalloc import (RegAlloc, get_ebp_ofs,
    gpr_reg_mgr_cls, xmm_reg_mgr_cls)
from rpython.jit.backend.llsupport.regalloc import (get_scale, valid_addressing_size)
from rpython.jit.backend.x86.arch import (FRAME_FIXED_SIZE, WORD, IS_X86_64,
                                       JITFRAME_FIXED_SIZE, IS_X86_32,
                                       PASS_ON_MY_FRAME, STM_RESUME_BUF)
from rpython.jit.backend.x86.regloc import (eax, ecx, edx, ebx, esp, ebp, esi,
    xmm0, xmm1, xmm2, xmm3, xmm4, xmm5, xmm6, xmm7, r8, r9, r10, r11, edi,
    r12, r13, r14, r15, X86_64_SCRATCH_REG, X86_64_XMM_SCRATCH_REG,
    RegLoc, FrameLoc, ConstFloatLoc, ImmedLoc, AddressLoc, imm,
    imm0, imm1, FloatImmedLoc, RawEbpLoc, RawEspLoc)
from rpython.rlib.objectmodel import we_are_translated
from rpython.jit.backend.x86 import rx86, codebuf, callbuilder
from rpython.jit.metainterp.resoperation import rop
from rpython.jit.backend.x86 import support
from rpython.rlib.debug import debug_print, debug_start, debug_stop
from rpython.rlib import rgc
from rpython.jit.codewriter.effectinfo import EffectInfo
from rpython.jit.codewriter import longlong
from rpython.rlib.rarithmetic import intmask, r_uint
from rpython.rlib.objectmodel import compute_unique_id
from rpython.jit.backend.x86 import stmtlocal
from rpython.rlib import rstm
from rpython.memory.gc.stmgc import StmGC
from rpython.jit.backend.llsupport.gc import STMBarrierDescr


class Assembler386(BaseAssembler):
    _regalloc = None
    _output_loop_log = None
    _second_tmp_reg = ecx

    DEBUG_FRAME_DEPTH = False

    def __init__(self, cpu, translate_support_code=False):
        BaseAssembler.__init__(self, cpu, translate_support_code)
        self.verbose = False
        self.loop_run_counters = []
        self.float_const_neg_addr = 0
        self.float_const_abs_addr = 0
        self.malloc_slowpath = 0
        self.malloc_slowpath_varsize = 0
        self.setup_failure_recovery()
        self.datablockwrapper = None
        self.stack_check_slowpath = 0
        self.propagate_exception_path = 0
        self.teardown()

    def setup_once(self):
        BaseAssembler.setup_once(self)
        if self.cpu.supports_floats:
            support.ensure_sse2_floats()
            self._build_float_constants()

    def setup(self, looptoken):
        assert self.memcpy_addr != 0, "setup_once() not called?"
        self.current_clt = looptoken.compiled_loop_token
        self.pending_guard_tokens = []
        if WORD == 8:
            self.pending_memoryerror_trampoline_from = []
            self.error_trampoline_64 = 0
        self.mc = codebuf.MachineCodeBlockWrapper()
        #assert self.datablockwrapper is None --- but obscure case
        # possible, e.g. getting MemoryError and continuing
        allblocks = self.get_asmmemmgr_blocks(looptoken)
        self.datablockwrapper = MachineDataBlockWrapper(self.cpu.asmmemmgr,
                                                        allblocks)
        self.target_tokens_currently_compiling = {}
        self.frame_depth_to_patch = []
        self._finish_gcmap = lltype.nullptr(jitframe.GCMAP)

    def teardown(self):
        self.pending_guard_tokens = None
        if WORD == 8:
            self.pending_memoryerror_trampoline_from = None
        self.mc = None
        self.current_clt = None

    def _build_float_constants(self):
        datablockwrapper = MachineDataBlockWrapper(self.cpu.asmmemmgr, [])
        float_constants = datablockwrapper.malloc_aligned(32, alignment=16)
        datablockwrapper.done()
        addr = rffi.cast(rffi.CArrayPtr(lltype.Char), float_constants)
        qword_padding = '\x00\x00\x00\x00\x00\x00\x00\x00'
        # 0x8000000000000000
        neg_const = '\x00\x00\x00\x00\x00\x00\x00\x80'
        # 0x7FFFFFFFFFFFFFFF
        abs_const = '\xFF\xFF\xFF\xFF\xFF\xFF\xFF\x7F'
        data = neg_const + qword_padding + abs_const + qword_padding
        for i in range(len(data)):
            addr[i] = data[i]
        self.float_const_neg_addr = float_constants
        self.float_const_abs_addr = float_constants + 16

    def set_extra_stack_depth(self, mc, value):
        if self._is_asmgcc():
            extra_ofs = self.cpu.get_ofs_of_frame_field('jf_extra_stack_depth')
            mc.MOV_bi(extra_ofs, value)

    def build_frame_realloc_slowpath(self):
        mc = codebuf.MachineCodeBlockWrapper()
        self._push_all_regs_to_frame(mc, [], self.cpu.supports_floats)
        # this is the gcmap stored by push_gcmap(mov=True) in _check_stack_frame
        mc.MOV_rs(ecx.value, WORD)
        gcmap_ofs = self.cpu.get_ofs_of_frame_field('jf_gcmap')
        mc.MOV_br(gcmap_ofs, ecx.value)

        if IS_X86_64:
            mc.MOV_rs(esi.value, WORD*2)
            # push first arg
            mc.MOV_rr(edi.value, ebp.value)
            align = callbuilder.align_stack_words(1)
            mc.SUB_ri(esp.value, (align - 1) * WORD)
        else:
            align = callbuilder.align_stack_words(3)
            mc.MOV_rs(eax.value, WORD * 2)
            mc.SUB_ri(esp.value, (align - 1) * WORD)
            mc.MOV_sr(WORD, eax.value)
            mc.MOV_sr(0, ebp.value)
        # align

        self.set_extra_stack_depth(mc, align * WORD)
        self._store_and_reset_exception(mc, None, ebx, ecx)

        mc.CALL(imm(self.cpu.realloc_frame))
        mc.MOV_rr(ebp.value, eax.value)
        self._restore_exception(mc, None, ebx, ecx)
        mc.ADD_ri(esp.value, (align - 1) * WORD)
        self.set_extra_stack_depth(mc, 0)

        gcrootmap = self.cpu.gc_ll_descr.gcrootmap
        if gcrootmap and gcrootmap.is_shadow_stack:
            self._load_shadowstack_top_in_ebx(mc, gcrootmap)
            mc.MOV_mr((ebx.value, -WORD), eax.value)

        mc.MOV_bi(gcmap_ofs, 0)
        self._pop_all_regs_from_frame(mc, [], self.cpu.supports_floats)
        mc.RET()
        self._frame_realloc_slowpath = mc.materialize(self.cpu.asmmemmgr, [])

    def _build_cond_call_slowpath(self, supports_floats, callee_only):
        """ This builds a general call slowpath, for whatever call happens to
        come.
        """
        mc = codebuf.MachineCodeBlockWrapper()
        # copy registers to the frame, with the exception of the
        # 'cond_call_register_arguments' and eax, because these have already
        # been saved by the caller.  Note that this is not symmetrical:
        # these 5 registers are saved by the caller but restored here at
        # the end of this function.
        self._push_all_regs_to_frame(mc, cond_call_register_arguments + [eax],
                                     supports_floats, callee_only)
        if IS_X86_64:
            mc.SUB(esp, imm(WORD))     # alignment
            self.set_extra_stack_depth(mc, 2 * WORD)
            # the arguments are already in the correct registers
        else:
            # we want space for 4 arguments + call + alignment
            mc.SUB(esp, imm(WORD * 7))
            self.set_extra_stack_depth(mc, 8 * WORD)
            # store the arguments at the correct place in the stack
            for i in range(4):
                mc.MOV_sr(i * WORD, cond_call_register_arguments[i].value)
        mc.CALL(eax)
        if IS_X86_64:
            mc.ADD(esp, imm(WORD))
        else:
            mc.ADD(esp, imm(WORD * 7))
        self.set_extra_stack_depth(mc, 0)
        self._reload_frame_if_necessary(mc, align_stack=True)
        self._pop_all_regs_from_frame(mc, [], supports_floats, callee_only)
        self.pop_gcmap(mc)   # push_gcmap(store=True) done by the caller
        mc.RET()
        return mc.materialize(self.cpu.asmmemmgr, [])

    def _build_stm_transaction_break_path(self):
        assert self.cpu.gc_ll_descr.stm
        if not we_are_translated():
            return    # tests only

        """ While arriving on slowpath, we have a gcpattern on stack 0.
        This function does not have to preserve registers. It expects
        all registers to be saved in the caller.
        """
        mc = codebuf.MachineCodeBlockWrapper()
        # store the gc pattern
        ofs = self.cpu.get_ofs_of_frame_field('jf_gcmap')
        mc.MOV_rs(ecx.value, WORD)
        mc.MOV_br(ofs, ecx.value)
        #
        # align on 16b boundary (there is a retaddr on the stack)
        mc.SUB_ri(esp.value, 16 - WORD)
        #
        # call stm_transaction_break() with the address of the
        # STM_RESUME_BUF and the custom longjmp function
        # (rsp + FRAME_FIXED_SIZE + RET_ADDR + ALIGNMENT)
        mc.LEA_rs(edi.value, FRAME_FIXED_SIZE * WORD + WORD + (16-WORD))
        mc.MOV(esi, imm(self.stm_longjmp_callback_addr))
        fn = stmtlocal.stm_transaction_break_fn
        mc.CALL(imm(self.cpu.cast_ptr_to_int(fn)))
        #
        self._reload_frame_if_necessary(mc)
        #
        mc.ADD_ri(esp.value, 16 - WORD)
        # clear the gc pattern
        mc.MOV_bi(ofs, 0)
        #
        # Fill the stm resume buffer.  Don't do it before the call!
        # The previous transaction may still be aborted during the call
        # above, so we need the old content of the buffer!
        # The buffer contains the address of the resume point which
        # is the RET_ADDR of this called piece of code. This will be
        # put at offset 0 of the buffer, at offset WORD, there is a
        # copy of the current shadowstack pointer.
        mc.POP_r(eax.value) # get ret addr
        self._load_shadowstack_top_in_ebx(mc, self.cpu.gc_ll_descr.gcrootmap)
        mc.MOV_sr((FRAME_FIXED_SIZE + 1) * WORD, ebx.value)
        mc.MOV_sr((FRAME_FIXED_SIZE + 0) * WORD, eax.value)
        mc.JMP_r(eax.value)
        #
        rawstart = mc.materialize(self.cpu.asmmemmgr, [])
        return rawstart

    
    def _build_malloc_slowpath(self, kind):
        """ While arriving on slowpath, we have a gcpattern on stack 0.
        The arguments are passed in eax and edi, as follows:

        kind == 'fixed': nursery_head in eax and the size in edi - eax.

        kind == 'str/unicode': length of the string to allocate in edi.

        kind == 'var': length to allocate in edi, tid in eax,
                       and itemsize in the stack 1 (position esp+WORD).

        This function must preserve all registers apart from eax and edi.
        """
        assert kind in ['fixed', 'str', 'unicode', 'var']
        mc = codebuf.MachineCodeBlockWrapper()
        self._push_all_regs_to_frame(mc, [eax, edi], self.cpu.supports_floats)
        # store the gc pattern
        ofs = self.cpu.get_ofs_of_frame_field('jf_gcmap')
        mc.MOV_rs(ecx.value, WORD)
        mc.MOV_br(ofs, ecx.value)
        #
        if kind == 'fixed':
            addr = self.cpu.gc_ll_descr.get_malloc_slowpath_addr()
        elif kind == 'str':
            addr = self.cpu.gc_ll_descr.get_malloc_fn_addr('malloc_str')
        elif kind == 'unicode':
            addr = self.cpu.gc_ll_descr.get_malloc_fn_addr('malloc_unicode')
        else:
            addr = self.cpu.gc_ll_descr.get_malloc_slowpath_array_addr()
        mc.SUB_ri(esp.value, 16 - WORD)  # restore 16-byte alignment
        # magically, the above is enough on X86_32 to reserve 3 stack places
        if kind == 'fixed':
            mc.SUB_rr(edi.value, eax.value) # compute the size we want
            # the arg is already in edi
            if IS_X86_32:
                mc.MOV_sr(0, edi.value)
                if hasattr(self.cpu.gc_ll_descr, 'passes_frame'):
                    mc.MOV_sr(WORD, ebp.value)
            elif hasattr(self.cpu.gc_ll_descr, 'passes_frame'):
                # for tests only
                mc.MOV_rr(esi.value, ebp.value)
        elif kind == 'str' or kind == 'unicode':
            if IS_X86_32:
                # stack layout: [---][---][---][ret].. with 3 free stack places
                mc.MOV_sr(0, edi.value)     # store the length
            else:
                pass                        # length already in edi
        else:
            if IS_X86_32:
                # stack layout: [---][---][---][ret][gcmap][itemsize]...
                mc.MOV_sr(WORD * 2, edi.value)  # store the length
                mc.MOV_sr(WORD * 1, eax.value)  # store the tid
                mc.MOV_rs(edi.value, WORD * 5)  # load the itemsize
                mc.MOV_sr(WORD * 0, edi.value)  # store the itemsize
            else:
                # stack layout: [---][ret][gcmap][itemsize]...
                mc.MOV_rr(edx.value, edi.value) # length
                mc.MOV_rr(esi.value, eax.value) # tid
                mc.MOV_rs(edi.value, WORD * 3)  # load the itemsize
        self.set_extra_stack_depth(mc, 16)
        mc.CALL(imm(addr))
        mc.ADD_ri(esp.value, 16 - WORD)
        mc.TEST_rr(eax.value, eax.value)
        mc.J_il(rx86.Conditions['Z'], 0xfffff) # patched later
        jz_location = mc.get_relative_pos()
        #
        self._reload_frame_if_necessary(mc, align_stack=True)
        self.set_extra_stack_depth(mc, 0)
        self._pop_all_regs_from_frame(mc, [eax, edi], self.cpu.supports_floats)
        if self.cpu.gc_ll_descr.stm:
            # load nursery_current into EDI
            nc = self._get_stm_tl(rstm.get_nursery_current_adr())
            self._tl_segment_if_stm(mc)
            mc.MOV_rj(edi.value, nc)
        else:
            nursery_free_adr = self.cpu.gc_ll_descr.get_nursery_free_addr()
            mc.MOV(edi, heap(nursery_free_adr))   # load this in EDI
        # clear the gc pattern
        mc.MOV_bi(ofs, 0)
        mc.RET()
        #
        # If the slowpath malloc failed, we raise a MemoryError that
        # always interrupts the current loop, as a "good enough"
        # approximation.  We have to adjust the esp a little, to point to
        # the correct "ret" arg
        offset = mc.get_relative_pos() - jz_location
        mc.overwrite32(jz_location-4, offset)
        mc.ADD_ri(esp.value, WORD)
        mc.JMP(imm(self.propagate_exception_path))
        #
        rawstart = mc.materialize(self.cpu.asmmemmgr, [])
        return rawstart

    def _build_propagate_exception_path(self):
        if not self.cpu.propagate_exception_descr:
            return      # not supported (for tests, or non-translated)
        #
        self.mc = codebuf.MachineCodeBlockWrapper()
        #
        # read and reset the current exception

        self._store_and_reset_exception(self.mc, eax)
        ofs = self.cpu.get_ofs_of_frame_field('jf_guard_exc')
        self.mc.MOV_br(ofs, eax.value)
        propagate_exception_descr = rffi.cast(lltype.Signed,
                  cast_instance_to_gcref(self.cpu.propagate_exception_descr))
        ofs = self.cpu.get_ofs_of_frame_field('jf_descr')
        self.mc.MOV(RawEbpLoc(ofs), imm(propagate_exception_descr))
        #
        self._call_footer()
        rawstart = self.mc.materialize(self.cpu.asmmemmgr, [])
        self.propagate_exception_path = rawstart
        self.mc = None

    def _get_stm_tl(self, adr):
        """Makes 'adr' relative to threadlocal-base if we run in STM. 
        Before using such a relative address, call _tl_segment_if_stm()."""
        if self.cpu.gc_ll_descr.stm and we_are_translated():
            # only for STM and not during tests
            result = adr - stmtlocal.threadlocal_base()
            assert rx86.fits_in_32bits(result)
            return result
        return adr

    def _tl_segment_if_stm(self, mc):
        """Insert segment prefix for thread-local memory if we run
        in STM and not during testing."""
        if self.cpu.gc_ll_descr.stm and we_are_translated():
            stmtlocal.tl_segment_prefix(mc)

    def _build_stack_check_slowpath(self):
        if self.cpu.gc_ll_descr.stm:
            return      # XXX no stack check on STM for now
        _, _, slowpathaddr = self.cpu.insert_stack_check()
        if slowpathaddr == 0 or not self.cpu.propagate_exception_descr:
            return      # no stack check (for tests, or non-translated)
        #
        # make a "function" that is called immediately at the start of
        # an assembler function.  In particular, the stack looks like:
        #
        #    |  ...                |    <-- aligned to a multiple of 16
        #    |  retaddr of caller  |
        #    |  my own retaddr     |    <-- esp
        #    +---------------------+
        #
        mc = codebuf.MachineCodeBlockWrapper()
        #
        if IS_X86_64:
            # on the x86_64, we have to save all the registers that may
            # have been used to pass arguments. Note that we pass only
            # one argument, that is the frame
            mc.MOV_rr(edi.value, esp.value)
            mc.SUB_ri(esp.value, WORD)
        #
        if IS_X86_32:
            mc.SUB_ri(esp.value, 2*WORD) # alignment
            mc.PUSH_r(esp.value)
        #
        # esp is now aligned to a multiple of 16 again
        mc.CALL(imm(slowpathaddr))
        #
        if IS_X86_32:
            mc.ADD_ri(esp.value, 3*WORD)    # alignment
        else:
            mc.ADD_ri(esp.value, WORD)
        #
        ea = self._get_stm_tl(self.cpu.pos_exception())
        self._tl_segment_if_stm(mc)
        mc.MOV(eax, heap(ea))
        mc.TEST_rr(eax.value, eax.value)
        mc.J_il8(rx86.Conditions['NZ'], 0)
        jnz_location = mc.get_relative_pos()
        #
        mc.RET()
        #
        # patch the JNZ above
        offset = mc.get_relative_pos() - jnz_location
        assert 0 < offset <= 127
        mc.overwrite(jnz_location-1, chr(offset))
        # adjust the esp to point back to the previous return
        mc.ADD_ri(esp.value, WORD)
        mc.JMP(imm(self.propagate_exception_path))
        #
        rawstart = mc.materialize(self.cpu.asmmemmgr, [])
        self.stack_check_slowpath = rawstart


    def _build_ptr_eq_slowpath(self):
        cpu = self.cpu
        assert cpu.gc_ll_descr.stm
        #
        # SYNCHRONIZE WITH extra.c'S IMPLEMENTATION!
        #
        # This builds a helper function called from the slow path of
        # ptr_eq/ne.  It must save all registers, and optionally
        # all XMM registers. It takes two values pushed on the stack,
        # even on X86_64.  It must restore stack alignment accordingly.
        mc = codebuf.MachineCodeBlockWrapper()
        #
        # we want 2 registers:
        mc.PUSH_r(esi.value)
        mc.PUSH_r(edi.value)
        #
        # get arguments: ||val2|val1||retaddr|esi||edi|
        mc.MOV_rs(esi.value, 3 * WORD)
        mc.MOV_rs(edi.value, 4 * WORD)
        #
        # the fastpath checks if val1==val2 or any of them is NULL
        # thus, we only have to get to their h_original
        # if they are *not* PREBUILT_ORIGINALS
        #
        flag = StmGC.GCFLAG_PREBUILT_ORIGINAL
        assert (flag >> 32) > 0 and (flag >> 40) == 0
        flag = flag >> 32
        off = 4
        # if !(val1->h_original), leave EDI as is
        mc.MOV_rm(X86_64_SCRATCH_REG.value, (edi.value, StmGC.H_ORIGINAL))
        mc.TEST_rr(X86_64_SCRATCH_REG.value, X86_64_SCRATCH_REG.value)
        mc.J_il8(rx86.Conditions['Z'], 0)
        z1_location = mc.get_relative_pos()
        # if val1->h_tid & PREBUILT_ORIGINAL, take h_original
        mc.TEST8_mi((edi.value, StmGC.H_TID + off), flag)
        mc.CMOVE_rr(edi.value, X86_64_SCRATCH_REG.value)
        #
        # Do the same for val2=ESI
        offset = mc.get_relative_pos() - z1_location
        assert 0 < offset <= 127
        mc.overwrite(z1_location - 1, chr(offset))
        # if !(val2->h_original), leave ESI as is
        mc.MOV_rm(X86_64_SCRATCH_REG.value, (esi.value, StmGC.H_ORIGINAL))
        mc.TEST_rr(X86_64_SCRATCH_REG.value, X86_64_SCRATCH_REG.value)
        mc.J_il8(rx86.Conditions['Z'], 0)
        z2_location = mc.get_relative_pos()
        # if val2->h_tid & PREBUILT_ORIGINAL, take h_original
        mc.TEST8_mi((esi.value, StmGC.H_TID + off), flag)
        mc.CMOVE_rr(esi.value, X86_64_SCRATCH_REG.value)
        #
        # COMPARE
        offset = mc.get_relative_pos() - z2_location
        assert 0 < offset <= 127
        mc.overwrite(z2_location - 1, chr(offset))
        #
        mc.CMP_rr(edi.value, esi.value)
        sl = X86_64_SCRATCH_REG.lowest8bits()
        mc.SET_ir(rx86.Conditions['Z'], sl.value)
        # mov result to val2 on stack
        # ||val2|val1||retaddr|esi||edi|
        mc.MOV_sr(4 * WORD, X86_64_SCRATCH_REG.value)
        #
        # Restore everything:
        mc.POP_r(edi.value)
        mc.POP_r(esi.value)
        # ||result|val1|retaddr|
        #
        #
        # only remove one arg:
        mc.RET16_i(1 * WORD)
        
        rawstart = mc.materialize(self.cpu.asmmemmgr, [])
        self.ptr_eq_slowpath = rawstart

        
    def _build_b_slowpath(self, descr, withcards, withfloats=False,
                          for_frame=False):
        is_stm = self.cpu.gc_ll_descr.stm
        exc0, exc1 = None, None
        if descr is None:
            return

        if is_stm and withcards:
            return
        
        if not withcards:
            func = descr.get_barrier_fn(self.cpu, 
                                        returns_modified_object=is_stm)
            assert func is not None
        else:
            assert not is_stm
            if descr.jit_wb_cards_set == 0:
                return
            func = descr.get_barrier_from_array_fn(self.cpu)
            if func == 0:
                return
        #
        # This builds a helper function called from the slow path of
        # write barriers.  It must save all registers, and optionally
        # all XMM registers.  It takes a single argument just pushed
        # on the stack even on X86_64.  It must restore stack alignment
        # accordingly.
        mc = codebuf.MachineCodeBlockWrapper()
        #
        if not for_frame:
            if descr.stmcat in ['A2W', 'A2V']:
                # slow fastpath
                # check if PRIV_FROM_PROT is set, but not
                # WRITE_BARRIER
                mc.MOV_rs(X86_64_SCRATCH_REG.value, WORD)
                
                flag = StmGC.GCFLAG_WRITE_BARRIER >> 32
                off = 4
                assert 0 < flag < 256
                mc.TEST8_mi((X86_64_SCRATCH_REG.value, off), flag)
                mc.J_il8(rx86.Conditions['NZ'], 0)
                jz1 = mc.get_relative_pos()
                # if flag set, jump over the next check & RET
                
                flag = StmGC.GCFLAG_PRIVATE_FROM_PROTECTED >> 40
                off = 5
                assert 0 < flag < 256
                mc.TEST8_mi((X86_64_SCRATCH_REG.value, off), flag)
                mc.J_il8(rx86.Conditions['Z'], 0)
                jz2 = mc.get_relative_pos()
                # if PRIV_F_PROT, RET
                mc.RET()
                mc.overwrite(jz2 - 1, chr(mc.get_relative_pos() - jz2))
                mc.overwrite(jz1 - 1, chr(mc.get_relative_pos() - jz1))
                
            self._push_all_regs_to_frame(mc, [], withfloats, callee_only=True)
            if IS_X86_32:
                # we have 2 extra words on stack for retval and we pass 1 extra
                # arg, so we need to substract 2 words
                # ||val|retadr|
                mc.SUB_ri(esp.value, 2 * WORD)
                # ||val|retadr|x|x||
                mc.MOV_rs(eax.value, 3 * WORD) # 2 + 1
                mc.MOV_sr(0, eax.value)
                # ||val|retadr|x|val||
            else:
                # ||val|retadr||
                mc.MOV_rs(edi.value, WORD)
        else:
            # ||retadr|
            # we have one word to align
            mc.SUB_ri(esp.value, 7 * WORD) # align and reserve some space
            # ||retadr|x||x|x||x|x||x|x||
            mc.MOV_sr(WORD, eax.value) # save for later
            # ||retadr|x||x|x||x|x||rax|x||
            mc.MOVSD_sx(3 * WORD, xmm0.value)
            # ||retadr|x||x|x||xmm0|x||rax|x||
            if IS_X86_32:
                mc.MOV_sr(4 * WORD, edx.value)
                mc.MOV_sr(0, ebp.value)
                exc0, exc1 = esi, edi
            else:
                mc.MOV_rr(edi.value, ebp.value)
                exc0, exc1 = ebx, r12
            mc.MOV(RawEspLoc(WORD * 5, REF), exc0)
            mc.MOV(RawEspLoc(WORD * 6, INT), exc1)
            # note that it's save to store the exception in register,
            # since the call to write barrier can't collect
            # (and this is assumed a bit left and right here, like lack
            # of _reload_frame_if_necessary)
            self._store_and_reset_exception(mc, exc0, exc1)

        mc.CALL(imm(func))

        if descr.returns_modified_object:
            # new addr in eax, save to now unused arg
            if for_frame:
                # ||retadr|x||x|x||xmm0|x||rax|x||
                # directly move to rbp
                mc.MOV_rr(ebp.value, eax.value)
            elif IS_X86_32:
                mc.MOV_sr(3 * WORD, eax.value)
                # ||val|retadr|x|val||
                # -> ||result|retaddr|x|val||
            else:
                mc.MOV_sr(WORD, eax.value)
                # ||val|retadr|| -> ||result|retadr||
                
        if withcards:
            # A final TEST8 before the RET, for the caller.  Careful to
            # not follow this instruction with another one that changes
            # the status of the CPU flags!
            assert not is_stm and not descr.returns_modified_object
            if IS_X86_32:
                mc.MOV_rs(eax.value, 3 * WORD)
            else:
                mc.MOV_rs(eax.value, WORD)
            mc.TEST8(addr_add_const(eax, descr.jit_wb_if_flag_byteofs),
                     imm(-0x80))
        #
        if not for_frame:
            if IS_X86_32:
                # ADD touches CPU flags
                mc.LEA_rs(esp.value, 2 * WORD)
            self._pop_all_regs_from_frame(mc, [], withfloats, callee_only=True)

            if descr.returns_modified_object:
                # preserve argument which now holds the result
                mc.RET()
            else:
                mc.RET16_i(WORD)
        else:
            if IS_X86_32:
                mc.MOV_rs(edx.value, 5 * WORD)
            # ||retadr|x||x|x||xmm0|x||rax|x||
            mc.MOVSD_xs(xmm0.value, 3 * WORD)
            mc.MOV_rs(eax.value, WORD) # restore
            self._restore_exception(mc, exc0, exc1)
            mc.MOV(exc0, RawEspLoc(WORD * 5, REF))
            mc.MOV(exc1, RawEspLoc(WORD * 6, INT))

            mc.LEA_rs(esp.value, 7 * WORD)
            # retval already in ebp
            mc.RET()

        rawstart = mc.materialize(self.cpu.asmmemmgr, [])
        if for_frame:
            descr.set_b_slowpath(4, rawstart)
        else:
            descr.set_b_slowpath(withcards + 2 * withfloats, rawstart)


    def _build_stm_longjmp_callback(self):
        assert self.cpu.gc_ll_descr.stm
        if not we_are_translated():
            return    # tests only
        #
        # make the stm_longjmp_callback() function, with signature
        #     void (*longjmp_callback)(void *stm_resume_buffer)
        mc = codebuf.MachineCodeBlockWrapper()
        #
        # 'edi' contains the stm resume buffer, so the new stack
        # location that we have to enforce is 'edi - FRAME_FIXED_SIZE * WORD'.
        if IS_X86_32:
            mc.MOV_rs(edi.value, WORD)      # first argument
        mc.MOV_rr(esp.value, edi.value)
        mc.SUB_ri(esp.value, FRAME_FIXED_SIZE * WORD)
        #
        # restore the shadowstack pointer from stm_resume_buffer[1]
        gcrootmap = self.cpu.gc_ll_descr.gcrootmap
        rst = self._get_stm_tl(gcrootmap.get_root_stack_top_addr())
        mc.MOV_rs(eax.value, (FRAME_FIXED_SIZE + 1) * WORD)
        self._tl_segment_if_stm(mc)
        mc.MOV_jr(rst, eax.value)
        #
        # must restore 'ebp' from its saved value in the shadowstack
        self._reload_frame_if_necessary(mc)
        #
        # jump to the place saved in stm_resume_buffer[0]
        # (to "HERE" in genop_stm_transaction_break())
        mc.MOV_rs(eax.value, (FRAME_FIXED_SIZE + 0) * WORD)
        mc.JMP_r(eax.value)
        self.stm_longjmp_callback_addr = mc.materialize(self.cpu.asmmemmgr, [])


    @rgc.no_release_gil
    def assemble_loop(self, inputargs, operations, looptoken, log,
                      loopname, logger):
        '''adds the following attributes to looptoken:
               _ll_function_addr    (address of the generated func, as an int)
               _ll_loop_code       (debug: addr of the start of the ResOps)
               _x86_fullsize        (debug: full size including failure)
        '''
        # XXX this function is too longish and contains some code
        # duplication with assemble_bridge().  Also, we should think
        # about not storing on 'self' attributes that will live only
        # for the duration of compiling one loop or a one bridge.
        clt = CompiledLoopToken(self.cpu, looptoken.number)
        looptoken.compiled_loop_token = clt
        clt._debug_nbargs = len(inputargs)
        if not we_are_translated():
            # Arguments should be unique
            assert len(set(inputargs)) == len(inputargs)

        self.setup(looptoken)

        frame_info = self.datablockwrapper.malloc_aligned(
            jitframe.JITFRAMEINFO_SIZE, alignment=WORD)
        clt.frame_info = rffi.cast(jitframe.JITFRAMEINFOPTR, frame_info)
        clt.allgcrefs = []
        clt.frame_info.clear() # for now

        if log:
            operations = self._inject_debugging_code(looptoken, operations,
                                                     'e', looptoken.number)

        regalloc = RegAlloc(self, self.cpu.translate_support_code)
        #
        self._call_header_with_stack_check()
        self._check_frame_depth_debug(self.mc)

        operations = regalloc.prepare_loop(inputargs, operations, looptoken,
                                           clt.allgcrefs)
        looppos = self.mc.get_relative_pos()
        frame_depth_no_fixed_size = self._assemble(regalloc, inputargs,
                                                   operations)
        self.update_frame_depth(frame_depth_no_fixed_size + JITFRAME_FIXED_SIZE)
        #
        size_excluding_failure_stuff = self.mc.get_relative_pos()
        self.write_pending_failure_recoveries()
        full_size = self.mc.get_relative_pos()
        #
        rawstart = self.materialize_loop(looptoken)
        self.patch_stack_checks(frame_depth_no_fixed_size + JITFRAME_FIXED_SIZE,
                                rawstart)
        looptoken._ll_loop_code = looppos + rawstart
        debug_start("jit-backend-addr")
        debug_print("Loop %d (%s) has address 0x%x to 0x%x (bootstrap 0x%x)" % (
            looptoken.number, loopname,
            r_uint(rawstart + looppos),
            r_uint(rawstart + size_excluding_failure_stuff),
            r_uint(rawstart)))
        debug_stop("jit-backend-addr")
        self.patch_pending_failure_recoveries(rawstart)
        #
        ops_offset = self.mc.ops_offset
        if not we_are_translated():
            # used only by looptoken.dump() -- useful in tests
            looptoken._x86_rawstart = rawstart
            looptoken._x86_fullsize = full_size
            looptoken._x86_ops_offset = ops_offset
        looptoken._ll_function_addr = rawstart
        if logger:
            logger.log_loop(inputargs, operations, looptoken.number, "rewritten",
                            name=loopname, ops_offset=ops_offset)

        self.fixup_target_tokens(rawstart)
        self.teardown()
        # oprofile support
        if self.cpu.profile_agent is not None:
            name = "Loop # %s: %s" % (looptoken.number, loopname)
            self.cpu.profile_agent.native_code_written(name,
                                                       rawstart, full_size)
        return AsmInfo(ops_offset, rawstart + looppos,
                       size_excluding_failure_stuff - looppos)

    @rgc.no_release_gil
    def assemble_bridge(self, faildescr, inputargs, operations,
                        original_loop_token, log, logger):
        if not we_are_translated():
            # Arguments should be unique
            assert len(set(inputargs)) == len(inputargs)

        self.setup(original_loop_token)
        descr_number = compute_unique_id(faildescr)
        if log:
            operations = self._inject_debugging_code(faildescr, operations,
                                                     'b', descr_number)

        arglocs = self.rebuild_faillocs_from_descr(faildescr, inputargs)
        regalloc = RegAlloc(self, self.cpu.translate_support_code)
        startpos = self.mc.get_relative_pos()
        operations = regalloc.prepare_bridge(inputargs, arglocs,
                                             operations,
                                             self.current_clt.allgcrefs,
                                             self.current_clt.frame_info)
        self._check_frame_depth(self.mc, regalloc.get_gcmap())
        frame_depth_no_fixed_size = self._assemble(regalloc, inputargs, operations)
        codeendpos = self.mc.get_relative_pos()
        self.write_pending_failure_recoveries()
        fullsize = self.mc.get_relative_pos()
        #
        rawstart = self.materialize_loop(original_loop_token)
        self.patch_stack_checks(frame_depth_no_fixed_size + JITFRAME_FIXED_SIZE,
                                rawstart)
        debug_bridge(descr_number, rawstart, codeendpos)
        self.patch_pending_failure_recoveries(rawstart)
        ops_offset = self.mc.ops_offset
        frame_depth = max(self.current_clt.frame_info.jfi_frame_depth,
                          frame_depth_no_fixed_size + JITFRAME_FIXED_SIZE)
        if logger:
            logger.log_bridge(inputargs, operations, "rewritten",
                              ops_offset=ops_offset, descr=faildescr)
        self.fixup_target_tokens(rawstart)
        self.update_frame_depth(frame_depth)

        if self.cpu.gc_ll_descr.stm:
            rstm.stop_all_other_threads()
        # patch the jump from original guard after the frame-depth update
        self.patch_jump_for_descr(faildescr, rawstart)
        if self.cpu.gc_ll_descr.stm:
            rstm.partial_commit_and_resume_other_threads()
        
        self.teardown()
        # oprofile support
        if self.cpu.profile_agent is not None:
            name = "Bridge # %s" % (descr_number,)
            self.cpu.profile_agent.native_code_written(name,
                                                       rawstart, fullsize)
        return AsmInfo(ops_offset, startpos + rawstart,
                       codeendpos - startpos)

    def write_pending_failure_recoveries(self):
        # for each pending guard, generate the code of the recovery stub
        # at the end of self.mc.
        for tok in self.pending_guard_tokens:
            tok.pos_recovery_stub = self.generate_quick_failure(tok)
        if WORD == 8 and len(self.pending_memoryerror_trampoline_from) > 0:
            self.error_trampoline_64 = self.generate_propagate_error_64()

    def patch_pending_failure_recoveries(self, rawstart):
        # after we wrote the assembler to raw memory, set up
        # tok.faildescr._x86_adr_jump_offset to contain the raw address of
        # the 4-byte target field in the JMP/Jcond instruction, and patch
        # the field in question to point (initially) to the recovery stub
        clt = self.current_clt
        for tok in self.pending_guard_tokens:
            addr = rawstart + tok.pos_jump_offset
            tok.faildescr._x86_adr_jump_offset = addr
            relative_target = tok.pos_recovery_stub - (tok.pos_jump_offset + 4)
            assert rx86.fits_in_32bits(relative_target)
            #
            if not tok.is_guard_not_invalidated:
                mc = codebuf.MachineCodeBlockWrapper()
                mc.writeimm32(relative_target)
                mc.copy_to_raw_memory(addr)
            else:
                # GUARD_NOT_INVALIDATED, record an entry in
                # clt.invalidate_positions of the form:
                #     (addr-in-the-code-of-the-not-yet-written-jump-target,
                #      relative-target-to-use)
                relpos = tok.pos_jump_offset
                clt.invalidate_positions.append((rawstart + relpos,
                                                 relative_target))
                # General idea: Although no code was generated by this
                # guard, the code might be patched with a "JMP rel32" to
                # the guard recovery code.  This recovery code is
                # already generated, and looks like the recovery code
                # for any guard, even if at first it has no jump to it.
                # So we may later write 5 bytes overriding the existing
                # instructions; this works because a CALL instruction
                # would also take at least 5 bytes.  If it could take
                # less, we would run into the issue that overwriting the
                # 5 bytes here might get a few nonsense bytes at the
                # return address of the following CALL.
        if WORD == 8:
            for pos_after_jz in self.pending_memoryerror_trampoline_from:
                assert self.error_trampoline_64 != 0     # only if non-empty
                mc = codebuf.MachineCodeBlockWrapper()
                mc.writeimm32(self.error_trampoline_64 - pos_after_jz)
                mc.copy_to_raw_memory(rawstart + pos_after_jz - 4)

    def update_frame_depth(self, frame_depth):
        baseofs = self.cpu.get_baseofs_of_frame_field()
        self.current_clt.frame_info.update_frame_depth(baseofs, frame_depth)

    def patch_stack_checks(self, framedepth, rawstart):
        for ofs in self.frame_depth_to_patch:
            self._patch_frame_depth(ofs + rawstart, framedepth)

    def _check_frame_depth(self, mc, gcmap):
        """ check if the frame is of enough depth to follow this bridge.
        Otherwise reallocate the frame in a helper.
        There are other potential solutions
        to that, but this one does not sound too bad.
        """
        descrs = self.cpu.gc_ll_descr.getframedescrs(self.cpu)
        ofs = self.cpu.unpack_fielddescr(descrs.arraydescr.lendescr)
        mc.CMP_bi(ofs, 0xffffff)     # force writing 32 bit
        stack_check_cmp_ofs = mc.get_relative_pos() - 4
        mc.J_il8(rx86.Conditions['GE'], 0)
        jg_location = mc.get_relative_pos()
        mc.MOV_si(WORD, 0xffffff)     # force writing 32 bit
        ofs2 = mc.get_relative_pos() - 4
        self.push_gcmap(mc, gcmap, mov=True)
        mc.CALL(imm(self._frame_realloc_slowpath))
        # patch the JG above
        offset = mc.get_relative_pos() - jg_location
        assert 0 < offset <= 127
        mc.overwrite(jg_location-1, chr(offset))
        self.frame_depth_to_patch.append(stack_check_cmp_ofs)
        self.frame_depth_to_patch.append(ofs2)

    def _check_frame_depth_debug(self, mc):
        """ double check the depth size. It prints the error (and potentially
        segfaults later)
        """
        if not self.DEBUG_FRAME_DEPTH:
            return
        descrs = self.cpu.gc_ll_descr.getframedescrs(self.cpu)
        ofs = self.cpu.unpack_fielddescr(descrs.arraydescr.lendescr)
        mc.CMP_bi(ofs, 0xffffff)
        stack_check_cmp_ofs = mc.get_relative_pos() - 4
        mc.J_il8(rx86.Conditions['GE'], 0)
        jg_location = mc.get_relative_pos()
        mc.MOV_rr(edi.value, ebp.value)
        mc.MOV_ri(esi.value, 0xffffff)
        ofs2 = mc.get_relative_pos() - 4
        mc.CALL(imm(self.cpu.realloc_frame_crash))
        # patch the JG above
        offset = mc.get_relative_pos() - jg_location
        assert 0 < offset <= 127
        mc.overwrite(jg_location-1, chr(offset))
        self.frame_depth_to_patch.append(stack_check_cmp_ofs)
        self.frame_depth_to_patch.append(ofs2)

    def _patch_frame_depth(self, adr, allocated_depth):
        mc = codebuf.MachineCodeBlockWrapper()
        mc.writeimm32(allocated_depth)
        mc.copy_to_raw_memory(adr)

    def get_asmmemmgr_blocks(self, looptoken):
        clt = looptoken.compiled_loop_token
        if clt.asmmemmgr_blocks is None:
            clt.asmmemmgr_blocks = []
        return clt.asmmemmgr_blocks

    def materialize_loop(self, looptoken):
        self.datablockwrapper.done()      # finish using cpu.asmmemmgr
        self.datablockwrapper = None
        allblocks = self.get_asmmemmgr_blocks(looptoken)
        return self.mc.materialize(self.cpu.asmmemmgr, allblocks,
                                   self.cpu.gc_ll_descr.gcrootmap)

    def patch_jump_for_descr(self, faildescr, adr_new_target):
        adr_jump_offset = faildescr._x86_adr_jump_offset
        assert adr_jump_offset != 0
        offset = adr_new_target - (adr_jump_offset + 4)
        # If the new target fits within a rel32 of the jump, just patch
        # that. Otherwise, leave the original rel32 to the recovery stub in
        # place, but clobber the recovery stub with a jump to the real
        # target.
        mc = codebuf.MachineCodeBlockWrapper()
        if rx86.fits_in_32bits(offset):
            mc.writeimm32(offset)
            mc.copy_to_raw_memory(adr_jump_offset)
        else:
            # "mov r11, addr; jmp r11" is up to 13 bytes, which fits in there
            # because we always write "mov r11, imm-as-8-bytes; call *r11" in
            # the first place.
            mc.MOV_ri(X86_64_SCRATCH_REG.value, adr_new_target)
            mc.JMP_r(X86_64_SCRATCH_REG.value)
            p = rffi.cast(rffi.INTP, adr_jump_offset)
            adr_target = adr_jump_offset + 4 + rffi.cast(lltype.Signed, p[0])
            mc.copy_to_raw_memory(adr_target)
        faildescr._x86_adr_jump_offset = 0    # means "patched"

    def fixup_target_tokens(self, rawstart):
        for targettoken in self.target_tokens_currently_compiling:
            targettoken._ll_loop_code += rawstart
        self.target_tokens_currently_compiling = None

    def _assemble(self, regalloc, inputargs, operations):
        self._regalloc = regalloc
        regalloc.compute_hint_frame_locations(operations)
        regalloc.walk_operations(inputargs, operations)
        if we_are_translated() or self.cpu.dont_keepalive_stuff:
            self._regalloc = None   # else keep it around for debugging
        frame_depth = regalloc.get_final_frame_depth()
        jump_target_descr = regalloc.jump_target_descr
        if jump_target_descr is not None:
            tgt_depth = jump_target_descr._x86_clt.frame_info.jfi_frame_depth
            target_frame_depth = tgt_depth - JITFRAME_FIXED_SIZE
            frame_depth = max(frame_depth, target_frame_depth)
        return frame_depth

    def _get_whole_frame_size(self):
        frame_size = FRAME_FIXED_SIZE
        if self.cpu.gc_ll_descr.stm:
            frame_size += STM_RESUME_BUF
        return frame_size

    def _call_header(self):
        self.mc.SUB_ri(esp.value, self._get_whole_frame_size() * WORD)
        self.mc.MOV_sr(PASS_ON_MY_FRAME * WORD, ebp.value)
        if IS_X86_64:
            self.mc.MOV_rr(ebp.value, edi.value)
        else:
            self.mc.MOV_rs(ebp.value, (self._get_whole_frame_size() + 1) * WORD)

        for i, loc in enumerate(self.cpu.CALLEE_SAVE_REGISTERS):
            self.mc.MOV_sr((PASS_ON_MY_FRAME + i + 1) * WORD, loc.value)

        gcrootmap = self.cpu.gc_ll_descr.gcrootmap
        if gcrootmap and gcrootmap.is_shadow_stack:
            self._call_header_shadowstack(gcrootmap)

    def _call_header_with_stack_check(self):
        self._call_header()
        if self.stack_check_slowpath == 0:
            pass                # no stack check (e.g. not translated)
        else:
            endaddr, lengthaddr, _ = self.cpu.insert_stack_check()
            self.mc.MOV(eax, heap(endaddr))             # MOV eax, [start]
            self.mc.SUB(eax, esp)                       # SUB eax, current
            self.mc.CMP(eax, heap(lengthaddr))          # CMP eax, [length]
            self.mc.J_il8(rx86.Conditions['BE'], 0)     # JBE .skip
            jb_location = self.mc.get_relative_pos()
            self.mc.CALL(imm(self.stack_check_slowpath))# CALL slowpath
            # patch the JB above                        # .skip:
            offset = self.mc.get_relative_pos() - jb_location
            assert 0 < offset <= 127
            self.mc.overwrite(jb_location-1, chr(offset))
            #

    def _call_footer(self):
<<<<<<< HEAD
        if self.cpu.gc_ll_descr.stm and we_are_translated():
            # call stm_invalidate_jmp_buf(), in case we called
            # stm_transaction_break() earlier
            assert IS_X86_64
            # load the address of the STM_RESUME_BUF
            self.mc.LEA_rs(edi.value, FRAME_FIXED_SIZE * WORD)
            fn = stmtlocal.stm_invalidate_jmp_buf_fn
            self.mc.CALL(imm(self.cpu.cast_ptr_to_int(fn)))
            # there could have been a collection in invalidate_jmp_buf()
            self._reload_frame_if_necessary(self.mc)

=======
>>>>>>> 906ddef6
        # the return value is the jitframe
        self.mc.MOV_rr(eax.value, ebp.value)

        gcrootmap = self.cpu.gc_ll_descr.gcrootmap
        if gcrootmap and gcrootmap.is_shadow_stack:
            self._call_footer_shadowstack(gcrootmap)

        for i in range(len(self.cpu.CALLEE_SAVE_REGISTERS)-1, -1, -1):
            self.mc.MOV_rs(self.cpu.CALLEE_SAVE_REGISTERS[i].value,
                           (i + 1 + PASS_ON_MY_FRAME) * WORD)

        self.mc.MOV_rs(ebp.value, PASS_ON_MY_FRAME * WORD)
        self.mc.ADD_ri(esp.value, self._get_whole_frame_size() * WORD)
        self.mc.RET()

    def _load_shadowstack_top_in_ebx(self, mc, gcrootmap):
        """Loads the shadowstack top in ebx, and returns an integer
        that gives the address of the stack top.  If this integer doesn't
        fit in 32 bits, it will be loaded in r11.
        """
        rst = self._get_stm_tl(gcrootmap.get_root_stack_top_addr())
        if rx86.fits_in_32bits(rst):
            self._tl_segment_if_stm(mc)
            mc.MOV_rj(ebx.value, rst)            # MOV ebx, [rootstacktop]
        else:
            mc.MOV_ri(X86_64_SCRATCH_REG.value, rst) # MOV r11, rootstacktop
            mc.MOV_rm(ebx.value, (X86_64_SCRATCH_REG.value, 0))
            # MOV ebx, [r11]
        #
        return rst

    def _call_header_shadowstack(self, gcrootmap):
        # put the frame in ebp on the shadowstack for the GC to find
        # (ebp is a writeable object and does not need a write-barrier
        # again (ensured by the code calling the loop))
        rst = self._load_shadowstack_top_in_ebx(self.mc, gcrootmap)
        self.mc.MOV_mr((ebx.value, 0), ebp.value)      # MOV [ebx], ebp
        self.mc.ADD_ri(ebx.value, WORD)
        
        if rx86.fits_in_32bits(rst):
            self._tl_segment_if_stm(self.mc)
            self.mc.MOV_jr(rst, ebx.value)            # MOV [rootstacktop], ebx
        else:
            # The integer 'rst' doesn't fit in 32 bits, so we know that
            # _load_shadowstack_top_in_ebx() above loaded it in r11.
            # Reuse it.  Be careful not to overwrite r11 in the middle!
            self.mc.MOV_mr((X86_64_SCRATCH_REG.value, 0),
                           ebx.value) # MOV [r11], ebx

    def _call_footer_shadowstack(self, gcrootmap):
        rst = self._get_stm_tl(gcrootmap.get_root_stack_top_addr())
        if rx86.fits_in_32bits(rst):
            self._tl_segment_if_stm(self.mc)
            self.mc.SUB_ji8(rst, WORD)       # SUB [rootstacktop], WORD
        else:
            self.mc.MOV_ri(ebx.value, rst)           # MOV ebx, rootstacktop
            self.mc.SUB_mi8((ebx.value, 0), WORD)  # SUB [ebx], WORD

    def redirect_call_assembler(self, oldlooptoken, newlooptoken):
        # some minimal sanity checking
        old_nbargs = oldlooptoken.compiled_loop_token._debug_nbargs
        new_nbargs = newlooptoken.compiled_loop_token._debug_nbargs
        assert old_nbargs == new_nbargs
        # we overwrite the instructions at the old _ll_function_addr
        # to start with a JMP to the new _ll_function_addr.
        # Ideally we should rather patch all existing CALLs, but well.
        oldadr = oldlooptoken._ll_function_addr
        target = newlooptoken._ll_function_addr
        # copy frame-info data
        baseofs = self.cpu.get_baseofs_of_frame_field()
        newlooptoken.compiled_loop_token.update_frame_info(
            oldlooptoken.compiled_loop_token, baseofs)
        mc = codebuf.MachineCodeBlockWrapper()
        mc.JMP(imm(target))
        if WORD == 4:         # keep in sync with prepare_loop()
            assert mc.get_relative_pos() == 5
        else:
            assert mc.get_relative_pos() <= 13
        # patch assembler:
        if self.cpu.gc_ll_descr.stm:
            rstm.stop_all_other_threads()
        mc.copy_to_raw_memory(oldadr)
        if self.cpu.gc_ll_descr.stm:
            rstm.partial_commit_and_resume_other_threads()
        

    def dump(self, text):
        if not self.verbose:
            return
        _prev = Box._extended_display
        try:
            Box._extended_display = False
            pos = self.mc.get_relative_pos()
            print >> sys.stderr, ' 0x%x  %s' % (pos, text)
        finally:
            Box._extended_display = _prev

    # ------------------------------------------------------------

    def mov(self, from_loc, to_loc):
        if (isinstance(from_loc, RegLoc) and from_loc.is_xmm) or (isinstance(to_loc, RegLoc) and to_loc.is_xmm):
            self.mc.MOVSD(to_loc, from_loc)
        else:
            assert to_loc is not ebp
            self.mc.MOV(to_loc, from_loc)

    regalloc_mov = mov # legacy interface

    def regalloc_push(self, loc):
        if isinstance(loc, RegLoc) and loc.is_xmm:
            self.mc.SUB_ri(esp.value, 8)   # = size of doubles
            self.mc.MOVSD_sx(0, loc.value)
        elif WORD == 4 and isinstance(loc, FrameLoc) and loc.get_width() == 8:
            # XXX evil trick
            self.mc.PUSH_b(loc.value + 4)
            self.mc.PUSH_b(loc.value)
        else:
            self.mc.PUSH(loc)

    def regalloc_pop(self, loc):
        if isinstance(loc, RegLoc) and loc.is_xmm:
            self.mc.MOVSD_xs(loc.value, 0)
            self.mc.ADD_ri(esp.value, 8)   # = size of doubles
        elif WORD == 4 and isinstance(loc, FrameLoc) and loc.get_width() == 8:
            # XXX evil trick
            self.mc.POP_b(loc.value)
            self.mc.POP_b(loc.value + 4)
        else:
            self.mc.POP(loc)

    def regalloc_immedmem2mem(self, from_loc, to_loc):
        # move a ConstFloatLoc directly to a FrameLoc, as two MOVs
        # (even on x86-64, because the immediates are encoded as 32 bits)
        assert isinstance(from_loc, ConstFloatLoc)
        low_part  = rffi.cast(rffi.CArrayPtr(rffi.INT), from_loc.value)[0]
        high_part = rffi.cast(rffi.CArrayPtr(rffi.INT), from_loc.value)[1]
        low_part  = intmask(low_part)
        high_part = intmask(high_part)
        if isinstance(to_loc, RawEbpLoc):
            self.mc.MOV32_bi(to_loc.value,     low_part)
            self.mc.MOV32_bi(to_loc.value + 4, high_part)
        else:
            assert isinstance(to_loc, RawEspLoc)
            self.mc.MOV32_si(to_loc.value,     low_part)
            self.mc.MOV32_si(to_loc.value + 4, high_part)

    def regalloc_perform(self, op, arglocs, resloc):
        genop_list[op.getopnum()](self, op, arglocs, resloc)

    def regalloc_perform_discard(self, op, arglocs):
        genop_discard_list[op.getopnum()](self, op, arglocs)

    def regalloc_perform_llong(self, op, arglocs, resloc):
        effectinfo = op.getdescr().get_extra_info()
        oopspecindex = effectinfo.oopspecindex
        genop_llong_list[oopspecindex](self, op, arglocs, resloc)

    def regalloc_perform_math(self, op, arglocs, resloc):
        effectinfo = op.getdescr().get_extra_info()
        oopspecindex = effectinfo.oopspecindex
        genop_math_list[oopspecindex](self, op, arglocs, resloc)

    def regalloc_perform_with_guard(self, op, guard_op, faillocs,
                                    arglocs, resloc, frame_depth):
        faildescr = guard_op.getdescr()
        assert isinstance(faildescr, AbstractFailDescr)
        failargs = guard_op.getfailargs()
        guard_opnum = guard_op.getopnum()
        guard_token = self.implement_guard_recovery(guard_opnum,
                                                    faildescr, failargs,
                                                    faillocs, frame_depth)
        if op is None:
            dispatch_opnum = guard_opnum
        else:
            dispatch_opnum = op.getopnum()
        genop_guard_list[dispatch_opnum](self, op, guard_op, guard_token,
                                         arglocs, resloc)
        if not we_are_translated():
            # must be added by the genop_guard_list[]()
            assert guard_token is self.pending_guard_tokens[-1]

    def regalloc_perform_guard(self, guard_op, faillocs, arglocs, resloc,
                               frame_depth):
        self.regalloc_perform_with_guard(None, guard_op, faillocs, arglocs,
                                         resloc, frame_depth)

    def load_effective_addr(self, sizereg, baseofs, scale, result, frm=imm0):
        self.mc.LEA(result, addr_add(frm, sizereg, baseofs, scale))

    def _unaryop(asmop):
        def genop_unary(self, op, arglocs, resloc):
            getattr(self.mc, asmop)(arglocs[0])
        return genop_unary

    def _binaryop(asmop, can_swap=False):
        def genop_binary(self, op, arglocs, result_loc):
            getattr(self.mc, asmop)(arglocs[0], arglocs[1])
        return genop_binary

    def _binaryop_or_lea(asmop, is_add):
        def genop_binary_or_lea(self, op, arglocs, result_loc):
            # use a regular ADD or SUB if result_loc is arglocs[0],
            # and a LEA only if different.
            if result_loc is arglocs[0]:
                getattr(self.mc, asmop)(arglocs[0], arglocs[1])
            else:
                loc = arglocs[0]
                argloc = arglocs[1]
                assert isinstance(loc, RegLoc)
                assert isinstance(argloc, ImmedLoc)
                assert isinstance(result_loc, RegLoc)
                delta = argloc.value
                if not is_add:    # subtraction
                    delta = -delta
                self.mc.LEA_rm(result_loc.value, (loc.value, delta))
        return genop_binary_or_lea

    def _cmpop(cond, rev_cond):
        def genop_cmp(self, op, arglocs, result_loc):
            rl = result_loc.lowest8bits()
            if isinstance(op.getarg(0), Const):
                self.mc.CMP(arglocs[1], arglocs[0])
                self.mc.SET_ir(rx86.Conditions[rev_cond], rl.value)
            else:
                self.mc.CMP(arglocs[0], arglocs[1])
                self.mc.SET_ir(rx86.Conditions[cond], rl.value)
            self.mc.MOVZX8_rr(result_loc.value, rl.value)
        return genop_cmp

    def _cmpop_float(cond, rev_cond, is_ne=False):
        def genop_cmp(self, op, arglocs, result_loc):
            if isinstance(arglocs[0], RegLoc):
                self.mc.UCOMISD(arglocs[0], arglocs[1])
                checkcond = cond
            else:
                self.mc.UCOMISD(arglocs[1], arglocs[0])
                checkcond = rev_cond

            tmp1 = result_loc.lowest8bits()
            if IS_X86_32:
                tmp2 = result_loc.higher8bits()
            elif IS_X86_64:
                tmp2 = X86_64_SCRATCH_REG.lowest8bits()

            self.mc.SET_ir(rx86.Conditions[checkcond], tmp1.value)
            if is_ne:
                self.mc.SET_ir(rx86.Conditions['P'], tmp2.value)
                self.mc.OR8_rr(tmp1.value, tmp2.value)
            else:
                self.mc.SET_ir(rx86.Conditions['NP'], tmp2.value)
                self.mc.AND8_rr(tmp1.value, tmp2.value)
            self.mc.MOVZX8_rr(result_loc.value, tmp1.value)
        return genop_cmp

    def _cmpop_guard(cond, rev_cond, false_cond, false_rev_cond):
        def genop_cmp_guard(self, op, guard_op, guard_token, arglocs, result_loc):
            guard_opnum = guard_op.getopnum()
            if isinstance(op.getarg(0), Const):
                self.mc.CMP(arglocs[1], arglocs[0])
                if guard_opnum == rop.GUARD_FALSE:
                    self.implement_guard(guard_token, rev_cond)
                else:
                    self.implement_guard(guard_token, false_rev_cond)
            else:
                self.mc.CMP(arglocs[0], arglocs[1])
                if guard_opnum == rop.GUARD_FALSE:
                    self.implement_guard(guard_token, cond)
                else:
                    self.implement_guard(guard_token, false_cond)
        return genop_cmp_guard

    def _cmpop_guard_float(cond, rev_cond, false_cond, false_rev_cond):
        need_direct_jp = 'A' not in cond
        need_rev_jp = 'A' not in rev_cond
        def genop_cmp_guard_float(self, op, guard_op, guard_token, arglocs,
                                  result_loc):
            guard_opnum = guard_op.getopnum()
            if isinstance(arglocs[0], RegLoc):
                self.mc.UCOMISD(arglocs[0], arglocs[1])
                checkcond = cond
                checkfalsecond = false_cond
                need_jp = need_direct_jp
            else:
                self.mc.UCOMISD(arglocs[1], arglocs[0])
                checkcond = rev_cond
                checkfalsecond = false_rev_cond
                need_jp = need_rev_jp
            if guard_opnum == rop.GUARD_FALSE:
                if need_jp:
                    self.mc.J_il8(rx86.Conditions['P'], 6)
                self.implement_guard(guard_token, checkcond)
            else:
                if need_jp:
                    self.mc.J_il8(rx86.Conditions['P'], 2)
                    self.mc.J_il8(rx86.Conditions[checkcond], 5)
                    self.implement_guard(guard_token)
                else:
                    self.implement_guard(guard_token, checkfalsecond)
        return genop_cmp_guard_float

    def simple_call(self, fnloc, arglocs, result_loc=eax):
        if result_loc is xmm0:
            result_type = FLOAT
            result_size = 8
        elif result_loc is None:
            result_type = VOID
            result_size = 0
        else:
            result_type = INT
            result_size = WORD
        cb = callbuilder.CallBuilder(self, fnloc, arglocs,
                                     result_loc, result_type,
                                     result_size)
        cb.emit()

    def simple_call_no_collect(self, fnloc, arglocs):
        cb = callbuilder.CallBuilder(self, fnloc, arglocs)
        cb.emit_no_collect()

    def _reload_frame_if_necessary(self, mc, align_stack=False):
        gc_ll_descr = self.cpu.gc_ll_descr
        gcrootmap = gc_ll_descr.gcrootmap
        if gcrootmap and gcrootmap.is_shadow_stack:
            rst = self._get_stm_tl(gcrootmap.get_root_stack_top_addr())
            self._tl_segment_if_stm(mc)
            mc.MOV(ecx, heap(rst))
            mc.MOV(ebp, mem(ecx, -WORD))
        #
        if gcrootmap and gcrootmap.is_stm:
            if not hasattr(gc_ll_descr, 'A2Wdescr'):
                raise Exception("unreachable code")
            wbdescr = gc_ll_descr.A2Wdescr
            self._stm_barrier_fastpath(mc, wbdescr, [ebp], is_frame=True,
                                       align_stack=align_stack)
            return
        #
        wbdescr = gc_ll_descr.write_barrier_descr
        if gcrootmap and wbdescr:
            # frame never uses card marking, so we enforce this is not
            # an array
            self._write_barrier_fastpath(mc, wbdescr, [ebp], array=False,
                                         is_frame=True, align_stack=align_stack)

    genop_int_neg = _unaryop("NEG")
    genop_int_invert = _unaryop("NOT")
    genop_int_add = _binaryop_or_lea("ADD", True)
    genop_int_sub = _binaryop_or_lea("SUB", False)
    genop_int_mul = _binaryop("IMUL", True)
    genop_int_and = _binaryop("AND", True)
    genop_int_or  = _binaryop("OR", True)
    genop_int_xor = _binaryop("XOR", True)
    genop_int_lshift = _binaryop("SHL")
    genop_int_rshift = _binaryop("SAR")
    genop_uint_rshift = _binaryop("SHR")
    genop_float_add = _binaryop("ADDSD", True)
    genop_float_sub = _binaryop('SUBSD')
    genop_float_mul = _binaryop('MULSD', True)
    genop_float_truediv = _binaryop('DIVSD')

    genop_int_lt = _cmpop("L", "G")
    genop_int_le = _cmpop("LE", "GE")
    genop_int_eq = _cmpop("E", "E")
    genop_int_ne = _cmpop("NE", "NE")
    genop_int_gt = _cmpop("G", "L")
    genop_int_ge = _cmpop("GE", "LE")
    genop_ptr_eq = genop_instance_ptr_eq = genop_int_eq
    genop_ptr_ne = genop_instance_ptr_ne = genop_int_ne

    genop_float_lt = _cmpop_float('B', 'A')
    genop_float_le = _cmpop_float('BE', 'AE')
    genop_float_ne = _cmpop_float('NE', 'NE', is_ne=True)
    genop_float_eq = _cmpop_float('E', 'E')
    genop_float_gt = _cmpop_float('A', 'B')
    genop_float_ge = _cmpop_float('AE', 'BE')

    genop_uint_gt = _cmpop("A", "B")
    genop_uint_lt = _cmpop("B", "A")
    genop_uint_le = _cmpop("BE", "AE")
    genop_uint_ge = _cmpop("AE", "BE")

    genop_guard_int_lt = _cmpop_guard("L", "G", "GE", "LE")
    genop_guard_int_le = _cmpop_guard("LE", "GE", "G", "L")
    genop_guard_int_eq = _cmpop_guard("E", "E", "NE", "NE")
    genop_guard_int_ne = _cmpop_guard("NE", "NE", "E", "E")
    genop_guard_int_gt = _cmpop_guard("G", "L", "LE", "GE")
    genop_guard_int_ge = _cmpop_guard("GE", "LE", "L", "G")
    genop_guard_ptr_eq = genop_guard_instance_ptr_eq = genop_guard_int_eq
    genop_guard_ptr_ne = genop_guard_instance_ptr_ne = genop_guard_int_ne

    genop_guard_uint_gt = _cmpop_guard("A", "B", "BE", "AE")
    genop_guard_uint_lt = _cmpop_guard("B", "A", "AE", "BE")
    genop_guard_uint_le = _cmpop_guard("BE", "AE", "A", "B")
    genop_guard_uint_ge = _cmpop_guard("AE", "BE", "B", "A")

    genop_guard_float_lt = _cmpop_guard_float("B", "A", "AE","BE")
    genop_guard_float_le = _cmpop_guard_float("BE","AE", "A", "B")
    genop_guard_float_eq = _cmpop_guard_float("E", "E", "NE","NE")
    genop_guard_float_gt = _cmpop_guard_float("A", "B", "BE","AE")
    genop_guard_float_ge = _cmpop_guard_float("AE","BE", "B", "A")

    

    
    def genop_math_sqrt(self, op, arglocs, resloc):
        self.mc.SQRTSD(arglocs[0], resloc)

    def genop_guard_float_ne(self, op, guard_op, guard_token, arglocs, result_loc):
        guard_opnum = guard_op.getopnum()
        if isinstance(arglocs[0], RegLoc):
            self.mc.UCOMISD(arglocs[0], arglocs[1])
        else:
            self.mc.UCOMISD(arglocs[1], arglocs[0])
        if guard_opnum == rop.GUARD_TRUE:
            self.mc.J_il8(rx86.Conditions['P'], 6)
            self.implement_guard(guard_token, 'E')
        else:
            self.mc.J_il8(rx86.Conditions['P'], 2)
            self.mc.J_il8(rx86.Conditions['E'], 5)
            self.implement_guard(guard_token)

    def genop_float_neg(self, op, arglocs, resloc):
        # Following what gcc does: res = x ^ 0x8000000000000000
        self.mc.XORPD(arglocs[0], heap(self.float_const_neg_addr))

    def genop_float_abs(self, op, arglocs, resloc):
        # Following what gcc does: res = x & 0x7FFFFFFFFFFFFFFF
        self.mc.ANDPD(arglocs[0], heap(self.float_const_abs_addr))

    def genop_cast_float_to_int(self, op, arglocs, resloc):
        self.mc.CVTTSD2SI(resloc, arglocs[0])

    def genop_cast_int_to_float(self, op, arglocs, resloc):
        self.mc.CVTSI2SD(resloc, arglocs[0])

    def genop_cast_float_to_singlefloat(self, op, arglocs, resloc):
        loc0, loctmp = arglocs
        self.mc.CVTSD2SS(loctmp, loc0)
        assert isinstance(resloc, RegLoc)
        assert isinstance(loctmp, RegLoc)
        self.mc.MOVD_rx(resloc.value, loctmp.value)

    def genop_cast_singlefloat_to_float(self, op, arglocs, resloc):
        loc0, = arglocs
        assert isinstance(resloc, RegLoc)
        assert isinstance(loc0, RegLoc)
        self.mc.MOVD_xr(resloc.value, loc0.value)
        self.mc.CVTSS2SD_xx(resloc.value, resloc.value)

    def genop_convert_float_bytes_to_longlong(self, op, arglocs, resloc):
        loc0, = arglocs
        if longlong.is_64_bit:
            assert isinstance(resloc, RegLoc)
            assert isinstance(loc0, RegLoc)
            self.mc.MOVD(resloc, loc0)
        else:
            self.mov(loc0, resloc)

    def genop_convert_longlong_bytes_to_float(self, op, arglocs, resloc):
        loc0, = arglocs
        if longlong.is_64_bit:
            assert isinstance(resloc, RegLoc)
            assert isinstance(loc0, RegLoc)
            self.mc.MOVD(resloc, loc0)
        else:
            self.mov(loc0, resloc)

    def genop_guard_int_is_true(self, op, guard_op, guard_token, arglocs, resloc):
        guard_opnum = guard_op.getopnum()
        self.mc.CMP(arglocs[0], imm0)
        if guard_opnum == rop.GUARD_TRUE:
            self.implement_guard(guard_token, 'Z')
        else:
            self.implement_guard(guard_token, 'NZ')

    def genop_int_is_true(self, op, arglocs, resloc):
        self.mc.CMP(arglocs[0], imm0)
        rl = resloc.lowest8bits()
        self.mc.SET_ir(rx86.Conditions['NE'], rl.value)
        self.mc.MOVZX8(resloc, rl)

    def genop_guard_int_is_zero(self, op, guard_op, guard_token, arglocs, resloc):
        guard_opnum = guard_op.getopnum()
        self.mc.CMP(arglocs[0], imm0)
        if guard_opnum == rop.GUARD_TRUE:
            self.implement_guard(guard_token, 'NZ')
        else:
            self.implement_guard(guard_token, 'Z')

    def genop_int_is_zero(self, op, arglocs, resloc):
        self.mc.CMP(arglocs[0], imm0)
        rl = resloc.lowest8bits()
        self.mc.SET_ir(rx86.Conditions['E'], rl.value)
        self.mc.MOVZX8(resloc, rl)

    def genop_same_as(self, op, arglocs, resloc):
        self.mov(arglocs[0], resloc)
    genop_cast_ptr_to_int = genop_same_as
    genop_cast_int_to_ptr = genop_same_as

    def genop_int_force_ge_zero(self, op, arglocs, resloc):
        self.mc.TEST(arglocs[0], arglocs[0])
        self.mov(imm0, resloc)
        self.mc.CMOVNS(resloc, arglocs[0])

    def genop_int_mod(self, op, arglocs, resloc):
        if IS_X86_32:
            self.mc.CDQ()
        elif IS_X86_64:
            self.mc.CQO()

        self.mc.IDIV_r(ecx.value)

    genop_int_floordiv = genop_int_mod

    def genop_uint_floordiv(self, op, arglocs, resloc):
        self.mc.XOR_rr(edx.value, edx.value)
        self.mc.DIV_r(ecx.value)

    genop_llong_add = _binaryop("PADDQ", True)
    genop_llong_sub = _binaryop("PSUBQ")
    genop_llong_and = _binaryop("PAND",  True)
    genop_llong_or  = _binaryop("POR",   True)
    genop_llong_xor = _binaryop("PXOR",  True)

    def genop_llong_to_int(self, op, arglocs, resloc):
        loc = arglocs[0]
        assert isinstance(resloc, RegLoc)
        if isinstance(loc, RegLoc):
            self.mc.MOVD_rx(resloc.value, loc.value)
        elif isinstance(loc, FrameLoc):
            self.mc.MOV_rb(resloc.value, loc.value)
        else:
            not_implemented("llong_to_int: %s" % (loc,))

    def genop_llong_from_int(self, op, arglocs, resloc):
        loc1, loc2 = arglocs
        if isinstance(loc1, ConstFloatLoc):
            assert loc2 is None
            self.mc.MOVSD(resloc, loc1)
        else:
            assert isinstance(loc1, RegLoc)
            assert isinstance(loc2, RegLoc)
            assert isinstance(resloc, RegLoc)
            self.mc.MOVD_xr(loc2.value, loc1.value)
            self.mc.PSRAD_xi(loc2.value, 31)    # -> 0 or -1
            self.mc.MOVD_xr(resloc.value, loc1.value)
            self.mc.PUNPCKLDQ_xx(resloc.value, loc2.value)

    def genop_llong_from_uint(self, op, arglocs, resloc):
        loc1, = arglocs
        assert isinstance(resloc, RegLoc)
        assert isinstance(loc1, RegLoc)
        self.mc.MOVD_xr(resloc.value, loc1.value)

    def genop_llong_eq(self, op, arglocs, resloc):
        loc1, loc2, locxtmp = arglocs
        self.mc.MOVSD(locxtmp, loc1)
        self.mc.PCMPEQD(locxtmp, loc2)
        self.mc.PMOVMSKB_rx(resloc.value, locxtmp.value)
        # Now the lower 8 bits of resloc contain 0x00, 0x0F, 0xF0 or 0xFF
        # depending on the result of the comparison of each of the two
        # double-words of loc1 and loc2.  The higher 8 bits contain random
        # results.  We want to map 0xFF to 1, and 0x00, 0x0F and 0xF0 to 0.
        self.mc.CMP8_ri(resloc.value | rx86.BYTE_REG_FLAG, -1)
        self.mc.SBB_rr(resloc.value, resloc.value)
        self.mc.ADD_ri(resloc.value, 1)

    def genop_llong_ne(self, op, arglocs, resloc):
        loc1, loc2, locxtmp = arglocs
        self.mc.MOVSD(locxtmp, loc1)
        self.mc.PCMPEQD(locxtmp, loc2)
        self.mc.PMOVMSKB_rx(resloc.value, locxtmp.value)
        # Now the lower 8 bits of resloc contain 0x00, 0x0F, 0xF0 or 0xFF
        # depending on the result of the comparison of each of the two
        # double-words of loc1 and loc2.  The higher 8 bits contain random
        # results.  We want to map 0xFF to 0, and 0x00, 0x0F and 0xF0 to 1.
        self.mc.CMP8_ri(resloc.value | rx86.BYTE_REG_FLAG, -1)
        self.mc.SBB_rr(resloc.value, resloc.value)
        self.mc.NEG_r(resloc.value)

    def genop_llong_lt(self, op, arglocs, resloc):
        # XXX just a special case for now: "x < 0"
        loc1, = arglocs
        self.mc.PMOVMSKB_rx(resloc.value, loc1.value)
        self.mc.SHR_ri(resloc.value, 7)
        self.mc.AND_ri(resloc.value, 1)

    # ----------

    def genop_call_malloc_gc(self, op, arglocs, result_loc):
        self._genop_call(op, arglocs, result_loc)
        self.propagate_memoryerror_if_eax_is_null()

    def propagate_memoryerror_if_eax_is_null(self):
        # if self.propagate_exception_path == 0 (tests), this may jump to 0
        # and segfaults.  too bad.  the alternative is to continue anyway
        # with eax==0, but that will segfault too.
        self.mc.TEST_rr(eax.value, eax.value)
        if WORD == 4:
            self.mc.J_il(rx86.Conditions['Z'], self.propagate_exception_path)
            self.mc.add_pending_relocation()
        elif WORD == 8:
            self.mc.J_il(rx86.Conditions['Z'], 0)
            pos = self.mc.get_relative_pos()
            self.pending_memoryerror_trampoline_from.append(pos)

    # ----------

    def load_from_mem(self, resloc, source_addr, size_loc, sign_loc):
        assert isinstance(resloc, RegLoc)
        size = size_loc.value
        sign = sign_loc.value
        if resloc.is_xmm:
            self.mc.MOVSD(resloc, source_addr)
        elif size == WORD:
            self.mc.MOV(resloc, source_addr)
        elif size == 1:
            if sign:
                self.mc.MOVSX8(resloc, source_addr)
            else:
                self.mc.MOVZX8(resloc, source_addr)
        elif size == 2:
            if sign:
                self.mc.MOVSX16(resloc, source_addr)
            else:
                self.mc.MOVZX16(resloc, source_addr)
        elif IS_X86_64 and size == 4:
            if sign:
                self.mc.MOVSX32(resloc, source_addr)
            else:
                self.mc.MOV32(resloc, source_addr)    # zero-extending
        else:
            not_implemented("load_from_mem size = %d" % size)

    def save_into_mem(self, dest_addr, value_loc, size_loc):
        size = size_loc.value
        if isinstance(value_loc, RegLoc) and value_loc.is_xmm:
            self.mc.MOVSD(dest_addr, value_loc)
        elif size == 1:
            self.mc.MOV8(dest_addr, value_loc.lowest8bits())
        elif size == 2:
            self.mc.MOV16(dest_addr, value_loc)
        elif size == 4:
            self.mc.MOV32(dest_addr, value_loc)
        elif size == 8:
            if IS_X86_64:
                self.mc.MOV(dest_addr, value_loc)
            else:
                assert isinstance(value_loc, FloatImmedLoc)
                self.mc.MOV(dest_addr, value_loc.low_part_loc())
                self.mc.MOV(dest_addr.add_offset(4), value_loc.high_part_loc())
        else:
            not_implemented("save_into_mem size = %d" % size)

    def genop_getfield_gc(self, op, arglocs, resloc):
        base_loc, ofs_loc, size_loc, sign_loc = arglocs
        assert isinstance(size_loc, ImmedLoc)
        source_addr = AddressLoc(base_loc, ofs_loc)
        self.load_from_mem(resloc, source_addr, size_loc, sign_loc)

    genop_getfield_raw = genop_getfield_gc
    genop_getfield_raw_pure = genop_getfield_gc
    genop_getfield_gc_pure = genop_getfield_gc

    def genop_getarrayitem_gc(self, op, arglocs, resloc):
        base_loc, ofs_loc, size_loc, ofs, sign_loc = arglocs
        assert isinstance(ofs, ImmedLoc)
        assert isinstance(size_loc, ImmedLoc)
        scale = get_scale(size_loc.value)
        src_addr = addr_add(base_loc, ofs_loc, ofs.value, scale)
        self.load_from_mem(resloc, src_addr, size_loc, sign_loc)

    genop_getarrayitem_gc_pure = genop_getarrayitem_gc
    genop_getarrayitem_raw = genop_getarrayitem_gc
    genop_getarrayitem_raw_pure = genop_getarrayitem_gc

    def genop_raw_load(self, op, arglocs, resloc):
        base_loc, ofs_loc, size_loc, ofs, sign_loc = arglocs
        assert isinstance(ofs, ImmedLoc)
        src_addr = addr_add(base_loc, ofs_loc, ofs.value, 0)
        self.load_from_mem(resloc, src_addr, size_loc, sign_loc)

    def _imul_const_scaled(self, mc, targetreg, sourcereg, itemsize):
        """Produce one operation to do roughly
               targetreg = sourcereg * itemsize
           except that the targetreg may still need shifting by 0,1,2,3.
        """
        if (itemsize & 7) == 0:
            shift = 3
        elif (itemsize & 3) == 0:
            shift = 2
        elif (itemsize & 1) == 0:
            shift = 1
        else:
            shift = 0
        itemsize >>= shift
        #
        if valid_addressing_size(itemsize - 1):
            mc.LEA_ra(targetreg, (sourcereg, sourcereg,
                                  get_scale(itemsize - 1), 0))
        elif valid_addressing_size(itemsize):
            mc.LEA_ra(targetreg, (rx86.NO_BASE_REGISTER, sourcereg,
                                  get_scale(itemsize), 0))
        else:
            mc.IMUL_rri(targetreg, sourcereg, itemsize)
        #
        return shift

    def _get_interiorfield_addr(self, temp_loc, index_loc, itemsize_loc,
                                base_loc, ofs_loc):
        assert isinstance(itemsize_loc, ImmedLoc)
        itemsize = itemsize_loc.value
        if isinstance(index_loc, ImmedLoc):
            temp_loc = imm(index_loc.value * itemsize)
            shift = 0
        elif valid_addressing_size(itemsize):
            temp_loc = index_loc
            shift = get_scale(itemsize)
        else:
            assert isinstance(index_loc, RegLoc)
            assert isinstance(temp_loc, RegLoc)
            assert not temp_loc.is_xmm
            shift = self._imul_const_scaled(self.mc, temp_loc.value,
                                            index_loc.value, itemsize)
        assert isinstance(ofs_loc, ImmedLoc)
        return AddressLoc(base_loc, temp_loc, shift, ofs_loc.value)

    def genop_getinteriorfield_gc(self, op, arglocs, resloc):
        (base_loc, ofs_loc, itemsize_loc, fieldsize_loc,
            index_loc, temp_loc, sign_loc) = arglocs
        src_addr = self._get_interiorfield_addr(temp_loc, index_loc,
                                                itemsize_loc, base_loc,
                                                ofs_loc)
        self.load_from_mem(resloc, src_addr, fieldsize_loc, sign_loc)

    def genop_discard_increment_debug_counter(self, op, arglocs):
<<<<<<< HEAD
        # base_loc and ofs_loc should be immediates, but maybe not
        # fitting in 32-bit
        base_loc, ofs_loc, size_loc = arglocs
        addr = addr_add(base_loc, ofs_loc)
        if rx86.fits_in_32bits(addr.value):
            self.mc.INC(addr)
        else:
            self.mc.MOV(X86_64_SCRATCH_REG, base_loc)
            self.mc.INC_m((X86_64_SCRATCH_REG.value, ofs_loc.getint()))
=======
        # The argument should be an immediate address.  This should
        # generate code equivalent to a GETFIELD_RAW, an ADD(1), and a
        # SETFIELD_RAW.  Here we use the direct from-memory-to-memory
        # increment operation of x86.
        base_loc, = arglocs
        self.mc.INC(mem(base_loc, 0))
>>>>>>> 906ddef6

    def genop_discard_setfield_gc(self, op, arglocs):
        base_loc, ofs_loc, size_loc, value_loc = arglocs
        assert isinstance(size_loc, ImmedLoc)
        dest_addr = AddressLoc(base_loc, ofs_loc)
        self.save_into_mem(dest_addr, value_loc, size_loc)

    def genop_discard_setinteriorfield_gc(self, op, arglocs):
        (base_loc, ofs_loc, itemsize_loc, fieldsize_loc,
            index_loc, temp_loc, value_loc) = arglocs
        dest_addr = self._get_interiorfield_addr(temp_loc, index_loc,
                                                 itemsize_loc, base_loc,
                                                 ofs_loc)
        self.save_into_mem(dest_addr, value_loc, fieldsize_loc)

    genop_discard_setinteriorfield_raw = genop_discard_setinteriorfield_gc

    def genop_discard_setarrayitem_gc(self, op, arglocs):
        base_loc, ofs_loc, value_loc, size_loc, baseofs = arglocs
        assert isinstance(baseofs, ImmedLoc)
        assert isinstance(size_loc, ImmedLoc)
        scale = get_scale(size_loc.value)
        dest_addr = AddressLoc(base_loc, ofs_loc, scale, baseofs.value)
        self.save_into_mem(dest_addr, value_loc, size_loc)

    def genop_discard_raw_store(self, op, arglocs):
        base_loc, ofs_loc, value_loc, size_loc, baseofs = arglocs
        assert isinstance(baseofs, ImmedLoc)
        dest_addr = AddressLoc(base_loc, ofs_loc, 0, baseofs.value)
        self.save_into_mem(dest_addr, value_loc, size_loc)

    def genop_discard_strsetitem(self, op, arglocs):
        base_loc, ofs_loc, val_loc = arglocs
        basesize, itemsize, ofs_length = symbolic.get_array_token(rstr.STR,
                                              self.cpu.translate_support_code)
        assert itemsize == 1
        dest_addr = AddressLoc(base_loc, ofs_loc, 0, basesize)
        self.mc.MOV8(dest_addr, val_loc.lowest8bits())

    def genop_discard_unicodesetitem(self, op, arglocs):
        base_loc, ofs_loc, val_loc = arglocs
        basesize, itemsize, ofs_length = symbolic.get_array_token(rstr.UNICODE,
                                              self.cpu.translate_support_code)
        if itemsize == 4:
            self.mc.MOV32(AddressLoc(base_loc, ofs_loc, 2, basesize), val_loc)
        elif itemsize == 2:
            self.mc.MOV16(AddressLoc(base_loc, ofs_loc, 1, basesize), val_loc)
        else:
            assert 0, itemsize

    genop_discard_setfield_raw = genop_discard_setfield_gc
    genop_discard_setarrayitem_raw = genop_discard_setarrayitem_gc

    def genop_strlen(self, op, arglocs, resloc):
        base_loc = arglocs[0]
        basesize, itemsize, ofs_length = symbolic.get_array_token(rstr.STR,
                                             self.cpu.translate_support_code)
        self.mc.MOV(resloc, addr_add_const(base_loc, ofs_length))

    def genop_unicodelen(self, op, arglocs, resloc):
        base_loc = arglocs[0]
        basesize, itemsize, ofs_length = symbolic.get_array_token(rstr.UNICODE,
                                             self.cpu.translate_support_code)
        self.mc.MOV(resloc, addr_add_const(base_loc, ofs_length))

    def genop_arraylen_gc(self, op, arglocs, resloc):
        base_loc, ofs_loc = arglocs
        assert isinstance(ofs_loc, ImmedLoc)
        self.mc.MOV(resloc, addr_add_const(base_loc, ofs_loc.value))

    def genop_strgetitem(self, op, arglocs, resloc):
        base_loc, ofs_loc = arglocs
        basesize, itemsize, ofs_length = symbolic.get_array_token(rstr.STR,
                                             self.cpu.translate_support_code)
        assert itemsize == 1
        self.mc.MOVZX8(resloc, AddressLoc(base_loc, ofs_loc, 0, basesize))

    def genop_unicodegetitem(self, op, arglocs, resloc):
        base_loc, ofs_loc = arglocs
        basesize, itemsize, ofs_length = symbolic.get_array_token(rstr.UNICODE,
                                             self.cpu.translate_support_code)
        if itemsize == 4:
            self.mc.MOV32(resloc, AddressLoc(base_loc, ofs_loc, 2, basesize))
        elif itemsize == 2:
            self.mc.MOVZX16(resloc, AddressLoc(base_loc, ofs_loc, 1, basesize))
        else:
            assert 0, itemsize

    def genop_read_timestamp(self, op, arglocs, resloc):
        self.mc.RDTSC()
        if longlong.is_64_bit:
            self.mc.SHL_ri(edx.value, 32)
            self.mc.OR_rr(edx.value, eax.value)
        else:
            loc1, = arglocs
            self.mc.MOVD_xr(loc1.value, edx.value)
            self.mc.MOVD_xr(resloc.value, eax.value)
            self.mc.PUNPCKLDQ_xx(resloc.value, loc1.value)

    def genop_guard_guard_true(self, ign_1, guard_op, guard_token, locs, ign_2):
        loc = locs[0]
        self.mc.TEST(loc, loc)
        self.implement_guard(guard_token, 'Z')
    genop_guard_guard_nonnull = genop_guard_guard_true

    def genop_guard_guard_no_exception(self, ign_1, guard_op, guard_token,
                                       locs, ign_2):
        ea = self._get_stm_tl(self.cpu.pos_exception())
        self._tl_segment_if_stm(self.mc)
        self.mc.CMP(heap(ea), imm0)
        self.implement_guard(guard_token, 'NZ')

    def genop_guard_guard_not_invalidated(self, ign_1, guard_op, guard_token,
                                     locs, ign_2):
        pos = self.mc.get_relative_pos() + 1 # after potential jmp
        guard_token.pos_jump_offset = pos
        self.pending_guard_tokens.append(guard_token)

    def genop_guard_guard_exception(self, ign_1, guard_op, guard_token,
                                    locs, resloc):
        loc = locs[0]
        loc1 = locs[1]
        ea = self._get_stm_tl(self.cpu.pos_exception())
        self._tl_segment_if_stm(self.mc)
        self.mc.MOV(loc1, heap(ea))
        self.mc.CMP(loc1, loc)
        self.implement_guard(guard_token, 'NE')
        self._store_and_reset_exception(self.mc, resloc)

    def _store_and_reset_exception(self, mc, excvalloc=None, exctploc=None,
                                   tmploc=None):
        """ Resest the exception. If excvalloc is None, then store it on the
        frame in jf_guard_exc
        """
        eva = self._get_stm_tl(self.cpu.pos_exc_value())
        ea = self._get_stm_tl(self.cpu.pos_exception())
        #
        self._tl_segment_if_stm(mc)
        if excvalloc is not None:
            assert excvalloc.is_core_reg()
            mc.MOV(excvalloc, heap(eva))
        elif tmploc is not None: # if both are None, just ignore
            ofs = self.cpu.get_ofs_of_frame_field('jf_guard_exc')
            mc.MOV(tmploc, heap(eva))
            mc.MOV(RawEbpLoc(ofs), tmploc)
        #
        if exctploc is not None:
            assert exctploc.is_core_reg()
            self._tl_segment_if_stm(mc)
            mc.MOV(exctploc, heap(ea))
        #
        self._tl_segment_if_stm(mc)
        mc.MOV(heap(ea), imm0)
        self._tl_segment_if_stm(mc)
        mc.MOV(heap(eva), imm0)

    def _restore_exception(self, mc, excvalloc, exctploc, tmploc=None):
        eva = self._get_stm_tl(self.cpu.pos_exc_value())
        ea = self._get_stm_tl(self.cpu.pos_exception())
        if excvalloc is not None:
            self._tl_segment_if_stm(mc)
            mc.MOV(heap(eva), excvalloc)
        else:
            assert tmploc is not None
            ofs = self.cpu.get_ofs_of_frame_field('jf_guard_exc')
            mc.MOV(tmploc, RawEbpLoc(ofs))
            mc.MOV_bi(ofs, 0)
            self._tl_segment_if_stm(mc)
            mc.MOV(heap(eva), tmploc)
        self._tl_segment_if_stm(mc)
        mc.MOV(heap(ea), exctploc)

    def _gen_guard_overflow(self, guard_op, guard_token):
        guard_opnum = guard_op.getopnum()
        if guard_opnum == rop.GUARD_NO_OVERFLOW:
            self.implement_guard(guard_token, 'O')
        elif guard_opnum == rop.GUARD_OVERFLOW:
            self.implement_guard(guard_token, 'NO')
        else:
            not_implemented("int_xxx_ovf followed by %s" %
                            guard_op.getopname())

    def genop_guard_int_add_ovf(self, op, guard_op, guard_token, arglocs, result_loc):
        self.mc.ADD(arglocs[0], arglocs[1])
        return self._gen_guard_overflow(guard_op, guard_token)

    def genop_guard_int_sub_ovf(self, op, guard_op, guard_token, arglocs, result_loc):
        self.mc.SUB(arglocs[0], arglocs[1])
        return self._gen_guard_overflow(guard_op, guard_token)

    def genop_guard_int_mul_ovf(self, op, guard_op, guard_token, arglocs, result_loc):
        self.mc.IMUL(arglocs[0], arglocs[1])
        return self._gen_guard_overflow(guard_op, guard_token)

    def genop_guard_guard_false(self, ign_1, guard_op, guard_token, locs, ign_2):
        loc = locs[0]
        self.mc.TEST(loc, loc)
        self.implement_guard(guard_token, 'NZ')
    genop_guard_guard_isnull = genop_guard_guard_false

    def genop_guard_guard_value(self, ign_1, guard_op, guard_token, locs, ign_2):
        argtype = guard_op.getarg(0).type
        if self.cpu.gc_ll_descr.stm and argtype == REF:
            assert guard_op.getarg(1).type == REF
            # x64 has no support for 64bit immed. Force them into registers!
            # XXX: do better for 32 bit
            self.genop_guard_ptr_eq(ign_1, guard_op, guard_token, 
                                    locs, ign_2)
            return
        elif argtype == FLOAT:
            assert guard_op.getarg(1).type == FLOAT
            self.mc.UCOMISD(locs[0], locs[1])
        else:
            self.mc.CMP(locs[0], locs[1])
        self.implement_guard(guard_token, 'NE')

    def _cmp_guard_class(self, locs):
        offset = self.cpu.vtable_offset
        if offset is not None:
            self.mc.CMP(mem(locs[0], offset), locs[1])
        else:
            # XXX hard-coded assumption: to go from an object to its class
            # we use the following algorithm:
            #   - read the typeid from mem(locs[0]), i.e. at offset 0;
            #     this is a complete word (N=4 bytes on 32-bit, N=8 on
            #     64-bits)
            #   - keep the lower half of what is read there (i.e.
            #     truncate to an unsigned 'N / 2' bytes value)
            #   - multiply by 4 (on 32-bits only) and use it as an
            #     offset in type_info_group
            #   - add 16/32 bytes, to go past the TYPE_INFO structure
            loc = locs[1]
            assert isinstance(loc, ImmedLoc)
            classptr = loc.value
            # here, we have to go back from 'classptr' to the value expected
            # from reading the half-word in the object header.  Note that
            # this half-word is at offset 0 on a little-endian machine;
            # it would be at offset 2 or 4 on a big-endian machine.
            from rpython.memory.gctypelayout import GCData
            sizeof_ti = rffi.sizeof(GCData.TYPE_INFO)
            type_info_group = llop.gc_get_type_info_group(llmemory.Address)
            type_info_group = rffi.cast(lltype.Signed, type_info_group)
            expected_typeid = classptr - sizeof_ti - type_info_group
            if IS_X86_32:
                expected_typeid >>= 2
                self.mc.CMP16(mem(locs[0], 0), ImmedLoc(expected_typeid))
            elif IS_X86_64:
                self.mc.CMP32_mi((locs[0].value, 0), expected_typeid)

    def genop_guard_guard_class(self, ign_1, guard_op, guard_token, locs, ign_2):
        self._cmp_guard_class(locs)
        self.implement_guard(guard_token, 'NE')

    def genop_guard_guard_nonnull_class(self, ign_1, guard_op,
                                        guard_token, locs, ign_2):
        self.mc.CMP(locs[0], imm1)
        # Patched below
        self.mc.J_il8(rx86.Conditions['B'], 0)
        jb_location = self.mc.get_relative_pos()
        self._cmp_guard_class(locs)
        # patch the JB above
        offset = self.mc.get_relative_pos() - jb_location
        assert 0 < offset <= 127
        self.mc.overwrite(jb_location-1, chr(offset))
        #
        self.implement_guard(guard_token, 'NE')

    def implement_guard_recovery(self, guard_opnum, faildescr, failargs,
                                 fail_locs, frame_depth):
        exc = (guard_opnum == rop.GUARD_EXCEPTION or
               guard_opnum == rop.GUARD_NO_EXCEPTION or
               guard_opnum == rop.GUARD_NOT_FORCED)
        is_guard_not_invalidated = guard_opnum == rop.GUARD_NOT_INVALIDATED
        is_guard_not_forced = guard_opnum == rop.GUARD_NOT_FORCED
        gcmap = allocate_gcmap(self, frame_depth, JITFRAME_FIXED_SIZE)
        return GuardToken(self.cpu, gcmap, faildescr, failargs,
                          fail_locs, exc, frame_depth,
                          is_guard_not_invalidated, is_guard_not_forced)

    def generate_propagate_error_64(self):
        assert WORD == 8
        startpos = self.mc.get_relative_pos()
        self.mc.JMP(imm(self.propagate_exception_path))
        return startpos

    def generate_quick_failure(self, guardtok):
        """ Gather information about failure
        """
        startpos = self.mc.get_relative_pos()
        fail_descr, target = self.store_info_on_descr(startpos, guardtok)
        self.mc.PUSH(imm(fail_descr))
        self.push_gcmap(self.mc, guardtok.gcmap, push=True)
        self.mc.JMP(imm(target))
        return startpos

    def push_gcmap(self, mc, gcmap, push=False, mov=False, store=False):
        if push:
            mc.PUSH(imm(rffi.cast(lltype.Signed, gcmap)))
        elif mov:
            mc.MOV(RawEspLoc(0, REF),
                   imm(rffi.cast(lltype.Signed, gcmap)))
        else:
            assert store
            ofs = self.cpu.get_ofs_of_frame_field('jf_gcmap')
            mc.MOV(raw_stack(ofs), imm(rffi.cast(lltype.Signed, gcmap)))

    def pop_gcmap(self, mc):
        ofs = self.cpu.get_ofs_of_frame_field('jf_gcmap')
        mc.MOV_bi(ofs, 0)

    def new_stack_loc(self, i, pos, tp):
        base_ofs = self.cpu.get_baseofs_of_frame_field()
        return FrameLoc(i, get_ebp_ofs(base_ofs, i), tp)

    def setup_failure_recovery(self):
        self.failure_recovery_code = [0, 0, 0, 0]

    def _push_all_regs_to_frame(self, mc, ignored_regs, withfloats,
                                callee_only=False):
        # Push all general purpose registers
        base_ofs = self.cpu.get_baseofs_of_frame_field()
        if callee_only:
            regs = gpr_reg_mgr_cls.save_around_call_regs
        else:
            regs = gpr_reg_mgr_cls.all_regs
        for gpr in regs:
            if gpr not in ignored_regs:
                v = gpr_reg_mgr_cls.all_reg_indexes[gpr.value]
                mc.MOV_br(v * WORD + base_ofs, gpr.value)
        if withfloats:
            if IS_X86_64:
                coeff = 1
            else:
                coeff = 2
            # Push all XMM regs
            ofs = len(gpr_reg_mgr_cls.all_regs)
            for i in range(len(xmm_reg_mgr_cls.all_regs)):
                mc.MOVSD_bx((ofs + i * coeff) * WORD + base_ofs, i)

    def _pop_all_regs_from_frame(self, mc, ignored_regs, withfloats,
                                 callee_only=False):
        # Pop all general purpose registers
        base_ofs = self.cpu.get_baseofs_of_frame_field()
        if callee_only:
            regs = gpr_reg_mgr_cls.save_around_call_regs
        else:
            regs = gpr_reg_mgr_cls.all_regs
        for gpr in regs:
            if gpr not in ignored_regs:
                v = gpr_reg_mgr_cls.all_reg_indexes[gpr.value]
                mc.MOV_rb(gpr.value, v * WORD + base_ofs)
        if withfloats:
            # Pop all XMM regs
            if IS_X86_64:
                coeff = 1
            else:
                coeff = 2
            ofs = len(gpr_reg_mgr_cls.all_regs)
            for i in range(len(xmm_reg_mgr_cls.all_regs)):
                mc.MOVSD_xb(i, (ofs + i * coeff) * WORD + base_ofs)

    def _build_failure_recovery(self, exc, withfloats=False):
        mc = codebuf.MachineCodeBlockWrapper()
        self.mc = mc

        self._push_all_regs_to_frame(mc, [], withfloats)

        if exc:
            # We might have an exception pending.  Load it into ebx...
            eva = self._get_stm_tl(self.cpu.pos_exc_value())
            ea = self._get_stm_tl(self.cpu.pos_exception())
            self._tl_segment_if_stm(mc)
            mc.MOV(ebx, heap(eva))
            self._tl_segment_if_stm(mc)
            mc.MOV(heap(ea), imm0)
            self._tl_segment_if_stm(mc)
            mc.MOV(heap(eva), imm0)
            # ...and save ebx into 'jf_guard_exc'
            offset = self.cpu.get_ofs_of_frame_field('jf_guard_exc')
            mc.MOV_br(offset, ebx.value)

        # now we return from the complete frame, which starts from
        # _call_header_with_stack_check().  The LEA in _call_footer below
        # throws away most of the frame, including all the PUSHes that we
        # did just above.
        ofs = self.cpu.get_ofs_of_frame_field('jf_descr')
        ofs2 = self.cpu.get_ofs_of_frame_field('jf_gcmap')
<<<<<<< HEAD
        mc.POP(eax)
        mc.MOV_br(ofs2, eax.value)
        mc.POP(eax)
        mc.MOV_br(ofs, eax.value)
=======
        mc.POP_b(ofs2)
        mc.POP_b(ofs)
>>>>>>> 906ddef6

        self._call_footer()
        rawstart = mc.materialize(self.cpu.asmmemmgr, [])
        self.failure_recovery_code[exc + 2 * withfloats] = rawstart
        self.mc = None

    def genop_finish(self, op, arglocs, result_loc):
        base_ofs = self.cpu.get_baseofs_of_frame_field()
        if len(arglocs) == 2:
            [return_val, fail_descr_loc] = arglocs
            if op.getarg(0).type == FLOAT and not IS_X86_64:
                size = WORD * 2
            else:
                size = WORD
            self.save_into_mem(raw_stack(base_ofs), return_val, imm(size))
        else:
            [fail_descr_loc] = arglocs
        ofs = self.cpu.get_ofs_of_frame_field('jf_descr')
        self.mov(fail_descr_loc, RawEbpLoc(ofs))
        arglist = op.getarglist()
        if arglist and arglist[0].type == REF:
            if self._finish_gcmap:
                self._finish_gcmap[0] |= r_uint(1) # rax
                gcmap = self._finish_gcmap
            else:
                gcmap = self.gcmap_for_finish
            self.push_gcmap(self.mc, gcmap, store=True)
        else:
            # note that the 0 here is redundant, but I would rather
            # keep that one and kill all the others
            ofs = self.cpu.get_ofs_of_frame_field('jf_gcmap')
            self.mc.MOV_bi(ofs, 0)
        # exit function
        self._call_footer()

    def implement_guard(self, guard_token, condition=None):
        # These jumps are patched later.
        if condition:
            self.mc.J_il(rx86.Conditions[condition], 0)
        else:
            self.mc.JMP_l(0)
        guard_token.pos_jump_offset = self.mc.get_relative_pos() - 4
        self.pending_guard_tokens.append(guard_token)

    def genop_call(self, op, arglocs, resloc):
        self._genop_call(op, arglocs, resloc)

    def _genop_call(self, op, arglocs, resloc, is_call_release_gil=False):
        from rpython.jit.backend.llsupport.descr import CallDescr

        cb = callbuilder.CallBuilder(self, arglocs[2], arglocs[3:], resloc)

        descr = op.getdescr()
        effectinfo = descr.get_extra_info()
        assert isinstance(descr, CallDescr)
        cb.callconv = descr.get_call_conv()
        cb.argtypes = descr.get_arg_types()
        cb.restype  = descr.get_result_type()
        sizeloc = arglocs[0]
        assert isinstance(sizeloc, ImmedLoc)
        cb.ressize = sizeloc.value
        signloc = arglocs[1]
        assert isinstance(signloc, ImmedLoc)
        cb.ressign = signloc.value

        if effectinfo and effectinfo.oopspecindex == EffectInfo.OS_JIT_STM_SHOULD_BREAK_TRANSACTION:
            cb.emit_no_collect()
        elif is_call_release_gil:
            cb.emit_call_release_gil()
        else:
            cb.emit()

    def _store_force_index(self, guard_op):
        faildescr = guard_op.getdescr()
        ofs = self.cpu.get_ofs_of_frame_field('jf_force_descr')
        self.mc.MOV(raw_stack(ofs), imm(rffi.cast(lltype.Signed,
                                 cast_instance_to_gcref(faildescr))))

    def _emit_guard_not_forced(self, guard_token):
        ofs = self.cpu.get_ofs_of_frame_field('jf_descr')
        self.mc.CMP_bi(ofs, 0)
        self.implement_guard(guard_token, 'NE')

    def genop_guard_call_may_force(self, op, guard_op, guard_token,
                                   arglocs, result_loc):
        self._store_force_index(guard_op)
        self._genop_call(op, arglocs, result_loc)
        self._emit_guard_not_forced(guard_token)

    def genop_guard_call_release_gil(self, op, guard_op, guard_token,
                                     arglocs, result_loc):
        self._store_force_index(guard_op)
        self._genop_call(op, arglocs, result_loc, is_call_release_gil=True)
        self._emit_guard_not_forced(guard_token)

    def call_reacquire_gil(self, gcrootmap, save_loc):
        # save the previous result (eax/xmm0) into the stack temporarily.
        # XXX like with call_release_gil(), we assume that we don't need
        # to save xmm0 in this case.
        if isinstance(save_loc, RegLoc) and not save_loc.is_xmm:
            self.mc.MOV_sr(WORD, save_loc.value)
        # call the reopenstack() function (also reacquiring the GIL)
        if gcrootmap.is_shadow_stack:
            args = []
            css = 0
        else:
            from rpython.memory.gctransform import asmgcroot
            css = WORD * (PASS_ON_MY_FRAME - asmgcroot.JIT_USE_WORDS)
            if IS_X86_32:
                reg = eax
            elif IS_X86_64:
                reg = edi
            self.mc.LEA_rs(reg.value, css)
            args = [reg]
        self._emit_call(imm(self.reacqgil_addr), args, can_collect=False)
        #
        # Now that we required the GIL, we can reload a possibly modified ebp
        if not gcrootmap.is_shadow_stack:
            # special-case: reload ebp from the css
            from rpython.memory.gctransform import asmgcroot
            index_of_ebp = css + WORD * (2+asmgcroot.INDEX_OF_EBP)
            self.mc.MOV_rs(ebp.value, index_of_ebp)  # MOV EBP, [css.ebp]
        #else:
        #   for shadowstack, done for us by _reload_frame_if_necessary()
        self._reload_frame_if_necessary(self.mc)
        self.set_extra_stack_depth(self.mc, 0)
        #
        # restore the result from the stack
        if isinstance(save_loc, RegLoc) and not save_loc.is_xmm:
            self.mc.MOV_rs(save_loc.value, WORD)

    def imm(self, v):
        return imm(v)

    # ------------------- CALL ASSEMBLER --------------------------

    def genop_guard_call_assembler(self, op, guard_op, guard_token,
                                   arglocs, result_loc):
        if len(arglocs) == 2:
            [argloc, vloc] = arglocs
        else:
            [argloc] = arglocs
            vloc = self.imm(0)
        self.call_assembler(op, guard_op, argloc, vloc, result_loc, eax)
        self._emit_guard_not_forced(guard_token)

    def _call_assembler_emit_call(self, addr, argloc, _):
        self.simple_call(addr, [argloc])

    def _call_assembler_emit_helper_call(self, addr, arglocs, result_loc):
        self.simple_call(addr, arglocs, result_loc)

    def _call_assembler_check_descr(self, value, tmploc):
        ofs = self.cpu.get_ofs_of_frame_field('jf_descr')

        if self.cpu.gc_ll_descr.stm:
            # value is non-moving, but jf_descr may have a changed
            # descr -> different copy
            self._stm_ptr_eq_fastpath(self.mc, [mem(eax, ofs), imm(value)],
                                      tmploc)
            self.mc.J_il8(rx86.Conditions['NZ'], 0)
            return self.mc.get_relative_pos()
        
        self.mc.CMP(mem(eax, ofs), imm(value))
        # patched later
        self.mc.J_il8(rx86.Conditions['E'], 0) # goto B if we get 'done_with_this_frame'
        return self.mc.get_relative_pos()

    def _call_assembler_patch_je(self, result_loc, je_location):
        if (IS_X86_32 and isinstance(result_loc, FrameLoc) and
            result_loc.type == FLOAT):
            self.mc.FSTPL_b(result_loc.value)
        self.mc.JMP_l8(0) # jump to done, patched later
        jmp_location = self.mc.get_relative_pos()
        #
        offset = jmp_location - je_location
        assert 0 < offset <= 127
        self.mc.overwrite(je_location - 1, chr(offset))
        #
        return jmp_location

    def _call_assembler_load_result(self, op, result_loc):
        if op.result is not None:
            # load the return value from the dead frame's value index 0
            kind = op.result.type
            descr = self.cpu.getarraydescr_for_frame(kind)
            ofs = self.cpu.unpack_arraydescr(descr)
            if kind == FLOAT:
                self.mc.MOVSD_xm(xmm0.value, (eax.value, ofs))
                if result_loc is not xmm0:
                    self.mc.MOVSD(result_loc, xmm0)
            else:
                assert result_loc is eax
                self.mc.MOV_rm(eax.value, (eax.value, ofs))

    def _call_assembler_patch_jmp(self, jmp_location):
        offset = self.mc.get_relative_pos() - jmp_location
        assert 0 <= offset <= 127
        self.mc.overwrite(jmp_location - 1, chr(offset))

    # ------------------- END CALL ASSEMBLER -----------------------

    def _write_barrier_fastpath(self, mc, descr, arglocs, array=False,
                                is_frame=False, align_stack=False):
        # Write code equivalent to write_barrier() in the GC: it checks
        # a flag in the object at arglocs[0], and if set, it calls a
        # helper piece of assembler.  The latter saves registers as needed
        # and call the function remember_young_pointer() from the GC.
        assert not self.cpu.gc_ll_descr.stm
        if we_are_translated():
            cls = self.cpu.gc_ll_descr.has_write_barrier_class()
            assert cls is not None and isinstance(descr, cls)
        #
        card_marking = False
        mask = descr.jit_wb_if_flag_singlebyte
        if array and descr.jit_wb_cards_set != 0:
            # assumptions the rest of the function depends on:
            assert (descr.jit_wb_cards_set_byteofs ==
                    descr.jit_wb_if_flag_byteofs)
            assert descr.jit_wb_cards_set_singlebyte == -0x80
            card_marking = True
            mask = descr.jit_wb_if_flag_singlebyte | -0x80
        #
        loc_base = arglocs[0]
        if is_frame:
            assert loc_base is ebp
            loc = raw_stack(descr.jit_wb_if_flag_byteofs)
        else:
            loc = addr_add_const(loc_base, descr.jit_wb_if_flag_byteofs)
        mc.TEST8(loc, imm(mask))
        mc.J_il8(rx86.Conditions['Z'], 0) # patched later
        jz_location = mc.get_relative_pos()

        # for cond_call_gc_wb_array, also add another fast path:
        # if GCFLAG_CARDS_SET, then we can just set one bit and be done
        if card_marking:
            # GCFLAG_CARDS_SET is in this byte at 0x80, so this fact can
            # been checked by the status flags of the previous TEST8
            mc.J_il8(rx86.Conditions['S'], 0) # patched later
            js_location = mc.get_relative_pos()
        else:
            js_location = 0

        # Write only a CALL to the helper prepared in advance, passing it as
        # argument the address of the structure we are writing into
        # (the first argument to COND_CALL_GC_WB).
        helper_num = card_marking
        if is_frame:
            helper_num = 4
        elif self._regalloc is not None and self._regalloc.xrm.reg_bindings:
            helper_num += 2
        if descr.get_b_slowpath(helper_num) == 0:    # tests only
            assert not we_are_translated()
            self.cpu.gc_ll_descr.write_barrier_descr = descr
            self._build_b_slowpath(descr, card_marking,
                                   bool(self._regalloc.xrm.reg_bindings))
            assert descr.get_b_slowpath(helper_num) != 0
        #
        if not is_frame:
            mc.PUSH(loc_base)
        if is_frame and align_stack:
            mc.SUB_ri(esp.value, 16 - WORD) # erase the return address
        mc.CALL(imm(descr.get_b_slowpath(helper_num)))
        if is_frame and align_stack:
            mc.ADD_ri(esp.value, 16 - WORD) # erase the return address

        if card_marking:
            # The helper ends again with a check of the flag in the object.
            # So here, we can simply write again a 'JNS', which will be
            # taken if GCFLAG_CARDS_SET is still not set.
            mc.J_il8(rx86.Conditions['NS'], 0) # patched later
            jns_location = mc.get_relative_pos()
            #
            # patch the JS above
            offset = mc.get_relative_pos() - js_location
            assert 0 < offset <= 127
            mc.overwrite(js_location-1, chr(offset))
            #
            # case GCFLAG_CARDS_SET: emit a few instructions to do
            # directly the card flag setting
            loc_index = arglocs[1]
            if isinstance(loc_index, RegLoc):
                if IS_X86_64 and isinstance(loc_base, RegLoc):
                    # copy loc_index into r11
                    tmp1 = X86_64_SCRATCH_REG
                    mc.MOV_rr(tmp1.value, loc_index.value)
                    final_pop = False
                else:
                    # must save the register loc_index before it is mutated
                    mc.PUSH_r(loc_index.value)
                    tmp1 = loc_index
                    final_pop = True
                # SHR tmp, card_page_shift
                mc.SHR_ri(tmp1.value, descr.jit_wb_card_page_shift)
                # XOR tmp, -8
                mc.XOR_ri(tmp1.value, -8)
                # BTS [loc_base], tmp
                mc.BTS(addr_add_const(loc_base, 0), tmp1)
                # done
                if final_pop:
                    mc.POP_r(loc_index.value)
                #
            elif isinstance(loc_index, ImmedLoc):
                byte_index = loc_index.value >> descr.jit_wb_card_page_shift
                byte_ofs = ~(byte_index >> 3)
                byte_val = 1 << (byte_index & 7)
                mc.OR8(addr_add_const(loc_base, byte_ofs), imm(byte_val))
            else:
                raise AssertionError("index is neither RegLoc nor ImmedLoc")
            #
            # patch the JNS above
            offset = mc.get_relative_pos() - jns_location
            assert 0 < offset <= 127
            mc.overwrite(jns_location-1, chr(offset))

        # patch the JZ above
        offset = mc.get_relative_pos() - jz_location
        assert 0 < offset <= 127
        mc.overwrite(jz_location-1, chr(offset))

    def genop_discard_cond_call_gc_wb(self, op, arglocs):
        self._write_barrier_fastpath(self.mc, op.getdescr(), arglocs)

    def genop_discard_cond_call_gc_wb_array(self, op, arglocs):
        self._write_barrier_fastpath(self.mc, op.getdescr(), arglocs,
                                     array=True)

    def not_implemented_op_discard(self, op, arglocs):
        not_implemented("not implemented operation: %s" % op.getopname())

    def not_implemented_op(self, op, arglocs, resloc):
        not_implemented("not implemented operation with res: %s" %
                        op.getopname())

    def not_implemented_op_guard(self, op, guard_op,
                                 failaddr, arglocs, resloc):
        not_implemented("not implemented operation (guard): %s" %
                        op.getopname())

    def closing_jump(self, target_token):
        target = target_token._ll_loop_code
        if target_token in self.target_tokens_currently_compiling:
            curpos = self.mc.get_relative_pos() + 5
            self.mc.JMP_l(target - curpos)
        else:
            self.mc.JMP(imm(target))

    def label(self):
        self._check_frame_depth_debug(self.mc)

    def cond_call(self, op, gcmap, loc_cond, imm_func, arglocs):
        self.mc.TEST(loc_cond, loc_cond)
        self.mc.J_il8(rx86.Conditions['Z'], 0) # patched later
        jmp_adr = self.mc.get_relative_pos()
        #
        self.push_gcmap(self.mc, gcmap, store=True)
        #
        # first save away the 4 registers from 'cond_call_register_arguments'
        # plus the register 'eax'
        base_ofs = self.cpu.get_baseofs_of_frame_field()
        should_be_saved = self._regalloc.rm.reg_bindings.values()
        for gpr in cond_call_register_arguments + [eax]:
            if gpr not in should_be_saved:
                continue
            v = gpr_reg_mgr_cls.all_reg_indexes[gpr.value]
            self.mc.MOV_br(v * WORD + base_ofs, gpr.value)
        #
        # load the 0-to-4 arguments into these registers
        from rpython.jit.backend.x86.jump import remap_frame_layout
        remap_frame_layout(self, arglocs,
                           cond_call_register_arguments[:len(arglocs)],
                           X86_64_SCRATCH_REG if IS_X86_64 else None)
        #
        # load the constant address of the function to call into eax
        self.mc.MOV(eax, imm_func)
        #
        # figure out which variant of cond_call_slowpath to call, and call it
        callee_only = False
        floats = False
        if self._regalloc is not None:
            for reg in self._regalloc.rm.reg_bindings.values():
                if reg not in self._regalloc.rm.save_around_call_regs:
                    break
            else:
                callee_only = True
            if self._regalloc.xrm.reg_bindings:
                floats = True
        cond_call_adr = self.cond_call_slowpath[floats * 2 + callee_only]
        self.mc.CALL(imm(cond_call_adr))
        # restoring the registers saved above, and doing pop_gcmap(), is left
        # to the cond_call_slowpath helper.  We never have any result value.
        offset = self.mc.get_relative_pos() - jmp_adr
        assert 0 < offset <= 127
        self.mc.overwrite(jmp_adr-1, chr(offset))
        # XXX if the next operation is a GUARD_NO_EXCEPTION, we should
        # somehow jump over it too in the fast path

    
    def _cond_allocate_in_nursery_or_slowpath(self, mc, gcmap):
        # needed for slowpath:
        # eax = nursery_current
        # edi = nursery_current + size
        #
        # cmp nursery_current+size > nursery_nextlimit
        nnl = self._get_stm_tl(rstm.get_nursery_nextlimit_adr())
        self._tl_segment_if_stm(mc)
        mc.CMP_rj(edi.value, nnl)
        mc.J_il8(rx86.Conditions['NA'], 0) # patched later
        jmp_adr = mc.get_relative_pos()
        #
        # == SLOWPATH ==
        # save the gcmap
        self.push_gcmap(mc, gcmap, mov=True)
        mc.CALL(imm(self.malloc_slowpath))
        mc.JMP_l8(0) # XXX: is JMP over 1 instr good?
        jmp2_adr = mc.get_relative_pos()
        #
        # == FASTPATH ==
        offset = mc.get_relative_pos() - jmp_adr
        assert 0 < offset <= 127
        mc.overwrite(jmp_adr-1, chr(offset))
        #
        # stm_nursery_current = stm_nursery_current+size
        nc = self._get_stm_tl(rstm.get_nursery_current_adr())
        self._tl_segment_if_stm(mc)
        mc.MOV_jr(nc, edi.value)
        #
        # END
        offset = mc.get_relative_pos() - jmp2_adr
        assert 0 < offset <= 127
        mc.overwrite(jmp2_adr-1, chr(offset))
        
    def malloc_cond_stm(self, size, gcmap):
        assert self.cpu.gc_ll_descr.stm
        assert size & (WORD-1) == 0     # must be correctly aligned
        mc = self.mc
        # load nursery_current and nursery_nextlimit
        nc = self._get_stm_tl(rstm.get_nursery_current_adr())
        self._tl_segment_if_stm(mc)
        mc.MOV_rj(eax.value, nc)
        #
        mc.LEA_rm(edi.value, (eax.value, size))
        #
        # eax=nursery_current, edi=nursery_current+size
        self._cond_allocate_in_nursery_or_slowpath(mc, gcmap)

    def malloc_cond_varsize_frame_stm(self, sizeloc, gcmap):
        assert self.cpu.gc_ll_descr.stm
        mc = self.mc
        if sizeloc is eax:
            self.mc.MOV(edi, sizeloc)
            sizeloc = edi

        nc = self._get_stm_tl(rstm.get_nursery_current_adr())
        self._tl_segment_if_stm(mc)
        mc.MOV_rj(eax.value, nc)
        
        if sizeloc is edi:
            self.mc.ADD_rr(edi.value, eax.value)
        else:
            self.mc.LEA_ra(edi.value, (eax.value, sizeloc.value, 0, 0))
        #
        # eax=nursery_current, edi=nursery_current+size
        self._cond_allocate_in_nursery_or_slowpath(mc, gcmap)

    def malloc_cond_varsize_stm(self, kind, lengthloc, itemsize,
                                maxlength, gcmap, arraydescr):
        assert self.cpu.gc_ll_descr.stm
        from rpython.jit.backend.llsupport.descr import ArrayDescr
        assert isinstance(arraydescr, ArrayDescr)

        mc = self.mc
        nc = self._get_stm_tl(rstm.get_nursery_current_adr())
        nnl = self._get_stm_tl(rstm.get_nursery_nextlimit_adr())
            
        # lengthloc is the length of the array, which we must not modify!
        assert lengthloc is not eax and lengthloc is not edi
        if isinstance(lengthloc, RegLoc):
            varsizeloc = lengthloc
        else:
            mc.MOV(edi, lengthloc)
            varsizeloc = edi

        mc.CMP(varsizeloc, imm(maxlength))
        mc.J_il8(rx86.Conditions['A'], 0) # patched later
        jmp_adr0 = mc.get_relative_pos()

        self._tl_segment_if_stm(mc)
        mc.MOV_rj(eax.value, nc)

        if valid_addressing_size(itemsize):
            shift = get_scale(itemsize)
        else:
            shift = self._imul_const_scaled(mc, edi.value,
                                            varsizeloc.value, itemsize)
            varsizeloc = edi
        # now varsizeloc is a register != eax.  The size of
        # the variable part of the array is (varsizeloc << shift)
        assert arraydescr.basesize >= self.gc_minimal_size_in_nursery
        constsize = arraydescr.basesize + self.gc_size_of_header
        force_realignment = (itemsize % WORD) != 0
        if force_realignment:
            constsize += WORD - 1
        mc.LEA_ra(edi.value, (eax.value, varsizeloc.value, shift,
                                   constsize))
        if force_realignment:
            mc.AND_ri(edi.value, ~(WORD - 1))
        # now edi contains the total size in bytes, rounded up to a multiple
        # of WORD, plus nursery_free_adr
        self._tl_segment_if_stm(mc)
        mc.CMP_rj(edi.value, nnl)
        mc.J_il8(rx86.Conditions['NA'], 0) # patched later
        jmp_adr1 = mc.get_relative_pos()
        #
        # == SLOWPATH ==
        offset = mc.get_relative_pos() - jmp_adr0
        assert 0 < offset <= 127
        mc.overwrite(jmp_adr0-1, chr(offset))
        # save the gcmap
        self.push_gcmap(mc, gcmap, mov=True)   # mov into RawEspLoc(0)
        if kind == rewrite.FLAG_ARRAY:
            mc.MOV_si(WORD, itemsize)
            mc.MOV(edi, lengthloc)
            mc.MOV_ri(eax.value, arraydescr.tid)
            addr = self.malloc_slowpath_varsize
        else:
            if kind == rewrite.FLAG_STR:
                addr = self.malloc_slowpath_str
            else:
                assert kind == rewrite.FLAG_UNICODE
                addr = self.malloc_slowpath_unicode
            mc.MOV(edi, lengthloc)
        mc.CALL(imm(addr))
        mc.JMP_l8(0)      # jump to done, patched later
        jmp_location = mc.get_relative_pos()
        #
        # == FASTPATH ==
        offset = mc.get_relative_pos() - jmp_adr1
        assert 0 < offset <= 127
        mc.overwrite(jmp_adr1-1, chr(offset))
        #
        # set stm_nursery_current
        self._tl_segment_if_stm(mc)
        mc.MOV_jr(nc, edi.value)
        #
        # write down the tid
        mc.MOV(mem(eax, 0), imm(arraydescr.tid))
        # also set private_rev_num:
        rn = self._get_stm_private_rev_num_addr()
        self._tl_segment_if_stm(mc)
        mc.MOV_rj(X86_64_SCRATCH_REG.value, rn)
        mc.MOV(mem(eax, StmGC.H_REVISION), X86_64_SCRATCH_REG)
        #
        # == END ==
        offset = mc.get_relative_pos() - jmp_location
        assert 0 < offset <= 127
        mc.overwrite(jmp_location - 1, chr(offset))

    
    def malloc_cond(self, nursery_free_adr, nursery_top_adr, size, gcmap):
        assert not self.cpu.gc_ll_descr.stm
        assert size & (WORD-1) == 0     # must be correctly aligned
        self.mc.MOV(eax, heap(nursery_free_adr))
        self.mc.LEA_rm(edi.value, (eax.value, size))
        self.mc.CMP(edi, heap(nursery_top_adr))
        self.mc.J_il8(rx86.Conditions['NA'], 0) # patched later
        jmp_adr = self.mc.get_relative_pos()
        # save the gcmap
        self.push_gcmap(self.mc, gcmap, mov=True)
        self.mc.CALL(imm(self.malloc_slowpath))
        offset = self.mc.get_relative_pos() - jmp_adr
        assert 0 < offset <= 127
        self.mc.overwrite(jmp_adr-1, chr(offset))
        self.mc.MOV(heap(nursery_free_adr), edi)

        
    def malloc_cond_varsize_frame(self, nursery_free_adr, nursery_top_adr,
                                  sizeloc, gcmap):
        assert not self.cpu.gc_ll_descr.stm
        if sizeloc is eax:
            self.mc.MOV(edi, sizeloc)
            sizeloc = edi
        self.mc.MOV(eax, heap(nursery_free_adr))
        if sizeloc is edi:
            self.mc.ADD_rr(edi.value, eax.value)
        else:
            self.mc.LEA_ra(edi.value, (eax.value, sizeloc.value, 0, 0))
        self.mc.CMP(edi, heap(nursery_top_adr))
        self.mc.J_il8(rx86.Conditions['NA'], 0) # patched later
        jmp_adr = self.mc.get_relative_pos()
        # save the gcmap
        self.push_gcmap(self.mc, gcmap, mov=True)
        self.mc.CALL(imm(self.malloc_slowpath))
        offset = self.mc.get_relative_pos() - jmp_adr
        assert 0 < offset <= 127
        self.mc.overwrite(jmp_adr-1, chr(offset))
        self.mc.MOV(heap(nursery_free_adr), edi)

    def malloc_cond_varsize(self, kind, nursery_free_adr, nursery_top_adr,
                            lengthloc, itemsize, maxlength, gcmap,
                            arraydescr):
        assert not self.cpu.gc_ll_descr.stm
        from rpython.jit.backend.llsupport.descr import ArrayDescr
        assert isinstance(arraydescr, ArrayDescr)

        # lengthloc is the length of the array, which we must not modify!
        assert lengthloc is not eax and lengthloc is not edi
        if isinstance(lengthloc, RegLoc):
            varsizeloc = lengthloc
        else:
            self.mc.MOV(edi, lengthloc)
            varsizeloc = edi

        self.mc.CMP(varsizeloc, imm(maxlength))
        self.mc.J_il8(rx86.Conditions['A'], 0) # patched later
        jmp_adr0 = self.mc.get_relative_pos()

        self.mc.MOV(eax, heap(nursery_free_adr))
        if valid_addressing_size(itemsize):
            shift = get_scale(itemsize)
        else:
            shift = self._imul_const_scaled(self.mc, edi.value,
                                            varsizeloc.value, itemsize)
            varsizeloc = edi
        # now varsizeloc is a register != eax.  The size of
        # the variable part of the array is (varsizeloc << shift)
        assert arraydescr.basesize >= self.gc_minimal_size_in_nursery
        constsize = arraydescr.basesize + self.gc_size_of_header
        force_realignment = (itemsize % WORD) != 0
        if force_realignment:
            constsize += WORD - 1
        self.mc.LEA_ra(edi.value, (eax.value, varsizeloc.value, shift,
                                   constsize))
        if force_realignment:
            self.mc.AND_ri(edi.value, ~(WORD - 1))
        # now edi contains the total size in bytes, rounded up to a multiple
        # of WORD, plus nursery_free_adr
        self.mc.CMP(edi, heap(nursery_top_adr))
        self.mc.J_il8(rx86.Conditions['NA'], 0) # patched later
        jmp_adr1 = self.mc.get_relative_pos()
        #
        offset = self.mc.get_relative_pos() - jmp_adr0
        assert 0 < offset <= 127
        self.mc.overwrite(jmp_adr0-1, chr(offset))
        # save the gcmap
        self.push_gcmap(self.mc, gcmap, mov=True)   # mov into RawEspLoc(0)
        if kind == rewrite.FLAG_ARRAY:
            self.mc.MOV_si(WORD, itemsize)
            self.mc.MOV(edi, lengthloc)
            self.mc.MOV_ri(eax.value, arraydescr.tid)
            addr = self.malloc_slowpath_varsize
        else:
            if kind == rewrite.FLAG_STR:
                addr = self.malloc_slowpath_str
            else:
                assert kind == rewrite.FLAG_UNICODE
                addr = self.malloc_slowpath_unicode
            self.mc.MOV(edi, lengthloc)
        self.mc.CALL(imm(addr))
        self.mc.JMP_l8(0)      # jump to done, patched later
        jmp_location = self.mc.get_relative_pos()
        #
        offset = self.mc.get_relative_pos() - jmp_adr1
        assert 0 < offset <= 127
        self.mc.overwrite(jmp_adr1-1, chr(offset))
        # write down the tid, but not if it's the result of the CALL
        self.mc.MOV(mem(eax, 0), imm(arraydescr.tid))
        # while we're at it, this line is not needed if we've done the CALL
        self.mc.MOV(heap(nursery_free_adr), edi)
        #
        offset = self.mc.get_relative_pos() - jmp_location
        assert 0 < offset <= 127
        self.mc.overwrite(jmp_location - 1, chr(offset))

    def store_force_descr(self, op, fail_locs, frame_depth):
        guard_token = self.implement_guard_recovery(op.opnum,
                                                    op.getdescr(),
                                                    op.getfailargs(),
                                                    fail_locs, frame_depth)
        self._finish_gcmap = guard_token.gcmap
        self._store_force_index(op)
        self.store_info_on_descr(0, guard_token)

    def force_token(self, reg):
        # XXX kill me
        assert isinstance(reg, RegLoc)
        self.mc.MOV_rr(reg.value, ebp.value)

    def genop_guard_stm_transaction_break(self, op, guard_op, guard_token,
                                          arglocs, result_loc):
        assert self.cpu.gc_ll_descr.stm
        if not we_are_translated():
            return     # tests only

        gcmap = self._regalloc.get_gcmap()
        self._store_force_index(guard_op)

        mc = self.mc
        # if stm_should_break_transaction()
        fn = stmtlocal.stm_should_break_transaction_fn
        mc.CALL(imm(self.cpu.cast_ptr_to_int(fn)))
        mc.TEST8(eax.lowest8bits(), eax.lowest8bits())
        mc.J_il(rx86.Conditions['Z'], 0xfffff)    # patched later
        jz_location2 = mc.get_relative_pos()
        #
        # call stm_transaction_break() with the address of the
        # STM_RESUME_BUF and the custom longjmp function
        self.push_gcmap(mc, gcmap, mov=True)
        #
        # save all registers
        base_ofs = self.cpu.get_baseofs_of_frame_field()
        for gpr in self._regalloc.rm.reg_bindings.values():
            v = gpr_reg_mgr_cls.all_reg_indexes[gpr.value]
            mc.MOV_br(v * WORD + base_ofs, gpr.value)
        if IS_X86_64:
            coeff = 1
        else:
            coeff = 2
        ofs = len(gpr_reg_mgr_cls.all_regs)
        for xr in self._regalloc.xrm.reg_bindings.values():
            mc.MOVSD_bx((ofs + xr.value * coeff) * WORD + base_ofs, xr.value)
        #
        # CALL break function
        fn = self.stm_transaction_break_path
        mc.CALL(imm(fn))
        # ** HERE ** is the place an aborted transaction retries
        # ebp/frame reloaded by longjmp callback
        #
        # restore regs
        base_ofs = self.cpu.get_baseofs_of_frame_field()
        for gpr in self._regalloc.rm.reg_bindings.values():
            v = gpr_reg_mgr_cls.all_reg_indexes[gpr.value]
            mc.MOV_rb(gpr.value, v * WORD + base_ofs)
        if IS_X86_64:
            coeff = 1
        else:
            coeff = 2
        ofs = len(gpr_reg_mgr_cls.all_regs)
        for xr in self._regalloc.xrm.reg_bindings.values():
            mc.MOVSD_xb(xr.value, (ofs + xr.value * coeff) * WORD + base_ofs)
        #
        # patch the JZ above
        offset = mc.get_relative_pos() - jz_location2
        mc.overwrite32(jz_location2-4, offset)

        self._emit_guard_not_forced(guard_token)




genop_discard_list = [Assembler386.not_implemented_op_discard] * rop._LAST
genop_list = [Assembler386.not_implemented_op] * rop._LAST
genop_llong_list = {}
genop_math_list = {}
genop_guard_list = [Assembler386.not_implemented_op_guard] * rop._LAST

for name, value in Assembler386.__dict__.iteritems():
    if name.startswith('genop_discard_'):
        opname = name[len('genop_discard_'):]
        num = getattr(rop, opname.upper())
        genop_discard_list[num] = value
    elif name.startswith('genop_guard_') and name != 'genop_guard_exception':
        opname = name[len('genop_guard_'):]
        num = getattr(rop, opname.upper())
        genop_guard_list[num] = value
    elif name.startswith('genop_llong_'):
        opname = name[len('genop_llong_'):]
        num = getattr(EffectInfo, 'OS_LLONG_' + opname.upper())
        genop_llong_list[num] = value
    elif name.startswith('genop_math_'):
        opname = name[len('genop_math_'):]
        num = getattr(EffectInfo, 'OS_MATH_' + opname.upper())
        genop_math_list[num] = value
    elif name.startswith('genop_'):
        opname = name[len('genop_'):]
        num = getattr(rop, opname.upper())
        genop_list[num] = value

# XXX: ri386 migration shims:
def addr_add(reg_or_imm1, reg_or_imm2, offset=0, scale=0):
    return AddressLoc(reg_or_imm1, reg_or_imm2, scale, offset)

def addr_add_const(reg_or_imm1, offset):
    return AddressLoc(reg_or_imm1, imm0, 0, offset)

def mem(loc, offset):
    return AddressLoc(loc, imm0, 0, offset)

def raw_stack(offset, type=INT):
    return RawEbpLoc(offset, type)

def heap(addr):
    return AddressLoc(ImmedLoc(addr), imm0, 0, 0)

def not_implemented(msg):
    msg = '[x86/asm] %s\n' % msg
    if we_are_translated():
        llop.debug_print(lltype.Void, msg)
    raise NotImplementedError(msg)

cond_call_register_arguments = [edi, esi, edx, ecx]

def todo():
    CRASH   # not done yet

class BridgeAlreadyCompiled(Exception):
    pass<|MERGE_RESOLUTION|>--- conflicted
+++ resolved
@@ -1025,7 +1025,6 @@
             #
 
     def _call_footer(self):
-<<<<<<< HEAD
         if self.cpu.gc_ll_descr.stm and we_are_translated():
             # call stm_invalidate_jmp_buf(), in case we called
             # stm_transaction_break() earlier
@@ -1037,8 +1036,6 @@
             # there could have been a collection in invalidate_jmp_buf()
             self._reload_frame_if_necessary(self.mc)
 
-=======
->>>>>>> 906ddef6
         # the return value is the jitframe
         self.mc.MOV_rr(eax.value, ebp.value)
 
@@ -1775,24 +1772,12 @@
         self.load_from_mem(resloc, src_addr, fieldsize_loc, sign_loc)
 
     def genop_discard_increment_debug_counter(self, op, arglocs):
-<<<<<<< HEAD
-        # base_loc and ofs_loc should be immediates, but maybe not
-        # fitting in 32-bit
-        base_loc, ofs_loc, size_loc = arglocs
-        addr = addr_add(base_loc, ofs_loc)
-        if rx86.fits_in_32bits(addr.value):
-            self.mc.INC(addr)
-        else:
-            self.mc.MOV(X86_64_SCRATCH_REG, base_loc)
-            self.mc.INC_m((X86_64_SCRATCH_REG.value, ofs_loc.getint()))
-=======
         # The argument should be an immediate address.  This should
         # generate code equivalent to a GETFIELD_RAW, an ADD(1), and a
         # SETFIELD_RAW.  Here we use the direct from-memory-to-memory
         # increment operation of x86.
         base_loc, = arglocs
         self.mc.INC(mem(base_loc, 0))
->>>>>>> 906ddef6
 
     def genop_discard_setfield_gc(self, op, arglocs):
         base_loc, ofs_loc, size_loc, value_loc = arglocs
@@ -2180,15 +2165,8 @@
         # did just above.
         ofs = self.cpu.get_ofs_of_frame_field('jf_descr')
         ofs2 = self.cpu.get_ofs_of_frame_field('jf_gcmap')
-<<<<<<< HEAD
-        mc.POP(eax)
-        mc.MOV_br(ofs2, eax.value)
-        mc.POP(eax)
-        mc.MOV_br(ofs, eax.value)
-=======
         mc.POP_b(ofs2)
         mc.POP_b(ofs)
->>>>>>> 906ddef6
 
         self._call_footer()
         rawstart = mc.materialize(self.cpu.asmmemmgr, [])
