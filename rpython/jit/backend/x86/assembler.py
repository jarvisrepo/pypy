--- conflicted
+++ resolved
@@ -548,14 +548,9 @@
         else:
             descr.set_b_slowpath(withcards + 2 * withfloats, rawstart)
 
-<<<<<<< HEAD
     @rgc.no_release_gil
     def assemble_loop(self, loopname, inputargs, operations, looptoken, log,
                       logger=None):
-=======
-    def assemble_loop(self, logger, loopname, inputargs, operations, looptoken,
-                      log):
->>>>>>> 41a9dc13
         '''adds the following attributes to looptoken:
                _ll_function_addr    (address of the generated func, as an int)
                _ll_loop_code       (debug: addr of the start of the ResOps)
@@ -588,16 +583,11 @@
         #
         self._call_header_with_stack_check()
         self._check_frame_depth_debug(self.mc)
-<<<<<<< HEAD
 
         operations = regalloc.prepare_loop(inputargs, operations, looptoken,
                                            clt.allgcrefs)
         if logger:
             logger.log_loop(inputargs, operations, -3, "rewritten")
-=======
-        operations = regalloc.prepare_loop(inputargs, operations,
-                                           looptoken, clt.allgcrefs)
->>>>>>> 41a9dc13
         looppos = self.mc.get_relative_pos()
         frame_depth_no_fixed_size = self._assemble(regalloc, inputargs,
                                                    operations)
@@ -641,14 +631,9 @@
         return AsmInfo(ops_offset, rawstart + looppos,
                        size_excluding_failure_stuff - looppos), operations
 
-<<<<<<< HEAD
     @rgc.no_release_gil
     def assemble_bridge(self, faildescr, inputargs, operations,
                         original_loop_token, log, logger=None):
-=======
-    def assemble_bridge(self, logger, faildescr, inputargs, operations,
-                        original_loop_token, log):
->>>>>>> 41a9dc13
         if not we_are_translated():
             # Arguments should be unique
             assert len(set(inputargs)) == len(inputargs)
@@ -920,12 +905,7 @@
         that gives the address of the stack top.  If this integer doesn't
         fit in 32 bits, it will be loaded in r11.
         """
-<<<<<<< HEAD
         rst = self._get_root_stack_top_addr()
-        
-=======
-        rst = gcrootmap.get_root_stack_top_addr()
->>>>>>> 41a9dc13
         if rx86.fits_in_32bits(rst):
             if gcrootmap.is_stm and we_are_translated():
                 # during testing, it will be an absolute address
@@ -2568,12 +2548,8 @@
         # Write code equivalent to write_barrier() in the GC: it checks
         # a flag in the object at arglocs[0], and if set, it calls a
         # helper piece of assembler.  The latter saves registers as needed
-<<<<<<< HEAD
-        # and call the function jit_remember_young_pointer() from the GC.
+        # and call the function remember_young_pointer() from the GC.
         assert not self.cpu.gc_ll_descr.stm
-=======
-        # and call the function remember_young_pointer() from the GC.
->>>>>>> 41a9dc13
         if we_are_translated():
             cls = self.cpu.gc_ll_descr.has_write_barrier_class()
             assert cls is not None and isinstance(descr, cls)
