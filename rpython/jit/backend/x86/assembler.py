import sys
import os
import py

from rpython.jit.backend.llsupport import symbolic, jitframe, rewrite
from rpython.jit.backend.llsupport.assembler import (GuardToken, BaseAssembler,
                                                DEBUG_COUNTER)
from rpython.jit.backend.llsupport.asmmemmgr import MachineDataBlockWrapper
from rpython.jit.backend.llsupport.gcmap import allocate_gcmap
from rpython.jit.metainterp.history import (Const, VOID, ConstInt)
from rpython.jit.metainterp.history import AbstractFailDescr, INT, REF, FLOAT
from rpython.jit.metainterp.compile import ResumeGuardDescr
from rpython.jit.metainterp.jitlog import MARK_TRACE_ASM
from rpython.rtyper.lltypesystem import lltype, rffi, rstr, llmemory
from rpython.rtyper.lltypesystem.lloperation import llop
from rpython.rtyper.annlowlevel import cast_instance_to_gcref
from rpython.rtyper import rclass
from rpython.rlib.jit import AsmInfo
from rpython.jit.backend.model import CompiledLoopToken
from rpython.jit.backend.x86.regalloc import (RegAlloc, get_ebp_ofs,
    gpr_reg_mgr_cls, xmm_reg_mgr_cls)
from rpython.jit.backend.llsupport.regalloc import (get_scale, valid_addressing_size)
from rpython.jit.backend.x86.arch import (FRAME_FIXED_SIZE, WORD, IS_X86_64,
                                       JITFRAME_FIXED_SIZE, IS_X86_32,
                                       PASS_ON_MY_FRAME, THREADLOCAL_OFS,
                                       DEFAULT_FRAME_BYTES)
from rpython.jit.backend.x86.regloc import (eax, ecx, edx, ebx, esp, ebp, esi,
    xmm0, xmm1, xmm2, xmm3, xmm4, xmm5, xmm6, xmm7, r8, r9, r10, r11, edi,
    r12, r13, r14, r15, X86_64_SCRATCH_REG, X86_64_XMM_SCRATCH_REG,
    RegLoc, FrameLoc, ConstFloatLoc, ImmedLoc, AddressLoc, imm,
    imm0, imm1, FloatImmedLoc, RawEbpLoc, RawEspLoc)
from rpython.rlib.objectmodel import we_are_translated
from rpython.jit.backend.x86 import rx86, codebuf, callbuilder
from rpython.jit.backend.x86.vector_ext import VectorAssemblerMixin
from rpython.jit.backend.x86.callbuilder import follow_jump
from rpython.jit.metainterp.resoperation import rop
from rpython.jit.backend.x86 import support
from rpython.rlib.debug import debug_print, debug_start, debug_stop
from rpython.rlib import rgc
from rpython.jit.codewriter.effectinfo import EffectInfo
from rpython.jit.codewriter import longlong
from rpython.rlib.rarithmetic import intmask, r_uint
from rpython.rlib.objectmodel import compute_unique_id


class Assembler386(BaseAssembler, VectorAssemblerMixin):
    _regalloc = None
    _output_loop_log = None
    _second_tmp_reg = ecx

    DEBUG_FRAME_DEPTH = False

    def __init__(self, cpu, translate_support_code=False):
        BaseAssembler.__init__(self, cpu, translate_support_code)
        self.verbose = False
        self.loop_run_counters = []
        self.float_const_neg_addr = 0
        self.float_const_abs_addr = 0
        self.single_float_const_neg_addr = 0
        self.single_float_const_abs_addr = 0
        self.expand_byte_mask_addr = 0
        self.malloc_slowpath = 0
        self.malloc_slowpath_varsize = 0
        self.wb_slowpath = [0, 0, 0, 0, 0]
        self.setup_failure_recovery()
        self.datablockwrapper = None
        self.stack_check_slowpath = 0
        self.propagate_exception_path = 0
        self.teardown()

    def setup_once(self):
        BaseAssembler.setup_once(self)
        if self.cpu.supports_floats:
            support.ensure_sse2_floats()
            self._build_float_constants()

    def setup(self, looptoken):
        BaseAssembler.setup(self, looptoken)
        assert self.memcpy_addr != 0, "setup_once() not called?"
        self.current_clt = looptoken.compiled_loop_token
        self.pending_guard_tokens = []
        if WORD == 8:
            self.pending_memoryerror_trampoline_from = []
            self.error_trampoline_64 = 0
        self.mc = codebuf.MachineCodeBlockWrapper()
        #assert self.datablockwrapper is None --- but obscure case
        # possible, e.g. getting MemoryError and continuing
        allblocks = self.get_asmmemmgr_blocks(looptoken)
        self.datablockwrapper = MachineDataBlockWrapper(self.cpu.asmmemmgr,
                                                        allblocks)
        self.target_tokens_currently_compiling = {}
        self.frame_depth_to_patch = []

    def teardown(self):
        self.pending_guard_tokens = None
        if WORD == 8:
            self.pending_memoryerror_trampoline_from = None
        self.mc = None
        self.current_clt = None

    def _build_float_constants(self):
        # 0x80000000000000008000000000000000
        neg_const = '\x00\x00\x00\x00\x00\x00\x00\x80\x00\x00\x00\x00\x00\x00\x00\x80'
        # 0x7FFFFFFFFFFFFFFF7FFFFFFFFFFFFFFF
        abs_const = '\xFF\xFF\xFF\xFF\xFF\xFF\xFF\x7F\xFF\xFF\xFF\xFF\xFF\xFF\xFF\x7F'
        # 0x7FFFFFFF7FFFFFFF7FFFFFFF7FFFFFFF
        single_abs_const = '\xFF\xFF\xFF\x7F\xFF\xFF\xFF\x7F\xFF\xFF\xFF\x7F\xFF\xFF\xFF\x7F'
        # 0x80000000800000008000000080000000
        single_neg_const = '\x00\x00\x00\x80\x00\x00\x00\x80\x00\x00\x00\x80\x00\x00\x00\x80'
        zero_const = '\x00' * 16
        #
        data = neg_const + abs_const + \
               single_neg_const + single_abs_const + \
               zero_const
        datablockwrapper = MachineDataBlockWrapper(self.cpu.asmmemmgr, [])
        float_constants = datablockwrapper.malloc_aligned(len(data), alignment=16)
        datablockwrapper.done()
        addr = rffi.cast(rffi.CArrayPtr(lltype.Char), float_constants)
        for i in range(len(data)):
            addr[i] = data[i]
        self.float_const_neg_addr = float_constants
        self.float_const_abs_addr = float_constants + 16
        self.single_float_const_neg_addr = float_constants + 32
        self.single_float_const_abs_addr = float_constants + 48
        self.expand_byte_mask_addr = float_constants + 64

    def set_extra_stack_depth(self, mc, value):
        if self._is_asmgcc():
            extra_ofs = self.cpu.get_ofs_of_frame_field('jf_extra_stack_depth')
            mc.MOV_bi(extra_ofs, value)

    def build_frame_realloc_slowpath(self):
        mc = codebuf.MachineCodeBlockWrapper()
        self._push_all_regs_to_frame(mc, [], self.cpu.supports_floats)
        # the caller already did push_gcmap(store=True)

        if IS_X86_64:
            mc.MOV_rs(esi.value, WORD*2)
            # push first arg
            mc.MOV_rr(edi.value, ebp.value)
            align = callbuilder.align_stack_words(1)
            mc.SUB_ri(esp.value, (align - 1) * WORD)
        else:
            align = callbuilder.align_stack_words(3)
            mc.MOV_rs(eax.value, WORD * 2)
            mc.SUB_ri(esp.value, (align - 1) * WORD)
            mc.MOV_sr(WORD, eax.value)
            mc.MOV_sr(0, ebp.value)
        # align

        self.set_extra_stack_depth(mc, align * WORD)
        self._store_and_reset_exception(mc, None, ebx, ecx)

        mc.CALL(imm(self.cpu.realloc_frame))
        mc.MOV_rr(ebp.value, eax.value)
        self._restore_exception(mc, None, ebx, ecx)
        mc.ADD_ri(esp.value, (align - 1) * WORD)
        self.set_extra_stack_depth(mc, 0)

        gcrootmap = self.cpu.gc_ll_descr.gcrootmap
        if gcrootmap and gcrootmap.is_shadow_stack:
            self._load_shadowstack_top_in_ebx(mc, gcrootmap)
            mc.MOV_mr((ebx.value, -WORD), eax.value)

        self.pop_gcmap(mc)   # cancel the push_gcmap(store=True) in the caller
        self._pop_all_regs_from_frame(mc, [], self.cpu.supports_floats)
        mc.RET()
        self._frame_realloc_slowpath = mc.materialize(self.cpu, [])

    def _build_cond_call_slowpath(self, supports_floats, callee_only):
        """ This builds a general call slowpath, for whatever call happens to
        come.
        """
        mc = codebuf.MachineCodeBlockWrapper()
        # copy registers to the frame, with the exception of the
        # 'cond_call_register_arguments' and eax, because these have already
        # been saved by the caller.  Note that this is not symmetrical:
        # these 5 registers are saved by the caller but restored here at
        # the end of this function.
        self._push_all_regs_to_frame(mc, cond_call_register_arguments + [eax],
                                     supports_floats, callee_only)
        # the caller already did push_gcmap(store=True)
        if IS_X86_64:
            mc.SUB(esp, imm(WORD))     # alignment
            self.set_extra_stack_depth(mc, 2 * WORD)
            # the arguments are already in the correct registers
        else:
            # we want space for 4 arguments + call + alignment
            mc.SUB(esp, imm(WORD * 7))
            self.set_extra_stack_depth(mc, 8 * WORD)
            # store the arguments at the correct place in the stack
            for i in range(4):
                mc.MOV_sr(i * WORD, cond_call_register_arguments[i].value)
        mc.CALL(eax)
        self._reload_frame_if_necessary(mc)
        if IS_X86_64:
            mc.ADD(esp, imm(WORD))
        else:
            mc.ADD(esp, imm(WORD * 7))
        self.set_extra_stack_depth(mc, 0)
        self.pop_gcmap(mc)   # cancel the push_gcmap(store=True) in the caller
        self._pop_all_regs_from_frame(mc, [], supports_floats, callee_only)
        mc.RET()
        return mc.materialize(self.cpu, [])

    def _build_malloc_slowpath(self, kind):
        """ While arriving on slowpath, we have a gcpattern on stack 0.
        The arguments are passed in eax and edi, as follows:

        kind == 'fixed': nursery_head in eax and the size in edi - eax.

        kind == 'str/unicode': length of the string to allocate in edi.

        kind == 'var': length to allocate in edi, tid in eax,
                       and itemsize in the stack 1 (position esp+WORD).

        This function must preserve all registers apart from eax and edi.
        """
        assert kind in ['fixed', 'str', 'unicode', 'var']
        mc = codebuf.MachineCodeBlockWrapper()
        self._push_all_regs_to_frame(mc, [eax, edi], self.cpu.supports_floats)
        # the caller already did push_gcmap(store=True)
        #
        if kind == 'fixed':
            addr = self.cpu.gc_ll_descr.get_malloc_slowpath_addr()
        elif kind == 'str':
            addr = self.cpu.gc_ll_descr.get_malloc_fn_addr('malloc_str')
        elif kind == 'unicode':
            addr = self.cpu.gc_ll_descr.get_malloc_fn_addr('malloc_unicode')
        else:
            addr = self.cpu.gc_ll_descr.get_malloc_slowpath_array_addr()
        mc.SUB_ri(esp.value, 16 - WORD)  # restore 16-byte alignment
        # magically, the above is enough on X86_32 to reserve 3 stack places
        if kind == 'fixed':
            mc.SUB_rr(edi.value, eax.value) # compute the size we want
            # the arg is already in edi
            if IS_X86_32:
                mc.MOV_sr(0, edi.value)
                if hasattr(self.cpu.gc_ll_descr, 'passes_frame'):
                    mc.MOV_sr(WORD, ebp.value)
            elif hasattr(self.cpu.gc_ll_descr, 'passes_frame'):
                # for tests only
                mc.MOV_rr(esi.value, ebp.value)
        elif kind == 'str' or kind == 'unicode':
            if IS_X86_32:
                # stack layout: [---][---][---][ret].. with 3 free stack places
                mc.MOV_sr(0, edi.value)     # store the length
            else:
                pass                        # length already in edi
        else:
            if IS_X86_32:
                # stack layout: [---][---][---][ret][gcmap][itemsize]...
                mc.MOV_sr(WORD * 2, edi.value)  # store the length
                mc.MOV_sr(WORD * 1, eax.value)  # store the tid
                mc.MOV_rs(edi.value, WORD * 5)  # load the itemsize
                mc.MOV_sr(WORD * 0, edi.value)  # store the itemsize
            else:
                # stack layout: [---][ret][gcmap][itemsize]...
                mc.MOV_rr(edx.value, edi.value) # length
                mc.MOV_rr(esi.value, eax.value) # tid
                mc.MOV_rs(edi.value, WORD * 3)  # load the itemsize
        self.set_extra_stack_depth(mc, 16)
        mc.CALL(imm(follow_jump(addr)))
        self._reload_frame_if_necessary(mc)
        mc.ADD_ri(esp.value, 16 - WORD)
        self.set_extra_stack_depth(mc, 0)
        #
        mc.TEST_rr(eax.value, eax.value)
        mc.J_il(rx86.Conditions['Z'], 0xfffff) # patched later
        jz_location = mc.get_relative_pos()
        #
        nursery_free_adr = self.cpu.gc_ll_descr.get_nursery_free_addr()
        self._pop_all_regs_from_frame(mc, [eax, edi], self.cpu.supports_floats)
        mc.MOV(edi, heap(nursery_free_adr))   # load this in EDI
        self.pop_gcmap(mc)   # push_gcmap(store=True) done by the caller
        mc.RET()
        #
        # If the slowpath malloc failed, we raise a MemoryError that
        # always interrupts the current loop, as a "good enough"
        # approximation.  We have to adjust the esp a little, to point to
        # the correct "ret" arg
        offset = mc.get_relative_pos() - jz_location
        mc.overwrite32(jz_location-4, offset)
        # From now on this function is basically "merged" with
        # its caller and so contains DEFAULT_FRAME_BYTES bytes
        # plus my own return address, which we'll ignore next
        mc.force_frame_size(DEFAULT_FRAME_BYTES + WORD)
        mc.ADD_ri(esp.value, WORD)
        mc.JMP(imm(self.propagate_exception_path))
        #
        rawstart = mc.materialize(self.cpu, [])
        return rawstart

    def _build_propagate_exception_path(self):
        if not self.cpu.propagate_exception_descr:
            return      # not supported (for tests, or non-translated)
        #
        self.mc = codebuf.MachineCodeBlockWrapper()
        self.mc.force_frame_size(DEFAULT_FRAME_BYTES)
        #
        # read and reset the current exception

        self._store_and_reset_exception(self.mc, eax)
        ofs = self.cpu.get_ofs_of_frame_field('jf_guard_exc')
        self.mc.MOV_br(ofs, eax.value)
        propagate_exception_descr = rffi.cast(lltype.Signed,
                  cast_instance_to_gcref(self.cpu.propagate_exception_descr))
        ofs = self.cpu.get_ofs_of_frame_field('jf_descr')
        self.mc.MOV(RawEbpLoc(ofs), imm(propagate_exception_descr))
        #
        self._call_footer()
        rawstart = self.mc.materialize(self.cpu, [])
        self.propagate_exception_path = rawstart
        self.mc = None

    def _build_stack_check_slowpath(self):
        _, _, slowpathaddr = self.cpu.insert_stack_check()
        if slowpathaddr == 0 or not self.cpu.propagate_exception_descr:
            return      # no stack check (for tests, or non-translated)
        #
        # make a regular function that is called from a point near the start
        # of an assembler function (after it adjusts the stack and saves
        # registers).
        mc = codebuf.MachineCodeBlockWrapper()
        #
        if IS_X86_64:
            mc.MOV_rr(edi.value, esp.value)
            mc.SUB_ri(esp.value, WORD)   # alignment
        #
        if IS_X86_32:
            mc.SUB_ri(esp.value, 2*WORD) # alignment
            mc.PUSH_r(esp.value)
        #
        # esp is now aligned to a multiple of 16 again
        mc.CALL(imm(follow_jump(slowpathaddr)))
        #
        if IS_X86_32:
            mc.ADD_ri(esp.value, 3*WORD)    # alignment
        else:
            mc.ADD_ri(esp.value, WORD)
        #
        mc.MOV(eax, heap(self.cpu.pos_exception()))
        mc.TEST_rr(eax.value, eax.value)
        mc.J_il8(rx86.Conditions['NZ'], 0)
        jnz_location = mc.get_relative_pos()
        #
        mc.RET()
        #
        # patch the JNZ above
        offset = mc.get_relative_pos() - jnz_location
        assert 0 < offset <= 127
        mc.overwrite(jnz_location-1, chr(offset))
        # From now on this function is basically "merged" with
        # its caller and so contains DEFAULT_FRAME_BYTES bytes
        # plus my own return address, which we'll ignore next
        mc.force_frame_size(DEFAULT_FRAME_BYTES + WORD)
        mc.ADD_ri(esp.value, WORD)
        mc.JMP(imm(self.propagate_exception_path))
        #
        rawstart = mc.materialize(self.cpu, [])
        self.stack_check_slowpath = rawstart

    def _build_wb_slowpath(self, withcards, withfloats=False, for_frame=False):
        descr = self.cpu.gc_ll_descr.write_barrier_descr
        exc0, exc1 = None, None
        if descr is None:
            return
        if not withcards:
            func = descr.get_write_barrier_fn(self.cpu)
        else:
            if descr.jit_wb_cards_set == 0:
                return
            func = descr.get_write_barrier_from_array_fn(self.cpu)
            if func == 0:
                return
        #
        # This builds a helper function called from the slow path of
        # write barriers.  It must save all registers, and optionally
        # all XMM registers.  It takes a single argument just pushed
        # on the stack even on X86_64.  It must restore stack alignment
        # accordingly.
        mc = codebuf.MachineCodeBlockWrapper()
        #
        if not for_frame:
            self._push_all_regs_to_frame(mc, [], withfloats, callee_only=True)
            if IS_X86_32:
                # we have 2 extra words on stack for retval and we pass 1 extra
                # arg, so we need to substract 2 words
                mc.SUB_ri(esp.value, 2 * WORD)
                mc.MOV_rs(eax.value, 3 * WORD) # 2 + 1
                mc.MOV_sr(0, eax.value)
            else:
                mc.MOV_rs(edi.value, WORD)
        else:
            # NOTE: don't save registers on the jitframe here!
            # It might override already-saved values that will be
            # restored later...
            #
            # This 'for_frame' version is called after a CALL.  It does not
            # need to save many registers: the registers that are anyway
            # destroyed by the call can be ignored (volatiles), and the
            # non-volatile registers won't be changed here.  It only needs
            # to save eax, maybe edx, and xmm0 (possible results of the call)
            # and two more non-volatile registers (used to store the RPython
            # exception that occurred in the CALL, if any).
            assert not withcards
            # we have one word to align
            mc.SUB_ri(esp.value, 7 * WORD) # align and reserve some space
            mc.MOV_sr(WORD, eax.value) # save for later
            if self.cpu.supports_floats:
                mc.MOVSD_sx(2 * WORD, xmm0.value)   # 32-bit: also 3 * WORD
            if IS_X86_32:
                mc.MOV_sr(4 * WORD, edx.value)
                mc.MOV_sr(0, ebp.value)
                exc0, exc1 = esi, edi
            else:
                mc.MOV_rr(edi.value, ebp.value)
                exc0, exc1 = ebx, r12
            mc.MOV(RawEspLoc(WORD * 5, REF), exc0)
            mc.MOV(RawEspLoc(WORD * 6, INT), exc1)
            # note that it's safe to store the exception in register,
            # since the call to write barrier can't collect
            # (and this is assumed a bit left and right here, like lack
            # of _reload_frame_if_necessary)
            self._store_and_reset_exception(mc, exc0, exc1)

        mc.CALL(imm(func))
        #
        if withcards:
            # A final TEST8 before the RET, for the caller.  Careful to
            # not follow this instruction with another one that changes
            # the status of the CPU flags!
            if IS_X86_32:
                mc.MOV_rs(eax.value, 3*WORD)
            else:
                mc.MOV_rs(eax.value, WORD)
            mc.TEST8(addr_add_const(eax, descr.jit_wb_if_flag_byteofs),
                     imm(-0x80))
        #

        if not for_frame:
            if IS_X86_32:
                # ADD touches CPU flags
                mc.LEA_rs(esp.value, 2 * WORD)
            self._pop_all_regs_from_frame(mc, [], withfloats, callee_only=True)
            mc.RET16_i(WORD)
            # Note that wb_slowpath[0..3] end with a RET16_i, which must be
            # taken care of in the caller by stack_frame_size_delta(-WORD)
        else:
            if IS_X86_32:
                mc.MOV_rs(edx.value, 4 * WORD)
            if self.cpu.supports_floats:
                mc.MOVSD_xs(xmm0.value, 2 * WORD)
            mc.MOV_rs(eax.value, WORD) # restore
            self._restore_exception(mc, exc0, exc1)
            mc.MOV(exc0, RawEspLoc(WORD * 5, REF))
            mc.MOV(exc1, RawEspLoc(WORD * 6, INT))
            mc.LEA_rs(esp.value, 7 * WORD)
            mc.RET()

        rawstart = mc.materialize(self.cpu, [])
        if for_frame:
            self.wb_slowpath[4] = rawstart
        else:
            self.wb_slowpath[withcards + 2 * withfloats] = rawstart

    @rgc.no_release_gil
    def assemble_loop(self, jd_id, unique_id, logger, loopname, inputargs,
                      operations, looptoken, log):
        '''adds the following attributes to looptoken:
               _ll_function_addr    (address of the generated func, as an int)
               _ll_loop_code       (debug: addr of the start of the ResOps)
               _x86_fullsize        (debug: full size including failure)
        '''
        # XXX this function is too longish and contains some code
        # duplication with assemble_bridge().  Also, we should think
        # about not storing on 'self' attributes that will live only
        # for the duration of compiling one loop or a one bridge.
        clt = CompiledLoopToken(self.cpu, looptoken.number)
        looptoken.compiled_loop_token = clt
        clt._debug_nbargs = len(inputargs)
        if not we_are_translated():
            # Arguments should be unique
            assert len(set(inputargs)) == len(inputargs)

        self.setup(looptoken)
        if self.cpu.HAS_CODEMAP:
            self.codemap_builder.enter_portal_frame(jd_id, unique_id,
                                                    self.mc.get_relative_pos())
        frame_info = self.datablockwrapper.malloc_aligned(
            jitframe.JITFRAMEINFO_SIZE, alignment=WORD)
        clt.frame_info = rffi.cast(jitframe.JITFRAMEINFOPTR, frame_info)
        clt.frame_info.clear() # for now

        if log:
            operations = self._inject_debugging_code(looptoken, operations,
                                                     'e', looptoken.number)

        regalloc = RegAlloc(self, self.cpu.translate_support_code)
        #
        allgcrefs = []
        operations = regalloc.prepare_loop(inputargs, operations,
                                           looptoken, allgcrefs)
        self.reserve_gcref_table(allgcrefs)
        functionpos = self.mc.get_relative_pos()
        self._call_header_with_stack_check()
        self._check_frame_depth_debug(self.mc)
        looppos = self.mc.get_relative_pos()
        frame_depth_no_fixed_size = self._assemble(regalloc, inputargs,
                                                   operations)
        self.update_frame_depth(frame_depth_no_fixed_size + JITFRAME_FIXED_SIZE)
        #
        size_excluding_failure_stuff = self.mc.get_relative_pos()
        self.write_pending_failure_recoveries(regalloc)
        full_size = self.mc.get_relative_pos()
        #
        rawstart = self.materialize_loop(looptoken)
        self.patch_gcref_table(looptoken, rawstart)
        self.patch_stack_checks(frame_depth_no_fixed_size + JITFRAME_FIXED_SIZE,
                                rawstart)
        looptoken._ll_loop_code = looppos + rawstart
        debug_start("jit-backend-addr")
        debug_print("Loop %d (%s) has address 0x%x to 0x%x (bootstrap 0x%x)" % (
            looptoken.number, loopname,
            r_uint(rawstart + looppos),
            r_uint(rawstart + size_excluding_failure_stuff),
            r_uint(rawstart + functionpos)))
        debug_print("       gc table: 0x%x" % r_uint(self.gc_table_addr))
        debug_print("       function: 0x%x" % r_uint(rawstart + functionpos))
        debug_print("         resops: 0x%x" % r_uint(rawstart + looppos))
        debug_print("       failures: 0x%x" % r_uint(rawstart +
                                                 size_excluding_failure_stuff))
        debug_print("            end: 0x%x" % r_uint(rawstart + full_size))
        debug_stop("jit-backend-addr")
        self.patch_pending_failure_recoveries(rawstart)
        #
        ops_offset = self.mc.ops_offset
        if not we_are_translated():
            # used only by looptoken.dump() -- useful in tests
            looptoken._x86_rawstart = rawstart
            looptoken._x86_fullsize = full_size
            looptoken._x86_ops_offset = ops_offset
        looptoken._ll_function_addr = rawstart + functionpos
        if logger:
            log = logger.log_trace(MARK_TRACE_ASM, None, self.mc)
            log.write(inputargs, operations, None, ops_offset=ops_offset, unique_id=rawstart)
        self.fixup_target_tokens(rawstart)
        self.teardown()
        # oprofile support
        if self.cpu.profile_agent is not None:
            name = "Loop # %s: %s" % (looptoken.number, loopname)
            self.cpu.profile_agent.native_code_written(name,
                                                       rawstart, full_size)
        return AsmInfo(ops_offset, rawstart + looppos,
                       size_excluding_failure_stuff - looppos, rawstart)

    @rgc.no_release_gil
    def assemble_bridge(self, faildescr, inputargs, operations,
                        original_loop_token, log, logger):
        if not we_are_translated():
            # Arguments should be unique
            assert len(set(inputargs)) == len(inputargs)

        self.setup(original_loop_token)
        if self.cpu.HAS_CODEMAP:
            self.codemap_builder.inherit_code_from_position(
                faildescr.adr_jump_offset)
        self.mc.force_frame_size(DEFAULT_FRAME_BYTES)
        descr_number = compute_unique_id(faildescr)
        if log:
            operations = self._inject_debugging_code(faildescr, operations,
                                                     'b', descr_number)
        arglocs = self.rebuild_faillocs_from_descr(faildescr, inputargs)
        regalloc = RegAlloc(self, self.cpu.translate_support_code)
        allgcrefs = []
        operations = regalloc.prepare_bridge(inputargs, arglocs,
                                             operations,
                                             allgcrefs,
                                             self.current_clt.frame_info)
        self.reserve_gcref_table(allgcrefs)
        startpos = self.mc.get_relative_pos()
        self._check_frame_depth(self.mc, regalloc.get_gcmap())
        bridgestartpos = self.mc.get_relative_pos()
        self._update_at_exit(arglocs, inputargs, faildescr, regalloc)
        frame_depth_no_fixed_size = self._assemble(regalloc, inputargs, operations)
        codeendpos = self.mc.get_relative_pos()
        self.write_pending_failure_recoveries(regalloc)
        fullsize = self.mc.get_relative_pos()
        #
        rawstart = self.materialize_loop(original_loop_token)
        self.patch_gcref_table(original_loop_token, rawstart)
        self.patch_stack_checks(frame_depth_no_fixed_size + JITFRAME_FIXED_SIZE,
                                rawstart)
        debug_start("jit-backend-addr")
        debug_print("bridge out of Guard 0x%x has address 0x%x to 0x%x" %
                    (r_uint(descr_number), r_uint(rawstart + startpos),
                        r_uint(rawstart + codeendpos)))
        debug_print("       gc table: 0x%x" % r_uint(self.gc_table_addr))
        debug_print("    jump target: 0x%x" % r_uint(rawstart + startpos))
        debug_print("         resops: 0x%x" % r_uint(rawstart + bridgestartpos))
        debug_print("       failures: 0x%x" % r_uint(rawstart + codeendpos))
        debug_print("            end: 0x%x" % r_uint(rawstart + fullsize))
        debug_stop("jit-backend-addr")
        self.patch_pending_failure_recoveries(rawstart)
        # patch the jump from original guard
<<<<<<< HEAD
        if logger:
            logger.log_patch_guard(descr_number, rawstart)
        self.patch_jump_for_descr(faildescr, rawstart)
=======
        self.patch_jump_for_descr(faildescr, rawstart + startpos)
>>>>>>> 2b22dbde
        ops_offset = self.mc.ops_offset
        frame_depth = max(self.current_clt.frame_info.jfi_frame_depth,
                          frame_depth_no_fixed_size + JITFRAME_FIXED_SIZE)
        if logger:
            log = logger.log_trace(MARK_TRACE_ASM, None, self.mc)
            log.write(inputargs, operations, faildescr, ops_offset, unique_id=rawstart)
        self.fixup_target_tokens(rawstart)
        self.update_frame_depth(frame_depth)
        self.teardown()
        # oprofile support
        if self.cpu.profile_agent is not None:
            name = "Bridge # %s" % (descr_number,)
            self.cpu.profile_agent.native_code_written(name,
                                                       rawstart, fullsize)
        return AsmInfo(ops_offset, startpos + rawstart, codeendpos - startpos, rawstart+bridgestartpos)

    def stitch_bridge(self, faildescr, target):
        """ Stitching means that one can enter a bridge with a complete different register
            allocation. This needs remapping which is done here for both normal registers
            and accumulation registers.
            Why? Because this only generates a very small junk of memory, instead of
            duplicating the loop assembler for each faildescr!
        """
        asminfo, bridge_faildescr, version, looptoken = target
        assert isinstance(bridge_faildescr, ResumeGuardDescr)
        assert isinstance(faildescr, ResumeGuardDescr)
        assert asminfo.rawstart != 0
        self.mc = codebuf.MachineCodeBlockWrapper()
        allblocks = self.get_asmmemmgr_blocks(looptoken)
        self.datablockwrapper = MachineDataBlockWrapper(self.cpu.asmmemmgr,
                                                   allblocks)
        frame_info = self.datablockwrapper.malloc_aligned(
            jitframe.JITFRAMEINFO_SIZE, alignment=WORD)

        self.mc.force_frame_size(DEFAULT_FRAME_BYTES)
        # if accumulation is saved at the guard, we need to update it here!
        guard_locs = self.rebuild_faillocs_from_descr(faildescr, version.inputargs)
        bridge_locs = self.rebuild_faillocs_from_descr(bridge_faildescr, version.inputargs)
        #import pdb; pdb.set_trace()
        guard_accum_info = faildescr.rd_vector_info
        # O(n^2), but usually you only have at most 1 fail argument
        while guard_accum_info:
            bridge_accum_info = bridge_faildescr.rd_vector_info
            while bridge_accum_info:
                if bridge_accum_info.failargs_pos == guard_accum_info.failargs_pos:
                    # the mapping might be wrong!
                    if bridge_accum_info.location is not guard_accum_info.location:
                        self.mov(guard_accum_info.location, bridge_accum_info.location)
                bridge_accum_info = bridge_accum_info.next()
            guard_accum_info = guard_accum_info.next()

        # register mapping is most likely NOT valid, thus remap it in this
        # short piece of assembler
        assert len(guard_locs) == len(bridge_locs)
        for i,gloc in enumerate(guard_locs):
            bloc = bridge_locs[i]
            bstack = bloc.location_code() == 'b'
            gstack = gloc.location_code() == 'b'
            if bstack and gstack:
                pass
            elif gloc is not bloc:
                self.mov(gloc, bloc)
        offset = self.mc.get_relative_pos()
        self.mc.JMP_l(0)
        self.mc.writeimm32(0)
        self.mc.force_frame_size(DEFAULT_FRAME_BYTES)
        rawstart = self.materialize_loop(looptoken)
        # update the jump (above) to the real trace
        self._patch_jump_to(rawstart + offset, asminfo.rawstart)
        # update the guard to jump right to this custom piece of assembler
        self.patch_jump_for_descr(faildescr, rawstart)

    def _patch_jump_to(self, adr_jump_offset, adr_new_target):
        assert adr_jump_offset != 0
        offset = adr_new_target - (adr_jump_offset + 5)
        mc = codebuf.MachineCodeBlockWrapper()
        mc.force_frame_size(DEFAULT_FRAME_BYTES)
        if rx86.fits_in_32bits(offset):
            mc.JMP_l(offset)
        else:
            mc.MOV_ri(X86_64_SCRATCH_REG.value, adr_new_target)
            mc.JMP_r(X86_64_SCRATCH_REG.value)
        mc.copy_to_raw_memory(adr_jump_offset)

    def reserve_gcref_table(self, allgcrefs):
        gcref_table_size = len(allgcrefs) * WORD
        if IS_X86_64:
            # align to a multiple of 16 and reserve space at the beginning
            # of the machine code for the gc table.  This lets us write
            # machine code with relative addressing (%rip - constant).
            gcref_table_size = (gcref_table_size + 15) & ~15
            mc = self.mc
            assert mc.get_relative_pos() == 0
            for i in range(gcref_table_size):
                mc.writechar('\x00')
        elif IS_X86_32:
            # allocate the gc table right now.  This lets us write
            # machine code with absolute 32-bit addressing.
            self.gc_table_addr = self.datablockwrapper.malloc_aligned(
                gcref_table_size, alignment=WORD)
        #
        self.setup_gcrefs_list(allgcrefs)

    def patch_gcref_table(self, looptoken, rawstart):
        if IS_X86_64:
            # the gc table is at the start of the machine code
            self.gc_table_addr = rawstart
        elif IS_X86_32:
            # the gc table was already allocated by reserve_gcref_table()
            rawstart = self.gc_table_addr
        #
        tracer = self.cpu.gc_ll_descr.make_gcref_tracer(rawstart,
                                                        self._allgcrefs)
        gcreftracers = self.get_asmmemmgr_gcreftracers(looptoken)
        gcreftracers.append(tracer)    # keepalive
        self.teardown_gcrefs_list()

    def write_pending_failure_recoveries(self, regalloc):
        # for each pending guard, generate the code of the recovery stub
        # at the end of self.mc.
        for tok in self.pending_guard_tokens:
            descr = tok.faildescr
            if descr.loop_version():
                startpos = self.mc.get_relative_pos()
                self.store_info_on_descr(startpos, tok)
            else:
                tok.pos_recovery_stub = self.generate_quick_failure(tok, regalloc)
        if WORD == 8 and len(self.pending_memoryerror_trampoline_from) > 0:
            self.error_trampoline_64 = self.generate_propagate_error_64()

    def patch_pending_failure_recoveries(self, rawstart):
        # after we wrote the assembler to raw memory, set up
        # tok.faildescr.adr_jump_offset to contain the raw address of
        # the 4-byte target field in the JMP/Jcond instruction, and patch
        # the field in question to point (initially) to the recovery stub
        clt = self.current_clt
        for tok in self.pending_guard_tokens:
            addr = rawstart + tok.pos_jump_offset
            tok.faildescr.adr_jump_offset = addr
            descr = tok.faildescr
            if descr.loop_version():
                continue # patch them later
            relative_target = tok.pos_recovery_stub - (tok.pos_jump_offset + 4)
            assert rx86.fits_in_32bits(relative_target)
            #
            if not tok.guard_not_invalidated():
                mc = codebuf.MachineCodeBlockWrapper()
                mc.writeimm32(relative_target)
                mc.copy_to_raw_memory(addr)
            else:
                # GUARD_NOT_INVALIDATED, record an entry in
                # clt.invalidate_positions of the form:
                #     (addr-in-the-code-of-the-not-yet-written-jump-target,
                #      relative-target-to-use)
                relpos = tok.pos_jump_offset
                clt.invalidate_positions.append((rawstart + relpos,
                                                 relative_target))
                # General idea: Although no code was generated by this
                # guard, the code might be patched with a "JMP rel32" to
                # the guard recovery code.  This recovery code is
                # already generated, and looks like the recovery code
                # for any guard, even if at first it has no jump to it.
                # So we may later write 5 bytes overriding the existing
                # instructions; this works because a CALL instruction
                # would also take at least 5 bytes.  If it could take
                # less, we would run into the issue that overwriting the
                # 5 bytes here might get a few nonsense bytes at the
                # return address of the following CALL.
        if WORD == 8:
            for pos_after_jz in self.pending_memoryerror_trampoline_from:
                assert self.error_trampoline_64 != 0     # only if non-empty
                mc = codebuf.MachineCodeBlockWrapper()
                mc.writeimm32(self.error_trampoline_64 - pos_after_jz)
                mc.copy_to_raw_memory(rawstart + pos_after_jz - 4)

    def update_frame_depth(self, frame_depth):
        baseofs = self.cpu.get_baseofs_of_frame_field()
        self.current_clt.frame_info.update_frame_depth(baseofs, frame_depth)

    def patch_stack_checks(self, framedepth, rawstart):
        for ofs in self.frame_depth_to_patch:
            self._patch_frame_depth(ofs + rawstart, framedepth)

    def _check_frame_depth(self, mc, gcmap):
        """ check if the frame is of enough depth to follow this bridge.
        Otherwise reallocate the frame in a helper.
        There are other potential solutions
        to that, but this one does not sound too bad.
        """
        descrs = self.cpu.gc_ll_descr.getframedescrs(self.cpu)
        ofs = self.cpu.unpack_fielddescr(descrs.arraydescr.lendescr)
        mc.CMP_bi(ofs, 0xffffff)     # force writing 32 bit
        stack_check_cmp_ofs = mc.get_relative_pos() - 4
        mc.J_il8(rx86.Conditions['GE'], 0)
        jg_location = mc.get_relative_pos()
        mc.MOV_si(WORD, 0xffffff)     # force writing 32 bit
        ofs2 = mc.get_relative_pos() - 4
        self.push_gcmap(mc, gcmap, store=True)
        mc.CALL(imm(self._frame_realloc_slowpath))
        # patch the JG above
        offset = mc.get_relative_pos() - jg_location
        assert 0 < offset <= 127
        mc.overwrite(jg_location-1, chr(offset))
        self.frame_depth_to_patch.append(stack_check_cmp_ofs)
        self.frame_depth_to_patch.append(ofs2)

    def _check_frame_depth_debug(self, mc):
        """ double check the depth size. It prints the error (and potentially
        segfaults later)
        """
        if not self.DEBUG_FRAME_DEPTH:
            return
        descrs = self.cpu.gc_ll_descr.getframedescrs(self.cpu)
        ofs = self.cpu.unpack_fielddescr(descrs.arraydescr.lendescr)
        mc.CMP_bi(ofs, 0xffffff)
        stack_check_cmp_ofs = mc.get_relative_pos() - 4
        mc.J_il8(rx86.Conditions['GE'], 0)
        jg_location = mc.get_relative_pos()
        mc.MOV_rr(edi.value, ebp.value)
        mc.MOV_ri(esi.value, 0xffffff)
        ofs2 = mc.get_relative_pos() - 4
        mc.CALL(imm(self.cpu.realloc_frame_crash))
        # patch the JG above
        offset = mc.get_relative_pos() - jg_location
        assert 0 < offset <= 127
        mc.overwrite(jg_location-1, chr(offset))
        self.frame_depth_to_patch.append(stack_check_cmp_ofs)
        self.frame_depth_to_patch.append(ofs2)

    def _patch_frame_depth(self, adr, allocated_depth):
        mc = codebuf.MachineCodeBlockWrapper()
        mc.writeimm32(allocated_depth)
        mc.copy_to_raw_memory(adr)

    def get_asmmemmgr_blocks(self, looptoken):
        clt = looptoken.compiled_loop_token
        if clt.asmmemmgr_blocks is None:
            clt.asmmemmgr_blocks = []
        return clt.asmmemmgr_blocks

    def get_asmmemmgr_gcreftracers(self, looptoken):
        clt = looptoken.compiled_loop_token
        if clt.asmmemmgr_gcreftracers is None:
            clt.asmmemmgr_gcreftracers = []
        return clt.asmmemmgr_gcreftracers

    def materialize_loop(self, looptoken):
        self.datablockwrapper.done()      # finish using cpu.asmmemmgr
        self.datablockwrapper = None
        allblocks = self.get_asmmemmgr_blocks(looptoken)
        size = self.mc.get_relative_pos()
        res = self.mc.materialize(self.cpu, allblocks,
                                  self.cpu.gc_ll_descr.gcrootmap)
        if self.cpu.HAS_CODEMAP:
            self.cpu.codemap.register_codemap(
                self.codemap_builder.get_final_bytecode(res, size))
        return res

    def patch_jump_for_descr(self, faildescr, adr_new_target):
        adr_jump_offset = faildescr.adr_jump_offset
        assert adr_jump_offset != 0
        offset = adr_new_target - (adr_jump_offset + 4)
        # If the new target fits within a rel32 of the jump, just patch
        # that. Otherwise, leave the original rel32 to the recovery stub in
        # place, but clobber the recovery stub with a jump to the real
        # target.
        mc = codebuf.MachineCodeBlockWrapper()
        mc.force_frame_size(DEFAULT_FRAME_BYTES)
        if rx86.fits_in_32bits(offset):
            mc.writeimm32(offset)
            mc.copy_to_raw_memory(adr_jump_offset)
        else:
            # "mov r11, addr; jmp r11" is up to 13 bytes, which fits in there
            # because we always write "mov r11, imm-as-8-bytes; call *r11" in
            # the first place.
            mc.MOV_ri(X86_64_SCRATCH_REG.value, adr_new_target)
            mc.JMP_r(X86_64_SCRATCH_REG.value)
            p = rffi.cast(rffi.INTP, adr_jump_offset)
            adr_target = adr_jump_offset + 4 + rffi.cast(lltype.Signed, p[0])
            mc.copy_to_raw_memory(adr_target)
        faildescr.adr_jump_offset = 0    # means "patched"

    def fixup_target_tokens(self, rawstart):
        for targettoken in self.target_tokens_currently_compiling:
            targettoken._ll_loop_code += rawstart
        self.target_tokens_currently_compiling = None

    def _assemble(self, regalloc, inputargs, operations):
        self._regalloc = regalloc
        self.guard_success_cc = rx86.cond_none
        regalloc.compute_hint_frame_locations(operations)
        regalloc.walk_operations(inputargs, operations)
        assert self.guard_success_cc == rx86.cond_none
        if we_are_translated() or self.cpu.dont_keepalive_stuff:
            self._regalloc = None   # else keep it around for debugging
        frame_depth = regalloc.get_final_frame_depth()
        jump_target_descr = regalloc.jump_target_descr
        if jump_target_descr is not None:
            tgt_depth = jump_target_descr._x86_clt.frame_info.jfi_frame_depth
            target_frame_depth = tgt_depth - JITFRAME_FIXED_SIZE
            frame_depth = max(frame_depth, target_frame_depth)
        return frame_depth

    def _call_header_vmprof(self):
        from rpython.rlib.rvmprof.rvmprof import cintf, VMPROF_JITTED_TAG

        # tloc = address of pypy_threadlocal_s
        if IS_X86_32:
            # Can't use esi here, its old value is not saved yet.
            # But we can use eax and ecx.
            self.mc.MOV_rs(edx.value, THREADLOCAL_OFS)
            tloc = edx
            old = ecx
        else:
            # The thread-local value is already in esi.
            # We should avoid if possible to use ecx or edx because they
            # would be used to pass arguments #3 and #4 (even though, so
            # far, the assembler only receives two arguments).
            tloc = esi
            old = r11
        # eax = address in the stack of a 3-words struct vmprof_stack_s
        self.mc.LEA_rs(eax.value, (FRAME_FIXED_SIZE - 4) * WORD)
        # old = current value of vmprof_tl_stack
        offset = cintf.vmprof_tl_stack.getoffset()
        self.mc.MOV_rm(old.value, (tloc.value, offset))
        # eax->next = old
        self.mc.MOV_mr((eax.value, 0), old.value)
        # eax->value = my esp
        self.mc.MOV_mr((eax.value, WORD), esp.value)
        # eax->kind = VMPROF_JITTED_TAG
        self.mc.MOV_mi((eax.value, WORD * 2), VMPROF_JITTED_TAG)
        # save in vmprof_tl_stack the new eax
        self.mc.MOV_mr((tloc.value, offset), eax.value)

    def _call_footer_vmprof(self):
        from rpython.rlib.rvmprof.rvmprof import cintf
        # edx = address of pypy_threadlocal_s
        self.mc.MOV_rs(edx.value, THREADLOCAL_OFS)
        self.mc.AND_ri(edx.value, ~1)
        # eax = (our local vmprof_tl_stack).next
        self.mc.MOV_rs(eax.value, (FRAME_FIXED_SIZE - 4 + 0) * WORD)
        # save in vmprof_tl_stack the value eax
        offset = cintf.vmprof_tl_stack.getoffset()
        self.mc.MOV_mr((edx.value, offset), eax.value)

    def _call_header(self):
        self.mc.SUB_ri(esp.value, FRAME_FIXED_SIZE * WORD)
        self.mc.MOV_sr(PASS_ON_MY_FRAME * WORD, ebp.value)
        if IS_X86_64:
            self.mc.MOV_sr(THREADLOCAL_OFS, esi.value)
        if self.cpu.translate_support_code:
            self._call_header_vmprof()     # on X86_64, this uses esi
        if IS_X86_64:
            self.mc.MOV_rr(ebp.value, edi.value)
        else:
            self.mc.MOV_rs(ebp.value, (FRAME_FIXED_SIZE + 1) * WORD)

        for i, loc in enumerate(self.cpu.CALLEE_SAVE_REGISTERS):
            self.mc.MOV_sr((PASS_ON_MY_FRAME + i + 1) * WORD, loc.value)

        gcrootmap = self.cpu.gc_ll_descr.gcrootmap
        if gcrootmap and gcrootmap.is_shadow_stack:
            self._call_header_shadowstack(gcrootmap)

    def _call_header_with_stack_check(self):
        self._call_header()
        if self.stack_check_slowpath == 0:
            pass                # no stack check (e.g. not translated)
        else:
            endaddr, lengthaddr, _ = self.cpu.insert_stack_check()
            self.mc.MOV(eax, heap(endaddr))             # MOV eax, [start]
            self.mc.SUB(eax, esp)                       # SUB eax, current
            self.mc.CMP(eax, heap(lengthaddr))          # CMP eax, [length]
            self.mc.J_il8(rx86.Conditions['BE'], 0)     # JBE .skip
            jb_location = self.mc.get_relative_pos()
            self.mc.CALL(imm(self.stack_check_slowpath))# CALL slowpath
            # patch the JB above                        # .skip:
            offset = self.mc.get_relative_pos() - jb_location
            assert 0 < offset <= 127
            self.mc.overwrite(jb_location-1, chr(offset))
            #

    def _call_footer(self):
        # the return value is the jitframe
        if self.cpu.translate_support_code:
            self._call_footer_vmprof()
        self.mc.MOV_rr(eax.value, ebp.value)

        gcrootmap = self.cpu.gc_ll_descr.gcrootmap
        if gcrootmap and gcrootmap.is_shadow_stack:
            self._call_footer_shadowstack(gcrootmap)

        for i in range(len(self.cpu.CALLEE_SAVE_REGISTERS)-1, -1, -1):
            self.mc.MOV_rs(self.cpu.CALLEE_SAVE_REGISTERS[i].value,
                           (i + 1 + PASS_ON_MY_FRAME) * WORD)

        self.mc.MOV_rs(ebp.value, PASS_ON_MY_FRAME * WORD)
        self.mc.ADD_ri(esp.value, FRAME_FIXED_SIZE * WORD)
        self.mc.RET()

    def _load_shadowstack_top_in_ebx(self, mc, gcrootmap):
        """Loads the shadowstack top in ebx, and returns an integer
        that gives the address of the stack top.  If this integer doesn't
        fit in 32 bits, it will be loaded in r11.
        """
        rst = gcrootmap.get_root_stack_top_addr()
        if rx86.fits_in_32bits(rst):
            mc.MOV_rj(ebx.value, rst)            # MOV ebx, [rootstacktop]
        else:
            mc.MOV_ri(X86_64_SCRATCH_REG.value, rst) # MOV r11, rootstacktop
            mc.MOV_rm(ebx.value, (X86_64_SCRATCH_REG.value, 0))
            # MOV ebx, [r11]
        #
        return rst

    def _call_header_shadowstack(self, gcrootmap):
        rst = self._load_shadowstack_top_in_ebx(self.mc, gcrootmap)
        self.mc.MOV_mr((ebx.value, 0), ebp.value)      # MOV [ebx], ebp
        self.mc.ADD_ri(ebx.value, WORD)
        if rx86.fits_in_32bits(rst):
            self.mc.MOV_jr(rst, ebx.value)            # MOV [rootstacktop], ebx
        else:
            # The integer 'rst' doesn't fit in 32 bits, so we know that
            # _load_shadowstack_top_in_ebx() above loaded it in r11.
            # Reuse it.  Be careful not to overwrite r11 in the middle!
            self.mc.MOV_mr((X86_64_SCRATCH_REG.value, 0),
                           ebx.value) # MOV [r11], ebx

    def _call_footer_shadowstack(self, gcrootmap):
        rst = gcrootmap.get_root_stack_top_addr()
        if rx86.fits_in_32bits(rst):
            self.mc.SUB_ji8(rst, WORD)       # SUB [rootstacktop], WORD
        else:
            self.mc.MOV_ri(ebx.value, rst)           # MOV ebx, rootstacktop
            self.mc.SUB_mi8((ebx.value, 0), WORD)  # SUB [ebx], WORD

    def redirect_call_assembler(self, oldlooptoken, newlooptoken):
        # some minimal sanity checking
        old_nbargs = oldlooptoken.compiled_loop_token._debug_nbargs
        new_nbargs = newlooptoken.compiled_loop_token._debug_nbargs
        assert old_nbargs == new_nbargs
        # we overwrite the instructions at the old _ll_function_addr
        # to start with a JMP to the new _ll_function_addr.
        # Ideally we should rather patch all existing CALLs, but well.
        oldadr = oldlooptoken._ll_function_addr
        target = newlooptoken._ll_function_addr
        # copy frame-info data
        baseofs = self.cpu.get_baseofs_of_frame_field()
        newlooptoken.compiled_loop_token.update_frame_info(
            oldlooptoken.compiled_loop_token, baseofs)
        mc = codebuf.MachineCodeBlockWrapper()
        mc.JMP(imm(follow_jump(target)))
        if WORD == 4:         # keep in sync with prepare_loop()
            assert mc.get_relative_pos() == 5
        else:
            assert mc.get_relative_pos() <= 13
        mc.copy_to_raw_memory(oldadr)

    def dump(self, text):
        if not self.verbose:
            return
        pos = self.mc.get_relative_pos()
        print >> sys.stderr, ' 0x%x  %s' % (pos, text)

    # ------------------------------------------------------------

    def mov(self, from_loc, to_loc):
        from_xmm = isinstance(from_loc, RegLoc) and from_loc.is_xmm
        to_xmm = isinstance(to_loc, RegLoc) and to_loc.is_xmm
        if from_xmm or to_xmm:
            if from_xmm and to_xmm:
                # copy 128-bit from -> to
                self.mc.MOVAPD(to_loc, from_loc)
            else:
                self.mc.MOVSD(to_loc, from_loc)
        else:
            assert to_loc is not ebp
            self.mc.MOV(to_loc, from_loc)

    regalloc_mov = mov # legacy interface

    def regalloc_push(self, loc):
        if isinstance(loc, RegLoc) and loc.is_xmm:
            self.mc.SUB_ri(esp.value, 8)   # = size of doubles
            self.mc.MOVSD_sx(0, loc.value)
        elif WORD == 4 and isinstance(loc, FrameLoc) and loc.get_width() == 8:
            # XXX evil trick
            self.mc.PUSH_b(loc.value + 4)
            self.mc.PUSH_b(loc.value)
        else:
            self.mc.PUSH(loc)

    def regalloc_pop(self, loc):
        if isinstance(loc, RegLoc) and loc.is_xmm:
            self.mc.MOVSD_xs(loc.value, 0)
            self.mc.ADD_ri(esp.value, 8)   # = size of doubles
        elif WORD == 4 and isinstance(loc, FrameLoc) and loc.get_width() == 8:
            # XXX evil trick
            self.mc.POP_b(loc.value)
            self.mc.POP_b(loc.value + 4)
        else:
            self.mc.POP(loc)

    def regalloc_immedmem2mem(self, from_loc, to_loc):
        # move a ConstFloatLoc directly to a FrameLoc, as two MOVs
        # (even on x86-64, because the immediates are encoded as 32 bits)
        assert isinstance(from_loc, ConstFloatLoc)
        low_part  = rffi.cast(rffi.CArrayPtr(rffi.INT), from_loc.value)[0]
        high_part = rffi.cast(rffi.CArrayPtr(rffi.INT), from_loc.value)[1]
        low_part  = intmask(low_part)
        high_part = intmask(high_part)
        if isinstance(to_loc, RawEbpLoc):
            self.mc.MOV32_bi(to_loc.value,     low_part)
            self.mc.MOV32_bi(to_loc.value + 4, high_part)
        else:
            assert isinstance(to_loc, RawEspLoc)
            self.mc.MOV32_si(to_loc.value,     low_part)
            self.mc.MOV32_si(to_loc.value + 4, high_part)

    def regalloc_perform(self, op, arglocs, resloc):
        genop_list[op.getopnum()](self, op, arglocs, resloc)

    def regalloc_perform_discard(self, op, arglocs):
        genop_discard_list[op.getopnum()](self, op, arglocs)

    def regalloc_perform_llong(self, op, arglocs, resloc):
        effectinfo = op.getdescr().get_extra_info()
        oopspecindex = effectinfo.oopspecindex
        genop_llong_list[oopspecindex](self, op, arglocs, resloc)

    def regalloc_perform_math(self, op, arglocs, resloc):
        effectinfo = op.getdescr().get_extra_info()
        oopspecindex = effectinfo.oopspecindex
        genop_math_list[oopspecindex](self, op, arglocs, resloc)

    def regalloc_perform_guard(self, guard_op, faillocs, arglocs, resloc,
                               frame_depth):
        faildescr = guard_op.getdescr()
        assert isinstance(faildescr, AbstractFailDescr)
        failargs = guard_op.getfailargs()
        guard_opnum = guard_op.getopnum()
        guard_token = self.implement_guard_recovery(guard_opnum,
                                                    faildescr, failargs,
                                                    faillocs, frame_depth)
        genop_guard_list[guard_opnum](self, guard_op, guard_token,
                                      arglocs, resloc)
        if not we_are_translated():
            # must be added by the genop_guard_list[]()
            assert guard_token is self.pending_guard_tokens[-1]

    def load_effective_addr(self, sizereg, baseofs, scale, result, frm=imm0):
        self.mc.LEA(result, addr_add(frm, sizereg, baseofs, scale))

    def _unaryop(asmop):
        def genop_unary(self, op, arglocs, resloc):
            getattr(self.mc, asmop)(arglocs[0])
        return genop_unary

    def _binaryop(asmop):
        def genop_binary(self, op, arglocs, result_loc):
            getattr(self.mc, asmop)(arglocs[0], arglocs[1])
        return genop_binary

    def _binaryop_or_lea(asmop, is_add):
        def genop_binary_or_lea(self, op, arglocs, result_loc):
            # use a regular ADD or SUB if result_loc is arglocs[0],
            # and a LEA only if different.
            if result_loc is arglocs[0]:
                getattr(self.mc, asmop)(arglocs[0], arglocs[1])
            else:
                loc = arglocs[0]
                argloc = arglocs[1]
                assert isinstance(loc, RegLoc)
                assert isinstance(argloc, ImmedLoc)
                assert isinstance(result_loc, RegLoc)
                delta = argloc.value
                if not is_add:    # subtraction
                    delta = -delta
                self.mc.LEA_rm(result_loc.value, (loc.value, delta))
        return genop_binary_or_lea

    def flush_cc(self, cond, result_loc):
        # After emitting a instruction that leaves a boolean result in
        # a condition code (cc), call this.  In the common case, result_loc
        # will be set to ebp by the regalloc, which in this case means
        # "propagate it between this operation and the next guard by keeping
        # it in the cc".  In the uncommon case, result_loc is another
        # register, and we emit a load from the cc into this register.
        assert self.guard_success_cc == rx86.cond_none
        if result_loc is ebp:
            self.guard_success_cc = cond
        else:
            self.mc.MOV_ri(result_loc.value, 0)
            rl = result_loc.lowest8bits()
            self.mc.SET_ir(cond, rl.value)

    def _cmpop(cond, rev_cond):
        cond = rx86.Conditions[cond]
        rev_cond = rx86.Conditions[rev_cond]
        #
        def genop_cmp(self, op, arglocs, result_loc):
            if isinstance(op.getarg(0), Const):
                self.mc.CMP(arglocs[1], arglocs[0])
                self.flush_cc(rev_cond, result_loc)
            else:
                self.mc.CMP(arglocs[0], arglocs[1])
                self.flush_cc(cond, result_loc)
        return genop_cmp

    def _if_parity_clear_zero_and_carry(self):
        self.mc.J_il8(rx86.Conditions['NP'], 0)
        jnp_location = self.mc.get_relative_pos()
        # CMP EBP, 0: as EBP cannot be null here, that operation should
        # always clear zero and carry
        self.mc.CMP_ri(ebp.value, 0)
        # patch the JNP above
        offset = self.mc.get_relative_pos() - jnp_location
        assert 0 < offset <= 127
        self.mc.overwrite(jnp_location-1, chr(offset))

    def _cmpop_float(cond, rev_cond):
        is_ne           = cond == 'NE'
        need_direct_p   = 'A' not in cond
        need_rev_p      = 'A' not in rev_cond
        cond_contains_e = ('E' in cond) ^ ('N' in cond)
        cond            = rx86.Conditions[cond]
        rev_cond        = rx86.Conditions[rev_cond]
        #
        def genop_cmp_float(self, op, arglocs, result_loc):
            if need_direct_p:
                direct_case = not isinstance(arglocs[1], RegLoc)
            else:
                direct_case = isinstance(arglocs[0], RegLoc)
            if direct_case:
                self.mc.UCOMISD(arglocs[0], arglocs[1])
                checkcond = cond
                need_p = need_direct_p
            else:
                self.mc.UCOMISD(arglocs[1], arglocs[0])
                checkcond = rev_cond
                need_p = need_rev_p
            if need_p:
                self._if_parity_clear_zero_and_carry()
            self.flush_cc(checkcond, result_loc)
        return genop_cmp_float

    def simple_call(self, fnloc, arglocs, result_loc=eax):
        if result_loc is xmm0:
            result_type = FLOAT
            result_size = 8
        elif result_loc is None:
            result_type = VOID
            result_size = 0
        else:
            result_type = INT
            result_size = WORD
        cb = callbuilder.CallBuilder(self, fnloc, arglocs,
                                     result_loc, result_type,
                                     result_size)
        cb.emit()

    def simple_call_no_collect(self, fnloc, arglocs):
        cb = callbuilder.CallBuilder(self, fnloc, arglocs)
        cb.emit_no_collect()

    def _reload_frame_if_necessary(self, mc, shadowstack_reg=None):
        gcrootmap = self.cpu.gc_ll_descr.gcrootmap
        if gcrootmap:
            if gcrootmap.is_shadow_stack:
                if shadowstack_reg is None:
                    rst = gcrootmap.get_root_stack_top_addr()
                    mc.MOV(ecx, heap(rst))
                    shadowstack_reg = ecx
                mc.MOV(ebp, mem(shadowstack_reg, -WORD))
        wbdescr = self.cpu.gc_ll_descr.write_barrier_descr
        if gcrootmap and wbdescr:
            # frame never uses card marking, so we enforce this is not
            # an array
            self._write_barrier_fastpath(mc, wbdescr, [ebp], array=False,
                                         is_frame=True)

    genop_int_neg = _unaryop("NEG")
    genop_int_invert = _unaryop("NOT")
    genop_int_add = _binaryop_or_lea("ADD", is_add=True)
    genop_nursery_ptr_increment = _binaryop_or_lea('ADD', is_add=True)
    genop_int_sub = _binaryop_or_lea("SUB", is_add=False)
    genop_int_mul = _binaryop("IMUL")
    genop_int_or  = _binaryop("OR")
    genop_int_xor = _binaryop("XOR")
    genop_int_lshift = _binaryop("SHL")
    genop_int_rshift = _binaryop("SAR")
    genop_uint_rshift = _binaryop("SHR")
    genop_float_add = _binaryop("ADDSD")
    genop_float_sub = _binaryop('SUBSD')
    genop_float_mul = _binaryop('MULSD')
    genop_float_truediv = _binaryop('DIVSD')

    def genop_int_and(self, op, arglocs, result_loc):
        arg1 = arglocs[1]
        if IS_X86_64 and (isinstance(arg1, ImmedLoc) and
                          arg1.value == (1 << 32) - 1):
            # special case
            self.mc.MOV32(arglocs[0], arglocs[0])
        else:
            self.mc.AND(arglocs[0], arg1)

    genop_int_lt = _cmpop("L", "G")
    genop_int_le = _cmpop("LE", "GE")
    genop_int_eq = _cmpop("E", "E")
    genop_int_ne = _cmpop("NE", "NE")
    genop_int_gt = _cmpop("G", "L")
    genop_int_ge = _cmpop("GE", "LE")
    genop_ptr_eq = genop_instance_ptr_eq = genop_int_eq
    genop_ptr_ne = genop_instance_ptr_ne = genop_int_ne

    genop_uint_gt = _cmpop("A", "B")
    genop_uint_lt = _cmpop("B", "A")
    genop_uint_le = _cmpop("BE", "AE")
    genop_uint_ge = _cmpop("AE", "BE")

    genop_float_lt = _cmpop_float("B", "A")
    genop_float_le = _cmpop_float("BE","AE")
    genop_float_eq = _cmpop_float("E", "E")
    genop_float_ne = _cmpop_float("NE", "NE")
    genop_float_gt = _cmpop_float("A", "B")
    genop_float_ge = _cmpop_float("AE","BE")

    def genop_math_sqrt(self, op, arglocs, resloc):
        self.mc.SQRTSD(arglocs[0], resloc)

    def genop_int_signext(self, op, arglocs, resloc):
        argloc, numbytesloc = arglocs
        assert isinstance(numbytesloc, ImmedLoc)
        assert isinstance(resloc, RegLoc)
        if numbytesloc.value == 1:
            if isinstance(argloc, RegLoc):
                if WORD == 4 and argloc.value >= 4:
                    # meh, can't read the lowest byte of esi or edi on 32-bit
                    if resloc is not argloc:
                        self.mc.MOV(resloc, argloc)
                        argloc = resloc
                    if resloc.value >= 4:
                        # still annoyed, hack needed
                        self.mc.SHL_ri(resloc.value, 24)
                        self.mc.SAR_ri(resloc.value, 24)
                        return
                argloc = argloc.lowest8bits()
            self.mc.MOVSX8(resloc, argloc)
        elif numbytesloc.value == 2:
            self.mc.MOVSX16(resloc, argloc)
        elif IS_X86_64 and numbytesloc.value == 4:
            self.mc.MOVSX32(resloc, argloc)
        else:
            raise AssertionError("bad number of bytes")

    def genop_float_neg(self, op, arglocs, resloc):
        # Following what gcc does: res = x ^ 0x8000000000000000
        self.mc.XORPD(arglocs[0], heap(self.float_const_neg_addr))

    def genop_float_abs(self, op, arglocs, resloc):
        # Following what gcc does: res = x & 0x7FFFFFFFFFFFFFFF
        self.mc.ANDPD(arglocs[0], heap(self.float_const_abs_addr))

    def genop_cast_float_to_int(self, op, arglocs, resloc):
        self.mc.CVTTSD2SI(resloc, arglocs[0])

    def genop_cast_int_to_float(self, op, arglocs, resloc):
        self.mc.CVTSI2SD(resloc, arglocs[0])

    def genop_cast_float_to_singlefloat(self, op, arglocs, resloc):
        loc0, loctmp = arglocs
        self.mc.CVTSD2SS(loctmp, loc0)
        assert isinstance(resloc, RegLoc)
        assert isinstance(loctmp, RegLoc)
        self.mc.MOVD32_rx(resloc.value, loctmp.value)

    def genop_cast_singlefloat_to_float(self, op, arglocs, resloc):
        loc0, = arglocs
        assert isinstance(resloc, RegLoc)
        assert isinstance(loc0, RegLoc)
        self.mc.MOVD32_xr(resloc.value, loc0.value)
        self.mc.CVTSS2SD_xx(resloc.value, resloc.value)

    def genop_convert_float_bytes_to_longlong(self, op, arglocs, resloc):
        loc0, = arglocs
        if longlong.is_64_bit:
            assert isinstance(resloc, RegLoc)
            assert isinstance(loc0, RegLoc)
            self.mc.MOVDQ(resloc, loc0)
        else:
            self.mov(loc0, resloc)

    def genop_convert_longlong_bytes_to_float(self, op, arglocs, resloc):
        loc0, = arglocs
        if longlong.is_64_bit:
            assert isinstance(resloc, RegLoc)
            assert isinstance(loc0, RegLoc)
            self.mc.MOVDQ(resloc, loc0)
        else:
            self.mov(loc0, resloc)

    def test_location(self, loc):
        assert not isinstance(loc, ImmedLoc)
        if isinstance(loc, RegLoc):
            self.mc.TEST_rr(loc.value, loc.value)   # more compact
        else:
            self.mc.CMP(loc, imm0)         # works from memory too

    def genop_int_is_true(self, op, arglocs, resloc):
        self.test_location(arglocs[0])
        self.flush_cc(rx86.Conditions['NZ'], resloc)

    def genop_int_is_zero(self, op, arglocs, resloc):
        self.test_location(arglocs[0])
        self.flush_cc(rx86.Conditions['Z'], resloc)

    def _genop_same_as(self, op, arglocs, resloc):
        self.mov(arglocs[0], resloc)
    genop_same_as_i = _genop_same_as
    genop_same_as_r = _genop_same_as
    genop_same_as_f = _genop_same_as
    genop_cast_ptr_to_int = _genop_same_as
    genop_cast_int_to_ptr = _genop_same_as

    def _patch_load_from_gc_table(self, index):
        # must be called immediately after a "p"-mode instruction
        # has been emitted.  64-bit mode only.
        assert IS_X86_64
        address_in_buffer = index * WORD   # at the start of the buffer
        p_location = self.mc.get_relative_pos()
        offset = address_in_buffer - p_location
        self.mc.overwrite32(p_location-4, offset)

    def _addr_from_gc_table(self, index):
        # get the address of the gc table entry 'index'.  32-bit mode only.
        assert IS_X86_32
        return self.gc_table_addr + index * WORD

    def genop_load_from_gc_table(self, op, arglocs, resloc):
        index = op.getarg(0).getint()
        assert isinstance(resloc, RegLoc)
        if IS_X86_64:
            self.mc.MOV_rp(resloc.value, 0)    # %rip-relative
            self._patch_load_from_gc_table(index)
        elif IS_X86_32:
            self.mc.MOV_rj(resloc.value, self._addr_from_gc_table(index))

    def genop_int_force_ge_zero(self, op, arglocs, resloc):
        self.mc.TEST(arglocs[0], arglocs[0])
        self.mov(imm0, resloc)
        self.mc.CMOVNS(resloc, arglocs[0])

    def genop_int_mod(self, op, arglocs, resloc):
        if IS_X86_32:
            self.mc.CDQ()
        elif IS_X86_64:
            self.mc.CQO()

        self.mc.IDIV_r(ecx.value)

    genop_int_floordiv = genop_int_mod

    def genop_uint_floordiv(self, op, arglocs, resloc):
        self.mc.XOR_rr(edx.value, edx.value)
        self.mc.DIV_r(ecx.value)

    genop_llong_add = _binaryop("PADDQ")
    genop_llong_sub = _binaryop("PSUBQ")
    genop_llong_and = _binaryop("PAND")
    genop_llong_or  = _binaryop("POR")
    genop_llong_xor = _binaryop("PXOR")

    def genop_llong_to_int(self, op, arglocs, resloc):
        loc = arglocs[0]
        assert isinstance(resloc, RegLoc)
        if isinstance(loc, RegLoc):
            self.mc.MOVD32_rx(resloc.value, loc.value)
        elif isinstance(loc, FrameLoc):
            self.mc.MOV_rb(resloc.value, loc.value)
        else:
            not_implemented("llong_to_int: %s" % (loc,))

    def genop_llong_from_int(self, op, arglocs, resloc):
        loc1, loc2 = arglocs
        if isinstance(loc1, ConstFloatLoc):
            assert loc2 is None
            self.mc.MOVSD(resloc, loc1)
        else:
            assert isinstance(loc1, RegLoc)
            assert isinstance(loc2, RegLoc)
            assert isinstance(resloc, RegLoc)
            self.mc.MOVD32_xr(loc2.value, loc1.value)
            self.mc.PSRAD_xi(loc2.value, 31)    # -> 0 or -1
            self.mc.MOVD32_xr(resloc.value, loc1.value)
            self.mc.PUNPCKLDQ_xx(resloc.value, loc2.value)

    def genop_llong_from_uint(self, op, arglocs, resloc):
        loc1, = arglocs
        assert isinstance(resloc, RegLoc)
        assert isinstance(loc1, RegLoc)
        self.mc.MOVD32_xr(resloc.value, loc1.value)   # zero-extending

    def genop_llong_eq(self, op, arglocs, resloc):
        loc1, loc2, locxtmp = arglocs
        self.mc.MOVSD(locxtmp, loc1)
        self.mc.PCMPEQD(locxtmp, loc2)
        self.mc.PMOVMSKB_rx(resloc.value, locxtmp.value)
        # Now the lower 8 bits of resloc contain 0x00, 0x0F, 0xF0 or 0xFF
        # depending on the result of the comparison of each of the two
        # double-words of loc1 and loc2.  The higher 8 bits contain random
        # results.  We want to map 0xFF to 1, and 0x00, 0x0F and 0xF0 to 0.
        self.mc.CMP8_ri(resloc.value | rx86.BYTE_REG_FLAG, -1)
        self.mc.SBB_rr(resloc.value, resloc.value)
        self.mc.ADD_ri(resloc.value, 1)

    def genop_llong_ne(self, op, arglocs, resloc):
        loc1, loc2, locxtmp = arglocs
        self.mc.MOVSD(locxtmp, loc1)
        self.mc.PCMPEQD(locxtmp, loc2)
        self.mc.PMOVMSKB_rx(resloc.value, locxtmp.value)
        # Now the lower 8 bits of resloc contain 0x00, 0x0F, 0xF0 or 0xFF
        # depending on the result of the comparison of each of the two
        # double-words of loc1 and loc2.  The higher 8 bits contain random
        # results.  We want to map 0xFF to 0, and 0x00, 0x0F and 0xF0 to 1.
        self.mc.CMP8_ri(resloc.value | rx86.BYTE_REG_FLAG, -1)
        self.mc.SBB_rr(resloc.value, resloc.value)
        self.mc.NEG_r(resloc.value)

    def genop_llong_lt(self, op, arglocs, resloc):
        # XXX just a special case for now: "x < 0"
        loc1, = arglocs
        self.mc.PMOVMSKB_rx(resloc.value, loc1.value)
        self.mc.SHR_ri(resloc.value, 7)
        self.mc.AND_ri(resloc.value, 1)

    # ----------

    def genop_call_malloc_gc(self, op, arglocs, result_loc):
        self._genop_call(op, arglocs, result_loc)
        self.propagate_memoryerror_if_eax_is_null()

    def propagate_memoryerror_if_eax_is_null(self):
        # if self.propagate_exception_path == 0 (tests), this may jump to 0
        # and segfaults.  too bad.  the alternative is to continue anyway
        # with eax==0, but that will segfault too.
        self.mc.TEST_rr(eax.value, eax.value)
        if WORD == 4:
            self.mc.J_il(rx86.Conditions['Z'], self.propagate_exception_path)
            self.mc.add_pending_relocation()
        elif WORD == 8:
            self.mc.J_il(rx86.Conditions['Z'], 0)
            pos = self.mc.get_relative_pos()
            self.pending_memoryerror_trampoline_from.append(pos)

    # ----------

    def load_from_mem(self, resloc, source_addr, size_loc, sign_loc):
        assert isinstance(resloc, RegLoc)
        size = size_loc.value
        sign = sign_loc.value
        if resloc.is_xmm:
            self.mc.MOVSD(resloc, source_addr)
        elif size == WORD:
            self.mc.MOV(resloc, source_addr)
        elif size == 1:
            if sign:
                self.mc.MOVSX8(resloc, source_addr)
            else:
                self.mc.MOVZX8(resloc, source_addr)
        elif size == 2:
            if sign:
                self.mc.MOVSX16(resloc, source_addr)
            else:
                self.mc.MOVZX16(resloc, source_addr)
        elif IS_X86_64 and size == 4:
            if sign:
                self.mc.MOVSX32(resloc, source_addr)
            else:
                self.mc.MOV32(resloc, source_addr)    # zero-extending
        else:
            not_implemented("load_from_mem size = %d" % size)

    def save_into_mem(self, dest_addr, value_loc, size_loc):
        size = size_loc.value
        if isinstance(value_loc, RegLoc) and value_loc.is_xmm:
            self.mc.MOVSD(dest_addr, value_loc)
        elif size == 1:
            self.mc.MOV8(dest_addr, value_loc.lowest8bits())
        elif size == 2:
            self.mc.MOV16(dest_addr, value_loc)
        elif size == 4:
            self.mc.MOV32(dest_addr, value_loc)
        elif size == 8:
            if IS_X86_64:
                self.mc.MOV(dest_addr, value_loc)
            else:
                assert isinstance(value_loc, FloatImmedLoc)
                self.mc.MOV(dest_addr, value_loc.low_part_loc())
                self.mc.MOV(dest_addr.add_offset(4), value_loc.high_part_loc())
        else:
            not_implemented("save_into_mem size = %d" % size)

    def _genop_getfield(self, op, arglocs, resloc):
        base_loc, ofs_loc, size_loc, sign_loc = arglocs
        assert isinstance(size_loc, ImmedLoc)
        source_addr = AddressLoc(base_loc, ofs_loc)
        self.load_from_mem(resloc, source_addr, size_loc, sign_loc)

    genop_getfield_gc_i = _genop_getfield
    genop_getfield_gc_r = _genop_getfield
    genop_getfield_gc_f = _genop_getfield
    genop_getfield_raw_i = _genop_getfield
    genop_getfield_raw_f = _genop_getfield

    def _genop_gc_load(self, op, arglocs, resloc):
        base_loc, ofs_loc, size_loc, sign_loc = arglocs
        assert isinstance(size_loc, ImmedLoc)
        src_addr = addr_add(base_loc, ofs_loc, 0, 0)
        self.load_from_mem(resloc, src_addr, size_loc, sign_loc)

    genop_gc_load_i = _genop_gc_load
    genop_gc_load_r = _genop_gc_load
    genop_gc_load_f = _genop_gc_load

    def _genop_gc_load_indexed(self, op, arglocs, resloc):
        base_loc, ofs_loc, scale_loc, offset_loc, size_loc, sign_loc = arglocs
        assert isinstance(scale_loc, ImmedLoc)
        scale = get_scale(scale_loc.value)
        src_addr = addr_add(base_loc, ofs_loc, offset_loc.value, scale)
        self.load_from_mem(resloc, src_addr, size_loc, sign_loc)

    genop_gc_load_indexed_i = _genop_gc_load_indexed
    genop_gc_load_indexed_r = _genop_gc_load_indexed
    genop_gc_load_indexed_f = _genop_gc_load_indexed

    def _imul_const_scaled(self, mc, targetreg, sourcereg, itemsize):
        """Produce one operation to do roughly
               targetreg = sourcereg * itemsize
           except that the targetreg may still need shifting by 0,1,2,3.
        """
        if (itemsize & 7) == 0:
            shift = 3
        elif (itemsize & 3) == 0:
            shift = 2
        elif (itemsize & 1) == 0:
            shift = 1
        else:
            shift = 0
        itemsize >>= shift
        #
        if valid_addressing_size(itemsize - 1):
            mc.LEA_ra(targetreg, (sourcereg, sourcereg,
                                  get_scale(itemsize - 1), 0))
        elif valid_addressing_size(itemsize):
            mc.LEA_ra(targetreg, (rx86.NO_BASE_REGISTER, sourcereg,
                                  get_scale(itemsize), 0))
        else:
            mc.IMUL_rri(targetreg, sourcereg, itemsize)
        #
        return shift

    def genop_discard_increment_debug_counter(self, op, arglocs):
        # The argument should be an immediate address.  This should
        # generate code equivalent to a GETFIELD_RAW, an ADD(1), and a
        # SETFIELD_RAW.  Here we use the direct from-memory-to-memory
        # increment operation of x86.
        base_loc, = arglocs
        self.mc.INC(mem(base_loc, 0))

    def genop_discard_gc_store(self, op, arglocs):
        base_loc, ofs_loc, value_loc, size_loc = arglocs
        assert isinstance(size_loc, ImmedLoc)
        scale = get_scale(size_loc.value)
        dest_addr = AddressLoc(base_loc, ofs_loc, 0, 0)
        self.save_into_mem(dest_addr, value_loc, size_loc)

    def genop_discard_gc_store_indexed(self, op, arglocs):
        base_loc, ofs_loc, value_loc, factor_loc, offset_loc, size_loc = arglocs
        assert isinstance(size_loc, ImmedLoc)
        scale = get_scale(factor_loc.value)
        dest_addr = AddressLoc(base_loc, ofs_loc, scale, offset_loc.value)
        self.save_into_mem(dest_addr, value_loc, size_loc)

    def genop_discard_strsetitem(self, op, arglocs):
        base_loc, ofs_loc, val_loc = arglocs
        basesize, itemsize, ofs_length = symbolic.get_array_token(rstr.STR,
                                              self.cpu.translate_support_code)
        assert itemsize == 1
        dest_addr = AddressLoc(base_loc, ofs_loc, 0, basesize)
        self.mc.MOV8(dest_addr, val_loc.lowest8bits())

    def genop_discard_unicodesetitem(self, op, arglocs):
        base_loc, ofs_loc, val_loc = arglocs
        basesize, itemsize, ofs_length = symbolic.get_array_token(rstr.UNICODE,
                                              self.cpu.translate_support_code)
        if itemsize == 4:
            self.mc.MOV32(AddressLoc(base_loc, ofs_loc, 2, basesize), val_loc)
        elif itemsize == 2:
            self.mc.MOV16(AddressLoc(base_loc, ofs_loc, 1, basesize), val_loc)
        else:
            assert 0, itemsize

    # genop_discard_setfield_raw = genop_discard_setfield_gc

    def genop_math_read_timestamp(self, op, arglocs, resloc):
        self.mc.RDTSC()
        if longlong.is_64_bit:
            self.mc.SHL_ri(edx.value, 32)
            self.mc.OR_rr(edx.value, eax.value)
        else:
            loc1, = arglocs
            self.mc.MOVD32_xr(loc1.value, edx.value)
            self.mc.MOVD32_xr(resloc.value, eax.value)
            self.mc.PUNPCKLDQ_xx(resloc.value, loc1.value)

    def genop_guard_guard_true(self, guard_op, guard_token, locs, resloc):
        self.implement_guard(guard_token)
    genop_guard_guard_nonnull = genop_guard_guard_true

    def genop_guard_guard_false(self, guard_op, guard_token, locs, resloc):
        self.guard_success_cc = rx86.invert_condition(self.guard_success_cc)
        self.implement_guard(guard_token)
    genop_guard_guard_isnull = genop_guard_guard_false

    def genop_guard_guard_no_exception(self, guard_op, guard_token, locs, ign):
        self.mc.CMP(heap(self.cpu.pos_exception()), imm0)
        self.guard_success_cc = rx86.Conditions['Z']
        self.implement_guard(guard_token)
        # If the previous operation was a COND_CALL, overwrite its conditional
        # jump to jump over this GUARD_NO_EXCEPTION as well, if we can
        if self._find_nearby_operation(-1).getopnum() == rop.COND_CALL:
            jmp_adr = self.previous_cond_call_jcond
            offset = self.mc.get_relative_pos() - jmp_adr
            if offset <= 127:
                self.mc.overwrite(jmp_adr-1, chr(offset))

    def genop_guard_guard_not_invalidated(self, guard_op, guard_token,
                                          locs, ign):
        pos = self.mc.get_relative_pos() + 1 # after potential jmp
        guard_token.pos_jump_offset = pos
        self.pending_guard_tokens.append(guard_token)

    def genop_guard_guard_exception(self, guard_op, guard_token, locs, resloc):
        loc = locs[0]
        loc1 = locs[1]
        self.mc.MOV(loc1, heap(self.cpu.pos_exception()))
        self.mc.CMP(loc1, loc)
        self.guard_success_cc = rx86.Conditions['E']
        self.implement_guard(guard_token)
        self._store_and_reset_exception(self.mc, resloc)

    def genop_save_exc_class(self, op, arglocs, resloc):
        self.mc.MOV(resloc, heap(self.cpu.pos_exception()))

    def genop_save_exception(self, op, arglocs, resloc):
        self._store_and_reset_exception(self.mc, resloc)

    def genop_discard_restore_exception(self, op, arglocs):
        self._restore_exception(self.mc, arglocs[1], arglocs[0])

    def _store_and_reset_exception(self, mc, excvalloc=None, exctploc=None,
                                   tmploc=None):
        """ Resest the exception. If excvalloc is None, then store it on the
        frame in jf_guard_exc
        """
        if excvalloc is not None:
            assert excvalloc.is_core_reg()
            mc.MOV(excvalloc, heap(self.cpu.pos_exc_value()))
        elif tmploc is not None: # if both are None, just ignore
            ofs = self.cpu.get_ofs_of_frame_field('jf_guard_exc')
            mc.MOV(tmploc, heap(self.cpu.pos_exc_value()))
            mc.MOV(RawEbpLoc(ofs), tmploc)
        if exctploc is not None:
            assert exctploc.is_core_reg()
            mc.MOV(exctploc, heap(self.cpu.pos_exception()))

        mc.MOV(heap(self.cpu.pos_exception()), imm0)
        mc.MOV(heap(self.cpu.pos_exc_value()), imm0)

    def _restore_exception(self, mc, excvalloc, exctploc, tmploc=None):
        if excvalloc is not None:
            mc.MOV(heap(self.cpu.pos_exc_value()), excvalloc)
        else:
            assert tmploc is not None
            ofs = self.cpu.get_ofs_of_frame_field('jf_guard_exc')
            mc.MOV(tmploc, RawEbpLoc(ofs))
            mc.MOV_bi(ofs, 0)
            mc.MOV(heap(self.cpu.pos_exc_value()), tmploc)
        mc.MOV(heap(self.cpu.pos_exception()), exctploc)

    def genop_int_add_ovf(self, op, arglocs, resloc):
        self.genop_int_add(op, arglocs, resloc)
        self.guard_success_cc = rx86.Conditions['NO']

    def genop_int_sub_ovf(self, op, arglocs, resloc):
        self.genop_int_sub(op, arglocs, resloc)
        self.guard_success_cc = rx86.Conditions['NO']

    def genop_int_mul_ovf(self, op, arglocs, resloc):
        self.genop_int_mul(op, arglocs, resloc)
        self.guard_success_cc = rx86.Conditions['NO']

    genop_guard_guard_no_overflow = genop_guard_guard_true
    genop_guard_guard_overflow    = genop_guard_guard_false

    def genop_guard_guard_value(self, guard_op, guard_token, locs, ign):
        if guard_op.getarg(0).type == FLOAT:
            assert guard_op.getarg(1).type == FLOAT
            self.mc.UCOMISD(locs[0], locs[1])
        else:
            self.mc.CMP(locs[0], locs[1])
        self.guard_success_cc = rx86.Conditions['E']
        self.implement_guard(guard_token)

    def _cmp_guard_class(self, locs):
        loc_ptr = locs[0]
        loc_classptr = locs[1]
        offset = self.cpu.vtable_offset
        if offset is not None:
            self.mc.CMP(mem(loc_ptr, offset), loc_classptr)
        else:
            assert isinstance(loc_classptr, ImmedLoc)
            classptr = loc_classptr.value
            expected_typeid = (self.cpu.gc_ll_descr
                    .get_typeid_from_classptr_if_gcremovetypeptr(classptr))
            self._cmp_guard_gc_type(loc_ptr, ImmedLoc(expected_typeid))

    def _cmp_guard_gc_type(self, loc_ptr, loc_expected_typeid):
        # Note that the typeid half-word is at offset 0 on a little-endian
        # machine; it would be at offset 2 or 4 on a big-endian machine.
        assert self.cpu.supports_guard_gc_type
        if IS_X86_32:
            self.mc.CMP16(mem(loc_ptr, 0), loc_expected_typeid)
        else:
            assert isinstance(loc_expected_typeid, ImmedLoc)
            self.mc.CMP32_mi((loc_ptr.value, 0), loc_expected_typeid.value)

    def genop_guard_guard_class(self, guard_op, guard_token, locs, ign):
        self._cmp_guard_class(locs)
        self.guard_success_cc = rx86.Conditions['E']
        self.implement_guard(guard_token)

    def genop_guard_guard_nonnull_class(self, guard_op, guard_token, locs, ign):
        self.mc.CMP(locs[0], imm1)
        # Patched below
        self.mc.J_il8(rx86.Conditions['B'], 0)
        jb_location = self.mc.get_relative_pos()
        self._cmp_guard_class(locs)
        # patch the JB above
        offset = self.mc.get_relative_pos() - jb_location
        assert 0 < offset <= 127
        self.mc.overwrite(jb_location-1, chr(offset))
        #
        self.guard_success_cc = rx86.Conditions['E']
        self.implement_guard(guard_token)

    def genop_guard_guard_gc_type(self, guard_op, guard_token, locs, ign):
        self._cmp_guard_gc_type(locs[0], locs[1])
        self.guard_success_cc = rx86.Conditions['E']
        self.implement_guard(guard_token)

    def genop_guard_guard_is_object(self, guard_op, guard_token, locs, ign):
        assert self.cpu.supports_guard_gc_type
        [loc_object, loc_typeid] = locs
        # idea: read the typeid, fetch the field 'infobits' from the big
        # typeinfo table, and check the flag 'T_IS_RPYTHON_INSTANCE'.
        if IS_X86_32:
            self.mc.MOVZX16(loc_typeid, mem(loc_object, 0))
        else:
            self.mc.MOV32(loc_typeid, mem(loc_object, 0))
        #
        base_type_info, shift_by, sizeof_ti = (
            self.cpu.gc_ll_descr.get_translated_info_for_typeinfo())
        infobits_offset, IS_OBJECT_FLAG = (
            self.cpu.gc_ll_descr.get_translated_info_for_guard_is_object())
        loc_infobits = addr_add(imm(base_type_info), loc_typeid,
                                scale=shift_by, offset=infobits_offset)
        self.mc.TEST8(loc_infobits, imm(IS_OBJECT_FLAG))
        #
        self.guard_success_cc = rx86.Conditions['NZ']
        self.implement_guard(guard_token)

    def genop_guard_guard_subclass(self, guard_op, guard_token, locs, ign):
        assert self.cpu.supports_guard_gc_type
        [loc_object, loc_check_against_class, loc_tmp] = locs
        assert isinstance(loc_object, RegLoc)
        assert isinstance(loc_tmp, RegLoc)
        offset = self.cpu.vtable_offset
        offset2 = self.cpu.subclassrange_min_offset
        if offset is not None:
            # read this field to get the vtable pointer
            self.mc.MOV_rm(loc_tmp.value, (loc_object.value, offset))
            # read the vtable's subclassrange_min field
            self.mc.MOV_rm(loc_tmp.value, (loc_tmp.value, offset2))
        else:
            # read the typeid
            if IS_X86_32:
                self.mc.MOVZX16(loc_tmp, mem(loc_object, 0))
            else:
                self.mc.MOV32(loc_tmp, mem(loc_object, 0))
            # read the vtable's subclassrange_min field, as a single
            # step with the correct offset
            base_type_info, shift_by, sizeof_ti = (
                self.cpu.gc_ll_descr.get_translated_info_for_typeinfo())
            self.mc.MOV(loc_tmp, addr_add(imm(base_type_info), loc_tmp,
                                          scale = shift_by,
                                          offset = sizeof_ti + offset2))
        # get the two bounds to check against
        vtable_ptr = loc_check_against_class.getint()
        vtable_ptr = rffi.cast(rclass.CLASSTYPE, vtable_ptr)
        check_min = vtable_ptr.subclassrange_min
        check_max = vtable_ptr.subclassrange_max
        # check by doing the unsigned comparison (tmp - min) < (max - min)
        self.mc.SUB_ri(loc_tmp.value, check_min)
        self.mc.CMP_ri(loc_tmp.value, check_max - check_min)
        # the guard passes if we get a result of "below"
        self.guard_success_cc = rx86.Conditions['B']
        self.implement_guard(guard_token)

    def implement_guard_recovery(self, guard_opnum, faildescr, failargs,
                                 fail_locs, frame_depth):
        gcmap = allocate_gcmap(self, frame_depth, JITFRAME_FIXED_SIZE)
        faildescrindex = self.get_gcref_from_faildescr(faildescr)
        return GuardToken(self.cpu, gcmap, faildescr, failargs, fail_locs,
                          guard_opnum, frame_depth, faildescrindex)

    def generate_propagate_error_64(self):
        assert WORD == 8
        self.mc.force_frame_size(DEFAULT_FRAME_BYTES)
        startpos = self.mc.get_relative_pos()
        self.mc.JMP(imm(self.propagate_exception_path))
        return startpos

    def generate_quick_failure(self, guardtok, regalloc):
        """ Gather information about failure
        """
        self.mc.force_frame_size(DEFAULT_FRAME_BYTES)
        startpos = self.mc.get_relative_pos()
        #
        self._update_at_exit(guardtok.fail_locs, guardtok.failargs,
                             guardtok.faildescr, regalloc)
        #
        faildescrindex, target = self.store_info_on_descr(startpos, guardtok)
        if IS_X86_64:
            self.mc.PUSH_p(0)     # %rip-relative
            self._patch_load_from_gc_table(faildescrindex)
        elif IS_X86_32:
            self.mc.PUSH_j(self._addr_from_gc_table(faildescrindex))
        self.push_gcmap(self.mc, guardtok.gcmap, push=True)
        self.mc.JMP(imm(target))
        return startpos

    def push_gcmap(self, mc, gcmap, push=False, store=False):
        if push:
            mc.PUSH(imm(rffi.cast(lltype.Signed, gcmap)))
        else:
            assert store
            ofs = self.cpu.get_ofs_of_frame_field('jf_gcmap')
            mc.MOV(raw_stack(ofs), imm(rffi.cast(lltype.Signed, gcmap)))

    def pop_gcmap(self, mc):
        ofs = self.cpu.get_ofs_of_frame_field('jf_gcmap')
        mc.MOV_bi(ofs, 0)

    def new_stack_loc(self, i, tp):
        base_ofs = self.cpu.get_baseofs_of_frame_field()
        return FrameLoc(i, get_ebp_ofs(base_ofs, i), tp)

    def setup_failure_recovery(self):
        self.failure_recovery_code = [0, 0, 0, 0]

    def _push_all_regs_to_frame(self, mc, ignored_regs, withfloats,
                                callee_only=False):
        # Push all general purpose registers
        base_ofs = self.cpu.get_baseofs_of_frame_field()
        if callee_only:
            regs = gpr_reg_mgr_cls.save_around_call_regs
        else:
            regs = gpr_reg_mgr_cls.all_regs
        for gpr in regs:
            if gpr not in ignored_regs:
                v = gpr_reg_mgr_cls.all_reg_indexes[gpr.value]
                mc.MOV_br(v * WORD + base_ofs, gpr.value)
        if withfloats:
            if IS_X86_64:
                coeff = 1
            else:
                coeff = 2
            # Push all XMM regs
            ofs = len(gpr_reg_mgr_cls.all_regs)
            for i in range(len(xmm_reg_mgr_cls.all_regs)):
                mc.MOVSD_bx((ofs + i * coeff) * WORD + base_ofs, i)

    def _pop_all_regs_from_frame(self, mc, ignored_regs, withfloats,
                                 callee_only=False):
        # Pop all general purpose registers
        base_ofs = self.cpu.get_baseofs_of_frame_field()
        if callee_only:
            regs = gpr_reg_mgr_cls.save_around_call_regs
        else:
            regs = gpr_reg_mgr_cls.all_regs
        for gpr in regs:
            if gpr not in ignored_regs:
                v = gpr_reg_mgr_cls.all_reg_indexes[gpr.value]
                mc.MOV_rb(gpr.value, v * WORD + base_ofs)
        if withfloats:
            # Pop all XMM regs
            if IS_X86_64:
                coeff = 1
            else:
                coeff = 2
            ofs = len(gpr_reg_mgr_cls.all_regs)
            for i in range(len(xmm_reg_mgr_cls.all_regs)):
                mc.MOVSD_xb(i, (ofs + i * coeff) * WORD + base_ofs)

    def _build_failure_recovery(self, exc, withfloats=False):
        mc = codebuf.MachineCodeBlockWrapper()
        # this is jumped to, from a stack that has DEFAULT_FRAME_BYTES
        # followed by 2 extra words just pushed
        mc.force_frame_size(DEFAULT_FRAME_BYTES + 2 * WORD)
        self.mc = mc

        self._push_all_regs_to_frame(mc, [], withfloats)

        if exc:
            # We might have an exception pending.  Load it into ebx...
            mc.MOV(ebx, heap(self.cpu.pos_exc_value()))
            mc.MOV(heap(self.cpu.pos_exception()), imm0)
            mc.MOV(heap(self.cpu.pos_exc_value()), imm0)
            # ...and save ebx into 'jf_guard_exc'
            offset = self.cpu.get_ofs_of_frame_field('jf_guard_exc')
            mc.MOV_br(offset, ebx.value)

        # fill in the jf_descr and jf_gcmap fields of the frame according
        # to which failure we are resuming from.  These are constants
        # pushed on the stack just before we jump to the current helper,
        # in generate_quick_failure().
        ofs = self.cpu.get_ofs_of_frame_field('jf_descr')
        ofs2 = self.cpu.get_ofs_of_frame_field('jf_gcmap')
        mc.POP_b(ofs2)
        mc.POP_b(ofs)

        # now we return from the complete frame, which starts from
        # _call_header_with_stack_check().  The _call_footer below does it.
        self._call_footer()
        rawstart = mc.materialize(self.cpu, [])
        self.failure_recovery_code[exc + 2 * withfloats] = rawstart
        self.mc = None

    def genop_finish(self, op, arglocs, result_loc):
        base_ofs = self.cpu.get_baseofs_of_frame_field()
        if len(arglocs) > 0:
            [return_val] = arglocs
            if op.getarg(0).type == FLOAT and not IS_X86_64:
                size = WORD * 2
            else:
                size = WORD
            self.save_into_mem(raw_stack(base_ofs), return_val, imm(size))
        ofs = self.cpu.get_ofs_of_frame_field('jf_descr')
        
        descr = op.getdescr()
        faildescrindex = self.get_gcref_from_faildescr(descr)
        if IS_X86_64:
            self.mc.MOV_rp(eax.value, 0)
            self._patch_load_from_gc_table(faildescrindex)
        elif IS_X86_32:
            self.mc.MOV_rj(eax.value, self._addr_from_gc_table(faildescrindex))
        self.mov(eax, RawEbpLoc(ofs))

        arglist = op.getarglist()
        if arglist and arglist[0].type == REF:
            if self._finish_gcmap:
                # we're returning with a guard_not_forced_2, and
                # additionally we need to say that eax/rax contains
                # a reference too:
                self._finish_gcmap[0] |= r_uint(1)
                gcmap = self._finish_gcmap
            else:
                gcmap = self.gcmap_for_finish
            self.push_gcmap(self.mc, gcmap, store=True)
        elif self._finish_gcmap:
            # we're returning with a guard_not_forced_2
            gcmap = self._finish_gcmap
            self.push_gcmap(self.mc, gcmap, store=True)
        else:
            # note that the 0 here is redundant, but I would rather
            # keep that one and kill all the others
            ofs = self.cpu.get_ofs_of_frame_field('jf_gcmap')
            self.mc.MOV_bi(ofs, 0)
        # exit function
        self._call_footer()

    def implement_guard(self, guard_token):
        # These jumps are patched later.
        assert self.guard_success_cc >= 0
        self.mc.J_il(rx86.invert_condition(self.guard_success_cc), 0)
        self.guard_success_cc = rx86.cond_none
        guard_token.pos_jump_offset = self.mc.get_relative_pos() - 4
        self.pending_guard_tokens.append(guard_token)

    def _genop_real_call(self, op, arglocs, resloc):
        self._genop_call(op, arglocs, resloc)
    genop_call_i = _genop_real_call
    genop_call_r = _genop_real_call
    genop_call_f = _genop_real_call
    genop_call_n = _genop_real_call

    def _genop_call(self, op, arglocs, resloc, is_call_release_gil=False):
        from rpython.jit.backend.llsupport.descr import CallDescr

        func_index = 2 + is_call_release_gil
        cb = callbuilder.CallBuilder(self, arglocs[func_index],
                                     arglocs[func_index+1:], resloc)

        descr = op.getdescr()
        assert isinstance(descr, CallDescr)
        cb.callconv = descr.get_call_conv()
        cb.argtypes = descr.get_arg_types()
        cb.restype  = descr.get_result_type()
        sizeloc = arglocs[0]
        assert isinstance(sizeloc, ImmedLoc)
        cb.ressize = sizeloc.value
        signloc = arglocs[1]
        assert isinstance(signloc, ImmedLoc)
        cb.ressign = signloc.value

        if is_call_release_gil:
            saveerrloc = arglocs[2]
            assert isinstance(saveerrloc, ImmedLoc)
            cb.emit_call_release_gil(saveerrloc.value)
        else:
            cb.emit()

    def _store_force_index(self, guard_op):
        assert (guard_op.getopnum() == rop.GUARD_NOT_FORCED or
                guard_op.getopnum() == rop.GUARD_NOT_FORCED_2)
        faildescr = guard_op.getdescr()
        ofs = self.cpu.get_ofs_of_frame_field('jf_force_descr')

        faildescrindex = self.get_gcref_from_faildescr(faildescr)
        if IS_X86_64:
            self.mc.MOV_rp(X86_64_SCRATCH_REG.value, 0)
            self._patch_load_from_gc_table(faildescrindex)
            self.mc.MOV(raw_stack(ofs), X86_64_SCRATCH_REG)
        elif IS_X86_32:
            # XXX need a scratch reg here for efficiency; be more clever
            self.mc.PUSH_j(self._addr_from_gc_table(faildescrindex))
            self.mc.POP(raw_stack(ofs))

    def _find_nearby_operation(self, delta):
        regalloc = self._regalloc
        return regalloc.operations[regalloc.rm.position + delta]

    def genop_guard_guard_not_forced(self, guard_op, guard_token, locs, resloc):
        ofs = self.cpu.get_ofs_of_frame_field('jf_descr')
        self.mc.CMP_bi(ofs, 0)
        self.guard_success_cc = rx86.Conditions['E']
        self.implement_guard(guard_token)

    def _genop_call_may_force(self, op, arglocs, result_loc):
        self._store_force_index(self._find_nearby_operation(+1))
        self._genop_call(op, arglocs, result_loc)
    genop_call_may_force_i = _genop_call_may_force
    genop_call_may_force_r = _genop_call_may_force
    genop_call_may_force_f = _genop_call_may_force
    genop_call_may_force_n = _genop_call_may_force

    def _genop_call_release_gil(self, op, arglocs, result_loc):
        self._store_force_index(self._find_nearby_operation(+1))
        self._genop_call(op, arglocs, result_loc, is_call_release_gil=True)
    genop_call_release_gil_i = _genop_call_release_gil
    genop_call_release_gil_f = _genop_call_release_gil
    genop_call_release_gil_n = _genop_call_release_gil

    def imm(self, v):
        return imm(v)

    # ------------------- CALL ASSEMBLER --------------------------

    def _genop_call_assembler(self, op, arglocs, result_loc):
        if len(arglocs) == 2:
            [argloc, vloc] = arglocs
        else:
            [argloc] = arglocs
            vloc = self.imm(0)
        self._store_force_index(self._find_nearby_operation(+1))
        self.call_assembler(op, argloc, vloc, result_loc, eax)
    genop_call_assembler_i = _genop_call_assembler
    genop_call_assembler_r = _genop_call_assembler
    genop_call_assembler_f = _genop_call_assembler
    genop_call_assembler_n = _genop_call_assembler

    def _call_assembler_emit_call(self, addr, argloc, _):
        threadlocal_loc = RawEspLoc(THREADLOCAL_OFS, INT)
        if self._is_asmgcc():
            # We need to remove the bit "already seen during the
            # previous minor collection" instead of passing this
            # value directly.
            if IS_X86_64:
                tmploc = esi    # already the correct place
                if argloc is tmploc:
                    # this case is theoretical only so far: in practice,
                    # argloc is always eax, never esi
                    self.mc.MOV_rr(edi.value, esi.value)
                    argloc = edi
            else:
                tmploc = eax
                if tmploc is argloc:
                    tmploc = edx
            self.mc.MOV(tmploc, threadlocal_loc)
            self.mc.AND_ri(tmploc.value, ~1)
            threadlocal_loc = tmploc
        #
        self.simple_call(addr, [argloc, threadlocal_loc])

    def _call_assembler_emit_helper_call(self, addr, arglocs, result_loc):
        self.simple_call(addr, arglocs, result_loc)

    def _call_assembler_check_descr(self, value, tmploc):
        ofs = self.cpu.get_ofs_of_frame_field('jf_descr')
        self.mc.CMP(mem(eax, ofs), imm(value))
        # patched later
        self.mc.J_il8(rx86.Conditions['E'], 0) # goto B if we get 'done_with_this_frame'
        return self.mc.get_relative_pos()

    def _call_assembler_patch_je(self, result_loc, je_location):
        if (IS_X86_32 and isinstance(result_loc, FrameLoc) and
            result_loc.type == FLOAT):
            self.mc.FSTPL_b(result_loc.value)
        self.mc.JMP_l8(0) # jump to done, patched later
        jmp_location = self.mc.get_relative_pos()
        #
        offset = jmp_location - je_location
        assert 0 < offset <= 127
        self.mc.overwrite(je_location - 1, chr(offset))
        self.mc.force_frame_size(DEFAULT_FRAME_BYTES)
        #
        return jmp_location

    def _call_assembler_load_result(self, op, result_loc):
        if op.type != 'v':
            # load the return value from the dead frame's value index 0
            kind = op.type
            descr = self.cpu.getarraydescr_for_frame(kind)
            ofs = self.cpu.unpack_arraydescr(descr)
            if kind == FLOAT:
                self.mc.MOVSD_xm(xmm0.value, (eax.value, ofs))
                if result_loc is not xmm0:
                    self.mc.MOVSD(result_loc, xmm0)
            else:
                assert result_loc is eax
                self.mc.MOV_rm(eax.value, (eax.value, ofs))

    def _call_assembler_patch_jmp(self, jmp_location):
        offset = self.mc.get_relative_pos() - jmp_location
        assert 0 <= offset <= 127
        self.mc.overwrite(jmp_location - 1, chr(offset))

    # ------------------- END CALL ASSEMBLER -----------------------

    def _write_barrier_fastpath(self, mc, descr, arglocs, array=False,
                                is_frame=False):
        # Write code equivalent to write_barrier() in the GC: it checks
        # a flag in the object at arglocs[0], and if set, it calls a
        # helper piece of assembler.  The latter saves registers as needed
        # and call the function remember_young_pointer() from the GC.
        if we_are_translated():
            cls = self.cpu.gc_ll_descr.has_write_barrier_class()
            assert cls is not None and isinstance(descr, cls)
        #
        card_marking = False
        mask = descr.jit_wb_if_flag_singlebyte
        if array and descr.jit_wb_cards_set != 0:
            # assumptions the rest of the function depends on:
            assert (descr.jit_wb_cards_set_byteofs ==
                    descr.jit_wb_if_flag_byteofs)
            assert descr.jit_wb_cards_set_singlebyte == -0x80
            card_marking = True
            mask = descr.jit_wb_if_flag_singlebyte | -0x80
        #
        loc_base = arglocs[0]
        if is_frame:
            assert loc_base is ebp
            loc = raw_stack(descr.jit_wb_if_flag_byteofs)
        else:
            loc = addr_add_const(loc_base, descr.jit_wb_if_flag_byteofs)
        mc.TEST8(loc, imm(mask))
        mc.J_il8(rx86.Conditions['Z'], 0) # patched later
        jz_location = mc.get_relative_pos()

        # for cond_call_gc_wb_array, also add another fast path:
        # if GCFLAG_CARDS_SET, then we can just set one bit and be done
        if card_marking:
            # GCFLAG_CARDS_SET is in this byte at 0x80, so this fact can
            # been checked by the status flags of the previous TEST8
            mc.J_il8(rx86.Conditions['S'], 0) # patched later
            js_location = mc.get_relative_pos()
        else:
            js_location = 0

        # Write only a CALL to the helper prepared in advance, passing it as
        # argument the address of the structure we are writing into
        # (the first argument to COND_CALL_GC_WB).
        helper_num = card_marking
        if is_frame:
            helper_num = 4
        elif self._regalloc is not None and self._regalloc.xrm.reg_bindings:
            helper_num += 2
        if self.wb_slowpath[helper_num] == 0:    # tests only
            assert not we_are_translated()
            self.cpu.gc_ll_descr.write_barrier_descr = descr
            self._build_wb_slowpath(card_marking,
                                    bool(self._regalloc.xrm.reg_bindings))
            assert self.wb_slowpath[helper_num] != 0
        #
        if not is_frame:
            mc.PUSH(loc_base)
        mc.CALL(imm(self.wb_slowpath[helper_num]))
        if not is_frame:
            mc.stack_frame_size_delta(-WORD)

        if card_marking:
            # The helper ends again with a check of the flag in the object.
            # So here, we can simply write again a 'JNS', which will be
            # taken if GCFLAG_CARDS_SET is still not set.
            mc.J_il8(rx86.Conditions['NS'], 0) # patched later
            jns_location = mc.get_relative_pos()
            #
            # patch the JS above
            offset = mc.get_relative_pos() - js_location
            assert 0 < offset <= 127
            mc.overwrite(js_location-1, chr(offset))
            #
            # case GCFLAG_CARDS_SET: emit a few instructions to do
            # directly the card flag setting
            loc_index = arglocs[1]
            if isinstance(loc_index, RegLoc):
                if IS_X86_64 and isinstance(loc_base, RegLoc):
                    # copy loc_index into r11
                    tmp1 = X86_64_SCRATCH_REG
                    mc.MOV_rr(tmp1.value, loc_index.value)
                    final_pop = False
                else:
                    # must save the register loc_index before it is mutated
                    mc.PUSH_r(loc_index.value)
                    tmp1 = loc_index
                    final_pop = True
                # SHR tmp, card_page_shift
                mc.SHR_ri(tmp1.value, descr.jit_wb_card_page_shift)
                # XOR tmp, -8
                mc.XOR_ri(tmp1.value, -8)
                # BTS [loc_base], tmp
                mc.BTS(addr_add_const(loc_base, 0), tmp1)
                # done
                if final_pop:
                    mc.POP_r(loc_index.value)
                #
            elif isinstance(loc_index, ImmedLoc):
                byte_index = loc_index.value >> descr.jit_wb_card_page_shift
                byte_ofs = ~(byte_index >> 3)
                byte_val = 1 << (byte_index & 7)
                mc.OR8(addr_add_const(loc_base, byte_ofs), imm(byte_val))
            else:
                raise AssertionError("index is neither RegLoc nor ImmedLoc")
            #
            # patch the JNS above
            offset = mc.get_relative_pos() - jns_location
            assert 0 < offset <= 127
            mc.overwrite(jns_location-1, chr(offset))

        # patch the JZ above
        offset = mc.get_relative_pos() - jz_location
        assert 0 < offset <= 127
        mc.overwrite(jz_location-1, chr(offset))

    def genop_discard_cond_call_gc_wb(self, op, arglocs):
        self._write_barrier_fastpath(self.mc, op.getdescr(), arglocs)

    def genop_discard_cond_call_gc_wb_array(self, op, arglocs):
        self._write_barrier_fastpath(self.mc, op.getdescr(), arglocs,
                                     array=True)

    def not_implemented_op_discard(self, op, arglocs):
        not_implemented("not implemented operation: %s" % op.getopname())

    def not_implemented_op(self, op, arglocs, resloc):
        not_implemented("not implemented operation with res: %s" %
                        op.getopname())

    def not_implemented_op_guard(self, guard_op, guard_token, locs, resloc):
        not_implemented("not implemented operation (guard): %s" %
                        guard_op.getopname())

    def closing_jump(self, target_token):
        target = target_token._ll_loop_code
        if target_token in self.target_tokens_currently_compiling:
            curpos = self.mc.get_relative_pos() + 5
            self.mc.JMP_l(target - curpos)
        else:
            self.mc.JMP(imm(target))

    def label(self):
        self._check_frame_depth_debug(self.mc)

    def cond_call(self, op, gcmap, imm_func, arglocs):
        assert self.guard_success_cc >= 0
        self.mc.J_il8(rx86.invert_condition(self.guard_success_cc), 0)
                                                            # patched later
        jmp_adr = self.mc.get_relative_pos()
        self.guard_success_cc = rx86.cond_none
        #
        self.push_gcmap(self.mc, gcmap, store=True)
        #
        # first save away the 4 registers from 'cond_call_register_arguments'
        # plus the register 'eax'
        base_ofs = self.cpu.get_baseofs_of_frame_field()
        should_be_saved = self._regalloc.rm.reg_bindings.values()
        for gpr in cond_call_register_arguments + [eax]:
            if gpr not in should_be_saved:
                continue
            v = gpr_reg_mgr_cls.all_reg_indexes[gpr.value]
            self.mc.MOV_br(v * WORD + base_ofs, gpr.value)
        #
        # load the 0-to-4 arguments into these registers
        from rpython.jit.backend.x86.jump import remap_frame_layout
        remap_frame_layout(self, arglocs,
                           cond_call_register_arguments[:len(arglocs)],
                           X86_64_SCRATCH_REG if IS_X86_64 else None)
        #
        # load the constant address of the function to call into eax
        self.mc.MOV(eax, imm_func)
        #
        # figure out which variant of cond_call_slowpath to call, and call it
        callee_only = False
        floats = False
        if self._regalloc is not None:
            for reg in self._regalloc.rm.reg_bindings.values():
                if reg not in self._regalloc.rm.save_around_call_regs:
                    break
            else:
                callee_only = True
            if self._regalloc.xrm.reg_bindings:
                floats = True
        cond_call_adr = self.cond_call_slowpath[floats * 2 + callee_only]
        self.mc.CALL(imm(follow_jump(cond_call_adr)))
        # restoring the registers saved above, and doing pop_gcmap(), is left
        # to the cond_call_slowpath helper.  We never have any result value.
        offset = self.mc.get_relative_pos() - jmp_adr
        assert 0 < offset <= 127
        self.mc.overwrite(jmp_adr-1, chr(offset))
        # might be overridden again to skip over the following
        # guard_no_exception too
        self.previous_cond_call_jcond = jmp_adr

    def malloc_cond(self, nursery_free_adr, nursery_top_adr, size, gcmap):
        assert size & (WORD-1) == 0     # must be correctly aligned
        self.mc.MOV(eax, heap(nursery_free_adr))
        self.mc.LEA_rm(edi.value, (eax.value, size))
        self.mc.CMP(edi, heap(nursery_top_adr))
        self.mc.J_il8(rx86.Conditions['NA'], 0) # patched later
        jmp_adr = self.mc.get_relative_pos()
        # save the gcmap
        self.push_gcmap(self.mc, gcmap, store=True)
        self.mc.CALL(imm(follow_jump(self.malloc_slowpath)))
        offset = self.mc.get_relative_pos() - jmp_adr
        assert 0 < offset <= 127
        self.mc.overwrite(jmp_adr-1, chr(offset))
        self.mc.MOV(heap(nursery_free_adr), edi)

    def malloc_cond_varsize_frame(self, nursery_free_adr, nursery_top_adr,
                                  sizeloc, gcmap):
        if sizeloc is eax:
            self.mc.MOV(edi, sizeloc)
            sizeloc = edi
        self.mc.MOV(eax, heap(nursery_free_adr))
        if sizeloc is edi:
            self.mc.ADD_rr(edi.value, eax.value)
        else:
            self.mc.LEA_ra(edi.value, (eax.value, sizeloc.value, 0, 0))
        self.mc.CMP(edi, heap(nursery_top_adr))
        self.mc.J_il8(rx86.Conditions['NA'], 0) # patched later
        jmp_adr = self.mc.get_relative_pos()
        # save the gcmap
        self.push_gcmap(self.mc, gcmap, store=True)
        self.mc.CALL(imm(follow_jump(self.malloc_slowpath)))
        offset = self.mc.get_relative_pos() - jmp_adr
        assert 0 < offset <= 127
        self.mc.overwrite(jmp_adr-1, chr(offset))
        self.mc.MOV(heap(nursery_free_adr), edi)

    def malloc_cond_varsize(self, kind, nursery_free_adr, nursery_top_adr,
                            lengthloc, itemsize, maxlength, gcmap,
                            arraydescr):
        from rpython.jit.backend.llsupport.descr import ArrayDescr
        assert isinstance(arraydescr, ArrayDescr)

        # lengthloc is the length of the array, which we must not modify!
        assert lengthloc is not eax and lengthloc is not edi
        if isinstance(lengthloc, RegLoc):
            varsizeloc = lengthloc
        else:
            self.mc.MOV(edi, lengthloc)
            varsizeloc = edi

        self.mc.CMP(varsizeloc, imm(maxlength))
        self.mc.J_il8(rx86.Conditions['A'], 0) # patched later
        jmp_adr0 = self.mc.get_relative_pos()

        self.mc.MOV(eax, heap(nursery_free_adr))
        if valid_addressing_size(itemsize):
            shift = get_scale(itemsize)
        else:
            shift = self._imul_const_scaled(self.mc, edi.value,
                                            varsizeloc.value, itemsize)
            varsizeloc = edi

        # now varsizeloc is a register != eax.  The size of
        # the variable part of the array is (varsizeloc << shift)
        assert arraydescr.basesize >= self.gc_minimal_size_in_nursery
        constsize = arraydescr.basesize + self.gc_size_of_header
        force_realignment = (itemsize % WORD) != 0
        if force_realignment:
            constsize += WORD - 1
        self.mc.LEA_ra(edi.value, (eax.value, varsizeloc.value, shift,
                                   constsize))
        if force_realignment:
            self.mc.AND_ri(edi.value, ~(WORD - 1))
        # now edi contains the total size in bytes, rounded up to a multiple
        # of WORD, plus nursery_free_adr
        self.mc.CMP(edi, heap(nursery_top_adr))
        self.mc.J_il8(rx86.Conditions['NA'], 0) # patched later
        jmp_adr1 = self.mc.get_relative_pos()
        #
        offset = self.mc.get_relative_pos() - jmp_adr0
        assert 0 < offset <= 127
        self.mc.overwrite(jmp_adr0-1, chr(offset))
        # save the gcmap
        self.push_gcmap(self.mc, gcmap, store=True)
        if kind == rewrite.FLAG_ARRAY:
            self.mc.MOV_si(WORD, itemsize)
            self.mc.MOV(edi, lengthloc)
            self.mc.MOV_ri(eax.value, arraydescr.tid)
            addr = self.malloc_slowpath_varsize
        else:
            if kind == rewrite.FLAG_STR:
                addr = self.malloc_slowpath_str
            else:
                assert kind == rewrite.FLAG_UNICODE
                addr = self.malloc_slowpath_unicode
            self.mc.MOV(edi, lengthloc)
        self.mc.CALL(imm(follow_jump(addr)))
        self.mc.JMP_l8(0)      # jump to done, patched later
        jmp_location = self.mc.get_relative_pos()
        #
        offset = self.mc.get_relative_pos() - jmp_adr1
        assert 0 < offset <= 127
        self.mc.overwrite(jmp_adr1-1, chr(offset))
        self.mc.force_frame_size(DEFAULT_FRAME_BYTES)
        # write down the tid, but not if it's the result of the CALL
        self.mc.MOV(mem(eax, 0), imm(arraydescr.tid))
        # while we're at it, this line is not needed if we've done the CALL
        self.mc.MOV(heap(nursery_free_adr), edi)
        #
        offset = self.mc.get_relative_pos() - jmp_location
        assert 0 < offset <= 127
        self.mc.overwrite(jmp_location - 1, chr(offset))

    def store_force_descr(self, op, fail_locs, frame_depth):
        guard_token = self.implement_guard_recovery(op.opnum,
                                                    op.getdescr(),
                                                    op.getfailargs(),
                                                    fail_locs, frame_depth)
        self._finish_gcmap = guard_token.gcmap
        self._store_force_index(op)
        self.store_info_on_descr(0, guard_token)

    def force_token(self, reg):
        # XXX kill me
        assert isinstance(reg, RegLoc)
        self.mc.MOV_rr(reg.value, ebp.value)

    def threadlocalref_get(self, offset, resloc, size, sign):
        # This loads the stack location THREADLOCAL_OFS into a
        # register, and then read the word at the given offset.
        # It is only supported if 'translate_support_code' is
        # true; otherwise, the execute_token() was done with a
        # dummy value for the stack location THREADLOCAL_OFS
        # 
        assert self.cpu.translate_support_code
        assert isinstance(resloc, RegLoc)
        self.mc.MOV_rs(resloc.value, THREADLOCAL_OFS)
        if self._is_asmgcc():
            self.mc.AND_ri(resloc.value, ~1)
        self.load_from_mem(resloc, addr_add_const(resloc, offset),
                           imm(size), imm(sign))

    def genop_discard_zero_array(self, op, arglocs):
        (base_loc, startindex_loc, bytes_loc,
         itemsize_loc, baseofs_loc, null_loc) = arglocs
        assert isinstance(bytes_loc, ImmedLoc)
        assert isinstance(itemsize_loc, ImmedLoc)
        assert isinstance(baseofs_loc, ImmedLoc)
        assert isinstance(null_loc, RegLoc) and null_loc.is_xmm
        baseofs = baseofs_loc.value
        nbytes = bytes_loc.value
        assert valid_addressing_size(itemsize_loc.value)
        scale = get_scale(itemsize_loc.value)
        null_reg_cleared = False
        i = 0
        while i < nbytes:
            addr = addr_add(base_loc, startindex_loc, baseofs + i, scale)
            current = nbytes - i
            if current >= 16 and self.cpu.supports_floats:
                current = 16
                if not null_reg_cleared:
                    self.mc.XORPS_xx(null_loc.value, null_loc.value)
                    null_reg_cleared = True
                self.mc.MOVUPS(addr, null_loc)
            else:
                if current >= WORD:
                    current = WORD
                elif current >= 4:
                    current = 4
                elif current >= 2:
                    current = 2
                self.save_into_mem(addr, imm0, imm(current))
            i += current


genop_discard_list = [Assembler386.not_implemented_op_discard] * rop._LAST
genop_list = [Assembler386.not_implemented_op] * rop._LAST
genop_llong_list = {}
genop_math_list = {}
genop_tlref_list = {}
genop_guard_list = [Assembler386.not_implemented_op_guard] * rop._LAST

import itertools
iterate = itertools.chain(Assembler386.__dict__.iteritems(),
                          VectorAssemblerMixin.__dict__.iteritems())
for name, value in iterate:
    if name.startswith('genop_discard_'):
        opname = name[len('genop_discard_'):]
        num = getattr(rop, opname.upper())
        genop_discard_list[num] = value
    elif name.startswith('genop_guard_'):
        opname = name[len('genop_guard_'):]
        num = getattr(rop, opname.upper())
        genop_guard_list[num] = value
    elif name.startswith('genop_llong_'):
        opname = name[len('genop_llong_'):]
        num = getattr(EffectInfo, 'OS_LLONG_' + opname.upper())
        genop_llong_list[num] = value
    elif name.startswith('genop_math_'):
        opname = name[len('genop_math_'):]
        num = getattr(EffectInfo, 'OS_MATH_' + opname.upper())
        genop_math_list[num] = value
    elif name.startswith('genop_'):
        opname = name[len('genop_'):]
        num = getattr(rop, opname.upper())
        genop_list[num] = value

# XXX: ri386 migration shims:
def addr_add(reg_or_imm1, reg_or_imm2, offset=0, scale=0):
    return AddressLoc(reg_or_imm1, reg_or_imm2, scale, offset)

def addr_add_const(reg_or_imm1, offset):
    return AddressLoc(reg_or_imm1, imm0, 0, offset)

def mem(loc, offset):
    return AddressLoc(loc, imm0, 0, offset)

def raw_stack(offset, type=INT):
    return RawEbpLoc(offset, type)

def heap(addr):
    return AddressLoc(ImmedLoc(addr), imm0, 0, 0)

def not_implemented(msg):
    msg = '[x86/asm] %s\n' % msg
    if we_are_translated():
        llop.debug_print(lltype.Void, msg)
    raise NotImplementedError(msg)

cond_call_register_arguments = [edi, esi, edx, ecx]

class BridgeAlreadyCompiled(Exception):
    pass<|MERGE_RESOLUTION|>--- conflicted
+++ resolved
@@ -4,7 +4,7 @@
 
 from rpython.jit.backend.llsupport import symbolic, jitframe, rewrite
 from rpython.jit.backend.llsupport.assembler import (GuardToken, BaseAssembler,
-                                                DEBUG_COUNTER)
+                                                DEBUG_COUNTER, debug_bridge)
 from rpython.jit.backend.llsupport.asmmemmgr import MachineDataBlockWrapper
 from rpython.jit.backend.llsupport.gcmap import allocate_gcmap
 from rpython.jit.metainterp.history import (Const, VOID, ConstInt)
@@ -490,6 +490,7 @@
         frame_info = self.datablockwrapper.malloc_aligned(
             jitframe.JITFRAMEINFO_SIZE, alignment=WORD)
         clt.frame_info = rffi.cast(jitframe.JITFRAMEINFOPTR, frame_info)
+        clt.allgcrefs = []
         clt.frame_info.clear() # for now
 
         if log:
@@ -544,6 +545,7 @@
         if logger:
             log = logger.log_trace(MARK_TRACE_ASM, None, self.mc)
             log.write(inputargs, operations, None, ops_offset=ops_offset, unique_id=rawstart)
+        
         self.fixup_target_tokens(rawstart)
         self.teardown()
         # oprofile support
@@ -603,13 +605,7 @@
         debug_stop("jit-backend-addr")
         self.patch_pending_failure_recoveries(rawstart)
         # patch the jump from original guard
-<<<<<<< HEAD
-        if logger:
-            logger.log_patch_guard(descr_number, rawstart)
-        self.patch_jump_for_descr(faildescr, rawstart)
-=======
         self.patch_jump_for_descr(faildescr, rawstart + startpos)
->>>>>>> 2b22dbde
         ops_offset = self.mc.ops_offset
         frame_depth = max(self.current_clt.frame_info.jfi_frame_depth,
                           frame_depth_no_fixed_size + JITFRAME_FIXED_SIZE)
