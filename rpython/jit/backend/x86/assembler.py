--- conflicted
+++ resolved
@@ -3,14 +3,8 @@
 from rpython.jit.backend.llsupport import jitframe, rewrite
 from rpython.jit.backend.llsupport.assembler import (GuardToken, BaseAssembler)
 from rpython.jit.backend.llsupport.asmmemmgr import MachineDataBlockWrapper
-<<<<<<< HEAD
-from rpython.jit.metainterp.history import (Const, VOID, ConstInt)
-from rpython.jit.metainterp.history import AbstractFailDescr, INT, REF, FLOAT
-=======
-from rpython.jit.backend.llsupport.gcmap import allocate_gcmap
 from rpython.jit.metainterp.history import (AbstractFailDescr, INT, REF, FLOAT,
         Const, VOID)
->>>>>>> f317d70f
 from rpython.jit.metainterp.compile import ResumeGuardDescr
 from rpython.rlib.rjitlog import rjitlog as jl
 from rpython.rtyper.lltypesystem import lltype, rffi
@@ -163,7 +157,6 @@
         self.expand_byte_mask_addr = float_constants + 64
         self.element_ones = [float_constants + 80 + 16*i for i in range(4)]
 
-
     def _stm_save_regs_and_leave_transactional_zone(self, mc):
         assert IS_X86_64 and self.cpu.supports_floats
         # cannot save regs to frame as we are outside a transactional
@@ -383,13 +376,8 @@
         mc.MOV_rr(ecx.value, eax.value)
         #
         nursery_free_adr = self.cpu.gc_ll_descr.get_nursery_free_addr()
-<<<<<<< HEAD
-        self._pop_all_regs_from_frame(mc, [eax, edi], self.cpu.supports_floats)
-        mc.MOV(edi, heap(self.SEGMENT_GC, nursery_free_adr)) # load this in EDI
-=======
         self._pop_all_regs_from_frame(mc, [ecx, edx], self.cpu.supports_floats)
-        mc.MOV(edx, heap(nursery_free_adr))   # load this in EDX
->>>>>>> f317d70f
+        mc.MOV(edx, heap(self.SEGMENT_GC, nursery_free_adr))   # load this in EDX
         self.pop_gcmap(mc)   # push_gcmap(store=True) done by the caller
         mc.RET()
         #
@@ -656,15 +644,12 @@
 
         regalloc = RegAlloc(self, self.cpu.translate_support_code)
         #
-<<<<<<< HEAD
-        self._redirection_header()
-=======
         allgcrefs = []
         operations = regalloc.prepare_loop(inputargs, operations,
                                            looptoken, allgcrefs)
         self.reserve_gcref_table(allgcrefs)
         functionpos = self.mc.get_relative_pos()
->>>>>>> f317d70f
+        self._redirection_header()
         self._call_header_with_stack_check()
         self._check_frame_depth_debug(self.mc)
         looppos = self.mc.get_relative_pos()
@@ -677,11 +662,8 @@
         full_size = self.mc.get_relative_pos()
         #
         rawstart = self.materialize_loop(looptoken)
-<<<<<<< HEAD
         self._patch_redirection_header(rawstart)
-=======
         self.patch_gcref_table(looptoken, rawstart)
->>>>>>> f317d70f
         self.patch_stack_checks(frame_depth_no_fixed_size + JITFRAME_FIXED_SIZE,
                                 rawstart)
         looptoken._ll_loop_code = looppos + rawstart
@@ -710,12 +692,6 @@
             looptoken._x86_rawstart = rawstart
             looptoken._x86_fullsize = full_size
             looptoken._x86_ops_offset = ops_offset
-<<<<<<< HEAD
-        looptoken._ll_function_addr = rawstart
-        if logger:
-            logger.log_loop(inputargs, operations, looptoken.number, "rewritten",
-                            name=loopname, ops_offset=ops_offset)
-=======
         looptoken._ll_function_addr = rawstart + functionpos
         looptoken._ll_raw_start = rawstart
 
@@ -728,7 +704,6 @@
                 logger.logger_ops.log_loop(inputargs, operations, 0,
                                            "rewritten", name=loopname,
                                            ops_offset=ops_offset)
->>>>>>> f317d70f
 
         self.fixup_target_tokens(rawstart)
         self.teardown()
@@ -789,11 +764,6 @@
         debug_print("            end: 0x%x" % r_uint(rawstart + fullsize))
         debug_stop("jit-backend-addr")
         self.patch_pending_failure_recoveries(rawstart)
-<<<<<<< HEAD
-=======
-        # patch the jump from original guard
-        self.patch_jump_for_descr(faildescr, rawstart + startpos)
->>>>>>> f317d70f
         ops_offset = self.mc.ops_offset
         frame_depth = max(self.current_clt.frame_info.jfi_frame_depth,
                           frame_depth_no_fixed_size + JITFRAME_FIXED_SIZE)
@@ -808,12 +778,8 @@
             if logger.logger_ops:
                 logger.logger_ops.log_bridge(inputargs, operations, "rewritten",
                                           faildescr, ops_offset=ops_offset)
-
-        self.fixup_target_tokens(rawstart)
-        self.update_frame_depth(frame_depth)
-
         # patch the jump from original guard after the frame-depth update
-        self.patch_jump_for_descr(faildescr, rawstart)
+        self.patch_jump_for_descr(faildescr, rawstart + startpos)
 
         self.teardown()
         # oprofile support
@@ -1063,7 +1029,6 @@
 
     def patch_jump_for_descr(self, faildescr, adr_new_target):
         adr_jump_offset = faildescr.adr_jump_offset
-<<<<<<< HEAD
         faildescr.adr_jump_offset = 0    # means "patched"
         #
         if self.cpu.gc_ll_descr.stm:
@@ -1078,8 +1043,6 @@
         self._patch_jump_for_descr(adr_jump_offset, adr_new_target)
 
     def _patch_jump_for_descr(self, adr_jump_offset, adr_new_target):
-=======
->>>>>>> f317d70f
         assert adr_jump_offset != 0
         #
         offset = adr_new_target - (adr_jump_offset + 4)
@@ -1101,7 +1064,6 @@
             p = rffi.cast(rffi.INTP, adr_jump_offset)
             adr_target = adr_jump_offset + 4 + rffi.cast(lltype.Signed, p[0])
             mc.copy_to_raw_memory(adr_target)
-        faildescr.adr_jump_offset = 0    # means "patched"
 
     def fixup_target_tokens(self, rawstart):
         for targettoken in self.target_tokens_currently_compiling:
@@ -1382,7 +1344,6 @@
         asm_adr = newlooptoken._ll_raw_start
         jl.redirect_assembler(oldlooptoken, newlooptoken, asm_adr)
 
-
     def dump(self, text):
         if not self.verbose:
             return
@@ -1999,29 +1960,6 @@
         #
         return shift
 
-<<<<<<< HEAD
-    def _get_interiorfield_addr(self, temp_loc, index_loc, itemsize_loc,
-                                base_loc, ofs_loc):
-        assert isinstance(itemsize_loc, ImmedLoc)
-        itemsize = itemsize_loc.value
-        if isinstance(index_loc, ImmedLoc):
-            temp_loc = imm(index_loc.value * itemsize)
-            shift = 0
-        elif valid_addressing_size(itemsize):
-            temp_loc = index_loc
-            shift = get_scale(itemsize)
-        else:
-            assert isinstance(index_loc, RegLoc)
-            assert isinstance(temp_loc, RegLoc)
-            assert not temp_loc.is_xmm
-            shift = self._imul_const_scaled(self.mc, temp_loc.value,
-                                            index_loc.value, itemsize)
-        assert isinstance(ofs_loc, ImmedLoc)
-        return AddressLoc(self.SEGMENT_GC, base_loc, temp_loc,
-                          shift, ofs_loc.value)
-
-=======
->>>>>>> f317d70f
     def genop_discard_increment_debug_counter(self, op, arglocs):
         # The argument should be an immediate address.  This should
         # generate code equivalent to a GETFIELD_RAW, an ADD(1), and a
@@ -2052,30 +1990,6 @@
         dest_addr = AddressLoc(segment, base_loc, ofs_loc, scale, offset_loc.value)
         self.save_into_mem(dest_addr, value_loc, size_loc)
 
-<<<<<<< HEAD
-    def genop_discard_strsetitem(self, op, arglocs):
-        base_loc, ofs_loc, val_loc = arglocs
-        basesize, itemsize, ofs_length = symbolic.get_array_token(rstr.STR,
-                                              self.cpu.translate_support_code)
-        assert itemsize == 1
-        dest_addr = AddressLoc(self.SEGMENT_GC, base_loc, ofs_loc, 0, basesize)
-        self.mc.MOV8(dest_addr, val_loc.lowest8bits())
-
-    def genop_discard_unicodesetitem(self, op, arglocs):
-        base_loc, ofs_loc, val_loc = arglocs
-        basesize, itemsize, ofs_length = symbolic.get_array_token(rstr.UNICODE,
-                                              self.cpu.translate_support_code)
-        if itemsize == 4:
-            self.mc.MOV32(AddressLoc(self.SEGMENT_GC, base_loc, ofs_loc,
-                                     2, basesize), val_loc)
-        elif itemsize == 2:
-            self.mc.MOV16(AddressLoc(self.SEGMENT_GC, base_loc, ofs_loc,
-                                     1, basesize), val_loc)
-        else:
-            assert 0, itemsize
-
-=======
->>>>>>> f317d70f
     # genop_discard_setfield_raw = genop_discard_setfield_gc
 
     def genop_math_read_timestamp(self, op, arglocs, resloc):
@@ -2307,12 +2221,8 @@
 
     def implement_guard_recovery(self, guard_opnum, faildescr, failargs,
                                  fail_locs, frame_depth):
-<<<<<<< HEAD
         gcmap = self._regalloc.get_empty_gcmap(frame_depth)
-=======
-        gcmap = allocate_gcmap(self, frame_depth, JITFRAME_FIXED_SIZE)
         faildescrindex = self.get_gcref_from_faildescr(faildescr)
->>>>>>> f317d70f
         return GuardToken(self.cpu, gcmap, faildescr, failargs, fail_locs,
                           guard_opnum, frame_depth, faildescrindex)
 
@@ -2332,24 +2242,17 @@
         self._update_at_exit(guardtok.fail_locs, guardtok.failargs,
                              guardtok.faildescr, regalloc)
         #
-<<<<<<< HEAD
-        fail_descr, target = self.store_info_on_descr(startpos, guardtok)
-        if self.cpu.gc_ll_descr.stm:
+        faildescrindex, target = self.store_info_on_descr(startpos, guardtok)
+        if self.cpu.gc_ll_descr.stm:XXX
             self._generate_quick_failure_stm(fail_descr, target, guardtok)
         else:
-            self.mc.PUSH(imm(fail_descr))
+            if IS_X86_64:
+                self.mc.PUSH_p(0)     # %rip-relative
+                self._patch_load_from_gc_table(faildescrindex)
+            elif IS_X86_32:
+                self.mc.PUSH_j(self._addr_from_gc_table(faildescrindex))
             self.push_gcmap(self.mc, guardtok.gcmap, push=True)
             self.mc.JMP(imm(target))
-=======
-        faildescrindex, target = self.store_info_on_descr(startpos, guardtok)
-        if IS_X86_64:
-            self.mc.PUSH_p(0)     # %rip-relative
-            self._patch_load_from_gc_table(faildescrindex)
-        elif IS_X86_32:
-            self.mc.PUSH_j(self._addr_from_gc_table(faildescrindex))
-        self.push_gcmap(self.mc, guardtok.gcmap, push=True)
-        self.mc.JMP(imm(target))
->>>>>>> f317d70f
         return startpos
 
     def _generate_quick_failure_stm(self, fail_descr, target, guardtok):
@@ -2515,14 +2418,7 @@
                 size = WORD * 2
             else:
                 size = WORD
-<<<<<<< HEAD
             self.save_into_mem(self.raw_stack(base_ofs), return_val, imm(size))
-        else:
-            [fail_descr_loc] = arglocs
-        ofs = self.cpu.get_ofs_of_frame_field('jf_descr')
-        self.mov(fail_descr_loc, self.raw_stack(ofs))
-=======
-            self.save_into_mem(raw_stack(base_ofs), return_val, imm(size))
         ofs = self.cpu.get_ofs_of_frame_field('jf_descr')
         
         descr = op.getdescr()
@@ -2532,9 +2428,8 @@
             self._patch_load_from_gc_table(faildescrindex)
         elif IS_X86_32:
             self.mc.MOV_rj(eax.value, self._addr_from_gc_table(faildescrindex))
-        self.mov(eax, RawEbpLoc(ofs))
-
->>>>>>> f317d70f
+        self.mov(eax, self.raw_stack(ofs))
+
         arglist = op.getarglist()
         if arglist and arglist[0].type == REF:
             if self._finish_gcmap:
@@ -2608,21 +2503,16 @@
                 guard_op.getopnum() == rop.GUARD_NOT_FORCED_2)
         faildescr = guard_op.getdescr()
         ofs = self.cpu.get_ofs_of_frame_field('jf_force_descr')
-<<<<<<< HEAD
-        self.mc.MOV(self.raw_stack(ofs), imm(rffi.cast(lltype.Signed,
-                                 cast_instance_to_gcref(faildescr))))
-=======
 
         faildescrindex = self.get_gcref_from_faildescr(faildescr)
         if IS_X86_64:
             self.mc.MOV_rp(X86_64_SCRATCH_REG.value, 0)
             self._patch_load_from_gc_table(faildescrindex)
-            self.mc.MOV(raw_stack(ofs), X86_64_SCRATCH_REG)
+            self.mc.MOV(self.raw_stack(ofs), X86_64_SCRATCH_REG)
         elif IS_X86_32:
             # XXX need a scratch reg here for efficiency; be more clever
             self.mc.PUSH_j(self._addr_from_gc_table(faildescrindex))
-            self.mc.POP(raw_stack(ofs))
->>>>>>> f317d70f
+            self.mc.POP(self.raw_stack(ofs))
 
     def _find_nearby_operation(self, delta):
         regalloc = self._regalloc
@@ -3005,14 +2895,10 @@
             if gpr not in should_be_saved or gpr is resloc:
                 continue
             v = gpr_reg_mgr_cls.all_reg_indexes[gpr.value]
-<<<<<<< HEAD
             self.mc.MOV_br((self.SEGMENT_FRAME, v * WORD + base_ofs),
                            gpr.value)
-=======
-            self.mc.MOV_br(v * WORD + base_ofs, gpr.value)
             if gpr is eax:
                 restore_eax = True
->>>>>>> f317d70f
         #
         # load the 0-to-4 arguments into these registers
         from rpython.jit.backend.x86.jump import remap_frame_layout
@@ -3055,15 +2941,9 @@
 
     def malloc_cond(self, nursery_free_adr, nursery_top_adr, size, gcmap):
         assert size & (WORD-1) == 0     # must be correctly aligned
-<<<<<<< HEAD
-        self.mc.MOV(eax, heap(self.SEGMENT_GC, nursery_free_adr))
-        self.mc.LEA_rm(edi.value, (self.SEGMENT_NO, eax.value, size))
-        self.mc.CMP(edi, heap(self.SEGMENT_GC, nursery_top_adr))
-=======
-        self.mc.MOV(ecx, heap(nursery_free_adr))
-        self.mc.LEA_rm(edx.value, (ecx.value, size))
-        self.mc.CMP(edx, heap(nursery_top_adr))
->>>>>>> f317d70f
+        self.mc.MOV(ecx, heap(self.SEGMENT_GC, nursery_free_adr))
+        self.mc.LEA_rm(edx.value, (self.SEGMENT_NO, ecx.value, size))
+        self.mc.CMP(edx, heap(self.SEGMENT_GC, nursery_top_adr))
         self.mc.J_il8(rx86.Conditions['NA'], 0) # patched later
         jmp_adr = self.mc.get_relative_pos()
         # save the gcmap
@@ -3072,43 +2952,26 @@
         offset = self.mc.get_relative_pos() - jmp_adr
         assert 0 < offset <= 127
         self.mc.overwrite(jmp_adr-1, chr(offset))
-<<<<<<< HEAD
-        self.mc.MOV(heap(self.SEGMENT_GC, nursery_free_adr), edi)
+        self.mc.MOV(heap(self.SEGMENT_GC, nursery_free_adr), edx)
 
     def malloc_cond_varsize_frame(self, nursery_free_adr, nursery_top_adr,
                                   sizeloc, gcmap):
         # 'sizeloc' is the size in bytes if not STM; and the length of
         # the array to allocate if STM
-        if sizeloc is eax:
-            self.mc.MOV(edi, sizeloc)
-            sizeloc = edi
-        self.mc.MOV(eax, heap(self.SEGMENT_GC, nursery_free_adr))
+        if sizeloc is ecx:
+            self.mc.MOV(edx, sizeloc)
+            sizeloc = edx
+        self.mc.MOV(ecx, heap(self.SEGMENT_GC, nursery_free_adr))
         if self.cpu.gc_ll_descr.stm:
             constsize = self.cpu.get_baseofs_of_frame_field()
             shift = get_scale(WORD)
-            self.mc.LEA_ra(edi.value, (self.SEGMENT_NO, eax.value,
+            self.mc.LEA_ra(edx.value, (self.SEGMENT_NO, ecx.value,
                                        sizeloc.value, shift, constsize))
-        elif sizeloc is edi:
-            self.mc.ADD_rr(edi.value, eax.value)
-        else:
-            self.mc.LEA_ra(edi.value, (self.SEGMENT_NO, eax.value,
-                                       sizeloc.value, 0, 0))
-        self.mc.CMP(edi, heap(self.SEGMENT_GC, nursery_top_adr))
-=======
-        self.mc.MOV(heap(nursery_free_adr), edx)
-
-    def malloc_cond_varsize_frame(self, nursery_free_adr, nursery_top_adr,
-                                  sizeloc, gcmap):
-        if sizeloc is ecx:
-            self.mc.MOV(edx, sizeloc)
-            sizeloc = edx
-        self.mc.MOV(ecx, heap(nursery_free_adr))
-        if sizeloc is edx:
+        elif sizeloc is edx:
             self.mc.ADD_rr(edx.value, ecx.value)
         else:
-            self.mc.LEA_ra(edx.value, (ecx.value, sizeloc.value, 0, 0))
-        self.mc.CMP(edx, heap(nursery_top_adr))
->>>>>>> f317d70f
+            self.mc.LEA_ra(edx.value, (self.SEGMENT_NO, ecx.value, sizeloc.value, 0, 0))
+        self.mc.CMP(edx, heap(self.SEGMENT_GC, nursery_top_adr))
         self.mc.J_il8(rx86.Conditions['NA'], 0) # patched later
         jmp_adr = self.mc.get_relative_pos()
         # save the gcmap
@@ -3117,11 +2980,7 @@
         offset = self.mc.get_relative_pos() - jmp_adr
         assert 0 < offset <= 127
         self.mc.overwrite(jmp_adr-1, chr(offset))
-<<<<<<< HEAD
-        self.mc.MOV(heap(self.SEGMENT_GC, nursery_free_adr), edi)
-=======
-        self.mc.MOV(heap(nursery_free_adr), edx)
->>>>>>> f317d70f
+        self.mc.MOV(heap(self.SEGMENT_GC, nursery_free_adr), edx)
 
     def malloc_cond_varsize(self, kind, nursery_free_adr, nursery_top_adr,
                             lengthloc, itemsize, maxlength, gcmap,
@@ -3141,11 +3000,7 @@
         self.mc.J_il8(rx86.Conditions['A'], 0) # patched later
         jmp_adr0 = self.mc.get_relative_pos()
 
-<<<<<<< HEAD
-        self.mc.MOV(eax, heap(self.SEGMENT_GC, nursery_free_adr))
-=======
-        self.mc.MOV(ecx, heap(nursery_free_adr))
->>>>>>> f317d70f
+        self.mc.MOV(ecx, heap(self.SEGMENT_GC, nursery_free_adr))
         if valid_addressing_size(itemsize):
             shift = get_scale(itemsize)
         else:
@@ -3160,22 +3015,13 @@
         force_realignment = (itemsize % WORD) != 0
         if force_realignment:
             constsize += WORD - 1
-<<<<<<< HEAD
-        self.mc.LEA_ra(edi.value, (self.SEGMENT_NO, eax.value,
-                                   varsizeloc.value, shift, constsize))
-=======
-        self.mc.LEA_ra(edx.value, (ecx.value, varsizeloc.value, shift,
+        self.mc.LEA_ra(edx.value, (self.SEGMENT_NO, ecx.value, varsizeloc.value, shift,
                                    constsize))
->>>>>>> f317d70f
         if force_realignment:
             self.mc.AND_ri(edx.value, ~(WORD - 1))
         # now edx contains the total size in bytes, rounded up to a multiple
         # of WORD, plus nursery_free_adr
-<<<<<<< HEAD
-        self.mc.CMP(edi, heap(self.SEGMENT_GC, nursery_top_adr))
-=======
-        self.mc.CMP(edx, heap(nursery_top_adr))
->>>>>>> f317d70f
+        self.mc.CMP(edx, heap(self.SEGMENT_GC, nursery_top_adr))
         self.mc.J_il8(rx86.Conditions['NA'], 0) # patched later
         jmp_adr1 = self.mc.get_relative_pos()
         #
@@ -3205,24 +3051,18 @@
         self.mc.overwrite(jmp_adr1-1, chr(offset))
         self.mc.force_frame_size(DEFAULT_FRAME_BYTES)
         # write down the tid, but not if it's the result of the CALL
-<<<<<<< HEAD
         if self.cpu.gc_ll_descr.stm:
             assert IS_X86_64
-            self.mc.MOV32(mem(self.SEGMENT_GC, eax, rstm.tid_offset),
+            self.mc.MOV32(mem(self.SEGMENT_GC, ecx, rstm.tid_offset),
                           imm(arraydescr.tid))
             # also zero stm_flags:
-            self.mc.MOV32(mem(self.SEGMENT_GC, eax, rstm.stmflags_offset),
+            self.mc.MOV32(mem(self.SEGMENT_GC, ecx, rstm.stmflags_offset),
                           imm(0))
 
         else:
-            self.mc.MOV(mem(self.SEGMENT_GC, eax, 0), imm(arraydescr.tid))
+            self.mc.MOV(mem(self.SEGMENT_GC, ecx, 0), imm(arraydescr.tid))
         # while we're at it, this line is not needed if we've done the CALL
-        self.mc.MOV(heap(self.SEGMENT_GC, nursery_free_adr), edi)
-=======
-        self.mc.MOV(mem(ecx, 0), imm(arraydescr.tid))
-        # while we're at it, this line is not needed if we've done the CALL
-        self.mc.MOV(heap(nursery_free_adr), edx)
->>>>>>> f317d70f
+        self.mc.MOV(heap(self.SEGMENT_GC, nursery_free_adr), edx)
         #
         offset = self.mc.get_relative_pos() - jmp_location
         assert 0 < offset <= 127
