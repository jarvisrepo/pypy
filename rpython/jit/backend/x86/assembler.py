--- conflicted
+++ resolved
@@ -215,12 +215,8 @@
         self.pop_gcmap(mc)   # cancel the push_gcmap(store=True) in the caller
         self._pop_all_regs_from_frame(mc, [eax], supports_floats, callee_only)
         mc.RET()
-<<<<<<< HEAD
         self.flush_pending_slowpaths(mc)
-        return mc.materialize(self.cpu, [])
-=======
         return self.materialize(mc, [], "cond_call")
->>>>>>> 0aecb5c3
 
     def _build_malloc_slowpath(self, kind):
         """ While arriving on slowpath, we have a gcpattern on stack 0.
@@ -903,8 +899,6 @@
         mc.writeimm32(allocated_depth)
         mc.copy_to_raw_memory(adr)
 
-<<<<<<< HEAD
-=======
     def get_asmmemmgr_blocks(self, looptoken):
         clt = looptoken.compiled_loop_token
         if clt.asmmemmgr_blocks is None:
@@ -922,13 +916,12 @@
         self.materialize_done(rawstart, size, funcname)
         return rawstart
 
->>>>>>> 0aecb5c3
     def materialize_loop(self, looptoken):
         self.datablockwrapper.done()      # finish using cpu.asmmemmgr
         self.datablockwrapper = None
         allblocks = self.get_asmmemmgr_blocks(looptoken)
         size = self.mc.get_relative_pos()
-        res = self.mc.materialize(self.cpu, allblocks,
+        res = self.materialize(self.mc, allblocks,
                                   gcrootmap=self.cpu.gc_ll_descr.gcrootmap)
         if self.cpu.HAS_CODEMAP:
             self.cpu.codemap.register_codemap(
