--- conflicted
+++ resolved
@@ -35,7 +35,6 @@
 from rpython.jit.codewriter import longlong
 from rpython.rlib.rarithmetic import intmask, r_uint
 from rpython.rlib.objectmodel import compute_unique_id
-from rpython.jit.backend.x86 import stmtlocal
 
 
 # darwin requires the stack to be 16 bytes aligned on calls. Same for gcc 4.5.0,
@@ -60,14 +59,8 @@
         self.loop_run_counters = []
         self.float_const_neg_addr = 0
         self.float_const_abs_addr = 0
-<<<<<<< HEAD
-        self.malloc_slowpath1 = 0
-        self.malloc_slowpath2 = 0
-        self.memcpy_addr = 0
-=======
         self.malloc_slowpath = 0
         self.wb_slowpath = [0, 0, 0, 0, 0]
->>>>>>> 3f228f78
         self.setup_failure_recovery()
         self.datablockwrapper = None
         self.stack_check_slowpath = 0
@@ -75,37 +68,10 @@
         self.teardown()
 
     def setup_once(self):
-<<<<<<< HEAD
-        # the address of the function called by 'new'
-        gc_ll_descr = self.cpu.gc_ll_descr
-        gc_ll_descr.initialize()
-        self.memcpy_addr = self.cpu.cast_ptr_to_int(support.memcpy_fn)
-        self._build_failure_recovery(False)
-        self._build_failure_recovery(True)
-        if self.cpu.supports_floats:
-            self._build_failure_recovery(False, withfloats=True)
-            self._build_failure_recovery(True, withfloats=True)
-            support.ensure_sse2_floats()
-            self._build_float_constants()
-        self._build_propagate_exception_path()
-        if gc_ll_descr.get_malloc_slowpath_addr() is not None:
-            self._build_malloc_slowpath()
-        self._build_stack_check_slowpath()
-        if gc_ll_descr.gcrootmap:
-            self._build_release_gil(gc_ll_descr.gcrootmap)
-        if not self._debug:
-            # if self._debug is already set it means that someone called
-            # set_debug by hand before initializing the assembler. Leave it
-            # as it is
-            debug_start('jit-backend-counts')
-            self.set_debug(have_debug_prints())
-            debug_stop('jit-backend-counts')
-=======
         BaseAssembler.setup_once(self)
         if self.cpu.supports_floats:
             support.ensure_sse2_floats()
             self._build_float_constants()
->>>>>>> 3f228f78
 
     def setup(self, looptoken):
         assert self.memcpy_addr != 0, "setup_once() not called?"
@@ -117,9 +83,9 @@
         self.mc = codebuf.MachineCodeBlockWrapper()
         #assert self.datablockwrapper is None --- but obscure case
         # possible, e.g. getting MemoryError and continuing
-        self.allblocks = self.get_asmmemmgr_blocks(looptoken)
+        allblocks = self.get_asmmemmgr_blocks(looptoken)
         self.datablockwrapper = MachineDataBlockWrapper(self.cpu.asmmemmgr,
-                                                        self.allblocks)
+                                                        allblocks)
         self.target_tokens_currently_compiling = {}
         self.frame_depth_to_patch = []
 
@@ -129,7 +95,6 @@
             self.pending_memoryerror_trampoline_from = None
         self.mc = None
         self.current_clt = None
-        self.allblocks = None
 
     def _build_float_constants(self):
         datablockwrapper = MachineDataBlockWrapper(self.cpu.asmmemmgr, [])
@@ -222,18 +187,12 @@
         jz_location = mc.get_relative_pos()
         #
         nursery_free_adr = self.cpu.gc_ll_descr.get_nursery_free_addr()
-<<<<<<< HEAD
-        nursery_free_adr = self.stm_threadlocal(nursery_free_adr)
-        self.stm_SEGPREFIX(mc)
-        mc.MOV(edx, heap(nursery_free_adr))   # load this in EDX
-=======
         self._reload_frame_if_necessary(mc, align_stack=True)
         self.set_extra_stack_depth(mc, 0)
         self._pop_all_regs_from_frame(mc, [eax, edi], self.cpu.supports_floats)
         mc.MOV(edi, heap(nursery_free_adr))   # load this in EDI
         # clear the gc pattern
         mc.MOV_bi(ofs, 0)
->>>>>>> 3f228f78
         mc.RET()
         #
         # If the slowpath malloc failed, we raise a MemoryError that
@@ -299,18 +258,12 @@
         # esp is now aligned to a multiple of 16 again
         mc.CALL(imm(slowpathaddr))
         #
-<<<<<<< HEAD
-        exc = self.stm_threadlocal(self.cpu.pos_exception())
-        self.stm_SEGPREFIX(mc)
-        mc.MOV(eax, heap(exc))
-=======
         if IS_X86_32:
             mc.ADD_ri(esp.value, 3*WORD)    # alignment
         else:
             mc.ADD_ri(esp.value, WORD)
         #
         mc.MOV(eax, heap(self.cpu.pos_exception()))
->>>>>>> 3f228f78
         mc.TEST_rr(eax.value, eax.value)
         mc.J_il8(rx86.Conditions['NZ'], 0)
         jnz_location = mc.get_relative_pos()
@@ -328,22 +281,19 @@
         rawstart = mc.materialize(self.cpu.asmmemmgr, [])
         self.stack_check_slowpath = rawstart
 
-<<<<<<< HEAD
-    def _build_wb_slowpath(self, descr, withcards, withfloats):
-=======
     def _build_wb_slowpath(self, withcards, withfloats=False, for_frame=False):
         descr = self.cpu.gc_ll_descr.write_barrier_descr
         exc0, exc1 = None, None
         if descr is None:
             return
->>>>>>> 3f228f78
         if not withcards:
-            func = descr.get_write_barrier_fn(self.cpu,
-                                              descr.returns_modified_object)
-        else:
-            assert descr.jit_wb_cards_set != 0
+            func = descr.get_write_barrier_fn(self.cpu)
+        else:
+            if descr.jit_wb_cards_set == 0:
+                return
             func = descr.get_write_barrier_from_array_fn(self.cpu)
-            assert func != 0
+            if func == 0:
+                return
         #
         # This builds a helper function called from the slow path of
         # write barriers.  It must save all registers, and optionally
@@ -384,9 +334,6 @@
 
         mc.CALL(imm(func))
         #
-        if descr.returns_modified_object:
-            mc.MOV_sr(correct_esp_by + WORD, eax.value)
-        #
         if withcards:
             # A final TEST8 before the RET, for the caller.  Careful to
             # not follow this instruction with another one that changes
@@ -398,101 +345,6 @@
             mc.TEST8(addr_add_const(eax, descr.jit_wb_if_flag_byteofs),
                      imm(-0x80))
         #
-<<<<<<< HEAD
-        ofs = correct_esp_by
-        if withfloats:
-            for reg in xmm_reg_mgr_cls.save_around_call_regs:
-                ofs -= 8
-                mc.MOVSD_xs(reg.value, ofs)
-        for reg in gpr_reg_mgr_cls.save_around_call_regs:
-            ofs -= WORD
-            mc.MOV_rs(reg.value, ofs)
-        #
-        # ADD esp, correct_esp_by --- but cannot use ADD, because
-        # of its effects on the CPU flags
-        mc.LEA_rs(esp.value, correct_esp_by)
-        if not descr.returns_modified_object:
-            mc.RET16_i(WORD)
-        else:
-            mc.RET()     # and leave the modified object in [ESP+0]
-        #
-        rawstart = mc.materialize(self.cpu.asmmemmgr, [])
-        descr.set_wb_slowpath(withcards, withfloats, rawstart)
-
-    def with_stm(self):
-        return self.cpu.gc_ll_descr.stm
-
-    def stm_threadlocal(self, globaladdr):
-        if self.with_stm():
-            from rpython.jit.backend.x86 import stmtlocal
-            globaladdr -= stmtlocal.threadlocal_base()
-            assert -0x10000 <= globaladdr < 0x10000 #estimate: "should be small"
-            # --- in particular, fits_in_32bits() must be true
-        return globaladdr
-
-    def stm_SEGPREFIX(self, mc):
-        if self.with_stm():
-            from rpython.jit.backend.x86 import stmtlocal
-            stmtlocal.tl_segment_prefix(mc)
-
-    @staticmethod
-    @rgc.no_collect
-    def _release_gil_asmgcc(css):
-        # similar to trackgcroot.py:pypy_asm_stackwalk, first part
-        from rpython.memory.gctransform import asmgcroot
-        new = rffi.cast(asmgcroot.ASM_FRAMEDATA_HEAD_PTR, css)
-        next = asmgcroot.gcrootanchor.next
-        new.next = next
-        new.prev = asmgcroot.gcrootanchor
-        asmgcroot.gcrootanchor.next = new
-        next.prev = new
-        # and now release the GIL
-        before = rffi.aroundstate.before
-        if before:
-            before()
-
-    @staticmethod
-    @rgc.no_collect
-    def _reacquire_gil_asmgcc(css):
-        # first reacquire the GIL
-        after = rffi.aroundstate.after
-        if after:
-            after()
-        # similar to trackgcroot.py:pypy_asm_stackwalk, second part
-        from rpython.memory.gctransform import asmgcroot
-        old = rffi.cast(asmgcroot.ASM_FRAMEDATA_HEAD_PTR, css)
-        prev = old.prev
-        next = old.next
-        prev.next = next
-        next.prev = prev
-
-    @staticmethod
-    @rgc.no_collect
-    def _release_gil_shadowstack():
-        before = rffi.aroundstate.before
-        if before:
-            before()
-
-    @staticmethod
-    @rgc.no_collect
-    def _reacquire_gil_shadowstack():
-        after = rffi.aroundstate.after
-        if after:
-            after()
-
-    _NOARG_FUNC = lltype.Ptr(lltype.FuncType([], lltype.Void))
-    _CLOSESTACK_FUNC = lltype.Ptr(lltype.FuncType([rffi.LONGP],
-                                                  lltype.Void))
-
-    def _build_release_gil(self, gcrootmap):
-        if self.with_stm():      # XXX FIXME
-            return
-        if gcrootmap.is_shadow_stack:
-            releasegil_func = llhelper(self._NOARG_FUNC,
-                                       self._release_gil_shadowstack)
-            reacqgil_func = llhelper(self._NOARG_FUNC,
-                                     self._reacquire_gil_shadowstack)
-=======
 
         if not for_frame:
             if IS_X86_32:
@@ -514,7 +366,6 @@
         rawstart = mc.materialize(self.cpu.asmmemmgr, [])
         if for_frame:
             self.wb_slowpath[4] = rawstart
->>>>>>> 3f228f78
         else:
             self.wb_slowpath[withcards + 2 * withfloats] = rawstart
 
@@ -562,14 +413,10 @@
         self.write_pending_failure_recoveries()
         full_size = self.mc.get_relative_pos()
         #
-<<<<<<< HEAD
-        rawstart = self.materialize_loop()
-=======
         rawstart = self.materialize_loop(looptoken)
         self.patch_stack_checks(frame_depth_no_fixed_size + JITFRAME_FIXED_SIZE,
                                 rawstart)
         looptoken._ll_loop_code = looppos + rawstart
->>>>>>> 3f228f78
         debug_start("jit-backend-addr")
         debug_print("Loop %d (%s) has address 0x%x to 0x%x (bootstrap 0x%x)" % (
             looptoken.number, loopname,
@@ -622,19 +469,10 @@
         self.write_pending_failure_recoveries()
         fullsize = self.mc.get_relative_pos()
         #
-<<<<<<< HEAD
-        rawstart = self.materialize_loop()
-        debug_start("jit-backend-addr")
-        debug_print("bridge out of Guard %d has address %x to %x" %
-                    (descr_number, rawstart, rawstart + codeendpos))
-        debug_stop("jit-backend-addr")
-        self._patch_stackadjust(rawstart + stackadjustpos, frame_depth)
-=======
         rawstart = self.materialize_loop(original_loop_token)
         self.patch_stack_checks(frame_depth_no_fixed_size + JITFRAME_FIXED_SIZE,
                                 rawstart)
         debug_bridge(descr_number, rawstart, codeendpos)
->>>>>>> 3f228f78
         self.patch_pending_failure_recoveries(rawstart)
         # patch the jump from original guard
         self.patch_jump_for_descr(faildescr, rawstart)
@@ -772,10 +610,11 @@
             clt.asmmemmgr_blocks = []
         return clt.asmmemmgr_blocks
 
-    def materialize_loop(self):
+    def materialize_loop(self, looptoken):
         self.datablockwrapper.done()      # finish using cpu.asmmemmgr
         self.datablockwrapper = None
-        return self.mc.materialize(self.cpu.asmmemmgr, self.allblocks,
+        allblocks = self.get_asmmemmgr_blocks(looptoken)
+        return self.mc.materialize(self.cpu.asmmemmgr, allblocks,
                                    self.cpu.gc_ll_descr.gcrootmap)
 
     def patch_jump_for_descr(self, faildescr, adr_new_target):
@@ -839,8 +678,6 @@
         self._call_header()
         if self.stack_check_slowpath == 0:
             pass                # no stack check (e.g. not translated)
-        elif self.with_stm():
-            pass                # XXX fix me
         else:
             endaddr, lengthaddr, _ = self.cpu.insert_stack_check()
             self.mc.MOV(eax, heap(endaddr))             # MOV eax, [start]
@@ -870,14 +707,8 @@
 
     def _load_shadowstack_top_in_ebx(self, mc, gcrootmap):
         rst = gcrootmap.get_root_stack_top_addr()
-        rst = self.stm_threadlocal(rst)
         if rx86.fits_in_32bits(rst):
-<<<<<<< HEAD
-            self.stm_SEGPREFIX(self.mc)
-            self.mc.MOV_rj(eax.value, rst)            # MOV eax, [rootstacktop]
-=======
             mc.MOV_rj(ebx.value, rst)            # MOV ebx, [rootstacktop]
->>>>>>> 3f228f78
         else:
             mc.MOV_ri(X86_64_SCRATCH_REG.value, rst) # MOV r11, rootstacktop
             mc.MOV_rm(ebx.value, (X86_64_SCRATCH_REG.value, 0))
@@ -890,7 +721,6 @@
         self.mc.MOV_mr((ebx.value, 0), ebp.value)      # MOV [ebx], ebp
         self.mc.ADD_ri(ebx.value, WORD)
         if rx86.fits_in_32bits(rst):
-            self.stm_SEGPREFIX(self.mc)
             self.mc.MOV_jr(rst, ebx.value)            # MOV [rootstacktop], ebx
         else:
             self.mc.MOV_mr((X86_64_SCRATCH_REG.value, 0),
@@ -898,14 +728,8 @@
 
     def _call_footer_shadowstack(self, gcrootmap):
         rst = gcrootmap.get_root_stack_top_addr()
-        rst = self.stm_threadlocal(rst)
         if rx86.fits_in_32bits(rst):
-<<<<<<< HEAD
-            self.stm_SEGPREFIX(self.mc)
-            self.mc.SUB_ji8(rst, 2*WORD)       # SUB [rootstacktop], 2*WORD
-=======
             self.mc.SUB_ji8(rst, WORD)       # SUB [rootstacktop], WORD
->>>>>>> 3f228f78
         else:
             self.mc.MOV_ri(ebx.value, rst)           # MOV ebx, rootstacktop
             self.mc.SUB_mi8((ebx.value, 0), WORD)  # SUB [ebx], WORD
@@ -1805,9 +1629,7 @@
 
     def genop_guard_guard_no_exception(self, ign_1, guard_op, guard_token,
                                        locs, ign_2):
-        exc = self.stm_threadlocal(self.cpu.pos_exception())
-        self.stm_SEGPREFIX(self.mc)
-        self.mc.CMP(heap(exc), imm0)
+        self.mc.CMP(heap(self.cpu.pos_exception()), imm0)
         self.implement_guard(guard_token, 'NZ')
 
     def genop_guard_guard_not_invalidated(self, ign_1, guard_op, guard_token,
@@ -1820,21 +1642,9 @@
                                     locs, resloc):
         loc = locs[0]
         loc1 = locs[1]
-        exc = self.stm_threadlocal(self.cpu.pos_exception())
-        exv = self.stm_threadlocal(self.cpu.pos_exc_value())
-        self.stm_SEGPREFIX(self.mc)
-        self.mc.MOV(loc1, heap(exc))
+        self.mc.MOV(loc1, heap(self.cpu.pos_exception()))
         self.mc.CMP(loc1, loc)
         self.implement_guard(guard_token, 'NE')
-<<<<<<< HEAD
-        if resloc is not None:
-            self.stm_SEGPREFIX(self.mc)
-            self.mc.MOV(resloc, heap(exv))
-        self.stm_SEGPREFIX(self.mc)
-        self.mc.MOV(heap(exc), imm0)
-        self.stm_SEGPREFIX(self.mc)
-        self.mc.MOV(heap(exv), imm0)
-=======
         self._store_and_reset_exception(self.mc, resloc)
 
     def _store_and_reset_exception(self, mc, excvalloc=None, exctploc=None,
@@ -1866,7 +1676,6 @@
             mc.MOV_bi(ofs, 0)
             mc.MOV(heap(self.cpu.pos_exc_value()), tmploc)
         mc.MOV(heap(self.cpu.pos_exception()), exctploc)
->>>>>>> 3f228f78
 
     def _gen_guard_overflow(self, guard_op, guard_token):
         guard_opnum = guard_op.getopnum()
@@ -2228,25 +2037,6 @@
         self._emit_guard_not_forced(guard_token)
 
     def call_release_gil(self, gcrootmap, save_registers):
-<<<<<<< HEAD
-        # First, we need to save away the registers listed in
-        # 'save_registers' that are not callee-save.  XXX We assume that
-        # the XMM registers won't be modified.  We store them in
-        # [ESP+4], [ESP+8], etc.; on x86-32 we leave enough room in [ESP]
-        # for the single argument to closestack_addr below.
-        if self.with_stm():                                # XXX FIXME
-            raise NotImplementedError("releasegil_addr can (and will) collect")
-        if IS_X86_32:
-            p = WORD
-        elif IS_X86_64:
-            p = 0
-        for reg in self._regalloc.rm.save_around_call_regs:
-            if reg in save_registers:
-                self.mc.MOV_sr(p, reg.value)
-                p += WORD
-        #
-=======
->>>>>>> 3f228f78
         if gcrootmap.is_shadow_stack:
             args = []
         else:
@@ -2404,20 +2194,7 @@
             card_marking = True
             mask = descr.jit_wb_if_flag_singlebyte | -0x80
         #
-        # If the 'descr' is for a conditional barrier (common case),
-        # then produce the condition here.  The fast-path that does not
-        # require any call is if some bit in the header of the object is
-        # *cleared*.
         loc_base = arglocs[0]
-<<<<<<< HEAD
-        if mask != 0:
-            byteaddr = addr_add_const(loc_base, descr.jit_wb_if_flag_byteofs)
-            self.mc.TEST8(byteaddr, imm(mask))
-            self.mc.J_il8(rx86.Conditions['Z'], 0) # patched later
-            jz_location = self.mc.get_relative_pos()
-        else:
-            jz_location = -1
-=======
         if is_frame:
             assert loc_base is ebp
             loc = raw_stack(descr.jit_wb_if_flag_byteofs)
@@ -2426,7 +2203,6 @@
         mc.TEST8(loc, imm(mask))
         mc.J_il8(rx86.Conditions['Z'], 0) # patched later
         jz_location = mc.get_relative_pos()
->>>>>>> 3f228f78
 
         # for cond_call_gc_wb_array, also add another fast path:
         # if GCFLAG_CARDS_SET, then we can just set one bit and be done
@@ -2436,36 +2212,11 @@
             mc.J_il8(rx86.Conditions['S'], 0) # patched later
             js_location = mc.get_relative_pos()
         else:
-            js_location = -1
+            js_location = 0
 
         # Write only a CALL to the helper prepared in advance, passing it as
         # argument the address of the structure we are writing into
         # (the first argument to COND_CALL_GC_WB).
-<<<<<<< HEAD
-        if self._regalloc.xrm.reg_bindings:
-            withfloats = True
-        else:
-            withfloats = False
-        wb_slowpath = descr.get_wb_slowpath(card_marking, withfloats)
-        if wb_slowpath == 0:
-            # must build the barrier's slow path
-            self._build_wb_slowpath(descr, card_marking, withfloats)
-            wb_slowpath = descr.get_wb_slowpath(card_marking, withfloats)
-            assert wb_slowpath != 0 
-        #
-        self.mc.PUSH(loc_base)
-        self.mc.CALL(imm(wb_slowpath))
-
-        if descr.returns_modified_object:
-            # the value at [ESP] is not popped in this case, but possibly
-            # updated.  We have to use it to update the register at loc_base
-            assert isinstance(loc_base, RegLoc)
-            self.mc.POP_r(loc_base.value)
-            # also update the copy of the same value in the stack, if any
-            loc_base_2 = self._regalloc.fm.get(op.getarg(0))
-            if loc_base_2 is not None:
-                self.regalloc_mov(loc_base, loc_base_2)
-=======
         helper_num = card_marking
         if is_frame:
             helper_num = 4
@@ -2485,7 +2236,6 @@
         mc.CALL(imm(self.wb_slowpath[helper_num]))
         if is_frame and align_stack:
             mc.ADD_ri(esp.value, 16 - WORD) # erase the return address
->>>>>>> 3f228f78
 
         if card_marking:
             # The helper ends again with a check of the flag in the object.
@@ -2537,16 +2287,9 @@
             mc.overwrite(jns_location-1, chr(offset))
 
         # patch the JZ above
-<<<<<<< HEAD
-        if jz_location != -1:
-            offset = self.mc.get_relative_pos() - jz_location
-            assert 0 < offset <= 127
-            self.mc.overwrite(jz_location-1, chr(offset))
-=======
         offset = mc.get_relative_pos() - jz_location
         assert 0 < offset <= 127
         mc.overwrite(jz_location-1, chr(offset))
->>>>>>> 3f228f78
 
     def genop_discard_cond_call_gc_wb(self, op, arglocs):
         self._write_barrier_fastpath(self.mc, op.getdescr(), arglocs)
@@ -2580,18 +2323,9 @@
 
     def malloc_cond(self, nursery_free_adr, nursery_top_adr, size, gcmap):
         assert size & (WORD-1) == 0     # must be correctly aligned
-        nursery_free_adr = self.stm_threadlocal(nursery_free_adr)
-        nursery_top_adr  = self.stm_threadlocal(nursery_top_adr)
-        self.stm_SEGPREFIX(self.mc)
         self.mc.MOV(eax, heap(nursery_free_adr))
-<<<<<<< HEAD
-        self.mc.LEA_rm(edx.value, (eax.value, size))
-        self.stm_SEGPREFIX(self.mc)
-        self.mc.CMP(edx, heap(nursery_top_adr))
-=======
         self.mc.LEA_rm(edi.value, (eax.value, size))
         self.mc.CMP(edi, heap(nursery_top_adr))
->>>>>>> 3f228f78
         self.mc.J_il8(rx86.Conditions['NA'], 0) # patched later
         jmp_adr = self.mc.get_relative_pos()
         # save the gcmap
@@ -2616,17 +2350,12 @@
         offset = self.mc.get_relative_pos() - jmp_adr
         assert 0 < offset <= 127
         self.mc.overwrite(jmp_adr-1, chr(offset))
-<<<<<<< HEAD
-        self.stm_SEGPREFIX(self.mc)
-        self.mc.MOV(heap(nursery_free_adr), edx)
-=======
         self.mc.MOV(heap(nursery_free_adr), edi)
 
     def force_token(self, reg):
         # XXX kill me
         assert isinstance(reg, RegLoc)
         self.mc.MOV_rr(reg.value, ebp.value)
->>>>>>> 3f228f78
 
 genop_discard_list = [Assembler386.not_implemented_op_discard] * rop._LAST
 genop_list = [Assembler386.not_implemented_op] * rop._LAST
