import sys
import os

from rpython.jit.backend.llsupport import symbolic, jitframe
from rpython.jit.backend.llsupport.assembler import (GuardToken, BaseAssembler,
                                                DEBUG_COUNTER, debug_bridge)
from rpython.jit.backend.llsupport.asmmemmgr import MachineDataBlockWrapper
from rpython.jit.backend.llsupport.gcmap import allocate_gcmap
from rpython.jit.metainterp.history import Const, Box
from rpython.jit.metainterp.history import AbstractFailDescr, INT, REF, FLOAT
from rpython.rtyper.lltypesystem import lltype, rffi, rstr, llmemory
from rpython.rtyper.lltypesystem.lloperation import llop
from rpython.rtyper.annlowlevel import llhelper, cast_instance_to_gcref
from rpython.rlib.jit import AsmInfo
from rpython.jit.backend.model import CompiledLoopToken
from rpython.jit.backend.x86.regalloc import (RegAlloc, get_ebp_ofs, _get_scale,
    gpr_reg_mgr_cls, xmm_reg_mgr_cls, _valid_addressing_size)
from rpython.jit.backend.x86.arch import (FRAME_FIXED_SIZE, WORD, IS_X86_64,
                                       JITFRAME_FIXED_SIZE, IS_X86_32,
                                       PASS_ON_MY_FRAME)
from rpython.jit.backend.x86.regloc import (eax, ecx, edx, ebx, esp, ebp, esi,
    xmm0, xmm1, xmm2, xmm3, xmm4, xmm5, xmm6, xmm7, r8, r9, r10, r11, edi,
    r12, r13, r14, r15, X86_64_SCRATCH_REG, X86_64_XMM_SCRATCH_REG,
    RegLoc, FrameLoc, ConstFloatLoc, ImmedLoc, AddressLoc, imm,
    imm0, imm1, FloatImmedLoc, RawEbpLoc, RawEspLoc)
from rpython.rlib.objectmodel import we_are_translated
from rpython.jit.backend.x86 import rx86, codebuf
from rpython.jit.metainterp.resoperation import rop
from rpython.jit.backend.x86 import support
from rpython.rlib.debug import debug_print, debug_start, debug_stop
from rpython.rlib import rgc
from rpython.rlib.clibffi import FFI_DEFAULT_ABI
from rpython.jit.backend.x86.jump import remap_frame_layout
from rpython.jit.codewriter.effectinfo import EffectInfo
from rpython.jit.codewriter import longlong
from rpython.rlib.rarithmetic import intmask, r_uint
from rpython.rlib.objectmodel import compute_unique_id


# darwin requires the stack to be 16 bytes aligned on calls. Same for gcc 4.5.0,
# better safe than sorry
CALL_ALIGN = 16 // WORD


def align_stack_words(words):
    return (words + CALL_ALIGN - 1) & ~(CALL_ALIGN-1)


class Assembler386(BaseAssembler):
    _regalloc = None
    _output_loop_log = None
    _second_tmp_reg = ecx

    DEBUG_FRAME_DEPTH = False

    def __init__(self, cpu, translate_support_code=False):
        BaseAssembler.__init__(self, cpu, translate_support_code)
        self.verbose = False
        self.loop_run_counters = []
        self.float_const_neg_addr = 0
        self.float_const_abs_addr = 0
        self.malloc_slowpath = 0
        self.malloc_slowpath_varsize = 0
        self.wb_slowpath = [0, 0, 0, 0, 0]
        self.setup_failure_recovery()
        self.datablockwrapper = None
        self.stack_check_slowpath = 0
        self.propagate_exception_path = 0
        self.teardown()

    def setup_once(self):
        BaseAssembler.setup_once(self)
        if self.cpu.supports_floats:
            support.ensure_sse2_floats()
            self._build_float_constants()

    def setup(self, looptoken):
        assert self.memcpy_addr != 0, "setup_once() not called?"
        self.current_clt = looptoken.compiled_loop_token
        self.pending_guard_tokens = []
        if WORD == 8:
            self.pending_memoryerror_trampoline_from = []
            self.error_trampoline_64 = 0
        self.mc = codebuf.MachineCodeBlockWrapper()
        #assert self.datablockwrapper is None --- but obscure case
        # possible, e.g. getting MemoryError and continuing
        allblocks = self.get_asmmemmgr_blocks(looptoken)
        self.datablockwrapper = MachineDataBlockWrapper(self.cpu.asmmemmgr,
                                                        allblocks)
        self.target_tokens_currently_compiling = {}
        self.frame_depth_to_patch = []

    def teardown(self):
        self.pending_guard_tokens = None
        if WORD == 8:
            self.pending_memoryerror_trampoline_from = None
        self.mc = None
        self.current_clt = None

    def _build_float_constants(self):
        datablockwrapper = MachineDataBlockWrapper(self.cpu.asmmemmgr, [])
        float_constants = datablockwrapper.malloc_aligned(32, alignment=16)
        datablockwrapper.done()
        addr = rffi.cast(rffi.CArrayPtr(lltype.Char), float_constants)
        qword_padding = '\x00\x00\x00\x00\x00\x00\x00\x00'
        # 0x8000000000000000
        neg_const = '\x00\x00\x00\x00\x00\x00\x00\x80'
        # 0x7FFFFFFFFFFFFFFF
        abs_const = '\xFF\xFF\xFF\xFF\xFF\xFF\xFF\x7F'
        data = neg_const + qword_padding + abs_const + qword_padding
        for i in range(len(data)):
            addr[i] = data[i]
        self.float_const_neg_addr = float_constants
        self.float_const_abs_addr = float_constants + 16

    def build_frame_realloc_slowpath(self):
        mc = codebuf.MachineCodeBlockWrapper()
        self._push_all_regs_to_frame(mc, [], self.cpu.supports_floats)
        # this is the gcmap stored by push_gcmap(mov=True) in _check_stack_frame
        mc.MOV_rs(ecx.value, WORD)
        gcmap_ofs = self.cpu.get_ofs_of_frame_field('jf_gcmap')
        mc.MOV_br(gcmap_ofs, ecx.value)

        if IS_X86_64:
            mc.MOV_rs(esi.value, WORD*2)
            # push first arg
            mc.MOV_rr(edi.value, ebp.value)
            align = align_stack_words(1)
            mc.SUB_ri(esp.value, (align - 1) * WORD)
        else:
            align = align_stack_words(3)
            mc.MOV_rs(eax.value, WORD * 2)
            mc.SUB_ri(esp.value, (align - 1) * WORD)
            mc.MOV_sr(WORD, eax.value)
            mc.MOV_sr(0, ebp.value)
        # align

        extra_ofs = self.cpu.get_ofs_of_frame_field('jf_extra_stack_depth')
        mc.MOV_bi(extra_ofs, align * WORD)
        self._store_and_reset_exception(mc, None, ebx, ecx)

        mc.CALL(imm(self.cpu.realloc_frame))
        mc.MOV_rr(ebp.value, eax.value)
        self._restore_exception(mc, None, ebx, ecx)
        mc.ADD_ri(esp.value, (align - 1) * WORD)
        mc.MOV_bi(extra_ofs, 0)


        gcrootmap = self.cpu.gc_ll_descr.gcrootmap
        if gcrootmap and gcrootmap.is_shadow_stack:
            self._load_shadowstack_top_in_ebx(mc, gcrootmap)
            mc.MOV_mr((ebx.value, -WORD), eax.value)

        mc.MOV_bi(gcmap_ofs, 0)
        self._pop_all_regs_from_frame(mc, [], self.cpu.supports_floats)
        mc.RET()
        self._frame_realloc_slowpath = mc.materialize(self.cpu.asmmemmgr, [])

    def _build_malloc_slowpath(self, varsize):
        """ While arriving on slowpath, we have a gcpattern on stack,
        nursery_head in eax and the size in edi - eax
        """
        mc = codebuf.MachineCodeBlockWrapper()
        self._push_all_regs_to_frame(mc, [eax, edi], self.cpu.supports_floats)
        ofs = self.cpu.get_ofs_of_frame_field('jf_gcmap')
        # store the gc pattern
        mc.MOV_rs(ecx.value, WORD)
        mc.MOV_br(ofs, ecx.value)
        addr = self.cpu.gc_ll_descr.get_malloc_slowpath_addr()
        mc.SUB_rr(edi.value, eax.value)       # compute the size we want
        # the arg is already in edi
        mc.SUB_ri(esp.value, 16 - WORD)
        if not varsize:
            if IS_X86_32:
                mc.MOV_sr(0, edi.value)
                if hasattr(self.cpu.gc_ll_descr, 'passes_frame'):
                    mc.MOV_sr(WORD, ebp.value)
            elif hasattr(self.cpu.gc_ll_descr, 'passes_frame'):
                # for tests only
                mc.MOV_rr(esi.value, ebp.value)
        else:
            return 0
        extra_ofs = self.cpu.get_ofs_of_frame_field('jf_extra_stack_depth')
        mc.MOV_bi(extra_ofs, 16)
        mc.CALL(imm(addr))
        mc.ADD_ri(esp.value, 16 - WORD)
        mc.TEST_rr(eax.value, eax.value)
        mc.J_il(rx86.Conditions['Z'], 0xfffff) # patched later
        jz_location = mc.get_relative_pos()
        #
        nursery_free_adr = self.cpu.gc_ll_descr.get_nursery_free_addr()
        self._reload_frame_if_necessary(mc, align_stack=True)
        mc.MOV_bi(extra_ofs, 0)
        self._pop_all_regs_from_frame(mc, [eax, edi], self.cpu.supports_floats)
        mc.MOV(edi, heap(nursery_free_adr))   # load this in EDI
        # clear the gc pattern
        mc.MOV_bi(ofs, 0)
        mc.RET()
        #
        # If the slowpath malloc failed, we raise a MemoryError that
        # always interrupts the current loop, as a "good enough"
        # approximation.  We have to adjust the esp a little, to point to
        # the correct "ret" arg
        offset = mc.get_relative_pos() - jz_location
        mc.overwrite32(jz_location-4, offset)
        mc.ADD_ri(esp.value, WORD)
        mc.JMP(imm(self.propagate_exception_path))
        #
        rawstart = mc.materialize(self.cpu.asmmemmgr, [])
        return rawstart

    def _build_propagate_exception_path(self):
        if not self.cpu.propagate_exception_descr:
            return      # not supported (for tests, or non-translated)
        #
        self.mc = codebuf.MachineCodeBlockWrapper()
        #
        # read and reset the current exception

        self._store_and_reset_exception(self.mc, eax)
        ofs = self.cpu.get_ofs_of_frame_field('jf_guard_exc')
        self.mc.MOV_br(ofs, eax.value)
        propagate_exception_descr = rffi.cast(lltype.Signed,
                  cast_instance_to_gcref(self.cpu.propagate_exception_descr))
        ofs = self.cpu.get_ofs_of_frame_field('jf_descr')
        self.mc.MOV(RawEbpLoc(ofs), imm(propagate_exception_descr))
        self.mc.MOV_rr(eax.value, ebp.value)
        #
        self._call_footer()
        rawstart = self.mc.materialize(self.cpu.asmmemmgr, [])
        self.propagate_exception_path = rawstart
        self.mc = None

    def _build_stack_check_slowpath(self):
        _, _, slowpathaddr = self.cpu.insert_stack_check()
        if slowpathaddr == 0 or not self.cpu.propagate_exception_descr:
            return      # no stack check (for tests, or non-translated)
        #
        # make a "function" that is called immediately at the start of
        # an assembler function.  In particular, the stack looks like:
        #
        #    |  ...                |    <-- aligned to a multiple of 16
        #    |  retaddr of caller  |
        #    |  my own retaddr     |    <-- esp
        #    +---------------------+
        #
        mc = codebuf.MachineCodeBlockWrapper()
        #
        if IS_X86_64:
            # on the x86_64, we have to save all the registers that may
            # have been used to pass arguments. Note that we pass only
            # one argument, that is the frame
            mc.MOV_rr(edi.value, esp.value)
            mc.SUB_ri(esp.value, WORD)
        #
        if IS_X86_32:
            mc.SUB_ri(esp.value, 2*WORD) # alignment
            mc.PUSH_r(esp.value)
        #
        # esp is now aligned to a multiple of 16 again
        mc.CALL(imm(slowpathaddr))
        #
        if IS_X86_32:
            mc.ADD_ri(esp.value, 3*WORD)    # alignment
        else:
            mc.ADD_ri(esp.value, WORD)
        #
        mc.MOV(eax, heap(self.cpu.pos_exception()))
        mc.TEST_rr(eax.value, eax.value)
        mc.J_il8(rx86.Conditions['NZ'], 0)
        jnz_location = mc.get_relative_pos()
        #
        mc.RET()
        #
        # patch the JNZ above
        offset = mc.get_relative_pos() - jnz_location
        assert 0 < offset <= 127
        mc.overwrite(jnz_location-1, chr(offset))
        # adjust the esp to point back to the previous return
        mc.ADD_ri(esp.value, WORD)
        mc.JMP(imm(self.propagate_exception_path))
        #
        rawstart = mc.materialize(self.cpu.asmmemmgr, [])
        self.stack_check_slowpath = rawstart

    def _build_wb_slowpath(self, withcards, withfloats=False, for_frame=False):
        descr = self.cpu.gc_ll_descr.write_barrier_descr
        exc0, exc1 = None, None
        if descr is None:
            return
        if not withcards:
            func = descr.get_write_barrier_fn(self.cpu)
        else:
            if descr.jit_wb_cards_set == 0:
                return
            func = descr.get_write_barrier_from_array_fn(self.cpu)
            if func == 0:
                return
        #
        # This builds a helper function called from the slow path of
        # write barriers.  It must save all registers, and optionally
        # all XMM registers.  It takes a single argument just pushed
        # on the stack even on X86_64.  It must restore stack alignment
        # accordingly.
        mc = codebuf.MachineCodeBlockWrapper()
        #
        if not for_frame:
            self._push_all_regs_to_frame(mc, [], withfloats, callee_only=True)
            if IS_X86_32:
                # we have 2 extra words on stack for retval and we pass 1 extra
                # arg, so we need to substract 2 words
                mc.SUB_ri(esp.value, 2 * WORD)
                mc.MOV_rs(eax.value, 3 * WORD) # 2 + 1
                mc.MOV_sr(0, eax.value)
            else:
                mc.MOV_rs(edi.value, WORD)
        else:
            # we have one word to align
            mc.SUB_ri(esp.value, 7 * WORD) # align and reserve some space
            mc.MOV_sr(WORD, eax.value) # save for later
            mc.MOVSD_sx(3 * WORD, xmm0.value)
            if IS_X86_32:
                mc.MOV_sr(4 * WORD, edx.value)
                mc.MOV_sr(0, ebp.value)
                exc0, exc1 = esi, edi
            else:
                mc.MOV_rr(edi.value, ebp.value)
                exc0, exc1 = ebx, r12
            mc.MOV(RawEspLoc(WORD * 5, REF), exc0)
            mc.MOV(RawEspLoc(WORD * 6, INT), exc1)
            # note that it's save to store the exception in register,
            # since the call to write barrier can't collect
            # (and this is assumed a bit left and right here, like lack
            # of _reload_frame_if_necessary)
            self._store_and_reset_exception(mc, exc0, exc1)

        mc.CALL(imm(func))
        #
        if withcards:
            # A final TEST8 before the RET, for the caller.  Careful to
            # not follow this instruction with another one that changes
            # the status of the CPU flags!
            if IS_X86_32:
                mc.MOV_rs(eax.value, 3*WORD)
            else:
                mc.MOV_rs(eax.value, WORD)
            mc.TEST8(addr_add_const(eax, descr.jit_wb_if_flag_byteofs),
                     imm(-0x80))
        #

        if not for_frame:
            if IS_X86_32:
                # ADD touches CPU flags
                mc.LEA_rs(esp.value, 2 * WORD)
            self._pop_all_regs_from_frame(mc, [], withfloats, callee_only=True)
            mc.RET16_i(WORD)
        else:
            if IS_X86_32:
                mc.MOV_rs(edx.value, 4 * WORD)
            mc.MOVSD_xs(xmm0.value, 3 * WORD)
            mc.MOV_rs(eax.value, WORD) # restore
            self._restore_exception(mc, exc0, exc1)
            mc.MOV(exc0, RawEspLoc(WORD * 5, REF))
            mc.MOV(exc1, RawEspLoc(WORD * 6, INT))
            mc.LEA_rs(esp.value, 7 * WORD)
            mc.RET()

        rawstart = mc.materialize(self.cpu.asmmemmgr, [])
        if for_frame:
            self.wb_slowpath[4] = rawstart
        else:
            self.wb_slowpath[withcards + 2 * withfloats] = rawstart

    @staticmethod
    @rgc.no_collect
    def _release_gil_asmgcc(css):
        # similar to trackgcroot.py:pypy_asm_stackwalk, first part
        from rpython.memory.gctransform import asmgcroot
        new = rffi.cast(asmgcroot.ASM_FRAMEDATA_HEAD_PTR, css)
        next = asmgcroot.gcrootanchor.next
        new.next = next
        new.prev = asmgcroot.gcrootanchor
        asmgcroot.gcrootanchor.next = new
        next.prev = new
        # and now release the GIL
        before = rffi.aroundstate.before
        if before:
            before()

    @staticmethod
    @rgc.no_collect
    def _reacquire_gil_asmgcc(css):
        # first reacquire the GIL
        after = rffi.aroundstate.after
        if after:
            after()
        # similar to trackgcroot.py:pypy_asm_stackwalk, second part
        from rpython.memory.gctransform import asmgcroot
        old = rffi.cast(asmgcroot.ASM_FRAMEDATA_HEAD_PTR, css)
        prev = old.prev
        next = old.next
        prev.next = next
        next.prev = prev

    @staticmethod
    @rgc.no_collect
    def _release_gil_shadowstack():
        before = rffi.aroundstate.before
        if before:
            before()

    @staticmethod
    @rgc.no_collect
    def _reacquire_gil_shadowstack():
        after = rffi.aroundstate.after
        if after:
            after()

    _NOARG_FUNC = lltype.Ptr(lltype.FuncType([], lltype.Void))
    _CLOSESTACK_FUNC = lltype.Ptr(lltype.FuncType([rffi.LONGP],
                                                  lltype.Void))

    def _build_release_gil(self, gcrootmap):
        if gcrootmap.is_shadow_stack:
            releasegil_func = llhelper(self._NOARG_FUNC,
                                       self._release_gil_shadowstack)
            reacqgil_func = llhelper(self._NOARG_FUNC,
                                     self._reacquire_gil_shadowstack)
        else:
            releasegil_func = llhelper(self._CLOSESTACK_FUNC,
                                       self._release_gil_asmgcc)
            reacqgil_func = llhelper(self._CLOSESTACK_FUNC,
                                     self._reacquire_gil_asmgcc)
        self.releasegil_addr  = self.cpu.cast_ptr_to_int(releasegil_func)
        self.reacqgil_addr = self.cpu.cast_ptr_to_int(reacqgil_func)

    def assemble_loop(self, loopname, inputargs, operations, looptoken, log):
        '''adds the following attributes to looptoken:
               _ll_function_addr    (address of the generated func, as an int)
               _ll_loop_code       (debug: addr of the start of the ResOps)
               _x86_fullsize        (debug: full size including failure)
        '''
        # XXX this function is too longish and contains some code
        # duplication with assemble_bridge().  Also, we should think
        # about not storing on 'self' attributes that will live only
        # for the duration of compiling one loop or a one bridge.
        clt = CompiledLoopToken(self.cpu, looptoken.number)
        looptoken.compiled_loop_token = clt
        clt._debug_nbargs = len(inputargs)
        if not we_are_translated():
            # Arguments should be unique
            assert len(set(inputargs)) == len(inputargs)

        self.setup(looptoken)

        frame_info = self.datablockwrapper.malloc_aligned(
            jitframe.JITFRAMEINFO_SIZE, alignment=WORD)
        clt.frame_info = rffi.cast(jitframe.JITFRAMEINFOPTR, frame_info)
        clt.allgcrefs = []
        clt.frame_info.clear() # for now

        if log:
            operations = self._inject_debugging_code(looptoken, operations,
                                                     'e', looptoken.number)

        regalloc = RegAlloc(self, self.cpu.translate_support_code)
        #
        self._call_header_with_stack_check()
        self._check_frame_depth_debug(self.mc)
        operations = regalloc.prepare_loop(inputargs, operations, looptoken,
                                           clt.allgcrefs)
        looppos = self.mc.get_relative_pos()
        frame_depth_no_fixed_size = self._assemble(regalloc, inputargs,
                                                   operations)
        self.update_frame_depth(frame_depth_no_fixed_size + JITFRAME_FIXED_SIZE)
        #
        size_excluding_failure_stuff = self.mc.get_relative_pos()
        self.write_pending_failure_recoveries()
        full_size = self.mc.get_relative_pos()
        #
        rawstart = self.materialize_loop(looptoken)
        self.patch_stack_checks(frame_depth_no_fixed_size + JITFRAME_FIXED_SIZE,
                                rawstart)
        looptoken._ll_loop_code = looppos + rawstart
        debug_start("jit-backend-addr")
        debug_print("Loop %d (%s) has address 0x%x to 0x%x (bootstrap 0x%x)" % (
            looptoken.number, loopname,
            r_uint(rawstart + looppos),
            r_uint(rawstart + size_excluding_failure_stuff),
            r_uint(rawstart)))
        debug_stop("jit-backend-addr")
        self.patch_pending_failure_recoveries(rawstart)
        #
        ops_offset = self.mc.ops_offset
        if not we_are_translated():
            # used only by looptoken.dump() -- useful in tests
            looptoken._x86_rawstart = rawstart
            looptoken._x86_fullsize = full_size
            looptoken._x86_ops_offset = ops_offset
        looptoken._ll_function_addr = rawstart

        self.fixup_target_tokens(rawstart)
        self.teardown()
        # oprofile support
        if self.cpu.profile_agent is not None:
            name = "Loop # %s: %s" % (looptoken.number, loopname)
            self.cpu.profile_agent.native_code_written(name,
                                                       rawstart, full_size)
        return AsmInfo(ops_offset, rawstart + looppos,
                       size_excluding_failure_stuff - looppos)

    def assemble_bridge(self, faildescr, inputargs, operations,
                        original_loop_token, log):
        if not we_are_translated():
            # Arguments should be unique
            assert len(set(inputargs)) == len(inputargs)

        self.setup(original_loop_token)
        descr_number = compute_unique_id(faildescr)
        if log:
            operations = self._inject_debugging_code(faildescr, operations,
                                                     'b', descr_number)

        arglocs = self.rebuild_faillocs_from_descr(faildescr, inputargs)
        regalloc = RegAlloc(self, self.cpu.translate_support_code)
        startpos = self.mc.get_relative_pos()
        operations = regalloc.prepare_bridge(inputargs, arglocs,
                                             operations,
                                             self.current_clt.allgcrefs,
                                             self.current_clt.frame_info)
        self._check_frame_depth(self.mc, regalloc.get_gcmap())
        frame_depth_no_fixed_size = self._assemble(regalloc, inputargs, operations)
        codeendpos = self.mc.get_relative_pos()
        self.write_pending_failure_recoveries()
        fullsize = self.mc.get_relative_pos()
        #
        rawstart = self.materialize_loop(original_loop_token)
        self.patch_stack_checks(frame_depth_no_fixed_size + JITFRAME_FIXED_SIZE,
                                rawstart)
        debug_bridge(descr_number, rawstart, codeendpos)
        self.patch_pending_failure_recoveries(rawstart)
        # patch the jump from original guard
        self.patch_jump_for_descr(faildescr, rawstart)
        ops_offset = self.mc.ops_offset
        frame_depth = max(self.current_clt.frame_info.jfi_frame_depth,
                          frame_depth_no_fixed_size + JITFRAME_FIXED_SIZE)
        self.fixup_target_tokens(rawstart)
        self.update_frame_depth(frame_depth)
        self.teardown()
        # oprofile support
        if self.cpu.profile_agent is not None:
            name = "Bridge # %s" % (descr_number,)
            self.cpu.profile_agent.native_code_written(name,
                                                       rawstart, fullsize)
        return AsmInfo(ops_offset, startpos + rawstart, codeendpos - startpos)

    def write_pending_failure_recoveries(self):
        # for each pending guard, generate the code of the recovery stub
        # at the end of self.mc.
        for tok in self.pending_guard_tokens:
            tok.pos_recovery_stub = self.generate_quick_failure(tok)
        if WORD == 8 and len(self.pending_memoryerror_trampoline_from) > 0:
            self.error_trampoline_64 = self.generate_propagate_error_64()

    def patch_pending_failure_recoveries(self, rawstart):
        # after we wrote the assembler to raw memory, set up
        # tok.faildescr._x86_adr_jump_offset to contain the raw address of
        # the 4-byte target field in the JMP/Jcond instruction, and patch
        # the field in question to point (initially) to the recovery stub
        clt = self.current_clt
        for tok in self.pending_guard_tokens:
            addr = rawstart + tok.pos_jump_offset
            tok.faildescr._x86_adr_jump_offset = addr
            relative_target = tok.pos_recovery_stub - (tok.pos_jump_offset + 4)
            assert rx86.fits_in_32bits(relative_target)
            #
            if not tok.is_guard_not_invalidated:
                mc = codebuf.MachineCodeBlockWrapper()
                mc.writeimm32(relative_target)
                mc.copy_to_raw_memory(addr)
            else:
                # GUARD_NOT_INVALIDATED, record an entry in
                # clt.invalidate_positions of the form:
                #     (addr-in-the-code-of-the-not-yet-written-jump-target,
                #      relative-target-to-use)
                relpos = tok.pos_jump_offset
                clt.invalidate_positions.append((rawstart + relpos,
                                                 relative_target))
                # General idea: Although no code was generated by this
                # guard, the code might be patched with a "JMP rel32" to
                # the guard recovery code.  This recovery code is
                # already generated, and looks like the recovery code
                # for any guard, even if at first it has no jump to it.
                # So we may later write 5 bytes overriding the existing
                # instructions; this works because a CALL instruction
                # would also take at least 5 bytes.  If it could take
                # less, we would run into the issue that overwriting the
                # 5 bytes here might get a few nonsense bytes at the
                # return address of the following CALL.
        if WORD == 8:
            for pos_after_jz in self.pending_memoryerror_trampoline_from:
                assert self.error_trampoline_64 != 0     # only if non-empty
                mc = codebuf.MachineCodeBlockWrapper()
                mc.writeimm32(self.error_trampoline_64 - pos_after_jz)
                mc.copy_to_raw_memory(rawstart + pos_after_jz - 4)

    def update_frame_depth(self, frame_depth):
        baseofs = self.cpu.get_baseofs_of_frame_field()
        self.current_clt.frame_info.update_frame_depth(baseofs, frame_depth)

    def patch_stack_checks(self, framedepth, rawstart):
        for ofs in self.frame_depth_to_patch:
            self._patch_frame_depth(ofs + rawstart, framedepth)

    def _check_frame_depth(self, mc, gcmap, expected_size=-1):
        """ check if the frame is of enough depth to follow this bridge.
        Otherwise reallocate the frame in a helper.
        There are other potential solutions
        to that, but this one does not sound too bad.
        """
        descrs = self.cpu.gc_ll_descr.getframedescrs(self.cpu)
        ofs = self.cpu.unpack_fielddescr(descrs.arraydescr.lendescr)
        if expected_size == -1:
            mc.CMP_bi(ofs, 0xffffff)
        else:
            mc.CMP_bi(ofs, expected_size)
        stack_check_cmp_ofs = mc.get_relative_pos() - 4
        mc.J_il8(rx86.Conditions['GE'], 0)
        jg_location = mc.get_relative_pos()
        if expected_size == -1:
            mc.MOV_si(WORD, 0xffffff)
        else:
            mc.MOV_si(WORD, expected_size)
        ofs2 = mc.get_relative_pos() - 4
        self.push_gcmap(mc, gcmap, mov=True)
        mc.CALL(imm(self._frame_realloc_slowpath))
        # patch the JG above
        offset = mc.get_relative_pos() - jg_location
        assert 0 < offset <= 127
        mc.overwrite(jg_location-1, chr(offset))
        self.frame_depth_to_patch.append(stack_check_cmp_ofs)
        self.frame_depth_to_patch.append(ofs2)

    def _check_frame_depth_debug(self, mc):
        """ double check the depth size. It prints the error (and potentially
        segfaults later)
        """
        if not self.DEBUG_FRAME_DEPTH:
            return
        descrs = self.cpu.gc_ll_descr.getframedescrs(self.cpu)
        ofs = self.cpu.unpack_fielddescr(descrs.arraydescr.lendescr)
        mc.CMP_bi(ofs, 0xffffff)
        stack_check_cmp_ofs = mc.get_relative_pos() - 4
        mc.J_il8(rx86.Conditions['GE'], 0)
        jg_location = mc.get_relative_pos()
        mc.MOV_rr(edi.value, ebp.value)
        mc.MOV_ri(esi.value, 0xffffff)
        ofs2 = mc.get_relative_pos() - 4
        mc.CALL(imm(self.cpu.realloc_frame_crash))
        # patch the JG above
        offset = mc.get_relative_pos() - jg_location
        assert 0 < offset <= 127
        mc.overwrite(jg_location-1, chr(offset))
        self.frame_depth_to_patch.append(stack_check_cmp_ofs)
        self.frame_depth_to_patch.append(ofs2)

    def _patch_frame_depth(self, adr, allocated_depth):
        mc = codebuf.MachineCodeBlockWrapper()
        mc.writeimm32(allocated_depth)
        mc.copy_to_raw_memory(adr)

    def get_asmmemmgr_blocks(self, looptoken):
        clt = looptoken.compiled_loop_token
        if clt.asmmemmgr_blocks is None:
            clt.asmmemmgr_blocks = []
        return clt.asmmemmgr_blocks

    def materialize_loop(self, looptoken):
        self.datablockwrapper.done()      # finish using cpu.asmmemmgr
        self.datablockwrapper = None
        allblocks = self.get_asmmemmgr_blocks(looptoken)
        return self.mc.materialize(self.cpu.asmmemmgr, allblocks,
                                   self.cpu.gc_ll_descr.gcrootmap)
<<<<<<< HEAD

    def _register_counter(self, tp, number, token):
        # YYY very minor leak -- we need the counters to stay alive
        # forever, just because we want to report them at the end
        # of the process
        struct = lltype.malloc(DEBUG_COUNTER, flavor='raw',
                               track_allocation=False)
        struct.i = 0
        struct.type = tp
        if tp == 'b' or tp == 'e':
            struct.number = number
        else:
            assert token
            struct.number = compute_unique_id(token)
        self.loop_run_counters.append(struct)
        return struct

=======
 
>>>>>>> 114ff2cb
    def patch_jump_for_descr(self, faildescr, adr_new_target):
        adr_jump_offset = faildescr._x86_adr_jump_offset
        assert adr_jump_offset != 0
        offset = adr_new_target - (adr_jump_offset + 4)
        # If the new target fits within a rel32 of the jump, just patch
        # that. Otherwise, leave the original rel32 to the recovery stub in
        # place, but clobber the recovery stub with a jump to the real
        # target.
        mc = codebuf.MachineCodeBlockWrapper()
        if rx86.fits_in_32bits(offset):
            mc.writeimm32(offset)
            mc.copy_to_raw_memory(adr_jump_offset)
        else:
            # "mov r11, addr; jmp r11" is up to 13 bytes, which fits in there
            # because we always write "mov r11, imm-as-8-bytes; call *r11" in
            # the first place.
            mc.MOV_ri(X86_64_SCRATCH_REG.value, adr_new_target)
            mc.JMP_r(X86_64_SCRATCH_REG.value)
            p = rffi.cast(rffi.INTP, adr_jump_offset)
            adr_target = adr_jump_offset + 4 + rffi.cast(lltype.Signed, p[0])
            mc.copy_to_raw_memory(adr_target)
        faildescr._x86_adr_jump_offset = 0    # means "patched"

    def fixup_target_tokens(self, rawstart):
        for targettoken in self.target_tokens_currently_compiling:
            targettoken._ll_loop_code += rawstart
        self.target_tokens_currently_compiling = None

    def _assemble(self, regalloc, inputargs, operations):
        self._regalloc = regalloc
        regalloc.compute_hint_frame_locations(operations)
        regalloc.walk_operations(inputargs, operations)
        if we_are_translated() or self.cpu.dont_keepalive_stuff:
            self._regalloc = None   # else keep it around for debugging
        frame_depth = regalloc.get_final_frame_depth()
        jump_target_descr = regalloc.jump_target_descr
        if jump_target_descr is not None:
            tgt_depth = jump_target_descr._x86_clt.frame_info.jfi_frame_depth
            target_frame_depth = tgt_depth - JITFRAME_FIXED_SIZE
            frame_depth = max(frame_depth, target_frame_depth)
        return frame_depth

    def _call_header(self):
        self.mc.SUB_ri(esp.value, FRAME_FIXED_SIZE * WORD)
        self.mc.MOV_sr(PASS_ON_MY_FRAME * WORD, ebp.value)
        if IS_X86_64:
            self.mc.MOV_rr(ebp.value, edi.value)
        else:
            self.mc.MOV_rs(ebp.value, (FRAME_FIXED_SIZE + 1) * WORD)

        for i, loc in enumerate(self.cpu.CALLEE_SAVE_REGISTERS):
            self.mc.MOV_sr((PASS_ON_MY_FRAME + i + 1) * WORD, loc.value)

        gcrootmap = self.cpu.gc_ll_descr.gcrootmap
        if gcrootmap and gcrootmap.is_shadow_stack:
            self._call_header_shadowstack(gcrootmap)

    def _call_header_with_stack_check(self):
        self._call_header()
        if self.stack_check_slowpath == 0:
            pass                # no stack check (e.g. not translated)
        else:
            endaddr, lengthaddr, _ = self.cpu.insert_stack_check()
            self.mc.MOV(eax, heap(endaddr))             # MOV eax, [start]
            self.mc.SUB(eax, esp)                       # SUB eax, current
            self.mc.CMP(eax, heap(lengthaddr))          # CMP eax, [length]
            self.mc.J_il8(rx86.Conditions['BE'], 0)     # JBE .skip
            jb_location = self.mc.get_relative_pos()
            self.mc.CALL(imm(self.stack_check_slowpath))# CALL slowpath
            # patch the JB above                        # .skip:
            offset = self.mc.get_relative_pos() - jb_location
            assert 0 < offset <= 127
            self.mc.overwrite(jb_location-1, chr(offset))
            #

    def _call_footer(self):
        gcrootmap = self.cpu.gc_ll_descr.gcrootmap
        if gcrootmap and gcrootmap.is_shadow_stack:
            self._call_footer_shadowstack(gcrootmap)

        for i in range(len(self.cpu.CALLEE_SAVE_REGISTERS)-1, -1, -1):
            self.mc.MOV_rs(self.cpu.CALLEE_SAVE_REGISTERS[i].value,
                           (i + 1 + PASS_ON_MY_FRAME) * WORD)

        self.mc.MOV_rs(ebp.value, PASS_ON_MY_FRAME * WORD)
        self.mc.ADD_ri(esp.value, FRAME_FIXED_SIZE * WORD)
        self.mc.RET()

    def _load_shadowstack_top_in_ebx(self, mc, gcrootmap):
        rst = gcrootmap.get_root_stack_top_addr()
        if rx86.fits_in_32bits(rst):
            mc.MOV_rj(ebx.value, rst)            # MOV ebx, [rootstacktop]
        else:
            mc.MOV_ri(X86_64_SCRATCH_REG.value, rst) # MOV r11, rootstacktop
            mc.MOV_rm(ebx.value, (X86_64_SCRATCH_REG.value, 0))
            # MOV ebx, [r11]
        #
        return rst

    def _call_header_shadowstack(self, gcrootmap):
        rst = self._load_shadowstack_top_in_ebx(self.mc, gcrootmap)
        self.mc.MOV_mr((ebx.value, 0), ebp.value)      # MOV [ebx], ebp
        self.mc.ADD_ri(ebx.value, WORD)
        if rx86.fits_in_32bits(rst):
            self.mc.MOV_jr(rst, ebx.value)            # MOV [rootstacktop], ebx
        else:
            self.mc.MOV_mr((X86_64_SCRATCH_REG.value, 0),
                           ebx.value) # MOV [r11], ebx

    def _call_footer_shadowstack(self, gcrootmap):
        rst = gcrootmap.get_root_stack_top_addr()
        if rx86.fits_in_32bits(rst):
            self.mc.SUB_ji8(rst, WORD)       # SUB [rootstacktop], WORD
        else:
            self.mc.MOV_ri(ebx.value, rst)           # MOV ebx, rootstacktop
            self.mc.SUB_mi8((ebx.value, 0), WORD)  # SUB [ebx], WORD

    def redirect_call_assembler(self, oldlooptoken, newlooptoken):
        # some minimal sanity checking
        old_nbargs = oldlooptoken.compiled_loop_token._debug_nbargs
        new_nbargs = newlooptoken.compiled_loop_token._debug_nbargs
        assert old_nbargs == new_nbargs
        # we overwrite the instructions at the old _ll_function_addr
        # to start with a JMP to the new _ll_function_addr.
        # Ideally we should rather patch all existing CALLs, but well.
        oldadr = oldlooptoken._ll_function_addr
        target = newlooptoken._ll_function_addr
        # copy frame-info data
        baseofs = self.cpu.get_baseofs_of_frame_field()
        newlooptoken.compiled_loop_token.update_frame_info(
            oldlooptoken.compiled_loop_token, baseofs)
        mc = codebuf.MachineCodeBlockWrapper()
        mc.JMP(imm(target))
        if WORD == 4:         # keep in sync with prepare_loop()
            assert mc.get_relative_pos() == 5
        else:
            assert mc.get_relative_pos() <= 13
        mc.copy_to_raw_memory(oldadr)

    def dump(self, text):
        if not self.verbose:
            return
        _prev = Box._extended_display
        try:
            Box._extended_display = False
            pos = self.mc.get_relative_pos()
            print >> sys.stderr, ' 0x%x  %s' % (pos, text)
        finally:
            Box._extended_display = _prev

    # ------------------------------------------------------------

    def mov(self, from_loc, to_loc):
        if (isinstance(from_loc, RegLoc) and from_loc.is_xmm) or (isinstance(to_loc, RegLoc) and to_loc.is_xmm):
            self.mc.MOVSD(to_loc, from_loc)
        else:
            assert to_loc is not ebp
            self.mc.MOV(to_loc, from_loc)

    regalloc_mov = mov # legacy interface

    def regalloc_push(self, loc):
        if isinstance(loc, RegLoc) and loc.is_xmm:
            self.mc.SUB_ri(esp.value, 8)   # = size of doubles
            self.mc.MOVSD_sx(0, loc.value)
        elif WORD == 4 and isinstance(loc, FrameLoc) and loc.get_width() == 8:
            # XXX evil trick
            self.mc.PUSH_b(loc.value + 4)
            self.mc.PUSH_b(loc.value)
        else:
            self.mc.PUSH(loc)

    def regalloc_pop(self, loc):
        if isinstance(loc, RegLoc) and loc.is_xmm:
            self.mc.MOVSD_xs(loc.value, 0)
            self.mc.ADD_ri(esp.value, 8)   # = size of doubles
        elif WORD == 4 and isinstance(loc, FrameLoc) and loc.get_width() == 8:
            # XXX evil trick
            self.mc.POP_b(loc.value)
            self.mc.POP_b(loc.value + 4)
        else:
            self.mc.POP(loc)

    def regalloc_immedmem2mem(self, from_loc, to_loc):
        # move a ConstFloatLoc directly to a FrameLoc, as two MOVs
        # (even on x86-64, because the immediates are encoded as 32 bits)
        assert isinstance(from_loc, ConstFloatLoc)
        low_part  = rffi.cast(rffi.CArrayPtr(rffi.INT), from_loc.value)[0]
        high_part = rffi.cast(rffi.CArrayPtr(rffi.INT), from_loc.value)[1]
        low_part  = intmask(low_part)
        high_part = intmask(high_part)
        if isinstance(to_loc, RawEbpLoc):
            self.mc.MOV32_bi(to_loc.value,     low_part)
            self.mc.MOV32_bi(to_loc.value + 4, high_part)
        else:
            assert isinstance(to_loc, RawEspLoc)
            self.mc.MOV32_si(to_loc.value,     low_part)
            self.mc.MOV32_si(to_loc.value + 4, high_part)

    def regalloc_perform(self, op, arglocs, resloc):
        genop_list[op.getopnum()](self, op, arglocs, resloc)

    def regalloc_perform_discard(self, op, arglocs):
        genop_discard_list[op.getopnum()](self, op, arglocs)

    def regalloc_perform_llong(self, op, arglocs, resloc):
        effectinfo = op.getdescr().get_extra_info()
        oopspecindex = effectinfo.oopspecindex
        genop_llong_list[oopspecindex](self, op, arglocs, resloc)

    def regalloc_perform_math(self, op, arglocs, resloc):
        effectinfo = op.getdescr().get_extra_info()
        oopspecindex = effectinfo.oopspecindex
        genop_math_list[oopspecindex](self, op, arglocs, resloc)

    def regalloc_perform_with_guard(self, op, guard_op, faillocs,
                                    arglocs, resloc, frame_depth):
        faildescr = guard_op.getdescr()
        assert isinstance(faildescr, AbstractFailDescr)
        failargs = guard_op.getfailargs()
        guard_opnum = guard_op.getopnum()
        guard_token = self.implement_guard_recovery(guard_opnum,
                                                    faildescr, failargs,
                                                    faillocs, frame_depth)
        if op is None:
            dispatch_opnum = guard_opnum
        else:
            dispatch_opnum = op.getopnum()
        genop_guard_list[dispatch_opnum](self, op, guard_op, guard_token,
                                         arglocs, resloc)
        if not we_are_translated():
            # must be added by the genop_guard_list[]()
            assert guard_token is self.pending_guard_tokens[-1]

    def regalloc_perform_guard(self, guard_op, faillocs, arglocs, resloc,
                               frame_depth):
        self.regalloc_perform_with_guard(None, guard_op, faillocs, arglocs,
                                         resloc, frame_depth)

    def load_effective_addr(self, sizereg, baseofs, scale, result, frm=imm0):
        self.mc.LEA(result, addr_add(frm, sizereg, baseofs, scale))

    def _unaryop(asmop):
        def genop_unary(self, op, arglocs, resloc):
            getattr(self.mc, asmop)(arglocs[0])
        return genop_unary

    def _binaryop(asmop, can_swap=False):
        def genop_binary(self, op, arglocs, result_loc):
            getattr(self.mc, asmop)(arglocs[0], arglocs[1])
        return genop_binary

    def _binaryop_or_lea(asmop, is_add):
        def genop_binary_or_lea(self, op, arglocs, result_loc):
            # use a regular ADD or SUB if result_loc is arglocs[0],
            # and a LEA only if different.
            if result_loc is arglocs[0]:
                getattr(self.mc, asmop)(arglocs[0], arglocs[1])
            else:
                loc = arglocs[0]
                argloc = arglocs[1]
                assert isinstance(loc, RegLoc)
                assert isinstance(argloc, ImmedLoc)
                assert isinstance(result_loc, RegLoc)
                delta = argloc.value
                if not is_add:    # subtraction
                    delta = -delta
                self.mc.LEA_rm(result_loc.value, (loc.value, delta))
        return genop_binary_or_lea

    def _cmpop(cond, rev_cond):
        def genop_cmp(self, op, arglocs, result_loc):
            rl = result_loc.lowest8bits()
            if isinstance(op.getarg(0), Const):
                self.mc.CMP(arglocs[1], arglocs[0])
                self.mc.SET_ir(rx86.Conditions[rev_cond], rl.value)
            else:
                self.mc.CMP(arglocs[0], arglocs[1])
                self.mc.SET_ir(rx86.Conditions[cond], rl.value)
            self.mc.MOVZX8_rr(result_loc.value, rl.value)
        return genop_cmp

    def _cmpop_float(cond, rev_cond, is_ne=False):
        def genop_cmp(self, op, arglocs, result_loc):
            if isinstance(arglocs[0], RegLoc):
                self.mc.UCOMISD(arglocs[0], arglocs[1])
                checkcond = cond
            else:
                self.mc.UCOMISD(arglocs[1], arglocs[0])
                checkcond = rev_cond

            tmp1 = result_loc.lowest8bits()
            if IS_X86_32:
                tmp2 = result_loc.higher8bits()
            elif IS_X86_64:
                tmp2 = X86_64_SCRATCH_REG.lowest8bits()

            self.mc.SET_ir(rx86.Conditions[checkcond], tmp1.value)
            if is_ne:
                self.mc.SET_ir(rx86.Conditions['P'], tmp2.value)
                self.mc.OR8_rr(tmp1.value, tmp2.value)
            else:
                self.mc.SET_ir(rx86.Conditions['NP'], tmp2.value)
                self.mc.AND8_rr(tmp1.value, tmp2.value)
            self.mc.MOVZX8_rr(result_loc.value, tmp1.value)
        return genop_cmp

    def _cmpop_guard(cond, rev_cond, false_cond, false_rev_cond):
        def genop_cmp_guard(self, op, guard_op, guard_token, arglocs, result_loc):
            guard_opnum = guard_op.getopnum()
            if isinstance(op.getarg(0), Const):
                self.mc.CMP(arglocs[1], arglocs[0])
                if guard_opnum == rop.GUARD_FALSE:
                    self.implement_guard(guard_token, rev_cond)
                else:
                    self.implement_guard(guard_token, false_rev_cond)
            else:
                self.mc.CMP(arglocs[0], arglocs[1])
                if guard_opnum == rop.GUARD_FALSE:
                    self.implement_guard(guard_token, cond)
                else:
                    self.implement_guard(guard_token, false_cond)
        return genop_cmp_guard

    def _cmpop_guard_float(cond, rev_cond, false_cond, false_rev_cond):
        need_direct_jp = 'A' not in cond
        need_rev_jp = 'A' not in rev_cond
        def genop_cmp_guard_float(self, op, guard_op, guard_token, arglocs,
                                  result_loc):
            guard_opnum = guard_op.getopnum()
            if isinstance(arglocs[0], RegLoc):
                self.mc.UCOMISD(arglocs[0], arglocs[1])
                checkcond = cond
                checkfalsecond = false_cond
                need_jp = need_direct_jp
            else:
                self.mc.UCOMISD(arglocs[1], arglocs[0])
                checkcond = rev_cond
                checkfalsecond = false_rev_cond
                need_jp = need_rev_jp
            if guard_opnum == rop.GUARD_FALSE:
                if need_jp:
                    self.mc.J_il8(rx86.Conditions['P'], 6)
                self.implement_guard(guard_token, checkcond)
            else:
                if need_jp:
                    self.mc.J_il8(rx86.Conditions['P'], 2)
                    self.mc.J_il8(rx86.Conditions[checkcond], 5)
                    self.implement_guard(guard_token)
                else:
                    self.implement_guard(guard_token, checkfalsecond)
        return genop_cmp_guard_float

    def _is_asmgcc(self):
        gcrootmap = self.cpu.gc_ll_descr.gcrootmap
        return bool(gcrootmap) and not gcrootmap.is_shadow_stack

    def _emit_call(self, x, arglocs, start=0, tmp=eax,
                   argtypes=None, callconv=FFI_DEFAULT_ABI, can_collect=1,
                   stack_max=PASS_ON_MY_FRAME):
        if can_collect == 1 and not self._is_asmgcc():
            can_collect = 2    # don't bother with jf_extra_stack_depth
        if IS_X86_64:
            return self._emit_call_64(x, arglocs, start, argtypes,
                                      can_collect, stack_max)
        stack_depth = 0
        n = len(arglocs)
        for i in range(start, n):
            loc = arglocs[i]
            stack_depth += loc.get_width() // WORD
        if stack_depth > stack_max:
            align = align_stack_words(stack_depth - stack_max)
            self.mc.SUB_ri(esp.value, align * WORD)
            if can_collect == 1:
                ofs = self.cpu.get_ofs_of_frame_field('jf_extra_stack_depth')
                self.mc.MOV_bi(ofs, align * WORD)
        else:
            align = 0
        p = 0
        for i in range(start, n):
            loc = arglocs[i]
            if isinstance(loc, RegLoc):
                if loc.is_xmm:
                    self.mc.MOVSD_sx(p, loc.value)
                else:
                    self.mc.MOV_sr(p, loc.value)
            p += loc.get_width()
        p = 0
        for i in range(start, n):
            loc = arglocs[i]
            if not isinstance(loc, RegLoc):
                if loc.get_width() == 8:
                    self.mc.MOVSD(xmm0, loc)
                    self.mc.MOVSD_sx(p, xmm0.value)
                else:
                    self.mc.MOV(tmp, loc)
                    self.mc.MOV_sr(p, tmp.value)
            p += loc.get_width()
        # x is a location
        if can_collect:
            noregs = self.cpu.gc_ll_descr.is_shadow_stack()
            gcmap = self._regalloc.get_gcmap([eax], noregs=noregs)
            self.push_gcmap(self.mc, gcmap, store=True)
        self.mc.CALL(x)
        if callconv != FFI_DEFAULT_ABI:
            self._fix_stdcall(callconv, p - align * WORD)
        elif align:
            self.mc.ADD_ri(esp.value, align * WORD)
        if can_collect:
            self._reload_frame_if_necessary(self.mc, can_collect=can_collect)
            if align and can_collect == 1:
                ofs = self.cpu.get_ofs_of_frame_field('jf_extra_stack_depth')
                self.mc.MOV_bi(ofs, 0)
            self.pop_gcmap(self.mc)
        #

    def _fix_stdcall(self, callconv, p):
        from rpython.rlib.clibffi import FFI_STDCALL
        assert callconv == FFI_STDCALL
        # it's a bit stupid, but we're just going to cancel the fact that
        # the called function just added 'p' to ESP, by subtracting it again.
        self.mc.SUB_ri(esp.value, p)

    def _emit_call_64(self, x, arglocs, start, argtypes,
                      can_collect, stack_max):
        src_locs = []
        dst_locs = []
        xmm_src_locs = []
        xmm_dst_locs = []
        singlefloats = None

        # In reverse order for use with pop()
        unused_gpr = [r9, r8, ecx, edx, esi, edi]
        unused_xmm = [xmm7, xmm6, xmm5, xmm4, xmm3, xmm2, xmm1, xmm0]

        on_stack = 0
        # count the stack depth
        floats = 0
        for i in range(start, len(arglocs)):
            arg = arglocs[i]
            if arg.is_float() or argtypes and argtypes[i - start] == 'S':
                floats += 1
        all_args = len(arglocs) - start
        stack_depth = (max(all_args - floats - len(unused_gpr), 0) +
                       max(floats - len(unused_xmm), 0))
        align = 0
        if stack_depth > stack_max:
            align = align_stack_words(stack_depth - stack_max)
            if can_collect == 1:
                ofs = self.cpu.get_ofs_of_frame_field('jf_extra_stack_depth')
                self.mc.MOV_bi(ofs, align * WORD)
            self.mc.SUB_ri(esp.value, align * WORD)
        for i in range(start, len(arglocs)):
            loc = arglocs[i]
            if loc.is_float():
                xmm_src_locs.append(loc)
                if len(unused_xmm) > 0:
                    xmm_dst_locs.append(unused_xmm.pop())
                else:
                    xmm_dst_locs.append(RawEspLoc(on_stack * WORD, FLOAT))
                    on_stack += 1
            elif argtypes is not None and argtypes[i-start] == 'S':
                # Singlefloat argument
                if singlefloats is None:
                    singlefloats = []
                if len(unused_xmm) > 0:
                    singlefloats.append((loc, unused_xmm.pop()))
                else:
                    singlefloats.append((loc, RawEspLoc(on_stack * WORD, INT)))
                    on_stack += 1
            else:
                src_locs.append(loc)
                if len(unused_gpr) > 0:
                    dst_locs.append(unused_gpr.pop())
                else:
                    dst_locs.append(RawEspLoc(on_stack * WORD, INT))
                    on_stack += 1

        # Handle register arguments: first remap the xmm arguments
        remap_frame_layout(self, xmm_src_locs, xmm_dst_locs,
                           X86_64_XMM_SCRATCH_REG)
        # Load the singlefloat arguments from main regs or stack to xmm regs
        if singlefloats is not None:
            for src, dst in singlefloats:
                if isinstance(dst, RawEspLoc):
                    # XXX too much special logic
                    if isinstance(src, RawEbpLoc):
                        self.mc.MOV32(X86_64_SCRATCH_REG, src)
                        self.mc.MOV32(dst, X86_64_SCRATCH_REG)
                    else:
                        self.mc.MOV32(dst, src)
                    continue
                if isinstance(src, ImmedLoc):
                    self.mc.MOV(X86_64_SCRATCH_REG, src)
                    src = X86_64_SCRATCH_REG
                self.mc.MOVD(dst, src)
        # Finally remap the arguments in the main regs
        # If x is a register and is in dst_locs, then oups, it needs to
        # be moved away:
        if x in dst_locs:
            src_locs.append(x)
            dst_locs.append(r10)
            x = r10
        remap_frame_layout(self, src_locs, dst_locs, X86_64_SCRATCH_REG)
        if can_collect:
            noregs = self.cpu.gc_ll_descr.is_shadow_stack()
            gcmap = self._regalloc.get_gcmap([eax], noregs=noregs)
            self.push_gcmap(self.mc, gcmap, store=True)
        self.mc.CALL(x)
        if can_collect:
            self._reload_frame_if_necessary(self.mc, can_collect=can_collect)
            if align and can_collect == 1:
                ofs = self.cpu.get_ofs_of_frame_field('jf_extra_stack_depth')
                self.mc.MOV_bi(ofs, 0)
        if align:
            self.mc.ADD_ri(esp.value, align * WORD)
        if can_collect:
            self.pop_gcmap(self.mc)

    def _reload_frame_if_necessary(self, mc, align_stack=False, can_collect=0):
        gcrootmap = self.cpu.gc_ll_descr.gcrootmap
        if gcrootmap:
            if gcrootmap.is_shadow_stack:
                rst = gcrootmap.get_root_stack_top_addr()
                mc.MOV(ecx, heap(rst))
                mc.MOV(ebp, mem(ecx, -WORD))
            elif can_collect == 3:
                # specially for call_release_gil: must reload ebp from the css
                from rpython.memory.gctransform import asmgcroot
                css = WORD * (PASS_ON_MY_FRAME - asmgcroot.JIT_USE_WORDS)
                index_of_ebp = css + WORD * (2+asmgcroot.INDEX_OF_EBP)
                mc.MOV_rs(ebp.value, index_of_ebp)  # MOV EBP, [css.ebp]
        wbdescr = self.cpu.gc_ll_descr.write_barrier_descr
        if gcrootmap and wbdescr:
            # frame never uses card marking, so we enforce this is not
            # an array
            self._write_barrier_fastpath(mc, wbdescr, [ebp], array=False,
                                         is_frame=True, align_stack=align_stack)

    def call(self, addr, args, res):
        self._emit_call(imm(addr), args)
        assert res is eax

    genop_int_neg = _unaryop("NEG")
    genop_int_invert = _unaryop("NOT")
    genop_int_add = _binaryop_or_lea("ADD", True)
    genop_int_sub = _binaryop_or_lea("SUB", False)
    genop_int_mul = _binaryop("IMUL", True)
    genop_int_and = _binaryop("AND", True)
    genop_int_or  = _binaryop("OR", True)
    genop_int_xor = _binaryop("XOR", True)
    genop_int_lshift = _binaryop("SHL")
    genop_int_rshift = _binaryop("SAR")
    genop_uint_rshift = _binaryop("SHR")
    genop_float_add = _binaryop("ADDSD", True)
    genop_float_sub = _binaryop('SUBSD')
    genop_float_mul = _binaryop('MULSD', True)
    genop_float_truediv = _binaryop('DIVSD')

    genop_int_lt = _cmpop("L", "G")
    genop_int_le = _cmpop("LE", "GE")
    genop_int_eq = _cmpop("E", "E")
    genop_int_ne = _cmpop("NE", "NE")
    genop_int_gt = _cmpop("G", "L")
    genop_int_ge = _cmpop("GE", "LE")
    genop_ptr_eq = genop_instance_ptr_eq = genop_int_eq
    genop_ptr_ne = genop_instance_ptr_ne = genop_int_ne

    genop_float_lt = _cmpop_float('B', 'A')
    genop_float_le = _cmpop_float('BE', 'AE')
    genop_float_ne = _cmpop_float('NE', 'NE', is_ne=True)
    genop_float_eq = _cmpop_float('E', 'E')
    genop_float_gt = _cmpop_float('A', 'B')
    genop_float_ge = _cmpop_float('AE', 'BE')

    genop_uint_gt = _cmpop("A", "B")
    genop_uint_lt = _cmpop("B", "A")
    genop_uint_le = _cmpop("BE", "AE")
    genop_uint_ge = _cmpop("AE", "BE")

    genop_guard_int_lt = _cmpop_guard("L", "G", "GE", "LE")
    genop_guard_int_le = _cmpop_guard("LE", "GE", "G", "L")
    genop_guard_int_eq = _cmpop_guard("E", "E", "NE", "NE")
    genop_guard_int_ne = _cmpop_guard("NE", "NE", "E", "E")
    genop_guard_int_gt = _cmpop_guard("G", "L", "LE", "GE")
    genop_guard_int_ge = _cmpop_guard("GE", "LE", "L", "G")
    genop_guard_ptr_eq = genop_guard_instance_ptr_eq = genop_guard_int_eq
    genop_guard_ptr_ne = genop_guard_instance_ptr_ne = genop_guard_int_ne

    genop_guard_uint_gt = _cmpop_guard("A", "B", "BE", "AE")
    genop_guard_uint_lt = _cmpop_guard("B", "A", "AE", "BE")
    genop_guard_uint_le = _cmpop_guard("BE", "AE", "A", "B")
    genop_guard_uint_ge = _cmpop_guard("AE", "BE", "B", "A")

    genop_guard_float_lt = _cmpop_guard_float("B", "A", "AE","BE")
    genop_guard_float_le = _cmpop_guard_float("BE","AE", "A", "B")
    genop_guard_float_eq = _cmpop_guard_float("E", "E", "NE","NE")
    genop_guard_float_gt = _cmpop_guard_float("A", "B", "BE","AE")
    genop_guard_float_ge = _cmpop_guard_float("AE","BE", "B", "A")

    def genop_math_sqrt(self, op, arglocs, resloc):
        self.mc.SQRTSD(arglocs[0], resloc)

    def genop_guard_float_ne(self, op, guard_op, guard_token, arglocs, result_loc):
        guard_opnum = guard_op.getopnum()
        if isinstance(arglocs[0], RegLoc):
            self.mc.UCOMISD(arglocs[0], arglocs[1])
        else:
            self.mc.UCOMISD(arglocs[1], arglocs[0])
        if guard_opnum == rop.GUARD_TRUE:
            self.mc.J_il8(rx86.Conditions['P'], 6)
            self.implement_guard(guard_token, 'E')
        else:
            self.mc.J_il8(rx86.Conditions['P'], 2)
            self.mc.J_il8(rx86.Conditions['E'], 5)
            self.implement_guard(guard_token)

    def genop_float_neg(self, op, arglocs, resloc):
        # Following what gcc does: res = x ^ 0x8000000000000000
        self.mc.XORPD(arglocs[0], heap(self.float_const_neg_addr))

    def genop_float_abs(self, op, arglocs, resloc):
        # Following what gcc does: res = x & 0x7FFFFFFFFFFFFFFF
        self.mc.ANDPD(arglocs[0], heap(self.float_const_abs_addr))

    def genop_cast_float_to_int(self, op, arglocs, resloc):
        self.mc.CVTTSD2SI(resloc, arglocs[0])

    def genop_cast_int_to_float(self, op, arglocs, resloc):
        self.mc.CVTSI2SD(resloc, arglocs[0])

    def genop_cast_float_to_singlefloat(self, op, arglocs, resloc):
        loc0, loctmp = arglocs
        self.mc.CVTSD2SS(loctmp, loc0)
        assert isinstance(resloc, RegLoc)
        assert isinstance(loctmp, RegLoc)
        self.mc.MOVD_rx(resloc.value, loctmp.value)

    def genop_cast_singlefloat_to_float(self, op, arglocs, resloc):
        loc0, = arglocs
        assert isinstance(resloc, RegLoc)
        assert isinstance(loc0, RegLoc)
        self.mc.MOVD_xr(resloc.value, loc0.value)
        self.mc.CVTSS2SD_xx(resloc.value, resloc.value)

    def genop_convert_float_bytes_to_longlong(self, op, arglocs, resloc):
        loc0, = arglocs
        if longlong.is_64_bit:
            assert isinstance(resloc, RegLoc)
            assert isinstance(loc0, RegLoc)
            self.mc.MOVD(resloc, loc0)
        else:
            self.mov(loc0, resloc)

    def genop_convert_longlong_bytes_to_float(self, op, arglocs, resloc):
        loc0, = arglocs
        if longlong.is_64_bit:
            assert isinstance(resloc, RegLoc)
            assert isinstance(loc0, RegLoc)
            self.mc.MOVD(resloc, loc0)
        else:
            self.mov(loc0, resloc)

    def genop_guard_int_is_true(self, op, guard_op, guard_token, arglocs, resloc):
        guard_opnum = guard_op.getopnum()
        self.mc.CMP(arglocs[0], imm0)
        if guard_opnum == rop.GUARD_TRUE:
            self.implement_guard(guard_token, 'Z')
        else:
            self.implement_guard(guard_token, 'NZ')

    def genop_int_is_true(self, op, arglocs, resloc):
        self.mc.CMP(arglocs[0], imm0)
        rl = resloc.lowest8bits()
        self.mc.SET_ir(rx86.Conditions['NE'], rl.value)
        self.mc.MOVZX8(resloc, rl)

    def genop_guard_int_is_zero(self, op, guard_op, guard_token, arglocs, resloc):
        guard_opnum = guard_op.getopnum()
        self.mc.CMP(arglocs[0], imm0)
        if guard_opnum == rop.GUARD_TRUE:
            self.implement_guard(guard_token, 'NZ')
        else:
            self.implement_guard(guard_token, 'Z')

    def genop_int_is_zero(self, op, arglocs, resloc):
        self.mc.CMP(arglocs[0], imm0)
        rl = resloc.lowest8bits()
        self.mc.SET_ir(rx86.Conditions['E'], rl.value)
        self.mc.MOVZX8(resloc, rl)

    def genop_same_as(self, op, arglocs, resloc):
        self.mov(arglocs[0], resloc)
    genop_cast_ptr_to_int = genop_same_as
    genop_cast_int_to_ptr = genop_same_as

    def genop_int_force_ge_zero(self, op, arglocs, resloc):
        self.mc.TEST(arglocs[0], arglocs[0])
        self.mov(imm0, resloc)
        self.mc.CMOVNS(resloc, arglocs[0])

    def genop_int_mod(self, op, arglocs, resloc):
        if IS_X86_32:
            self.mc.CDQ()
        elif IS_X86_64:
            self.mc.CQO()

        self.mc.IDIV_r(ecx.value)

    genop_int_floordiv = genop_int_mod

    def genop_uint_floordiv(self, op, arglocs, resloc):
        self.mc.XOR_rr(edx.value, edx.value)
        self.mc.DIV_r(ecx.value)

    genop_llong_add = _binaryop("PADDQ", True)
    genop_llong_sub = _binaryop("PSUBQ")
    genop_llong_and = _binaryop("PAND",  True)
    genop_llong_or  = _binaryop("POR",   True)
    genop_llong_xor = _binaryop("PXOR",  True)

    def genop_llong_to_int(self, op, arglocs, resloc):
        loc = arglocs[0]
        assert isinstance(resloc, RegLoc)
        if isinstance(loc, RegLoc):
            self.mc.MOVD_rx(resloc.value, loc.value)
        elif isinstance(loc, FrameLoc):
            self.mc.MOV_rb(resloc.value, loc.value)
        else:
            not_implemented("llong_to_int: %s" % (loc,))

    def genop_llong_from_int(self, op, arglocs, resloc):
        loc1, loc2 = arglocs
        if isinstance(loc1, ConstFloatLoc):
            assert loc2 is None
            self.mc.MOVSD(resloc, loc1)
        else:
            assert isinstance(loc1, RegLoc)
            assert isinstance(loc2, RegLoc)
            assert isinstance(resloc, RegLoc)
            self.mc.MOVD_xr(loc2.value, loc1.value)
            self.mc.PSRAD_xi(loc2.value, 31)    # -> 0 or -1
            self.mc.MOVD_xr(resloc.value, loc1.value)
            self.mc.PUNPCKLDQ_xx(resloc.value, loc2.value)

    def genop_llong_from_uint(self, op, arglocs, resloc):
        loc1, = arglocs
        assert isinstance(resloc, RegLoc)
        assert isinstance(loc1, RegLoc)
        self.mc.MOVD_xr(resloc.value, loc1.value)

    def genop_llong_eq(self, op, arglocs, resloc):
        loc1, loc2, locxtmp = arglocs
        self.mc.MOVSD(locxtmp, loc1)
        self.mc.PCMPEQD(locxtmp, loc2)
        self.mc.PMOVMSKB_rx(resloc.value, locxtmp.value)
        # Now the lower 8 bits of resloc contain 0x00, 0x0F, 0xF0 or 0xFF
        # depending on the result of the comparison of each of the two
        # double-words of loc1 and loc2.  The higher 8 bits contain random
        # results.  We want to map 0xFF to 1, and 0x00, 0x0F and 0xF0 to 0.
        self.mc.CMP8_ri(resloc.value | rx86.BYTE_REG_FLAG, -1)
        self.mc.SBB_rr(resloc.value, resloc.value)
        self.mc.ADD_ri(resloc.value, 1)

    def genop_llong_ne(self, op, arglocs, resloc):
        loc1, loc2, locxtmp = arglocs
        self.mc.MOVSD(locxtmp, loc1)
        self.mc.PCMPEQD(locxtmp, loc2)
        self.mc.PMOVMSKB_rx(resloc.value, locxtmp.value)
        # Now the lower 8 bits of resloc contain 0x00, 0x0F, 0xF0 or 0xFF
        # depending on the result of the comparison of each of the two
        # double-words of loc1 and loc2.  The higher 8 bits contain random
        # results.  We want to map 0xFF to 0, and 0x00, 0x0F and 0xF0 to 1.
        self.mc.CMP8_ri(resloc.value | rx86.BYTE_REG_FLAG, -1)
        self.mc.SBB_rr(resloc.value, resloc.value)
        self.mc.NEG_r(resloc.value)

    def genop_llong_lt(self, op, arglocs, resloc):
        # XXX just a special case for now: "x < 0"
        loc1, = arglocs
        self.mc.PMOVMSKB_rx(resloc.value, loc1.value)
        self.mc.SHR_ri(resloc.value, 7)
        self.mc.AND_ri(resloc.value, 1)

    # ----------

    def genop_call_malloc_gc(self, op, arglocs, result_loc):
        self.genop_call(op, arglocs, result_loc)
        self.propagate_memoryerror_if_eax_is_null()

    def propagate_memoryerror_if_eax_is_null(self):
        # if self.propagate_exception_path == 0 (tests), this may jump to 0
        # and segfaults.  too bad.  the alternative is to continue anyway
        # with eax==0, but that will segfault too.
        self.mc.TEST_rr(eax.value, eax.value)
        if WORD == 4:
            self.mc.J_il(rx86.Conditions['Z'], self.propagate_exception_path)
            self.mc.add_pending_relocation()
        elif WORD == 8:
            self.mc.J_il(rx86.Conditions['Z'], 0)
            pos = self.mc.get_relative_pos()
            self.pending_memoryerror_trampoline_from.append(pos)

    # ----------

    def load_from_mem(self, resloc, source_addr, size_loc, sign_loc):
        assert isinstance(resloc, RegLoc)
        size = size_loc.value
        sign = sign_loc.value
        if resloc.is_xmm:
            self.mc.MOVSD(resloc, source_addr)
        elif size == WORD:
            self.mc.MOV(resloc, source_addr)
        elif size == 1:
            if sign:
                self.mc.MOVSX8(resloc, source_addr)
            else:
                self.mc.MOVZX8(resloc, source_addr)
        elif size == 2:
            if sign:
                self.mc.MOVSX16(resloc, source_addr)
            else:
                self.mc.MOVZX16(resloc, source_addr)
        elif IS_X86_64 and size == 4:
            if sign:
                self.mc.MOVSX32(resloc, source_addr)
            else:
                self.mc.MOV32(resloc, source_addr)    # zero-extending
        else:
            not_implemented("load_from_mem size = %d" % size)

    def save_into_mem(self, dest_addr, value_loc, size_loc):
        size = size_loc.value
        if isinstance(value_loc, RegLoc) and value_loc.is_xmm:
            self.mc.MOVSD(dest_addr, value_loc)
        elif size == 1:
            self.mc.MOV8(dest_addr, value_loc.lowest8bits())
        elif size == 2:
            self.mc.MOV16(dest_addr, value_loc)
        elif size == 4:
            self.mc.MOV32(dest_addr, value_loc)
        elif size == 8:
            if IS_X86_64:
                self.mc.MOV(dest_addr, value_loc)
            else:
                assert isinstance(value_loc, FloatImmedLoc)
                self.mc.MOV(dest_addr, value_loc.low_part_loc())
                self.mc.MOV(dest_addr.add_offset(4), value_loc.high_part_loc())
        else:
            not_implemented("save_into_mem size = %d" % size)

    def genop_getfield_gc(self, op, arglocs, resloc):
        base_loc, ofs_loc, size_loc, sign_loc = arglocs
        assert isinstance(size_loc, ImmedLoc)
        source_addr = AddressLoc(base_loc, ofs_loc)
        self.load_from_mem(resloc, source_addr, size_loc, sign_loc)

    genop_getfield_raw = genop_getfield_gc
    genop_getfield_raw_pure = genop_getfield_gc
    genop_getfield_gc_pure = genop_getfield_gc

    def genop_getarrayitem_gc(self, op, arglocs, resloc):
        base_loc, ofs_loc, size_loc, ofs, sign_loc = arglocs
        assert isinstance(ofs, ImmedLoc)
        assert isinstance(size_loc, ImmedLoc)
        scale = _get_scale(size_loc.value)
        src_addr = addr_add(base_loc, ofs_loc, ofs.value, scale)
        self.load_from_mem(resloc, src_addr, size_loc, sign_loc)

    genop_getarrayitem_gc_pure = genop_getarrayitem_gc
    genop_getarrayitem_raw = genop_getarrayitem_gc
    genop_getarrayitem_raw_pure = genop_getarrayitem_gc

    def genop_raw_load(self, op, arglocs, resloc):
        base_loc, ofs_loc, size_loc, ofs, sign_loc = arglocs
        assert isinstance(ofs, ImmedLoc)
        src_addr = addr_add(base_loc, ofs_loc, ofs.value, 0)
        self.load_from_mem(resloc, src_addr, size_loc, sign_loc)

    def _get_interiorfield_addr(self, temp_loc, index_loc, itemsize_loc,
                                base_loc, ofs_loc):
        assert isinstance(itemsize_loc, ImmedLoc)
        if isinstance(index_loc, ImmedLoc):
            temp_loc = imm(index_loc.value * itemsize_loc.value)
        elif _valid_addressing_size(itemsize_loc.value):
            return AddressLoc(base_loc, index_loc, _get_scale(itemsize_loc.value), ofs_loc.value)
        else:
            # XXX should not use IMUL in more cases, it can use a clever LEA
            assert isinstance(temp_loc, RegLoc)
            assert isinstance(index_loc, RegLoc)
            assert not temp_loc.is_xmm
            self.mc.IMUL_rri(temp_loc.value, index_loc.value,
                             itemsize_loc.value)
        assert isinstance(ofs_loc, ImmedLoc)
        return AddressLoc(base_loc, temp_loc, 0, ofs_loc.value)

    def genop_getinteriorfield_gc(self, op, arglocs, resloc):
        (base_loc, ofs_loc, itemsize_loc, fieldsize_loc,
            index_loc, temp_loc, sign_loc) = arglocs
        src_addr = self._get_interiorfield_addr(temp_loc, index_loc,
                                                itemsize_loc, base_loc,
                                                ofs_loc)
        self.load_from_mem(resloc, src_addr, fieldsize_loc, sign_loc)

    def genop_discard_setfield_gc(self, op, arglocs):
        base_loc, ofs_loc, size_loc, value_loc = arglocs
        assert isinstance(size_loc, ImmedLoc)
        dest_addr = AddressLoc(base_loc, ofs_loc)
        self.save_into_mem(dest_addr, value_loc, size_loc)

    def genop_discard_setinteriorfield_gc(self, op, arglocs):
        (base_loc, ofs_loc, itemsize_loc, fieldsize_loc,
            index_loc, temp_loc, value_loc) = arglocs
        dest_addr = self._get_interiorfield_addr(temp_loc, index_loc,
                                                 itemsize_loc, base_loc,
                                                 ofs_loc)
        self.save_into_mem(dest_addr, value_loc, fieldsize_loc)

    genop_discard_setinteriorfield_raw = genop_discard_setinteriorfield_gc

    def genop_discard_setarrayitem_gc(self, op, arglocs):
        base_loc, ofs_loc, value_loc, size_loc, baseofs = arglocs
        assert isinstance(baseofs, ImmedLoc)
        assert isinstance(size_loc, ImmedLoc)
        scale = _get_scale(size_loc.value)
        dest_addr = AddressLoc(base_loc, ofs_loc, scale, baseofs.value)
        self.save_into_mem(dest_addr, value_loc, size_loc)

    def genop_discard_raw_store(self, op, arglocs):
        base_loc, ofs_loc, value_loc, size_loc, baseofs = arglocs
        assert isinstance(baseofs, ImmedLoc)
        dest_addr = AddressLoc(base_loc, ofs_loc, 0, baseofs.value)
        self.save_into_mem(dest_addr, value_loc, size_loc)

    def genop_discard_strsetitem(self, op, arglocs):
        base_loc, ofs_loc, val_loc = arglocs
        basesize, itemsize, ofs_length = symbolic.get_array_token(rstr.STR,
                                              self.cpu.translate_support_code)
        assert itemsize == 1
        dest_addr = AddressLoc(base_loc, ofs_loc, 0, basesize)
        self.mc.MOV8(dest_addr, val_loc.lowest8bits())

    def genop_discard_unicodesetitem(self, op, arglocs):
        base_loc, ofs_loc, val_loc = arglocs
        basesize, itemsize, ofs_length = symbolic.get_array_token(rstr.UNICODE,
                                              self.cpu.translate_support_code)
        if itemsize == 4:
            self.mc.MOV32(AddressLoc(base_loc, ofs_loc, 2, basesize), val_loc)
        elif itemsize == 2:
            self.mc.MOV16(AddressLoc(base_loc, ofs_loc, 1, basesize), val_loc)
        else:
            assert 0, itemsize

    genop_discard_setfield_raw = genop_discard_setfield_gc
    genop_discard_setarrayitem_raw = genop_discard_setarrayitem_gc

    def genop_strlen(self, op, arglocs, resloc):
        base_loc = arglocs[0]
        basesize, itemsize, ofs_length = symbolic.get_array_token(rstr.STR,
                                             self.cpu.translate_support_code)
        self.mc.MOV(resloc, addr_add_const(base_loc, ofs_length))

    def genop_unicodelen(self, op, arglocs, resloc):
        base_loc = arglocs[0]
        basesize, itemsize, ofs_length = symbolic.get_array_token(rstr.UNICODE,
                                             self.cpu.translate_support_code)
        self.mc.MOV(resloc, addr_add_const(base_loc, ofs_length))

    def genop_arraylen_gc(self, op, arglocs, resloc):
        base_loc, ofs_loc = arglocs
        assert isinstance(ofs_loc, ImmedLoc)
        self.mc.MOV(resloc, addr_add_const(base_loc, ofs_loc.value))

    def genop_strgetitem(self, op, arglocs, resloc):
        base_loc, ofs_loc = arglocs
        basesize, itemsize, ofs_length = symbolic.get_array_token(rstr.STR,
                                             self.cpu.translate_support_code)
        assert itemsize == 1
        self.mc.MOVZX8(resloc, AddressLoc(base_loc, ofs_loc, 0, basesize))

    def genop_unicodegetitem(self, op, arglocs, resloc):
        base_loc, ofs_loc = arglocs
        basesize, itemsize, ofs_length = symbolic.get_array_token(rstr.UNICODE,
                                             self.cpu.translate_support_code)
        if itemsize == 4:
            self.mc.MOV32(resloc, AddressLoc(base_loc, ofs_loc, 2, basesize))
        elif itemsize == 2:
            self.mc.MOVZX16(resloc, AddressLoc(base_loc, ofs_loc, 1, basesize))
        else:
            assert 0, itemsize

    def genop_read_timestamp(self, op, arglocs, resloc):
        self.mc.RDTSC()
        if longlong.is_64_bit:
            self.mc.SHL_ri(edx.value, 32)
            self.mc.OR_rr(edx.value, eax.value)
        else:
            loc1, = arglocs
            self.mc.MOVD_xr(loc1.value, edx.value)
            self.mc.MOVD_xr(resloc.value, eax.value)
            self.mc.PUNPCKLDQ_xx(resloc.value, loc1.value)

    def genop_guard_guard_true(self, ign_1, guard_op, guard_token, locs, ign_2):
        loc = locs[0]
        self.mc.TEST(loc, loc)
        self.implement_guard(guard_token, 'Z')
    genop_guard_guard_nonnull = genop_guard_guard_true

    def genop_guard_guard_no_exception(self, ign_1, guard_op, guard_token,
                                       locs, ign_2):
        self.mc.CMP(heap(self.cpu.pos_exception()), imm0)
        self.implement_guard(guard_token, 'NZ')

    def genop_guard_guard_not_invalidated(self, ign_1, guard_op, guard_token,
                                     locs, ign_2):
        pos = self.mc.get_relative_pos() + 1 # after potential jmp
        guard_token.pos_jump_offset = pos
        self.pending_guard_tokens.append(guard_token)

    def genop_guard_guard_exception(self, ign_1, guard_op, guard_token,
                                    locs, resloc):
        loc = locs[0]
        loc1 = locs[1]
        self.mc.MOV(loc1, heap(self.cpu.pos_exception()))
        self.mc.CMP(loc1, loc)
        self.implement_guard(guard_token, 'NE')
        self._store_and_reset_exception(self.mc, resloc)

    def _store_and_reset_exception(self, mc, excvalloc=None, exctploc=None,
                                   tmploc=None):
        """ Resest the exception. If excvalloc is None, then store it on the
        frame in jf_guard_exc
        """
        if excvalloc is not None:
            assert excvalloc.is_reg()
            mc.MOV(excvalloc, heap(self.cpu.pos_exc_value()))
        elif tmploc is not None: # if both are None, just ignore
            ofs = self.cpu.get_ofs_of_frame_field('jf_guard_exc')
            mc.MOV(tmploc, heap(self.cpu.pos_exc_value()))
            mc.MOV(RawEbpLoc(ofs), tmploc)
        if exctploc is not None:
            assert exctploc.is_reg()
            mc.MOV(exctploc, heap(self.cpu.pos_exception()))

        mc.MOV(heap(self.cpu.pos_exception()), imm0)
        mc.MOV(heap(self.cpu.pos_exc_value()), imm0)

    def _restore_exception(self, mc, excvalloc, exctploc, tmploc=None):
        if excvalloc is not None:
            mc.MOV(heap(self.cpu.pos_exc_value()), excvalloc)
        else:
            assert tmploc is not None
            ofs = self.cpu.get_ofs_of_frame_field('jf_guard_exc')
            mc.MOV(tmploc, RawEbpLoc(ofs))
            mc.MOV_bi(ofs, 0)
            mc.MOV(heap(self.cpu.pos_exc_value()), tmploc)
        mc.MOV(heap(self.cpu.pos_exception()), exctploc)

    def _gen_guard_overflow(self, guard_op, guard_token):
        guard_opnum = guard_op.getopnum()
        if guard_opnum == rop.GUARD_NO_OVERFLOW:
            self.implement_guard(guard_token, 'O')
        elif guard_opnum == rop.GUARD_OVERFLOW:
            self.implement_guard(guard_token, 'NO')
        else:
            not_implemented("int_xxx_ovf followed by %s" %
                            guard_op.getopname())

    def genop_guard_int_add_ovf(self, op, guard_op, guard_token, arglocs, result_loc):
        self.mc.ADD(arglocs[0], arglocs[1])
        return self._gen_guard_overflow(guard_op, guard_token)

    def genop_guard_int_sub_ovf(self, op, guard_op, guard_token, arglocs, result_loc):
        self.mc.SUB(arglocs[0], arglocs[1])
        return self._gen_guard_overflow(guard_op, guard_token)

    def genop_guard_int_mul_ovf(self, op, guard_op, guard_token, arglocs, result_loc):
        self.mc.IMUL(arglocs[0], arglocs[1])
        return self._gen_guard_overflow(guard_op, guard_token)

    def genop_guard_guard_false(self, ign_1, guard_op, guard_token, locs, ign_2):
        loc = locs[0]
        self.mc.TEST(loc, loc)
        self.implement_guard(guard_token, 'NZ')
    genop_guard_guard_isnull = genop_guard_guard_false

    def genop_guard_guard_value(self, ign_1, guard_op, guard_token, locs, ign_2):
        if guard_op.getarg(0).type == FLOAT:
            assert guard_op.getarg(1).type == FLOAT
            self.mc.UCOMISD(locs[0], locs[1])
        else:
            self.mc.CMP(locs[0], locs[1])
        self.implement_guard(guard_token, 'NE')

    def _cmp_guard_class(self, locs):
        offset = self.cpu.vtable_offset
        if offset is not None:
            self.mc.CMP(mem(locs[0], offset), locs[1])
        else:
            # XXX hard-coded assumption: to go from an object to its class
            # we use the following algorithm:
            #   - read the typeid from mem(locs[0]), i.e. at offset 0;
            #     this is a complete word (N=4 bytes on 32-bit, N=8 on
            #     64-bits)
            #   - keep the lower half of what is read there (i.e.
            #     truncate to an unsigned 'N / 2' bytes value)
            #   - multiply by 4 (on 32-bits only) and use it as an
            #     offset in type_info_group
            #   - add 16/32 bytes, to go past the TYPE_INFO structure
            loc = locs[1]
            assert isinstance(loc, ImmedLoc)
            classptr = loc.value
            # here, we have to go back from 'classptr' to the value expected
            # from reading the half-word in the object header.  Note that
            # this half-word is at offset 0 on a little-endian machine;
            # it would be at offset 2 or 4 on a big-endian machine.
            from rpython.memory.gctypelayout import GCData
            sizeof_ti = rffi.sizeof(GCData.TYPE_INFO)
            type_info_group = llop.gc_get_type_info_group(llmemory.Address)
            type_info_group = rffi.cast(lltype.Signed, type_info_group)
            expected_typeid = classptr - sizeof_ti - type_info_group
            if IS_X86_32:
                expected_typeid >>= 2
                self.mc.CMP16(mem(locs[0], 0), ImmedLoc(expected_typeid))
            elif IS_X86_64:
                self.mc.CMP32_mi((locs[0].value, 0), expected_typeid)

    def genop_guard_guard_class(self, ign_1, guard_op, guard_token, locs, ign_2):
        self._cmp_guard_class(locs)
        self.implement_guard(guard_token, 'NE')

    def genop_guard_guard_nonnull_class(self, ign_1, guard_op,
                                        guard_token, locs, ign_2):
        self.mc.CMP(locs[0], imm1)
        # Patched below
        self.mc.J_il8(rx86.Conditions['B'], 0)
        jb_location = self.mc.get_relative_pos()
        self._cmp_guard_class(locs)
        # patch the JB above
        offset = self.mc.get_relative_pos() - jb_location
        assert 0 < offset <= 127
        self.mc.overwrite(jb_location-1, chr(offset))
        #
        self.implement_guard(guard_token, 'NE')

    def implement_guard_recovery(self, guard_opnum, faildescr, failargs,
                                 fail_locs, frame_depth):
        exc = (guard_opnum == rop.GUARD_EXCEPTION or
               guard_opnum == rop.GUARD_NO_EXCEPTION or
               guard_opnum == rop.GUARD_NOT_FORCED)
        is_guard_not_invalidated = guard_opnum == rop.GUARD_NOT_INVALIDATED
        is_guard_not_forced = guard_opnum == rop.GUARD_NOT_FORCED
        gcmap = allocate_gcmap(self, frame_depth, JITFRAME_FIXED_SIZE)
        return GuardToken(self.cpu, gcmap, faildescr, failargs,
                          fail_locs, exc, frame_depth,
                          is_guard_not_invalidated, is_guard_not_forced)

    def generate_propagate_error_64(self):
        assert WORD == 8
        startpos = self.mc.get_relative_pos()
        self.mc.JMP(imm(self.propagate_exception_path))
        return startpos

    def generate_quick_failure(self, guardtok):
        """ Gather information about failure
        """
        startpos = self.mc.get_relative_pos()
        fail_descr, target = self.store_info_on_descr(startpos, guardtok)
        self.mc.PUSH(imm(fail_descr))
        self.push_gcmap(self.mc, guardtok.gcmap, push=True)
        self.mc.JMP(imm(target))
        return startpos

    def push_gcmap(self, mc, gcmap, push=False, mov=False, store=False):
        if push:
            mc.PUSH(imm(rffi.cast(lltype.Signed, gcmap)))
        elif mov:
            mc.MOV(RawEspLoc(0, REF),
                   imm(rffi.cast(lltype.Signed, gcmap)))
        else:
            assert store
            ofs = self.cpu.get_ofs_of_frame_field('jf_gcmap')
            mc.MOV(raw_stack(ofs), imm(rffi.cast(lltype.Signed, gcmap)))

    def pop_gcmap(self, mc):
        ofs = self.cpu.get_ofs_of_frame_field('jf_gcmap')
        mc.MOV_bi(ofs, 0)

    def new_stack_loc(self, i, pos, tp):
        base_ofs = self.cpu.get_baseofs_of_frame_field()
        return FrameLoc(i, get_ebp_ofs(base_ofs, i), tp)

    def setup_failure_recovery(self):
        self.failure_recovery_code = [0, 0, 0, 0]

    def _push_all_regs_to_frame(self, mc, ignored_regs, withfloats,
                                callee_only=False):
        # Push all general purpose registers
        base_ofs = self.cpu.get_baseofs_of_frame_field()
        if callee_only:
            regs = gpr_reg_mgr_cls.save_around_call_regs
        else:
            regs = gpr_reg_mgr_cls.all_regs
        for i, gpr in enumerate(regs):
            if gpr not in ignored_regs:
                mc.MOV_br(i * WORD + base_ofs, gpr.value)
        if withfloats:
            if IS_X86_64:
                coeff = 1
            else:
                coeff = 2
            # Push all XMM regs
            ofs = len(gpr_reg_mgr_cls.all_regs)
            for i in range(len(xmm_reg_mgr_cls.all_regs)):
                mc.MOVSD_bx((ofs + i * coeff) * WORD + base_ofs, i)

    def _pop_all_regs_from_frame(self, mc, ignored_regs, withfloats,
                                 callee_only=False):
        # Pop all general purpose registers
        base_ofs = self.cpu.get_baseofs_of_frame_field()
        if callee_only:
            regs = gpr_reg_mgr_cls.save_around_call_regs
        else:
            regs = gpr_reg_mgr_cls.all_regs
        for i, gpr in enumerate(regs):
            if gpr not in ignored_regs:
                mc.MOV_rb(gpr.value, i * WORD + base_ofs)
        if withfloats:
            # Pop all XMM regs
            if IS_X86_64:
                coeff = 1
            else:
                coeff = 2
            ofs = len(gpr_reg_mgr_cls.all_regs)
            for i in range(len(xmm_reg_mgr_cls.all_regs)):
                mc.MOVSD_xb(i, (ofs + i * coeff) * WORD + base_ofs)

    def _build_failure_recovery(self, exc, withfloats=False):
        mc = codebuf.MachineCodeBlockWrapper()
        self.mc = mc

        self._push_all_regs_to_frame(mc, [], withfloats)

        if exc:
            # We might have an exception pending.  Load it into ebx...
            mc.MOV(ebx, heap(self.cpu.pos_exc_value()))
            mc.MOV(heap(self.cpu.pos_exception()), imm0)
            mc.MOV(heap(self.cpu.pos_exc_value()), imm0)
            # ...and save ebx into 'jf_guard_exc'
            offset = self.cpu.get_ofs_of_frame_field('jf_guard_exc')
            mc.MOV_br(offset, ebx.value)

        # now we return from the complete frame, which starts from
        # _call_header_with_stack_check().  The LEA in _call_footer below
        # throws away most of the frame, including all the PUSHes that we
        # did just above.
        ofs = self.cpu.get_ofs_of_frame_field('jf_descr')
        ofs2 = self.cpu.get_ofs_of_frame_field('jf_gcmap')
        mc.POP(eax)
        mc.MOV_br(ofs2, eax.value)
        mc.POP(eax)
        mc.MOV_br(ofs, eax.value)
        # the return value is the jitframe
        mc.MOV_rr(eax.value, ebp.value)

        self._call_footer()
        rawstart = mc.materialize(self.cpu.asmmemmgr, [])
        self.failure_recovery_code[exc + 2 * withfloats] = rawstart
        self.mc = None

    def genop_finish(self, op, arglocs, result_loc):
        base_ofs = self.cpu.get_baseofs_of_frame_field()
        if len(arglocs) == 2:
            [return_val, fail_descr_loc] = arglocs
            if op.getarg(0).type == FLOAT and not IS_X86_64:
                size = WORD * 2
            else:
                size = WORD
            self.save_into_mem(raw_stack(base_ofs), return_val, imm(size))
        else:
            [fail_descr_loc] = arglocs
        ofs = self.cpu.get_ofs_of_frame_field('jf_descr')
        self.mov(fail_descr_loc, RawEbpLoc(ofs))
        arglist = op.getarglist()
        if arglist and arglist[0].type == REF:
            gcmap = self.gcmap_for_finish
            self.push_gcmap(self.mc, gcmap, store=True)
        else:
            # note that the 0 here is redundant, but I would rather
            # keep that one and kill all the others
            ofs = self.cpu.get_ofs_of_frame_field('jf_gcmap')
            self.mc.MOV_bi(ofs, 0)
        self.mc.MOV_rr(eax.value, ebp.value)
        # exit function
        self._call_footer()

    def implement_guard(self, guard_token, condition=None):
        # These jumps are patched later.
        if condition:
            self.mc.J_il(rx86.Conditions[condition], 0)
        else:
            self.mc.JMP_l(0)
        guard_token.pos_jump_offset = self.mc.get_relative_pos() - 4
        self.pending_guard_tokens.append(guard_token)

    def genop_call(self, op, arglocs, resloc):
        from rpython.jit.backend.llsupport.descr import CallDescr

        sizeloc = arglocs[0]
        assert isinstance(sizeloc, ImmedLoc)
        size = sizeloc.value
        signloc = arglocs[1]

        x = arglocs[2]     # the function address
        if x is eax:
            tmp = ecx
        else:
            tmp = eax

        descr = op.getdescr()
        assert isinstance(descr, CallDescr)

        stack_max = PASS_ON_MY_FRAME
        if self._is_asmgcc() and op.getopnum() == rop.CALL_RELEASE_GIL:
            from rpython.memory.gctransform import asmgcroot
            stack_max -= asmgcroot.JIT_USE_WORDS
            can_collect = 3    # asmgcc only: don't write jf_extra_stack_depth,
                               # and reload ebp from the css
        else:
            can_collect = 1

        self._emit_call(x, arglocs, 3, tmp=tmp,
                        argtypes=descr.get_arg_types(),
                        callconv=descr.get_call_conv(),
                        can_collect=can_collect,
                        stack_max=stack_max)

        if IS_X86_32 and isinstance(resloc, FrameLoc) and resloc.type == FLOAT:
            # a float or a long long return
            if descr.get_result_type() == 'L':
                self.mc.MOV_br(resloc.value, eax.value)      # long long
                self.mc.MOV_br(resloc.value + 4, edx.value)
                # XXX should ideally not move the result on the stack,
                #     but it's a mess to load eax/edx into a xmm register
                #     and this way is simpler also because the result loc
                #     can just be always a stack location
            else:
                self.mc.FSTPL_b(resloc.value)   # float return
        elif descr.get_result_type() == 'S':
            # singlefloat return
            assert resloc is eax
            if IS_X86_32:
                # must convert ST(0) to a 32-bit singlefloat and load it into EAX
                # mess mess mess
                self.mc.SUB_ri(esp.value, 4)
                self.mc.FSTPS_s(0)
                self.mc.POP_r(eax.value)
            elif IS_X86_64:
                # must copy from the lower 32 bits of XMM0 into eax
                self.mc.MOVD_rx(eax.value, xmm0.value)
        elif size == WORD:
            assert resloc is eax or resloc is xmm0    # a full word
        elif size == 0:
            pass    # void return
        else:
            # use the code in load_from_mem to do the zero- or sign-extension
            assert resloc is eax
            if size == 1:
                srcloc = eax.lowest8bits()
            else:
                srcloc = eax
            self.load_from_mem(eax, srcloc, sizeloc, signloc)

    def _store_force_index(self, guard_op):
        faildescr = guard_op.getdescr()
        ofs = self.cpu.get_ofs_of_frame_field('jf_force_descr')
        self.mc.MOV(raw_stack(ofs), imm(rffi.cast(lltype.Signed,
                                 cast_instance_to_gcref(faildescr))))

    def _emit_guard_not_forced(self, guard_token):
        ofs = self.cpu.get_ofs_of_frame_field('jf_descr')
        self.mc.CMP_bi(ofs, 0)
        self.implement_guard(guard_token, 'NE')

    def genop_guard_call_may_force(self, op, guard_op, guard_token,
                                   arglocs, result_loc):
        self._store_force_index(guard_op)
        self.genop_call(op, arglocs, result_loc)
        self._emit_guard_not_forced(guard_token)

    def genop_guard_call_release_gil(self, op, guard_op, guard_token,
                                     arglocs, result_loc):
        # first, close the stack in the sense of the asmgcc GC root tracker
        gcrootmap = self.cpu.gc_ll_descr.gcrootmap
        if gcrootmap:
            self.call_release_gil(gcrootmap, arglocs)
        # do the call
        self._store_force_index(guard_op)
        self.genop_call(op, arglocs, result_loc)
        # then reopen the stack
        if gcrootmap:
            self.call_reacquire_gil(gcrootmap, result_loc)
        # finally, the guard_not_forced
        self._emit_guard_not_forced(guard_token)

    def call_release_gil(self, gcrootmap, save_registers):
        if gcrootmap.is_shadow_stack:
            args = []
        else:
            from rpython.memory.gctransform import asmgcroot
            # build a 'css' structure on the stack: 2 words for the linkage,
            # and 5/7 words as described for asmgcroot.ASM_FRAMEDATA, for a
            # total size of JIT_USE_WORDS.  This structure is found at
            # [ESP+css].
            css = WORD * (PASS_ON_MY_FRAME - asmgcroot.JIT_USE_WORDS)
            assert css >= 2
            # Save ebp
            index_of_ebp = css + WORD * (2+asmgcroot.INDEX_OF_EBP)
            self.mc.MOV_sr(index_of_ebp, ebp.value)  # MOV [css.ebp], EBP
            # Save the "return address": we pretend that it's css
            if IS_X86_32:
                reg = eax
            elif IS_X86_64:
                reg = edi
            self.mc.LEA_rs(reg.value, css)           # LEA reg, [css]
            frame_ptr = css + WORD * (2+asmgcroot.FRAME_PTR)
            self.mc.MOV_sr(frame_ptr, reg.value)     # MOV [css.frame], reg
            # Set up jf_extra_stack_depth to pretend that the return address
            # was at css, and so our stack frame is supposedly shorter by
            # (css+WORD) bytes
            extra_ofs = self.cpu.get_ofs_of_frame_field('jf_extra_stack_depth')
            self.mc.MOV_bi(extra_ofs, -css-WORD)
            # Call the closestack() function (also releasing the GIL)
            args = [reg]
        #
        self._emit_call(imm(self.releasegil_addr), args, can_collect=False)

    def call_reacquire_gil(self, gcrootmap, save_loc):
        # save the previous result (eax/xmm0) into the stack temporarily.
        # XXX like with call_release_gil(), we assume that we don't need
        # to save xmm0 in this case.
        if isinstance(save_loc, RegLoc) and not save_loc.is_xmm:
            self.mc.MOV_sr(WORD, save_loc.value)
        # call the reopenstack() function (also reacquiring the GIL)
        if gcrootmap.is_shadow_stack:
            args = []
        else:
            from rpython.memory.gctransform import asmgcroot
            css = WORD * (PASS_ON_MY_FRAME - asmgcroot.JIT_USE_WORDS)
            extra_ofs = self.cpu.get_ofs_of_frame_field('jf_extra_stack_depth')
            self.mc.MOV_bi(extra_ofs, 0)
            if IS_X86_32:
                reg = eax
            elif IS_X86_64:
                reg = edi
            self.mc.LEA_rs(reg.value, css)
            args = [reg]
        self._emit_call(imm(self.reacqgil_addr), args, can_collect=False)
        # restore the result from the stack
        if isinstance(save_loc, RegLoc) and not save_loc.is_xmm:
            self.mc.MOV_rs(save_loc.value, WORD)

    def imm(self, v):
        return imm(v)

    # ------------------- CALL ASSEMBLER --------------------------

    def genop_guard_call_assembler(self, op, guard_op, guard_token,
                                   arglocs, result_loc):
        if len(arglocs) == 2:
            [argloc, vloc] = arglocs
        else:
            [argloc] = arglocs
            vloc = self.imm(0)
        self.call_assembler(op, guard_op, argloc, vloc, result_loc, eax)
        self._emit_guard_not_forced(guard_token)

    def _call_assembler_emit_call(self, addr, argloc, tmploc):
        self._emit_call(addr, [argloc], 0, tmp=tmploc)

    def _call_assembler_emit_helper_call(self, addr, arglocs, _):
         self._emit_call(addr, arglocs, 0, tmp=self._second_tmp_reg)

    def _call_assembler_check_descr(self, value, tmploc):
        ofs = self.cpu.get_ofs_of_frame_field('jf_descr')
        self.mc.CMP(mem(eax, ofs), imm(value))
        # patched later
        self.mc.J_il8(rx86.Conditions['E'], 0) # goto B if we get 'done_with_this_frame'
        return self.mc.get_relative_pos()

    def _call_assembler_patch_je(self, result_loc, je_location):
        if (IS_X86_32 and isinstance(result_loc, FrameLoc) and
            result_loc.type == FLOAT):
            self.mc.FSTPL_b(result_loc.value)
        self.mc.JMP_l8(0) # jump to done, patched later
        jmp_location = self.mc.get_relative_pos()
        #
        offset = jmp_location - je_location
        assert 0 < offset <= 127
        self.mc.overwrite(je_location - 1, chr(offset))
        #
        return jmp_location

    def _call_assembler_reset_vtoken(self, jd, vloc):
        from rpython.jit.backend.llsupport.descr import FieldDescr
        fielddescr = jd.vable_token_descr
        assert isinstance(fielddescr, FieldDescr)
        vtoken_ofs = fielddescr.offset
        self.mc.MOV(edx, vloc) # we know vloc is on the current frame
        self.mc.MOV_mi((edx.value, vtoken_ofs), 0)
        # in the line above, TOKEN_NONE = 0

    def _call_assembler_load_result(self, op, result_loc):
        if op.result is not None:
            # load the return value from the dead frame's value index 0
            kind = op.result.type
            descr = self.cpu.getarraydescr_for_frame(kind)
            ofs = self.cpu.unpack_arraydescr(descr)
            if kind == FLOAT:
                self.mc.MOVSD_xm(xmm0.value, (eax.value, ofs))
                if result_loc is not xmm0:
                    self.mc.MOVSD(result_loc, xmm0)
            else:
                assert result_loc is eax
                self.mc.MOV_rm(eax.value, (eax.value, ofs))

    def _call_assembler_patch_jmp(self, jmp_location):
        offset = self.mc.get_relative_pos() - jmp_location
        assert 0 <= offset <= 127
        self.mc.overwrite(jmp_location - 1, chr(offset))

    # ------------------- END CALL ASSEMBLER -----------------------

    def _write_barrier_fastpath(self, mc, descr, arglocs, array=False,
                                is_frame=False, align_stack=False):
        # Write code equivalent to write_barrier() in the GC: it checks
        # a flag in the object at arglocs[0], and if set, it calls a
        # helper piece of assembler.  The latter saves registers as needed
        # and call the function jit_remember_young_pointer() from the GC.
        if we_are_translated():
            cls = self.cpu.gc_ll_descr.has_write_barrier_class()
            assert cls is not None and isinstance(descr, cls)
        #
        card_marking = False
        mask = descr.jit_wb_if_flag_singlebyte
        if array and descr.jit_wb_cards_set != 0:
            # assumptions the rest of the function depends on:
            assert (descr.jit_wb_cards_set_byteofs ==
                    descr.jit_wb_if_flag_byteofs)
            assert descr.jit_wb_cards_set_singlebyte == -0x80
            card_marking = True
            mask = descr.jit_wb_if_flag_singlebyte | -0x80
        #
        loc_base = arglocs[0]
        if is_frame:
            assert loc_base is ebp
            loc = raw_stack(descr.jit_wb_if_flag_byteofs)
        else:
            loc = addr_add_const(loc_base, descr.jit_wb_if_flag_byteofs)
        mc.TEST8(loc, imm(mask))
        mc.J_il8(rx86.Conditions['Z'], 0) # patched later
        jz_location = mc.get_relative_pos()

        # for cond_call_gc_wb_array, also add another fast path:
        # if GCFLAG_CARDS_SET, then we can just set one bit and be done
        if card_marking:
            # GCFLAG_CARDS_SET is in this byte at 0x80, so this fact can
            # been checked by the status flags of the previous TEST8
            mc.J_il8(rx86.Conditions['S'], 0) # patched later
            js_location = mc.get_relative_pos()
        else:
            js_location = 0

        # Write only a CALL to the helper prepared in advance, passing it as
        # argument the address of the structure we are writing into
        # (the first argument to COND_CALL_GC_WB).
        helper_num = card_marking
        if is_frame:
            helper_num = 4
        elif self._regalloc is not None and self._regalloc.xrm.reg_bindings:
            helper_num += 2
        if self.wb_slowpath[helper_num] == 0:    # tests only
            assert not we_are_translated()
            self.cpu.gc_ll_descr.write_barrier_descr = descr
            self._build_wb_slowpath(card_marking,
                                    bool(self._regalloc.xrm.reg_bindings))
            assert self.wb_slowpath[helper_num] != 0
        #
        if not is_frame:
            mc.PUSH(loc_base)
        if is_frame and align_stack:
            mc.SUB_ri(esp.value, 16 - WORD) # erase the return address
        mc.CALL(imm(self.wb_slowpath[helper_num]))
        if is_frame and align_stack:
            mc.ADD_ri(esp.value, 16 - WORD) # erase the return address

        if card_marking:
            # The helper ends again with a check of the flag in the object.
            # So here, we can simply write again a 'JNS', which will be
            # taken if GCFLAG_CARDS_SET is still not set.
            mc.J_il8(rx86.Conditions['NS'], 0) # patched later
            jns_location = mc.get_relative_pos()
            #
            # patch the JS above
            offset = mc.get_relative_pos() - js_location
            assert 0 < offset <= 127
            mc.overwrite(js_location-1, chr(offset))
            #
            # case GCFLAG_CARDS_SET: emit a few instructions to do
            # directly the card flag setting
            loc_index = arglocs[1]
            if isinstance(loc_index, RegLoc):
                if IS_X86_64 and isinstance(loc_base, RegLoc):
                    # copy loc_index into r11
                    tmp1 = X86_64_SCRATCH_REG
                    mc.MOV_rr(tmp1.value, loc_index.value)
                    final_pop = False
                else:
                    # must save the register loc_index before it is mutated
                    mc.PUSH_r(loc_index.value)
                    tmp1 = loc_index
                    final_pop = True
                # SHR tmp, card_page_shift
                mc.SHR_ri(tmp1.value, descr.jit_wb_card_page_shift)
                # XOR tmp, -8
                mc.XOR_ri(tmp1.value, -8)
                # BTS [loc_base], tmp
                mc.BTS(addr_add_const(loc_base, 0), tmp1)
                # done
                if final_pop:
                    mc.POP_r(loc_index.value)
                #
            elif isinstance(loc_index, ImmedLoc):
                byte_index = loc_index.value >> descr.jit_wb_card_page_shift
                byte_ofs = ~(byte_index >> 3)
                byte_val = 1 << (byte_index & 7)
                mc.OR8(addr_add_const(loc_base, byte_ofs), imm(byte_val))
            else:
                raise AssertionError("index is neither RegLoc nor ImmedLoc")
            #
            # patch the JNS above
            offset = mc.get_relative_pos() - jns_location
            assert 0 < offset <= 127
            mc.overwrite(jns_location-1, chr(offset))

        # patch the JZ above
        offset = mc.get_relative_pos() - jz_location
        assert 0 < offset <= 127
        mc.overwrite(jz_location-1, chr(offset))

    def genop_discard_cond_call_gc_wb(self, op, arglocs):
        self._write_barrier_fastpath(self.mc, op.getdescr(), arglocs)

    def genop_discard_cond_call_gc_wb_array(self, op, arglocs):
        self._write_barrier_fastpath(self.mc, op.getdescr(), arglocs,
                                     array=True)

    def not_implemented_op_discard(self, op, arglocs):
        not_implemented("not implemented operation: %s" % op.getopname())

    def not_implemented_op(self, op, arglocs, resloc):
        not_implemented("not implemented operation with res: %s" %
                        op.getopname())

    def not_implemented_op_guard(self, op, guard_op,
                                 failaddr, arglocs, resloc):
        not_implemented("not implemented operation (guard): %s" %
                        op.getopname())

    def closing_jump(self, target_token):
        target = target_token._ll_loop_code
        if target_token in self.target_tokens_currently_compiling:
            curpos = self.mc.get_relative_pos() + 5
            self.mc.JMP_l(target - curpos)
        else:
            self.mc.JMP(imm(target))

    def label(self):
        self._check_frame_depth_debug(self.mc)

    def malloc_cond(self, nursery_free_adr, nursery_top_adr, size, gcmap):
        assert size & (WORD-1) == 0     # must be correctly aligned
        self.mc.MOV(eax, heap(nursery_free_adr))
        self.mc.LEA_rm(edi.value, (eax.value, size))
        self.mc.CMP(edi, heap(nursery_top_adr))
        self.mc.J_il8(rx86.Conditions['NA'], 0) # patched later
        jmp_adr = self.mc.get_relative_pos()
        # save the gcmap
        self.push_gcmap(self.mc, gcmap, mov=True)
        self.mc.CALL(imm(self.malloc_slowpath))
        offset = self.mc.get_relative_pos() - jmp_adr
        assert 0 < offset <= 127
        self.mc.overwrite(jmp_adr-1, chr(offset))
        self.mc.MOV(heap(nursery_free_adr), edi)

    def malloc_cond_varsize_small(self, nursery_free_adr, nursery_top_adr,
                                  sizeloc, gcmap):
        self.mc.MOV(edi, heap(nursery_free_adr))
        self.mc.MOV(eax, edi)
        self.mc.ADD(edi, sizeloc)
        self.mc.CMP(edi, heap(nursery_top_adr))
        self.mc.J_il8(rx86.Conditions['NA'], 0) # patched later
        jmp_adr = self.mc.get_relative_pos()
        # save the gcmap
        self.push_gcmap(self.mc, gcmap, mov=True)
        self.mc.CALL(imm(self.malloc_slowpath))
        offset = self.mc.get_relative_pos() - jmp_adr
        assert 0 < offset <= 127
        self.mc.overwrite(jmp_adr-1, chr(offset))
        self.mc.MOV(heap(nursery_free_adr), edi)

    def malloc_cond_varsize(self, nursery_free_adr, nursery_top_adr,
                            lengthloc, itemsize, maxlength, gcmap,
                            arraydescr):
        self.mc.CMP(lengthloc, imm(maxlength))
        self.mc.J_il8(rx86.Conditions['G'], 0) # patched later
        jmp_adr0 = self.mc.get_relative_pos()
        self.mc.MOV(edi, heap(nursery_free_adr))
        self.mc.MOV(eax, edi)
        self.mc.MOV(edi, lengthloc)
        self.mc.IMUL(edi, imm(itemsize))
        self.mc.ADD(edi, heap(nursery_free_adr))
        self.mc.ADD(edi, imm(WORD * 2))
        self.mc.CMP(edi, heap(nursery_top_adr))
        self.mc.J_il8(rx86.Conditions['NA'], 0) # patched later
        jmp_adr1 = self.mc.get_relative_pos()
        offset = self.mc.get_relative_pos() - jmp_adr0
        assert 0 < offset <= 127
        self.mc.overwrite(jmp_adr0-1, chr(offset))
        # save the gcmap
        self.push_gcmap(self.mc, gcmap, mov=True)
        self.mc.CALL(imm(self.malloc_slowpath_varsize))
        offset = self.mc.get_relative_pos() - jmp_adr1
        assert 0 < offset <= 127
        self.mc.overwrite(jmp_adr1-1, chr(offset))
        self.mc.MOV(heap(nursery_free_adr), edi)

    def force_token(self, reg):
        # XXX kill me
        assert isinstance(reg, RegLoc)
        self.mc.MOV_rr(reg.value, ebp.value)

genop_discard_list = [Assembler386.not_implemented_op_discard] * rop._LAST
genop_list = [Assembler386.not_implemented_op] * rop._LAST
genop_llong_list = {}
genop_math_list = {}
genop_guard_list = [Assembler386.not_implemented_op_guard] * rop._LAST

for name, value in Assembler386.__dict__.iteritems():
    if name.startswith('genop_discard_'):
        opname = name[len('genop_discard_'):]
        num = getattr(rop, opname.upper())
        genop_discard_list[num] = value
    elif name.startswith('genop_guard_') and name != 'genop_guard_exception':
        opname = name[len('genop_guard_'):]
        num = getattr(rop, opname.upper())
        genop_guard_list[num] = value
    elif name.startswith('genop_llong_'):
        opname = name[len('genop_llong_'):]
        num = getattr(EffectInfo, 'OS_LLONG_' + opname.upper())
        genop_llong_list[num] = value
    elif name.startswith('genop_math_'):
        opname = name[len('genop_math_'):]
        num = getattr(EffectInfo, 'OS_MATH_' + opname.upper())
        genop_math_list[num] = value
    elif name.startswith('genop_'):
        opname = name[len('genop_'):]
        num = getattr(rop, opname.upper())
        genop_list[num] = value

# XXX: ri386 migration shims:
def addr_add(reg_or_imm1, reg_or_imm2, offset=0, scale=0):
    return AddressLoc(reg_or_imm1, reg_or_imm2, scale, offset)

def addr_add_const(reg_or_imm1, offset):
    return AddressLoc(reg_or_imm1, imm0, 0, offset)

def mem(loc, offset):
    return AddressLoc(loc, imm0, 0, offset)

def raw_stack(offset, type=INT):
    return RawEbpLoc(offset, type)

def heap(addr):
    return AddressLoc(ImmedLoc(addr), imm0, 0, 0)

def not_implemented(msg):
    os.write(2, '[x86/asm] %s\n' % msg)
    raise NotImplementedError(msg)

class BridgeAlreadyCompiled(Exception):
    pass<|MERGE_RESOLUTION|>--- conflicted
+++ resolved
@@ -681,27 +681,7 @@
         allblocks = self.get_asmmemmgr_blocks(looptoken)
         return self.mc.materialize(self.cpu.asmmemmgr, allblocks,
                                    self.cpu.gc_ll_descr.gcrootmap)
-<<<<<<< HEAD
-
-    def _register_counter(self, tp, number, token):
-        # YYY very minor leak -- we need the counters to stay alive
-        # forever, just because we want to report them at the end
-        # of the process
-        struct = lltype.malloc(DEBUG_COUNTER, flavor='raw',
-                               track_allocation=False)
-        struct.i = 0
-        struct.type = tp
-        if tp == 'b' or tp == 'e':
-            struct.number = number
-        else:
-            assert token
-            struct.number = compute_unique_id(token)
-        self.loop_run_counters.append(struct)
-        return struct
-
-=======
- 
->>>>>>> 114ff2cb
+
     def patch_jump_for_descr(self, faildescr, adr_new_target):
         adr_jump_offset = faildescr._x86_adr_jump_offset
         assert adr_jump_offset != 0
