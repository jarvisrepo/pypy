--- conflicted
+++ resolved
@@ -1477,14 +1477,6 @@
     genop_getfield_gc_f = _genop_getfield
     genop_getfield_raw_i = _genop_getfield
     genop_getfield_raw_f = _genop_getfield
-<<<<<<< HEAD
-    genop_getfield_raw_pure_i = _genop_getfield
-    genop_getfield_raw_pure_f = _genop_getfield
-=======
-    genop_getfield_gc_pure_i = _genop_getfield
-    genop_getfield_gc_pure_r = _genop_getfield
-    genop_getfield_gc_pure_f = _genop_getfield
->>>>>>> 50028b7c
 
     def _genop_getarrayitem(self, op, arglocs, resloc):
         base_loc, ofs_loc, size_loc, ofs, sign_loc = arglocs
