import sys
import os
import py

from rpython.jit.backend.llsupport import symbolic, jitframe, rewrite
from rpython.jit.backend.llsupport.assembler import (GuardToken, BaseAssembler,
                                                DEBUG_COUNTER, debug_bridge)
from rpython.jit.backend.llsupport.asmmemmgr import MachineDataBlockWrapper
from rpython.jit.backend.llsupport.gcmap import allocate_gcmap
<<<<<<< HEAD
from rpython.jit.metainterp.history import (Const, Box, VOID,
    BoxVector, ConstInt)
=======
from rpython.jit.metainterp.history import Const, VOID
>>>>>>> fbcf24f8
from rpython.jit.metainterp.history import AbstractFailDescr, INT, REF, FLOAT
from rpython.jit.metainterp.compile import ResumeGuardDescr
from rpython.rtyper.lltypesystem import lltype, rffi, rstr, llmemory
from rpython.rtyper.lltypesystem.lloperation import llop
from rpython.rtyper.annlowlevel import llhelper, cast_instance_to_gcref
from rpython.rtyper import rclass
from rpython.rlib.jit import AsmInfo
from rpython.jit.backend.model import CompiledLoopToken
from rpython.jit.backend.x86.regalloc import (RegAlloc, get_ebp_ofs,
    gpr_reg_mgr_cls, xmm_reg_mgr_cls)
from rpython.jit.backend.llsupport.regalloc import (get_scale, valid_addressing_size)
from rpython.jit.backend.x86.arch import (FRAME_FIXED_SIZE, WORD, IS_X86_64,
                                       JITFRAME_FIXED_SIZE, IS_X86_32,
                                       PASS_ON_MY_FRAME, THREADLOCAL_OFS,
                                       DEFAULT_FRAME_BYTES)
from rpython.jit.backend.x86.regloc import (eax, ecx, edx, ebx, esp, ebp, esi,
    xmm0, xmm1, xmm2, xmm3, xmm4, xmm5, xmm6, xmm7, r8, r9, r10, r11, edi,
    r12, r13, r14, r15, X86_64_SCRATCH_REG, X86_64_XMM_SCRATCH_REG,
    RegLoc, FrameLoc, ConstFloatLoc, ImmedLoc, AddressLoc, imm,
    imm0, imm1, FloatImmedLoc, RawEbpLoc, RawEspLoc)
from rpython.rlib.objectmodel import we_are_translated
from rpython.jit.backend.x86 import rx86, codebuf, callbuilder
from rpython.jit.backend.x86.vector_ext import VectorAssemblerMixin
from rpython.jit.backend.x86.callbuilder import follow_jump
from rpython.jit.metainterp.resoperation import rop
from rpython.jit.backend.x86 import support
from rpython.rlib.debug import debug_print, debug_start, debug_stop
from rpython.rlib import rgc
from rpython.jit.codewriter.effectinfo import EffectInfo
from rpython.jit.codewriter import longlong
from rpython.rlib.rarithmetic import intmask, r_uint
from rpython.rlib.objectmodel import compute_unique_id


class Assembler386(BaseAssembler, VectorAssemblerMixin):
    _regalloc = None
    _output_loop_log = None
    _second_tmp_reg = ecx

    DEBUG_FRAME_DEPTH = False

    def __init__(self, cpu, translate_support_code=False):
        BaseAssembler.__init__(self, cpu, translate_support_code)
        self.verbose = False
        self.loop_run_counters = []
        self.float_const_neg_addr = 0
        self.float_const_abs_addr = 0
        self.single_float_const_neg_addr = 0
        self.single_float_const_abs_addr = 0
        self.expand_byte_mask_addr = 0
        self.malloc_slowpath = 0
        self.malloc_slowpath_varsize = 0
        self.wb_slowpath = [0, 0, 0, 0, 0]
        self.setup_failure_recovery()
        self.datablockwrapper = None
        self.stack_check_slowpath = 0
        self.propagate_exception_path = 0
        self.teardown()

    def setup_once(self):
        BaseAssembler.setup_once(self)
        if self.cpu.supports_floats:
            support.ensure_sse2_floats()
            self._build_float_constants()

    def setup(self, looptoken):
        BaseAssembler.setup(self, looptoken)
        assert self.memcpy_addr != 0, "setup_once() not called?"
        self.current_clt = looptoken.compiled_loop_token
        self.pending_guard_tokens = []
        if WORD == 8:
            self.pending_memoryerror_trampoline_from = []
            self.error_trampoline_64 = 0
        self.mc = codebuf.MachineCodeBlockWrapper()
        #assert self.datablockwrapper is None --- but obscure case
        # possible, e.g. getting MemoryError and continuing
        allblocks = self.get_asmmemmgr_blocks(looptoken)
        self.datablockwrapper = MachineDataBlockWrapper(self.cpu.asmmemmgr,
                                                        allblocks)
        self.target_tokens_currently_compiling = {}
        self.frame_depth_to_patch = []

    def teardown(self):
        self.pending_guard_tokens = None
        if WORD == 8:
            self.pending_memoryerror_trampoline_from = None
        self.mc = None
        self.current_clt = None

    def _build_float_constants(self):
        # 0x80000000000000008000000000000000
        neg_const = '\x00\x00\x00\x00\x00\x00\x00\x80\x00\x00\x00\x00\x00\x00\x00\x80'
        # 0x7FFFFFFFFFFFFFFF7FFFFFFFFFFFFFFF
        abs_const = '\xFF\xFF\xFF\xFF\xFF\xFF\xFF\x7F\xFF\xFF\xFF\xFF\xFF\xFF\xFF\x7F'
        # 0x7FFFFFFF7FFFFFFF7FFFFFFF7FFFFFFF
        single_abs_const = '\xFF\xFF\xFF\x7F\xFF\xFF\xFF\x7F\xFF\xFF\xFF\x7F\xFF\xFF\xFF\x7F'
        # 0x80000000800000008000000080000000
        single_neg_const = '\x00\x00\x00\x80\x00\x00\x00\x80\x00\x00\x00\x80\x00\x00\x00\x80'
        zero_const = '\x00' * 16
        #
        data = neg_const + abs_const + \
               single_neg_const + single_abs_const + \
               zero_const
        datablockwrapper = MachineDataBlockWrapper(self.cpu.asmmemmgr, [])
        float_constants = datablockwrapper.malloc_aligned(len(data), alignment=16)
        datablockwrapper.done()
        addr = rffi.cast(rffi.CArrayPtr(lltype.Char), float_constants)
        for i in range(len(data)):
            addr[i] = data[i]
        self.float_const_neg_addr = float_constants
        self.float_const_abs_addr = float_constants + 16
        self.single_float_const_neg_addr = float_constants + 32
        self.single_float_const_abs_addr = float_constants + 48
        self.expand_byte_mask_addr = float_constants + 64

    def set_extra_stack_depth(self, mc, value):
        if self._is_asmgcc():
            extra_ofs = self.cpu.get_ofs_of_frame_field('jf_extra_stack_depth')
            mc.MOV_bi(extra_ofs, value)

    def build_frame_realloc_slowpath(self):
        mc = codebuf.MachineCodeBlockWrapper()
        self._push_all_regs_to_frame(mc, [], self.cpu.supports_floats)
        # this is the gcmap stored by push_gcmap(mov=True) in _check_stack_frame
        mc.MOV_rs(ecx.value, WORD)
        gcmap_ofs = self.cpu.get_ofs_of_frame_field('jf_gcmap')
        mc.MOV_br(gcmap_ofs, ecx.value)

        if IS_X86_64:
            mc.MOV_rs(esi.value, WORD*2)
            # push first arg
            mc.MOV_rr(edi.value, ebp.value)
            align = callbuilder.align_stack_words(1)
            mc.SUB_ri(esp.value, (align - 1) * WORD)
        else:
            align = callbuilder.align_stack_words(3)
            mc.MOV_rs(eax.value, WORD * 2)
            mc.SUB_ri(esp.value, (align - 1) * WORD)
            mc.MOV_sr(WORD, eax.value)
            mc.MOV_sr(0, ebp.value)
        # align

        self.set_extra_stack_depth(mc, align * WORD)
        self._store_and_reset_exception(mc, None, ebx, ecx)

        mc.CALL(imm(self.cpu.realloc_frame))
        mc.MOV_rr(ebp.value, eax.value)
        self._restore_exception(mc, None, ebx, ecx)
        mc.ADD_ri(esp.value, (align - 1) * WORD)
        self.set_extra_stack_depth(mc, 0)

        gcrootmap = self.cpu.gc_ll_descr.gcrootmap
        if gcrootmap and gcrootmap.is_shadow_stack:
            self._load_shadowstack_top_in_ebx(mc, gcrootmap)
            mc.MOV_mr((ebx.value, -WORD), eax.value)

        mc.MOV_bi(gcmap_ofs, 0)
        self._pop_all_regs_from_frame(mc, [], self.cpu.supports_floats)
        mc.RET()
        self._frame_realloc_slowpath = mc.materialize(self.cpu, [])

    def _build_cond_call_slowpath(self, supports_floats, callee_only):
        """ This builds a general call slowpath, for whatever call happens to
        come.
        """
        mc = codebuf.MachineCodeBlockWrapper()
        # copy registers to the frame, with the exception of the
        # 'cond_call_register_arguments' and eax, because these have already
        # been saved by the caller.  Note that this is not symmetrical:
        # these 5 registers are saved by the caller but restored here at
        # the end of this function.
        self._push_all_regs_to_frame(mc, cond_call_register_arguments + [eax],
                                     supports_floats, callee_only)
        if IS_X86_64:
            mc.SUB(esp, imm(WORD))     # alignment
            self.set_extra_stack_depth(mc, 2 * WORD)
            # the arguments are already in the correct registers
        else:
            # we want space for 4 arguments + call + alignment
            mc.SUB(esp, imm(WORD * 7))
            self.set_extra_stack_depth(mc, 8 * WORD)
            # store the arguments at the correct place in the stack
            for i in range(4):
                mc.MOV_sr(i * WORD, cond_call_register_arguments[i].value)
        mc.CALL(eax)
        if IS_X86_64:
            mc.ADD(esp, imm(WORD))
        else:
            mc.ADD(esp, imm(WORD * 7))
        self.set_extra_stack_depth(mc, 0)
        self._reload_frame_if_necessary(mc, align_stack=True)
        self._pop_all_regs_from_frame(mc, [], supports_floats, callee_only)
        self.pop_gcmap(mc)   # push_gcmap(store=True) done by the caller
        mc.RET()
        return mc.materialize(self.cpu, [])

    def _build_malloc_slowpath(self, kind):
        """ While arriving on slowpath, we have a gcpattern on stack 0.
        The arguments are passed in eax and edi, as follows:

        kind == 'fixed': nursery_head in eax and the size in edi - eax.

        kind == 'str/unicode': length of the string to allocate in edi.

        kind == 'var': length to allocate in edi, tid in eax,
                       and itemsize in the stack 1 (position esp+WORD).

        This function must preserve all registers apart from eax and edi.
        """
        assert kind in ['fixed', 'str', 'unicode', 'var']
        mc = codebuf.MachineCodeBlockWrapper()
        self._push_all_regs_to_frame(mc, [eax, edi], self.cpu.supports_floats)
        # store the gc pattern
        ofs = self.cpu.get_ofs_of_frame_field('jf_gcmap')
        mc.MOV_rs(ecx.value, WORD)
        mc.MOV_br(ofs, ecx.value)
        #
        if kind == 'fixed':
            addr = self.cpu.gc_ll_descr.get_malloc_slowpath_addr()
        elif kind == 'str':
            addr = self.cpu.gc_ll_descr.get_malloc_fn_addr('malloc_str')
        elif kind == 'unicode':
            addr = self.cpu.gc_ll_descr.get_malloc_fn_addr('malloc_unicode')
        else:
            addr = self.cpu.gc_ll_descr.get_malloc_slowpath_array_addr()
        mc.SUB_ri(esp.value, 16 - WORD)  # restore 16-byte alignment
        # magically, the above is enough on X86_32 to reserve 3 stack places
        if kind == 'fixed':
            mc.SUB_rr(edi.value, eax.value) # compute the size we want
            # the arg is already in edi
            if IS_X86_32:
                mc.MOV_sr(0, edi.value)
                if hasattr(self.cpu.gc_ll_descr, 'passes_frame'):
                    mc.MOV_sr(WORD, ebp.value)
            elif hasattr(self.cpu.gc_ll_descr, 'passes_frame'):
                # for tests only
                mc.MOV_rr(esi.value, ebp.value)
        elif kind == 'str' or kind == 'unicode':
            if IS_X86_32:
                # stack layout: [---][---][---][ret].. with 3 free stack places
                mc.MOV_sr(0, edi.value)     # store the length
            else:
                pass                        # length already in edi
        else:
            if IS_X86_32:
                # stack layout: [---][---][---][ret][gcmap][itemsize]...
                mc.MOV_sr(WORD * 2, edi.value)  # store the length
                mc.MOV_sr(WORD * 1, eax.value)  # store the tid
                mc.MOV_rs(edi.value, WORD * 5)  # load the itemsize
                mc.MOV_sr(WORD * 0, edi.value)  # store the itemsize
            else:
                # stack layout: [---][ret][gcmap][itemsize]...
                mc.MOV_rr(edx.value, edi.value) # length
                mc.MOV_rr(esi.value, eax.value) # tid
                mc.MOV_rs(edi.value, WORD * 3)  # load the itemsize
        self.set_extra_stack_depth(mc, 16)
        mc.CALL(imm(follow_jump(addr)))
        mc.ADD_ri(esp.value, 16 - WORD)
        mc.TEST_rr(eax.value, eax.value)
        mc.J_il(rx86.Conditions['Z'], 0xfffff) # patched later
        jz_location = mc.get_relative_pos()
        #
        nursery_free_adr = self.cpu.gc_ll_descr.get_nursery_free_addr()
        self._reload_frame_if_necessary(mc, align_stack=True)
        self.set_extra_stack_depth(mc, 0)
        self._pop_all_regs_from_frame(mc, [eax, edi], self.cpu.supports_floats)
        mc.MOV(edi, heap(nursery_free_adr))   # load this in EDI
        # clear the gc pattern
        mc.MOV_bi(ofs, 0)
        mc.RET()
        #
        # If the slowpath malloc failed, we raise a MemoryError that
        # always interrupts the current loop, as a "good enough"
        # approximation.  We have to adjust the esp a little, to point to
        # the correct "ret" arg
        offset = mc.get_relative_pos() - jz_location
        mc.overwrite32(jz_location-4, offset)
        # From now on this function is basically "merged" with
        # its caller and so contains DEFAULT_FRAME_BYTES bytes
        # plus my own return address, which we'll ignore next
        mc.force_frame_size(DEFAULT_FRAME_BYTES + WORD)
        mc.ADD_ri(esp.value, WORD)
        mc.JMP(imm(self.propagate_exception_path))
        #
        rawstart = mc.materialize(self.cpu, [])
        return rawstart

    def _build_propagate_exception_path(self):
        if not self.cpu.propagate_exception_descr:
            return      # not supported (for tests, or non-translated)
        #
        self.mc = codebuf.MachineCodeBlockWrapper()
        self.mc.force_frame_size(DEFAULT_FRAME_BYTES)
        #
        # read and reset the current exception

        self._store_and_reset_exception(self.mc, eax)
        ofs = self.cpu.get_ofs_of_frame_field('jf_guard_exc')
        self.mc.MOV_br(ofs, eax.value)
        propagate_exception_descr = rffi.cast(lltype.Signed,
                  cast_instance_to_gcref(self.cpu.propagate_exception_descr))
        ofs = self.cpu.get_ofs_of_frame_field('jf_descr')
        self.mc.MOV(RawEbpLoc(ofs), imm(propagate_exception_descr))
        #
        self._call_footer()
        rawstart = self.mc.materialize(self.cpu, [])
        self.propagate_exception_path = rawstart
        self.mc = None

    def _build_stack_check_slowpath(self):
        _, _, slowpathaddr = self.cpu.insert_stack_check()
        if slowpathaddr == 0 or not self.cpu.propagate_exception_descr:
            return      # no stack check (for tests, or non-translated)
        #
        # make a regular function that is called from a point near the start
        # of an assembler function (after it adjusts the stack and saves
        # registers).
        mc = codebuf.MachineCodeBlockWrapper()
        #
        if IS_X86_64:
            mc.MOV_rr(edi.value, esp.value)
            mc.SUB_ri(esp.value, WORD)   # alignment
        #
        if IS_X86_32:
            mc.SUB_ri(esp.value, 2*WORD) # alignment
            mc.PUSH_r(esp.value)
        #
        # esp is now aligned to a multiple of 16 again
        mc.CALL(imm(follow_jump(slowpathaddr)))
        #
        if IS_X86_32:
            mc.ADD_ri(esp.value, 3*WORD)    # alignment
        else:
            mc.ADD_ri(esp.value, WORD)
        #
        mc.MOV(eax, heap(self.cpu.pos_exception()))
        mc.TEST_rr(eax.value, eax.value)
        mc.J_il8(rx86.Conditions['NZ'], 0)
        jnz_location = mc.get_relative_pos()
        #
        mc.RET()
        #
        # patch the JNZ above
        offset = mc.get_relative_pos() - jnz_location
        assert 0 < offset <= 127
        mc.overwrite(jnz_location-1, chr(offset))
        # From now on this function is basically "merged" with
        # its caller and so contains DEFAULT_FRAME_BYTES bytes
        # plus my own return address, which we'll ignore next
        mc.force_frame_size(DEFAULT_FRAME_BYTES + WORD)
        mc.ADD_ri(esp.value, WORD)
        mc.JMP(imm(self.propagate_exception_path))
        #
        rawstart = mc.materialize(self.cpu, [])
        self.stack_check_slowpath = rawstart

    def _build_wb_slowpath(self, withcards, withfloats=False, for_frame=False):
        descr = self.cpu.gc_ll_descr.write_barrier_descr
        exc0, exc1 = None, None
        if descr is None:
            return
        if not withcards:
            func = descr.get_write_barrier_fn(self.cpu)
        else:
            if descr.jit_wb_cards_set == 0:
                return
            func = descr.get_write_barrier_from_array_fn(self.cpu)
            if func == 0:
                return
        #
        # This builds a helper function called from the slow path of
        # write barriers.  It must save all registers, and optionally
        # all XMM registers.  It takes a single argument just pushed
        # on the stack even on X86_64.  It must restore stack alignment
        # accordingly.
        mc = codebuf.MachineCodeBlockWrapper()
        #
        if not for_frame:
            self._push_all_regs_to_frame(mc, [], withfloats, callee_only=True)
            if IS_X86_32:
                # we have 2 extra words on stack for retval and we pass 1 extra
                # arg, so we need to substract 2 words
                mc.SUB_ri(esp.value, 2 * WORD)
                mc.MOV_rs(eax.value, 3 * WORD) # 2 + 1
                mc.MOV_sr(0, eax.value)
            else:
                mc.MOV_rs(edi.value, WORD)
        else:
            # we have one word to align
            mc.SUB_ri(esp.value, 7 * WORD) # align and reserve some space
            mc.MOV_sr(WORD, eax.value) # save for later
            if self.cpu.supports_floats:
                mc.MOVSD_sx(2 * WORD, xmm0.value)   # 32-bit: also 3 * WORD
            if IS_X86_32:
                mc.MOV_sr(4 * WORD, edx.value)
                mc.MOV_sr(0, ebp.value)
                exc0, exc1 = esi, edi
            else:
                mc.MOV_rr(edi.value, ebp.value)
                exc0, exc1 = ebx, r12
            mc.MOV(RawEspLoc(WORD * 5, REF), exc0)
            mc.MOV(RawEspLoc(WORD * 6, INT), exc1)
            # note that it's save to store the exception in register,
            # since the call to write barrier can't collect
            # (and this is assumed a bit left and right here, like lack
            # of _reload_frame_if_necessary)
            self._store_and_reset_exception(mc, exc0, exc1)

        mc.CALL(imm(func))
        #
        if withcards:
            # A final TEST8 before the RET, for the caller.  Careful to
            # not follow this instruction with another one that changes
            # the status of the CPU flags!
            if IS_X86_32:
                mc.MOV_rs(eax.value, 3*WORD)
            else:
                mc.MOV_rs(eax.value, WORD)
            mc.TEST8(addr_add_const(eax, descr.jit_wb_if_flag_byteofs),
                     imm(-0x80))
        #

        if not for_frame:
            if IS_X86_32:
                # ADD touches CPU flags
                mc.LEA_rs(esp.value, 2 * WORD)
            self._pop_all_regs_from_frame(mc, [], withfloats, callee_only=True)
            mc.RET16_i(WORD)
            # Note that wb_slowpath[0..3] end with a RET16_i, which must be
            # taken care of in the caller by stack_frame_size_delta(-WORD)
        else:
            if IS_X86_32:
                mc.MOV_rs(edx.value, 4 * WORD)
            if self.cpu.supports_floats:
                mc.MOVSD_xs(xmm0.value, 2 * WORD)
            mc.MOV_rs(eax.value, WORD) # restore
            self._restore_exception(mc, exc0, exc1)
            mc.MOV(exc0, RawEspLoc(WORD * 5, REF))
            mc.MOV(exc1, RawEspLoc(WORD * 6, INT))
            mc.LEA_rs(esp.value, 7 * WORD)
            mc.RET()

        rawstart = mc.materialize(self.cpu, [])
        if for_frame:
            self.wb_slowpath[4] = rawstart
        else:
            self.wb_slowpath[withcards + 2 * withfloats] = rawstart

    @rgc.no_release_gil
    def assemble_loop(self, jd_id, unique_id, logger, loopname, inputargs,
                      operations, looptoken, log):
        '''adds the following attributes to looptoken:
               _ll_function_addr    (address of the generated func, as an int)
               _ll_loop_code       (debug: addr of the start of the ResOps)
               _x86_fullsize        (debug: full size including failure)
        '''
        # XXX this function is too longish and contains some code
        # duplication with assemble_bridge().  Also, we should think
        # about not storing on 'self' attributes that will live only
        # for the duration of compiling one loop or a one bridge.
        clt = CompiledLoopToken(self.cpu, looptoken.number)
        looptoken.compiled_loop_token = clt
        clt._debug_nbargs = len(inputargs)
        if not we_are_translated():
            # Arguments should be unique
            assert len(set(inputargs)) == len(inputargs)

        self.setup(looptoken)
        if self.cpu.HAS_CODEMAP:
            self.codemap_builder.enter_portal_frame(jd_id, unique_id,
                                                    self.mc.get_relative_pos())
        frame_info = self.datablockwrapper.malloc_aligned(
            jitframe.JITFRAMEINFO_SIZE, alignment=WORD)
        clt.frame_info = rffi.cast(jitframe.JITFRAMEINFOPTR, frame_info)
        clt.allgcrefs = []
        clt.frame_info.clear() # for now

        if log:
            operations = self._inject_debugging_code(looptoken, operations,
                                                     'e', looptoken.number)

        regalloc = RegAlloc(self, self.cpu.translate_support_code)
        #
        self._call_header_with_stack_check()
        self._check_frame_depth_debug(self.mc)
        operations = regalloc.prepare_loop(inputargs, operations,
                                           looptoken, clt.allgcrefs)
        looppos = self.mc.get_relative_pos()
        frame_depth_no_fixed_size = self._assemble(regalloc, inputargs,
                                                   operations)
        self.update_frame_depth(frame_depth_no_fixed_size + JITFRAME_FIXED_SIZE)
        #
        size_excluding_failure_stuff = self.mc.get_relative_pos()
        self.write_pending_failure_recoveries(regalloc)
        full_size = self.mc.get_relative_pos()
        #
        rawstart = self.materialize_loop(looptoken)
        self.patch_stack_checks(frame_depth_no_fixed_size + JITFRAME_FIXED_SIZE,
                                rawstart)
        looptoken._ll_loop_code = looppos + rawstart
        debug_start("jit-backend-addr")
        debug_print("Loop %d (%s) has address 0x%x to 0x%x (bootstrap 0x%x)" % (
            looptoken.number, loopname,
            r_uint(rawstart + looppos),
            r_uint(rawstart + size_excluding_failure_stuff),
            r_uint(rawstart)))
        debug_stop("jit-backend-addr")
        self.patch_pending_failure_recoveries(rawstart)
        #
        ops_offset = self.mc.ops_offset
        if not we_are_translated():
            # used only by looptoken.dump() -- useful in tests
            looptoken._x86_rawstart = rawstart
            looptoken._x86_fullsize = full_size
            looptoken._x86_ops_offset = ops_offset
        looptoken._ll_function_addr = rawstart
        if logger:
            logger.log_loop(inputargs, operations, 0, "rewritten",
                            name=loopname, ops_offset=ops_offset)

        self.fixup_target_tokens(rawstart)
        self.teardown()
        # oprofile support
        if self.cpu.profile_agent is not None:
            name = "Loop # %s: %s" % (looptoken.number, loopname)
            self.cpu.profile_agent.native_code_written(name,
                                                       rawstart, full_size)
        return AsmInfo(ops_offset, rawstart + looppos,
                       size_excluding_failure_stuff - looppos, rawstart)

    @rgc.no_release_gil
    def assemble_bridge(self, faildescr, inputargs, operations,
                        original_loop_token, log, logger):
        if not we_are_translated():
            # Arguments should be unique
            assert len(set(inputargs)) == len(inputargs)

        self.setup(original_loop_token)
        if self.cpu.HAS_CODEMAP:
            self.codemap_builder.inherit_code_from_position(
                faildescr.adr_jump_offset)
        self.mc.force_frame_size(DEFAULT_FRAME_BYTES)
        descr_number = compute_unique_id(faildescr)
        if log:
            operations = self._inject_debugging_code(faildescr, operations,
                                                     'b', descr_number)
        arglocs = self.rebuild_faillocs_from_descr(faildescr, inputargs)
        regalloc = RegAlloc(self, self.cpu.translate_support_code)
        startpos = self.mc.get_relative_pos()
        operations = regalloc.prepare_bridge(inputargs, arglocs,
                                             operations,
                                             self.current_clt.allgcrefs,
                                             self.current_clt.frame_info)
        self._check_frame_depth(self.mc, regalloc.get_gcmap())
        self._accum_update_at_exit(arglocs, inputargs, faildescr, regalloc)
        frame_depth_no_fixed_size = self._assemble(regalloc, inputargs, operations)
        codeendpos = self.mc.get_relative_pos()
        self.write_pending_failure_recoveries(regalloc)
        fullsize = self.mc.get_relative_pos()
        #
        rawstart = self.materialize_loop(original_loop_token)
        self.patch_stack_checks(frame_depth_no_fixed_size + JITFRAME_FIXED_SIZE,
                                rawstart)
        debug_bridge(descr_number, rawstart, codeendpos)
        self.patch_pending_failure_recoveries(rawstart)
        # patch the jump from original guard
        self.patch_jump_for_descr(faildescr, rawstart)
        ops_offset = self.mc.ops_offset
        frame_depth = max(self.current_clt.frame_info.jfi_frame_depth,
                          frame_depth_no_fixed_size + JITFRAME_FIXED_SIZE)
        if logger:
            logger.log_bridge(inputargs, operations, "rewritten", faildescr,
                              ops_offset=ops_offset)
        self.fixup_target_tokens(rawstart)
        self.update_frame_depth(frame_depth)
        self.teardown()
        # oprofile support
        if self.cpu.profile_agent is not None:
            name = "Bridge # %s" % (descr_number,)
            self.cpu.profile_agent.native_code_written(name,
                                                       rawstart, fullsize)
        return AsmInfo(ops_offset, startpos + rawstart, codeendpos - startpos, rawstart)

    def stitch_bridge(self, faildescr, target):
        """ Stitching means that one can enter a bridge with a complete different register
            allocation. This needs remapping which is done here for both normal registers
            and accumulation registers.
            Why? Because this only generates a very small junk of memory, instead of
            duplicating the loop assembler for each faildescr!
        """
        asminfo, bridge_faildescr, version, looptoken = target
        assert isinstance(bridge_faildescr, ResumeGuardDescr)
        assert isinstance(faildescr, ResumeGuardDescr)
        assert asminfo.rawstart != 0
        self.mc = codebuf.MachineCodeBlockWrapper()
        allblocks = self.get_asmmemmgr_blocks(looptoken)
        self.datablockwrapper = MachineDataBlockWrapper(self.cpu.asmmemmgr,
                                                   allblocks)
        frame_info = self.datablockwrapper.malloc_aligned(
            jitframe.JITFRAMEINFO_SIZE, alignment=WORD)

        self.mc.force_frame_size(DEFAULT_FRAME_BYTES)
        # if accumulation is saved at the guard, we need to update it here!
        guard_locs = self.rebuild_faillocs_from_descr(faildescr, version.inputargs)
        bridge_locs = self.rebuild_faillocs_from_descr(bridge_faildescr, version.inputargs)
        guard_accum_info = faildescr.rd_accum_list
        # O(n^2), but usually you only have at most 1 fail argument
        while guard_accum_info:
            bridge_accum_info = bridge_faildescr.rd_accum_list
            while bridge_accum_info:
                if bridge_accum_info.scalar_position == guard_accum_info.scalar_position:
                    # the mapping might be wrong!
                    if bridge_accum_info.vector_loc is not guard_accum_info.vector_loc:
                        self.mov(guard_accum_info.vector_loc, bridge_accum_info.vector_loc)
                bridge_accum_info = bridge_accum_info.prev
            guard_accum_info = guard_accum_info.prev

        # register mapping is most likely NOT valid, thus remap it in this
        # short piece of assembler
        assert len(guard_locs) == len(bridge_locs)
        for i,gloc in enumerate(guard_locs):
            bloc = bridge_locs[i]
            bstack = bloc.location_code() == 'b'
            gstack = gloc.location_code() == 'b'
            if bstack and gstack:
                pass
            elif gloc is not bloc:
                self.mov(gloc, bloc)
        self.mc.JMP_l(0)
        self.mc.force_frame_size(DEFAULT_FRAME_BYTES)
        offset = self.mc.get_relative_pos() - 4
        rawstart = self.materialize_loop(looptoken)
        # update the jump to the real trace
        self._patch_jump_for_descr(rawstart + offset, asminfo.rawstart)
        # update the guard to jump right to this custom piece of assembler
        self.patch_jump_for_descr(faildescr, rawstart)

    def write_pending_failure_recoveries(self, regalloc):
        # for each pending guard, generate the code of the recovery stub
        # at the end of self.mc.
        for tok in self.pending_guard_tokens:
            descr = tok.faildescr
            if descr.loop_version():
                startpos = self.mc.get_relative_pos()
                self.store_info_on_descr(startpos, tok)
            else:
                regalloc.position = tok.position
                tok.pos_recovery_stub = self.generate_quick_failure(tok, regalloc)
        if WORD == 8 and len(self.pending_memoryerror_trampoline_from) > 0:
            self.error_trampoline_64 = self.generate_propagate_error_64()

    def patch_pending_failure_recoveries(self, rawstart):
        # after we wrote the assembler to raw memory, set up
        # tok.faildescr.adr_jump_offset to contain the raw address of
        # the 4-byte target field in the JMP/Jcond instruction, and patch
        # the field in question to point (initially) to the recovery stub
        clt = self.current_clt
        for tok in self.pending_guard_tokens:
            addr = rawstart + tok.pos_jump_offset
            tok.faildescr.adr_jump_offset = addr
            descr = tok.faildescr
            if descr.loop_version():
                continue # patch them later
            relative_target = tok.pos_recovery_stub - (tok.pos_jump_offset + 4)
            assert rx86.fits_in_32bits(relative_target)
            #
            if not tok.is_guard_not_invalidated:
                mc = codebuf.MachineCodeBlockWrapper()
                mc.writeimm32(relative_target)
                mc.copy_to_raw_memory(addr)
            else:
                # GUARD_NOT_INVALIDATED, record an entry in
                # clt.invalidate_positions of the form:
                #     (addr-in-the-code-of-the-not-yet-written-jump-target,
                #      relative-target-to-use)
                relpos = tok.pos_jump_offset
                clt.invalidate_positions.append((rawstart + relpos,
                                                 relative_target))
                # General idea: Although no code was generated by this
                # guard, the code might be patched with a "JMP rel32" to
                # the guard recovery code.  This recovery code is
                # already generated, and looks like the recovery code
                # for any guard, even if at first it has no jump to it.
                # So we may later write 5 bytes overriding the existing
                # instructions; this works because a CALL instruction
                # would also take at least 5 bytes.  If it could take
                # less, we would run into the issue that overwriting the
                # 5 bytes here might get a few nonsense bytes at the
                # return address of the following CALL.
        if WORD == 8:
            for pos_after_jz in self.pending_memoryerror_trampoline_from:
                assert self.error_trampoline_64 != 0     # only if non-empty
                mc = codebuf.MachineCodeBlockWrapper()
                mc.writeimm32(self.error_trampoline_64 - pos_after_jz)
                mc.copy_to_raw_memory(rawstart + pos_after_jz - 4)

    def update_frame_depth(self, frame_depth):
        baseofs = self.cpu.get_baseofs_of_frame_field()
        self.current_clt.frame_info.update_frame_depth(baseofs, frame_depth)

    def patch_stack_checks(self, framedepth, rawstart):
        for ofs in self.frame_depth_to_patch:
            self._patch_frame_depth(ofs + rawstart, framedepth)

    def _check_frame_depth(self, mc, gcmap):
        """ check if the frame is of enough depth to follow this bridge.
        Otherwise reallocate the frame in a helper.
        There are other potential solutions
        to that, but this one does not sound too bad.
        """
        descrs = self.cpu.gc_ll_descr.getframedescrs(self.cpu)
        ofs = self.cpu.unpack_fielddescr(descrs.arraydescr.lendescr)
        mc.CMP_bi(ofs, 0xffffff)     # force writing 32 bit
        stack_check_cmp_ofs = mc.get_relative_pos() - 4
        mc.J_il8(rx86.Conditions['GE'], 0)
        jg_location = mc.get_relative_pos()
        mc.MOV_si(WORD, 0xffffff)     # force writing 32 bit
        ofs2 = mc.get_relative_pos() - 4
        self.push_gcmap(mc, gcmap, mov=True)
        mc.CALL(imm(self._frame_realloc_slowpath))
        # patch the JG above
        offset = mc.get_relative_pos() - jg_location
        assert 0 < offset <= 127
        mc.overwrite(jg_location-1, chr(offset))
        self.frame_depth_to_patch.append(stack_check_cmp_ofs)
        self.frame_depth_to_patch.append(ofs2)

    def _check_frame_depth_debug(self, mc):
        """ double check the depth size. It prints the error (and potentially
        segfaults later)
        """
        if not self.DEBUG_FRAME_DEPTH:
            return
        descrs = self.cpu.gc_ll_descr.getframedescrs(self.cpu)
        ofs = self.cpu.unpack_fielddescr(descrs.arraydescr.lendescr)
        mc.CMP_bi(ofs, 0xffffff)
        stack_check_cmp_ofs = mc.get_relative_pos() - 4
        mc.J_il8(rx86.Conditions['GE'], 0)
        jg_location = mc.get_relative_pos()
        mc.MOV_rr(edi.value, ebp.value)
        mc.MOV_ri(esi.value, 0xffffff)
        ofs2 = mc.get_relative_pos() - 4
        mc.CALL(imm(self.cpu.realloc_frame_crash))
        # patch the JG above
        offset = mc.get_relative_pos() - jg_location
        assert 0 < offset <= 127
        mc.overwrite(jg_location-1, chr(offset))
        self.frame_depth_to_patch.append(stack_check_cmp_ofs)
        self.frame_depth_to_patch.append(ofs2)

    def _patch_frame_depth(self, adr, allocated_depth):
        mc = codebuf.MachineCodeBlockWrapper()
        mc.writeimm32(allocated_depth)
        mc.copy_to_raw_memory(adr)

    def get_asmmemmgr_blocks(self, looptoken):
        clt = looptoken.compiled_loop_token
        if clt.asmmemmgr_blocks is None:
            clt.asmmemmgr_blocks = []
        return clt.asmmemmgr_blocks

    def materialize_loop(self, looptoken):
        self.datablockwrapper.done()      # finish using cpu.asmmemmgr
        self.datablockwrapper = None
        allblocks = self.get_asmmemmgr_blocks(looptoken)
        size = self.mc.get_relative_pos()
        res = self.mc.materialize(self.cpu, allblocks,
                                  self.cpu.gc_ll_descr.gcrootmap)
        if self.cpu.HAS_CODEMAP:
            self.cpu.codemap.register_codemap(
                self.codemap_builder.get_final_bytecode(res, size))
        return res

    def patch_jump_for_descr(self, faildescr, adr_new_target):
        adr_jump_offset = faildescr.adr_jump_offset
        self._patch_jump_for_descr(adr_jump_offset, adr_new_target)
        faildescr.adr_jump_offset = 0    # means "patched"

    def _patch_jump_for_descr(self, adr_jump_offset, adr_new_target):
        assert adr_jump_offset != 0
        offset = adr_new_target - (adr_jump_offset + 4)
        # If the new target fits within a rel32 of the jump, just patch
        # that. Otherwise, leave the original rel32 to the recovery stub in
        # place, but clobber the recovery stub with a jump to the real
        # target.
        mc = codebuf.MachineCodeBlockWrapper()
        mc.force_frame_size(DEFAULT_FRAME_BYTES)
        if rx86.fits_in_32bits(offset):
            mc.writeimm32(offset)
            mc.copy_to_raw_memory(adr_jump_offset)
        else:
            # "mov r11, addr; jmp r11" is up to 13 bytes, which fits in there
            # because we always write "mov r11, imm-as-8-bytes; call *r11" in
            # the first place.
            mc.MOV_ri(X86_64_SCRATCH_REG.value, adr_new_target)
            mc.JMP_r(X86_64_SCRATCH_REG.value)
            p = rffi.cast(rffi.INTP, adr_jump_offset)
            adr_target = adr_jump_offset + 4 + rffi.cast(lltype.Signed, p[0])
            mc.copy_to_raw_memory(adr_target)

    def fixup_target_tokens(self, rawstart):
        for targettoken in self.target_tokens_currently_compiling:
            targettoken._ll_loop_code += rawstart
        self.target_tokens_currently_compiling = None

    def _assemble(self, regalloc, inputargs, operations):
        self._regalloc = regalloc
        regalloc.compute_hint_frame_locations(operations)
        regalloc.walk_operations(inputargs, operations)
        if we_are_translated() or self.cpu.dont_keepalive_stuff:
            self._regalloc = None   # else keep it around for debugging
        frame_depth = regalloc.get_final_frame_depth()
        jump_target_descr = regalloc.jump_target_descr
        if jump_target_descr is not None:
            tgt_depth = jump_target_descr._x86_clt.frame_info.jfi_frame_depth
            target_frame_depth = tgt_depth - JITFRAME_FIXED_SIZE
            frame_depth = max(frame_depth, target_frame_depth)
        return frame_depth

    def _call_header(self):
        self.mc.SUB_ri(esp.value, FRAME_FIXED_SIZE * WORD)
        self.mc.MOV_sr(PASS_ON_MY_FRAME * WORD, ebp.value)
        if IS_X86_64:
            self.mc.MOV_sr(THREADLOCAL_OFS, esi.value)
            self.mc.MOV_rr(ebp.value, edi.value)
        else:
            self.mc.MOV_rs(ebp.value, (FRAME_FIXED_SIZE + 1) * WORD)

        for i, loc in enumerate(self.cpu.CALLEE_SAVE_REGISTERS):
            self.mc.MOV_sr((PASS_ON_MY_FRAME + i + 1) * WORD, loc.value)

        gcrootmap = self.cpu.gc_ll_descr.gcrootmap
        if gcrootmap and gcrootmap.is_shadow_stack:
            self._call_header_shadowstack(gcrootmap)

    def _call_header_with_stack_check(self):
        self._call_header()
        if self.stack_check_slowpath == 0:
            pass                # no stack check (e.g. not translated)
        else:
            endaddr, lengthaddr, _ = self.cpu.insert_stack_check()
            self.mc.MOV(eax, heap(endaddr))             # MOV eax, [start]
            self.mc.SUB(eax, esp)                       # SUB eax, current
            self.mc.CMP(eax, heap(lengthaddr))          # CMP eax, [length]
            self.mc.J_il8(rx86.Conditions['BE'], 0)     # JBE .skip
            jb_location = self.mc.get_relative_pos()
            self.mc.CALL(imm(self.stack_check_slowpath))# CALL slowpath
            # patch the JB above                        # .skip:
            offset = self.mc.get_relative_pos() - jb_location
            assert 0 < offset <= 127
            self.mc.overwrite(jb_location-1, chr(offset))
            #

    def _call_footer(self):
        # the return value is the jitframe
        self.mc.MOV_rr(eax.value, ebp.value)

        gcrootmap = self.cpu.gc_ll_descr.gcrootmap
        if gcrootmap and gcrootmap.is_shadow_stack:
            self._call_footer_shadowstack(gcrootmap)

        for i in range(len(self.cpu.CALLEE_SAVE_REGISTERS)-1, -1, -1):
            self.mc.MOV_rs(self.cpu.CALLEE_SAVE_REGISTERS[i].value,
                           (i + 1 + PASS_ON_MY_FRAME) * WORD)

        self.mc.MOV_rs(ebp.value, PASS_ON_MY_FRAME * WORD)
        self.mc.ADD_ri(esp.value, FRAME_FIXED_SIZE * WORD)
        self.mc.RET()

    def _load_shadowstack_top_in_ebx(self, mc, gcrootmap):
        """Loads the shadowstack top in ebx, and returns an integer
        that gives the address of the stack top.  If this integer doesn't
        fit in 32 bits, it will be loaded in r11.
        """
        rst = gcrootmap.get_root_stack_top_addr()
        if rx86.fits_in_32bits(rst):
            mc.MOV_rj(ebx.value, rst)            # MOV ebx, [rootstacktop]
        else:
            mc.MOV_ri(X86_64_SCRATCH_REG.value, rst) # MOV r11, rootstacktop
            mc.MOV_rm(ebx.value, (X86_64_SCRATCH_REG.value, 0))
            # MOV ebx, [r11]
        #
        return rst

    def _call_header_shadowstack(self, gcrootmap):
        rst = self._load_shadowstack_top_in_ebx(self.mc, gcrootmap)
        self.mc.MOV_mr((ebx.value, 0), ebp.value)      # MOV [ebx], ebp
        self.mc.ADD_ri(ebx.value, WORD)
        if rx86.fits_in_32bits(rst):
            self.mc.MOV_jr(rst, ebx.value)            # MOV [rootstacktop], ebx
        else:
            # The integer 'rst' doesn't fit in 32 bits, so we know that
            # _load_shadowstack_top_in_ebx() above loaded it in r11.
            # Reuse it.  Be careful not to overwrite r11 in the middle!
            self.mc.MOV_mr((X86_64_SCRATCH_REG.value, 0),
                           ebx.value) # MOV [r11], ebx

    def _call_footer_shadowstack(self, gcrootmap):
        rst = gcrootmap.get_root_stack_top_addr()
        if rx86.fits_in_32bits(rst):
            self.mc.SUB_ji8(rst, WORD)       # SUB [rootstacktop], WORD
        else:
            self.mc.MOV_ri(ebx.value, rst)           # MOV ebx, rootstacktop
            self.mc.SUB_mi8((ebx.value, 0), WORD)  # SUB [ebx], WORD

    def redirect_call_assembler(self, oldlooptoken, newlooptoken):
        # some minimal sanity checking
        old_nbargs = oldlooptoken.compiled_loop_token._debug_nbargs
        new_nbargs = newlooptoken.compiled_loop_token._debug_nbargs
        assert old_nbargs == new_nbargs
        # we overwrite the instructions at the old _ll_function_addr
        # to start with a JMP to the new _ll_function_addr.
        # Ideally we should rather patch all existing CALLs, but well.
        oldadr = oldlooptoken._ll_function_addr
        target = newlooptoken._ll_function_addr
        # copy frame-info data
        baseofs = self.cpu.get_baseofs_of_frame_field()
        newlooptoken.compiled_loop_token.update_frame_info(
            oldlooptoken.compiled_loop_token, baseofs)
        mc = codebuf.MachineCodeBlockWrapper()
        mc.JMP(imm(follow_jump(target)))
        if WORD == 4:         # keep in sync with prepare_loop()
            assert mc.get_relative_pos() == 5
        else:
            assert mc.get_relative_pos() <= 13
        mc.copy_to_raw_memory(oldadr)

    def dump(self, text):
        if not self.verbose:
            return
        pos = self.mc.get_relative_pos()
        print >> sys.stderr, ' 0x%x  %s' % (pos, text)

    # ------------------------------------------------------------

    def mov(self, from_loc, to_loc):
        from_xmm = isinstance(from_loc, RegLoc) and from_loc.is_xmm
        to_xmm = isinstance(to_loc, RegLoc) and to_loc.is_xmm
        if from_xmm or to_xmm:
            if from_xmm and to_xmm:
                # copy 128-bit from -> to
                self.mc.MOVAPD(to_loc, from_loc)
            else:
                self.mc.MOVSD(to_loc, from_loc)
        else:
            assert to_loc is not ebp
            self.mc.MOV(to_loc, from_loc)

    regalloc_mov = mov # legacy interface

    def regalloc_push(self, loc):
        if isinstance(loc, RegLoc) and loc.is_xmm:
            self.mc.SUB_ri(esp.value, 8)   # = size of doubles
            self.mc.MOVSD_sx(0, loc.value)
        elif WORD == 4 and isinstance(loc, FrameLoc) and loc.get_width() == 8:
            # XXX evil trick
            self.mc.PUSH_b(loc.value + 4)
            self.mc.PUSH_b(loc.value)
        else:
            self.mc.PUSH(loc)

    def regalloc_pop(self, loc):
        if isinstance(loc, RegLoc) and loc.is_xmm:
            self.mc.MOVSD_xs(loc.value, 0)
            self.mc.ADD_ri(esp.value, 8)   # = size of doubles
        elif WORD == 4 and isinstance(loc, FrameLoc) and loc.get_width() == 8:
            # XXX evil trick
            self.mc.POP_b(loc.value)
            self.mc.POP_b(loc.value + 4)
        else:
            self.mc.POP(loc)

    def regalloc_immedmem2mem(self, from_loc, to_loc):
        # move a ConstFloatLoc directly to a FrameLoc, as two MOVs
        # (even on x86-64, because the immediates are encoded as 32 bits)
        assert isinstance(from_loc, ConstFloatLoc)
        low_part  = rffi.cast(rffi.CArrayPtr(rffi.INT), from_loc.value)[0]
        high_part = rffi.cast(rffi.CArrayPtr(rffi.INT), from_loc.value)[1]
        low_part  = intmask(low_part)
        high_part = intmask(high_part)
        if isinstance(to_loc, RawEbpLoc):
            self.mc.MOV32_bi(to_loc.value,     low_part)
            self.mc.MOV32_bi(to_loc.value + 4, high_part)
        else:
            assert isinstance(to_loc, RawEspLoc)
            self.mc.MOV32_si(to_loc.value,     low_part)
            self.mc.MOV32_si(to_loc.value + 4, high_part)

    def regalloc_perform(self, op, arglocs, resloc):
        genop_list[op.getopnum()](self, op, arglocs, resloc)

    def regalloc_perform_discard(self, op, arglocs):
        genop_discard_list[op.getopnum()](self, op, arglocs)

    def regalloc_perform_llong(self, op, arglocs, resloc):
        effectinfo = op.getdescr().get_extra_info()
        oopspecindex = effectinfo.oopspecindex
        genop_llong_list[oopspecindex](self, op, arglocs, resloc)

    def regalloc_perform_math(self, op, arglocs, resloc):
        effectinfo = op.getdescr().get_extra_info()
        oopspecindex = effectinfo.oopspecindex
        genop_math_list[oopspecindex](self, op, arglocs, resloc)

    def regalloc_perform_with_guard(self, op, guard_op, faillocs,
                                    arglocs, resloc, frame_depth):
        faildescr = guard_op.getdescr()
        assert isinstance(faildescr, AbstractFailDescr)
        failargs = guard_op.getfailargs()
        guard_opnum = guard_op.getopnum()
        guard_token = self.implement_guard_recovery(guard_opnum,
                                                    faildescr, failargs,
                                                    faillocs, frame_depth)
        if op is None:
            dispatch_opnum = guard_opnum
        else:
            dispatch_opnum = op.getopnum()
        genop_guard_list[dispatch_opnum](self, op, guard_op, guard_token,
                                         arglocs, resloc)
        if not we_are_translated():
            # must be added by the genop_guard_list[]()
            assert guard_token is self.pending_guard_tokens[-1]

    def regalloc_perform_guard(self, guard_op, faillocs, arglocs, resloc,
                               frame_depth):
        self.regalloc_perform_with_guard(None, guard_op, faillocs, arglocs,
                                         resloc, frame_depth)

    def load_effective_addr(self, sizereg, baseofs, scale, result, frm=imm0):
        self.mc.LEA(result, addr_add(frm, sizereg, baseofs, scale))

    def _unaryop(asmop):
        def genop_unary(self, op, arglocs, resloc):
            getattr(self.mc, asmop)(arglocs[0])
        return genop_unary

    def _binaryop(asmop):
        def genop_binary(self, op, arglocs, result_loc):
            getattr(self.mc, asmop)(arglocs[0], arglocs[1])
        return genop_binary

    def _binaryop_or_lea(asmop, is_add):
        def genop_binary_or_lea(self, op, arglocs, result_loc):
            # use a regular ADD or SUB if result_loc is arglocs[0],
            # and a LEA only if different.
            if result_loc is arglocs[0]:
                getattr(self.mc, asmop)(arglocs[0], arglocs[1])
            else:
                loc = arglocs[0]
                argloc = arglocs[1]
                assert isinstance(loc, RegLoc)
                assert isinstance(argloc, ImmedLoc)
                assert isinstance(result_loc, RegLoc)
                delta = argloc.value
                if not is_add:    # subtraction
                    delta = -delta
                self.mc.LEA_rm(result_loc.value, (loc.value, delta))
        return genop_binary_or_lea

    def _cmpop(cond, rev_cond):
        def genop_cmp(self, op, arglocs, result_loc):
            rl = result_loc.lowest8bits()
            if isinstance(op.getarg(0), Const):
                self.mc.CMP(arglocs[1], arglocs[0])
                self.mc.SET_ir(rx86.Conditions[rev_cond], rl.value)
            else:
                self.mc.CMP(arglocs[0], arglocs[1])
                self.mc.SET_ir(rx86.Conditions[cond], rl.value)
            self.mc.MOVZX8_rr(result_loc.value, rl.value)
        return genop_cmp

    def _cmpop_float(cond, rev_cond, is_ne=False):
        def genop_cmp(self, op, arglocs, result_loc):
            if isinstance(arglocs[0], RegLoc):
                self.mc.UCOMISD(arglocs[0], arglocs[1])
                checkcond = cond
            else:
                self.mc.UCOMISD(arglocs[1], arglocs[0])
                checkcond = rev_cond

            tmp1 = result_loc.lowest8bits()
            if IS_X86_32:
                tmp2 = result_loc.higher8bits()
            elif IS_X86_64:
                tmp2 = X86_64_SCRATCH_REG.lowest8bits()

            self.mc.SET_ir(rx86.Conditions[checkcond], tmp1.value)
            if is_ne:
                self.mc.SET_ir(rx86.Conditions['P'], tmp2.value)
                self.mc.OR8_rr(tmp1.value, tmp2.value)
            else:
                self.mc.SET_ir(rx86.Conditions['NP'], tmp2.value)
                self.mc.AND8_rr(tmp1.value, tmp2.value)
            self.mc.MOVZX8_rr(result_loc.value, tmp1.value)
        return genop_cmp

    def _cmpop_guard(cond, rev_cond, false_cond, false_rev_cond):
        def genop_cmp_guard(self, op, guard_op, guard_token, arglocs, result_loc):
            guard_opnum = guard_op.getopnum()
            if isinstance(op.getarg(0), Const):
                self.mc.CMP(arglocs[1], arglocs[0])
                if guard_opnum == rop.GUARD_FALSE:
                    self.implement_guard(guard_token, rev_cond)
                else:
                    self.implement_guard(guard_token, false_rev_cond)
            else:
                self.mc.CMP(arglocs[0], arglocs[1])
                if guard_opnum == rop.GUARD_FALSE:
                    self.implement_guard(guard_token, cond)
                else:
                    self.implement_guard(guard_token, false_cond)
        return genop_cmp_guard

    def _cmpop_guard_float(cond, rev_cond, false_cond, false_rev_cond):
        need_direct_jp = 'A' not in cond
        need_rev_jp = 'A' not in rev_cond
        def genop_cmp_guard_float(self, op, guard_op, guard_token, arglocs,
                                  result_loc):
            guard_opnum = guard_op.getopnum()
            if isinstance(arglocs[0], RegLoc):
                self.mc.UCOMISD(arglocs[0], arglocs[1])
                checkcond = cond
                checkfalsecond = false_cond
                need_jp = need_direct_jp
            else:
                self.mc.UCOMISD(arglocs[1], arglocs[0])
                checkcond = rev_cond
                checkfalsecond = false_rev_cond
                need_jp = need_rev_jp
            if guard_opnum == rop.GUARD_FALSE:
                if need_jp:
                    self.mc.J_il8(rx86.Conditions['P'], 6)
                self.implement_guard(guard_token, checkcond)
            else:
                if need_jp:
                    self.mc.J_il8(rx86.Conditions['P'], 2)
                    self.mc.J_il8(rx86.Conditions[checkcond], 5)
                    self.implement_guard(guard_token)
                else:
                    self.implement_guard(guard_token, checkfalsecond)
        return genop_cmp_guard_float

    def simple_call(self, fnloc, arglocs, result_loc=eax):
        if result_loc is xmm0:
            result_type = FLOAT
            result_size = 8
        elif result_loc is None:
            result_type = VOID
            result_size = 0
        else:
            result_type = INT
            result_size = WORD
        cb = callbuilder.CallBuilder(self, fnloc, arglocs,
                                     result_loc, result_type,
                                     result_size)
        cb.emit()

    def simple_call_no_collect(self, fnloc, arglocs):
        cb = callbuilder.CallBuilder(self, fnloc, arglocs)
        cb.emit_no_collect()

    def _reload_frame_if_necessary(self, mc, align_stack=False,
                                   shadowstack_reg=None):
        gcrootmap = self.cpu.gc_ll_descr.gcrootmap
        if gcrootmap:
            if gcrootmap.is_shadow_stack:
                if shadowstack_reg is None:
                    rst = gcrootmap.get_root_stack_top_addr()
                    mc.MOV(ecx, heap(rst))
                    shadowstack_reg = ecx
                mc.MOV(ebp, mem(shadowstack_reg, -WORD))
        wbdescr = self.cpu.gc_ll_descr.write_barrier_descr
        if gcrootmap and wbdescr:
            # frame never uses card marking, so we enforce this is not
            # an array
            self._write_barrier_fastpath(mc, wbdescr, [ebp], array=False,
                                         is_frame=True, align_stack=align_stack)

    genop_int_neg = _unaryop("NEG")
    genop_int_invert = _unaryop("NOT")
    genop_int_add = _binaryop_or_lea("ADD", is_add=True)
    genop_nursery_ptr_increment = _binaryop_or_lea('ADD', is_add=True)
    genop_int_sub = _binaryop_or_lea("SUB", is_add=False)
    genop_int_mul = _binaryop("IMUL")
    genop_int_and = _binaryop("AND")
    genop_int_or  = _binaryop("OR")
    genop_int_xor = _binaryop("XOR")
    genop_int_lshift = _binaryop("SHL")
    genop_int_rshift = _binaryop("SAR")
    genop_uint_rshift = _binaryop("SHR")
    genop_float_add = _binaryop("ADDSD")
    genop_float_sub = _binaryop('SUBSD')
    genop_float_mul = _binaryop('MULSD')
    genop_float_truediv = _binaryop('DIVSD')

    genop_int_lt = _cmpop("L", "G")
    genop_int_le = _cmpop("LE", "GE")
    genop_int_eq = _cmpop("E", "E")
    genop_int_ne = _cmpop("NE", "NE")
    genop_int_gt = _cmpop("G", "L")
    genop_int_ge = _cmpop("GE", "LE")
    genop_ptr_eq = genop_instance_ptr_eq = genop_int_eq
    genop_ptr_ne = genop_instance_ptr_ne = genop_int_ne

    genop_float_lt = _cmpop_float('B', 'A')
    genop_float_le = _cmpop_float('BE', 'AE')
    genop_float_ne = _cmpop_float('NE', 'NE', is_ne=True)
    genop_float_eq = _cmpop_float('E', 'E')
    genop_float_gt = _cmpop_float('A', 'B')
    genop_float_ge = _cmpop_float('AE', 'BE')

    genop_uint_gt = _cmpop("A", "B")
    genop_uint_lt = _cmpop("B", "A")
    genop_uint_le = _cmpop("BE", "AE")
    genop_uint_ge = _cmpop("AE", "BE")

    genop_guard_int_lt = _cmpop_guard("L", "G", "GE", "LE")
    genop_guard_int_le = _cmpop_guard("LE", "GE", "G", "L")
    genop_guard_int_eq = _cmpop_guard("E", "E", "NE", "NE")
    genop_guard_int_ne = _cmpop_guard("NE", "NE", "E", "E")
    genop_guard_int_gt = _cmpop_guard("G", "L", "LE", "GE")
    genop_guard_int_ge = _cmpop_guard("GE", "LE", "L", "G")
    genop_guard_ptr_eq = genop_guard_instance_ptr_eq = genop_guard_int_eq
    genop_guard_ptr_ne = genop_guard_instance_ptr_ne = genop_guard_int_ne

    genop_guard_uint_gt = _cmpop_guard("A", "B", "BE", "AE")
    genop_guard_uint_lt = _cmpop_guard("B", "A", "AE", "BE")
    genop_guard_uint_le = _cmpop_guard("BE", "AE", "A", "B")
    genop_guard_uint_ge = _cmpop_guard("AE", "BE", "B", "A")

    genop_guard_float_lt = _cmpop_guard_float("B", "A", "AE","BE")
    genop_guard_float_le = _cmpop_guard_float("BE","AE", "A", "B")
    genop_guard_float_eq = _cmpop_guard_float("E", "E", "NE","NE")
    genop_guard_float_gt = _cmpop_guard_float("A", "B", "BE","AE")
    genop_guard_float_ge = _cmpop_guard_float("AE","BE", "B", "A")

    def genop_math_sqrt(self, op, arglocs, resloc):
        self.mc.SQRTSD(arglocs[0], resloc)

    def genop_int_signext(self, op, arglocs, resloc):
        argloc, numbytesloc = arglocs
        assert isinstance(numbytesloc, ImmedLoc)
        assert isinstance(resloc, RegLoc)
        if numbytesloc.value == 1:
            if isinstance(argloc, RegLoc):
                if WORD == 4 and argloc.value >= 4:
                    # meh, can't read the lowest byte of esi or edi on 32-bit
                    if resloc is not argloc:
                        self.mc.MOV(resloc, argloc)
                        argloc = resloc
                    if resloc.value >= 4:
                        # still annoyed, hack needed
                        self.mc.SHL_ri(resloc.value, 24)
                        self.mc.SAR_ri(resloc.value, 24)
                        return
                argloc = argloc.lowest8bits()
            self.mc.MOVSX8(resloc, argloc)
        elif numbytesloc.value == 2:
            self.mc.MOVSX16(resloc, argloc)
        elif IS_X86_64 and numbytesloc.value == 4:
            self.mc.MOVSX32(resloc, argloc)
        else:
            raise AssertionError("bad number of bytes")

    def genop_guard_float_ne(self, op, guard_op, guard_token, arglocs, result_loc):
        guard_opnum = guard_op.getopnum()
        if isinstance(arglocs[0], RegLoc):
            self.mc.UCOMISD(arglocs[0], arglocs[1])
        else:
            self.mc.UCOMISD(arglocs[1], arglocs[0])
        if guard_opnum == rop.GUARD_TRUE:
            self.mc.J_il8(rx86.Conditions['P'], 6)
            self.implement_guard(guard_token, 'E')
        else:
            self.mc.J_il8(rx86.Conditions['P'], 2)
            self.mc.J_il8(rx86.Conditions['E'], 5)
            self.implement_guard(guard_token)

    def genop_float_neg(self, op, arglocs, resloc):
        # Following what gcc does: res = x ^ 0x8000000000000000
        self.mc.XORPD(arglocs[0], heap(self.float_const_neg_addr))

    def genop_float_abs(self, op, arglocs, resloc):
        # Following what gcc does: res = x & 0x7FFFFFFFFFFFFFFF
        self.mc.ANDPD(arglocs[0], heap(self.float_const_abs_addr))

    def genop_cast_float_to_int(self, op, arglocs, resloc):
        self.mc.CVTTSD2SI(resloc, arglocs[0])

    def genop_cast_int_to_float(self, op, arglocs, resloc):
        self.mc.CVTSI2SD(resloc, arglocs[0])

    def genop_cast_float_to_singlefloat(self, op, arglocs, resloc):
        loc0, loctmp = arglocs
        self.mc.CVTSD2SS(loctmp, loc0)
        assert isinstance(resloc, RegLoc)
        assert isinstance(loctmp, RegLoc)
        self.mc.MOVD32_rx(resloc.value, loctmp.value)

    def genop_cast_singlefloat_to_float(self, op, arglocs, resloc):
        loc0, = arglocs
        assert isinstance(resloc, RegLoc)
        assert isinstance(loc0, RegLoc)
        self.mc.MOVD32_xr(resloc.value, loc0.value)
        self.mc.CVTSS2SD_xx(resloc.value, resloc.value)

    def genop_convert_float_bytes_to_longlong(self, op, arglocs, resloc):
        loc0, = arglocs
        if longlong.is_64_bit:
            assert isinstance(resloc, RegLoc)
            assert isinstance(loc0, RegLoc)
            self.mc.MOVDQ(resloc, loc0)
        else:
            self.mov(loc0, resloc)

    def genop_convert_longlong_bytes_to_float(self, op, arglocs, resloc):
        loc0, = arglocs
        if longlong.is_64_bit:
            assert isinstance(resloc, RegLoc)
            assert isinstance(loc0, RegLoc)
            self.mc.MOVDQ(resloc, loc0)
        else:
            self.mov(loc0, resloc)

    def genop_guard_int_is_true(self, op, guard_op, guard_token, arglocs, resloc):
        guard_opnum = guard_op.getopnum()
        self.mc.CMP(arglocs[0], imm0)
        if guard_opnum == rop.GUARD_TRUE:
            self.implement_guard(guard_token, 'Z')
        else:
            self.implement_guard(guard_token, 'NZ')

    def genop_int_is_true(self, op, arglocs, resloc):
        self.mc.CMP(arglocs[0], imm0)
        rl = resloc.lowest8bits()
        self.mc.SET_ir(rx86.Conditions['NE'], rl.value)
        self.mc.MOVZX8(resloc, rl)

    def genop_guard_int_is_zero(self, op, guard_op, guard_token, arglocs, resloc):
        guard_opnum = guard_op.getopnum()
        self.mc.CMP(arglocs[0], imm0)
        if guard_opnum == rop.GUARD_TRUE:
            self.implement_guard(guard_token, 'NZ')
        else:
            self.implement_guard(guard_token, 'Z')

    def genop_int_is_zero(self, op, arglocs, resloc):
        self.mc.CMP(arglocs[0], imm0)
        rl = resloc.lowest8bits()
        self.mc.SET_ir(rx86.Conditions['E'], rl.value)
        self.mc.MOVZX8(resloc, rl)

    def _genop_same_as(self, op, arglocs, resloc):
        self.mov(arglocs[0], resloc)
    genop_same_as_i = _genop_same_as
    genop_same_as_r = _genop_same_as
    genop_same_as_f = _genop_same_as
    genop_cast_ptr_to_int = _genop_same_as
    genop_cast_int_to_ptr = _genop_same_as

    def genop_int_force_ge_zero(self, op, arglocs, resloc):
        self.mc.TEST(arglocs[0], arglocs[0])
        self.mov(imm0, resloc)
        self.mc.CMOVNS(resloc, arglocs[0])

    def genop_int_mod(self, op, arglocs, resloc):
        if IS_X86_32:
            self.mc.CDQ()
        elif IS_X86_64:
            self.mc.CQO()

        self.mc.IDIV_r(ecx.value)

    genop_int_floordiv = genop_int_mod

    def genop_uint_floordiv(self, op, arglocs, resloc):
        self.mc.XOR_rr(edx.value, edx.value)
        self.mc.DIV_r(ecx.value)

    genop_llong_add = _binaryop("PADDQ")
    genop_llong_sub = _binaryop("PSUBQ")
    genop_llong_and = _binaryop("PAND")
    genop_llong_or  = _binaryop("POR")
    genop_llong_xor = _binaryop("PXOR")

    def genop_llong_to_int(self, op, arglocs, resloc):
        loc = arglocs[0]
        assert isinstance(resloc, RegLoc)
        if isinstance(loc, RegLoc):
            self.mc.MOVD32_rx(resloc.value, loc.value)
        elif isinstance(loc, FrameLoc):
            self.mc.MOV_rb(resloc.value, loc.value)
        else:
            not_implemented("llong_to_int: %s" % (loc,))

    def genop_llong_from_int(self, op, arglocs, resloc):
        loc1, loc2 = arglocs
        if isinstance(loc1, ConstFloatLoc):
            assert loc2 is None
            self.mc.MOVSD(resloc, loc1)
        else:
            assert isinstance(loc1, RegLoc)
            assert isinstance(loc2, RegLoc)
            assert isinstance(resloc, RegLoc)
            self.mc.MOVD32_xr(loc2.value, loc1.value)
            self.mc.PSRAD_xi(loc2.value, 31)    # -> 0 or -1
            self.mc.MOVD32_xr(resloc.value, loc1.value)
            self.mc.PUNPCKLDQ_xx(resloc.value, loc2.value)

    def genop_llong_from_uint(self, op, arglocs, resloc):
        loc1, = arglocs
        assert isinstance(resloc, RegLoc)
        assert isinstance(loc1, RegLoc)
        self.mc.MOVD32_xr(resloc.value, loc1.value)   # zero-extending

    def genop_llong_eq(self, op, arglocs, resloc):
        loc1, loc2, locxtmp = arglocs
        self.mc.MOVSD(locxtmp, loc1)
        self.mc.PCMPEQD(locxtmp, loc2)
        self.mc.PMOVMSKB_rx(resloc.value, locxtmp.value)
        # Now the lower 8 bits of resloc contain 0x00, 0x0F, 0xF0 or 0xFF
        # depending on the result of the comparison of each of the two
        # double-words of loc1 and loc2.  The higher 8 bits contain random
        # results.  We want to map 0xFF to 1, and 0x00, 0x0F and 0xF0 to 0.
        self.mc.CMP8_ri(resloc.value | rx86.BYTE_REG_FLAG, -1)
        self.mc.SBB_rr(resloc.value, resloc.value)
        self.mc.ADD_ri(resloc.value, 1)

    def genop_llong_ne(self, op, arglocs, resloc):
        loc1, loc2, locxtmp = arglocs
        self.mc.MOVSD(locxtmp, loc1)
        self.mc.PCMPEQD(locxtmp, loc2)
        self.mc.PMOVMSKB_rx(resloc.value, locxtmp.value)
        # Now the lower 8 bits of resloc contain 0x00, 0x0F, 0xF0 or 0xFF
        # depending on the result of the comparison of each of the two
        # double-words of loc1 and loc2.  The higher 8 bits contain random
        # results.  We want to map 0xFF to 0, and 0x00, 0x0F and 0xF0 to 1.
        self.mc.CMP8_ri(resloc.value | rx86.BYTE_REG_FLAG, -1)
        self.mc.SBB_rr(resloc.value, resloc.value)
        self.mc.NEG_r(resloc.value)

    def genop_llong_lt(self, op, arglocs, resloc):
        # XXX just a special case for now: "x < 0"
        loc1, = arglocs
        self.mc.PMOVMSKB_rx(resloc.value, loc1.value)
        self.mc.SHR_ri(resloc.value, 7)
        self.mc.AND_ri(resloc.value, 1)

    # ----------

    def genop_call_malloc_gc(self, op, arglocs, result_loc):
        self._genop_call(op, arglocs, result_loc)
        self.propagate_memoryerror_if_eax_is_null()

    def propagate_memoryerror_if_eax_is_null(self):
        # if self.propagate_exception_path == 0 (tests), this may jump to 0
        # and segfaults.  too bad.  the alternative is to continue anyway
        # with eax==0, but that will segfault too.
        self.mc.TEST_rr(eax.value, eax.value)
        if WORD == 4:
            self.mc.J_il(rx86.Conditions['Z'], self.propagate_exception_path)
            self.mc.add_pending_relocation()
        elif WORD == 8:
            self.mc.J_il(rx86.Conditions['Z'], 0)
            pos = self.mc.get_relative_pos()
            self.pending_memoryerror_trampoline_from.append(pos)

    # ----------

    def load_from_mem(self, resloc, source_addr, size_loc, sign_loc):
        assert isinstance(resloc, RegLoc)
        size = size_loc.value
        sign = sign_loc.value
        if resloc.is_xmm:
            self.mc.MOVSD(resloc, source_addr)
        elif size == WORD:
            self.mc.MOV(resloc, source_addr)
        elif size == 1:
            if sign:
                self.mc.MOVSX8(resloc, source_addr)
            else:
                self.mc.MOVZX8(resloc, source_addr)
        elif size == 2:
            if sign:
                self.mc.MOVSX16(resloc, source_addr)
            else:
                self.mc.MOVZX16(resloc, source_addr)
        elif IS_X86_64 and size == 4:
            if sign:
                self.mc.MOVSX32(resloc, source_addr)
            else:
                self.mc.MOV32(resloc, source_addr)    # zero-extending
        else:
            not_implemented("load_from_mem size = %d" % size)

    def save_into_mem(self, dest_addr, value_loc, size_loc):
        size = size_loc.value
        if isinstance(value_loc, RegLoc) and value_loc.is_xmm:
            self.mc.MOVSD(dest_addr, value_loc)
        elif size == 1:
            self.mc.MOV8(dest_addr, value_loc.lowest8bits())
        elif size == 2:
            self.mc.MOV16(dest_addr, value_loc)
        elif size == 4:
            self.mc.MOV32(dest_addr, value_loc)
        elif size == 8:
            if IS_X86_64:
                self.mc.MOV(dest_addr, value_loc)
            else:
                assert isinstance(value_loc, FloatImmedLoc)
                self.mc.MOV(dest_addr, value_loc.low_part_loc())
                self.mc.MOV(dest_addr.add_offset(4), value_loc.high_part_loc())
        else:
            not_implemented("save_into_mem size = %d" % size)

    def _genop_getfield_gc(self, op, arglocs, resloc):
        base_loc, ofs_loc, size_loc, sign_loc = arglocs
        assert isinstance(size_loc, ImmedLoc)
        source_addr = AddressLoc(base_loc, ofs_loc)
        self.load_from_mem(resloc, source_addr, size_loc, sign_loc)

    genop_getfield_gc_i = _genop_getfield_gc
    genop_getfield_gc_r = _genop_getfield_gc
    genop_getfield_gc_f = _genop_getfield_gc
    genop_getfield_raw_i = _genop_getfield_gc
    genop_getfield_raw_f = _genop_getfield_gc
    genop_getfield_raw_pure_i = _genop_getfield_gc
    genop_getfield_raw_pure_f = _genop_getfield_gc
    genop_getfield_gc_pure_i = _genop_getfield_gc
    genop_getfield_gc_pure_r = _genop_getfield_gc
    genop_getfield_gc_pure_f = _genop_getfield_gc

    def _genop_getarrayitem_gc(self, op, arglocs, resloc):
        base_loc, ofs_loc, size_loc, ofs, sign_loc = arglocs
        assert isinstance(ofs, ImmedLoc)
        assert isinstance(size_loc, ImmedLoc)
        scale = get_scale(size_loc.value)
        src_addr = addr_add(base_loc, ofs_loc, ofs.value, scale)
        self.load_from_mem(resloc, src_addr, size_loc, sign_loc)

    genop_getarrayitem_gc_i = _genop_getarrayitem_gc
    genop_getarrayitem_gc_r = _genop_getarrayitem_gc
    genop_getarrayitem_gc_f = _genop_getarrayitem_gc
    genop_getarrayitem_gc_pure_i = _genop_getarrayitem_gc
    genop_getarrayitem_gc_pure_r = _genop_getarrayitem_gc
    genop_getarrayitem_gc_pure_f = _genop_getarrayitem_gc
    genop_getarrayitem_raw_i = _genop_getarrayitem_gc
    genop_getarrayitem_raw_f = _genop_getarrayitem_gc
    genop_getarrayitem_raw_pure_i = _genop_getarrayitem_gc
    genop_getarrayitem_raw_pure_f = _genop_getarrayitem_gc

    def _genop_raw_load(self, op, arglocs, resloc):
        base_loc, ofs_loc, size_loc, ofs, sign_loc = arglocs
        assert isinstance(ofs, ImmedLoc)
        src_addr = addr_add(base_loc, ofs_loc, ofs.value, 0)
        self.load_from_mem(resloc, src_addr, size_loc, sign_loc)
    genop_raw_load_i = _genop_raw_load
    genop_raw_load_f = _genop_raw_load

    def _imul_const_scaled(self, mc, targetreg, sourcereg, itemsize):
        """Produce one operation to do roughly
               targetreg = sourcereg * itemsize
           except that the targetreg may still need shifting by 0,1,2,3.
        """
        if (itemsize & 7) == 0:
            shift = 3
        elif (itemsize & 3) == 0:
            shift = 2
        elif (itemsize & 1) == 0:
            shift = 1
        else:
            shift = 0
        itemsize >>= shift
        #
        if valid_addressing_size(itemsize - 1):
            mc.LEA_ra(targetreg, (sourcereg, sourcereg,
                                  get_scale(itemsize - 1), 0))
        elif valid_addressing_size(itemsize):
            mc.LEA_ra(targetreg, (rx86.NO_BASE_REGISTER, sourcereg,
                                  get_scale(itemsize), 0))
        else:
            mc.IMUL_rri(targetreg, sourcereg, itemsize)
        #
        return shift

    def _get_interiorfield_addr(self, temp_loc, index_loc, itemsize_loc,
                                base_loc, ofs_loc):
        assert isinstance(itemsize_loc, ImmedLoc)
        itemsize = itemsize_loc.value
        if isinstance(index_loc, ImmedLoc):
            temp_loc = imm(index_loc.value * itemsize)
            shift = 0
        elif valid_addressing_size(itemsize):
            temp_loc = index_loc
            shift = get_scale(itemsize)
        else:
            assert isinstance(index_loc, RegLoc)
            assert isinstance(temp_loc, RegLoc)
            assert not temp_loc.is_xmm
            shift = self._imul_const_scaled(self.mc, temp_loc.value,
                                            index_loc.value, itemsize)
        assert isinstance(ofs_loc, ImmedLoc)
        return AddressLoc(base_loc, temp_loc, shift, ofs_loc.value)

    def _genop_getinteriorfield_gc(self, op, arglocs, resloc):
        (base_loc, ofs_loc, itemsize_loc, fieldsize_loc,
            index_loc, temp_loc, sign_loc) = arglocs
        src_addr = self._get_interiorfield_addr(temp_loc, index_loc,
                                                itemsize_loc, base_loc,
                                                ofs_loc)
        self.load_from_mem(resloc, src_addr, fieldsize_loc, sign_loc)
    genop_getinteriorfield_gc_i = _genop_getinteriorfield_gc
    genop_getinteriorfield_gc_r = _genop_getinteriorfield_gc
    genop_getinteriorfield_gc_f = _genop_getinteriorfield_gc

    def genop_discard_increment_debug_counter(self, op, arglocs):
        # The argument should be an immediate address.  This should
        # generate code equivalent to a GETFIELD_RAW, an ADD(1), and a
        # SETFIELD_RAW.  Here we use the direct from-memory-to-memory
        # increment operation of x86.
        base_loc, = arglocs
        self.mc.INC(mem(base_loc, 0))

    def genop_discard_setfield_gc(self, op, arglocs):
        base_loc, ofs_loc, size_loc, value_loc = arglocs
        assert isinstance(size_loc, ImmedLoc)
        dest_addr = AddressLoc(base_loc, ofs_loc)
        self.save_into_mem(dest_addr, value_loc, size_loc)

    genop_discard_zero_ptr_field = genop_discard_setfield_gc

    def genop_discard_setinteriorfield_gc(self, op, arglocs):
        (base_loc, ofs_loc, itemsize_loc, fieldsize_loc,
            index_loc, temp_loc, value_loc) = arglocs
        dest_addr = self._get_interiorfield_addr(temp_loc, index_loc,
                                                 itemsize_loc, base_loc,
                                                 ofs_loc)
        self.save_into_mem(dest_addr, value_loc, fieldsize_loc)

    genop_discard_setinteriorfield_raw = genop_discard_setinteriorfield_gc

    def genop_discard_setarrayitem_gc(self, op, arglocs):
        base_loc, ofs_loc, value_loc, size_loc, baseofs = arglocs
        assert isinstance(baseofs, ImmedLoc)
        assert isinstance(size_loc, ImmedLoc)
        scale = get_scale(size_loc.value)
        dest_addr = AddressLoc(base_loc, ofs_loc, scale, baseofs.value)
        self.save_into_mem(dest_addr, value_loc, size_loc)

    def genop_discard_raw_store(self, op, arglocs):
        base_loc, ofs_loc, value_loc, size_loc, baseofs = arglocs
        assert isinstance(baseofs, ImmedLoc)
        dest_addr = AddressLoc(base_loc, ofs_loc, 0, baseofs.value)
        self.save_into_mem(dest_addr, value_loc, size_loc)

    def genop_discard_strsetitem(self, op, arglocs):
        base_loc, ofs_loc, val_loc = arglocs
        basesize, itemsize, ofs_length = symbolic.get_array_token(rstr.STR,
                                              self.cpu.translate_support_code)
        assert itemsize == 1
        dest_addr = AddressLoc(base_loc, ofs_loc, 0, basesize)
        self.mc.MOV8(dest_addr, val_loc.lowest8bits())

    def genop_discard_unicodesetitem(self, op, arglocs):
        base_loc, ofs_loc, val_loc = arglocs
        basesize, itemsize, ofs_length = symbolic.get_array_token(rstr.UNICODE,
                                              self.cpu.translate_support_code)
        if itemsize == 4:
            self.mc.MOV32(AddressLoc(base_loc, ofs_loc, 2, basesize), val_loc)
        elif itemsize == 2:
            self.mc.MOV16(AddressLoc(base_loc, ofs_loc, 1, basesize), val_loc)
        else:
            assert 0, itemsize

    genop_discard_setfield_raw = genop_discard_setfield_gc
    genop_discard_setarrayitem_raw = genop_discard_setarrayitem_gc

    def genop_strlen(self, op, arglocs, resloc):
        base_loc = arglocs[0]
        basesize, itemsize, ofs_length = symbolic.get_array_token(rstr.STR,
                                             self.cpu.translate_support_code)
        self.mc.MOV(resloc, addr_add_const(base_loc, ofs_length))

    def genop_unicodelen(self, op, arglocs, resloc):
        base_loc = arglocs[0]
        basesize, itemsize, ofs_length = symbolic.get_array_token(rstr.UNICODE,
                                             self.cpu.translate_support_code)
        self.mc.MOV(resloc, addr_add_const(base_loc, ofs_length))

    def genop_arraylen_gc(self, op, arglocs, resloc):
        base_loc, ofs_loc = arglocs
        assert isinstance(ofs_loc, ImmedLoc)
        self.mc.MOV(resloc, addr_add_const(base_loc, ofs_loc.value))

    def genop_strgetitem(self, op, arglocs, resloc):
        base_loc, ofs_loc = arglocs
        basesize, itemsize, ofs_length = symbolic.get_array_token(rstr.STR,
                                             self.cpu.translate_support_code)
        assert itemsize == 1
        self.mc.MOVZX8(resloc, AddressLoc(base_loc, ofs_loc, 0, basesize))

    def genop_unicodegetitem(self, op, arglocs, resloc):
        base_loc, ofs_loc = arglocs
        basesize, itemsize, ofs_length = symbolic.get_array_token(rstr.UNICODE,
                                             self.cpu.translate_support_code)
        if itemsize == 4:
            self.mc.MOV32(resloc, AddressLoc(base_loc, ofs_loc, 2, basesize))
        elif itemsize == 2:
            self.mc.MOVZX16(resloc, AddressLoc(base_loc, ofs_loc, 1, basesize))
        else:
            assert 0, itemsize

    def genop_math_read_timestamp(self, op, arglocs, resloc):
        self.mc.RDTSC()
        if longlong.is_64_bit:
            self.mc.SHL_ri(edx.value, 32)
            self.mc.OR_rr(edx.value, eax.value)
        else:
            loc1, = arglocs
            self.mc.MOVD32_xr(loc1.value, edx.value)
            self.mc.MOVD32_xr(resloc.value, eax.value)
            self.mc.PUNPCKLDQ_xx(resloc.value, loc1.value)

    def genop_guard_guard_true(self, ign_1, guard_op, guard_token, locs, ign_2):
        loc = locs[0]
        if isinstance(loc, RegLoc):
            if loc.is_xmm:
                self._guard_vector_true(guard_op, loc)
                self.implement_guard(guard_token, 'NZ')
                return
        self.mc.TEST(loc, loc)
        self.implement_guard(guard_token, 'Z')
    genop_guard_guard_nonnull = genop_guard_guard_true

    def genop_guard_guard_no_exception(self, ign_1, guard_op, guard_token,
                                       locs, ign_2):
        self.mc.CMP(heap(self.cpu.pos_exception()), imm0)
        self.implement_guard(guard_token, 'NZ')

    def genop_guard_guard_not_invalidated(self, ign_1, guard_op, guard_token,
                                     locs, ign_2):
        pos = self.mc.get_relative_pos() + 1 # after potential jmp
        guard_token.pos_jump_offset = pos
        self.pending_guard_tokens.append(guard_token)

    def genop_guard_guard_exception(self, ign_1, guard_op, guard_token,
                                    locs, resloc):
        loc = locs[0]
        loc1 = locs[1]
        self.mc.MOV(loc1, heap(self.cpu.pos_exception()))
        self.mc.CMP(loc1, loc)
        self.implement_guard(guard_token, 'NE')
        self._store_and_reset_exception(self.mc, resloc)

    def _store_and_reset_exception(self, mc, excvalloc=None, exctploc=None,
                                   tmploc=None):
        """ Resest the exception. If excvalloc is None, then store it on the
        frame in jf_guard_exc
        """
        if excvalloc is not None:
            assert excvalloc.is_core_reg()
            mc.MOV(excvalloc, heap(self.cpu.pos_exc_value()))
        elif tmploc is not None: # if both are None, just ignore
            ofs = self.cpu.get_ofs_of_frame_field('jf_guard_exc')
            mc.MOV(tmploc, heap(self.cpu.pos_exc_value()))
            mc.MOV(RawEbpLoc(ofs), tmploc)
        if exctploc is not None:
            assert exctploc.is_core_reg()
            mc.MOV(exctploc, heap(self.cpu.pos_exception()))

        mc.MOV(heap(self.cpu.pos_exception()), imm0)
        mc.MOV(heap(self.cpu.pos_exc_value()), imm0)

    def _restore_exception(self, mc, excvalloc, exctploc, tmploc=None):
        if excvalloc is not None:
            mc.MOV(heap(self.cpu.pos_exc_value()), excvalloc)
        else:
            assert tmploc is not None
            ofs = self.cpu.get_ofs_of_frame_field('jf_guard_exc')
            mc.MOV(tmploc, RawEbpLoc(ofs))
            mc.MOV_bi(ofs, 0)
            mc.MOV(heap(self.cpu.pos_exc_value()), tmploc)
        mc.MOV(heap(self.cpu.pos_exception()), exctploc)

    def _gen_guard_overflow(self, guard_op, guard_token):
        guard_opnum = guard_op.getopnum()
        if guard_opnum == rop.GUARD_NO_OVERFLOW:
            self.implement_guard(guard_token, 'O')
        elif guard_opnum == rop.GUARD_OVERFLOW:
            self.implement_guard(guard_token, 'NO')
        else:
            not_implemented("int_xxx_ovf followed by %s" %
                            guard_op.getopname())

    def genop_guard_int_add_ovf(self, op, guard_op, guard_token, arglocs, result_loc):
        self.mc.ADD(arglocs[0], arglocs[1])
        return self._gen_guard_overflow(guard_op, guard_token)

    def genop_guard_int_sub_ovf(self, op, guard_op, guard_token, arglocs, result_loc):
        self.mc.SUB(arglocs[0], arglocs[1])
        return self._gen_guard_overflow(guard_op, guard_token)

    def genop_guard_int_mul_ovf(self, op, guard_op, guard_token, arglocs, result_loc):
        self.mc.IMUL(arglocs[0], arglocs[1])
        return self._gen_guard_overflow(guard_op, guard_token)

    def genop_guard_guard_false(self, ign_1, guard_op, guard_token, locs, ign_2):
        loc = locs[0]
        if isinstance(loc, RegLoc):
            if loc.is_xmm:
                self._guard_vector_false(guard_op, loc)
                self.implement_guard(guard_token, 'NZ')
                return
        self.mc.TEST(loc, loc)
        self.implement_guard(guard_token, 'NZ')
    genop_guard_guard_isnull = genop_guard_guard_false

    def genop_guard_guard_value(self, ign_1, guard_op, guard_token, locs, ign_2):
        if guard_op.getarg(0).type == FLOAT:
            assert guard_op.getarg(1).type == FLOAT
            self.mc.UCOMISD(locs[0], locs[1])
        else:
            self.mc.CMP(locs[0], locs[1])
        self.implement_guard(guard_token, 'NE')

    def _cmp_guard_class(self, locs):
        loc_ptr = locs[0]
        loc_classptr = locs[1]
        offset = self.cpu.vtable_offset
        if offset is not None:
            self.mc.CMP(mem(loc_ptr, offset), loc_classptr)
        else:
            assert isinstance(loc_classptr, ImmedLoc)
            classptr = loc_classptr.value
            expected_typeid = (self.cpu.gc_ll_descr
                    .get_typeid_from_classptr_if_gcremovetypeptr(classptr))
            self._cmp_guard_gc_type(loc_ptr, ImmedLoc(expected_typeid))

    def _cmp_guard_gc_type(self, loc_ptr, loc_expected_typeid):
        # Note that the typeid half-word is at offset 0 on a little-endian
        # machine; it would be at offset 2 or 4 on a big-endian machine.
        assert self.cpu.supports_guard_gc_type
        if IS_X86_32:
            self.mc.CMP16(mem(loc_ptr, 0), loc_expected_typeid)
        else:
            assert isinstance(loc_expected_typeid, ImmedLoc)
            self.mc.CMP32_mi((loc_ptr.value, 0), loc_expected_typeid.value)

    def genop_guard_guard_class(self, ign_1, guard_op, guard_token, locs, ign_2):
        self._cmp_guard_class(locs)
        self.implement_guard(guard_token, 'NE')

    def genop_guard_guard_nonnull_class(self, ign_1, guard_op,
                                        guard_token, locs, ign_2):
        self.mc.CMP(locs[0], imm1)
        # Patched below
        self.mc.J_il8(rx86.Conditions['B'], 0)
        jb_location = self.mc.get_relative_pos()
        self._cmp_guard_class(locs)
        # patch the JB above
        offset = self.mc.get_relative_pos() - jb_location
        assert 0 < offset <= 127
        self.mc.overwrite(jb_location-1, chr(offset))
        #
        self.implement_guard(guard_token, 'NE')

    def genop_guard_guard_gc_type(self, ign_1, guard_op,
                                  guard_token, locs, ign_2):
        self._cmp_guard_gc_type(locs[0], locs[1])
        self.implement_guard(guard_token, 'NE')

    def genop_guard_guard_is_object(self, ign_1, guard_op,
                                    guard_token, locs, ign_2):
        assert self.cpu.supports_guard_gc_type
        [loc_object, loc_typeid] = locs
        # idea: read the typeid, fetch the field 'infobits' from the big
        # typeinfo table, and check the flag 'T_IS_RPYTHON_INSTANCE'.
        if IS_X86_32:
            self.mc.MOVZX16(loc_typeid, mem(loc_object, 0))
        else:
            self.mc.MOV32(loc_typeid, mem(loc_object, 0))
        #
        base_type_info, shift_by, sizeof_ti = (
            self.cpu.gc_ll_descr.get_translated_info_for_typeinfo())
        infobits_offset, IS_OBJECT_FLAG = (
            self.cpu.gc_ll_descr.get_translated_info_for_guard_is_object())
        loc_infobits = addr_add(imm(base_type_info), loc_typeid,
                                scale=shift_by, offset=infobits_offset)
        self.mc.TEST(loc_infobits, imm(IS_OBJECT_FLAG))
        #
        self.implement_guard(guard_token, 'Z')

    def genop_guard_guard_subclass(self, op, guard_op,
                                   guard_token, locs, ign_2):
        assert self.cpu.supports_guard_gc_type
        [loc_object, loc_check_against_class, loc_tmp] = locs
        assert isinstance(loc_object, RegLoc)
        assert isinstance(loc_tmp, RegLoc)
        offset = self.cpu.vtable_offset
        offset2 = self.cpu.subclassrange_min_offset
        if offset is not None:
            # read this field to get the vtable pointer
            self.mc.MOV_rm(loc_tmp.value, (loc_object.value, offset))
            # read the vtable's subclassrange_min field
            self.mc.MOV_rm(loc_tmp.value, (loc_tmp.value, offset2))
        else:
            # read the typeid
            if IS_X86_32:
                self.mc.MOVZX16(loc_tmp, mem(loc_object, 0))
            else:
                self.mc.MOV32(loc_tmp, mem(loc_object, 0))
            # read the vtable's subclassrange_min field, as a single
            # step with the correct offset
            base_type_info, shift_by, sizeof_ti = (
                self.cpu.gc_ll_descr.get_translated_info_for_typeinfo())
            self.mc.MOV(loc_tmp, addr_add(imm(base_type_info), loc_tmp,
                                          scale = shift_by,
                                          offset = sizeof_ti + offset2))
        # get the two bounds to check against
        vtable_ptr = loc_check_against_class.getint()
        vtable_ptr = rffi.cast(rclass.CLASSTYPE, vtable_ptr)
        check_min = vtable_ptr.subclassrange_min
        check_max = vtable_ptr.subclassrange_max
        # check by doing the unsigned comparison (tmp - min) < (max - min)
        self.mc.SUB_ri(loc_tmp.value, check_min)
        self.mc.CMP_ri(loc_tmp.value, check_max - check_min)
        # the guard fails if we get a "not below" result
        self.implement_guard(guard_token, 'NB')

    def implement_guard_recovery(self, guard_opnum, faildescr, failargs,
                                 fail_locs, frame_depth):
        exc = (guard_opnum == rop.GUARD_EXCEPTION or
               guard_opnum == rop.GUARD_NO_EXCEPTION or
               guard_opnum == rop.GUARD_NOT_FORCED)
        is_guard_not_invalidated = guard_opnum == rop.GUARD_NOT_INVALIDATED
        is_guard_not_forced = guard_opnum == rop.GUARD_NOT_FORCED
        gcmap = allocate_gcmap(self, frame_depth, JITFRAME_FIXED_SIZE)
        return GuardToken(self.cpu, self.position, gcmap, faildescr, failargs,
                          fail_locs, exc, frame_depth,
                          is_guard_not_invalidated, is_guard_not_forced)

    def generate_propagate_error_64(self):
        assert WORD == 8
        self.mc.force_frame_size(DEFAULT_FRAME_BYTES)
        startpos = self.mc.get_relative_pos()
        self.mc.JMP(imm(self.propagate_exception_path))
        return startpos

    def generate_quick_failure(self, guardtok, regalloc):
        """ Gather information about failure
        """
        self.mc.force_frame_size(DEFAULT_FRAME_BYTES)
        startpos = self.mc.get_relative_pos()
        #
        self._accum_update_at_exit(guardtok.fail_locs, guardtok.failargs,
                                   guardtok.faildescr, regalloc)
        #
        fail_descr, target = self.store_info_on_descr(startpos, guardtok)
        self.mc.PUSH(imm(fail_descr))
        self.push_gcmap(self.mc, guardtok.gcmap, push=True)
        self.mc.JMP(imm(target))
        return startpos

    def push_gcmap(self, mc, gcmap, push=False, mov=False, store=False):
        if push:
            mc.PUSH(imm(rffi.cast(lltype.Signed, gcmap)))
        elif mov:
            mc.MOV(RawEspLoc(0, REF),
                   imm(rffi.cast(lltype.Signed, gcmap)))
        else:
            assert store
            ofs = self.cpu.get_ofs_of_frame_field('jf_gcmap')
            mc.MOV(raw_stack(ofs), imm(rffi.cast(lltype.Signed, gcmap)))

    def pop_gcmap(self, mc):
        ofs = self.cpu.get_ofs_of_frame_field('jf_gcmap')
        mc.MOV_bi(ofs, 0)

    def new_stack_loc(self, i, tp):
        base_ofs = self.cpu.get_baseofs_of_frame_field()
        return FrameLoc(i, get_ebp_ofs(base_ofs, i), tp)

    def setup_failure_recovery(self):
        self.failure_recovery_code = [0, 0, 0, 0]

    def _push_all_regs_to_frame(self, mc, ignored_regs, withfloats,
                                callee_only=False):
        # Push all general purpose registers
        base_ofs = self.cpu.get_baseofs_of_frame_field()
        if callee_only:
            regs = gpr_reg_mgr_cls.save_around_call_regs
        else:
            regs = gpr_reg_mgr_cls.all_regs
        for gpr in regs:
            if gpr not in ignored_regs:
                v = gpr_reg_mgr_cls.all_reg_indexes[gpr.value]
                mc.MOV_br(v * WORD + base_ofs, gpr.value)
        if withfloats:
            if IS_X86_64:
                coeff = 1
            else:
                coeff = 2
            # Push all XMM regs
            ofs = len(gpr_reg_mgr_cls.all_regs)
            for i in range(len(xmm_reg_mgr_cls.all_regs)):
                mc.MOVSD_bx((ofs + i * coeff) * WORD + base_ofs, i)

    def _pop_all_regs_from_frame(self, mc, ignored_regs, withfloats,
                                 callee_only=False):
        # Pop all general purpose registers
        base_ofs = self.cpu.get_baseofs_of_frame_field()
        if callee_only:
            regs = gpr_reg_mgr_cls.save_around_call_regs
        else:
            regs = gpr_reg_mgr_cls.all_regs
        for gpr in regs:
            if gpr not in ignored_regs:
                v = gpr_reg_mgr_cls.all_reg_indexes[gpr.value]
                mc.MOV_rb(gpr.value, v * WORD + base_ofs)
        if withfloats:
            # Pop all XMM regs
            if IS_X86_64:
                coeff = 1
            else:
                coeff = 2
            ofs = len(gpr_reg_mgr_cls.all_regs)
            for i in range(len(xmm_reg_mgr_cls.all_regs)):
                mc.MOVSD_xb(i, (ofs + i * coeff) * WORD + base_ofs)

    def _build_failure_recovery(self, exc, withfloats=False):
        mc = codebuf.MachineCodeBlockWrapper()
        # this is jumped to, from a stack that has DEFAULT_FRAME_BYTES
        # followed by 2 extra words just pushed
        mc.force_frame_size(DEFAULT_FRAME_BYTES + 2 * WORD)
        self.mc = mc

        self._push_all_regs_to_frame(mc, [], withfloats)

        if exc:
            # We might have an exception pending.  Load it into ebx...
            mc.MOV(ebx, heap(self.cpu.pos_exc_value()))
            mc.MOV(heap(self.cpu.pos_exception()), imm0)
            mc.MOV(heap(self.cpu.pos_exc_value()), imm0)
            # ...and save ebx into 'jf_guard_exc'
            offset = self.cpu.get_ofs_of_frame_field('jf_guard_exc')
            mc.MOV_br(offset, ebx.value)

        # fill in the jf_descr and jf_gcmap fields of the frame according
        # to which failure we are resuming from.  These are constants
        # pushed on the stack just before we jump to the current helper,
        # in generate_quick_failure().
        ofs = self.cpu.get_ofs_of_frame_field('jf_descr')
        ofs2 = self.cpu.get_ofs_of_frame_field('jf_gcmap')
        mc.POP_b(ofs2)
        mc.POP_b(ofs)

        # now we return from the complete frame, which starts from
        # _call_header_with_stack_check().  The _call_footer below does it.
        self._call_footer()
        rawstart = mc.materialize(self.cpu, [])
        self.failure_recovery_code[exc + 2 * withfloats] = rawstart
        self.mc = None

    def genop_finish(self, op, arglocs, result_loc):
        base_ofs = self.cpu.get_baseofs_of_frame_field()
        if len(arglocs) == 2:
            [return_val, fail_descr_loc] = arglocs
            if op.getarg(0).type == FLOAT and not IS_X86_64:
                size = WORD * 2
            else:
                size = WORD
            self.save_into_mem(raw_stack(base_ofs), return_val, imm(size))
        else:
            [fail_descr_loc] = arglocs
        ofs = self.cpu.get_ofs_of_frame_field('jf_descr')
        self.mov(fail_descr_loc, RawEbpLoc(ofs))
        arglist = op.getarglist()
        if arglist and arglist[0].type == REF:
            if self._finish_gcmap:
                # we're returning with a guard_not_forced_2, and
                # additionally we need to say that eax/rax contains
                # a reference too:
                self._finish_gcmap[0] |= r_uint(1)
                gcmap = self._finish_gcmap
            else:
                gcmap = self.gcmap_for_finish
            self.push_gcmap(self.mc, gcmap, store=True)
        elif self._finish_gcmap:
            # we're returning with a guard_not_forced_2
            gcmap = self._finish_gcmap
            self.push_gcmap(self.mc, gcmap, store=True)
        else:
            # note that the 0 here is redundant, but I would rather
            # keep that one and kill all the others
            ofs = self.cpu.get_ofs_of_frame_field('jf_gcmap')
            self.mc.MOV_bi(ofs, 0)
        # exit function
        self._call_footer()

    def implement_guard(self, guard_token, condition=None):
        # These jumps are patched later.
        if condition:
            self.mc.J_il(rx86.Conditions[condition], 0)
        else:
            self.mc.JMP_l(0)
            self.mc.force_frame_size(DEFAULT_FRAME_BYTES)
        guard_token.pos_jump_offset = self.mc.get_relative_pos() - 4
        self.pending_guard_tokens.append(guard_token)

    def _genop_real_call(self, op, arglocs, resloc):
        self._genop_call(op, arglocs, resloc)
    genop_call_i = _genop_real_call
    genop_call_r = _genop_real_call
    genop_call_f = _genop_real_call
    genop_call_n = _genop_real_call

    def _genop_call(self, op, arglocs, resloc, is_call_release_gil=False):
        from rpython.jit.backend.llsupport.descr import CallDescr

        func_index = 2 + is_call_release_gil
        cb = callbuilder.CallBuilder(self, arglocs[func_index],
                                     arglocs[func_index+1:], resloc)

        descr = op.getdescr()
        assert isinstance(descr, CallDescr)
        cb.callconv = descr.get_call_conv()
        cb.argtypes = descr.get_arg_types()
        cb.restype  = descr.get_result_type()
        sizeloc = arglocs[0]
        assert isinstance(sizeloc, ImmedLoc)
        cb.ressize = sizeloc.value
        signloc = arglocs[1]
        assert isinstance(signloc, ImmedLoc)
        cb.ressign = signloc.value

        if is_call_release_gil:
            saveerrloc = arglocs[2]
            assert isinstance(saveerrloc, ImmedLoc)
            cb.emit_call_release_gil(saveerrloc.value)
        else:
            cb.emit()

    def _store_force_index(self, guard_op):
        faildescr = guard_op.getdescr()
        ofs = self.cpu.get_ofs_of_frame_field('jf_force_descr')
        self.mc.MOV(raw_stack(ofs), imm(rffi.cast(lltype.Signed,
                                 cast_instance_to_gcref(faildescr))))

    def _emit_guard_not_forced(self, guard_token):
        ofs = self.cpu.get_ofs_of_frame_field('jf_descr')
        self.mc.CMP_bi(ofs, 0)
        self.implement_guard(guard_token, 'NE')

    def _genop_guard_call_may_force(self, op, guard_op, guard_token,
                                   arglocs, result_loc):
        self._store_force_index(guard_op)
        self._genop_call(op, arglocs, result_loc)
        self._emit_guard_not_forced(guard_token)
    genop_guard_call_may_force_i = _genop_guard_call_may_force
    genop_guard_call_may_force_r = _genop_guard_call_may_force
    genop_guard_call_may_force_f = _genop_guard_call_may_force
    genop_guard_call_may_force_n = _genop_guard_call_may_force

    def _genop_guard_call_release_gil(self, op, guard_op, guard_token,
                                     arglocs, result_loc):
        self._store_force_index(guard_op)
        self._genop_call(op, arglocs, result_loc, is_call_release_gil=True)
        self._emit_guard_not_forced(guard_token)
    genop_guard_call_release_gil_i = _genop_guard_call_release_gil
    genop_guard_call_release_gil_r = _genop_guard_call_release_gil
    genop_guard_call_release_gil_f = _genop_guard_call_release_gil
    genop_guard_call_release_gil_n = _genop_guard_call_release_gil

    def imm(self, v):
        return imm(v)

    # ------------------- CALL ASSEMBLER --------------------------

    def _genop_guard_call_assembler(self, op, guard_op, guard_token,
                                   arglocs, result_loc):
        if len(arglocs) == 2:
            [argloc, vloc] = arglocs
        else:
            [argloc] = arglocs
            vloc = self.imm(0)
        self.call_assembler(op, guard_op, argloc, vloc, result_loc, eax)
        self._emit_guard_not_forced(guard_token)
    genop_guard_call_assembler_i = _genop_guard_call_assembler
    genop_guard_call_assembler_r = _genop_guard_call_assembler
    genop_guard_call_assembler_f = _genop_guard_call_assembler
    genop_guard_call_assembler_n = _genop_guard_call_assembler

    def _call_assembler_emit_call(self, addr, argloc, _):
        threadlocal_loc = RawEspLoc(THREADLOCAL_OFS, INT)
        if self._is_asmgcc():
            # We need to remove the bit "already seen during the
            # previous minor collection" instead of passing this
            # value directly.
            if IS_X86_64:
                tmploc = esi    # already the correct place
                if argloc is tmploc:
                    self.mc.MOV_rr(esi.value, edi.value)
                    argloc = edi
            else:
                tmploc = eax
                if tmploc is argloc:
                    tmploc = edx
            self.mc.MOV(tmploc, threadlocal_loc)
            self.mc.AND_ri(tmploc.value, ~1)
            threadlocal_loc = tmploc
        #
        self.simple_call(addr, [argloc, threadlocal_loc])

    def _call_assembler_emit_helper_call(self, addr, arglocs, result_loc):
        self.simple_call(addr, arglocs, result_loc)

    def _call_assembler_check_descr(self, value, tmploc):
        ofs = self.cpu.get_ofs_of_frame_field('jf_descr')
        self.mc.CMP(mem(eax, ofs), imm(value))
        # patched later
        self.mc.J_il8(rx86.Conditions['E'], 0) # goto B if we get 'done_with_this_frame'
        return self.mc.get_relative_pos()

    def _call_assembler_patch_je(self, result_loc, je_location):
        if (IS_X86_32 and isinstance(result_loc, FrameLoc) and
            result_loc.type == FLOAT):
            self.mc.FSTPL_b(result_loc.value)
        self.mc.JMP_l8(0) # jump to done, patched later
        jmp_location = self.mc.get_relative_pos()
        #
        offset = jmp_location - je_location
        assert 0 < offset <= 127
        self.mc.overwrite(je_location - 1, chr(offset))
        self.mc.force_frame_size(DEFAULT_FRAME_BYTES)
        #
        return jmp_location

    def _call_assembler_load_result(self, op, result_loc):
        if op.type != 'v':
            # load the return value from the dead frame's value index 0
            kind = op.type
            descr = self.cpu.getarraydescr_for_frame(kind)
            ofs = self.cpu.unpack_arraydescr(descr)
            if kind == FLOAT:
                self.mc.MOVSD_xm(xmm0.value, (eax.value, ofs))
                if result_loc is not xmm0:
                    self.mc.MOVSD(result_loc, xmm0)
            else:
                assert result_loc is eax
                self.mc.MOV_rm(eax.value, (eax.value, ofs))

    def _call_assembler_patch_jmp(self, jmp_location):
        offset = self.mc.get_relative_pos() - jmp_location
        assert 0 <= offset <= 127
        self.mc.overwrite(jmp_location - 1, chr(offset))

    # ------------------- END CALL ASSEMBLER -----------------------

    def _write_barrier_fastpath(self, mc, descr, arglocs, array=False,
                                is_frame=False, align_stack=False):
        # Write code equivalent to write_barrier() in the GC: it checks
        # a flag in the object at arglocs[0], and if set, it calls a
        # helper piece of assembler.  The latter saves registers as needed
        # and call the function remember_young_pointer() from the GC.
        if we_are_translated():
            cls = self.cpu.gc_ll_descr.has_write_barrier_class()
            assert cls is not None and isinstance(descr, cls)
        #
        card_marking = False
        mask = descr.jit_wb_if_flag_singlebyte
        if array and descr.jit_wb_cards_set != 0:
            # assumptions the rest of the function depends on:
            assert (descr.jit_wb_cards_set_byteofs ==
                    descr.jit_wb_if_flag_byteofs)
            assert descr.jit_wb_cards_set_singlebyte == -0x80
            card_marking = True
            mask = descr.jit_wb_if_flag_singlebyte | -0x80
        #
        loc_base = arglocs[0]
        if is_frame:
            assert loc_base is ebp
            loc = raw_stack(descr.jit_wb_if_flag_byteofs)
        else:
            loc = addr_add_const(loc_base, descr.jit_wb_if_flag_byteofs)
        mc.TEST8(loc, imm(mask))
        mc.J_il8(rx86.Conditions['Z'], 0) # patched later
        jz_location = mc.get_relative_pos()

        # for cond_call_gc_wb_array, also add another fast path:
        # if GCFLAG_CARDS_SET, then we can just set one bit and be done
        if card_marking:
            # GCFLAG_CARDS_SET is in this byte at 0x80, so this fact can
            # been checked by the status flags of the previous TEST8
            mc.J_il8(rx86.Conditions['S'], 0) # patched later
            js_location = mc.get_relative_pos()
        else:
            js_location = 0

        # Write only a CALL to the helper prepared in advance, passing it as
        # argument the address of the structure we are writing into
        # (the first argument to COND_CALL_GC_WB).
        helper_num = card_marking
        if is_frame:
            helper_num = 4
        elif self._regalloc is not None and self._regalloc.xrm.reg_bindings:
            helper_num += 2
        if self.wb_slowpath[helper_num] == 0:    # tests only
            assert not we_are_translated()
            self.cpu.gc_ll_descr.write_barrier_descr = descr
            self._build_wb_slowpath(card_marking,
                                    bool(self._regalloc.xrm.reg_bindings))
            assert self.wb_slowpath[helper_num] != 0
        #
        if not is_frame:
            mc.PUSH(loc_base)
        if is_frame and align_stack:
            mc.SUB_ri(esp.value, 16 - WORD) # erase the return address
        mc.CALL(imm(self.wb_slowpath[helper_num]))
        if not is_frame:
            mc.stack_frame_size_delta(-WORD)
        if is_frame and align_stack:
            mc.ADD_ri(esp.value, 16 - WORD) # erase the return address

        if card_marking:
            # The helper ends again with a check of the flag in the object.
            # So here, we can simply write again a 'JNS', which will be
            # taken if GCFLAG_CARDS_SET is still not set.
            mc.J_il8(rx86.Conditions['NS'], 0) # patched later
            jns_location = mc.get_relative_pos()
            #
            # patch the JS above
            offset = mc.get_relative_pos() - js_location
            assert 0 < offset <= 127
            mc.overwrite(js_location-1, chr(offset))
            #
            # case GCFLAG_CARDS_SET: emit a few instructions to do
            # directly the card flag setting
            loc_index = arglocs[1]
            if isinstance(loc_index, RegLoc):
                if IS_X86_64 and isinstance(loc_base, RegLoc):
                    # copy loc_index into r11
                    tmp1 = X86_64_SCRATCH_REG
                    mc.MOV_rr(tmp1.value, loc_index.value)
                    final_pop = False
                else:
                    # must save the register loc_index before it is mutated
                    mc.PUSH_r(loc_index.value)
                    tmp1 = loc_index
                    final_pop = True
                # SHR tmp, card_page_shift
                mc.SHR_ri(tmp1.value, descr.jit_wb_card_page_shift)
                # XOR tmp, -8
                mc.XOR_ri(tmp1.value, -8)
                # BTS [loc_base], tmp
                mc.BTS(addr_add_const(loc_base, 0), tmp1)
                # done
                if final_pop:
                    mc.POP_r(loc_index.value)
                #
            elif isinstance(loc_index, ImmedLoc):
                byte_index = loc_index.value >> descr.jit_wb_card_page_shift
                byte_ofs = ~(byte_index >> 3)
                byte_val = 1 << (byte_index & 7)
                mc.OR8(addr_add_const(loc_base, byte_ofs), imm(byte_val))
            else:
                raise AssertionError("index is neither RegLoc nor ImmedLoc")
            #
            # patch the JNS above
            offset = mc.get_relative_pos() - jns_location
            assert 0 < offset <= 127
            mc.overwrite(jns_location-1, chr(offset))

        # patch the JZ above
        offset = mc.get_relative_pos() - jz_location
        assert 0 < offset <= 127
        mc.overwrite(jz_location-1, chr(offset))

    def genop_discard_cond_call_gc_wb(self, op, arglocs):
        self._write_barrier_fastpath(self.mc, op.getdescr(), arglocs)

    def genop_discard_cond_call_gc_wb_array(self, op, arglocs):
        self._write_barrier_fastpath(self.mc, op.getdescr(), arglocs,
                                     array=True)

    def not_implemented_op_discard(self, op, arglocs):
        not_implemented("not implemented operation: %s" % op.getopname())

    def not_implemented_op(self, op, arglocs, resloc):
        not_implemented("not implemented operation with res: %s" %
                        op.getopname())

    def not_implemented_op_guard(self, op, guard_op,
                                 failaddr, arglocs, resloc):
        not_implemented("not implemented operation (guard): %s" %
                        op.getopname())

    def closing_jump(self, target_token):
        target = target_token._ll_loop_code
        if target_token in self.target_tokens_currently_compiling:
            curpos = self.mc.get_relative_pos() + 5
            self.mc.JMP_l(target - curpos)
        else:
            self.mc.JMP(imm(target))

    def label(self):
        self._check_frame_depth_debug(self.mc)

    def cond_call(self, op, gcmap, loc_cond, imm_func, arglocs):
        self.mc.TEST(loc_cond, loc_cond)
        self.mc.J_il8(rx86.Conditions['Z'], 0) # patched later
        jmp_adr = self.mc.get_relative_pos()
        #
        self.push_gcmap(self.mc, gcmap, store=True)
        #
        # first save away the 4 registers from 'cond_call_register_arguments'
        # plus the register 'eax'
        base_ofs = self.cpu.get_baseofs_of_frame_field()
        should_be_saved = self._regalloc.rm.reg_bindings.values()
        for gpr in cond_call_register_arguments + [eax]:
            if gpr not in should_be_saved:
                continue
            v = gpr_reg_mgr_cls.all_reg_indexes[gpr.value]
            self.mc.MOV_br(v * WORD + base_ofs, gpr.value)
        #
        # load the 0-to-4 arguments into these registers
        from rpython.jit.backend.x86.jump import remap_frame_layout
        remap_frame_layout(self, arglocs,
                           cond_call_register_arguments[:len(arglocs)],
                           X86_64_SCRATCH_REG if IS_X86_64 else None)
        #
        # load the constant address of the function to call into eax
        self.mc.MOV(eax, imm_func)
        #
        # figure out which variant of cond_call_slowpath to call, and call it
        callee_only = False
        floats = False
        if self._regalloc is not None:
            for reg in self._regalloc.rm.reg_bindings.values():
                if reg not in self._regalloc.rm.save_around_call_regs:
                    break
            else:
                callee_only = True
            if self._regalloc.xrm.reg_bindings:
                floats = True
        cond_call_adr = self.cond_call_slowpath[floats * 2 + callee_only]
        self.mc.CALL(imm(follow_jump(cond_call_adr)))
        # restoring the registers saved above, and doing pop_gcmap(), is left
        # to the cond_call_slowpath helper.  We never have any result value.
        offset = self.mc.get_relative_pos() - jmp_adr
        assert 0 < offset <= 127
        self.mc.overwrite(jmp_adr-1, chr(offset))
        # XXX if the next operation is a GUARD_NO_EXCEPTION, we should
        # somehow jump over it too in the fast path

    def malloc_cond(self, nursery_free_adr, nursery_top_adr, size, gcmap):
        assert size & (WORD-1) == 0     # must be correctly aligned
        self.mc.MOV(eax, heap(nursery_free_adr))
        self.mc.LEA_rm(edi.value, (eax.value, size))
        self.mc.CMP(edi, heap(nursery_top_adr))
        self.mc.J_il8(rx86.Conditions['NA'], 0) # patched later
        jmp_adr = self.mc.get_relative_pos()
        # save the gcmap
        self.push_gcmap(self.mc, gcmap, mov=True)
        self.mc.CALL(imm(follow_jump(self.malloc_slowpath)))
        offset = self.mc.get_relative_pos() - jmp_adr
        assert 0 < offset <= 127
        self.mc.overwrite(jmp_adr-1, chr(offset))
        self.mc.MOV(heap(nursery_free_adr), edi)

    def malloc_cond_varsize_frame(self, nursery_free_adr, nursery_top_adr,
                                  sizeloc, gcmap):
        if sizeloc is eax:
            self.mc.MOV(edi, sizeloc)
            sizeloc = edi
        self.mc.MOV(eax, heap(nursery_free_adr))
        if sizeloc is edi:
            self.mc.ADD_rr(edi.value, eax.value)
        else:
            self.mc.LEA_ra(edi.value, (eax.value, sizeloc.value, 0, 0))
        self.mc.CMP(edi, heap(nursery_top_adr))
        self.mc.J_il8(rx86.Conditions['NA'], 0) # patched later
        jmp_adr = self.mc.get_relative_pos()
        # save the gcmap
        self.push_gcmap(self.mc, gcmap, mov=True)
        self.mc.CALL(imm(follow_jump(self.malloc_slowpath)))
        offset = self.mc.get_relative_pos() - jmp_adr
        assert 0 < offset <= 127
        self.mc.overwrite(jmp_adr-1, chr(offset))
        self.mc.MOV(heap(nursery_free_adr), edi)

    def malloc_cond_varsize(self, kind, nursery_free_adr, nursery_top_adr,
                            lengthloc, itemsize, maxlength, gcmap,
                            arraydescr):
        from rpython.jit.backend.llsupport.descr import ArrayDescr
        assert isinstance(arraydescr, ArrayDescr)

        # lengthloc is the length of the array, which we must not modify!
        assert lengthloc is not eax and lengthloc is not edi
        if isinstance(lengthloc, RegLoc):
            varsizeloc = lengthloc
        else:
            self.mc.MOV(edi, lengthloc)
            varsizeloc = edi

        self.mc.CMP(varsizeloc, imm(maxlength))
        self.mc.J_il8(rx86.Conditions['A'], 0) # patched later
        jmp_adr0 = self.mc.get_relative_pos()

        self.mc.MOV(eax, heap(nursery_free_adr))
        if valid_addressing_size(itemsize):
            shift = get_scale(itemsize)
        else:
            shift = self._imul_const_scaled(self.mc, edi.value,
                                            varsizeloc.value, itemsize)
            varsizeloc = edi
        # now varsizeloc is a register != eax.  The size of
        # the variable part of the array is (varsizeloc << shift)
        assert arraydescr.basesize >= self.gc_minimal_size_in_nursery
        constsize = arraydescr.basesize + self.gc_size_of_header
        force_realignment = (itemsize % WORD) != 0
        if force_realignment:
            constsize += WORD - 1
        self.mc.LEA_ra(edi.value, (eax.value, varsizeloc.value, shift,
                                   constsize))
        if force_realignment:
            self.mc.AND_ri(edi.value, ~(WORD - 1))
        # now edi contains the total size in bytes, rounded up to a multiple
        # of WORD, plus nursery_free_adr
        self.mc.CMP(edi, heap(nursery_top_adr))
        self.mc.J_il8(rx86.Conditions['NA'], 0) # patched later
        jmp_adr1 = self.mc.get_relative_pos()
        #
        offset = self.mc.get_relative_pos() - jmp_adr0
        assert 0 < offset <= 127
        self.mc.overwrite(jmp_adr0-1, chr(offset))
        # save the gcmap
        self.push_gcmap(self.mc, gcmap, mov=True)   # mov into RawEspLoc(0)
        if kind == rewrite.FLAG_ARRAY:
            self.mc.MOV_si(WORD, itemsize)
            self.mc.MOV(edi, lengthloc)
            self.mc.MOV_ri(eax.value, arraydescr.tid)
            addr = self.malloc_slowpath_varsize
        else:
            if kind == rewrite.FLAG_STR:
                addr = self.malloc_slowpath_str
            else:
                assert kind == rewrite.FLAG_UNICODE
                addr = self.malloc_slowpath_unicode
            self.mc.MOV(edi, lengthloc)
        self.mc.CALL(imm(follow_jump(addr)))
        self.mc.JMP_l8(0)      # jump to done, patched later
        jmp_location = self.mc.get_relative_pos()
        #
        offset = self.mc.get_relative_pos() - jmp_adr1
        assert 0 < offset <= 127
        self.mc.overwrite(jmp_adr1-1, chr(offset))
        self.mc.force_frame_size(DEFAULT_FRAME_BYTES)
        # write down the tid, but not if it's the result of the CALL
        self.mc.MOV(mem(eax, 0), imm(arraydescr.tid))
        # while we're at it, this line is not needed if we've done the CALL
        self.mc.MOV(heap(nursery_free_adr), edi)
        #
        offset = self.mc.get_relative_pos() - jmp_location
        assert 0 < offset <= 127
        self.mc.overwrite(jmp_location - 1, chr(offset))

    def store_force_descr(self, op, fail_locs, frame_depth):
        guard_token = self.implement_guard_recovery(op.opnum,
                                                    op.getdescr(),
                                                    op.getfailargs(),
                                                    fail_locs, frame_depth)
        self._finish_gcmap = guard_token.gcmap
        self._store_force_index(op)
        self.store_info_on_descr(0, guard_token)

    def force_token(self, reg):
        # XXX kill me
        assert isinstance(reg, RegLoc)
        self.mc.MOV_rr(reg.value, ebp.value)

    def threadlocalref_get(self, offset, resloc, size, sign):
        # This loads the stack location THREADLOCAL_OFS into a
        # register, and then read the word at the given offset.
        # It is only supported if 'translate_support_code' is
        # true; otherwise, the execute_token() was done with a
        # dummy value for the stack location THREADLOCAL_OFS
        # 
        assert self.cpu.translate_support_code
        assert isinstance(resloc, RegLoc)
        self.mc.MOV_rs(resloc.value, THREADLOCAL_OFS)
        if self._is_asmgcc():
            self.mc.AND_ri(resloc.value, ~1)
        self.load_from_mem(resloc, addr_add_const(resloc, offset),
                           imm(size), imm(sign))

    def genop_discard_zero_array(self, op, arglocs):
        (base_loc, startindex_loc, bytes_loc,
         itemsize_loc, baseofs_loc, null_loc) = arglocs
        assert isinstance(bytes_loc, ImmedLoc)
        assert isinstance(itemsize_loc, ImmedLoc)
        assert isinstance(baseofs_loc, ImmedLoc)
        assert isinstance(null_loc, RegLoc) and null_loc.is_xmm
        baseofs = baseofs_loc.value
        nbytes = bytes_loc.value
        if valid_addressing_size(itemsize_loc.value):
            scale = get_scale(itemsize_loc.value)
        else:
            assert isinstance(startindex_loc, ImmedLoc)
            baseofs += startindex_loc.value * itemsize_loc.value
            startindex_loc = imm0
            scale = 0
        null_reg_cleared = False
        i = 0
        while i < nbytes:
            addr = addr_add(base_loc, startindex_loc, baseofs + i, scale)
            current = nbytes - i
            if current >= 16 and self.cpu.supports_floats:
                current = 16
                if not null_reg_cleared:
                    self.mc.XORPS_xx(null_loc.value, null_loc.value)
                    null_reg_cleared = True
                self.mc.MOVUPS(addr, null_loc)
            else:
                if current >= WORD:
                    current = WORD
                elif current >= 4:
                    current = 4
                elif current >= 2:
                    current = 2
                self.save_into_mem(addr, imm0, imm(current))
            i += current

    # ________________________________________

genop_discard_list = [Assembler386.not_implemented_op_discard] * rop._LAST
genop_list = [Assembler386.not_implemented_op] * rop._LAST
genop_llong_list = {}
genop_math_list = {}
genop_tlref_list = {}
genop_guard_list = [Assembler386.not_implemented_op_guard] * rop._LAST

import itertools
iterate = itertools.chain(Assembler386.__dict__.iteritems(),
                          VectorAssemblerMixin.__dict__.iteritems())
for name, value in iterate:
    if name.startswith('genop_discard_'):
        opname = name[len('genop_discard_'):]
        num = getattr(rop, opname.upper())
        genop_discard_list[num] = value
    elif name.startswith('genop_guard_') and name != 'genop_guard_exception':
        opname = name[len('genop_guard_'):]
        num = getattr(rop, opname.upper())
        genop_guard_list[num] = value
    elif name.startswith('genop_llong_'):
        opname = name[len('genop_llong_'):]
        num = getattr(EffectInfo, 'OS_LLONG_' + opname.upper())
        genop_llong_list[num] = value
    elif name.startswith('genop_math_'):
        opname = name[len('genop_math_'):]
        num = getattr(EffectInfo, 'OS_MATH_' + opname.upper())
        genop_math_list[num] = value
    elif name.startswith('genop_'):
        opname = name[len('genop_'):]
        num = getattr(rop, opname.upper())
        genop_list[num] = value

# XXX: ri386 migration shims:
def addr_add(reg_or_imm1, reg_or_imm2, offset=0, scale=0):
    return AddressLoc(reg_or_imm1, reg_or_imm2, scale, offset)

def addr_add_const(reg_or_imm1, offset):
    return AddressLoc(reg_or_imm1, imm0, 0, offset)

def mem(loc, offset):
    return AddressLoc(loc, imm0, 0, offset)

def raw_stack(offset, type=INT):
    return RawEbpLoc(offset, type)

def heap(addr):
    return AddressLoc(ImmedLoc(addr), imm0, 0, 0)

def not_implemented(msg):
    msg = '[x86/asm] %s\n' % msg
    if we_are_translated():
        llop.debug_print(lltype.Void, msg)
    raise NotImplementedError(msg)

cond_call_register_arguments = [edi, esi, edx, ecx]

class BridgeAlreadyCompiled(Exception):
    pass<|MERGE_RESOLUTION|>--- conflicted
+++ resolved
@@ -7,12 +7,8 @@
                                                 DEBUG_COUNTER, debug_bridge)
 from rpython.jit.backend.llsupport.asmmemmgr import MachineDataBlockWrapper
 from rpython.jit.backend.llsupport.gcmap import allocate_gcmap
-<<<<<<< HEAD
 from rpython.jit.metainterp.history import (Const, Box, VOID,
     BoxVector, ConstInt)
-=======
-from rpython.jit.metainterp.history import Const, VOID
->>>>>>> fbcf24f8
 from rpython.jit.metainterp.history import AbstractFailDescr, INT, REF, FLOAT
 from rpython.jit.metainterp.compile import ResumeGuardDescr
 from rpython.rtyper.lltypesystem import lltype, rffi, rstr, llmemory
@@ -584,7 +580,7 @@
         frame_depth = max(self.current_clt.frame_info.jfi_frame_depth,
                           frame_depth_no_fixed_size + JITFRAME_FIXED_SIZE)
         if logger:
-            logger.log_bridge(inputargs, operations, "rewritten", faildescr,
+            logger.log_bridge(inputargs, operations, "rewritten",
                               ops_offset=ops_offset)
         self.fixup_target_tokens(rawstart)
         self.update_frame_depth(frame_depth)
@@ -1855,7 +1851,7 @@
         # Note that the typeid half-word is at offset 0 on a little-endian
         # machine; it would be at offset 2 or 4 on a big-endian machine.
         assert self.cpu.supports_guard_gc_type
-        if IS_X86_32:
+            if IS_X86_32:
             self.mc.CMP16(mem(loc_ptr, 0), loc_expected_typeid)
         else:
             assert isinstance(loc_expected_typeid, ImmedLoc)
@@ -1961,7 +1957,7 @@
         self.mc.JMP(imm(self.propagate_exception_path))
         return startpos
 
-    def generate_quick_failure(self, guardtok, regalloc):
+    def generate_quick_failure(self, guardtok):
         """ Gather information about failure
         """
         self.mc.force_frame_size(DEFAULT_FRAME_BYTES)
@@ -2645,7 +2641,6 @@
                 self.save_into_mem(addr, imm0, imm(current))
             i += current
 
-    # ________________________________________
 
 genop_discard_list = [Assembler386.not_implemented_op_discard] * rop._LAST
 genop_list = [Assembler386.not_implemented_op] * rop._LAST
