import sys
import os
import py

from rpython.jit.backend.llsupport import symbolic, jitframe, rewrite
from rpython.jit.backend.llsupport.assembler import (GuardToken, BaseAssembler,
                                                DEBUG_COUNTER)
from rpython.jit.backend.llsupport.asmmemmgr import MachineDataBlockWrapper
from rpython.jit.backend.llsupport.gcmap import allocate_gcmap
from rpython.jit.metainterp.history import (Const, VOID, ConstInt)
from rpython.jit.metainterp.history import AbstractFailDescr, INT, REF, FLOAT
from rpython.jit.metainterp.compile import ResumeGuardDescr
from rpython.rtyper.lltypesystem import lltype, rffi, rstr, llmemory
from rpython.rtyper.lltypesystem.lloperation import llop
from rpython.rtyper.annlowlevel import cast_instance_to_gcref
from rpython.rtyper import rclass
from rpython.rlib.jit import AsmInfo
from rpython.jit.backend.model import CompiledLoopToken
from rpython.jit.backend.x86.regalloc import (RegAlloc, get_ebp_ofs,
    gpr_reg_mgr_cls, xmm_reg_mgr_cls)
from rpython.jit.backend.llsupport.regalloc import (get_scale, valid_addressing_size)
from rpython.jit.backend.x86.arch import (FRAME_FIXED_SIZE, WORD, IS_X86_64,
                                       JITFRAME_FIXED_SIZE, IS_X86_32,
                                       PASS_ON_MY_FRAME, THREADLOCAL_OFS,
                                       DEFAULT_FRAME_BYTES)
from rpython.jit.backend.x86.regloc import (eax, ecx, edx, ebx, esp, ebp, esi,
    xmm0, xmm1, xmm2, xmm3, xmm4, xmm5, xmm6, xmm7, r8, r9, r10, r11, edi,
    r12, r13, r14, r15, X86_64_SCRATCH_REG, X86_64_XMM_SCRATCH_REG,
    RegLoc, FrameLoc, ConstFloatLoc, ImmedLoc, AddressLoc, imm,
    imm0, imm1, FloatImmedLoc, RawEbpLoc, RawEspLoc)
from rpython.rlib.objectmodel import we_are_translated
from rpython.jit.backend.x86 import rx86, codebuf, callbuilder
from rpython.jit.backend.x86.vector_ext import VectorAssemblerMixin
from rpython.jit.backend.x86.callbuilder import follow_jump
from rpython.jit.metainterp.resoperation import rop
from rpython.jit.backend.x86 import support, guard_compat
from rpython.rlib.debug import debug_print, debug_start, debug_stop
from rpython.rlib import rgc
from rpython.jit.codewriter.effectinfo import EffectInfo
from rpython.jit.codewriter import longlong
from rpython.rlib.rarithmetic import intmask, r_uint
from rpython.rlib.objectmodel import compute_unique_id


class Assembler386(BaseAssembler, VectorAssemblerMixin):
    _regalloc = None
    _output_loop_log = None
    _second_tmp_reg = ecx

    DEBUG_FRAME_DEPTH = False

    def __init__(self, cpu, translate_support_code=False):
        BaseAssembler.__init__(self, cpu, translate_support_code)
        self.verbose = False
        self.loop_run_counters = []
        self.float_const_neg_addr = 0
        self.float_const_abs_addr = 0
        self.single_float_const_neg_addr = 0
        self.single_float_const_abs_addr = 0
        self.expand_byte_mask_addr = 0
        self.malloc_slowpath = 0
        self.malloc_slowpath_varsize = 0
        self.wb_slowpath = [0, 0, 0, 0, 0]
        self.setup_failure_recovery()
        self.datablockwrapper = None
        self.stack_check_slowpath = 0
        self.propagate_exception_path = 0
        self.teardown()

    def setup_once(self):
        BaseAssembler.setup_once(self)
        guard_compat.setup_once(self)
        if self.cpu.supports_floats:
            support.ensure_sse2_floats()
            self._build_float_constants()

    def setup(self, looptoken):
        BaseAssembler.setup(self, looptoken)
        assert self.memcpy_addr != 0, "setup_once() not called?"
        self.current_clt = looptoken.compiled_loop_token
        self.pending_guard_tokens = []
        if WORD == 8:
            self.pending_memoryerror_trampoline_from = []
            self.error_trampoline_64 = 0
        self.mc = codebuf.MachineCodeBlockWrapper()
        #assert self.datablockwrapper is None --- but obscure case
        # possible, e.g. getting MemoryError and continuing
        allblocks = self.get_asmmemmgr_blocks(looptoken)
        self.datablockwrapper = MachineDataBlockWrapper(self.cpu.asmmemmgr,
                                                        allblocks)
        self.target_tokens_currently_compiling = {}
        self.frame_depth_to_patch = []

    def teardown(self):
        self.pending_guard_tokens = None
        if WORD == 8:
            self.pending_memoryerror_trampoline_from = None
        self.mc = None
        self.current_clt = None

    def _build_float_constants(self):
        # 0x80000000000000008000000000000000
        neg_const = '\x00\x00\x00\x00\x00\x00\x00\x80\x00\x00\x00\x00\x00\x00\x00\x80'
        # 0x7FFFFFFFFFFFFFFF7FFFFFFFFFFFFFFF
        abs_const = '\xFF\xFF\xFF\xFF\xFF\xFF\xFF\x7F\xFF\xFF\xFF\xFF\xFF\xFF\xFF\x7F'
        # 0x7FFFFFFF7FFFFFFF7FFFFFFF7FFFFFFF
        single_abs_const = '\xFF\xFF\xFF\x7F\xFF\xFF\xFF\x7F\xFF\xFF\xFF\x7F\xFF\xFF\xFF\x7F'
        # 0x80000000800000008000000080000000
        single_neg_const = '\x00\x00\x00\x80\x00\x00\x00\x80\x00\x00\x00\x80\x00\x00\x00\x80'
        zero_const = '\x00' * 16
        #
        data = neg_const + abs_const + \
               single_neg_const + single_abs_const + \
               zero_const
        datablockwrapper = MachineDataBlockWrapper(self.cpu.asmmemmgr, [])
        float_constants = datablockwrapper.malloc_aligned(len(data), alignment=16)
        datablockwrapper.done()
        addr = rffi.cast(rffi.CArrayPtr(lltype.Char), float_constants)
        for i in range(len(data)):
            addr[i] = data[i]
        self.float_const_neg_addr = float_constants
        self.float_const_abs_addr = float_constants + 16
        self.single_float_const_neg_addr = float_constants + 32
        self.single_float_const_abs_addr = float_constants + 48
        self.expand_byte_mask_addr = float_constants + 64

    def set_extra_stack_depth(self, mc, value):
        if self._is_asmgcc():
            extra_ofs = self.cpu.get_ofs_of_frame_field('jf_extra_stack_depth')
            mc.MOV_bi(extra_ofs, value)

    def build_frame_realloc_slowpath(self):
        mc = codebuf.MachineCodeBlockWrapper()
        self._push_all_regs_to_frame(mc, [], self.cpu.supports_floats)
        # the caller already did push_gcmap(store=True)

        if IS_X86_64:
            mc.MOV_rs(esi.value, WORD*2)
            # push first arg
            mc.MOV_rr(edi.value, ebp.value)
            align = callbuilder.align_stack_words(1)
            mc.SUB_ri(esp.value, (align - 1) * WORD)
        else:
            align = callbuilder.align_stack_words(3)
            mc.MOV_rs(eax.value, WORD * 2)
            mc.SUB_ri(esp.value, (align - 1) * WORD)
            mc.MOV_sr(WORD, eax.value)
            mc.MOV_sr(0, ebp.value)
        # align

        self.set_extra_stack_depth(mc, align * WORD)
        self._store_and_reset_exception(mc, None, ebx, ecx)

        mc.CALL(imm(self.cpu.realloc_frame))
        mc.MOV_rr(ebp.value, eax.value)
        self._restore_exception(mc, None, ebx, ecx)
        mc.ADD_ri(esp.value, (align - 1) * WORD)
        self.set_extra_stack_depth(mc, 0)

        gcrootmap = self.cpu.gc_ll_descr.gcrootmap
        if gcrootmap and gcrootmap.is_shadow_stack:
            self._load_shadowstack_top_in_ebx(mc, gcrootmap)
            mc.MOV_mr((ebx.value, -WORD), eax.value)

        self.pop_gcmap(mc)   # cancel the push_gcmap(store=True) in the caller
        self._pop_all_regs_from_frame(mc, [], self.cpu.supports_floats)
        mc.RET()
        self._frame_realloc_slowpath = mc.materialize(self.cpu, [])

    def _build_cond_call_slowpath(self, supports_floats, callee_only):
        """ This builds a general call slowpath, for whatever call happens to
        come.
        """
        mc = codebuf.MachineCodeBlockWrapper()
        # copy registers to the frame, with the exception of the
        # 'cond_call_register_arguments' and eax, because these have already
        # been saved by the caller.  Note that this is not symmetrical:
        # these 5 registers are saved by the caller but restored here at
        # the end of this function.
        self._push_all_regs_to_frame(mc, cond_call_register_arguments + [eax],
                                     supports_floats, callee_only)
        # the caller already did push_gcmap(store=True)
        if IS_X86_64:
            mc.SUB(esp, imm(WORD))     # alignment
            self.set_extra_stack_depth(mc, 2 * WORD)
            # the arguments are already in the correct registers
        else:
            # we want space for 4 arguments + call + alignment
            mc.SUB(esp, imm(WORD * 7))
            self.set_extra_stack_depth(mc, 8 * WORD)
            # store the arguments at the correct place in the stack
            for i in range(4):
                mc.MOV_sr(i * WORD, cond_call_register_arguments[i].value)
        mc.CALL(eax)
        self._reload_frame_if_necessary(mc)
        if IS_X86_64:
            mc.ADD(esp, imm(WORD))
        else:
            mc.ADD(esp, imm(WORD * 7))
        self.set_extra_stack_depth(mc, 0)
        self.pop_gcmap(mc)   # cancel the push_gcmap(store=True) in the caller
        self._pop_all_regs_from_frame(mc, [], supports_floats, callee_only)
        mc.RET()
        return mc.materialize(self.cpu, [])

    def _build_malloc_slowpath(self, kind):
        """ While arriving on slowpath, we have a gcpattern on stack 0.
        The arguments are passed in eax and edi, as follows:

        kind == 'fixed': nursery_head in eax and the size in edi - eax.

        kind == 'str/unicode': length of the string to allocate in edi.

        kind == 'var': length to allocate in edi, tid in eax,
                       and itemsize in the stack 1 (position esp+WORD).

        This function must preserve all registers apart from eax and edi.
        """
        assert kind in ['fixed', 'str', 'unicode', 'var']
        mc = codebuf.MachineCodeBlockWrapper()
        self._push_all_regs_to_frame(mc, [eax, edi], self.cpu.supports_floats)
        # the caller already did push_gcmap(store=True)
        #
        if kind == 'fixed':
            addr = self.cpu.gc_ll_descr.get_malloc_slowpath_addr()
        elif kind == 'str':
            addr = self.cpu.gc_ll_descr.get_malloc_fn_addr('malloc_str')
        elif kind == 'unicode':
            addr = self.cpu.gc_ll_descr.get_malloc_fn_addr('malloc_unicode')
        else:
            addr = self.cpu.gc_ll_descr.get_malloc_slowpath_array_addr()
        mc.SUB_ri(esp.value, 16 - WORD)  # restore 16-byte alignment
        # magically, the above is enough on X86_32 to reserve 3 stack places
        if kind == 'fixed':
            mc.SUB_rr(edi.value, eax.value) # compute the size we want
            # the arg is already in edi
            if IS_X86_32:
                mc.MOV_sr(0, edi.value)
                if hasattr(self.cpu.gc_ll_descr, 'passes_frame'):
                    mc.MOV_sr(WORD, ebp.value)
            elif hasattr(self.cpu.gc_ll_descr, 'passes_frame'):
                # for tests only
                mc.MOV_rr(esi.value, ebp.value)
        elif kind == 'str' or kind == 'unicode':
            if IS_X86_32:
                # stack layout: [---][---][---][ret].. with 3 free stack places
                mc.MOV_sr(0, edi.value)     # store the length
            else:
                pass                        # length already in edi
        else:
            if IS_X86_32:
                # stack layout: [---][---][---][ret][gcmap][itemsize]...
                mc.MOV_sr(WORD * 2, edi.value)  # store the length
                mc.MOV_sr(WORD * 1, eax.value)  # store the tid
                mc.MOV_rs(edi.value, WORD * 5)  # load the itemsize
                mc.MOV_sr(WORD * 0, edi.value)  # store the itemsize
            else:
                # stack layout: [---][ret][gcmap][itemsize]...
                mc.MOV_rr(edx.value, edi.value) # length
                mc.MOV_rr(esi.value, eax.value) # tid
                mc.MOV_rs(edi.value, WORD * 3)  # load the itemsize
        self.set_extra_stack_depth(mc, 16)
        mc.CALL(imm(follow_jump(addr)))
        self._reload_frame_if_necessary(mc)
        mc.ADD_ri(esp.value, 16 - WORD)
        self.set_extra_stack_depth(mc, 0)
        #
        mc.TEST_rr(eax.value, eax.value)
        mc.J_il(rx86.Conditions['Z'], 0xfffff) # patched later
        jz_location = mc.get_relative_pos()
        #
        nursery_free_adr = self.cpu.gc_ll_descr.get_nursery_free_addr()
        self._pop_all_regs_from_frame(mc, [eax, edi], self.cpu.supports_floats)
        mc.MOV(edi, heap(nursery_free_adr))   # load this in EDI
        self.pop_gcmap(mc)   # push_gcmap(store=True) done by the caller
        mc.RET()
        #
        # If the slowpath malloc failed, we raise a MemoryError that
        # always interrupts the current loop, as a "good enough"
        # approximation.  We have to adjust the esp a little, to point to
        # the correct "ret" arg
        offset = mc.get_relative_pos() - jz_location
        mc.overwrite32(jz_location-4, offset)
        # From now on this function is basically "merged" with
        # its caller and so contains DEFAULT_FRAME_BYTES bytes
        # plus my own return address, which we'll ignore next
        mc.force_frame_size(DEFAULT_FRAME_BYTES + WORD)
        mc.ADD_ri(esp.value, WORD)
        mc.JMP(imm(self.propagate_exception_path))
        #
        rawstart = mc.materialize(self.cpu, [])
        return rawstart

    def _build_propagate_exception_path(self):
        if not self.cpu.propagate_exception_descr:
            return      # not supported (for tests, or non-translated)
        #
        self.mc = codebuf.MachineCodeBlockWrapper()
        self.mc.force_frame_size(DEFAULT_FRAME_BYTES)
        #
        # read and reset the current exception

        self._store_and_reset_exception(self.mc, eax)
        ofs = self.cpu.get_ofs_of_frame_field('jf_guard_exc')
        self.mc.MOV_br(ofs, eax.value)
        propagate_exception_descr = rffi.cast(lltype.Signed,
                  cast_instance_to_gcref(self.cpu.propagate_exception_descr))
        ofs = self.cpu.get_ofs_of_frame_field('jf_descr')
        self.mc.MOV(RawEbpLoc(ofs), imm(propagate_exception_descr))
        #
        self._call_footer()
        rawstart = self.mc.materialize(self.cpu, [])
        self.propagate_exception_path = rawstart
        self.mc = None

    def _build_stack_check_slowpath(self):
        _, _, slowpathaddr = self.cpu.insert_stack_check()
        if slowpathaddr == 0 or not self.cpu.propagate_exception_descr:
            return      # no stack check (for tests, or non-translated)
        #
        # make a regular function that is called from a point near the start
        # of an assembler function (after it adjusts the stack and saves
        # registers).
        mc = codebuf.MachineCodeBlockWrapper()
        #
        if IS_X86_64:
            mc.MOV_rr(edi.value, esp.value)
            mc.SUB_ri(esp.value, WORD)   # alignment
        #
        if IS_X86_32:
            mc.SUB_ri(esp.value, 2*WORD) # alignment
            mc.PUSH_r(esp.value)
        #
        # esp is now aligned to a multiple of 16 again
        mc.CALL(imm(follow_jump(slowpathaddr)))
        #
        if IS_X86_32:
            mc.ADD_ri(esp.value, 3*WORD)    # alignment
        else:
            mc.ADD_ri(esp.value, WORD)
        #
        mc.MOV(eax, heap(self.cpu.pos_exception()))
        mc.TEST_rr(eax.value, eax.value)
        mc.J_il8(rx86.Conditions['NZ'], 0)
        jnz_location = mc.get_relative_pos()
        #
        mc.RET()
        #
        # patch the JNZ above
        offset = mc.get_relative_pos() - jnz_location
        assert 0 < offset <= 127
        mc.overwrite(jnz_location-1, chr(offset))
        # From now on this function is basically "merged" with
        # its caller and so contains DEFAULT_FRAME_BYTES bytes
        # plus my own return address, which we'll ignore next
        mc.force_frame_size(DEFAULT_FRAME_BYTES + WORD)
        mc.ADD_ri(esp.value, WORD)
        mc.JMP(imm(self.propagate_exception_path))
        #
        rawstart = mc.materialize(self.cpu, [])
        self.stack_check_slowpath = rawstart

    def _build_wb_slowpath(self, withcards, withfloats=False, for_frame=False):
        descr = self.cpu.gc_ll_descr.write_barrier_descr
        exc0, exc1 = None, None
        if descr is None:
            return
        if not withcards:
            func = descr.get_write_barrier_fn(self.cpu)
        else:
            if descr.jit_wb_cards_set == 0:
                return
            func = descr.get_write_barrier_from_array_fn(self.cpu)
            if func == 0:
                return
        #
        # This builds a helper function called from the slow path of
        # write barriers.  It must save all registers, and optionally
        # all XMM registers.  It takes a single argument just pushed
        # on the stack even on X86_64.  It must restore stack alignment
        # accordingly.
        mc = codebuf.MachineCodeBlockWrapper()
        #
        if not for_frame:
            self._push_all_regs_to_frame(mc, [], withfloats, callee_only=True)
            if IS_X86_32:
                # we have 2 extra words on stack for retval and we pass 1 extra
                # arg, so we need to substract 2 words
                mc.SUB_ri(esp.value, 2 * WORD)
                mc.MOV_rs(eax.value, 3 * WORD) # 2 + 1
                mc.MOV_sr(0, eax.value)
            else:
                mc.MOV_rs(edi.value, WORD)
        else:
            # NOTE: don't save registers on the jitframe here!
            # It might override already-saved values that will be
            # restored later...
            #
            # This 'for_frame' version is called after a CALL.  It does not
            # need to save many registers: the registers that are anyway
            # destroyed by the call can be ignored (volatiles), and the
            # non-volatile registers won't be changed here.  It only needs
            # to save eax, maybe edx, and xmm0 (possible results of the call)
            # and two more non-volatile registers (used to store the RPython
            # exception that occurred in the CALL, if any).
            assert not withcards
            # we have one word to align
            mc.SUB_ri(esp.value, 7 * WORD) # align and reserve some space
            mc.MOV_sr(WORD, eax.value) # save for later
            if self.cpu.supports_floats:
                mc.MOVSD_sx(2 * WORD, xmm0.value)   # 32-bit: also 3 * WORD
            if IS_X86_32:
                mc.MOV_sr(4 * WORD, edx.value)
                mc.MOV_sr(0, ebp.value)
                exc0, exc1 = esi, edi
            else:
                mc.MOV_rr(edi.value, ebp.value)
                exc0, exc1 = ebx, r12
            mc.MOV(RawEspLoc(WORD * 5, REF), exc0)
            mc.MOV(RawEspLoc(WORD * 6, INT), exc1)
            # note that it's safe to store the exception in register,
            # since the call to write barrier can't collect
            # (and this is assumed a bit left and right here, like lack
            # of _reload_frame_if_necessary)
            self._store_and_reset_exception(mc, exc0, exc1)

        mc.CALL(imm(func))
        #
        if withcards:
            # A final TEST8 before the RET, for the caller.  Careful to
            # not follow this instruction with another one that changes
            # the status of the CPU flags!
            if IS_X86_32:
                mc.MOV_rs(eax.value, 3*WORD)
            else:
                mc.MOV_rs(eax.value, WORD)
            mc.TEST8(addr_add_const(eax, descr.jit_wb_if_flag_byteofs),
                     imm(-0x80))
        #

        if not for_frame:
            if IS_X86_32:
                # ADD touches CPU flags
                mc.LEA_rs(esp.value, 2 * WORD)
            self._pop_all_regs_from_frame(mc, [], withfloats, callee_only=True)
            mc.RET16_i(WORD)
            # Note that wb_slowpath[0..3] end with a RET16_i, which must be
            # taken care of in the caller by stack_frame_size_delta(-WORD)
        else:
            if IS_X86_32:
                mc.MOV_rs(edx.value, 4 * WORD)
            if self.cpu.supports_floats:
                mc.MOVSD_xs(xmm0.value, 2 * WORD)
            mc.MOV_rs(eax.value, WORD) # restore
            self._restore_exception(mc, exc0, exc1)
            mc.MOV(exc0, RawEspLoc(WORD * 5, REF))
            mc.MOV(exc1, RawEspLoc(WORD * 6, INT))
            mc.LEA_rs(esp.value, 7 * WORD)
            mc.RET()

        rawstart = mc.materialize(self.cpu, [])
        if for_frame:
            self.wb_slowpath[4] = rawstart
        else:
            self.wb_slowpath[withcards + 2 * withfloats] = rawstart

    @rgc.no_release_gil
    def assemble_loop(self, jd_id, unique_id, logger, loopname, inputargs,
                      operations, looptoken, log):
        '''adds the following attributes to looptoken:
               _ll_function_addr    (address of the generated func, as an int)
               _ll_loop_code       (debug: addr of the start of the ResOps)
               _x86_fullsize        (debug: full size including failure)
        '''
        # XXX this function is too longish and contains some code
        # duplication with assemble_bridge().  Also, we should think
        # about not storing on 'self' attributes that will live only
        # for the duration of compiling one loop or a one bridge.
        clt = CompiledLoopToken(self.cpu, looptoken.number)
        looptoken.compiled_loop_token = clt
        clt._debug_nbargs = len(inputargs)
        if not we_are_translated():
            # Arguments should be unique
            assert len(set(inputargs)) == len(inputargs)

        self.setup(looptoken)
        if self.cpu.HAS_CODEMAP:
            self.codemap_builder.enter_portal_frame(jd_id, unique_id,
                                                    self.mc.get_relative_pos())
        frame_info = self.datablockwrapper.malloc_aligned(
            jitframe.JITFRAMEINFO_SIZE, alignment=WORD)
        clt.frame_info = rffi.cast(jitframe.JITFRAMEINFOPTR, frame_info)
        clt.frame_info.clear() # for now

        if log:
            operations = self._inject_debugging_code(looptoken, operations,
                                                     'e', looptoken.number)

        regalloc = RegAlloc(self, self.cpu.translate_support_code)
        #
        allgcrefs = []
        operations = regalloc.prepare_loop(inputargs, operations,
                                           looptoken, allgcrefs)
        self.reserve_gcref_table(allgcrefs)
        functionpos = self.mc.get_relative_pos()
        self._call_header_with_stack_check()
        self._check_frame_depth_debug(self.mc)
        looppos = self.mc.get_relative_pos()
        frame_depth_no_fixed_size = self._assemble(regalloc, inputargs,
                                                   operations)
        self.update_frame_depth(frame_depth_no_fixed_size + JITFRAME_FIXED_SIZE)
        #
        size_excluding_failure_stuff = self.mc.get_relative_pos()
        self.write_pending_failure_recoveries(regalloc)
        full_size = self.mc.get_relative_pos()
        #
        rawstart = self.materialize_loop(looptoken)
        self.patch_gcref_table(looptoken, rawstart)
        self.patch_stack_checks(frame_depth_no_fixed_size + JITFRAME_FIXED_SIZE,
                                rawstart)
        looptoken._ll_loop_code = looppos + rawstart
        debug_start("jit-backend-addr")
        debug_print("Loop %d (%s) has address 0x%x to 0x%x (bootstrap 0x%x)" % (
            looptoken.number, loopname,
            r_uint(rawstart + looppos),
            r_uint(rawstart + size_excluding_failure_stuff),
            r_uint(rawstart + functionpos)))
        debug_print("       gc table: 0x%x" % r_uint(self.gc_table_addr))
        debug_print("       function: 0x%x" % r_uint(rawstart + functionpos))
        debug_print("         resops: 0x%x" % r_uint(rawstart + looppos))
        debug_print("       failures: 0x%x" % r_uint(rawstart +
                                                 size_excluding_failure_stuff))
        debug_print("            end: 0x%x" % r_uint(rawstart + full_size))
        debug_stop("jit-backend-addr")
        self.patch_pending_failure_recoveries(rawstart)
        #
        ops_offset = self.mc.ops_offset
        if not we_are_translated():
            # used only by looptoken.dump() -- useful in tests
            looptoken._x86_rawstart = rawstart
            looptoken._x86_fullsize = full_size
            looptoken._x86_ops_offset = ops_offset
        looptoken._ll_function_addr = rawstart + functionpos
        if logger:
            logger.log_loop(inputargs, operations, 0, "rewritten",
                            name=loopname, ops_offset=ops_offset)

        self.fixup_target_tokens(rawstart)
        self.teardown()
        # oprofile support
        if self.cpu.profile_agent is not None:
            name = "Loop # %s: %s" % (looptoken.number, loopname)
            self.cpu.profile_agent.native_code_written(name,
                                                       rawstart, full_size)
        return AsmInfo(ops_offset, rawstart + looppos,
                       size_excluding_failure_stuff - looppos, rawstart)

    @rgc.no_release_gil
    def assemble_bridge(self, faildescr, inputargs, operations,
                        original_loop_token, log, logger):
        if not we_are_translated():
            # Arguments should be unique
            assert len(set(inputargs)) == len(inputargs)

        self.setup(original_loop_token)
        if self.cpu.HAS_CODEMAP:
            self.codemap_builder.inherit_code_from_position(
                faildescr.adr_jump_offset)
        self.mc.force_frame_size(DEFAULT_FRAME_BYTES)
        descr_number = compute_unique_id(faildescr)
        if log:
            operations = self._inject_debugging_code(faildescr, operations,
                                                     'b', descr_number)
        arglocs = self.rebuild_faillocs_from_descr(faildescr, inputargs)
        regalloc = RegAlloc(self, self.cpu.translate_support_code)
        allgcrefs = []
        operations = regalloc.prepare_bridge(inputargs, arglocs,
                                             operations,
                                             allgcrefs,
                                             self.current_clt.frame_info)
        self.reserve_gcref_table(allgcrefs)
        startpos = self.mc.get_relative_pos()
        self._check_frame_depth(self.mc, regalloc.get_gcmap())
        bridgestartpos = self.mc.get_relative_pos()
        self._update_at_exit(arglocs, inputargs, faildescr, regalloc)
        frame_depth_no_fixed_size = self._assemble(regalloc, inputargs, operations)
        codeendpos = self.mc.get_relative_pos()
        self.write_pending_failure_recoveries(regalloc)
        fullsize = self.mc.get_relative_pos()
        #
        rawstart = self.materialize_loop(original_loop_token)
        self.patch_gcref_table(original_loop_token, rawstart)
        self.patch_stack_checks(frame_depth_no_fixed_size + JITFRAME_FIXED_SIZE,
                                rawstart)
        debug_start("jit-backend-addr")
        debug_print("bridge out of Guard 0x%x has address 0x%x to 0x%x" %
                    (r_uint(descr_number), r_uint(rawstart + startpos),
                        r_uint(rawstart + codeendpos)))
        debug_print("       gc table: 0x%x" % r_uint(self.gc_table_addr))
        debug_print("    jump target: 0x%x" % r_uint(rawstart + startpos))
        debug_print("         resops: 0x%x" % r_uint(rawstart + bridgestartpos))
        debug_print("       failures: 0x%x" % r_uint(rawstart + codeendpos))
        debug_print("            end: 0x%x" % r_uint(rawstart + fullsize))
        debug_stop("jit-backend-addr")
        self.patch_pending_failure_recoveries(rawstart)
        # patch the jump from original guard
        self.patch_jump_for_descr(faildescr, rawstart + startpos)
        ops_offset = self.mc.ops_offset
        frame_depth = max(self.current_clt.frame_info.jfi_frame_depth,
                          frame_depth_no_fixed_size + JITFRAME_FIXED_SIZE)
        if logger:
            logger.log_bridge(inputargs, operations, "rewritten", faildescr,
                              ops_offset=ops_offset)
        self.fixup_target_tokens(rawstart)
        self.update_frame_depth(frame_depth)
        self.teardown()
        # oprofile support
        if self.cpu.profile_agent is not None:
            name = "Bridge # %s" % (descr_number,)
            self.cpu.profile_agent.native_code_written(name,
                                                       rawstart, fullsize)
        return AsmInfo(ops_offset, startpos + rawstart, codeendpos - startpos, rawstart+bridgestartpos)

    def stitch_bridge(self, faildescr, target):
        """ Stitching means that one can enter a bridge with a complete different register
            allocation. This needs remapping which is done here for both normal registers
            and accumulation registers.
            Why? Because this only generates a very small junk of memory, instead of
            duplicating the loop assembler for each faildescr!
        """
        asminfo, bridge_faildescr, version, looptoken = target
        assert isinstance(bridge_faildescr, ResumeGuardDescr)
        assert isinstance(faildescr, ResumeGuardDescr)
        assert asminfo.rawstart != 0
        self.mc = codebuf.MachineCodeBlockWrapper()
        allblocks = self.get_asmmemmgr_blocks(looptoken)
        self.datablockwrapper = MachineDataBlockWrapper(self.cpu.asmmemmgr,
                                                   allblocks)
        frame_info = self.datablockwrapper.malloc_aligned(
            jitframe.JITFRAMEINFO_SIZE, alignment=WORD)

        self.mc.force_frame_size(DEFAULT_FRAME_BYTES)
        # if accumulation is saved at the guard, we need to update it here!
        guard_locs = self.rebuild_faillocs_from_descr(faildescr, version.inputargs)
        bridge_locs = self.rebuild_faillocs_from_descr(bridge_faildescr, version.inputargs)
        #import pdb; pdb.set_trace()
        guard_accum_info = faildescr.rd_vector_info
        # O(n^2), but usually you only have at most 1 fail argument
        while guard_accum_info:
            bridge_accum_info = bridge_faildescr.rd_vector_info
            while bridge_accum_info:
                if bridge_accum_info.failargs_pos == guard_accum_info.failargs_pos:
                    # the mapping might be wrong!
                    if bridge_accum_info.location is not guard_accum_info.location:
                        self.mov(guard_accum_info.location, bridge_accum_info.location)
                bridge_accum_info = bridge_accum_info.next()
            guard_accum_info = guard_accum_info.next()

        # register mapping is most likely NOT valid, thus remap it in this
        # short piece of assembler
        assert len(guard_locs) == len(bridge_locs)
        for i,gloc in enumerate(guard_locs):
            bloc = bridge_locs[i]
            bstack = bloc.location_code() == 'b'
            gstack = gloc.location_code() == 'b'
            if bstack and gstack:
                pass
            elif gloc is not bloc:
                self.mov(gloc, bloc)
        offset = self.mc.get_relative_pos()
        self.mc.JMP_l(0)
        self.mc.writeimm32(0)
        self.mc.force_frame_size(DEFAULT_FRAME_BYTES)
        rawstart = self.materialize_loop(looptoken)
        # update the jump (above) to the real trace
        self._patch_jump_to(rawstart + offset, asminfo.rawstart)
        # update the guard to jump right to this custom piece of assembler
        self.patch_jump_for_descr(faildescr, rawstart)

    def _patch_jump_to(self, adr_jump_offset, adr_new_target):
        assert adr_jump_offset != 0
        offset = adr_new_target - (adr_jump_offset + 5)
        mc = codebuf.MachineCodeBlockWrapper()
        mc.force_frame_size(DEFAULT_FRAME_BYTES)
        if rx86.fits_in_32bits(offset):
            mc.JMP_l(offset)
        else:
            mc.MOV_ri(X86_64_SCRATCH_REG.value, adr_new_target)
            mc.JMP_r(X86_64_SCRATCH_REG.value)
        mc.copy_to_raw_memory(adr_jump_offset)

    def reserve_gcref_table(self, allgcrefs):
        gcref_table_size = len(allgcrefs) * WORD
        if IS_X86_64:
            # align to a multiple of 16 and reserve space at the beginning
            # of the machine code for the gc table.  This lets us write
            # machine code with relative addressing (%rip - constant).
            gcref_table_size = (gcref_table_size + 15) & ~15
            mc = self.mc
            assert mc.get_relative_pos() == 0
            for i in range(gcref_table_size):
                mc.writechar('\x00')
        elif IS_X86_32:
            # allocate the gc table right now.  This lets us write
            # machine code with absolute 32-bit addressing.
            self.gc_table_addr = self.datablockwrapper.malloc_aligned(
                gcref_table_size, alignment=WORD)
        #
        self.setup_gcrefs_list(allgcrefs)

    def patch_gcref_table(self, looptoken, rawstart):
        if IS_X86_64:
            # the gc table is at the start of the machine code
            self.gc_table_addr = rawstart
        elif IS_X86_32:
            # the gc table was already allocated by reserve_gcref_table()
            rawstart = self.gc_table_addr
        #
        tracer = self.cpu.gc_ll_descr.make_gcref_tracer(rawstart,
                                                        self._allgcrefs)
        gcreftracers = self.get_asmmemmgr_gcreftracers(looptoken)
        gcreftracers.append(tracer)    # keepalive
        self.teardown_gcrefs_list()

    def write_pending_failure_recoveries(self, regalloc):
        # for each pending guard, generate the code of the recovery stub
        # at the end of self.mc.
        for tok in self.pending_guard_tokens:
            descr = tok.faildescr
            if descr.loop_version():
                startpos = self.mc.get_relative_pos()
                self.store_info_on_descr(startpos, tok)
            else:
                tok.pos_recovery_stub = self.generate_quick_failure(tok, regalloc)
        if WORD == 8 and len(self.pending_memoryerror_trampoline_from) > 0:
            self.error_trampoline_64 = self.generate_propagate_error_64()

    def patch_pending_failure_recoveries(self, rawstart):
        # after we wrote the assembler to raw memory, set up
        # tok.faildescr.adr_jump_offset to contain the raw address of
        # the 4-byte target field in the JMP/Jcond instruction, and patch
        # the field in question to point (initially) to the recovery stub
        clt = self.current_clt
        for tok in self.pending_guard_tokens:
            addr = rawstart + tok.pos_jump_offset
            tok.faildescr.adr_jump_offset = addr
            descr = tok.faildescr
            if descr.loop_version():
                continue # patch them later
            relative_target = tok.pos_recovery_stub - (tok.pos_jump_offset + 4)
            assert rx86.fits_in_32bits(relative_target)
            #
            if not tok.guard_not_invalidated():
                mc = codebuf.MachineCodeBlockWrapper()
                mc.writeimm32(relative_target)
                mc.copy_to_raw_memory(addr)
                if tok.guard_compatible():
                    guard_compat.patch_guard_compatible(rawstart, tok)
            else:
                # GUARD_NOT_INVALIDATED, record an entry in
                # clt.invalidate_positions of the form:
                #     (addr-in-the-code-of-the-not-yet-written-jump-target,
                #      relative-target-to-use)
                relpos = tok.pos_jump_offset
                clt.invalidate_positions.append((rawstart + relpos,
                                                 relative_target))
                # General idea: Although no code was generated by this
                # guard, the code might be patched with a "JMP rel32" to
                # the guard recovery code.  This recovery code is
                # already generated, and looks like the recovery code
                # for any guard, even if at first it has no jump to it.
                # So we may later write 5 bytes overriding the existing
                # instructions; this works because a CALL instruction
                # would also take at least 5 bytes.  If it could take
                # less, we would run into the issue that overwriting the
                # 5 bytes here might get a few nonsense bytes at the
                # return address of the following CALL.
        if WORD == 8:
            for pos_after_jz in self.pending_memoryerror_trampoline_from:
                assert self.error_trampoline_64 != 0     # only if non-empty
                mc = codebuf.MachineCodeBlockWrapper()
                mc.writeimm32(self.error_trampoline_64 - pos_after_jz)
                mc.copy_to_raw_memory(rawstart + pos_after_jz - 4)

    def update_frame_depth(self, frame_depth):
        baseofs = self.cpu.get_baseofs_of_frame_field()
        self.current_clt.frame_info.update_frame_depth(baseofs, frame_depth)

    def patch_stack_checks(self, framedepth, rawstart):
        for ofs in self.frame_depth_to_patch:
            self._patch_frame_depth(ofs + rawstart, framedepth)

    def _check_frame_depth(self, mc, gcmap):
        """ check if the frame is of enough depth to follow this bridge.
        Otherwise reallocate the frame in a helper.
        There are other potential solutions
        to that, but this one does not sound too bad.
        """
        descrs = self.cpu.gc_ll_descr.getframedescrs(self.cpu)
        ofs = self.cpu.unpack_fielddescr(descrs.arraydescr.lendescr)
        mc.CMP_bi(ofs, 0xffffff)     # force writing 32 bit
        stack_check_cmp_ofs = mc.get_relative_pos() - 4
        mc.J_il8(rx86.Conditions['GE'], 0)
        jg_location = mc.get_relative_pos()
        mc.MOV_si(WORD, 0xffffff)     # force writing 32 bit
        ofs2 = mc.get_relative_pos() - 4
        self.push_gcmap(mc, gcmap, store=True)
        mc.CALL(imm(self._frame_realloc_slowpath))
        # patch the JG above
        offset = mc.get_relative_pos() - jg_location
        assert 0 < offset <= 127
        mc.overwrite(jg_location-1, chr(offset))
        self.frame_depth_to_patch.append(stack_check_cmp_ofs)
        self.frame_depth_to_patch.append(ofs2)

    def _check_frame_depth_debug(self, mc):
        """ double check the depth size. It prints the error (and potentially
        segfaults later)
        """
        if not self.DEBUG_FRAME_DEPTH:
            return
        descrs = self.cpu.gc_ll_descr.getframedescrs(self.cpu)
        ofs = self.cpu.unpack_fielddescr(descrs.arraydescr.lendescr)
        mc.CMP_bi(ofs, 0xffffff)
        stack_check_cmp_ofs = mc.get_relative_pos() - 4
        mc.J_il8(rx86.Conditions['GE'], 0)
        jg_location = mc.get_relative_pos()
        mc.MOV_rr(edi.value, ebp.value)
        mc.MOV_ri(esi.value, 0xffffff)
        ofs2 = mc.get_relative_pos() - 4
        mc.CALL(imm(self.cpu.realloc_frame_crash))
        # patch the JG above
        offset = mc.get_relative_pos() - jg_location
        assert 0 < offset <= 127
        mc.overwrite(jg_location-1, chr(offset))
        self.frame_depth_to_patch.append(stack_check_cmp_ofs)
        self.frame_depth_to_patch.append(ofs2)

    def _patch_frame_depth(self, adr, allocated_depth):
        mc = codebuf.MachineCodeBlockWrapper()
        mc.writeimm32(allocated_depth)
        mc.copy_to_raw_memory(adr)

<<<<<<< HEAD
    def get_asmmemmgr_blocks(self, looptoken):
        clt = looptoken.compiled_loop_token
        return clt.get_asmmemmgr_blocks()

=======
>>>>>>> 19fb77b6
    def materialize_loop(self, looptoken):
        self.datablockwrapper.done()      # finish using cpu.asmmemmgr
        self.datablockwrapper = None
        allblocks = self.get_asmmemmgr_blocks(looptoken)
        size = self.mc.get_relative_pos()
        res = self.mc.materialize(self.cpu, allblocks,
                                  self.cpu.gc_ll_descr.gcrootmap)
        if self.cpu.HAS_CODEMAP:
            self.cpu.codemap.register_codemap(
                self.codemap_builder.get_final_bytecode(res, size))
        return res

    def patch_jump_for_descr(self, faildescr, adr_new_target):
        adr_jump_offset = faildescr.adr_jump_offset
        assert adr_jump_offset != 0
        offset = adr_new_target - (adr_jump_offset + 4)
        # If the new target fits within a rel32 of the jump, just patch
        # that. Otherwise, leave the original rel32 to the recovery stub in
        # place, but clobber the recovery stub with a jump to the real
        # target.
        mc = codebuf.MachineCodeBlockWrapper()
        mc.force_frame_size(DEFAULT_FRAME_BYTES)
        if rx86.fits_in_32bits(offset):
            mc.writeimm32(offset)
            mc.copy_to_raw_memory(adr_jump_offset)
        else:
            # "mov r11, addr; jmp r11" is up to 13 bytes, which fits in there
            # because we always write "mov r11, imm-as-8-bytes; call *r11" in
            # the first place.
            mc.MOV_ri(X86_64_SCRATCH_REG.value, adr_new_target)
            mc.JMP_r(X86_64_SCRATCH_REG.value)
            p = rffi.cast(rffi.INTP, adr_jump_offset)
            adr_target = adr_jump_offset + 4 + rffi.cast(lltype.Signed, p[0])
            mc.copy_to_raw_memory(adr_target)
        faildescr.adr_jump_offset = 0    # means "patched"

    def fixup_target_tokens(self, rawstart):
        for targettoken in self.target_tokens_currently_compiling:
            targettoken._ll_loop_code += rawstart
        self.target_tokens_currently_compiling = None

    def _assemble(self, regalloc, inputargs, operations):
        self._regalloc = regalloc
        self.guard_success_cc = rx86.cond_none
        regalloc.compute_hint_frame_locations(operations)
        regalloc.walk_operations(inputargs, operations)
        assert self.guard_success_cc == rx86.cond_none
        if we_are_translated() or self.cpu.dont_keepalive_stuff:
            self._regalloc = None   # else keep it around for debugging
        frame_depth = regalloc.get_final_frame_depth()
        jump_target_descr = regalloc.jump_target_descr
        if jump_target_descr is not None:
            tgt_depth = jump_target_descr._x86_clt.frame_info.jfi_frame_depth
            target_frame_depth = tgt_depth - JITFRAME_FIXED_SIZE
            frame_depth = max(frame_depth, target_frame_depth)
        return frame_depth

    def _call_header_vmprof(self):
        from rpython.rlib.rvmprof.rvmprof import cintf, VMPROF_JITTED_TAG

        # tloc = address of pypy_threadlocal_s
        if IS_X86_32:
            # Can't use esi here, its old value is not saved yet.
            # But we can use eax and ecx.
            self.mc.MOV_rs(edx.value, THREADLOCAL_OFS)
            tloc = edx
            old = ecx
        else:
            # The thread-local value is already in esi.
            # We should avoid if possible to use ecx or edx because they
            # would be used to pass arguments #3 and #4 (even though, so
            # far, the assembler only receives two arguments).
            tloc = esi
            old = r11
        # eax = address in the stack of a 3-words struct vmprof_stack_s
        self.mc.LEA_rs(eax.value, (FRAME_FIXED_SIZE - 4) * WORD)
        # old = current value of vmprof_tl_stack
        offset = cintf.vmprof_tl_stack.getoffset()
        self.mc.MOV_rm(old.value, (tloc.value, offset))
        # eax->next = old
        self.mc.MOV_mr((eax.value, 0), old.value)
        # eax->value = my esp
        self.mc.MOV_mr((eax.value, WORD), esp.value)
        # eax->kind = VMPROF_JITTED_TAG
        self.mc.MOV_mi((eax.value, WORD * 2), VMPROF_JITTED_TAG)
        # save in vmprof_tl_stack the new eax
        self.mc.MOV_mr((tloc.value, offset), eax.value)

    def _call_footer_vmprof(self):
        from rpython.rlib.rvmprof.rvmprof import cintf
        # edx = address of pypy_threadlocal_s
        self.mc.MOV_rs(edx.value, THREADLOCAL_OFS)
        self.mc.AND_ri(edx.value, ~1)
        # eax = (our local vmprof_tl_stack).next
        self.mc.MOV_rs(eax.value, (FRAME_FIXED_SIZE - 4 + 0) * WORD)
        # save in vmprof_tl_stack the value eax
        offset = cintf.vmprof_tl_stack.getoffset()
        self.mc.MOV_mr((edx.value, offset), eax.value)

    def _call_header(self):
        self.mc.SUB_ri(esp.value, FRAME_FIXED_SIZE * WORD)
        self.mc.MOV_sr(PASS_ON_MY_FRAME * WORD, ebp.value)
        if IS_X86_64:
            self.mc.MOV_sr(THREADLOCAL_OFS, esi.value)
        if self.cpu.translate_support_code:
            self._call_header_vmprof()     # on X86_64, this uses esi
        if IS_X86_64:
            self.mc.MOV_rr(ebp.value, edi.value)
        else:
            self.mc.MOV_rs(ebp.value, (FRAME_FIXED_SIZE + 1) * WORD)

        for i, loc in enumerate(self.cpu.CALLEE_SAVE_REGISTERS):
            self.mc.MOV_sr((PASS_ON_MY_FRAME + i + 1) * WORD, loc.value)

        gcrootmap = self.cpu.gc_ll_descr.gcrootmap
        if gcrootmap and gcrootmap.is_shadow_stack:
            self._call_header_shadowstack(gcrootmap)

    def _call_header_with_stack_check(self):
        self._call_header()
        if self.stack_check_slowpath == 0:
            pass                # no stack check (e.g. not translated)
        else:
            endaddr, lengthaddr, _ = self.cpu.insert_stack_check()
            self.mc.MOV(eax, heap(endaddr))             # MOV eax, [start]
            self.mc.SUB(eax, esp)                       # SUB eax, current
            self.mc.CMP(eax, heap(lengthaddr))          # CMP eax, [length]
            self.mc.J_il8(rx86.Conditions['BE'], 0)     # JBE .skip
            jb_location = self.mc.get_relative_pos()
            self.mc.CALL(imm(self.stack_check_slowpath))# CALL slowpath
            # patch the JB above                        # .skip:
            offset = self.mc.get_relative_pos() - jb_location
            assert 0 < offset <= 127
            self.mc.overwrite(jb_location-1, chr(offset))
            #

    def _call_footer(self):
        # the return value is the jitframe
        if self.cpu.translate_support_code:
            self._call_footer_vmprof()
        self.mc.MOV_rr(eax.value, ebp.value)

        gcrootmap = self.cpu.gc_ll_descr.gcrootmap
        if gcrootmap and gcrootmap.is_shadow_stack:
            self._call_footer_shadowstack(gcrootmap)

        for i in range(len(self.cpu.CALLEE_SAVE_REGISTERS)-1, -1, -1):
            self.mc.MOV_rs(self.cpu.CALLEE_SAVE_REGISTERS[i].value,
                           (i + 1 + PASS_ON_MY_FRAME) * WORD)

        self.mc.MOV_rs(ebp.value, PASS_ON_MY_FRAME * WORD)
        self.mc.ADD_ri(esp.value, FRAME_FIXED_SIZE * WORD)
        self.mc.RET()

    def _load_shadowstack_top_in_ebx(self, mc, gcrootmap):
        """Loads the shadowstack top in ebx, and returns an integer
        that gives the address of the stack top.  If this integer doesn't
        fit in 32 bits, it will be loaded in r11.
        """
        rst = gcrootmap.get_root_stack_top_addr()
        if rx86.fits_in_32bits(rst):
            mc.MOV_rj(ebx.value, rst)            # MOV ebx, [rootstacktop]
        else:
            mc.MOV_ri(X86_64_SCRATCH_REG.value, rst) # MOV r11, rootstacktop
            mc.MOV_rm(ebx.value, (X86_64_SCRATCH_REG.value, 0))
            # MOV ebx, [r11]
        #
        return rst

    def _call_header_shadowstack(self, gcrootmap):
        rst = self._load_shadowstack_top_in_ebx(self.mc, gcrootmap)
        self.mc.MOV_mr((ebx.value, 0), ebp.value)      # MOV [ebx], ebp
        self.mc.ADD_ri(ebx.value, WORD)
        if rx86.fits_in_32bits(rst):
            self.mc.MOV_jr(rst, ebx.value)            # MOV [rootstacktop], ebx
        else:
            # The integer 'rst' doesn't fit in 32 bits, so we know that
            # _load_shadowstack_top_in_ebx() above loaded it in r11.
            # Reuse it.  Be careful not to overwrite r11 in the middle!
            self.mc.MOV_mr((X86_64_SCRATCH_REG.value, 0),
                           ebx.value) # MOV [r11], ebx

    def _call_footer_shadowstack(self, gcrootmap):
        rst = gcrootmap.get_root_stack_top_addr()
        if rx86.fits_in_32bits(rst):
            self.mc.SUB_ji8(rst, WORD)       # SUB [rootstacktop], WORD
        else:
            self.mc.MOV_ri(ebx.value, rst)           # MOV ebx, rootstacktop
            self.mc.SUB_mi8((ebx.value, 0), WORD)  # SUB [ebx], WORD

    def redirect_call_assembler(self, oldlooptoken, newlooptoken):
        # some minimal sanity checking
        old_nbargs = oldlooptoken.compiled_loop_token._debug_nbargs
        new_nbargs = newlooptoken.compiled_loop_token._debug_nbargs
        assert old_nbargs == new_nbargs
        # we overwrite the instructions at the old _ll_function_addr
        # to start with a JMP to the new _ll_function_addr.
        # Ideally we should rather patch all existing CALLs, but well.
        oldadr = oldlooptoken._ll_function_addr
        target = newlooptoken._ll_function_addr
        # copy frame-info data
        baseofs = self.cpu.get_baseofs_of_frame_field()
        newlooptoken.compiled_loop_token.update_frame_info(
            oldlooptoken.compiled_loop_token, baseofs)
        mc = codebuf.MachineCodeBlockWrapper()
        mc.JMP(imm(follow_jump(target)))
        if WORD == 4:         # keep in sync with prepare_loop()
            assert mc.get_relative_pos() == 5
        else:
            assert mc.get_relative_pos() <= 13
        mc.copy_to_raw_memory(oldadr)

    def dump(self, text):
        if not self.verbose:
            return
        pos = self.mc.get_relative_pos()
        print >> sys.stderr, ' 0x%x  %s' % (pos, text)

    # ------------------------------------------------------------

    def mov(self, from_loc, to_loc):
        from_xmm = isinstance(from_loc, RegLoc) and from_loc.is_xmm
        to_xmm = isinstance(to_loc, RegLoc) and to_loc.is_xmm
        if from_xmm or to_xmm:
            if from_xmm and to_xmm:
                # copy 128-bit from -> to
                self.mc.MOVAPD(to_loc, from_loc)
            else:
                self.mc.MOVSD(to_loc, from_loc)
        else:
            assert to_loc is not ebp
            self.mc.MOV(to_loc, from_loc)

    regalloc_mov = mov # legacy interface

    def regalloc_push(self, loc):
        if isinstance(loc, RegLoc) and loc.is_xmm:
            self.mc.SUB_ri(esp.value, 8)   # = size of doubles
            self.mc.MOVSD_sx(0, loc.value)
        elif WORD == 4 and isinstance(loc, FrameLoc) and loc.get_width() == 8:
            # XXX evil trick
            self.mc.PUSH_b(loc.value + 4)
            self.mc.PUSH_b(loc.value)
        else:
            self.mc.PUSH(loc)

    def regalloc_pop(self, loc):
        if isinstance(loc, RegLoc) and loc.is_xmm:
            self.mc.MOVSD_xs(loc.value, 0)
            self.mc.ADD_ri(esp.value, 8)   # = size of doubles
        elif WORD == 4 and isinstance(loc, FrameLoc) and loc.get_width() == 8:
            # XXX evil trick
            self.mc.POP_b(loc.value)
            self.mc.POP_b(loc.value + 4)
        else:
            self.mc.POP(loc)

    def regalloc_immedmem2mem(self, from_loc, to_loc):
        # move a ConstFloatLoc directly to a FrameLoc, as two MOVs
        # (even on x86-64, because the immediates are encoded as 32 bits)
        assert isinstance(from_loc, ConstFloatLoc)
        low_part  = rffi.cast(rffi.CArrayPtr(rffi.INT), from_loc.value)[0]
        high_part = rffi.cast(rffi.CArrayPtr(rffi.INT), from_loc.value)[1]
        low_part  = intmask(low_part)
        high_part = intmask(high_part)
        if isinstance(to_loc, RawEbpLoc):
            self.mc.MOV32_bi(to_loc.value,     low_part)
            self.mc.MOV32_bi(to_loc.value + 4, high_part)
        else:
            assert isinstance(to_loc, RawEspLoc)
            self.mc.MOV32_si(to_loc.value,     low_part)
            self.mc.MOV32_si(to_loc.value + 4, high_part)

    def regalloc_perform(self, op, arglocs, resloc):
        genop_list[op.getopnum()](self, op, arglocs, resloc)

    def regalloc_perform_discard(self, op, arglocs):
        genop_discard_list[op.getopnum()](self, op, arglocs)

    def regalloc_perform_llong(self, op, arglocs, resloc):
        effectinfo = op.getdescr().get_extra_info()
        oopspecindex = effectinfo.oopspecindex
        genop_llong_list[oopspecindex](self, op, arglocs, resloc)

    def regalloc_perform_math(self, op, arglocs, resloc):
        effectinfo = op.getdescr().get_extra_info()
        oopspecindex = effectinfo.oopspecindex
        genop_math_list[oopspecindex](self, op, arglocs, resloc)

    def regalloc_perform_guard(self, guard_op, faillocs, arglocs, resloc,
                               frame_depth):
        faildescr = guard_op.getdescr()
        assert isinstance(faildescr, AbstractFailDescr)
        failargs = guard_op.getfailargs()
        guard_opnum = guard_op.getopnum()
        guard_token = self.implement_guard_recovery(guard_opnum,
                                                    faildescr, failargs,
                                                    faillocs, frame_depth)
        genop_guard_list[guard_opnum](self, guard_op, guard_token,
                                      arglocs, resloc)
        if not we_are_translated():
            # must be added by the genop_guard_list[]()
            assert guard_token is self.pending_guard_tokens[-1]

    def load_effective_addr(self, sizereg, baseofs, scale, result, frm=imm0):
        self.mc.LEA(result, addr_add(frm, sizereg, baseofs, scale))

    def _unaryop(asmop):
        def genop_unary(self, op, arglocs, resloc):
            getattr(self.mc, asmop)(arglocs[0])
        return genop_unary

    def _binaryop(asmop):
        def genop_binary(self, op, arglocs, result_loc):
            getattr(self.mc, asmop)(arglocs[0], arglocs[1])
        return genop_binary

    def _binaryop_or_lea(asmop, is_add):
        def genop_binary_or_lea(self, op, arglocs, result_loc):
            # use a regular ADD or SUB if result_loc is arglocs[0],
            # and a LEA only if different.
            if result_loc is arglocs[0]:
                getattr(self.mc, asmop)(arglocs[0], arglocs[1])
            else:
                loc = arglocs[0]
                argloc = arglocs[1]
                assert isinstance(loc, RegLoc)
                assert isinstance(argloc, ImmedLoc)
                assert isinstance(result_loc, RegLoc)
                delta = argloc.value
                if not is_add:    # subtraction
                    delta = -delta
                self.mc.LEA_rm(result_loc.value, (loc.value, delta))
        return genop_binary_or_lea

    def flush_cc(self, cond, result_loc):
        # After emitting a instruction that leaves a boolean result in
        # a condition code (cc), call this.  In the common case, result_loc
        # will be set to ebp by the regalloc, which in this case means
        # "propagate it between this operation and the next guard by keeping
        # it in the cc".  In the uncommon case, result_loc is another
        # register, and we emit a load from the cc into this register.
        assert self.guard_success_cc == rx86.cond_none
        if result_loc is ebp:
            self.guard_success_cc = cond
        else:
            self.mc.MOV_ri(result_loc.value, 0)
            rl = result_loc.lowest8bits()
            self.mc.SET_ir(cond, rl.value)

    def _cmpop(cond, rev_cond):
        cond = rx86.Conditions[cond]
        rev_cond = rx86.Conditions[rev_cond]
        #
        def genop_cmp(self, op, arglocs, result_loc):
            if isinstance(op.getarg(0), Const):
                self.mc.CMP(arglocs[1], arglocs[0])
                self.flush_cc(rev_cond, result_loc)
            else:
                self.mc.CMP(arglocs[0], arglocs[1])
                self.flush_cc(cond, result_loc)
        return genop_cmp

    def _if_parity_clear_zero_and_carry(self):
        self.mc.J_il8(rx86.Conditions['NP'], 0)
        jnp_location = self.mc.get_relative_pos()
        # CMP EBP, 0: as EBP cannot be null here, that operation should
        # always clear zero and carry
        self.mc.CMP_ri(ebp.value, 0)
        # patch the JNP above
        offset = self.mc.get_relative_pos() - jnp_location
        assert 0 < offset <= 127
        self.mc.overwrite(jnp_location-1, chr(offset))

    def _cmpop_float(cond, rev_cond):
        is_ne           = cond == 'NE'
        need_direct_p   = 'A' not in cond
        need_rev_p      = 'A' not in rev_cond
        cond_contains_e = ('E' in cond) ^ ('N' in cond)
        cond            = rx86.Conditions[cond]
        rev_cond        = rx86.Conditions[rev_cond]
        #
        def genop_cmp_float(self, op, arglocs, result_loc):
            if need_direct_p:
                direct_case = not isinstance(arglocs[1], RegLoc)
            else:
                direct_case = isinstance(arglocs[0], RegLoc)
            if direct_case:
                self.mc.UCOMISD(arglocs[0], arglocs[1])
                checkcond = cond
                need_p = need_direct_p
            else:
                self.mc.UCOMISD(arglocs[1], arglocs[0])
                checkcond = rev_cond
                need_p = need_rev_p
            if need_p:
                self._if_parity_clear_zero_and_carry()
            self.flush_cc(checkcond, result_loc)
        return genop_cmp_float

    def simple_call(self, fnloc, arglocs, result_loc=eax):
        if result_loc is xmm0:
            result_type = FLOAT
            result_size = 8
        elif result_loc is None:
            result_type = VOID
            result_size = 0
        else:
            result_type = INT
            result_size = WORD
        cb = callbuilder.CallBuilder(self, fnloc, arglocs,
                                     result_loc, result_type,
                                     result_size)
        cb.emit()

    def simple_call_no_collect(self, fnloc, arglocs):
        cb = callbuilder.CallBuilder(self, fnloc, arglocs)
        cb.emit_no_collect()

    def _reload_frame_if_necessary(self, mc, shadowstack_reg=None):
        gcrootmap = self.cpu.gc_ll_descr.gcrootmap
        if gcrootmap:
            if gcrootmap.is_shadow_stack:
                if shadowstack_reg is None:
                    rst = gcrootmap.get_root_stack_top_addr()
                    mc.MOV(ecx, heap(rst))
                    shadowstack_reg = ecx
                mc.MOV(ebp, mem(shadowstack_reg, -WORD))
        wbdescr = self.cpu.gc_ll_descr.write_barrier_descr
        if gcrootmap and wbdescr:
            # frame never uses card marking, so we enforce this is not
            # an array
            self._write_barrier_fastpath(mc, wbdescr, [ebp], array=False,
                                         is_frame=True)

    genop_int_neg = _unaryop("NEG")
    genop_int_invert = _unaryop("NOT")
    genop_int_add = _binaryop_or_lea("ADD", is_add=True)
    genop_nursery_ptr_increment = _binaryop_or_lea('ADD', is_add=True)
    genop_int_sub = _binaryop_or_lea("SUB", is_add=False)
    genop_int_mul = _binaryop("IMUL")
    genop_int_or  = _binaryop("OR")
    genop_int_xor = _binaryop("XOR")
    genop_int_lshift = _binaryop("SHL")
    genop_int_rshift = _binaryop("SAR")
    genop_uint_rshift = _binaryop("SHR")
    genop_float_add = _binaryop("ADDSD")
    genop_float_sub = _binaryop('SUBSD')
    genop_float_mul = _binaryop('MULSD')
    genop_float_truediv = _binaryop('DIVSD')

    def genop_int_and(self, op, arglocs, result_loc):
        arg1 = arglocs[1]
        if IS_X86_64 and (isinstance(arg1, ImmedLoc) and
                          arg1.value == (1 << 32) - 1):
            # special case
            self.mc.MOV32(arglocs[0], arglocs[0])
        else:
            self.mc.AND(arglocs[0], arg1)

    genop_int_lt = _cmpop("L", "G")
    genop_int_le = _cmpop("LE", "GE")
    genop_int_eq = _cmpop("E", "E")
    genop_int_ne = _cmpop("NE", "NE")
    genop_int_gt = _cmpop("G", "L")
    genop_int_ge = _cmpop("GE", "LE")
    genop_ptr_eq = genop_instance_ptr_eq = genop_int_eq
    genop_ptr_ne = genop_instance_ptr_ne = genop_int_ne

    genop_uint_gt = _cmpop("A", "B")
    genop_uint_lt = _cmpop("B", "A")
    genop_uint_le = _cmpop("BE", "AE")
    genop_uint_ge = _cmpop("AE", "BE")

    genop_float_lt = _cmpop_float("B", "A")
    genop_float_le = _cmpop_float("BE","AE")
    genop_float_eq = _cmpop_float("E", "E")
    genop_float_ne = _cmpop_float("NE", "NE")
    genop_float_gt = _cmpop_float("A", "B")
    genop_float_ge = _cmpop_float("AE","BE")

    def genop_math_sqrt(self, op, arglocs, resloc):
        self.mc.SQRTSD(arglocs[0], resloc)

    def genop_int_signext(self, op, arglocs, resloc):
        argloc, numbytesloc = arglocs
        assert isinstance(numbytesloc, ImmedLoc)
        assert isinstance(resloc, RegLoc)
        if numbytesloc.value == 1:
            if isinstance(argloc, RegLoc):
                if WORD == 4 and argloc.value >= 4:
                    # meh, can't read the lowest byte of esi or edi on 32-bit
                    if resloc is not argloc:
                        self.mc.MOV(resloc, argloc)
                        argloc = resloc
                    if resloc.value >= 4:
                        # still annoyed, hack needed
                        self.mc.SHL_ri(resloc.value, 24)
                        self.mc.SAR_ri(resloc.value, 24)
                        return
                argloc = argloc.lowest8bits()
            self.mc.MOVSX8(resloc, argloc)
        elif numbytesloc.value == 2:
            self.mc.MOVSX16(resloc, argloc)
        elif IS_X86_64 and numbytesloc.value == 4:
            self.mc.MOVSX32(resloc, argloc)
        else:
            raise AssertionError("bad number of bytes")

    def genop_float_neg(self, op, arglocs, resloc):
        # Following what gcc does: res = x ^ 0x8000000000000000
        self.mc.XORPD(arglocs[0], heap(self.float_const_neg_addr))

    def genop_float_abs(self, op, arglocs, resloc):
        # Following what gcc does: res = x & 0x7FFFFFFFFFFFFFFF
        self.mc.ANDPD(arglocs[0], heap(self.float_const_abs_addr))

    def genop_cast_float_to_int(self, op, arglocs, resloc):
        self.mc.CVTTSD2SI(resloc, arglocs[0])

    def genop_cast_int_to_float(self, op, arglocs, resloc):
        self.mc.CVTSI2SD(resloc, arglocs[0])

    def genop_cast_float_to_singlefloat(self, op, arglocs, resloc):
        loc0, loctmp = arglocs
        self.mc.CVTSD2SS(loctmp, loc0)
        assert isinstance(resloc, RegLoc)
        assert isinstance(loctmp, RegLoc)
        self.mc.MOVD32_rx(resloc.value, loctmp.value)

    def genop_cast_singlefloat_to_float(self, op, arglocs, resloc):
        loc0, = arglocs
        assert isinstance(resloc, RegLoc)
        assert isinstance(loc0, RegLoc)
        self.mc.MOVD32_xr(resloc.value, loc0.value)
        self.mc.CVTSS2SD_xx(resloc.value, resloc.value)

    def genop_convert_float_bytes_to_longlong(self, op, arglocs, resloc):
        loc0, = arglocs
        if longlong.is_64_bit:
            assert isinstance(resloc, RegLoc)
            assert isinstance(loc0, RegLoc)
            self.mc.MOVDQ(resloc, loc0)
        else:
            self.mov(loc0, resloc)

    def genop_convert_longlong_bytes_to_float(self, op, arglocs, resloc):
        loc0, = arglocs
        if longlong.is_64_bit:
            assert isinstance(resloc, RegLoc)
            assert isinstance(loc0, RegLoc)
            self.mc.MOVDQ(resloc, loc0)
        else:
            self.mov(loc0, resloc)

    def test_location(self, loc):
        assert not isinstance(loc, ImmedLoc)
        if isinstance(loc, RegLoc):
            self.mc.TEST_rr(loc.value, loc.value)   # more compact
        else:
            self.mc.CMP(loc, imm0)         # works from memory too

    def genop_int_is_true(self, op, arglocs, resloc):
        self.test_location(arglocs[0])
        self.flush_cc(rx86.Conditions['NZ'], resloc)

    def genop_int_is_zero(self, op, arglocs, resloc):
        self.test_location(arglocs[0])
        self.flush_cc(rx86.Conditions['Z'], resloc)

    def _genop_same_as(self, op, arglocs, resloc):
        self.mov(arglocs[0], resloc)
    genop_same_as_i = _genop_same_as
    genop_same_as_r = _genop_same_as
    genop_same_as_f = _genop_same_as
    genop_cast_ptr_to_int = _genop_same_as
    genop_cast_int_to_ptr = _genop_same_as

    def _patch_load_from_gc_table(self, index):
        # must be called immediately after a "p"-mode instruction
        # has been emitted.  64-bit mode only.
        assert IS_X86_64
        address_in_buffer = index * WORD   # at the start of the buffer
        p_location = self.mc.get_relative_pos()
        offset = address_in_buffer - p_location
        self.mc.overwrite32(p_location-4, offset)

    def _addr_from_gc_table(self, index):
        # get the address of the gc table entry 'index'.  32-bit mode only.
        assert IS_X86_32
        return self.gc_table_addr + index * WORD

    def genop_load_from_gc_table(self, op, arglocs, resloc):
        index = op.getarg(0).getint()
        assert isinstance(resloc, RegLoc)
        if IS_X86_64:
            self.mc.MOV_rp(resloc.value, 0)    # %rip-relative
            self._patch_load_from_gc_table(index)
        elif IS_X86_32:
            self.mc.MOV_rj(resloc.value, self._addr_from_gc_table(index))

    def genop_int_force_ge_zero(self, op, arglocs, resloc):
        self.mc.TEST(arglocs[0], arglocs[0])
        self.mov(imm0, resloc)
        self.mc.CMOVNS(resloc, arglocs[0])

    def genop_int_mod(self, op, arglocs, resloc):
        if IS_X86_32:
            self.mc.CDQ()
        elif IS_X86_64:
            self.mc.CQO()

        self.mc.IDIV_r(ecx.value)

    genop_int_floordiv = genop_int_mod

    def genop_uint_floordiv(self, op, arglocs, resloc):
        self.mc.XOR_rr(edx.value, edx.value)
        self.mc.DIV_r(ecx.value)

    genop_llong_add = _binaryop("PADDQ")
    genop_llong_sub = _binaryop("PSUBQ")
    genop_llong_and = _binaryop("PAND")
    genop_llong_or  = _binaryop("POR")
    genop_llong_xor = _binaryop("PXOR")

    def genop_llong_to_int(self, op, arglocs, resloc):
        loc = arglocs[0]
        assert isinstance(resloc, RegLoc)
        if isinstance(loc, RegLoc):
            self.mc.MOVD32_rx(resloc.value, loc.value)
        elif isinstance(loc, FrameLoc):
            self.mc.MOV_rb(resloc.value, loc.value)
        else:
            not_implemented("llong_to_int: %s" % (loc,))

    def genop_llong_from_int(self, op, arglocs, resloc):
        loc1, loc2 = arglocs
        if isinstance(loc1, ConstFloatLoc):
            assert loc2 is None
            self.mc.MOVSD(resloc, loc1)
        else:
            assert isinstance(loc1, RegLoc)
            assert isinstance(loc2, RegLoc)
            assert isinstance(resloc, RegLoc)
            self.mc.MOVD32_xr(loc2.value, loc1.value)
            self.mc.PSRAD_xi(loc2.value, 31)    # -> 0 or -1
            self.mc.MOVD32_xr(resloc.value, loc1.value)
            self.mc.PUNPCKLDQ_xx(resloc.value, loc2.value)

    def genop_llong_from_uint(self, op, arglocs, resloc):
        loc1, = arglocs
        assert isinstance(resloc, RegLoc)
        assert isinstance(loc1, RegLoc)
        self.mc.MOVD32_xr(resloc.value, loc1.value)   # zero-extending

    def genop_llong_eq(self, op, arglocs, resloc):
        loc1, loc2, locxtmp = arglocs
        self.mc.MOVSD(locxtmp, loc1)
        self.mc.PCMPEQD(locxtmp, loc2)
        self.mc.PMOVMSKB_rx(resloc.value, locxtmp.value)
        # Now the lower 8 bits of resloc contain 0x00, 0x0F, 0xF0 or 0xFF
        # depending on the result of the comparison of each of the two
        # double-words of loc1 and loc2.  The higher 8 bits contain random
        # results.  We want to map 0xFF to 1, and 0x00, 0x0F and 0xF0 to 0.
        self.mc.CMP8_ri(resloc.value | rx86.BYTE_REG_FLAG, -1)
        self.mc.SBB_rr(resloc.value, resloc.value)
        self.mc.ADD_ri(resloc.value, 1)

    def genop_llong_ne(self, op, arglocs, resloc):
        loc1, loc2, locxtmp = arglocs
        self.mc.MOVSD(locxtmp, loc1)
        self.mc.PCMPEQD(locxtmp, loc2)
        self.mc.PMOVMSKB_rx(resloc.value, locxtmp.value)
        # Now the lower 8 bits of resloc contain 0x00, 0x0F, 0xF0 or 0xFF
        # depending on the result of the comparison of each of the two
        # double-words of loc1 and loc2.  The higher 8 bits contain random
        # results.  We want to map 0xFF to 0, and 0x00, 0x0F and 0xF0 to 1.
        self.mc.CMP8_ri(resloc.value | rx86.BYTE_REG_FLAG, -1)
        self.mc.SBB_rr(resloc.value, resloc.value)
        self.mc.NEG_r(resloc.value)

    def genop_llong_lt(self, op, arglocs, resloc):
        # XXX just a special case for now: "x < 0"
        loc1, = arglocs
        self.mc.PMOVMSKB_rx(resloc.value, loc1.value)
        self.mc.SHR_ri(resloc.value, 7)
        self.mc.AND_ri(resloc.value, 1)

    # ----------

    def genop_call_malloc_gc(self, op, arglocs, result_loc):
        self._genop_call(op, arglocs, result_loc)
        self.propagate_memoryerror_if_eax_is_null()

    def propagate_memoryerror_if_eax_is_null(self):
        # if self.propagate_exception_path == 0 (tests), this may jump to 0
        # and segfaults.  too bad.  the alternative is to continue anyway
        # with eax==0, but that will segfault too.
        self.mc.TEST_rr(eax.value, eax.value)
        if WORD == 4:
            self.mc.J_il(rx86.Conditions['Z'], self.propagate_exception_path)
            self.mc.add_pending_relocation()
        elif WORD == 8:
            self.mc.J_il(rx86.Conditions['Z'], 0)
            pos = self.mc.get_relative_pos()
            self.pending_memoryerror_trampoline_from.append(pos)

    # ----------

    def load_from_mem(self, resloc, source_addr, size_loc, sign_loc):
        assert isinstance(resloc, RegLoc)
        size = size_loc.value
        sign = sign_loc.value
        if resloc.is_xmm:
            self.mc.MOVSD(resloc, source_addr)
        elif size == WORD:
            self.mc.MOV(resloc, source_addr)
        elif size == 1:
            if sign:
                self.mc.MOVSX8(resloc, source_addr)
            else:
                self.mc.MOVZX8(resloc, source_addr)
        elif size == 2:
            if sign:
                self.mc.MOVSX16(resloc, source_addr)
            else:
                self.mc.MOVZX16(resloc, source_addr)
        elif IS_X86_64 and size == 4:
            if sign:
                self.mc.MOVSX32(resloc, source_addr)
            else:
                self.mc.MOV32(resloc, source_addr)    # zero-extending
        else:
            not_implemented("load_from_mem size = %d" % size)

    def save_into_mem(self, dest_addr, value_loc, size_loc):
        size = size_loc.value
        if isinstance(value_loc, RegLoc) and value_loc.is_xmm:
            self.mc.MOVSD(dest_addr, value_loc)
        elif size == 1:
            self.mc.MOV8(dest_addr, value_loc.lowest8bits())
        elif size == 2:
            self.mc.MOV16(dest_addr, value_loc)
        elif size == 4:
            self.mc.MOV32(dest_addr, value_loc)
        elif size == 8:
            if IS_X86_64:
                self.mc.MOV(dest_addr, value_loc)
            else:
                assert isinstance(value_loc, FloatImmedLoc)
                self.mc.MOV(dest_addr, value_loc.low_part_loc())
                self.mc.MOV(dest_addr.add_offset(4), value_loc.high_part_loc())
        else:
            not_implemented("save_into_mem size = %d" % size)

    def _genop_getfield(self, op, arglocs, resloc):
        base_loc, ofs_loc, size_loc, sign_loc = arglocs
        assert isinstance(size_loc, ImmedLoc)
        source_addr = AddressLoc(base_loc, ofs_loc)
        self.load_from_mem(resloc, source_addr, size_loc, sign_loc)

    genop_getfield_gc_i = _genop_getfield
    genop_getfield_gc_r = _genop_getfield
    genop_getfield_gc_f = _genop_getfield
    genop_getfield_raw_i = _genop_getfield
    genop_getfield_raw_f = _genop_getfield

    def _genop_gc_load(self, op, arglocs, resloc):
        base_loc, ofs_loc, size_loc, sign_loc = arglocs
        assert isinstance(size_loc, ImmedLoc)
        src_addr = addr_add(base_loc, ofs_loc, 0, 0)
        self.load_from_mem(resloc, src_addr, size_loc, sign_loc)

    genop_gc_load_i = _genop_gc_load
    genop_gc_load_r = _genop_gc_load
    genop_gc_load_f = _genop_gc_load

    def _genop_gc_load_indexed(self, op, arglocs, resloc):
        base_loc, ofs_loc, scale_loc, offset_loc, size_loc, sign_loc = arglocs
        assert isinstance(scale_loc, ImmedLoc)
        scale = get_scale(scale_loc.value)
        src_addr = addr_add(base_loc, ofs_loc, offset_loc.value, scale)
        self.load_from_mem(resloc, src_addr, size_loc, sign_loc)

    genop_gc_load_indexed_i = _genop_gc_load_indexed
    genop_gc_load_indexed_r = _genop_gc_load_indexed
    genop_gc_load_indexed_f = _genop_gc_load_indexed

    def _imul_const_scaled(self, mc, targetreg, sourcereg, itemsize):
        """Produce one operation to do roughly
               targetreg = sourcereg * itemsize
           except that the targetreg may still need shifting by 0,1,2,3.
        """
        if (itemsize & 7) == 0:
            shift = 3
        elif (itemsize & 3) == 0:
            shift = 2
        elif (itemsize & 1) == 0:
            shift = 1
        else:
            shift = 0
        itemsize >>= shift
        #
        if valid_addressing_size(itemsize - 1):
            mc.LEA_ra(targetreg, (sourcereg, sourcereg,
                                  get_scale(itemsize - 1), 0))
        elif valid_addressing_size(itemsize):
            mc.LEA_ra(targetreg, (rx86.NO_BASE_REGISTER, sourcereg,
                                  get_scale(itemsize), 0))
        else:
            mc.IMUL_rri(targetreg, sourcereg, itemsize)
        #
        return shift

    def genop_discard_increment_debug_counter(self, op, arglocs):
        # The argument should be an immediate address.  This should
        # generate code equivalent to a GETFIELD_RAW, an ADD(1), and a
        # SETFIELD_RAW.  Here we use the direct from-memory-to-memory
        # increment operation of x86.
        base_loc, = arglocs
        self.mc.INC(mem(base_loc, 0))

    def genop_discard_gc_store(self, op, arglocs):
        base_loc, ofs_loc, value_loc, size_loc = arglocs
        assert isinstance(size_loc, ImmedLoc)
        scale = get_scale(size_loc.value)
        dest_addr = AddressLoc(base_loc, ofs_loc, 0, 0)
        self.save_into_mem(dest_addr, value_loc, size_loc)

    def genop_discard_gc_store_indexed(self, op, arglocs):
        base_loc, ofs_loc, value_loc, factor_loc, offset_loc, size_loc = arglocs
        assert isinstance(size_loc, ImmedLoc)
        scale = get_scale(factor_loc.value)
        dest_addr = AddressLoc(base_loc, ofs_loc, scale, offset_loc.value)
        self.save_into_mem(dest_addr, value_loc, size_loc)

    def genop_discard_strsetitem(self, op, arglocs):
        base_loc, ofs_loc, val_loc = arglocs
        basesize, itemsize, ofs_length = symbolic.get_array_token(rstr.STR,
                                              self.cpu.translate_support_code)
        assert itemsize == 1
        dest_addr = AddressLoc(base_loc, ofs_loc, 0, basesize)
        self.mc.MOV8(dest_addr, val_loc.lowest8bits())

    def genop_discard_unicodesetitem(self, op, arglocs):
        base_loc, ofs_loc, val_loc = arglocs
        basesize, itemsize, ofs_length = symbolic.get_array_token(rstr.UNICODE,
                                              self.cpu.translate_support_code)
        if itemsize == 4:
            self.mc.MOV32(AddressLoc(base_loc, ofs_loc, 2, basesize), val_loc)
        elif itemsize == 2:
            self.mc.MOV16(AddressLoc(base_loc, ofs_loc, 1, basesize), val_loc)
        else:
            assert 0, itemsize

    # genop_discard_setfield_raw = genop_discard_setfield_gc

    def genop_math_read_timestamp(self, op, arglocs, resloc):
        self.mc.RDTSC()
        if longlong.is_64_bit:
            self.mc.SHL_ri(edx.value, 32)
            self.mc.OR_rr(edx.value, eax.value)
        else:
            loc1, = arglocs
            self.mc.MOVD32_xr(loc1.value, edx.value)
            self.mc.MOVD32_xr(resloc.value, eax.value)
            self.mc.PUNPCKLDQ_xx(resloc.value, loc1.value)

    def genop_guard_guard_true(self, guard_op, guard_token, locs, resloc):
        self.implement_guard(guard_token)
    genop_guard_guard_nonnull = genop_guard_guard_true

    def genop_guard_guard_false(self, guard_op, guard_token, locs, resloc):
        self.guard_success_cc = rx86.invert_condition(self.guard_success_cc)
        self.implement_guard(guard_token)
    genop_guard_guard_isnull = genop_guard_guard_false

    def genop_guard_guard_no_exception(self, guard_op, guard_token, locs, ign):
        self.mc.CMP(heap(self.cpu.pos_exception()), imm0)
        self.guard_success_cc = rx86.Conditions['Z']
        self.implement_guard(guard_token)
        # If the previous operation was a COND_CALL, overwrite its conditional
        # jump to jump over this GUARD_NO_EXCEPTION as well, if we can
        if self._find_nearby_operation(-1).getopnum() == rop.COND_CALL:
            jmp_adr = self.previous_cond_call_jcond
            offset = self.mc.get_relative_pos() - jmp_adr
            if offset <= 127:
                self.mc.overwrite(jmp_adr-1, chr(offset))

    def genop_guard_guard_not_invalidated(self, guard_op, guard_token,
                                          locs, ign):
        pos = self.mc.get_relative_pos() + 1 # after potential jmp
        guard_token.pos_jump_offset = pos
        self.pending_guard_tokens.append(guard_token)

    def genop_guard_guard_exception(self, guard_op, guard_token, locs, resloc):
        loc = locs[0]
        loc1 = locs[1]
        self.mc.MOV(loc1, heap(self.cpu.pos_exception()))
        self.mc.CMP(loc1, loc)
        self.guard_success_cc = rx86.Conditions['E']
        self.implement_guard(guard_token)
        self._store_and_reset_exception(self.mc, resloc)

    def genop_save_exc_class(self, op, arglocs, resloc):
        self.mc.MOV(resloc, heap(self.cpu.pos_exception()))

    def genop_save_exception(self, op, arglocs, resloc):
        self._store_and_reset_exception(self.mc, resloc)

    def genop_discard_restore_exception(self, op, arglocs):
        self._restore_exception(self.mc, arglocs[1], arglocs[0])

    def _store_and_reset_exception(self, mc, excvalloc=None, exctploc=None,
                                   tmploc=None):
        """ Resest the exception. If excvalloc is None, then store it on the
        frame in jf_guard_exc
        """
        if excvalloc is not None:
            assert excvalloc.is_core_reg()
            mc.MOV(excvalloc, heap(self.cpu.pos_exc_value()))
        elif tmploc is not None: # if both are None, just ignore
            ofs = self.cpu.get_ofs_of_frame_field('jf_guard_exc')
            mc.MOV(tmploc, heap(self.cpu.pos_exc_value()))
            mc.MOV(RawEbpLoc(ofs), tmploc)
        if exctploc is not None:
            assert exctploc.is_core_reg()
            mc.MOV(exctploc, heap(self.cpu.pos_exception()))

        mc.MOV(heap(self.cpu.pos_exception()), imm0)
        mc.MOV(heap(self.cpu.pos_exc_value()), imm0)

    def _restore_exception(self, mc, excvalloc, exctploc, tmploc=None):
        if excvalloc is not None:
            mc.MOV(heap(self.cpu.pos_exc_value()), excvalloc)
        else:
            assert tmploc is not None
            ofs = self.cpu.get_ofs_of_frame_field('jf_guard_exc')
            mc.MOV(tmploc, RawEbpLoc(ofs))
            mc.MOV_bi(ofs, 0)
            mc.MOV(heap(self.cpu.pos_exc_value()), tmploc)
        mc.MOV(heap(self.cpu.pos_exception()), exctploc)

    def genop_int_add_ovf(self, op, arglocs, resloc):
        self.genop_int_add(op, arglocs, resloc)
        self.guard_success_cc = rx86.Conditions['NO']

    def genop_int_sub_ovf(self, op, arglocs, resloc):
        self.genop_int_sub(op, arglocs, resloc)
        self.guard_success_cc = rx86.Conditions['NO']

    def genop_int_mul_ovf(self, op, arglocs, resloc):
        self.genop_int_mul(op, arglocs, resloc)
        self.guard_success_cc = rx86.Conditions['NO']

    genop_guard_guard_no_overflow = genop_guard_guard_true
    genop_guard_guard_overflow    = genop_guard_guard_false

    def genop_guard_guard_value(self, guard_op, guard_token, locs, ign):
        if guard_op.getarg(0).type == FLOAT:
            assert guard_op.getarg(1).type == FLOAT
            self.mc.UCOMISD(locs[0], locs[1])
        else:
            self.mc.CMP(locs[0], locs[1])
        self.guard_success_cc = rx86.Conditions['E']
        self.implement_guard(guard_token)

    def genop_guard_guard_compatible(self, guard_op, guard_token, locs, ign):
        assert guard_op.getarg(0).type == REF    # only supported case for now
        assert guard_op.getarg(1).type == REF
        loc_reg, loc_imm = locs
        assert isinstance(loc_reg, RegLoc)
        assert isinstance(loc_imm, ImmedLoc)
        guard_compat.generate_guard_compatible(self, guard_token,
                                               loc_reg, loc_imm.value)

    def _cmp_guard_class(self, locs):
        loc_ptr = locs[0]
        loc_classptr = locs[1]
        offset = self.cpu.vtable_offset
        if offset is not None:
            self.mc.CMP(mem(loc_ptr, offset), loc_classptr)
        else:
            assert isinstance(loc_classptr, ImmedLoc)
            classptr = loc_classptr.value
            expected_typeid = (self.cpu.gc_ll_descr
                    .get_typeid_from_classptr_if_gcremovetypeptr(classptr))
            self._cmp_guard_gc_type(loc_ptr, ImmedLoc(expected_typeid))

    def _cmp_guard_gc_type(self, loc_ptr, loc_expected_typeid):
        # Note that the typeid half-word is at offset 0 on a little-endian
        # machine; it would be at offset 2 or 4 on a big-endian machine.
        assert self.cpu.supports_guard_gc_type
        if IS_X86_32:
            self.mc.CMP16(mem(loc_ptr, 0), loc_expected_typeid)
        else:
            assert isinstance(loc_expected_typeid, ImmedLoc)
            self.mc.CMP32_mi((loc_ptr.value, 0), loc_expected_typeid.value)

    def genop_guard_guard_class(self, guard_op, guard_token, locs, ign):
        self._cmp_guard_class(locs)
        self.guard_success_cc = rx86.Conditions['E']
        self.implement_guard(guard_token)

    def genop_guard_guard_nonnull_class(self, guard_op, guard_token, locs, ign):
        self.mc.CMP(locs[0], imm1)
        # Patched below
        self.mc.J_il8(rx86.Conditions['B'], 0)
        jb_location = self.mc.get_relative_pos()
        self._cmp_guard_class(locs)
        # patch the JB above
        offset = self.mc.get_relative_pos() - jb_location
        assert 0 < offset <= 127
        self.mc.overwrite(jb_location-1, chr(offset))
        #
        self.guard_success_cc = rx86.Conditions['E']
        self.implement_guard(guard_token)

    def genop_guard_guard_gc_type(self, guard_op, guard_token, locs, ign):
        self._cmp_guard_gc_type(locs[0], locs[1])
        self.guard_success_cc = rx86.Conditions['E']
        self.implement_guard(guard_token)

    def genop_guard_guard_is_object(self, guard_op, guard_token, locs, ign):
        assert self.cpu.supports_guard_gc_type
        [loc_object, loc_typeid] = locs
        # idea: read the typeid, fetch the field 'infobits' from the big
        # typeinfo table, and check the flag 'T_IS_RPYTHON_INSTANCE'.
        if IS_X86_32:
            self.mc.MOVZX16(loc_typeid, mem(loc_object, 0))
        else:
            self.mc.MOV32(loc_typeid, mem(loc_object, 0))
        #
        base_type_info, shift_by, sizeof_ti = (
            self.cpu.gc_ll_descr.get_translated_info_for_typeinfo())
        infobits_offset, IS_OBJECT_FLAG = (
            self.cpu.gc_ll_descr.get_translated_info_for_guard_is_object())
        loc_infobits = addr_add(imm(base_type_info), loc_typeid,
                                scale=shift_by, offset=infobits_offset)
        self.mc.TEST8(loc_infobits, imm(IS_OBJECT_FLAG))
        #
        self.guard_success_cc = rx86.Conditions['NZ']
        self.implement_guard(guard_token)

    def genop_guard_guard_subclass(self, guard_op, guard_token, locs, ign):
        assert self.cpu.supports_guard_gc_type
        [loc_object, loc_check_against_class, loc_tmp] = locs
        assert isinstance(loc_object, RegLoc)
        assert isinstance(loc_tmp, RegLoc)
        offset = self.cpu.vtable_offset
        offset2 = self.cpu.subclassrange_min_offset
        if offset is not None:
            # read this field to get the vtable pointer
            self.mc.MOV_rm(loc_tmp.value, (loc_object.value, offset))
            # read the vtable's subclassrange_min field
            self.mc.MOV_rm(loc_tmp.value, (loc_tmp.value, offset2))
        else:
            # read the typeid
            if IS_X86_32:
                self.mc.MOVZX16(loc_tmp, mem(loc_object, 0))
            else:
                self.mc.MOV32(loc_tmp, mem(loc_object, 0))
            # read the vtable's subclassrange_min field, as a single
            # step with the correct offset
            base_type_info, shift_by, sizeof_ti = (
                self.cpu.gc_ll_descr.get_translated_info_for_typeinfo())
            self.mc.MOV(loc_tmp, addr_add(imm(base_type_info), loc_tmp,
                                          scale = shift_by,
                                          offset = sizeof_ti + offset2))
        # get the two bounds to check against
        vtable_ptr = loc_check_against_class.getint()
        vtable_ptr = rffi.cast(rclass.CLASSTYPE, vtable_ptr)
        check_min = vtable_ptr.subclassrange_min
        check_max = vtable_ptr.subclassrange_max
        # check by doing the unsigned comparison (tmp - min) < (max - min)
        self.mc.SUB_ri(loc_tmp.value, check_min)
        self.mc.CMP_ri(loc_tmp.value, check_max - check_min)
        # the guard passes if we get a result of "below"
        self.guard_success_cc = rx86.Conditions['B']
        self.implement_guard(guard_token)

    def implement_guard_recovery(self, guard_opnum, faildescr, failargs,
                                 fail_locs, frame_depth):
        gcmap = allocate_gcmap(self, frame_depth, JITFRAME_FIXED_SIZE)
        faildescrindex = self.get_gcref_from_faildescr(faildescr)
        return GuardToken(self.cpu, gcmap, faildescr, failargs, fail_locs,
                          guard_opnum, frame_depth, faildescrindex)

    def generate_propagate_error_64(self):
        assert WORD == 8
        self.mc.force_frame_size(DEFAULT_FRAME_BYTES)
        startpos = self.mc.get_relative_pos()
        self.mc.JMP(imm(self.propagate_exception_path))
        return startpos

    def generate_quick_failure(self, guardtok, regalloc):
        """ Gather information about failure
        """
        self.mc.force_frame_size(DEFAULT_FRAME_BYTES)
        startpos = self.mc.get_relative_pos()
        #
        self._update_at_exit(guardtok.fail_locs, guardtok.failargs,
                             guardtok.faildescr, regalloc)
        #
        faildescrindex, target = self.store_info_on_descr(startpos, guardtok)
        if IS_X86_64:
            self.mc.PUSH_p(0)     # %rip-relative
            self._patch_load_from_gc_table(faildescrindex)
        elif IS_X86_32:
            self.mc.PUSH_j(self._addr_from_gc_table(faildescrindex))
        self.push_gcmap(self.mc, guardtok.gcmap, push=True)
        self.mc.JMP(imm(target))
        return startpos

    def push_gcmap(self, mc, gcmap, push=False, store=False):
        if push:
            mc.PUSH(imm(rffi.cast(lltype.Signed, gcmap)))
        else:
            assert store
            ofs = self.cpu.get_ofs_of_frame_field('jf_gcmap')
            mc.MOV(raw_stack(ofs), imm(rffi.cast(lltype.Signed, gcmap)))

    def pop_gcmap(self, mc):
        ofs = self.cpu.get_ofs_of_frame_field('jf_gcmap')
        mc.MOV_bi(ofs, 0)

    def new_stack_loc(self, i, tp):
        base_ofs = self.cpu.get_baseofs_of_frame_field()
        return FrameLoc(i, get_ebp_ofs(base_ofs, i), tp)

    def setup_failure_recovery(self):
        self.failure_recovery_code = [0, 0, 0, 0]

    def _push_all_regs_to_frame(self, mc, ignored_regs, withfloats,
                                callee_only=False):
        # Push all general purpose registers
        base_ofs = self.cpu.get_baseofs_of_frame_field()
        if callee_only:
            regs = gpr_reg_mgr_cls.save_around_call_regs
        else:
            regs = gpr_reg_mgr_cls.all_regs
        for gpr in regs:
            if gpr not in ignored_regs:
                v = gpr_reg_mgr_cls.all_reg_indexes[gpr.value]
                mc.MOV_br(v * WORD + base_ofs, gpr.value)
        if withfloats:
            if IS_X86_64:
                coeff = 1
            else:
                coeff = 2
            # Push all XMM regs
            ofs = len(gpr_reg_mgr_cls.all_regs)
            for i in range(len(xmm_reg_mgr_cls.all_regs)):
                mc.MOVSD_bx((ofs + i * coeff) * WORD + base_ofs, i)

    def _pop_all_regs_from_frame(self, mc, ignored_regs, withfloats,
                                 callee_only=False):
        # Pop all general purpose registers
        base_ofs = self.cpu.get_baseofs_of_frame_field()
        if callee_only:
            regs = gpr_reg_mgr_cls.save_around_call_regs
        else:
            regs = gpr_reg_mgr_cls.all_regs
        for gpr in regs:
            if gpr not in ignored_regs:
                v = gpr_reg_mgr_cls.all_reg_indexes[gpr.value]
                mc.MOV_rb(gpr.value, v * WORD + base_ofs)
        if withfloats:
            # Pop all XMM regs
            if IS_X86_64:
                coeff = 1
            else:
                coeff = 2
            ofs = len(gpr_reg_mgr_cls.all_regs)
            for i in range(len(xmm_reg_mgr_cls.all_regs)):
                mc.MOVSD_xb(i, (ofs + i * coeff) * WORD + base_ofs)

    def _build_failure_recovery(self, exc, withfloats=False):
        mc = codebuf.MachineCodeBlockWrapper()
        # this is jumped to, from a stack that has DEFAULT_FRAME_BYTES
        # followed by 2 extra words just pushed
        mc.force_frame_size(DEFAULT_FRAME_BYTES + 2 * WORD)
        self.mc = mc

        self._push_all_regs_to_frame(mc, [], withfloats)

        if exc:
            # We might have an exception pending.  Load it into ebx...
            mc.MOV(ebx, heap(self.cpu.pos_exc_value()))
            mc.MOV(heap(self.cpu.pos_exception()), imm0)
            mc.MOV(heap(self.cpu.pos_exc_value()), imm0)
            # ...and save ebx into 'jf_guard_exc'
            offset = self.cpu.get_ofs_of_frame_field('jf_guard_exc')
            mc.MOV_br(offset, ebx.value)

        # fill in the jf_descr and jf_gcmap fields of the frame according
        # to which failure we are resuming from.  These are constants
        # pushed on the stack just before we jump to the current helper,
        # in generate_quick_failure().
        ofs = self.cpu.get_ofs_of_frame_field('jf_descr')
        ofs2 = self.cpu.get_ofs_of_frame_field('jf_gcmap')
        mc.POP_b(ofs2)
        mc.POP_b(ofs)

        # now we return from the complete frame, which starts from
        # _call_header_with_stack_check().  The _call_footer below does it.
        self._call_footer()
        rawstart = mc.materialize(self.cpu, [])
        self.failure_recovery_code[exc + 2 * withfloats] = rawstart
        self.mc = None

    def genop_finish(self, op, arglocs, result_loc):
        base_ofs = self.cpu.get_baseofs_of_frame_field()
        if len(arglocs) > 0:
            [return_val] = arglocs
            if op.getarg(0).type == FLOAT and not IS_X86_64:
                size = WORD * 2
            else:
                size = WORD
            self.save_into_mem(raw_stack(base_ofs), return_val, imm(size))
        ofs = self.cpu.get_ofs_of_frame_field('jf_descr')
        
        descr = op.getdescr()
        faildescrindex = self.get_gcref_from_faildescr(descr)
        if IS_X86_64:
            self.mc.MOV_rp(eax.value, 0)
            self._patch_load_from_gc_table(faildescrindex)
        elif IS_X86_32:
            self.mc.MOV_rj(eax.value, self._addr_from_gc_table(faildescrindex))
        self.mov(eax, RawEbpLoc(ofs))

        arglist = op.getarglist()
        if arglist and arglist[0].type == REF:
            if self._finish_gcmap:
                # we're returning with a guard_not_forced_2, and
                # additionally we need to say that eax/rax contains
                # a reference too:
                self._finish_gcmap[0] |= r_uint(1)
                gcmap = self._finish_gcmap
            else:
                gcmap = self.gcmap_for_finish
            self.push_gcmap(self.mc, gcmap, store=True)
        elif self._finish_gcmap:
            # we're returning with a guard_not_forced_2
            gcmap = self._finish_gcmap
            self.push_gcmap(self.mc, gcmap, store=True)
        else:
            # note that the 0 here is redundant, but I would rather
            # keep that one and kill all the others
            ofs = self.cpu.get_ofs_of_frame_field('jf_gcmap')
            self.mc.MOV_bi(ofs, 0)
        # exit function
        self._call_footer()

    def implement_guard(self, guard_token):
        # These jumps are patched later.
        assert self.guard_success_cc >= 0
        self.mc.J_il(rx86.invert_condition(self.guard_success_cc), 0)
        self.guard_success_cc = rx86.cond_none
        guard_token.pos_jump_offset = self.mc.get_relative_pos() - 4
        self.pending_guard_tokens.append(guard_token)

    def _genop_real_call(self, op, arglocs, resloc):
        self._genop_call(op, arglocs, resloc)
    genop_call_i = _genop_real_call
    genop_call_r = _genop_real_call
    genop_call_f = _genop_real_call
    genop_call_n = _genop_real_call

    def _genop_call(self, op, arglocs, resloc, is_call_release_gil=False):
        from rpython.jit.backend.llsupport.descr import CallDescr

        func_index = 2 + is_call_release_gil
        cb = callbuilder.CallBuilder(self, arglocs[func_index],
                                     arglocs[func_index+1:], resloc)

        descr = op.getdescr()
        assert isinstance(descr, CallDescr)
        cb.callconv = descr.get_call_conv()
        cb.argtypes = descr.get_arg_types()
        cb.restype  = descr.get_result_type()
        sizeloc = arglocs[0]
        assert isinstance(sizeloc, ImmedLoc)
        cb.ressize = sizeloc.value
        signloc = arglocs[1]
        assert isinstance(signloc, ImmedLoc)
        cb.ressign = signloc.value

        if is_call_release_gil:
            saveerrloc = arglocs[2]
            assert isinstance(saveerrloc, ImmedLoc)
            cb.emit_call_release_gil(saveerrloc.value)
        else:
            cb.emit()

    def _store_force_index(self, guard_op):
        assert (guard_op.getopnum() == rop.GUARD_NOT_FORCED or
                guard_op.getopnum() == rop.GUARD_NOT_FORCED_2)
        faildescr = guard_op.getdescr()
        ofs = self.cpu.get_ofs_of_frame_field('jf_force_descr')

        faildescrindex = self.get_gcref_from_faildescr(faildescr)
        if IS_X86_64:
            self.mc.MOV_rp(X86_64_SCRATCH_REG.value, 0)
            self._patch_load_from_gc_table(faildescrindex)
            self.mc.MOV(raw_stack(ofs), X86_64_SCRATCH_REG)
        elif IS_X86_32:
            # XXX need a scratch reg here for efficiency; be more clever
            self.mc.PUSH_j(self._addr_from_gc_table(faildescrindex))
            self.mc.POP(raw_stack(ofs))

    def _find_nearby_operation(self, delta):
        regalloc = self._regalloc
        return regalloc.operations[regalloc.rm.position + delta]

    def genop_guard_guard_not_forced(self, guard_op, guard_token, locs, resloc):
        ofs = self.cpu.get_ofs_of_frame_field('jf_descr')
        self.mc.CMP_bi(ofs, 0)
        self.guard_success_cc = rx86.Conditions['E']
        self.implement_guard(guard_token)

    def _genop_call_may_force(self, op, arglocs, result_loc):
        self._store_force_index(self._find_nearby_operation(+1))
        self._genop_call(op, arglocs, result_loc)
    genop_call_may_force_i = _genop_call_may_force
    genop_call_may_force_r = _genop_call_may_force
    genop_call_may_force_f = _genop_call_may_force
    genop_call_may_force_n = _genop_call_may_force

    def _genop_call_release_gil(self, op, arglocs, result_loc):
        self._store_force_index(self._find_nearby_operation(+1))
        self._genop_call(op, arglocs, result_loc, is_call_release_gil=True)
    genop_call_release_gil_i = _genop_call_release_gil
    genop_call_release_gil_f = _genop_call_release_gil
    genop_call_release_gil_n = _genop_call_release_gil

    def imm(self, v):
        return imm(v)

    # ------------------- CALL ASSEMBLER --------------------------

    def _genop_call_assembler(self, op, arglocs, result_loc):
        if len(arglocs) == 2:
            [argloc, vloc] = arglocs
        else:
            [argloc] = arglocs
            vloc = self.imm(0)
        self._store_force_index(self._find_nearby_operation(+1))
        self.call_assembler(op, argloc, vloc, result_loc, eax)
    genop_call_assembler_i = _genop_call_assembler
    genop_call_assembler_r = _genop_call_assembler
    genop_call_assembler_f = _genop_call_assembler
    genop_call_assembler_n = _genop_call_assembler

    def _call_assembler_emit_call(self, addr, argloc, _):
        threadlocal_loc = RawEspLoc(THREADLOCAL_OFS, INT)
        if self._is_asmgcc():
            # We need to remove the bit "already seen during the
            # previous minor collection" instead of passing this
            # value directly.
            if IS_X86_64:
                tmploc = esi    # already the correct place
                if argloc is tmploc:
                    # this case is theoretical only so far: in practice,
                    # argloc is always eax, never esi
                    self.mc.MOV_rr(edi.value, esi.value)
                    argloc = edi
            else:
                tmploc = eax
                if tmploc is argloc:
                    tmploc = edx
            self.mc.MOV(tmploc, threadlocal_loc)
            self.mc.AND_ri(tmploc.value, ~1)
            threadlocal_loc = tmploc
        #
        self.simple_call(addr, [argloc, threadlocal_loc])

    def _call_assembler_emit_helper_call(self, addr, arglocs, result_loc):
        self.simple_call(addr, arglocs, result_loc)

    def _call_assembler_check_descr(self, value, tmploc):
        ofs = self.cpu.get_ofs_of_frame_field('jf_descr')
        self.mc.CMP(mem(eax, ofs), imm(value))
        # patched later
        self.mc.J_il8(rx86.Conditions['E'], 0) # goto B if we get 'done_with_this_frame'
        return self.mc.get_relative_pos()

    def _call_assembler_patch_je(self, result_loc, je_location):
        if (IS_X86_32 and isinstance(result_loc, FrameLoc) and
            result_loc.type == FLOAT):
            self.mc.FSTPL_b(result_loc.value)
        self.mc.JMP_l8(0) # jump to done, patched later
        jmp_location = self.mc.get_relative_pos()
        #
        offset = jmp_location - je_location
        assert 0 < offset <= 127
        self.mc.overwrite(je_location - 1, chr(offset))
        self.mc.force_frame_size(DEFAULT_FRAME_BYTES)
        #
        return jmp_location

    def _call_assembler_load_result(self, op, result_loc):
        if op.type != 'v':
            # load the return value from the dead frame's value index 0
            kind = op.type
            descr = self.cpu.getarraydescr_for_frame(kind)
            ofs = self.cpu.unpack_arraydescr(descr)
            if kind == FLOAT:
                self.mc.MOVSD_xm(xmm0.value, (eax.value, ofs))
                if result_loc is not xmm0:
                    self.mc.MOVSD(result_loc, xmm0)
            else:
                assert result_loc is eax
                self.mc.MOV_rm(eax.value, (eax.value, ofs))

    def _call_assembler_patch_jmp(self, jmp_location):
        offset = self.mc.get_relative_pos() - jmp_location
        assert 0 <= offset <= 127
        self.mc.overwrite(jmp_location - 1, chr(offset))

    # ------------------- END CALL ASSEMBLER -----------------------

    def _write_barrier_fastpath(self, mc, descr, arglocs, array=False,
                                is_frame=False):
        # Write code equivalent to write_barrier() in the GC: it checks
        # a flag in the object at arglocs[0], and if set, it calls a
        # helper piece of assembler.  The latter saves registers as needed
        # and call the function remember_young_pointer() from the GC.
        if we_are_translated():
            cls = self.cpu.gc_ll_descr.has_write_barrier_class()
            assert cls is not None and isinstance(descr, cls)
        #
        card_marking = False
        mask = descr.jit_wb_if_flag_singlebyte
        if array and descr.jit_wb_cards_set != 0:
            # assumptions the rest of the function depends on:
            assert (descr.jit_wb_cards_set_byteofs ==
                    descr.jit_wb_if_flag_byteofs)
            assert descr.jit_wb_cards_set_singlebyte == -0x80
            card_marking = True
            mask = descr.jit_wb_if_flag_singlebyte | -0x80
        #
        loc_base = arglocs[0]
        if is_frame:
            assert loc_base is ebp
            loc = raw_stack(descr.jit_wb_if_flag_byteofs)
        else:
            loc = addr_add_const(loc_base, descr.jit_wb_if_flag_byteofs)
        mc.TEST8(loc, imm(mask))
        mc.J_il8(rx86.Conditions['Z'], 0) # patched later
        jz_location = mc.get_relative_pos()

        # for cond_call_gc_wb_array, also add another fast path:
        # if GCFLAG_CARDS_SET, then we can just set one bit and be done
        if card_marking:
            # GCFLAG_CARDS_SET is in this byte at 0x80, so this fact can
            # been checked by the status flags of the previous TEST8
            mc.J_il8(rx86.Conditions['S'], 0) # patched later
            js_location = mc.get_relative_pos()
        else:
            js_location = 0

        # Write only a CALL to the helper prepared in advance, passing it as
        # argument the address of the structure we are writing into
        # (the first argument to COND_CALL_GC_WB).
        helper_num = card_marking
        if is_frame:
            helper_num = 4
        elif self._regalloc is not None and self._regalloc.xrm.reg_bindings:
            helper_num += 2
        if self.wb_slowpath[helper_num] == 0:    # tests only
            assert not we_are_translated()
            self.cpu.gc_ll_descr.write_barrier_descr = descr
            self._build_wb_slowpath(card_marking,
                                    bool(self._regalloc.xrm.reg_bindings))
            assert self.wb_slowpath[helper_num] != 0
        #
        if not is_frame:
            mc.PUSH(loc_base)
        mc.CALL(imm(self.wb_slowpath[helper_num]))
        if not is_frame:
            mc.stack_frame_size_delta(-WORD)

        if card_marking:
            # The helper ends again with a check of the flag in the object.
            # So here, we can simply write again a 'JNS', which will be
            # taken if GCFLAG_CARDS_SET is still not set.
            mc.J_il8(rx86.Conditions['NS'], 0) # patched later
            jns_location = mc.get_relative_pos()
            #
            # patch the JS above
            offset = mc.get_relative_pos() - js_location
            assert 0 < offset <= 127
            mc.overwrite(js_location-1, chr(offset))
            #
            # case GCFLAG_CARDS_SET: emit a few instructions to do
            # directly the card flag setting
            loc_index = arglocs[1]
            if isinstance(loc_index, RegLoc):
                if IS_X86_64 and isinstance(loc_base, RegLoc):
                    # copy loc_index into r11
                    tmp1 = X86_64_SCRATCH_REG
                    mc.MOV_rr(tmp1.value, loc_index.value)
                    final_pop = False
                else:
                    # must save the register loc_index before it is mutated
                    mc.PUSH_r(loc_index.value)
                    tmp1 = loc_index
                    final_pop = True
                # SHR tmp, card_page_shift
                mc.SHR_ri(tmp1.value, descr.jit_wb_card_page_shift)
                # XOR tmp, -8
                mc.XOR_ri(tmp1.value, -8)
                # BTS [loc_base], tmp
                mc.BTS(addr_add_const(loc_base, 0), tmp1)
                # done
                if final_pop:
                    mc.POP_r(loc_index.value)
                #
            elif isinstance(loc_index, ImmedLoc):
                byte_index = loc_index.value >> descr.jit_wb_card_page_shift
                byte_ofs = ~(byte_index >> 3)
                byte_val = 1 << (byte_index & 7)
                mc.OR8(addr_add_const(loc_base, byte_ofs), imm(byte_val))
            else:
                raise AssertionError("index is neither RegLoc nor ImmedLoc")
            #
            # patch the JNS above
            offset = mc.get_relative_pos() - jns_location
            assert 0 < offset <= 127
            mc.overwrite(jns_location-1, chr(offset))

        # patch the JZ above
        offset = mc.get_relative_pos() - jz_location
        assert 0 < offset <= 127
        mc.overwrite(jz_location-1, chr(offset))

    def genop_discard_cond_call_gc_wb(self, op, arglocs):
        self._write_barrier_fastpath(self.mc, op.getdescr(), arglocs)

    def genop_discard_cond_call_gc_wb_array(self, op, arglocs):
        self._write_barrier_fastpath(self.mc, op.getdescr(), arglocs,
                                     array=True)

    def not_implemented_op_discard(self, op, arglocs):
        not_implemented("not implemented operation: %s" % op.getopname())

    def not_implemented_op(self, op, arglocs, resloc):
        not_implemented("not implemented operation with res: %s" %
                        op.getopname())

    def not_implemented_op_guard(self, guard_op, guard_token, locs, resloc):
        not_implemented("not implemented operation (guard): %s" %
                        guard_op.getopname())

    def closing_jump(self, target_token):
        target = target_token._ll_loop_code
        if target_token in self.target_tokens_currently_compiling:
            curpos = self.mc.get_relative_pos() + 5
            self.mc.JMP_l(target - curpos)
        else:
            self.mc.JMP(imm(target))

    def label(self):
        self._check_frame_depth_debug(self.mc)

    def cond_call(self, op, gcmap, imm_func, arglocs):
        assert self.guard_success_cc >= 0
        self.mc.J_il8(rx86.invert_condition(self.guard_success_cc), 0)
                                                            # patched later
        jmp_adr = self.mc.get_relative_pos()
        self.guard_success_cc = rx86.cond_none
        #
        self.push_gcmap(self.mc, gcmap, store=True)
        #
        # first save away the 4 registers from 'cond_call_register_arguments'
        # plus the register 'eax'
        base_ofs = self.cpu.get_baseofs_of_frame_field()
        should_be_saved = self._regalloc.rm.reg_bindings.values()
        for gpr in cond_call_register_arguments + [eax]:
            if gpr not in should_be_saved:
                continue
            v = gpr_reg_mgr_cls.all_reg_indexes[gpr.value]
            self.mc.MOV_br(v * WORD + base_ofs, gpr.value)
        #
        # load the 0-to-4 arguments into these registers
        from rpython.jit.backend.x86.jump import remap_frame_layout
        remap_frame_layout(self, arglocs,
                           cond_call_register_arguments[:len(arglocs)],
                           X86_64_SCRATCH_REG if IS_X86_64 else None)
        #
        # load the constant address of the function to call into eax
        self.mc.MOV(eax, imm_func)
        #
        # figure out which variant of cond_call_slowpath to call, and call it
        callee_only = False
        floats = False
        if self._regalloc is not None:
            for reg in self._regalloc.rm.reg_bindings.values():
                if reg not in self._regalloc.rm.save_around_call_regs:
                    break
            else:
                callee_only = True
            if self._regalloc.xrm.reg_bindings:
                floats = True
        cond_call_adr = self.cond_call_slowpath[floats * 2 + callee_only]
        self.mc.CALL(imm(follow_jump(cond_call_adr)))
        # restoring the registers saved above, and doing pop_gcmap(), is left
        # to the cond_call_slowpath helper.  We never have any result value.
        offset = self.mc.get_relative_pos() - jmp_adr
        assert 0 < offset <= 127
        self.mc.overwrite(jmp_adr-1, chr(offset))
        # might be overridden again to skip over the following
        # guard_no_exception too
        self.previous_cond_call_jcond = jmp_adr

    def malloc_cond(self, nursery_free_adr, nursery_top_adr, size, gcmap):
        assert size & (WORD-1) == 0     # must be correctly aligned
        self.mc.MOV(eax, heap(nursery_free_adr))
        self.mc.LEA_rm(edi.value, (eax.value, size))
        self.mc.CMP(edi, heap(nursery_top_adr))
        self.mc.J_il8(rx86.Conditions['NA'], 0) # patched later
        jmp_adr = self.mc.get_relative_pos()
        # save the gcmap
        self.push_gcmap(self.mc, gcmap, store=True)
        self.mc.CALL(imm(follow_jump(self.malloc_slowpath)))
        offset = self.mc.get_relative_pos() - jmp_adr
        assert 0 < offset <= 127
        self.mc.overwrite(jmp_adr-1, chr(offset))
        self.mc.MOV(heap(nursery_free_adr), edi)

    def malloc_cond_varsize_frame(self, nursery_free_adr, nursery_top_adr,
                                  sizeloc, gcmap):
        if sizeloc is eax:
            self.mc.MOV(edi, sizeloc)
            sizeloc = edi
        self.mc.MOV(eax, heap(nursery_free_adr))
        if sizeloc is edi:
            self.mc.ADD_rr(edi.value, eax.value)
        else:
            self.mc.LEA_ra(edi.value, (eax.value, sizeloc.value, 0, 0))
        self.mc.CMP(edi, heap(nursery_top_adr))
        self.mc.J_il8(rx86.Conditions['NA'], 0) # patched later
        jmp_adr = self.mc.get_relative_pos()
        # save the gcmap
        self.push_gcmap(self.mc, gcmap, store=True)
        self.mc.CALL(imm(follow_jump(self.malloc_slowpath)))
        offset = self.mc.get_relative_pos() - jmp_adr
        assert 0 < offset <= 127
        self.mc.overwrite(jmp_adr-1, chr(offset))
        self.mc.MOV(heap(nursery_free_adr), edi)

    def malloc_cond_varsize(self, kind, nursery_free_adr, nursery_top_adr,
                            lengthloc, itemsize, maxlength, gcmap,
                            arraydescr):
        from rpython.jit.backend.llsupport.descr import ArrayDescr
        assert isinstance(arraydescr, ArrayDescr)

        # lengthloc is the length of the array, which we must not modify!
        assert lengthloc is not eax and lengthloc is not edi
        if isinstance(lengthloc, RegLoc):
            varsizeloc = lengthloc
        else:
            self.mc.MOV(edi, lengthloc)
            varsizeloc = edi

        self.mc.CMP(varsizeloc, imm(maxlength))
        self.mc.J_il8(rx86.Conditions['A'], 0) # patched later
        jmp_adr0 = self.mc.get_relative_pos()

        self.mc.MOV(eax, heap(nursery_free_adr))
        if valid_addressing_size(itemsize):
            shift = get_scale(itemsize)
        else:
            shift = self._imul_const_scaled(self.mc, edi.value,
                                            varsizeloc.value, itemsize)
            varsizeloc = edi

        # now varsizeloc is a register != eax.  The size of
        # the variable part of the array is (varsizeloc << shift)
        assert arraydescr.basesize >= self.gc_minimal_size_in_nursery
        constsize = arraydescr.basesize + self.gc_size_of_header
        force_realignment = (itemsize % WORD) != 0
        if force_realignment:
            constsize += WORD - 1
        self.mc.LEA_ra(edi.value, (eax.value, varsizeloc.value, shift,
                                   constsize))
        if force_realignment:
            self.mc.AND_ri(edi.value, ~(WORD - 1))
        # now edi contains the total size in bytes, rounded up to a multiple
        # of WORD, plus nursery_free_adr
        self.mc.CMP(edi, heap(nursery_top_adr))
        self.mc.J_il8(rx86.Conditions['NA'], 0) # patched later
        jmp_adr1 = self.mc.get_relative_pos()
        #
        offset = self.mc.get_relative_pos() - jmp_adr0
        assert 0 < offset <= 127
        self.mc.overwrite(jmp_adr0-1, chr(offset))
        # save the gcmap
        self.push_gcmap(self.mc, gcmap, store=True)
        if kind == rewrite.FLAG_ARRAY:
            self.mc.MOV_si(WORD, itemsize)
            self.mc.MOV(edi, lengthloc)
            self.mc.MOV_ri(eax.value, arraydescr.tid)
            addr = self.malloc_slowpath_varsize
        else:
            if kind == rewrite.FLAG_STR:
                addr = self.malloc_slowpath_str
            else:
                assert kind == rewrite.FLAG_UNICODE
                addr = self.malloc_slowpath_unicode
            self.mc.MOV(edi, lengthloc)
        self.mc.CALL(imm(follow_jump(addr)))
        self.mc.JMP_l8(0)      # jump to done, patched later
        jmp_location = self.mc.get_relative_pos()
        #
        offset = self.mc.get_relative_pos() - jmp_adr1
        assert 0 < offset <= 127
        self.mc.overwrite(jmp_adr1-1, chr(offset))
        self.mc.force_frame_size(DEFAULT_FRAME_BYTES)
        # write down the tid, but not if it's the result of the CALL
        self.mc.MOV(mem(eax, 0), imm(arraydescr.tid))
        # while we're at it, this line is not needed if we've done the CALL
        self.mc.MOV(heap(nursery_free_adr), edi)
        #
        offset = self.mc.get_relative_pos() - jmp_location
        assert 0 < offset <= 127
        self.mc.overwrite(jmp_location - 1, chr(offset))

    def store_force_descr(self, op, fail_locs, frame_depth):
        guard_token = self.implement_guard_recovery(op.opnum,
                                                    op.getdescr(),
                                                    op.getfailargs(),
                                                    fail_locs, frame_depth)
        self._finish_gcmap = guard_token.gcmap
        self._store_force_index(op)
        self.store_info_on_descr(0, guard_token)

    def force_token(self, reg):
        # XXX kill me
        assert isinstance(reg, RegLoc)
        self.mc.MOV_rr(reg.value, ebp.value)

    def threadlocalref_get(self, offset, resloc, size, sign):
        # This loads the stack location THREADLOCAL_OFS into a
        # register, and then read the word at the given offset.
        # It is only supported if 'translate_support_code' is
        # true; otherwise, the execute_token() was done with a
        # dummy value for the stack location THREADLOCAL_OFS
        # 
        assert self.cpu.translate_support_code
        assert isinstance(resloc, RegLoc)
        self.mc.MOV_rs(resloc.value, THREADLOCAL_OFS)
        if self._is_asmgcc():
            self.mc.AND_ri(resloc.value, ~1)
        self.load_from_mem(resloc, addr_add_const(resloc, offset),
                           imm(size), imm(sign))

    def genop_discard_zero_array(self, op, arglocs):
        (base_loc, startindex_loc, bytes_loc,
         itemsize_loc, baseofs_loc, null_loc) = arglocs
        assert isinstance(bytes_loc, ImmedLoc)
        assert isinstance(itemsize_loc, ImmedLoc)
        assert isinstance(baseofs_loc, ImmedLoc)
        assert isinstance(null_loc, RegLoc) and null_loc.is_xmm
        baseofs = baseofs_loc.value
        nbytes = bytes_loc.value
        assert valid_addressing_size(itemsize_loc.value)
        scale = get_scale(itemsize_loc.value)
        null_reg_cleared = False
        i = 0
        while i < nbytes:
            addr = addr_add(base_loc, startindex_loc, baseofs + i, scale)
            current = nbytes - i
            if current >= 16 and self.cpu.supports_floats:
                current = 16
                if not null_reg_cleared:
                    self.mc.XORPS_xx(null_loc.value, null_loc.value)
                    null_reg_cleared = True
                self.mc.MOVUPS(addr, null_loc)
            else:
                if current >= WORD:
                    current = WORD
                elif current >= 4:
                    current = 4
                elif current >= 2:
                    current = 2
                self.save_into_mem(addr, imm0, imm(current))
            i += current


genop_discard_list = [Assembler386.not_implemented_op_discard] * rop._LAST
genop_list = [Assembler386.not_implemented_op] * rop._LAST
genop_llong_list = {}
genop_math_list = {}
genop_tlref_list = {}
genop_guard_list = [Assembler386.not_implemented_op_guard] * rop._LAST

import itertools
iterate = itertools.chain(Assembler386.__dict__.iteritems(),
                          VectorAssemblerMixin.__dict__.iteritems())
for name, value in iterate:
    if name.startswith('genop_discard_'):
        opname = name[len('genop_discard_'):]
        num = getattr(rop, opname.upper())
        genop_discard_list[num] = value
    elif name.startswith('genop_guard_'):
        opname = name[len('genop_guard_'):]
        num = getattr(rop, opname.upper())
        genop_guard_list[num] = value
    elif name.startswith('genop_llong_'):
        opname = name[len('genop_llong_'):]
        num = getattr(EffectInfo, 'OS_LLONG_' + opname.upper())
        genop_llong_list[num] = value
    elif name.startswith('genop_math_'):
        opname = name[len('genop_math_'):]
        num = getattr(EffectInfo, 'OS_MATH_' + opname.upper())
        genop_math_list[num] = value
    elif name.startswith('genop_'):
        opname = name[len('genop_'):]
        num = getattr(rop, opname.upper())
        genop_list[num] = value

# XXX: ri386 migration shims:
def addr_add(reg_or_imm1, reg_or_imm2, offset=0, scale=0):
    return AddressLoc(reg_or_imm1, reg_or_imm2, scale, offset)

def addr_add_const(reg_or_imm1, offset):
    return AddressLoc(reg_or_imm1, imm0, 0, offset)

def mem(loc, offset):
    return AddressLoc(loc, imm0, 0, offset)

def raw_stack(offset, type=INT):
    return RawEbpLoc(offset, type)

def heap(addr):
    return AddressLoc(ImmedLoc(addr), imm0, 0, 0)

def not_implemented(msg):
    msg = '[x86/asm] %s\n' % msg
    if we_are_translated():
        llop.debug_print(lltype.Void, msg)
    raise NotImplementedError(msg)

cond_call_register_arguments = [edi, esi, edx, ecx]

class BridgeAlreadyCompiled(Exception):
    pass<|MERGE_RESOLUTION|>--- conflicted
+++ resolved
@@ -841,13 +841,6 @@
         mc.writeimm32(allocated_depth)
         mc.copy_to_raw_memory(adr)
 
-<<<<<<< HEAD
-    def get_asmmemmgr_blocks(self, looptoken):
-        clt = looptoken.compiled_loop_token
-        return clt.get_asmmemmgr_blocks()
-
-=======
->>>>>>> 19fb77b6
     def materialize_loop(self, looptoken):
         self.datablockwrapper.done()      # finish using cpu.asmmemmgr
         self.datablockwrapper = None
