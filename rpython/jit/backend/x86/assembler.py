--- conflicted
+++ resolved
@@ -1210,17 +1210,10 @@
         gcrootmap = self.cpu.gc_ll_descr.gcrootmap
         if gcrootmap:
             if gcrootmap.is_shadow_stack:
-<<<<<<< HEAD
-                mc.MOV(ecx, self.heap_shadowstack_top())
-                mc.MOV(ebp, mem(self.SEGMENT_NO, ecx, -WORD))
-        #
-=======
                 if shadowstack_reg is None:
-                    rst = gcrootmap.get_root_stack_top_addr()
-                    mc.MOV(ecx, heap(rst))
+                    mc.MOV(ecx, self.heap_shadowstack_top())
                     shadowstack_reg = ecx
                 mc.MOV(ebp, mem(shadowstack_reg, -WORD))
->>>>>>> 8a395a9d
         wbdescr = self.cpu.gc_ll_descr.write_barrier_descr
         if gcrootmap and wbdescr:
             # frame never uses card marking, so we enforce this is not
@@ -1647,14 +1640,12 @@
         dest_addr = AddressLoc(segment, base_loc, ofs_loc)
         self.save_into_mem(dest_addr, value_loc, size_loc)
 
-<<<<<<< HEAD
     def genop_discard_setfield_gc(self, op, arglocs):
         self._genop_discard_setfield(arglocs, self.SEGMENT_GC)
     def genop_discard_setfield_raw(self, op, arglocs):
         self._genop_discard_setfield(arglocs, self.SEGMENT_NO)
-=======
+
     genop_discard_zero_ptr_field = genop_discard_setfield_gc
->>>>>>> 8a395a9d
 
     def genop_discard_setinteriorfield_gc(self, op, arglocs):
         assert op.getarg(0).type == REF     # only for a GC argument!
