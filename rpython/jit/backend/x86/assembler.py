import sys
import os
import py

from rpython.jit.backend.llsupport import symbolic, jitframe, rewrite
from rpython.jit.backend.llsupport.assembler import (GuardToken, BaseAssembler,
                                                DEBUG_COUNTER, debug_bridge)
from rpython.jit.backend.llsupport.asmmemmgr import MachineDataBlockWrapper
from rpython.jit.backend.llsupport.gcmap import allocate_gcmap
from rpython.jit.metainterp.history import (Const, VOID, ConstInt)
from rpython.jit.metainterp.history import AbstractFailDescr, INT, REF, FLOAT
from rpython.jit.metainterp.compile import ResumeGuardDescr
from rpython.rtyper.lltypesystem import lltype, rffi, rstr, llmemory
from rpython.rtyper.lltypesystem.lloperation import llop
from rpython.rtyper.annlowlevel import llhelper, cast_instance_to_gcref
from rpython.rtyper import rclass
from rpython.rlib.jit import AsmInfo
from rpython.jit.backend.model import CompiledLoopToken
from rpython.jit.backend.x86.regalloc import (RegAlloc, get_ebp_ofs,
    gpr_reg_mgr_cls, xmm_reg_mgr_cls)
from rpython.jit.backend.llsupport.regalloc import (get_scale, valid_addressing_size)
from rpython.jit.backend.x86.arch import (FRAME_FIXED_SIZE, WORD, IS_X86_64,
                                       JITFRAME_FIXED_SIZE, IS_X86_32,
                                       PASS_ON_MY_FRAME, THREADLOCAL_OFS,
                                       DEFAULT_FRAME_BYTES)
from rpython.jit.backend.x86.regloc import (eax, ecx, edx, ebx, esp, ebp, esi,
    xmm0, xmm1, xmm2, xmm3, xmm4, xmm5, xmm6, xmm7, r8, r9, r10, r11, edi,
    r12, r13, r14, r15, X86_64_SCRATCH_REG, X86_64_XMM_SCRATCH_REG,
    RegLoc, FrameLoc, ConstFloatLoc, ImmedLoc, AddressLoc, imm,
    imm0, imm1, FloatImmedLoc, RawEbpLoc, RawEspLoc)
from rpython.rlib.objectmodel import we_are_translated
from rpython.jit.backend.x86 import rx86, codebuf, callbuilder
from rpython.jit.backend.x86.vector_ext import VectorAssemblerMixin
from rpython.jit.backend.x86.callbuilder import follow_jump
from rpython.jit.metainterp.resoperation import rop
from rpython.jit.backend.x86 import support
from rpython.rlib.debug import debug_print, debug_start, debug_stop
from rpython.rlib import rgc
from rpython.jit.codewriter.effectinfo import EffectInfo
from rpython.jit.codewriter import longlong
from rpython.rlib.rarithmetic import intmask, r_uint
from rpython.rlib.objectmodel import compute_unique_id


class Assembler386(BaseAssembler, VectorAssemblerMixin):
    _regalloc = None
    _output_loop_log = None
    _second_tmp_reg = ecx

    DEBUG_FRAME_DEPTH = False

    def __init__(self, cpu, translate_support_code=False):
        BaseAssembler.__init__(self, cpu, translate_support_code)
        self.verbose = False
        self.loop_run_counters = []
        self.float_const_neg_addr = 0
        self.float_const_abs_addr = 0
        self.single_float_const_neg_addr = 0
        self.single_float_const_abs_addr = 0
        self.expand_byte_mask_addr = 0
        self.malloc_slowpath = 0
        self.malloc_slowpath_varsize = 0
        self.wb_slowpath = [0, 0, 0, 0, 0]
        self.setup_failure_recovery()
        self.datablockwrapper = None
        self.stack_check_slowpath = 0
        self.propagate_exception_path = 0
        self.teardown()

    def setup_once(self):
        BaseAssembler.setup_once(self)
        if self.cpu.supports_floats:
            support.ensure_sse2_floats()
            self._build_float_constants()

    def setup(self, looptoken):
        BaseAssembler.setup(self, looptoken)
        assert self.memcpy_addr != 0, "setup_once() not called?"
        self.current_clt = looptoken.compiled_loop_token
        self.pending_guard_tokens = []
        if WORD == 8:
            self.pending_memoryerror_trampoline_from = []
            self.error_trampoline_64 = 0
        self.mc = codebuf.MachineCodeBlockWrapper()
        #assert self.datablockwrapper is None --- but obscure case
        # possible, e.g. getting MemoryError and continuing
        allblocks = self.get_asmmemmgr_blocks(looptoken)
        self.datablockwrapper = MachineDataBlockWrapper(self.cpu.asmmemmgr,
                                                        allblocks)
        self.target_tokens_currently_compiling = {}
        self.frame_depth_to_patch = []

    def teardown(self):
        self.pending_guard_tokens = None
        if WORD == 8:
            self.pending_memoryerror_trampoline_from = None
        self.mc = None
        self.current_clt = None

    def _build_float_constants(self):
        # 0x80000000000000008000000000000000
        neg_const = '\x00\x00\x00\x00\x00\x00\x00\x80\x00\x00\x00\x00\x00\x00\x00\x80'
        # 0x7FFFFFFFFFFFFFFF7FFFFFFFFFFFFFFF
        abs_const = '\xFF\xFF\xFF\xFF\xFF\xFF\xFF\x7F\xFF\xFF\xFF\xFF\xFF\xFF\xFF\x7F'
        # 0x7FFFFFFF7FFFFFFF7FFFFFFF7FFFFFFF
        single_abs_const = '\xFF\xFF\xFF\x7F\xFF\xFF\xFF\x7F\xFF\xFF\xFF\x7F\xFF\xFF\xFF\x7F'
        # 0x80000000800000008000000080000000
        single_neg_const = '\x00\x00\x00\x80\x00\x00\x00\x80\x00\x00\x00\x80\x00\x00\x00\x80'
        zero_const = '\x00' * 16
        #
        data = neg_const + abs_const + \
               single_neg_const + single_abs_const + \
               zero_const
        datablockwrapper = MachineDataBlockWrapper(self.cpu.asmmemmgr, [])
        float_constants = datablockwrapper.malloc_aligned(len(data), alignment=16)
        datablockwrapper.done()
        addr = rffi.cast(rffi.CArrayPtr(lltype.Char), float_constants)
        for i in range(len(data)):
            addr[i] = data[i]
        self.float_const_neg_addr = float_constants
        self.float_const_abs_addr = float_constants + 16
        self.single_float_const_neg_addr = float_constants + 32
        self.single_float_const_abs_addr = float_constants + 48
        self.expand_byte_mask_addr = float_constants + 64

    def set_extra_stack_depth(self, mc, value):
        if self._is_asmgcc():
            extra_ofs = self.cpu.get_ofs_of_frame_field('jf_extra_stack_depth')
            mc.MOV_bi(extra_ofs, value)

    def build_frame_realloc_slowpath(self):
        mc = codebuf.MachineCodeBlockWrapper()
        self._push_all_regs_to_frame(mc, [], self.cpu.supports_floats)
        # the caller already did push_gcmap(store=True)

        if IS_X86_64:
            mc.MOV_rs(esi.value, WORD*2)
            # push first arg
            mc.MOV_rr(edi.value, ebp.value)
            align = callbuilder.align_stack_words(1)
            mc.SUB_ri(esp.value, (align - 1) * WORD)
        else:
            align = callbuilder.align_stack_words(3)
            mc.MOV_rs(eax.value, WORD * 2)
            mc.SUB_ri(esp.value, (align - 1) * WORD)
            mc.MOV_sr(WORD, eax.value)
            mc.MOV_sr(0, ebp.value)
        # align

        self.set_extra_stack_depth(mc, align * WORD)
        self._store_and_reset_exception(mc, None, ebx, ecx)

        mc.CALL(imm(self.cpu.realloc_frame))
        mc.MOV_rr(ebp.value, eax.value)
        self._restore_exception(mc, None, ebx, ecx)
        mc.ADD_ri(esp.value, (align - 1) * WORD)
        self.set_extra_stack_depth(mc, 0)

        gcrootmap = self.cpu.gc_ll_descr.gcrootmap
        if gcrootmap and gcrootmap.is_shadow_stack:
            self._load_shadowstack_top_in_ebx(mc, gcrootmap)
            mc.MOV_mr((ebx.value, -WORD), eax.value)

        self.pop_gcmap(mc)   # cancel the push_gcmap(store=True) in the caller
        self._pop_all_regs_from_frame(mc, [], self.cpu.supports_floats)
        mc.RET()
        self._frame_realloc_slowpath = mc.materialize(self.cpu, [])

    def _build_cond_call_slowpath(self, supports_floats, callee_only):
        """ This builds a general call slowpath, for whatever call happens to
        come.
        """
        mc = codebuf.MachineCodeBlockWrapper()
        # copy registers to the frame, with the exception of the
        # 'cond_call_register_arguments' and eax, because these have already
        # been saved by the caller.  Note that this is not symmetrical:
        # these 5 registers are saved by the caller but restored here at
        # the end of this function.
        self._push_all_regs_to_frame(mc, cond_call_register_arguments + [eax],
                                     supports_floats, callee_only)
        # the caller already did push_gcmap(store=True)
        if IS_X86_64:
            mc.SUB(esp, imm(WORD))     # alignment
            self.set_extra_stack_depth(mc, 2 * WORD)
            # the arguments are already in the correct registers
        else:
            # we want space for 4 arguments + call + alignment
            mc.SUB(esp, imm(WORD * 7))
            self.set_extra_stack_depth(mc, 8 * WORD)
            # store the arguments at the correct place in the stack
            for i in range(4):
                mc.MOV_sr(i * WORD, cond_call_register_arguments[i].value)
        mc.CALL(eax)
        self._reload_frame_if_necessary(mc)
        if IS_X86_64:
            mc.ADD(esp, imm(WORD))
        else:
            mc.ADD(esp, imm(WORD * 7))
        self.set_extra_stack_depth(mc, 0)
        self.pop_gcmap(mc)   # cancel the push_gcmap(store=True) in the caller
        self._pop_all_regs_from_frame(mc, [], supports_floats, callee_only)
        mc.RET()
        return mc.materialize(self.cpu, [])

    def _build_malloc_slowpath(self, kind):
        """ While arriving on slowpath, we have a gcpattern on stack 0.
        The arguments are passed in eax and edi, as follows:

        kind == 'fixed': nursery_head in eax and the size in edi - eax.

        kind == 'str/unicode': length of the string to allocate in edi.

        kind == 'var': length to allocate in edi, tid in eax,
                       and itemsize in the stack 1 (position esp+WORD).

        This function must preserve all registers apart from eax and edi.
        """
        assert kind in ['fixed', 'str', 'unicode', 'var']
        mc = codebuf.MachineCodeBlockWrapper()
        self._push_all_regs_to_frame(mc, [eax, edi], self.cpu.supports_floats)
        # the caller already did push_gcmap(store=True)
        #
        if kind == 'fixed':
            addr = self.cpu.gc_ll_descr.get_malloc_slowpath_addr()
        elif kind == 'str':
            addr = self.cpu.gc_ll_descr.get_malloc_fn_addr('malloc_str')
        elif kind == 'unicode':
            addr = self.cpu.gc_ll_descr.get_malloc_fn_addr('malloc_unicode')
        else:
            addr = self.cpu.gc_ll_descr.get_malloc_slowpath_array_addr()
        mc.SUB_ri(esp.value, 16 - WORD)  # restore 16-byte alignment
        # magically, the above is enough on X86_32 to reserve 3 stack places
        if kind == 'fixed':
            mc.SUB_rr(edi.value, eax.value) # compute the size we want
            # the arg is already in edi
            if IS_X86_32:
                mc.MOV_sr(0, edi.value)
                if hasattr(self.cpu.gc_ll_descr, 'passes_frame'):
                    mc.MOV_sr(WORD, ebp.value)
            elif hasattr(self.cpu.gc_ll_descr, 'passes_frame'):
                # for tests only
                mc.MOV_rr(esi.value, ebp.value)
        elif kind == 'str' or kind == 'unicode':
            if IS_X86_32:
                # stack layout: [---][---][---][ret].. with 3 free stack places
                mc.MOV_sr(0, edi.value)     # store the length
            else:
                pass                        # length already in edi
        else:
            if IS_X86_32:
                # stack layout: [---][---][---][ret][gcmap][itemsize]...
                mc.MOV_sr(WORD * 2, edi.value)  # store the length
                mc.MOV_sr(WORD * 1, eax.value)  # store the tid
                mc.MOV_rs(edi.value, WORD * 5)  # load the itemsize
                mc.MOV_sr(WORD * 0, edi.value)  # store the itemsize
            else:
                # stack layout: [---][ret][gcmap][itemsize]...
                mc.MOV_rr(edx.value, edi.value) # length
                mc.MOV_rr(esi.value, eax.value) # tid
                mc.MOV_rs(edi.value, WORD * 3)  # load the itemsize
        self.set_extra_stack_depth(mc, 16)
        mc.CALL(imm(follow_jump(addr)))
        self._reload_frame_if_necessary(mc)
        mc.ADD_ri(esp.value, 16 - WORD)
        self.set_extra_stack_depth(mc, 0)
        #
        mc.TEST_rr(eax.value, eax.value)
        mc.J_il(rx86.Conditions['Z'], 0xfffff) # patched later
        jz_location = mc.get_relative_pos()
        #
        nursery_free_adr = self.cpu.gc_ll_descr.get_nursery_free_addr()
        self._pop_all_regs_from_frame(mc, [eax, edi], self.cpu.supports_floats)
        mc.MOV(edi, heap(nursery_free_adr))   # load this in EDI
        self.pop_gcmap(mc)   # push_gcmap(store=True) done by the caller
        mc.RET()
        #
        # If the slowpath malloc failed, we raise a MemoryError that
        # always interrupts the current loop, as a "good enough"
        # approximation.  We have to adjust the esp a little, to point to
        # the correct "ret" arg
        offset = mc.get_relative_pos() - jz_location
        mc.overwrite32(jz_location-4, offset)
        # From now on this function is basically "merged" with
        # its caller and so contains DEFAULT_FRAME_BYTES bytes
        # plus my own return address, which we'll ignore next
        mc.force_frame_size(DEFAULT_FRAME_BYTES + WORD)
        mc.ADD_ri(esp.value, WORD)
        mc.JMP(imm(self.propagate_exception_path))
        #
        rawstart = mc.materialize(self.cpu, [])
        return rawstart

    def _build_propagate_exception_path(self):
        if not self.cpu.propagate_exception_descr:
            return      # not supported (for tests, or non-translated)
        #
        self.mc = codebuf.MachineCodeBlockWrapper()
        self.mc.force_frame_size(DEFAULT_FRAME_BYTES)
        #
        # read and reset the current exception

        self._store_and_reset_exception(self.mc, eax)
        ofs = self.cpu.get_ofs_of_frame_field('jf_guard_exc')
        self.mc.MOV_br(ofs, eax.value)
        propagate_exception_descr = rffi.cast(lltype.Signed,
                  cast_instance_to_gcref(self.cpu.propagate_exception_descr))
        ofs = self.cpu.get_ofs_of_frame_field('jf_descr')
        self.mc.MOV(RawEbpLoc(ofs), imm(propagate_exception_descr))
        #
        self._call_footer()
        rawstart = self.mc.materialize(self.cpu, [])
        self.propagate_exception_path = rawstart
        self.mc = None

    def _build_stack_check_slowpath(self):
        _, _, slowpathaddr = self.cpu.insert_stack_check()
        if slowpathaddr == 0 or not self.cpu.propagate_exception_descr:
            return      # no stack check (for tests, or non-translated)
        #
        # make a regular function that is called from a point near the start
        # of an assembler function (after it adjusts the stack and saves
        # registers).
        mc = codebuf.MachineCodeBlockWrapper()
        #
        if IS_X86_64:
            mc.MOV_rr(edi.value, esp.value)
            mc.SUB_ri(esp.value, WORD)   # alignment
        #
        if IS_X86_32:
            mc.SUB_ri(esp.value, 2*WORD) # alignment
            mc.PUSH_r(esp.value)
        #
        # esp is now aligned to a multiple of 16 again
        mc.CALL(imm(follow_jump(slowpathaddr)))
        #
        if IS_X86_32:
            mc.ADD_ri(esp.value, 3*WORD)    # alignment
        else:
            mc.ADD_ri(esp.value, WORD)
        #
        mc.MOV(eax, heap(self.cpu.pos_exception()))
        mc.TEST_rr(eax.value, eax.value)
        mc.J_il8(rx86.Conditions['NZ'], 0)
        jnz_location = mc.get_relative_pos()
        #
        mc.RET()
        #
        # patch the JNZ above
        offset = mc.get_relative_pos() - jnz_location
        assert 0 < offset <= 127
        mc.overwrite(jnz_location-1, chr(offset))
        # From now on this function is basically "merged" with
        # its caller and so contains DEFAULT_FRAME_BYTES bytes
        # plus my own return address, which we'll ignore next
        mc.force_frame_size(DEFAULT_FRAME_BYTES + WORD)
        mc.ADD_ri(esp.value, WORD)
        mc.JMP(imm(self.propagate_exception_path))
        #
        rawstart = mc.materialize(self.cpu, [])
        self.stack_check_slowpath = rawstart

    def _build_wb_slowpath(self, withcards, withfloats=False, for_frame=False):
        descr = self.cpu.gc_ll_descr.write_barrier_descr
        exc0, exc1 = None, None
        if descr is None:
            return
        if not withcards:
            func = descr.get_write_barrier_fn(self.cpu)
        else:
            if descr.jit_wb_cards_set == 0:
                return
            func = descr.get_write_barrier_from_array_fn(self.cpu)
            if func == 0:
                return
        #
        # This builds a helper function called from the slow path of
        # write barriers.  It must save all registers, and optionally
        # all XMM registers.  It takes a single argument just pushed
        # on the stack even on X86_64.  It must restore stack alignment
        # accordingly.
        mc = codebuf.MachineCodeBlockWrapper()
        #
        if not for_frame:
            self._push_all_regs_to_frame(mc, [], withfloats, callee_only=True)
            if IS_X86_32:
                # we have 2 extra words on stack for retval and we pass 1 extra
                # arg, so we need to substract 2 words
                mc.SUB_ri(esp.value, 2 * WORD)
                mc.MOV_rs(eax.value, 3 * WORD) # 2 + 1
                mc.MOV_sr(0, eax.value)
            else:
                mc.MOV_rs(edi.value, WORD)
        else:
            # NOTE: don't save registers on the jitframe here!
            # It might override already-saved values that will be
            # restored later...
            #
            # This 'for_frame' version is called after a CALL.  It does not
            # need to save many registers: the registers that are anyway
            # destroyed by the call can be ignored (volatiles), and the
            # non-volatile registers won't be changed here.  It only needs
            # to save eax, maybe edx, and xmm0 (possible results of the call)
            # and two more non-volatile registers (used to store the RPython
            # exception that occurred in the CALL, if any).
            assert not withcards
            # we have one word to align
            mc.SUB_ri(esp.value, 7 * WORD) # align and reserve some space
            mc.MOV_sr(WORD, eax.value) # save for later
            if self.cpu.supports_floats:
                mc.MOVSD_sx(2 * WORD, xmm0.value)   # 32-bit: also 3 * WORD
            if IS_X86_32:
                mc.MOV_sr(4 * WORD, edx.value)
                mc.MOV_sr(0, ebp.value)
                exc0, exc1 = esi, edi
            else:
                mc.MOV_rr(edi.value, ebp.value)
                exc0, exc1 = ebx, r12
            mc.MOV(RawEspLoc(WORD * 5, REF), exc0)
            mc.MOV(RawEspLoc(WORD * 6, INT), exc1)
            # note that it's safe to store the exception in register,
            # since the call to write barrier can't collect
            # (and this is assumed a bit left and right here, like lack
            # of _reload_frame_if_necessary)
            self._store_and_reset_exception(mc, exc0, exc1)

        mc.CALL(imm(func))
        #
        if withcards:
            # A final TEST8 before the RET, for the caller.  Careful to
            # not follow this instruction with another one that changes
            # the status of the CPU flags!
            if IS_X86_32:
                mc.MOV_rs(eax.value, 3*WORD)
            else:
                mc.MOV_rs(eax.value, WORD)
            mc.TEST8(addr_add_const(eax, descr.jit_wb_if_flag_byteofs),
                     imm(-0x80))
        #

        if not for_frame:
            if IS_X86_32:
                # ADD touches CPU flags
                mc.LEA_rs(esp.value, 2 * WORD)
            self._pop_all_regs_from_frame(mc, [], withfloats, callee_only=True)
            mc.RET16_i(WORD)
            # Note that wb_slowpath[0..3] end with a RET16_i, which must be
            # taken care of in the caller by stack_frame_size_delta(-WORD)
        else:
            if IS_X86_32:
                mc.MOV_rs(edx.value, 4 * WORD)
            if self.cpu.supports_floats:
                mc.MOVSD_xs(xmm0.value, 2 * WORD)
            mc.MOV_rs(eax.value, WORD) # restore
            self._restore_exception(mc, exc0, exc1)
            mc.MOV(exc0, RawEspLoc(WORD * 5, REF))
            mc.MOV(exc1, RawEspLoc(WORD * 6, INT))
            mc.LEA_rs(esp.value, 7 * WORD)
            mc.RET()

        rawstart = mc.materialize(self.cpu, [])
        if for_frame:
            self.wb_slowpath[4] = rawstart
        else:
            self.wb_slowpath[withcards + 2 * withfloats] = rawstart

    @rgc.no_release_gil
    def assemble_loop(self, jd_id, unique_id, logger, loopname, inputargs,
                      operations, looptoken, log):
        '''adds the following attributes to looptoken:
               _ll_function_addr    (address of the generated func, as an int)
               _ll_loop_code       (debug: addr of the start of the ResOps)
               _x86_fullsize        (debug: full size including failure)
        '''
        # XXX this function is too longish and contains some code
        # duplication with assemble_bridge().  Also, we should think
        # about not storing on 'self' attributes that will live only
        # for the duration of compiling one loop or a one bridge.
        clt = CompiledLoopToken(self.cpu, looptoken.number)
        looptoken.compiled_loop_token = clt
        clt._debug_nbargs = len(inputargs)
        if not we_are_translated():
            # Arguments should be unique
            assert len(set(inputargs)) == len(inputargs)

        self.setup(looptoken)
        if self.cpu.HAS_CODEMAP:
            self.codemap_builder.enter_portal_frame(jd_id, unique_id,
                                                    self.mc.get_relative_pos())
        frame_info = self.datablockwrapper.malloc_aligned(
            jitframe.JITFRAMEINFO_SIZE, alignment=WORD)
        clt.frame_info = rffi.cast(jitframe.JITFRAMEINFOPTR, frame_info)
        clt.allgcrefs = []
        clt.frame_info.clear() # for now

        if log:
            operations = self._inject_debugging_code(looptoken, operations,
                                                     'e', looptoken.number)

        regalloc = RegAlloc(self, self.cpu.translate_support_code)
        #
        self._call_header_with_stack_check()
        self._check_frame_depth_debug(self.mc)
        operations = regalloc.prepare_loop(inputargs, operations,
                                           looptoken, clt.allgcrefs)
        looppos = self.mc.get_relative_pos()
        frame_depth_no_fixed_size = self._assemble(regalloc, inputargs,
                                                   operations)
        self.update_frame_depth(frame_depth_no_fixed_size + JITFRAME_FIXED_SIZE)
        #
        size_excluding_failure_stuff = self.mc.get_relative_pos()
        self.write_pending_failure_recoveries(regalloc)
        full_size = self.mc.get_relative_pos()
        #
        rawstart = self.materialize_loop(looptoken)
        self.patch_stack_checks(frame_depth_no_fixed_size + JITFRAME_FIXED_SIZE,
                                rawstart)
        looptoken._ll_loop_code = looppos + rawstart
        debug_start("jit-backend-addr")
        debug_print("Loop %d (%s) has address 0x%x to 0x%x (bootstrap 0x%x)" % (
            looptoken.number, loopname,
            r_uint(rawstart + looppos),
            r_uint(rawstart + size_excluding_failure_stuff),
            r_uint(rawstart)))
        debug_stop("jit-backend-addr")
        self.patch_pending_failure_recoveries(rawstart)
        #
        ops_offset = self.mc.ops_offset
        if not we_are_translated():
            # used only by looptoken.dump() -- useful in tests
            looptoken._x86_rawstart = rawstart
            looptoken._x86_fullsize = full_size
            looptoken._x86_ops_offset = ops_offset
        looptoken._ll_function_addr = rawstart
        if logger:
            logger.log_loop(inputargs, operations, 0, "rewritten",
                            name=loopname, ops_offset=ops_offset)

        self.fixup_target_tokens(rawstart)
        self.teardown()
        # oprofile support
        if self.cpu.profile_agent is not None:
            name = "Loop # %s: %s" % (looptoken.number, loopname)
            self.cpu.profile_agent.native_code_written(name,
                                                       rawstart, full_size)
        return AsmInfo(ops_offset, rawstart + looppos,
                       size_excluding_failure_stuff - looppos, rawstart)

    @rgc.no_release_gil
    def assemble_bridge(self, faildescr, inputargs, operations,
                        original_loop_token, log, logger):
        if not we_are_translated():
            # Arguments should be unique
            assert len(set(inputargs)) == len(inputargs)

        self.setup(original_loop_token)
        if self.cpu.HAS_CODEMAP:
            self.codemap_builder.inherit_code_from_position(
                faildescr.adr_jump_offset)
        self.mc.force_frame_size(DEFAULT_FRAME_BYTES)
        descr_number = compute_unique_id(faildescr)
        if log:
            operations = self._inject_debugging_code(faildescr, operations,
                                                     'b', descr_number)
        arglocs = self.rebuild_faillocs_from_descr(faildescr, inputargs)
        regalloc = RegAlloc(self, self.cpu.translate_support_code)
        startpos = self.mc.get_relative_pos()
        operations = regalloc.prepare_bridge(inputargs, arglocs,
                                             operations,
                                             self.current_clt.allgcrefs,
                                             self.current_clt.frame_info)
        self._check_frame_depth(self.mc, regalloc.get_gcmap())
        bridgestartpos = self.mc.get_relative_pos()
        self._update_at_exit(arglocs, inputargs, faildescr, regalloc)
        frame_depth_no_fixed_size = self._assemble(regalloc, inputargs, operations)
        codeendpos = self.mc.get_relative_pos()
        self.write_pending_failure_recoveries(regalloc)
        fullsize = self.mc.get_relative_pos()
        #
        rawstart = self.materialize_loop(original_loop_token)
        self.patch_stack_checks(frame_depth_no_fixed_size + JITFRAME_FIXED_SIZE,
                                rawstart)
        debug_bridge(descr_number, rawstart, codeendpos)
        self.patch_pending_failure_recoveries(rawstart)
        # patch the jump from original guard
        self.patch_jump_for_descr(faildescr, rawstart)
        ops_offset = self.mc.ops_offset
        frame_depth = max(self.current_clt.frame_info.jfi_frame_depth,
                          frame_depth_no_fixed_size + JITFRAME_FIXED_SIZE)
        if logger:
            logger.log_bridge(inputargs, operations, "rewritten", faildescr,
                              ops_offset=ops_offset)
        self.fixup_target_tokens(rawstart)
        self.update_frame_depth(frame_depth)
        self.teardown()
        # oprofile support
        if self.cpu.profile_agent is not None:
            name = "Bridge # %s" % (descr_number,)
            self.cpu.profile_agent.native_code_written(name,
                                                       rawstart, fullsize)
        return AsmInfo(ops_offset, startpos + rawstart, codeendpos - startpos, rawstart+bridgestartpos)

    def stitch_bridge(self, faildescr, target):
        """ Stitching means that one can enter a bridge with a complete different register
            allocation. This needs remapping which is done here for both normal registers
            and accumulation registers.
            Why? Because this only generates a very small junk of memory, instead of
            duplicating the loop assembler for each faildescr!
        """
        asminfo, bridge_faildescr, version, looptoken = target
        assert isinstance(bridge_faildescr, ResumeGuardDescr)
        assert isinstance(faildescr, ResumeGuardDescr)
        assert asminfo.rawstart != 0
        self.mc = codebuf.MachineCodeBlockWrapper()
        allblocks = self.get_asmmemmgr_blocks(looptoken)
        self.datablockwrapper = MachineDataBlockWrapper(self.cpu.asmmemmgr,
                                                   allblocks)
        frame_info = self.datablockwrapper.malloc_aligned(
            jitframe.JITFRAMEINFO_SIZE, alignment=WORD)

        self.mc.force_frame_size(DEFAULT_FRAME_BYTES)
        # if accumulation is saved at the guard, we need to update it here!
        guard_locs = self.rebuild_faillocs_from_descr(faildescr, version.inputargs)
        bridge_locs = self.rebuild_faillocs_from_descr(bridge_faildescr, version.inputargs)
        #import pdb; pdb.set_trace()
        guard_accum_info = faildescr.rd_vector_info
        # O(n^2), but usually you only have at most 1 fail argument
        while guard_accum_info:
            bridge_accum_info = bridge_faildescr.rd_vector_info
            while bridge_accum_info:
                if bridge_accum_info.failargs_pos == guard_accum_info.failargs_pos:
                    # the mapping might be wrong!
                    if bridge_accum_info.location is not guard_accum_info.location:
                        self.mov(guard_accum_info.location, bridge_accum_info.location)
                bridge_accum_info = bridge_accum_info.next()
            guard_accum_info = guard_accum_info.next()

        # register mapping is most likely NOT valid, thus remap it in this
        # short piece of assembler
        assert len(guard_locs) == len(bridge_locs)
        for i,gloc in enumerate(guard_locs):
            bloc = bridge_locs[i]
            bstack = bloc.location_code() == 'b'
            gstack = gloc.location_code() == 'b'
            if bstack and gstack:
                pass
            elif gloc is not bloc:
                self.mov(gloc, bloc)
        self.mc.JMP_l(0)
        self.mc.force_frame_size(DEFAULT_FRAME_BYTES)
        offset = self.mc.get_relative_pos() - 4
        rawstart = self.materialize_loop(looptoken)
        # update the jump to the real trace
        self._patch_jump_for_descr(rawstart + offset, asminfo.rawstart)
        # update the guard to jump right to this custom piece of assembler
        self.patch_jump_for_descr(faildescr, rawstart)

    def write_pending_failure_recoveries(self, regalloc):
        # for each pending guard, generate the code of the recovery stub
        # at the end of self.mc.
        for tok in self.pending_guard_tokens:
            descr = tok.faildescr
            if descr.loop_version():
                startpos = self.mc.get_relative_pos()
                self.store_info_on_descr(startpos, tok)
            else:
                tok.pos_recovery_stub = self.generate_quick_failure(tok, regalloc)
        if WORD == 8 and len(self.pending_memoryerror_trampoline_from) > 0:
            self.error_trampoline_64 = self.generate_propagate_error_64()

    def patch_pending_failure_recoveries(self, rawstart):
        # after we wrote the assembler to raw memory, set up
        # tok.faildescr.adr_jump_offset to contain the raw address of
        # the 4-byte target field in the JMP/Jcond instruction, and patch
        # the field in question to point (initially) to the recovery stub
        clt = self.current_clt
        for tok in self.pending_guard_tokens:
            addr = rawstart + tok.pos_jump_offset
            tok.faildescr.adr_jump_offset = addr
            descr = tok.faildescr
            if descr.loop_version():
                continue # patch them later
            relative_target = tok.pos_recovery_stub - (tok.pos_jump_offset + 4)
            assert rx86.fits_in_32bits(relative_target)
            #
            if not tok.guard_not_invalidated():
                mc = codebuf.MachineCodeBlockWrapper()
                mc.writeimm32(relative_target)
                mc.copy_to_raw_memory(addr)
            else:
                # GUARD_NOT_INVALIDATED, record an entry in
                # clt.invalidate_positions of the form:
                #     (addr-in-the-code-of-the-not-yet-written-jump-target,
                #      relative-target-to-use)
                relpos = tok.pos_jump_offset
                clt.invalidate_positions.append((rawstart + relpos,
                                                 relative_target))
                # General idea: Although no code was generated by this
                # guard, the code might be patched with a "JMP rel32" to
                # the guard recovery code.  This recovery code is
                # already generated, and looks like the recovery code
                # for any guard, even if at first it has no jump to it.
                # So we may later write 5 bytes overriding the existing
                # instructions; this works because a CALL instruction
                # would also take at least 5 bytes.  If it could take
                # less, we would run into the issue that overwriting the
                # 5 bytes here might get a few nonsense bytes at the
                # return address of the following CALL.
        if WORD == 8:
            for pos_after_jz in self.pending_memoryerror_trampoline_from:
                assert self.error_trampoline_64 != 0     # only if non-empty
                mc = codebuf.MachineCodeBlockWrapper()
                mc.writeimm32(self.error_trampoline_64 - pos_after_jz)
                mc.copy_to_raw_memory(rawstart + pos_after_jz - 4)

    def update_frame_depth(self, frame_depth):
        baseofs = self.cpu.get_baseofs_of_frame_field()
        self.current_clt.frame_info.update_frame_depth(baseofs, frame_depth)

    def patch_stack_checks(self, framedepth, rawstart):
        for ofs in self.frame_depth_to_patch:
            self._patch_frame_depth(ofs + rawstart, framedepth)

    def _check_frame_depth(self, mc, gcmap):
        """ check if the frame is of enough depth to follow this bridge.
        Otherwise reallocate the frame in a helper.
        There are other potential solutions
        to that, but this one does not sound too bad.
        """
        descrs = self.cpu.gc_ll_descr.getframedescrs(self.cpu)
        ofs = self.cpu.unpack_fielddescr(descrs.arraydescr.lendescr)
        mc.CMP_bi(ofs, 0xffffff)     # force writing 32 bit
        stack_check_cmp_ofs = mc.get_relative_pos() - 4
        mc.J_il8(rx86.Conditions['GE'], 0)
        jg_location = mc.get_relative_pos()
        mc.MOV_si(WORD, 0xffffff)     # force writing 32 bit
        ofs2 = mc.get_relative_pos() - 4
        self.push_gcmap(mc, gcmap, store=True)
        mc.CALL(imm(self._frame_realloc_slowpath))
        # patch the JG above
        offset = mc.get_relative_pos() - jg_location
        assert 0 < offset <= 127
        mc.overwrite(jg_location-1, chr(offset))
        self.frame_depth_to_patch.append(stack_check_cmp_ofs)
        self.frame_depth_to_patch.append(ofs2)

    def _check_frame_depth_debug(self, mc):
        """ double check the depth size. It prints the error (and potentially
        segfaults later)
        """
        if not self.DEBUG_FRAME_DEPTH:
            return
        descrs = self.cpu.gc_ll_descr.getframedescrs(self.cpu)
        ofs = self.cpu.unpack_fielddescr(descrs.arraydescr.lendescr)
        mc.CMP_bi(ofs, 0xffffff)
        stack_check_cmp_ofs = mc.get_relative_pos() - 4
        mc.J_il8(rx86.Conditions['GE'], 0)
        jg_location = mc.get_relative_pos()
        mc.MOV_rr(edi.value, ebp.value)
        mc.MOV_ri(esi.value, 0xffffff)
        ofs2 = mc.get_relative_pos() - 4
        mc.CALL(imm(self.cpu.realloc_frame_crash))
        # patch the JG above
        offset = mc.get_relative_pos() - jg_location
        assert 0 < offset <= 127
        mc.overwrite(jg_location-1, chr(offset))
        self.frame_depth_to_patch.append(stack_check_cmp_ofs)
        self.frame_depth_to_patch.append(ofs2)

    def _patch_frame_depth(self, adr, allocated_depth):
        mc = codebuf.MachineCodeBlockWrapper()
        mc.writeimm32(allocated_depth)
        mc.copy_to_raw_memory(adr)

    def get_asmmemmgr_blocks(self, looptoken):
        clt = looptoken.compiled_loop_token
        if clt.asmmemmgr_blocks is None:
            clt.asmmemmgr_blocks = []
        return clt.asmmemmgr_blocks

    def materialize_loop(self, looptoken):
        self.datablockwrapper.done()      # finish using cpu.asmmemmgr
        self.datablockwrapper = None
        allblocks = self.get_asmmemmgr_blocks(looptoken)
        size = self.mc.get_relative_pos()
        res = self.mc.materialize(self.cpu, allblocks,
                                  self.cpu.gc_ll_descr.gcrootmap)
        if self.cpu.HAS_CODEMAP:
            self.cpu.codemap.register_codemap(
                self.codemap_builder.get_final_bytecode(res, size))
        return res

    def patch_jump_for_descr(self, faildescr, adr_new_target):
        adr_jump_offset = faildescr.adr_jump_offset
        self._patch_jump_for_descr(adr_jump_offset, adr_new_target)
        faildescr.adr_jump_offset = 0    # means "patched"

    def _patch_jump_for_descr(self, adr_jump_offset, adr_new_target):
        assert adr_jump_offset != 0
        offset = adr_new_target - (adr_jump_offset + 4)
        # If the new target fits within a rel32 of the jump, just patch
        # that. Otherwise, leave the original rel32 to the recovery stub in
        # place, but clobber the recovery stub with a jump to the real
        # target.
        mc = codebuf.MachineCodeBlockWrapper()
        mc.force_frame_size(DEFAULT_FRAME_BYTES)
        if rx86.fits_in_32bits(offset):
            mc.writeimm32(offset)
            mc.copy_to_raw_memory(adr_jump_offset)
        else:
            # "mov r11, addr; jmp r11" is up to 13 bytes, which fits in there
            # because we always write "mov r11, imm-as-8-bytes; call *r11" in
            # the first place.
            mc.MOV_ri(X86_64_SCRATCH_REG.value, adr_new_target)
            mc.JMP_r(X86_64_SCRATCH_REG.value)
            p = rffi.cast(rffi.INTP, adr_jump_offset)
            adr_target = adr_jump_offset + 4 + rffi.cast(lltype.Signed, p[0])
            mc.copy_to_raw_memory(adr_target)

    def fixup_target_tokens(self, rawstart):
        for targettoken in self.target_tokens_currently_compiling:
            targettoken._ll_loop_code += rawstart
        self.target_tokens_currently_compiling = None

    def _assemble(self, regalloc, inputargs, operations):
        self._regalloc = regalloc
        self.guard_success_cc = rx86.cond_none
        regalloc.compute_hint_frame_locations(operations)
        regalloc.walk_operations(inputargs, operations)
        assert self.guard_success_cc == rx86.cond_none
        if we_are_translated() or self.cpu.dont_keepalive_stuff:
            self._regalloc = None   # else keep it around for debugging
        frame_depth = regalloc.get_final_frame_depth()
        jump_target_descr = regalloc.jump_target_descr
        if jump_target_descr is not None:
            tgt_depth = jump_target_descr._x86_clt.frame_info.jfi_frame_depth
            target_frame_depth = tgt_depth - JITFRAME_FIXED_SIZE
            frame_depth = max(frame_depth, target_frame_depth)
        return frame_depth

    def _call_header(self):
        self.mc.SUB_ri(esp.value, FRAME_FIXED_SIZE * WORD)
        self.mc.MOV_sr(PASS_ON_MY_FRAME * WORD, ebp.value)
        if IS_X86_64:
            self.mc.MOV_sr(THREADLOCAL_OFS, esi.value)
            self.mc.MOV_rr(ebp.value, edi.value)
        else:
            self.mc.MOV_rs(ebp.value, (FRAME_FIXED_SIZE + 1) * WORD)

        for i, loc in enumerate(self.cpu.CALLEE_SAVE_REGISTERS):
            self.mc.MOV_sr((PASS_ON_MY_FRAME + i + 1) * WORD, loc.value)

        gcrootmap = self.cpu.gc_ll_descr.gcrootmap
        if gcrootmap and gcrootmap.is_shadow_stack:
            self._call_header_shadowstack(gcrootmap)

    def _call_header_with_stack_check(self):
        self._call_header()
        if self.stack_check_slowpath == 0:
            pass                # no stack check (e.g. not translated)
        else:
            endaddr, lengthaddr, _ = self.cpu.insert_stack_check()
            self.mc.MOV(eax, heap(endaddr))             # MOV eax, [start]
            self.mc.SUB(eax, esp)                       # SUB eax, current
            self.mc.CMP(eax, heap(lengthaddr))          # CMP eax, [length]
            self.mc.J_il8(rx86.Conditions['BE'], 0)     # JBE .skip
            jb_location = self.mc.get_relative_pos()
            self.mc.CALL(imm(self.stack_check_slowpath))# CALL slowpath
            # patch the JB above                        # .skip:
            offset = self.mc.get_relative_pos() - jb_location
            assert 0 < offset <= 127
            self.mc.overwrite(jb_location-1, chr(offset))
            #

    def _call_footer(self):
        # the return value is the jitframe
        self.mc.MOV_rr(eax.value, ebp.value)

        gcrootmap = self.cpu.gc_ll_descr.gcrootmap
        if gcrootmap and gcrootmap.is_shadow_stack:
            self._call_footer_shadowstack(gcrootmap)

        for i in range(len(self.cpu.CALLEE_SAVE_REGISTERS)-1, -1, -1):
            self.mc.MOV_rs(self.cpu.CALLEE_SAVE_REGISTERS[i].value,
                           (i + 1 + PASS_ON_MY_FRAME) * WORD)

        self.mc.MOV_rs(ebp.value, PASS_ON_MY_FRAME * WORD)
        self.mc.ADD_ri(esp.value, FRAME_FIXED_SIZE * WORD)
        self.mc.RET()

    def _load_shadowstack_top_in_ebx(self, mc, gcrootmap):
        """Loads the shadowstack top in ebx, and returns an integer
        that gives the address of the stack top.  If this integer doesn't
        fit in 32 bits, it will be loaded in r11.
        """
        rst = gcrootmap.get_root_stack_top_addr()
        if rx86.fits_in_32bits(rst):
            mc.MOV_rj(ebx.value, rst)            # MOV ebx, [rootstacktop]
        else:
            mc.MOV_ri(X86_64_SCRATCH_REG.value, rst) # MOV r11, rootstacktop
            mc.MOV_rm(ebx.value, (X86_64_SCRATCH_REG.value, 0))
            # MOV ebx, [r11]
        #
        return rst

    def _call_header_shadowstack(self, gcrootmap):
        rst = self._load_shadowstack_top_in_ebx(self.mc, gcrootmap)
        self.mc.MOV_mr((ebx.value, 0), ebp.value)      # MOV [ebx], ebp
        self.mc.ADD_ri(ebx.value, WORD)
        if rx86.fits_in_32bits(rst):
            self.mc.MOV_jr(rst, ebx.value)            # MOV [rootstacktop], ebx
        else:
            # The integer 'rst' doesn't fit in 32 bits, so we know that
            # _load_shadowstack_top_in_ebx() above loaded it in r11.
            # Reuse it.  Be careful not to overwrite r11 in the middle!
            self.mc.MOV_mr((X86_64_SCRATCH_REG.value, 0),
                           ebx.value) # MOV [r11], ebx

    def _call_footer_shadowstack(self, gcrootmap):
        rst = gcrootmap.get_root_stack_top_addr()
        if rx86.fits_in_32bits(rst):
            self.mc.SUB_ji8(rst, WORD)       # SUB [rootstacktop], WORD
        else:
            self.mc.MOV_ri(ebx.value, rst)           # MOV ebx, rootstacktop
            self.mc.SUB_mi8((ebx.value, 0), WORD)  # SUB [ebx], WORD

    def redirect_call_assembler(self, oldlooptoken, newlooptoken):
        # some minimal sanity checking
        old_nbargs = oldlooptoken.compiled_loop_token._debug_nbargs
        new_nbargs = newlooptoken.compiled_loop_token._debug_nbargs
        assert old_nbargs == new_nbargs
        # we overwrite the instructions at the old _ll_function_addr
        # to start with a JMP to the new _ll_function_addr.
        # Ideally we should rather patch all existing CALLs, but well.
        oldadr = oldlooptoken._ll_function_addr
        target = newlooptoken._ll_function_addr
        # copy frame-info data
        baseofs = self.cpu.get_baseofs_of_frame_field()
        newlooptoken.compiled_loop_token.update_frame_info(
            oldlooptoken.compiled_loop_token, baseofs)
        mc = codebuf.MachineCodeBlockWrapper()
        mc.JMP(imm(follow_jump(target)))
        if WORD == 4:         # keep in sync with prepare_loop()
            assert mc.get_relative_pos() == 5
        else:
            assert mc.get_relative_pos() <= 13
        mc.copy_to_raw_memory(oldadr)

    def dump(self, text):
        if not self.verbose:
            return
        pos = self.mc.get_relative_pos()
        print >> sys.stderr, ' 0x%x  %s' % (pos, text)

    # ------------------------------------------------------------

    def mov(self, from_loc, to_loc):
        from_xmm = isinstance(from_loc, RegLoc) and from_loc.is_xmm
        to_xmm = isinstance(to_loc, RegLoc) and to_loc.is_xmm
        if from_xmm or to_xmm:
            if from_xmm and to_xmm:
                # copy 128-bit from -> to
                self.mc.MOVAPD(to_loc, from_loc)
            else:
                self.mc.MOVSD(to_loc, from_loc)
        else:
            assert to_loc is not ebp
            self.mc.MOV(to_loc, from_loc)

    regalloc_mov = mov # legacy interface

    def regalloc_push(self, loc):
        if isinstance(loc, RegLoc) and loc.is_xmm:
            self.mc.SUB_ri(esp.value, 8)   # = size of doubles
            self.mc.MOVSD_sx(0, loc.value)
        elif WORD == 4 and isinstance(loc, FrameLoc) and loc.get_width() == 8:
            # XXX evil trick
            self.mc.PUSH_b(loc.value + 4)
            self.mc.PUSH_b(loc.value)
        else:
            self.mc.PUSH(loc)

    def regalloc_pop(self, loc):
        if isinstance(loc, RegLoc) and loc.is_xmm:
            self.mc.MOVSD_xs(loc.value, 0)
            self.mc.ADD_ri(esp.value, 8)   # = size of doubles
        elif WORD == 4 and isinstance(loc, FrameLoc) and loc.get_width() == 8:
            # XXX evil trick
            self.mc.POP_b(loc.value)
            self.mc.POP_b(loc.value + 4)
        else:
            self.mc.POP(loc)

    def regalloc_immedmem2mem(self, from_loc, to_loc):
        # move a ConstFloatLoc directly to a FrameLoc, as two MOVs
        # (even on x86-64, because the immediates are encoded as 32 bits)
        assert isinstance(from_loc, ConstFloatLoc)
        low_part  = rffi.cast(rffi.CArrayPtr(rffi.INT), from_loc.value)[0]
        high_part = rffi.cast(rffi.CArrayPtr(rffi.INT), from_loc.value)[1]
        low_part  = intmask(low_part)
        high_part = intmask(high_part)
        if isinstance(to_loc, RawEbpLoc):
            self.mc.MOV32_bi(to_loc.value,     low_part)
            self.mc.MOV32_bi(to_loc.value + 4, high_part)
        else:
            assert isinstance(to_loc, RawEspLoc)
            self.mc.MOV32_si(to_loc.value,     low_part)
            self.mc.MOV32_si(to_loc.value + 4, high_part)

    def regalloc_perform(self, op, arglocs, resloc):
        genop_list[op.getopnum()](self, op, arglocs, resloc)

    def regalloc_perform_discard(self, op, arglocs):
        genop_discard_list[op.getopnum()](self, op, arglocs)

    def regalloc_perform_llong(self, op, arglocs, resloc):
        effectinfo = op.getdescr().get_extra_info()
        oopspecindex = effectinfo.oopspecindex
        genop_llong_list[oopspecindex](self, op, arglocs, resloc)

    def regalloc_perform_math(self, op, arglocs, resloc):
        effectinfo = op.getdescr().get_extra_info()
        oopspecindex = effectinfo.oopspecindex
        genop_math_list[oopspecindex](self, op, arglocs, resloc)

    def regalloc_perform_guard(self, guard_op, faillocs, arglocs, resloc,
                               frame_depth):
        faildescr = guard_op.getdescr()
        assert isinstance(faildescr, AbstractFailDescr)
        failargs = guard_op.getfailargs()
        guard_opnum = guard_op.getopnum()
        guard_token = self.implement_guard_recovery(guard_opnum,
                                                    faildescr, failargs,
                                                    faillocs, frame_depth)
        genop_guard_list[guard_opnum](self, guard_op, guard_token,
                                      arglocs, resloc)
        if not we_are_translated():
            # must be added by the genop_guard_list[]()
            assert guard_token is self.pending_guard_tokens[-1]

    def load_effective_addr(self, sizereg, baseofs, scale, result, frm=imm0):
        self.mc.LEA(result, addr_add(frm, sizereg, baseofs, scale))

    def _unaryop(asmop):
        def genop_unary(self, op, arglocs, resloc):
            getattr(self.mc, asmop)(arglocs[0])
        return genop_unary

    def _binaryop(asmop):
        def genop_binary(self, op, arglocs, result_loc):
            getattr(self.mc, asmop)(arglocs[0], arglocs[1])
        return genop_binary

    def _binaryop_or_lea(asmop, is_add):
        def genop_binary_or_lea(self, op, arglocs, result_loc):
            # use a regular ADD or SUB if result_loc is arglocs[0],
            # and a LEA only if different.
            if result_loc is arglocs[0]:
                getattr(self.mc, asmop)(arglocs[0], arglocs[1])
            else:
                loc = arglocs[0]
                argloc = arglocs[1]
                assert isinstance(loc, RegLoc)
                assert isinstance(argloc, ImmedLoc)
                assert isinstance(result_loc, RegLoc)
                delta = argloc.value
                if not is_add:    # subtraction
                    delta = -delta
                self.mc.LEA_rm(result_loc.value, (loc.value, delta))
        return genop_binary_or_lea

    def flush_cc(self, cond, result_loc):
        # After emitting a instruction that leaves a boolean result in
        # a condition code (cc), call this.  In the common case, result_loc
        # will be set to ebp by the regalloc, which in this case means
        # "propagate it between this operation and the next guard by keeping
        # it in the cc".  In the uncommon case, result_loc is another
        # register, and we emit a load from the cc into this register.
        assert self.guard_success_cc == rx86.cond_none
        if result_loc is ebp:
            self.guard_success_cc = cond
        else:
            self.mc.MOV_ri(result_loc.value, 0)
            rl = result_loc.lowest8bits()
            self.mc.SET_ir(cond, rl.value)

    def _cmpop(cond, rev_cond):
        cond = rx86.Conditions[cond]
        rev_cond = rx86.Conditions[rev_cond]
        #
        def genop_cmp(self, op, arglocs, result_loc):
            if isinstance(op.getarg(0), Const):
                self.mc.CMP(arglocs[1], arglocs[0])
                self.flush_cc(rev_cond, result_loc)
            else:
                self.mc.CMP(arglocs[0], arglocs[1])
                self.flush_cc(cond, result_loc)
        return genop_cmp

    def _if_parity_clear_zero_and_carry(self):
        self.mc.J_il8(rx86.Conditions['NP'], 0)
        jnp_location = self.mc.get_relative_pos()
        # CMP EBP, 0: as EBP cannot be null here, that operation should
        # always clear zero and carry
        self.mc.CMP_ri(ebp.value, 0)
        # patch the JNP above
        offset = self.mc.get_relative_pos() - jnp_location
        assert 0 < offset <= 127
        self.mc.overwrite(jnp_location-1, chr(offset))

    def _cmpop_float(cond, rev_cond):
        is_ne           = cond == 'NE'
        need_direct_p   = 'A' not in cond
        need_rev_p      = 'A' not in rev_cond
        cond_contains_e = ('E' in cond) ^ ('N' in cond)
        cond            = rx86.Conditions[cond]
        rev_cond        = rx86.Conditions[rev_cond]
        #
        def genop_cmp_float(self, op, arglocs, result_loc):
            if need_direct_p:
                direct_case = not isinstance(arglocs[1], RegLoc)
            else:
                direct_case = isinstance(arglocs[0], RegLoc)
            if direct_case:
                self.mc.UCOMISD(arglocs[0], arglocs[1])
                checkcond = cond
                need_p = need_direct_p
            else:
                self.mc.UCOMISD(arglocs[1], arglocs[0])
                checkcond = rev_cond
                need_p = need_rev_p
            if need_p:
                self._if_parity_clear_zero_and_carry()
            self.flush_cc(checkcond, result_loc)
        return genop_cmp_float

    def simple_call(self, fnloc, arglocs, result_loc=eax):
        if result_loc is xmm0:
            result_type = FLOAT
            result_size = 8
        elif result_loc is None:
            result_type = VOID
            result_size = 0
        else:
            result_type = INT
            result_size = WORD
        cb = callbuilder.CallBuilder(self, fnloc, arglocs,
                                     result_loc, result_type,
                                     result_size)
        cb.emit()

    def simple_call_no_collect(self, fnloc, arglocs):
        cb = callbuilder.CallBuilder(self, fnloc, arglocs)
        cb.emit_no_collect()

    def _reload_frame_if_necessary(self, mc, shadowstack_reg=None):
        gcrootmap = self.cpu.gc_ll_descr.gcrootmap
        if gcrootmap:
            if gcrootmap.is_shadow_stack:
                if shadowstack_reg is None:
                    rst = gcrootmap.get_root_stack_top_addr()
                    mc.MOV(ecx, heap(rst))
                    shadowstack_reg = ecx
                mc.MOV(ebp, mem(shadowstack_reg, -WORD))
        wbdescr = self.cpu.gc_ll_descr.write_barrier_descr
        if gcrootmap and wbdescr:
            # frame never uses card marking, so we enforce this is not
            # an array
            self._write_barrier_fastpath(mc, wbdescr, [ebp], array=False,
                                         is_frame=True)

    genop_int_neg = _unaryop("NEG")
    genop_int_invert = _unaryop("NOT")
    genop_int_add = _binaryop_or_lea("ADD", is_add=True)
    genop_nursery_ptr_increment = _binaryop_or_lea('ADD', is_add=True)
    genop_int_sub = _binaryop_or_lea("SUB", is_add=False)
    genop_int_mul = _binaryop("IMUL")
    genop_int_or  = _binaryop("OR")
    genop_int_xor = _binaryop("XOR")
    genop_int_lshift = _binaryop("SHL")
    genop_int_rshift = _binaryop("SAR")
    genop_uint_rshift = _binaryop("SHR")
    genop_float_add = _binaryop("ADDSD")
    genop_float_sub = _binaryop('SUBSD')
    genop_float_mul = _binaryop('MULSD')
    genop_float_truediv = _binaryop('DIVSD')

    def genop_int_and(self, op, arglocs, result_loc):
        arg1 = arglocs[1]
        if IS_X86_64 and (isinstance(arg1, ImmedLoc) and
                          arg1.value == (1 << 32) - 1):
            # special case
            self.mc.MOV32(arglocs[0], arglocs[0])
        else:
            self.mc.AND(arglocs[0], arg1)

    genop_int_lt = _cmpop("L", "G")
    genop_int_le = _cmpop("LE", "GE")
    genop_int_eq = _cmpop("E", "E")
    genop_int_ne = _cmpop("NE", "NE")
    genop_int_gt = _cmpop("G", "L")
    genop_int_ge = _cmpop("GE", "LE")
    genop_ptr_eq = genop_instance_ptr_eq = genop_int_eq
    genop_ptr_ne = genop_instance_ptr_ne = genop_int_ne

    genop_uint_gt = _cmpop("A", "B")
    genop_uint_lt = _cmpop("B", "A")
    genop_uint_le = _cmpop("BE", "AE")
    genop_uint_ge = _cmpop("AE", "BE")

    genop_float_lt = _cmpop_float("B", "A")
    genop_float_le = _cmpop_float("BE","AE")
    genop_float_eq = _cmpop_float("E", "E")
    genop_float_ne = _cmpop_float("NE", "NE")
    genop_float_gt = _cmpop_float("A", "B")
    genop_float_ge = _cmpop_float("AE","BE")

    def genop_math_sqrt(self, op, arglocs, resloc):
        self.mc.SQRTSD(arglocs[0], resloc)

    def genop_int_signext(self, op, arglocs, resloc):
        argloc, numbytesloc = arglocs
        assert isinstance(numbytesloc, ImmedLoc)
        assert isinstance(resloc, RegLoc)
        if numbytesloc.value == 1:
            if isinstance(argloc, RegLoc):
                if WORD == 4 and argloc.value >= 4:
                    # meh, can't read the lowest byte of esi or edi on 32-bit
                    if resloc is not argloc:
                        self.mc.MOV(resloc, argloc)
                        argloc = resloc
                    if resloc.value >= 4:
                        # still annoyed, hack needed
                        self.mc.SHL_ri(resloc.value, 24)
                        self.mc.SAR_ri(resloc.value, 24)
                        return
                argloc = argloc.lowest8bits()
            self.mc.MOVSX8(resloc, argloc)
        elif numbytesloc.value == 2:
            self.mc.MOVSX16(resloc, argloc)
        elif IS_X86_64 and numbytesloc.value == 4:
            self.mc.MOVSX32(resloc, argloc)
        else:
            raise AssertionError("bad number of bytes")

    def genop_float_neg(self, op, arglocs, resloc):
        # Following what gcc does: res = x ^ 0x8000000000000000
        self.mc.XORPD(arglocs[0], heap(self.float_const_neg_addr))

    def genop_float_abs(self, op, arglocs, resloc):
        # Following what gcc does: res = x & 0x7FFFFFFFFFFFFFFF
        self.mc.ANDPD(arglocs[0], heap(self.float_const_abs_addr))

    def genop_cast_float_to_int(self, op, arglocs, resloc):
        self.mc.CVTTSD2SI(resloc, arglocs[0])

    def genop_cast_int_to_float(self, op, arglocs, resloc):
        self.mc.CVTSI2SD(resloc, arglocs[0])

    def genop_cast_float_to_singlefloat(self, op, arglocs, resloc):
        loc0, loctmp = arglocs
        self.mc.CVTSD2SS(loctmp, loc0)
        assert isinstance(resloc, RegLoc)
        assert isinstance(loctmp, RegLoc)
        self.mc.MOVD32_rx(resloc.value, loctmp.value)

    def genop_cast_singlefloat_to_float(self, op, arglocs, resloc):
        loc0, = arglocs
        assert isinstance(resloc, RegLoc)
        assert isinstance(loc0, RegLoc)
        self.mc.MOVD32_xr(resloc.value, loc0.value)
        self.mc.CVTSS2SD_xx(resloc.value, resloc.value)

    def genop_convert_float_bytes_to_longlong(self, op, arglocs, resloc):
        loc0, = arglocs
        if longlong.is_64_bit:
            assert isinstance(resloc, RegLoc)
            assert isinstance(loc0, RegLoc)
            self.mc.MOVDQ(resloc, loc0)
        else:
            self.mov(loc0, resloc)

    def genop_convert_longlong_bytes_to_float(self, op, arglocs, resloc):
        loc0, = arglocs
        if longlong.is_64_bit:
            assert isinstance(resloc, RegLoc)
            assert isinstance(loc0, RegLoc)
            self.mc.MOVDQ(resloc, loc0)
        else:
            self.mov(loc0, resloc)

    def test_location(self, loc):
        assert not isinstance(loc, ImmedLoc)
        if isinstance(loc, RegLoc):
            self.mc.TEST_rr(loc.value, loc.value)   # more compact
        else:
            self.mc.CMP(loc, imm0)         # works from memory too

    def genop_int_is_true(self, op, arglocs, resloc):
        self.test_location(arglocs[0])
        self.flush_cc(rx86.Conditions['NZ'], resloc)

    def genop_int_is_zero(self, op, arglocs, resloc):
        self.test_location(arglocs[0])
        self.flush_cc(rx86.Conditions['Z'], resloc)

    def _genop_same_as(self, op, arglocs, resloc):
        self.mov(arglocs[0], resloc)
    genop_same_as_i = _genop_same_as
    genop_same_as_r = _genop_same_as
    genop_same_as_f = _genop_same_as
    genop_cast_ptr_to_int = _genop_same_as
    genop_cast_int_to_ptr = _genop_same_as

    def genop_int_force_ge_zero(self, op, arglocs, resloc):
        self.mc.TEST(arglocs[0], arglocs[0])
        self.mov(imm0, resloc)
        self.mc.CMOVNS(resloc, arglocs[0])

    def genop_int_mod(self, op, arglocs, resloc):
        if IS_X86_32:
            self.mc.CDQ()
        elif IS_X86_64:
            self.mc.CQO()

        self.mc.IDIV_r(ecx.value)

    genop_int_floordiv = genop_int_mod

    def genop_uint_floordiv(self, op, arglocs, resloc):
        self.mc.XOR_rr(edx.value, edx.value)
        self.mc.DIV_r(ecx.value)

    genop_llong_add = _binaryop("PADDQ")
    genop_llong_sub = _binaryop("PSUBQ")
    genop_llong_and = _binaryop("PAND")
    genop_llong_or  = _binaryop("POR")
    genop_llong_xor = _binaryop("PXOR")

    def genop_llong_to_int(self, op, arglocs, resloc):
        loc = arglocs[0]
        assert isinstance(resloc, RegLoc)
        if isinstance(loc, RegLoc):
            self.mc.MOVD32_rx(resloc.value, loc.value)
        elif isinstance(loc, FrameLoc):
            self.mc.MOV_rb(resloc.value, loc.value)
        else:
            not_implemented("llong_to_int: %s" % (loc,))

    def genop_llong_from_int(self, op, arglocs, resloc):
        loc1, loc2 = arglocs
        if isinstance(loc1, ConstFloatLoc):
            assert loc2 is None
            self.mc.MOVSD(resloc, loc1)
        else:
            assert isinstance(loc1, RegLoc)
            assert isinstance(loc2, RegLoc)
            assert isinstance(resloc, RegLoc)
            self.mc.MOVD32_xr(loc2.value, loc1.value)
            self.mc.PSRAD_xi(loc2.value, 31)    # -> 0 or -1
            self.mc.MOVD32_xr(resloc.value, loc1.value)
            self.mc.PUNPCKLDQ_xx(resloc.value, loc2.value)

    def genop_llong_from_uint(self, op, arglocs, resloc):
        loc1, = arglocs
        assert isinstance(resloc, RegLoc)
        assert isinstance(loc1, RegLoc)
        self.mc.MOVD32_xr(resloc.value, loc1.value)   # zero-extending

    def genop_llong_eq(self, op, arglocs, resloc):
        loc1, loc2, locxtmp = arglocs
        self.mc.MOVSD(locxtmp, loc1)
        self.mc.PCMPEQD(locxtmp, loc2)
        self.mc.PMOVMSKB_rx(resloc.value, locxtmp.value)
        # Now the lower 8 bits of resloc contain 0x00, 0x0F, 0xF0 or 0xFF
        # depending on the result of the comparison of each of the two
        # double-words of loc1 and loc2.  The higher 8 bits contain random
        # results.  We want to map 0xFF to 1, and 0x00, 0x0F and 0xF0 to 0.
        self.mc.CMP8_ri(resloc.value | rx86.BYTE_REG_FLAG, -1)
        self.mc.SBB_rr(resloc.value, resloc.value)
        self.mc.ADD_ri(resloc.value, 1)

    def genop_llong_ne(self, op, arglocs, resloc):
        loc1, loc2, locxtmp = arglocs
        self.mc.MOVSD(locxtmp, loc1)
        self.mc.PCMPEQD(locxtmp, loc2)
        self.mc.PMOVMSKB_rx(resloc.value, locxtmp.value)
        # Now the lower 8 bits of resloc contain 0x00, 0x0F, 0xF0 or 0xFF
        # depending on the result of the comparison of each of the two
        # double-words of loc1 and loc2.  The higher 8 bits contain random
        # results.  We want to map 0xFF to 0, and 0x00, 0x0F and 0xF0 to 1.
        self.mc.CMP8_ri(resloc.value | rx86.BYTE_REG_FLAG, -1)
        self.mc.SBB_rr(resloc.value, resloc.value)
        self.mc.NEG_r(resloc.value)

    def genop_llong_lt(self, op, arglocs, resloc):
        # XXX just a special case for now: "x < 0"
        loc1, = arglocs
        self.mc.PMOVMSKB_rx(resloc.value, loc1.value)
        self.mc.SHR_ri(resloc.value, 7)
        self.mc.AND_ri(resloc.value, 1)

    # ----------

    def genop_call_malloc_gc(self, op, arglocs, result_loc):
        self._genop_call(op, arglocs, result_loc)
        self.propagate_memoryerror_if_eax_is_null()

    def propagate_memoryerror_if_eax_is_null(self):
        # if self.propagate_exception_path == 0 (tests), this may jump to 0
        # and segfaults.  too bad.  the alternative is to continue anyway
        # with eax==0, but that will segfault too.
        self.mc.TEST_rr(eax.value, eax.value)
        if WORD == 4:
            self.mc.J_il(rx86.Conditions['Z'], self.propagate_exception_path)
            self.mc.add_pending_relocation()
        elif WORD == 8:
            self.mc.J_il(rx86.Conditions['Z'], 0)
            pos = self.mc.get_relative_pos()
            self.pending_memoryerror_trampoline_from.append(pos)

    # ----------

    def load_from_mem(self, resloc, source_addr, size_loc, sign_loc):
        assert isinstance(resloc, RegLoc)
        size = size_loc.value
        sign = sign_loc.value
        if resloc.is_xmm:
            self.mc.MOVSD(resloc, source_addr)
        elif size == WORD:
            self.mc.MOV(resloc, source_addr)
        elif size == 1:
            if sign:
                self.mc.MOVSX8(resloc, source_addr)
            else:
                self.mc.MOVZX8(resloc, source_addr)
        elif size == 2:
            if sign:
                self.mc.MOVSX16(resloc, source_addr)
            else:
                self.mc.MOVZX16(resloc, source_addr)
        elif IS_X86_64 and size == 4:
            if sign:
                self.mc.MOVSX32(resloc, source_addr)
            else:
                self.mc.MOV32(resloc, source_addr)    # zero-extending
        else:
            not_implemented("load_from_mem size = %d" % size)

    def save_into_mem(self, dest_addr, value_loc, size_loc):
        size = size_loc.value
        if isinstance(value_loc, RegLoc) and value_loc.is_xmm:
            self.mc.MOVSD(dest_addr, value_loc)
        elif size == 1:
            self.mc.MOV8(dest_addr, value_loc.lowest8bits())
        elif size == 2:
            self.mc.MOV16(dest_addr, value_loc)
        elif size == 4:
            self.mc.MOV32(dest_addr, value_loc)
        elif size == 8:
            if IS_X86_64:
                self.mc.MOV(dest_addr, value_loc)
            else:
                assert isinstance(value_loc, FloatImmedLoc)
                self.mc.MOV(dest_addr, value_loc.low_part_loc())
                self.mc.MOV(dest_addr.add_offset(4), value_loc.high_part_loc())
        else:
            not_implemented("save_into_mem size = %d" % size)

    def _genop_getfield(self, op, arglocs, resloc):
        base_loc, ofs_loc, size_loc, sign_loc = arglocs
        assert isinstance(size_loc, ImmedLoc)
        source_addr = AddressLoc(base_loc, ofs_loc)
        self.load_from_mem(resloc, source_addr, size_loc, sign_loc)

    genop_getfield_gc_i = _genop_getfield
    genop_getfield_gc_r = _genop_getfield
    genop_getfield_gc_f = _genop_getfield
    genop_getfield_raw_i = _genop_getfield
    genop_getfield_raw_f = _genop_getfield
    genop_getfield_gc_pure_i = _genop_getfield
    genop_getfield_gc_pure_r = _genop_getfield
    genop_getfield_gc_pure_f = _genop_getfield

    def _genop_gc_load(self, op, arglocs, resloc):
        base_loc, ofs_loc, size_loc, sign_loc = arglocs
        assert isinstance(size_loc, ImmedLoc)
        src_addr = addr_add(base_loc, ofs_loc, 0, 0)
        self.load_from_mem(resloc, src_addr, size_loc, sign_loc)

    genop_gc_load_i = _genop_gc_load
    genop_gc_load_r = _genop_gc_load
    genop_gc_load_f = _genop_gc_load

    def _genop_gc_load_indexed(self, op, arglocs, resloc):
        base_loc, ofs_loc, scale_loc, offset_loc, size_loc, sign_loc = arglocs
        assert isinstance(scale_loc, ImmedLoc)
        scale = get_scale(scale_loc.value)
        src_addr = addr_add(base_loc, ofs_loc, offset_loc.value, scale)
        self.load_from_mem(resloc, src_addr, size_loc, sign_loc)

    genop_gc_load_indexed_i = _genop_gc_load_indexed
    genop_gc_load_indexed_r = _genop_gc_load_indexed
    genop_gc_load_indexed_f = _genop_gc_load_indexed

<<<<<<< HEAD
    def _imul_const_scaled(self, mc, targetreg, sourcereg, itemsize):
        """Produce one operation to do roughly
               targetreg = sourcereg * itemsize
           except that the targetreg may still need shifting by 0,1,2,3.
        """
        if (itemsize & 7) == 0:
            shift = 3
        elif (itemsize & 3) == 0:
            shift = 2
        elif (itemsize & 1) == 0:
            shift = 1
        else:
            shift = 0
        itemsize >>= shift
        #
        if valid_addressing_size(itemsize - 1):
            mc.LEA_ra(targetreg, (sourcereg, sourcereg,
                                  get_scale(itemsize - 1), 0))
        elif valid_addressing_size(itemsize):
            mc.LEA_ra(targetreg, (rx86.NO_BASE_REGISTER, sourcereg,
                                  get_scale(itemsize), 0))
        else:
            mc.IMUL_rri(targetreg, sourcereg, itemsize)
        #
        return shift

=======
>>>>>>> 1c0e966a
    def genop_discard_increment_debug_counter(self, op, arglocs):
        # The argument should be an immediate address.  This should
        # generate code equivalent to a GETFIELD_RAW, an ADD(1), and a
        # SETFIELD_RAW.  Here we use the direct from-memory-to-memory
        # increment operation of x86.
        base_loc, = arglocs
        self.mc.INC(mem(base_loc, 0))

    def genop_discard_gc_store(self, op, arglocs):
        base_loc, ofs_loc, value_loc, size_loc = arglocs
        assert isinstance(size_loc, ImmedLoc)
        scale = get_scale(size_loc.value)
        dest_addr = AddressLoc(base_loc, ofs_loc, 0, 0)
        self.save_into_mem(dest_addr, value_loc, size_loc)

    def genop_discard_gc_store_indexed(self, op, arglocs):
        base_loc, ofs_loc, value_loc, factor_loc, offset_loc, size_loc = arglocs
        assert isinstance(size_loc, ImmedLoc)
        scale = get_scale(factor_loc.value)
        dest_addr = AddressLoc(base_loc, ofs_loc, scale, offset_loc.value)
        self.save_into_mem(dest_addr, value_loc, size_loc)

    def genop_discard_strsetitem(self, op, arglocs):
        base_loc, ofs_loc, val_loc = arglocs
        basesize, itemsize, ofs_length = symbolic.get_array_token(rstr.STR,
                                              self.cpu.translate_support_code)
        assert itemsize == 1
        dest_addr = AddressLoc(base_loc, ofs_loc, 0, basesize)
        self.mc.MOV8(dest_addr, val_loc.lowest8bits())

    def genop_discard_unicodesetitem(self, op, arglocs):
        base_loc, ofs_loc, val_loc = arglocs
        basesize, itemsize, ofs_length = symbolic.get_array_token(rstr.UNICODE,
                                              self.cpu.translate_support_code)
        if itemsize == 4:
            self.mc.MOV32(AddressLoc(base_loc, ofs_loc, 2, basesize), val_loc)
        elif itemsize == 2:
            self.mc.MOV16(AddressLoc(base_loc, ofs_loc, 1, basesize), val_loc)
        else:
            assert 0, itemsize

    # genop_discard_setfield_raw = genop_discard_setfield_gc

    def genop_math_read_timestamp(self, op, arglocs, resloc):
        self.mc.RDTSC()
        if longlong.is_64_bit:
            self.mc.SHL_ri(edx.value, 32)
            self.mc.OR_rr(edx.value, eax.value)
        else:
            loc1, = arglocs
            self.mc.MOVD32_xr(loc1.value, edx.value)
            self.mc.MOVD32_xr(resloc.value, eax.value)
            self.mc.PUNPCKLDQ_xx(resloc.value, loc1.value)

    def genop_guard_guard_true(self, guard_op, guard_token, locs, resloc):
        self.implement_guard(guard_token)
    genop_guard_guard_nonnull = genop_guard_guard_true

    def genop_guard_guard_false(self, guard_op, guard_token, locs, resloc):
        self.guard_success_cc = rx86.invert_condition(self.guard_success_cc)
        self.implement_guard(guard_token)
    genop_guard_guard_isnull = genop_guard_guard_false

    def genop_guard_guard_no_exception(self, guard_op, guard_token, locs, ign):
        self.mc.CMP(heap(self.cpu.pos_exception()), imm0)
        self.guard_success_cc = rx86.Conditions['Z']
        self.implement_guard(guard_token)
        # If the previous operation was a COND_CALL, overwrite its conditional
        # jump to jump over this GUARD_NO_EXCEPTION as well, if we can
        if self._find_nearby_operation(-1).getopnum() == rop.COND_CALL:
            jmp_adr = self.previous_cond_call_jcond
            offset = self.mc.get_relative_pos() - jmp_adr
            if offset <= 127:
                self.mc.overwrite(jmp_adr-1, chr(offset))

    def genop_guard_guard_not_invalidated(self, guard_op, guard_token,
                                          locs, ign):
        pos = self.mc.get_relative_pos() + 1 # after potential jmp
        guard_token.pos_jump_offset = pos
        self.pending_guard_tokens.append(guard_token)

    def genop_guard_guard_exception(self, guard_op, guard_token, locs, resloc):
        loc = locs[0]
        loc1 = locs[1]
        self.mc.MOV(loc1, heap(self.cpu.pos_exception()))
        self.mc.CMP(loc1, loc)
        self.guard_success_cc = rx86.Conditions['E']
        self.implement_guard(guard_token)
        self._store_and_reset_exception(self.mc, resloc)

    def genop_save_exc_class(self, op, arglocs, resloc):
        self.mc.MOV(resloc, heap(self.cpu.pos_exception()))

    def genop_save_exception(self, op, arglocs, resloc):
        self._store_and_reset_exception(self.mc, resloc)

    def genop_discard_restore_exception(self, op, arglocs):
        self._restore_exception(self.mc, arglocs[1], arglocs[0])

    def _store_and_reset_exception(self, mc, excvalloc=None, exctploc=None,
                                   tmploc=None):
        """ Resest the exception. If excvalloc is None, then store it on the
        frame in jf_guard_exc
        """
        if excvalloc is not None:
            assert excvalloc.is_core_reg()
            mc.MOV(excvalloc, heap(self.cpu.pos_exc_value()))
        elif tmploc is not None: # if both are None, just ignore
            ofs = self.cpu.get_ofs_of_frame_field('jf_guard_exc')
            mc.MOV(tmploc, heap(self.cpu.pos_exc_value()))
            mc.MOV(RawEbpLoc(ofs), tmploc)
        if exctploc is not None:
            assert exctploc.is_core_reg()
            mc.MOV(exctploc, heap(self.cpu.pos_exception()))

        mc.MOV(heap(self.cpu.pos_exception()), imm0)
        mc.MOV(heap(self.cpu.pos_exc_value()), imm0)

    def _restore_exception(self, mc, excvalloc, exctploc, tmploc=None):
        if excvalloc is not None:
            mc.MOV(heap(self.cpu.pos_exc_value()), excvalloc)
        else:
            assert tmploc is not None
            ofs = self.cpu.get_ofs_of_frame_field('jf_guard_exc')
            mc.MOV(tmploc, RawEbpLoc(ofs))
            mc.MOV_bi(ofs, 0)
            mc.MOV(heap(self.cpu.pos_exc_value()), tmploc)
        mc.MOV(heap(self.cpu.pos_exception()), exctploc)

    def genop_int_add_ovf(self, op, arglocs, resloc):
        self.genop_int_add(op, arglocs, resloc)
        self.guard_success_cc = rx86.Conditions['NO']

    def genop_int_sub_ovf(self, op, arglocs, resloc):
        self.genop_int_sub(op, arglocs, resloc)
        self.guard_success_cc = rx86.Conditions['NO']

    def genop_int_mul_ovf(self, op, arglocs, resloc):
        self.genop_int_mul(op, arglocs, resloc)
        self.guard_success_cc = rx86.Conditions['NO']

    genop_guard_guard_no_overflow = genop_guard_guard_true
    genop_guard_guard_overflow    = genop_guard_guard_false

    def genop_guard_guard_value(self, guard_op, guard_token, locs, ign):
        if guard_op.getarg(0).type == FLOAT:
            assert guard_op.getarg(1).type == FLOAT
            self.mc.UCOMISD(locs[0], locs[1])
        else:
            self.mc.CMP(locs[0], locs[1])
        self.guard_success_cc = rx86.Conditions['E']
        self.implement_guard(guard_token)

    def _cmp_guard_class(self, locs):
        loc_ptr = locs[0]
        loc_classptr = locs[1]
        offset = self.cpu.vtable_offset
        if offset is not None:
            self.mc.CMP(mem(loc_ptr, offset), loc_classptr)
        else:
            assert isinstance(loc_classptr, ImmedLoc)
            classptr = loc_classptr.value
            expected_typeid = (self.cpu.gc_ll_descr
                    .get_typeid_from_classptr_if_gcremovetypeptr(classptr))
            self._cmp_guard_gc_type(loc_ptr, ImmedLoc(expected_typeid))

    def _cmp_guard_gc_type(self, loc_ptr, loc_expected_typeid):
        # Note that the typeid half-word is at offset 0 on a little-endian
        # machine; it would be at offset 2 or 4 on a big-endian machine.
        assert self.cpu.supports_guard_gc_type
        if IS_X86_32:
            self.mc.CMP16(mem(loc_ptr, 0), loc_expected_typeid)
        else:
            assert isinstance(loc_expected_typeid, ImmedLoc)
            self.mc.CMP32_mi((loc_ptr.value, 0), loc_expected_typeid.value)

    def genop_guard_guard_class(self, guard_op, guard_token, locs, ign):
        self._cmp_guard_class(locs)
        self.guard_success_cc = rx86.Conditions['E']
        self.implement_guard(guard_token)

    def genop_guard_guard_nonnull_class(self, guard_op, guard_token, locs, ign):
        self.mc.CMP(locs[0], imm1)
        # Patched below
        self.mc.J_il8(rx86.Conditions['B'], 0)
        jb_location = self.mc.get_relative_pos()
        self._cmp_guard_class(locs)
        # patch the JB above
        offset = self.mc.get_relative_pos() - jb_location
        assert 0 < offset <= 127
        self.mc.overwrite(jb_location-1, chr(offset))
        #
        self.guard_success_cc = rx86.Conditions['E']
        self.implement_guard(guard_token)

    def genop_guard_guard_gc_type(self, guard_op, guard_token, locs, ign):
        self._cmp_guard_gc_type(locs[0], locs[1])
        self.guard_success_cc = rx86.Conditions['E']
        self.implement_guard(guard_token)

    def genop_guard_guard_is_object(self, guard_op, guard_token, locs, ign):
        assert self.cpu.supports_guard_gc_type
        [loc_object, loc_typeid] = locs
        # idea: read the typeid, fetch the field 'infobits' from the big
        # typeinfo table, and check the flag 'T_IS_RPYTHON_INSTANCE'.
        if IS_X86_32:
            self.mc.MOVZX16(loc_typeid, mem(loc_object, 0))
        else:
            self.mc.MOV32(loc_typeid, mem(loc_object, 0))
        #
        base_type_info, shift_by, sizeof_ti = (
            self.cpu.gc_ll_descr.get_translated_info_for_typeinfo())
        infobits_offset, IS_OBJECT_FLAG = (
            self.cpu.gc_ll_descr.get_translated_info_for_guard_is_object())
        loc_infobits = addr_add(imm(base_type_info), loc_typeid,
                                scale=shift_by, offset=infobits_offset)
        self.mc.TEST8(loc_infobits, imm(IS_OBJECT_FLAG))
        #
        self.guard_success_cc = rx86.Conditions['NZ']
        self.implement_guard(guard_token)

    def genop_guard_guard_subclass(self, guard_op, guard_token, locs, ign):
        assert self.cpu.supports_guard_gc_type
        [loc_object, loc_check_against_class, loc_tmp] = locs
        assert isinstance(loc_object, RegLoc)
        assert isinstance(loc_tmp, RegLoc)
        offset = self.cpu.vtable_offset
        offset2 = self.cpu.subclassrange_min_offset
        if offset is not None:
            # read this field to get the vtable pointer
            self.mc.MOV_rm(loc_tmp.value, (loc_object.value, offset))
            # read the vtable's subclassrange_min field
            self.mc.MOV_rm(loc_tmp.value, (loc_tmp.value, offset2))
        else:
            # read the typeid
            if IS_X86_32:
                self.mc.MOVZX16(loc_tmp, mem(loc_object, 0))
            else:
                self.mc.MOV32(loc_tmp, mem(loc_object, 0))
            # read the vtable's subclassrange_min field, as a single
            # step with the correct offset
            base_type_info, shift_by, sizeof_ti = (
                self.cpu.gc_ll_descr.get_translated_info_for_typeinfo())
            self.mc.MOV(loc_tmp, addr_add(imm(base_type_info), loc_tmp,
                                          scale = shift_by,
                                          offset = sizeof_ti + offset2))
        # get the two bounds to check against
        vtable_ptr = loc_check_against_class.getint()
        vtable_ptr = rffi.cast(rclass.CLASSTYPE, vtable_ptr)
        check_min = vtable_ptr.subclassrange_min
        check_max = vtable_ptr.subclassrange_max
        # check by doing the unsigned comparison (tmp - min) < (max - min)
        self.mc.SUB_ri(loc_tmp.value, check_min)
        self.mc.CMP_ri(loc_tmp.value, check_max - check_min)
        # the guard passes if we get a result of "below"
        self.guard_success_cc = rx86.Conditions['B']
        self.implement_guard(guard_token)

    def implement_guard_recovery(self, guard_opnum, faildescr, failargs,
                                 fail_locs, frame_depth):
        gcmap = allocate_gcmap(self, frame_depth, JITFRAME_FIXED_SIZE)
        return GuardToken(self.cpu, gcmap, faildescr, failargs, fail_locs,
                          guard_opnum, frame_depth)

    def generate_propagate_error_64(self):
        assert WORD == 8
        self.mc.force_frame_size(DEFAULT_FRAME_BYTES)
        startpos = self.mc.get_relative_pos()
        self.mc.JMP(imm(self.propagate_exception_path))
        return startpos

    def generate_quick_failure(self, guardtok, regalloc):
        """ Gather information about failure
        """
        self.mc.force_frame_size(DEFAULT_FRAME_BYTES)
        startpos = self.mc.get_relative_pos()
        #
        self._update_at_exit(guardtok.fail_locs, guardtok.failargs,
                             guardtok.faildescr, regalloc)
        #
        fail_descr, target = self.store_info_on_descr(startpos, guardtok)
        self.mc.PUSH(imm(fail_descr))
        self.push_gcmap(self.mc, guardtok.gcmap, push=True)
        self.mc.JMP(imm(target))
        return startpos

    def push_gcmap(self, mc, gcmap, push=False, store=False):
        if push:
            mc.PUSH(imm(rffi.cast(lltype.Signed, gcmap)))
        else:
            assert store
            ofs = self.cpu.get_ofs_of_frame_field('jf_gcmap')
            mc.MOV(raw_stack(ofs), imm(rffi.cast(lltype.Signed, gcmap)))

    def pop_gcmap(self, mc):
        ofs = self.cpu.get_ofs_of_frame_field('jf_gcmap')
        mc.MOV_bi(ofs, 0)

    def new_stack_loc(self, i, tp):
        base_ofs = self.cpu.get_baseofs_of_frame_field()
        return FrameLoc(i, get_ebp_ofs(base_ofs, i), tp)

    def setup_failure_recovery(self):
        self.failure_recovery_code = [0, 0, 0, 0]

    def _push_all_regs_to_frame(self, mc, ignored_regs, withfloats,
                                callee_only=False):
        # Push all general purpose registers
        base_ofs = self.cpu.get_baseofs_of_frame_field()
        if callee_only:
            regs = gpr_reg_mgr_cls.save_around_call_regs
        else:
            regs = gpr_reg_mgr_cls.all_regs
        for gpr in regs:
            if gpr not in ignored_regs:
                v = gpr_reg_mgr_cls.all_reg_indexes[gpr.value]
                mc.MOV_br(v * WORD + base_ofs, gpr.value)
        if withfloats:
            if IS_X86_64:
                coeff = 1
            else:
                coeff = 2
            # Push all XMM regs
            ofs = len(gpr_reg_mgr_cls.all_regs)
            for i in range(len(xmm_reg_mgr_cls.all_regs)):
                mc.MOVSD_bx((ofs + i * coeff) * WORD + base_ofs, i)

    def _pop_all_regs_from_frame(self, mc, ignored_regs, withfloats,
                                 callee_only=False):
        # Pop all general purpose registers
        base_ofs = self.cpu.get_baseofs_of_frame_field()
        if callee_only:
            regs = gpr_reg_mgr_cls.save_around_call_regs
        else:
            regs = gpr_reg_mgr_cls.all_regs
        for gpr in regs:
            if gpr not in ignored_regs:
                v = gpr_reg_mgr_cls.all_reg_indexes[gpr.value]
                mc.MOV_rb(gpr.value, v * WORD + base_ofs)
        if withfloats:
            # Pop all XMM regs
            if IS_X86_64:
                coeff = 1
            else:
                coeff = 2
            ofs = len(gpr_reg_mgr_cls.all_regs)
            for i in range(len(xmm_reg_mgr_cls.all_regs)):
                mc.MOVSD_xb(i, (ofs + i * coeff) * WORD + base_ofs)

    def _build_failure_recovery(self, exc, withfloats=False):
        mc = codebuf.MachineCodeBlockWrapper()
        # this is jumped to, from a stack that has DEFAULT_FRAME_BYTES
        # followed by 2 extra words just pushed
        mc.force_frame_size(DEFAULT_FRAME_BYTES + 2 * WORD)
        self.mc = mc

        self._push_all_regs_to_frame(mc, [], withfloats)

        if exc:
            # We might have an exception pending.  Load it into ebx...
            mc.MOV(ebx, heap(self.cpu.pos_exc_value()))
            mc.MOV(heap(self.cpu.pos_exception()), imm0)
            mc.MOV(heap(self.cpu.pos_exc_value()), imm0)
            # ...and save ebx into 'jf_guard_exc'
            offset = self.cpu.get_ofs_of_frame_field('jf_guard_exc')
            mc.MOV_br(offset, ebx.value)

        # fill in the jf_descr and jf_gcmap fields of the frame according
        # to which failure we are resuming from.  These are constants
        # pushed on the stack just before we jump to the current helper,
        # in generate_quick_failure().
        ofs = self.cpu.get_ofs_of_frame_field('jf_descr')
        ofs2 = self.cpu.get_ofs_of_frame_field('jf_gcmap')
        mc.POP_b(ofs2)
        mc.POP_b(ofs)

        # now we return from the complete frame, which starts from
        # _call_header_with_stack_check().  The _call_footer below does it.
        self._call_footer()
        rawstart = mc.materialize(self.cpu, [])
        self.failure_recovery_code[exc + 2 * withfloats] = rawstart
        self.mc = None

    def genop_finish(self, op, arglocs, result_loc):
        base_ofs = self.cpu.get_baseofs_of_frame_field()
        if len(arglocs) == 2:
            [return_val, fail_descr_loc] = arglocs
            if op.getarg(0).type == FLOAT and not IS_X86_64:
                size = WORD * 2
            else:
                size = WORD
            self.save_into_mem(raw_stack(base_ofs), return_val, imm(size))
        else:
            [fail_descr_loc] = arglocs
        ofs = self.cpu.get_ofs_of_frame_field('jf_descr')
        self.mov(fail_descr_loc, RawEbpLoc(ofs))
        arglist = op.getarglist()
        if arglist and arglist[0].type == REF:
            if self._finish_gcmap:
                # we're returning with a guard_not_forced_2, and
                # additionally we need to say that eax/rax contains
                # a reference too:
                self._finish_gcmap[0] |= r_uint(1)
                gcmap = self._finish_gcmap
            else:
                gcmap = self.gcmap_for_finish
            self.push_gcmap(self.mc, gcmap, store=True)
        elif self._finish_gcmap:
            # we're returning with a guard_not_forced_2
            gcmap = self._finish_gcmap
            self.push_gcmap(self.mc, gcmap, store=True)
        else:
            # note that the 0 here is redundant, but I would rather
            # keep that one and kill all the others
            ofs = self.cpu.get_ofs_of_frame_field('jf_gcmap')
            self.mc.MOV_bi(ofs, 0)
        # exit function
        self._call_footer()

    def implement_guard(self, guard_token):
        # These jumps are patched later.
        assert self.guard_success_cc >= 0
        self.mc.J_il(rx86.invert_condition(self.guard_success_cc), 0)
        self.guard_success_cc = rx86.cond_none
        guard_token.pos_jump_offset = self.mc.get_relative_pos() - 4
        self.pending_guard_tokens.append(guard_token)

    def _genop_real_call(self, op, arglocs, resloc):
        self._genop_call(op, arglocs, resloc)
    genop_call_i = _genop_real_call
    genop_call_r = _genop_real_call
    genop_call_f = _genop_real_call
    genop_call_n = _genop_real_call

    def _genop_call(self, op, arglocs, resloc, is_call_release_gil=False):
        from rpython.jit.backend.llsupport.descr import CallDescr

        func_index = 2 + is_call_release_gil
        cb = callbuilder.CallBuilder(self, arglocs[func_index],
                                     arglocs[func_index+1:], resloc)

        descr = op.getdescr()
        assert isinstance(descr, CallDescr)
        cb.callconv = descr.get_call_conv()
        cb.argtypes = descr.get_arg_types()
        cb.restype  = descr.get_result_type()
        sizeloc = arglocs[0]
        assert isinstance(sizeloc, ImmedLoc)
        cb.ressize = sizeloc.value
        signloc = arglocs[1]
        assert isinstance(signloc, ImmedLoc)
        cb.ressign = signloc.value

        if is_call_release_gil:
            saveerrloc = arglocs[2]
            assert isinstance(saveerrloc, ImmedLoc)
            cb.emit_call_release_gil(saveerrloc.value)
        else:
            cb.emit()

    def _store_force_index(self, guard_op):
        assert (guard_op.getopnum() == rop.GUARD_NOT_FORCED or
                guard_op.getopnum() == rop.GUARD_NOT_FORCED_2)
        faildescr = guard_op.getdescr()
        ofs = self.cpu.get_ofs_of_frame_field('jf_force_descr')
        self.mc.MOV(raw_stack(ofs), imm(rffi.cast(lltype.Signed,
                                 cast_instance_to_gcref(faildescr))))

    def _find_nearby_operation(self, delta):
        regalloc = self._regalloc
        return regalloc.operations[regalloc.rm.position + delta]

    def genop_guard_guard_not_forced(self, guard_op, guard_token, locs, resloc):
        ofs = self.cpu.get_ofs_of_frame_field('jf_descr')
        self.mc.CMP_bi(ofs, 0)
        self.guard_success_cc = rx86.Conditions['E']
        self.implement_guard(guard_token)

    def _genop_call_may_force(self, op, arglocs, result_loc):
        self._store_force_index(self._find_nearby_operation(+1))
        self._genop_call(op, arglocs, result_loc)
    genop_call_may_force_i = _genop_call_may_force
    genop_call_may_force_r = _genop_call_may_force
    genop_call_may_force_f = _genop_call_may_force
    genop_call_may_force_n = _genop_call_may_force

    def _genop_call_release_gil(self, op, arglocs, result_loc):
        self._store_force_index(self._find_nearby_operation(+1))
        self._genop_call(op, arglocs, result_loc, is_call_release_gil=True)
    genop_call_release_gil_i = _genop_call_release_gil
    genop_call_release_gil_f = _genop_call_release_gil
    genop_call_release_gil_n = _genop_call_release_gil

    def imm(self, v):
        return imm(v)

    # ------------------- CALL ASSEMBLER --------------------------

    def _genop_call_assembler(self, op, arglocs, result_loc):
        if len(arglocs) == 2:
            [argloc, vloc] = arglocs
        else:
            [argloc] = arglocs
            vloc = self.imm(0)
        self._store_force_index(self._find_nearby_operation(+1))
        self.call_assembler(op, argloc, vloc, result_loc, eax)
    genop_call_assembler_i = _genop_call_assembler
    genop_call_assembler_r = _genop_call_assembler
    genop_call_assembler_f = _genop_call_assembler
    genop_call_assembler_n = _genop_call_assembler

    def _call_assembler_emit_call(self, addr, argloc, _):
        threadlocal_loc = RawEspLoc(THREADLOCAL_OFS, INT)
        if self._is_asmgcc():
            # We need to remove the bit "already seen during the
            # previous minor collection" instead of passing this
            # value directly.
            if IS_X86_64:
                tmploc = esi    # already the correct place
                if argloc is tmploc:
                    self.mc.MOV_rr(esi.value, edi.value)
                    argloc = edi
            else:
                tmploc = eax
                if tmploc is argloc:
                    tmploc = edx
            self.mc.MOV(tmploc, threadlocal_loc)
            self.mc.AND_ri(tmploc.value, ~1)
            threadlocal_loc = tmploc
        #
        self.simple_call(addr, [argloc, threadlocal_loc])

    def _call_assembler_emit_helper_call(self, addr, arglocs, result_loc):
        self.simple_call(addr, arglocs, result_loc)

    def _call_assembler_check_descr(self, value, tmploc):
        ofs = self.cpu.get_ofs_of_frame_field('jf_descr')
        self.mc.CMP(mem(eax, ofs), imm(value))
        # patched later
        self.mc.J_il8(rx86.Conditions['E'], 0) # goto B if we get 'done_with_this_frame'
        return self.mc.get_relative_pos()

    def _call_assembler_patch_je(self, result_loc, je_location):
        if (IS_X86_32 and isinstance(result_loc, FrameLoc) and
            result_loc.type == FLOAT):
            self.mc.FSTPL_b(result_loc.value)
        self.mc.JMP_l8(0) # jump to done, patched later
        jmp_location = self.mc.get_relative_pos()
        #
        offset = jmp_location - je_location
        assert 0 < offset <= 127
        self.mc.overwrite(je_location - 1, chr(offset))
        self.mc.force_frame_size(DEFAULT_FRAME_BYTES)
        #
        return jmp_location

    def _call_assembler_load_result(self, op, result_loc):
        if op.type != 'v':
            # load the return value from the dead frame's value index 0
            kind = op.type
            descr = self.cpu.getarraydescr_for_frame(kind)
            ofs = self.cpu.unpack_arraydescr(descr)
            if kind == FLOAT:
                self.mc.MOVSD_xm(xmm0.value, (eax.value, ofs))
                if result_loc is not xmm0:
                    self.mc.MOVSD(result_loc, xmm0)
            else:
                assert result_loc is eax
                self.mc.MOV_rm(eax.value, (eax.value, ofs))

    def _call_assembler_patch_jmp(self, jmp_location):
        offset = self.mc.get_relative_pos() - jmp_location
        assert 0 <= offset <= 127
        self.mc.overwrite(jmp_location - 1, chr(offset))

    # ------------------- END CALL ASSEMBLER -----------------------

    def _write_barrier_fastpath(self, mc, descr, arglocs, array=False,
                                is_frame=False):
        # Write code equivalent to write_barrier() in the GC: it checks
        # a flag in the object at arglocs[0], and if set, it calls a
        # helper piece of assembler.  The latter saves registers as needed
        # and call the function remember_young_pointer() from the GC.
        if we_are_translated():
            cls = self.cpu.gc_ll_descr.has_write_barrier_class()
            assert cls is not None and isinstance(descr, cls)
        #
        card_marking = False
        mask = descr.jit_wb_if_flag_singlebyte
        if array and descr.jit_wb_cards_set != 0:
            # assumptions the rest of the function depends on:
            assert (descr.jit_wb_cards_set_byteofs ==
                    descr.jit_wb_if_flag_byteofs)
            assert descr.jit_wb_cards_set_singlebyte == -0x80
            card_marking = True
            mask = descr.jit_wb_if_flag_singlebyte | -0x80
        #
        loc_base = arglocs[0]
        if is_frame:
            assert loc_base is ebp
            loc = raw_stack(descr.jit_wb_if_flag_byteofs)
        else:
            loc = addr_add_const(loc_base, descr.jit_wb_if_flag_byteofs)
        mc.TEST8(loc, imm(mask))
        mc.J_il8(rx86.Conditions['Z'], 0) # patched later
        jz_location = mc.get_relative_pos()

        # for cond_call_gc_wb_array, also add another fast path:
        # if GCFLAG_CARDS_SET, then we can just set one bit and be done
        if card_marking:
            # GCFLAG_CARDS_SET is in this byte at 0x80, so this fact can
            # been checked by the status flags of the previous TEST8
            mc.J_il8(rx86.Conditions['S'], 0) # patched later
            js_location = mc.get_relative_pos()
        else:
            js_location = 0

        # Write only a CALL to the helper prepared in advance, passing it as
        # argument the address of the structure we are writing into
        # (the first argument to COND_CALL_GC_WB).
        helper_num = card_marking
        if is_frame:
            helper_num = 4
        elif self._regalloc is not None and self._regalloc.xrm.reg_bindings:
            helper_num += 2
        if self.wb_slowpath[helper_num] == 0:    # tests only
            assert not we_are_translated()
            self.cpu.gc_ll_descr.write_barrier_descr = descr
            self._build_wb_slowpath(card_marking,
                                    bool(self._regalloc.xrm.reg_bindings))
            assert self.wb_slowpath[helper_num] != 0
        #
        if not is_frame:
            mc.PUSH(loc_base)
        mc.CALL(imm(self.wb_slowpath[helper_num]))
        if not is_frame:
            mc.stack_frame_size_delta(-WORD)

        if card_marking:
            # The helper ends again with a check of the flag in the object.
            # So here, we can simply write again a 'JNS', which will be
            # taken if GCFLAG_CARDS_SET is still not set.
            mc.J_il8(rx86.Conditions['NS'], 0) # patched later
            jns_location = mc.get_relative_pos()
            #
            # patch the JS above
            offset = mc.get_relative_pos() - js_location
            assert 0 < offset <= 127
            mc.overwrite(js_location-1, chr(offset))
            #
            # case GCFLAG_CARDS_SET: emit a few instructions to do
            # directly the card flag setting
            loc_index = arglocs[1]
            if isinstance(loc_index, RegLoc):
                if IS_X86_64 and isinstance(loc_base, RegLoc):
                    # copy loc_index into r11
                    tmp1 = X86_64_SCRATCH_REG
                    mc.MOV_rr(tmp1.value, loc_index.value)
                    final_pop = False
                else:
                    # must save the register loc_index before it is mutated
                    mc.PUSH_r(loc_index.value)
                    tmp1 = loc_index
                    final_pop = True
                # SHR tmp, card_page_shift
                mc.SHR_ri(tmp1.value, descr.jit_wb_card_page_shift)
                # XOR tmp, -8
                mc.XOR_ri(tmp1.value, -8)
                # BTS [loc_base], tmp
                mc.BTS(addr_add_const(loc_base, 0), tmp1)
                # done
                if final_pop:
                    mc.POP_r(loc_index.value)
                #
            elif isinstance(loc_index, ImmedLoc):
                byte_index = loc_index.value >> descr.jit_wb_card_page_shift
                byte_ofs = ~(byte_index >> 3)
                byte_val = 1 << (byte_index & 7)
                mc.OR8(addr_add_const(loc_base, byte_ofs), imm(byte_val))
            else:
                raise AssertionError("index is neither RegLoc nor ImmedLoc")
            #
            # patch the JNS above
            offset = mc.get_relative_pos() - jns_location
            assert 0 < offset <= 127
            mc.overwrite(jns_location-1, chr(offset))

        # patch the JZ above
        offset = mc.get_relative_pos() - jz_location
        assert 0 < offset <= 127
        mc.overwrite(jz_location-1, chr(offset))

    def genop_discard_cond_call_gc_wb(self, op, arglocs):
        self._write_barrier_fastpath(self.mc, op.getdescr(), arglocs)

    def genop_discard_cond_call_gc_wb_array(self, op, arglocs):
        self._write_barrier_fastpath(self.mc, op.getdescr(), arglocs,
                                     array=True)

    def not_implemented_op_discard(self, op, arglocs):
        not_implemented("not implemented operation: %s" % op.getopname())

    def not_implemented_op(self, op, arglocs, resloc):
        not_implemented("not implemented operation with res: %s" %
                        op.getopname())

    def not_implemented_op_guard(self, guard_op, guard_token, locs, resloc):
        not_implemented("not implemented operation (guard): %s" %
                        guard_op.getopname())

    def closing_jump(self, target_token):
        target = target_token._ll_loop_code
        if target_token in self.target_tokens_currently_compiling:
            curpos = self.mc.get_relative_pos() + 5
            self.mc.JMP_l(target - curpos)
        else:
            self.mc.JMP(imm(target))

    def label(self):
        self._check_frame_depth_debug(self.mc)

    def cond_call(self, op, gcmap, imm_func, arglocs):
        assert self.guard_success_cc >= 0
        self.mc.J_il8(rx86.invert_condition(self.guard_success_cc), 0)
                                                            # patched later
        jmp_adr = self.mc.get_relative_pos()
        self.guard_success_cc = rx86.cond_none
        #
        self.push_gcmap(self.mc, gcmap, store=True)
        #
        # first save away the 4 registers from 'cond_call_register_arguments'
        # plus the register 'eax'
        base_ofs = self.cpu.get_baseofs_of_frame_field()
        should_be_saved = self._regalloc.rm.reg_bindings.values()
        for gpr in cond_call_register_arguments + [eax]:
            if gpr not in should_be_saved:
                continue
            v = gpr_reg_mgr_cls.all_reg_indexes[gpr.value]
            self.mc.MOV_br(v * WORD + base_ofs, gpr.value)
        #
        # load the 0-to-4 arguments into these registers
        from rpython.jit.backend.x86.jump import remap_frame_layout
        remap_frame_layout(self, arglocs,
                           cond_call_register_arguments[:len(arglocs)],
                           X86_64_SCRATCH_REG if IS_X86_64 else None)
        #
        # load the constant address of the function to call into eax
        self.mc.MOV(eax, imm_func)
        #
        # figure out which variant of cond_call_slowpath to call, and call it
        callee_only = False
        floats = False
        if self._regalloc is not None:
            for reg in self._regalloc.rm.reg_bindings.values():
                if reg not in self._regalloc.rm.save_around_call_regs:
                    break
            else:
                callee_only = True
            if self._regalloc.xrm.reg_bindings:
                floats = True
        cond_call_adr = self.cond_call_slowpath[floats * 2 + callee_only]
        self.mc.CALL(imm(follow_jump(cond_call_adr)))
        # restoring the registers saved above, and doing pop_gcmap(), is left
        # to the cond_call_slowpath helper.  We never have any result value.
        offset = self.mc.get_relative_pos() - jmp_adr
        assert 0 < offset <= 127
        self.mc.overwrite(jmp_adr-1, chr(offset))
        # might be overridden again to skip over the following
        # guard_no_exception too
        self.previous_cond_call_jcond = jmp_adr

    def malloc_cond(self, nursery_free_adr, nursery_top_adr, size, gcmap):
        assert size & (WORD-1) == 0     # must be correctly aligned
        self.mc.MOV(eax, heap(nursery_free_adr))
        self.mc.LEA_rm(edi.value, (eax.value, size))
        self.mc.CMP(edi, heap(nursery_top_adr))
        self.mc.J_il8(rx86.Conditions['NA'], 0) # patched later
        jmp_adr = self.mc.get_relative_pos()
        # save the gcmap
        self.push_gcmap(self.mc, gcmap, store=True)
        self.mc.CALL(imm(follow_jump(self.malloc_slowpath)))
        offset = self.mc.get_relative_pos() - jmp_adr
        assert 0 < offset <= 127
        self.mc.overwrite(jmp_adr-1, chr(offset))
        self.mc.MOV(heap(nursery_free_adr), edi)

    def malloc_cond_varsize_frame(self, nursery_free_adr, nursery_top_adr,
                                  sizeloc, gcmap):
        if sizeloc is eax:
            self.mc.MOV(edi, sizeloc)
            sizeloc = edi
        self.mc.MOV(eax, heap(nursery_free_adr))
        if sizeloc is edi:
            self.mc.ADD_rr(edi.value, eax.value)
        else:
            self.mc.LEA_ra(edi.value, (eax.value, sizeloc.value, 0, 0))
        self.mc.CMP(edi, heap(nursery_top_adr))
        self.mc.J_il8(rx86.Conditions['NA'], 0) # patched later
        jmp_adr = self.mc.get_relative_pos()
        # save the gcmap
        self.push_gcmap(self.mc, gcmap, store=True)
        self.mc.CALL(imm(follow_jump(self.malloc_slowpath)))
        offset = self.mc.get_relative_pos() - jmp_adr
        assert 0 < offset <= 127
        self.mc.overwrite(jmp_adr-1, chr(offset))
        self.mc.MOV(heap(nursery_free_adr), edi)

    def malloc_cond_varsize(self, kind, nursery_free_adr, nursery_top_adr,
                            lengthloc, itemsize, maxlength, gcmap,
                            arraydescr):
        from rpython.jit.backend.llsupport.descr import ArrayDescr
        assert isinstance(arraydescr, ArrayDescr)

        # lengthloc is the length of the array, which we must not modify!
        assert lengthloc is not eax and lengthloc is not edi
        if isinstance(lengthloc, RegLoc):
            varsizeloc = lengthloc
        else:
            self.mc.MOV(edi, lengthloc)
            varsizeloc = edi

        self.mc.CMP(varsizeloc, imm(maxlength))
        self.mc.J_il8(rx86.Conditions['A'], 0) # patched later
        jmp_adr0 = self.mc.get_relative_pos()

        self.mc.MOV(eax, heap(nursery_free_adr))
<<<<<<< HEAD
        if valid_addressing_size(itemsize):
            shift = get_scale(itemsize)
        else:
            shift = self._imul_const_scaled(self.mc, edi.value,
                                            varsizeloc.value, itemsize)
            varsizeloc = edi
=======
        assert valid_addressing_size(itemsize)
        shift = get_scale(itemsize)
>>>>>>> 1c0e966a

        # now varsizeloc is a register != eax.  The size of
        # the variable part of the array is (varsizeloc << shift)
        assert arraydescr.basesize >= self.gc_minimal_size_in_nursery
        constsize = arraydescr.basesize + self.gc_size_of_header
        force_realignment = (itemsize % WORD) != 0
        if force_realignment:
            constsize += WORD - 1
        self.mc.LEA_ra(edi.value, (eax.value, varsizeloc.value, shift,
                                   constsize))
        if force_realignment:
            self.mc.AND_ri(edi.value, ~(WORD - 1))
        # now edi contains the total size in bytes, rounded up to a multiple
        # of WORD, plus nursery_free_adr
        self.mc.CMP(edi, heap(nursery_top_adr))
        self.mc.J_il8(rx86.Conditions['NA'], 0) # patched later
        jmp_adr1 = self.mc.get_relative_pos()
        #
        offset = self.mc.get_relative_pos() - jmp_adr0
        assert 0 < offset <= 127
        self.mc.overwrite(jmp_adr0-1, chr(offset))
        # save the gcmap
        self.push_gcmap(self.mc, gcmap, store=True)
        if kind == rewrite.FLAG_ARRAY:
            self.mc.MOV_si(WORD, itemsize)
            self.mc.MOV(edi, lengthloc)
            self.mc.MOV_ri(eax.value, arraydescr.tid)
            addr = self.malloc_slowpath_varsize
        else:
            if kind == rewrite.FLAG_STR:
                addr = self.malloc_slowpath_str
            else:
                assert kind == rewrite.FLAG_UNICODE
                addr = self.malloc_slowpath_unicode
            self.mc.MOV(edi, lengthloc)
        self.mc.CALL(imm(follow_jump(addr)))
        self.mc.JMP_l8(0)      # jump to done, patched later
        jmp_location = self.mc.get_relative_pos()
        #
        offset = self.mc.get_relative_pos() - jmp_adr1
        assert 0 < offset <= 127
        self.mc.overwrite(jmp_adr1-1, chr(offset))
        self.mc.force_frame_size(DEFAULT_FRAME_BYTES)
        # write down the tid, but not if it's the result of the CALL
        self.mc.MOV(mem(eax, 0), imm(arraydescr.tid))
        # while we're at it, this line is not needed if we've done the CALL
        self.mc.MOV(heap(nursery_free_adr), edi)
        #
        offset = self.mc.get_relative_pos() - jmp_location
        assert 0 < offset <= 127
        self.mc.overwrite(jmp_location - 1, chr(offset))

    def store_force_descr(self, op, fail_locs, frame_depth):
        guard_token = self.implement_guard_recovery(op.opnum,
                                                    op.getdescr(),
                                                    op.getfailargs(),
                                                    fail_locs, frame_depth)
        self._finish_gcmap = guard_token.gcmap
        self._store_force_index(op)
        self.store_info_on_descr(0, guard_token)

    def force_token(self, reg):
        # XXX kill me
        assert isinstance(reg, RegLoc)
        self.mc.MOV_rr(reg.value, ebp.value)

    def threadlocalref_get(self, offset, resloc, size, sign):
        # This loads the stack location THREADLOCAL_OFS into a
        # register, and then read the word at the given offset.
        # It is only supported if 'translate_support_code' is
        # true; otherwise, the execute_token() was done with a
        # dummy value for the stack location THREADLOCAL_OFS
        # 
        assert self.cpu.translate_support_code
        assert isinstance(resloc, RegLoc)
        self.mc.MOV_rs(resloc.value, THREADLOCAL_OFS)
        if self._is_asmgcc():
            self.mc.AND_ri(resloc.value, ~1)
        self.load_from_mem(resloc, addr_add_const(resloc, offset),
                           imm(size), imm(sign))

    def genop_discard_zero_array(self, op, arglocs):
        (base_loc, startindex_loc, bytes_loc,
         itemsize_loc, baseofs_loc, null_loc) = arglocs
        assert isinstance(bytes_loc, ImmedLoc)
        assert isinstance(itemsize_loc, ImmedLoc)
        assert isinstance(baseofs_loc, ImmedLoc)
        assert isinstance(null_loc, RegLoc) and null_loc.is_xmm
        baseofs = baseofs_loc.value
        nbytes = bytes_loc.value
        assert valid_addressing_size(itemsize_loc.value)
        scale = get_scale(itemsize_loc.value)
        null_reg_cleared = False
        i = 0
        while i < nbytes:
            addr = addr_add(base_loc, startindex_loc, baseofs + i, scale)
            current = nbytes - i
            if current >= 16 and self.cpu.supports_floats:
                current = 16
                if not null_reg_cleared:
                    self.mc.XORPS_xx(null_loc.value, null_loc.value)
                    null_reg_cleared = True
                self.mc.MOVUPS(addr, null_loc)
            else:
                if current >= WORD:
                    current = WORD
                elif current >= 4:
                    current = 4
                elif current >= 2:
                    current = 2
                self.save_into_mem(addr, imm0, imm(current))
            i += current


genop_discard_list = [Assembler386.not_implemented_op_discard] * rop._LAST
genop_list = [Assembler386.not_implemented_op] * rop._LAST
genop_llong_list = {}
genop_math_list = {}
genop_tlref_list = {}
genop_guard_list = [Assembler386.not_implemented_op_guard] * rop._LAST

import itertools
iterate = itertools.chain(Assembler386.__dict__.iteritems(),
                          VectorAssemblerMixin.__dict__.iteritems())
for name, value in iterate:
    if name.startswith('genop_discard_'):
        opname = name[len('genop_discard_'):]
        num = getattr(rop, opname.upper())
        genop_discard_list[num] = value
    elif name.startswith('genop_guard_'):
        opname = name[len('genop_guard_'):]
        num = getattr(rop, opname.upper())
        genop_guard_list[num] = value
    elif name.startswith('genop_llong_'):
        opname = name[len('genop_llong_'):]
        num = getattr(EffectInfo, 'OS_LLONG_' + opname.upper())
        genop_llong_list[num] = value
    elif name.startswith('genop_math_'):
        opname = name[len('genop_math_'):]
        num = getattr(EffectInfo, 'OS_MATH_' + opname.upper())
        genop_math_list[num] = value
    elif name.startswith('genop_'):
        opname = name[len('genop_'):]
        num = getattr(rop, opname.upper())
        genop_list[num] = value

# XXX: ri386 migration shims:
def addr_add(reg_or_imm1, reg_or_imm2, offset=0, scale=0):
    return AddressLoc(reg_or_imm1, reg_or_imm2, scale, offset)

def addr_add_const(reg_or_imm1, offset):
    return AddressLoc(reg_or_imm1, imm0, 0, offset)

def mem(loc, offset):
    return AddressLoc(loc, imm0, 0, offset)

def raw_stack(offset, type=INT):
    return RawEbpLoc(offset, type)

def heap(addr):
    return AddressLoc(ImmedLoc(addr), imm0, 0, 0)

def not_implemented(msg):
    msg = '[x86/asm] %s\n' % msg
    if we_are_translated():
        llop.debug_print(lltype.Void, msg)
    raise NotImplementedError(msg)

cond_call_register_arguments = [edi, esi, edx, ecx]

class BridgeAlreadyCompiled(Exception):
    pass<|MERGE_RESOLUTION|>--- conflicted
+++ resolved
@@ -1502,35 +1502,6 @@
     genop_gc_load_indexed_r = _genop_gc_load_indexed
     genop_gc_load_indexed_f = _genop_gc_load_indexed
 
-<<<<<<< HEAD
-    def _imul_const_scaled(self, mc, targetreg, sourcereg, itemsize):
-        """Produce one operation to do roughly
-               targetreg = sourcereg * itemsize
-           except that the targetreg may still need shifting by 0,1,2,3.
-        """
-        if (itemsize & 7) == 0:
-            shift = 3
-        elif (itemsize & 3) == 0:
-            shift = 2
-        elif (itemsize & 1) == 0:
-            shift = 1
-        else:
-            shift = 0
-        itemsize >>= shift
-        #
-        if valid_addressing_size(itemsize - 1):
-            mc.LEA_ra(targetreg, (sourcereg, sourcereg,
-                                  get_scale(itemsize - 1), 0))
-        elif valid_addressing_size(itemsize):
-            mc.LEA_ra(targetreg, (rx86.NO_BASE_REGISTER, sourcereg,
-                                  get_scale(itemsize), 0))
-        else:
-            mc.IMUL_rri(targetreg, sourcereg, itemsize)
-        #
-        return shift
-
-=======
->>>>>>> 1c0e966a
     def genop_discard_increment_debug_counter(self, op, arglocs):
         # The argument should be an immediate address.  This should
         # generate code equivalent to a GETFIELD_RAW, an ADD(1), and a
@@ -2357,17 +2328,8 @@
         jmp_adr0 = self.mc.get_relative_pos()
 
         self.mc.MOV(eax, heap(nursery_free_adr))
-<<<<<<< HEAD
-        if valid_addressing_size(itemsize):
-            shift = get_scale(itemsize)
-        else:
-            shift = self._imul_const_scaled(self.mc, edi.value,
-                                            varsizeloc.value, itemsize)
-            varsizeloc = edi
-=======
         assert valid_addressing_size(itemsize)
         shift = get_scale(itemsize)
->>>>>>> 1c0e966a
 
         # now varsizeloc is a register != eax.  The size of
         # the variable part of the array is (varsizeloc << shift)
