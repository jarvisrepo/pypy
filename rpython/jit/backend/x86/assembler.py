import sys
import os

from rpython.jit.backend.llsupport import symbolic, jitframe, rewrite
from rpython.jit.backend.llsupport.assembler import (GuardToken, BaseAssembler,
                                                DEBUG_COUNTER, debug_bridge)
from rpython.jit.backend.llsupport.asmmemmgr import MachineDataBlockWrapper
from rpython.jit.backend.llsupport.gcmap import allocate_gcmap
from rpython.jit.metainterp.history import Const, VOID
from rpython.jit.metainterp.history import AbstractFailDescr, INT, REF, FLOAT
from rpython.rtyper.lltypesystem import lltype, rffi, rstr, llmemory
from rpython.rtyper.lltypesystem.lloperation import llop
from rpython.rtyper.annlowlevel import llhelper, cast_instance_to_gcref
from rpython.rtyper import rclass
from rpython.rlib.jit import AsmInfo
from rpython.jit.backend.model import CompiledLoopToken
from rpython.jit.backend.x86.regalloc import (RegAlloc, get_ebp_ofs,
    gpr_reg_mgr_cls, xmm_reg_mgr_cls)
from rpython.jit.backend.llsupport.regalloc import (get_scale, valid_addressing_size)
from rpython.jit.backend.x86.arch import (FRAME_FIXED_SIZE, WORD, IS_X86_64,
                                       JITFRAME_FIXED_SIZE, IS_X86_32,
                                       PASS_ON_MY_FRAME, THREADLOCAL_OFS,
                                       DEFAULT_FRAME_BYTES)
from rpython.jit.backend.x86.regloc import (eax, ecx, edx, ebx, esp, ebp, esi,
    xmm0, xmm1, xmm2, xmm3, xmm4, xmm5, xmm6, xmm7, r8, r9, r10, r11, edi,
    r12, r13, r14, r15, X86_64_SCRATCH_REG, X86_64_XMM_SCRATCH_REG,
    RegLoc, FrameLoc, ConstFloatLoc, ImmedLoc, AddressLoc, imm,
    imm0, imm1, FloatImmedLoc, RawEbpLoc, RawEspLoc)
from rpython.rlib.objectmodel import we_are_translated
from rpython.jit.backend.x86 import rx86, codebuf, callbuilder
from rpython.jit.backend.x86.callbuilder import follow_jump
from rpython.jit.metainterp.resoperation import rop
from rpython.jit.backend.x86 import support
from rpython.rlib.debug import debug_print, debug_start, debug_stop
from rpython.rlib import rgc
from rpython.jit.codewriter.effectinfo import EffectInfo
from rpython.jit.codewriter import longlong
from rpython.rlib.rarithmetic import intmask, r_uint
from rpython.rlib.objectmodel import compute_unique_id


class Assembler386(BaseAssembler):
    _regalloc = None
    _output_loop_log = None
    _second_tmp_reg = ecx

    DEBUG_FRAME_DEPTH = False

    def __init__(self, cpu, translate_support_code=False):
        BaseAssembler.__init__(self, cpu, translate_support_code)
        self.verbose = False
        self.loop_run_counters = []
        self.float_const_neg_addr = 0
        self.float_const_abs_addr = 0
        self.malloc_slowpath = 0
        self.malloc_slowpath_varsize = 0
        self.wb_slowpath = [0, 0, 0, 0, 0]
        self.setup_failure_recovery()
        self.datablockwrapper = None
        self.stack_check_slowpath = 0
        self.propagate_exception_path = 0
        self.teardown()

    def setup_once(self):
        BaseAssembler.setup_once(self)
        if self.cpu.supports_floats:
            support.ensure_sse2_floats()
            self._build_float_constants()

    def setup(self, looptoken):
        BaseAssembler.setup(self, looptoken)
        assert self.memcpy_addr != 0, "setup_once() not called?"
        self.current_clt = looptoken.compiled_loop_token
        self.pending_guard_tokens = []
        if WORD == 8:
            self.pending_memoryerror_trampoline_from = []
            self.error_trampoline_64 = 0
        self.mc = codebuf.MachineCodeBlockWrapper()
        #assert self.datablockwrapper is None --- but obscure case
        # possible, e.g. getting MemoryError and continuing
        allblocks = self.get_asmmemmgr_blocks(looptoken)
        self.datablockwrapper = MachineDataBlockWrapper(self.cpu.asmmemmgr,
                                                        allblocks)
        self.target_tokens_currently_compiling = {}
        self.frame_depth_to_patch = []

    def teardown(self):
        self.pending_guard_tokens = None
        if WORD == 8:
            self.pending_memoryerror_trampoline_from = None
        self.mc = None
        self.current_clt = None

    def _build_float_constants(self):
        datablockwrapper = MachineDataBlockWrapper(self.cpu.asmmemmgr, [])
        float_constants = datablockwrapper.malloc_aligned(32, alignment=16)
        datablockwrapper.done()
        addr = rffi.cast(rffi.CArrayPtr(lltype.Char), float_constants)
        qword_padding = '\x00\x00\x00\x00\x00\x00\x00\x00'
        # 0x8000000000000000
        neg_const = '\x00\x00\x00\x00\x00\x00\x00\x80'
        # 0x7FFFFFFFFFFFFFFF
        abs_const = '\xFF\xFF\xFF\xFF\xFF\xFF\xFF\x7F'
        data = neg_const + qword_padding + abs_const + qword_padding
        for i in range(len(data)):
            addr[i] = data[i]
        self.float_const_neg_addr = float_constants
        self.float_const_abs_addr = float_constants + 16

    def set_extra_stack_depth(self, mc, value):
        if self._is_asmgcc():
            extra_ofs = self.cpu.get_ofs_of_frame_field('jf_extra_stack_depth')
            mc.MOV_bi(extra_ofs, value)

    def build_frame_realloc_slowpath(self):
        mc = codebuf.MachineCodeBlockWrapper()
        self._push_all_regs_to_frame(mc, [], self.cpu.supports_floats)
        # the caller already did push_gcmap(store=True)

        if IS_X86_64:
            mc.MOV_rs(esi.value, WORD*2)
            # push first arg
            mc.MOV_rr(edi.value, ebp.value)
            align = callbuilder.align_stack_words(1)
            mc.SUB_ri(esp.value, (align - 1) * WORD)
        else:
            align = callbuilder.align_stack_words(3)
            mc.MOV_rs(eax.value, WORD * 2)
            mc.SUB_ri(esp.value, (align - 1) * WORD)
            mc.MOV_sr(WORD, eax.value)
            mc.MOV_sr(0, ebp.value)
        # align

        self.set_extra_stack_depth(mc, align * WORD)
        self._store_and_reset_exception(mc, None, ebx, ecx)

        mc.CALL(imm(self.cpu.realloc_frame))
        mc.MOV_rr(ebp.value, eax.value)
        self._restore_exception(mc, None, ebx, ecx)
        mc.ADD_ri(esp.value, (align - 1) * WORD)
        self.set_extra_stack_depth(mc, 0)

        gcrootmap = self.cpu.gc_ll_descr.gcrootmap
        if gcrootmap and gcrootmap.is_shadow_stack:
            self._load_shadowstack_top_in_ebx(mc, gcrootmap)
            mc.MOV_mr((ebx.value, -WORD), eax.value)

        self.pop_gcmap(mc)   # cancel the push_gcmap(store=True) in the caller
        self._pop_all_regs_from_frame(mc, [], self.cpu.supports_floats)
        mc.RET()
        self._frame_realloc_slowpath = mc.materialize(self.cpu, [])

    def _build_cond_call_slowpath(self, supports_floats, callee_only):
        """ This builds a general call slowpath, for whatever call happens to
        come.
        """
        mc = codebuf.MachineCodeBlockWrapper()
        # copy registers to the frame, with the exception of the
        # 'cond_call_register_arguments' and eax, because these have already
        # been saved by the caller.  Note that this is not symmetrical:
        # these 5 registers are saved by the caller but restored here at
        # the end of this function.
        self._push_all_regs_to_frame(mc, cond_call_register_arguments + [eax],
                                     supports_floats, callee_only)
        # the caller already did push_gcmap(store=True)
        if IS_X86_64:
            mc.SUB(esp, imm(WORD))     # alignment
            self.set_extra_stack_depth(mc, 2 * WORD)
            # the arguments are already in the correct registers
        else:
            # we want space for 4 arguments + call + alignment
            mc.SUB(esp, imm(WORD * 7))
            self.set_extra_stack_depth(mc, 8 * WORD)
            # store the arguments at the correct place in the stack
            for i in range(4):
                mc.MOV_sr(i * WORD, cond_call_register_arguments[i].value)
        mc.CALL(eax)
        if IS_X86_64:
            mc.ADD(esp, imm(WORD))
        else:
            mc.ADD(esp, imm(WORD * 7))
        self.set_extra_stack_depth(mc, 0)
        self._reload_frame_if_necessary(mc, align_stack=True)
        self.pop_gcmap(mc)   # cancel the push_gcmap(store=True) in the caller
        self._pop_all_regs_from_frame(mc, [], supports_floats, callee_only)
        mc.RET()
        return mc.materialize(self.cpu, [])

    def _build_malloc_slowpath(self, kind):
        """ While arriving on slowpath, we have a gcpattern on stack 0.
        The arguments are passed in eax and edi, as follows:

        kind == 'fixed': nursery_head in eax and the size in edi - eax.

        kind == 'str/unicode': length of the string to allocate in edi.

        kind == 'var': length to allocate in edi, tid in eax,
                       and itemsize in the stack 1 (position esp+WORD).

        This function must preserve all registers apart from eax and edi.
        """
        assert kind in ['fixed', 'str', 'unicode', 'var']
        mc = codebuf.MachineCodeBlockWrapper()
        self._push_all_regs_to_frame(mc, [eax, edi], self.cpu.supports_floats)
        # the caller already did push_gcmap(store=True)
        #
        if kind == 'fixed':
            addr = self.cpu.gc_ll_descr.get_malloc_slowpath_addr()
        elif kind == 'str':
            addr = self.cpu.gc_ll_descr.get_malloc_fn_addr('malloc_str')
        elif kind == 'unicode':
            addr = self.cpu.gc_ll_descr.get_malloc_fn_addr('malloc_unicode')
        else:
            addr = self.cpu.gc_ll_descr.get_malloc_slowpath_array_addr()
        mc.SUB_ri(esp.value, 16 - WORD)  # restore 16-byte alignment
        # magically, the above is enough on X86_32 to reserve 3 stack places
        if kind == 'fixed':
            mc.SUB_rr(edi.value, eax.value) # compute the size we want
            # the arg is already in edi
            if IS_X86_32:
                mc.MOV_sr(0, edi.value)
                if hasattr(self.cpu.gc_ll_descr, 'passes_frame'):
                    mc.MOV_sr(WORD, ebp.value)
            elif hasattr(self.cpu.gc_ll_descr, 'passes_frame'):
                # for tests only
                mc.MOV_rr(esi.value, ebp.value)
        elif kind == 'str' or kind == 'unicode':
            if IS_X86_32:
                # stack layout: [---][---][---][ret].. with 3 free stack places
                mc.MOV_sr(0, edi.value)     # store the length
            else:
                pass                        # length already in edi
        else:
            if IS_X86_32:
                # stack layout: [---][---][---][ret][gcmap][itemsize]...
                mc.MOV_sr(WORD * 2, edi.value)  # store the length
                mc.MOV_sr(WORD * 1, eax.value)  # store the tid
                mc.MOV_rs(edi.value, WORD * 5)  # load the itemsize
                mc.MOV_sr(WORD * 0, edi.value)  # store the itemsize
            else:
                # stack layout: [---][ret][gcmap][itemsize]...
                mc.MOV_rr(edx.value, edi.value) # length
                mc.MOV_rr(esi.value, eax.value) # tid
                mc.MOV_rs(edi.value, WORD * 3)  # load the itemsize
        self.set_extra_stack_depth(mc, 16)
        mc.CALL(imm(follow_jump(addr)))
        mc.ADD_ri(esp.value, 16 - WORD)
        mc.TEST_rr(eax.value, eax.value)
        mc.J_il(rx86.Conditions['Z'], 0xfffff) # patched later
        jz_location = mc.get_relative_pos()
        #
        nursery_free_adr = self.cpu.gc_ll_descr.get_nursery_free_addr()
        self._reload_frame_if_necessary(mc, align_stack=True)
        self.set_extra_stack_depth(mc, 0)
        self._pop_all_regs_from_frame(mc, [eax, edi], self.cpu.supports_floats)
        mc.MOV(edi, heap(nursery_free_adr))   # load this in EDI
        self.pop_gcmap(mc)   # push_gcmap(store=True) done by the caller
        mc.RET()
        #
        # If the slowpath malloc failed, we raise a MemoryError that
        # always interrupts the current loop, as a "good enough"
        # approximation.  We have to adjust the esp a little, to point to
        # the correct "ret" arg
        offset = mc.get_relative_pos() - jz_location
        mc.overwrite32(jz_location-4, offset)
        # From now on this function is basically "merged" with
        # its caller and so contains DEFAULT_FRAME_BYTES bytes
        # plus my own return address, which we'll ignore next
        mc.force_frame_size(DEFAULT_FRAME_BYTES + WORD)
        mc.ADD_ri(esp.value, WORD)
        mc.JMP(imm(self.propagate_exception_path))
        #
        rawstart = mc.materialize(self.cpu, [])
        return rawstart

    def _build_propagate_exception_path(self):
        if not self.cpu.propagate_exception_descr:
            return      # not supported (for tests, or non-translated)
        #
        self.mc = codebuf.MachineCodeBlockWrapper()
        self.mc.force_frame_size(DEFAULT_FRAME_BYTES)
        #
        # read and reset the current exception

        self._store_and_reset_exception(self.mc, eax)
        ofs = self.cpu.get_ofs_of_frame_field('jf_guard_exc')
        self.mc.MOV_br(ofs, eax.value)
        propagate_exception_descr = rffi.cast(lltype.Signed,
                  cast_instance_to_gcref(self.cpu.propagate_exception_descr))
        ofs = self.cpu.get_ofs_of_frame_field('jf_descr')
        self.mc.MOV(RawEbpLoc(ofs), imm(propagate_exception_descr))
        #
        self._call_footer()
        rawstart = self.mc.materialize(self.cpu, [])
        self.propagate_exception_path = rawstart
        self.mc = None

    def _build_stack_check_slowpath(self):
        _, _, slowpathaddr = self.cpu.insert_stack_check()
        if slowpathaddr == 0 or not self.cpu.propagate_exception_descr:
            return      # no stack check (for tests, or non-translated)
        #
        # make a regular function that is called from a point near the start
        # of an assembler function (after it adjusts the stack and saves
        # registers).
        mc = codebuf.MachineCodeBlockWrapper()
        #
        if IS_X86_64:
            mc.MOV_rr(edi.value, esp.value)
            mc.SUB_ri(esp.value, WORD)   # alignment
        #
        if IS_X86_32:
            mc.SUB_ri(esp.value, 2*WORD) # alignment
            mc.PUSH_r(esp.value)
        #
        # esp is now aligned to a multiple of 16 again
        mc.CALL(imm(follow_jump(slowpathaddr)))
        #
        if IS_X86_32:
            mc.ADD_ri(esp.value, 3*WORD)    # alignment
        else:
            mc.ADD_ri(esp.value, WORD)
        #
        mc.MOV(eax, heap(self.cpu.pos_exception()))
        mc.TEST_rr(eax.value, eax.value)
        mc.J_il8(rx86.Conditions['NZ'], 0)
        jnz_location = mc.get_relative_pos()
        #
        mc.RET()
        #
        # patch the JNZ above
        offset = mc.get_relative_pos() - jnz_location
        assert 0 < offset <= 127
        mc.overwrite(jnz_location-1, chr(offset))
        # From now on this function is basically "merged" with
        # its caller and so contains DEFAULT_FRAME_BYTES bytes
        # plus my own return address, which we'll ignore next
        mc.force_frame_size(DEFAULT_FRAME_BYTES + WORD)
        mc.ADD_ri(esp.value, WORD)
        mc.JMP(imm(self.propagate_exception_path))
        #
        rawstart = mc.materialize(self.cpu, [])
        self.stack_check_slowpath = rawstart

    def _build_wb_slowpath(self, withcards, withfloats=False, for_frame=False):
        descr = self.cpu.gc_ll_descr.write_barrier_descr
        exc0, exc1 = None, None
        if descr is None:
            return
        if not withcards:
            func = descr.get_write_barrier_fn(self.cpu)
        else:
            if descr.jit_wb_cards_set == 0:
                return
            func = descr.get_write_barrier_from_array_fn(self.cpu)
            if func == 0:
                return
        #
        # This builds a helper function called from the slow path of
        # write barriers.  It must save all registers, and optionally
        # all XMM registers.  It takes a single argument just pushed
        # on the stack even on X86_64.  It must restore stack alignment
        # accordingly.
        mc = codebuf.MachineCodeBlockWrapper()
        #
        if not for_frame:
            self._push_all_regs_to_frame(mc, [], withfloats, callee_only=True)
            if IS_X86_32:
                # we have 2 extra words on stack for retval and we pass 1 extra
                # arg, so we need to substract 2 words
                mc.SUB_ri(esp.value, 2 * WORD)
                mc.MOV_rs(eax.value, 3 * WORD) # 2 + 1
                mc.MOV_sr(0, eax.value)
            else:
                mc.MOV_rs(edi.value, WORD)
        else:
            # we have one word to align
            mc.SUB_ri(esp.value, 7 * WORD) # align and reserve some space
            mc.MOV_sr(WORD, eax.value) # save for later
            if self.cpu.supports_floats:
                mc.MOVSD_sx(2 * WORD, xmm0.value)   # 32-bit: also 3 * WORD
            if IS_X86_32:
                mc.MOV_sr(4 * WORD, edx.value)
                mc.MOV_sr(0, ebp.value)
                exc0, exc1 = esi, edi
            else:
                mc.MOV_rr(edi.value, ebp.value)
                exc0, exc1 = ebx, r12
            mc.MOV(RawEspLoc(WORD * 5, REF), exc0)
            mc.MOV(RawEspLoc(WORD * 6, INT), exc1)
            # note that it's save to store the exception in register,
            # since the call to write barrier can't collect
            # (and this is assumed a bit left and right here, like lack
            # of _reload_frame_if_necessary)
            self._store_and_reset_exception(mc, exc0, exc1)

        mc.CALL(imm(func))
        #
        if withcards:
            # A final TEST8 before the RET, for the caller.  Careful to
            # not follow this instruction with another one that changes
            # the status of the CPU flags!
            if IS_X86_32:
                mc.MOV_rs(eax.value, 3*WORD)
            else:
                mc.MOV_rs(eax.value, WORD)
            mc.TEST8(addr_add_const(eax, descr.jit_wb_if_flag_byteofs),
                     imm(-0x80))
        #

        if not for_frame:
            if IS_X86_32:
                # ADD touches CPU flags
                mc.LEA_rs(esp.value, 2 * WORD)
            self._pop_all_regs_from_frame(mc, [], withfloats, callee_only=True)
            mc.RET16_i(WORD)
            # Note that wb_slowpath[0..3] end with a RET16_i, which must be
            # taken care of in the caller by stack_frame_size_delta(-WORD)
        else:
            if IS_X86_32:
                mc.MOV_rs(edx.value, 4 * WORD)
            if self.cpu.supports_floats:
                mc.MOVSD_xs(xmm0.value, 2 * WORD)
            mc.MOV_rs(eax.value, WORD) # restore
            self._restore_exception(mc, exc0, exc1)
            mc.MOV(exc0, RawEspLoc(WORD * 5, REF))
            mc.MOV(exc1, RawEspLoc(WORD * 6, INT))
            mc.LEA_rs(esp.value, 7 * WORD)
            mc.RET()

        rawstart = mc.materialize(self.cpu, [])
        if for_frame:
            self.wb_slowpath[4] = rawstart
        else:
            self.wb_slowpath[withcards + 2 * withfloats] = rawstart

    @rgc.no_release_gil
    def assemble_loop(self, jd_id, unique_id, logger, loopname, inputargs,
                      operations, looptoken, log):
        '''adds the following attributes to looptoken:
               _ll_function_addr    (address of the generated func, as an int)
               _ll_loop_code       (debug: addr of the start of the ResOps)
               _x86_fullsize        (debug: full size including failure)
        '''
        # XXX this function is too longish and contains some code
        # duplication with assemble_bridge().  Also, we should think
        # about not storing on 'self' attributes that will live only
        # for the duration of compiling one loop or a one bridge.
        clt = CompiledLoopToken(self.cpu, looptoken.number)
        looptoken.compiled_loop_token = clt
        clt._debug_nbargs = len(inputargs)
        if not we_are_translated():
            # Arguments should be unique
            assert len(set(inputargs)) == len(inputargs)

        self.setup(looptoken)
        if self.cpu.HAS_CODEMAP:
            self.codemap_builder.enter_portal_frame(jd_id, unique_id,
                                                    self.mc.get_relative_pos())
        frame_info = self.datablockwrapper.malloc_aligned(
            jitframe.JITFRAMEINFO_SIZE, alignment=WORD)
        clt.frame_info = rffi.cast(jitframe.JITFRAMEINFOPTR, frame_info)
        clt.allgcrefs = []
        clt.frame_info.clear() # for now

        if log:
            operations = self._inject_debugging_code(looptoken, operations,
                                                     'e', looptoken.number)

        regalloc = RegAlloc(self, self.cpu.translate_support_code)
        #
        self._call_header_with_stack_check()
        self._check_frame_depth_debug(self.mc)
        operations = regalloc.prepare_loop(inputargs, operations,
                                           looptoken, clt.allgcrefs)
        looppos = self.mc.get_relative_pos()
        frame_depth_no_fixed_size = self._assemble(regalloc, inputargs,
                                                   operations)
        self.update_frame_depth(frame_depth_no_fixed_size + JITFRAME_FIXED_SIZE)
        #
        size_excluding_failure_stuff = self.mc.get_relative_pos()
        self.write_pending_failure_recoveries()
        full_size = self.mc.get_relative_pos()
        #
        rawstart = self.materialize_loop(looptoken)
        self.patch_stack_checks(frame_depth_no_fixed_size + JITFRAME_FIXED_SIZE,
                                rawstart)
        looptoken._ll_loop_code = looppos + rawstart
        debug_start("jit-backend-addr")
        debug_print("Loop %d (%s) has address 0x%x to 0x%x (bootstrap 0x%x)" % (
            looptoken.number, loopname,
            r_uint(rawstart + looppos),
            r_uint(rawstart + size_excluding_failure_stuff),
            r_uint(rawstart)))
        debug_stop("jit-backend-addr")
        self.patch_pending_failure_recoveries(rawstart)
        #
        ops_offset = self.mc.ops_offset
        if not we_are_translated():
            # used only by looptoken.dump() -- useful in tests
            looptoken._x86_rawstart = rawstart
            looptoken._x86_fullsize = full_size
            looptoken._x86_ops_offset = ops_offset
        looptoken._ll_function_addr = rawstart
        if logger:
            logger.log_loop(inputargs, operations, 0, "rewritten",
                            name=loopname, ops_offset=ops_offset)

        self.fixup_target_tokens(rawstart)
        self.teardown()
        # oprofile support
        if self.cpu.profile_agent is not None:
            name = "Loop # %s: %s" % (looptoken.number, loopname)
            self.cpu.profile_agent.native_code_written(name,
                                                       rawstart, full_size)
        return AsmInfo(ops_offset, rawstart + looppos,
                       size_excluding_failure_stuff - looppos)

    @rgc.no_release_gil
    def assemble_bridge(self, faildescr, inputargs, operations,
                        original_loop_token, log, logger):
        if not we_are_translated():
            # Arguments should be unique
            assert len(set(inputargs)) == len(inputargs)

        self.setup(original_loop_token)
        if self.cpu.HAS_CODEMAP:
            self.codemap_builder.inherit_code_from_position(
                faildescr.adr_jump_offset)
        self.mc.force_frame_size(DEFAULT_FRAME_BYTES)
        descr_number = compute_unique_id(faildescr)
        if log:
            operations = self._inject_debugging_code(faildescr, operations,
                                                     'b', descr_number)

        arglocs = self.rebuild_faillocs_from_descr(faildescr, inputargs)
        regalloc = RegAlloc(self, self.cpu.translate_support_code)
        startpos = self.mc.get_relative_pos()
        operations = regalloc.prepare_bridge(inputargs, arglocs,
                                             operations,
                                             self.current_clt.allgcrefs,
                                             self.current_clt.frame_info)
        self._check_frame_depth(self.mc, regalloc.get_gcmap())
        frame_depth_no_fixed_size = self._assemble(regalloc, inputargs, operations)
        codeendpos = self.mc.get_relative_pos()
        self.write_pending_failure_recoveries()
        fullsize = self.mc.get_relative_pos()
        #
        rawstart = self.materialize_loop(original_loop_token)
        self.patch_stack_checks(frame_depth_no_fixed_size + JITFRAME_FIXED_SIZE,
                                rawstart)
        debug_bridge(descr_number, rawstart, codeendpos)
        self.patch_pending_failure_recoveries(rawstart)
        # patch the jump from original guard
        self.patch_jump_for_descr(faildescr, rawstart)
        ops_offset = self.mc.ops_offset
        frame_depth = max(self.current_clt.frame_info.jfi_frame_depth,
                          frame_depth_no_fixed_size + JITFRAME_FIXED_SIZE)
        if logger:
            logger.log_bridge(inputargs, operations, "rewritten", faildescr,
                              ops_offset=ops_offset)
        self.fixup_target_tokens(rawstart)
        self.update_frame_depth(frame_depth)
        self.teardown()
        # oprofile support
        if self.cpu.profile_agent is not None:
            name = "Bridge # %s" % (descr_number,)
            self.cpu.profile_agent.native_code_written(name,
                                                       rawstart, fullsize)
        return AsmInfo(ops_offset, startpos + rawstart, codeendpos - startpos)

    def write_pending_failure_recoveries(self):
        # for each pending guard, generate the code of the recovery stub
        # at the end of self.mc.
        for tok in self.pending_guard_tokens:
            tok.pos_recovery_stub = self.generate_quick_failure(tok)
        if WORD == 8 and len(self.pending_memoryerror_trampoline_from) > 0:
            self.error_trampoline_64 = self.generate_propagate_error_64()

    def patch_pending_failure_recoveries(self, rawstart):
        # after we wrote the assembler to raw memory, set up
        # tok.faildescr.adr_jump_offset to contain the raw address of
        # the 4-byte target field in the JMP/Jcond instruction, and patch
        # the field in question to point (initially) to the recovery stub
        clt = self.current_clt
        for tok in self.pending_guard_tokens:
            addr = rawstart + tok.pos_jump_offset
            tok.faildescr.adr_jump_offset = addr
            relative_target = tok.pos_recovery_stub - (tok.pos_jump_offset + 4)
            assert rx86.fits_in_32bits(relative_target)
            #
            if not tok.is_guard_not_invalidated:
                mc = codebuf.MachineCodeBlockWrapper()
                mc.writeimm32(relative_target)
                mc.copy_to_raw_memory(addr)
            else:
                # GUARD_NOT_INVALIDATED, record an entry in
                # clt.invalidate_positions of the form:
                #     (addr-in-the-code-of-the-not-yet-written-jump-target,
                #      relative-target-to-use)
                relpos = tok.pos_jump_offset
                clt.invalidate_positions.append((rawstart + relpos,
                                                 relative_target))
                # General idea: Although no code was generated by this
                # guard, the code might be patched with a "JMP rel32" to
                # the guard recovery code.  This recovery code is
                # already generated, and looks like the recovery code
                # for any guard, even if at first it has no jump to it.
                # So we may later write 5 bytes overriding the existing
                # instructions; this works because a CALL instruction
                # would also take at least 5 bytes.  If it could take
                # less, we would run into the issue that overwriting the
                # 5 bytes here might get a few nonsense bytes at the
                # return address of the following CALL.
        if WORD == 8:
            for pos_after_jz in self.pending_memoryerror_trampoline_from:
                assert self.error_trampoline_64 != 0     # only if non-empty
                mc = codebuf.MachineCodeBlockWrapper()
                mc.writeimm32(self.error_trampoline_64 - pos_after_jz)
                mc.copy_to_raw_memory(rawstart + pos_after_jz - 4)

    def update_frame_depth(self, frame_depth):
        baseofs = self.cpu.get_baseofs_of_frame_field()
        self.current_clt.frame_info.update_frame_depth(baseofs, frame_depth)

    def patch_stack_checks(self, framedepth, rawstart):
        for ofs in self.frame_depth_to_patch:
            self._patch_frame_depth(ofs + rawstart, framedepth)

    def _check_frame_depth(self, mc, gcmap):
        """ check if the frame is of enough depth to follow this bridge.
        Otherwise reallocate the frame in a helper.
        There are other potential solutions
        to that, but this one does not sound too bad.
        """
        descrs = self.cpu.gc_ll_descr.getframedescrs(self.cpu)
        ofs = self.cpu.unpack_fielddescr(descrs.arraydescr.lendescr)
        mc.CMP_bi(ofs, 0xffffff)     # force writing 32 bit
        stack_check_cmp_ofs = mc.get_relative_pos() - 4
        mc.J_il8(rx86.Conditions['GE'], 0)
        jg_location = mc.get_relative_pos()
        mc.MOV_si(WORD, 0xffffff)     # force writing 32 bit
        ofs2 = mc.get_relative_pos() - 4
        self.push_gcmap(mc, gcmap, store=True)
        mc.CALL(imm(self._frame_realloc_slowpath))
        # patch the JG above
        offset = mc.get_relative_pos() - jg_location
        assert 0 < offset <= 127
        mc.overwrite(jg_location-1, chr(offset))
        self.frame_depth_to_patch.append(stack_check_cmp_ofs)
        self.frame_depth_to_patch.append(ofs2)

    def _check_frame_depth_debug(self, mc):
        """ double check the depth size. It prints the error (and potentially
        segfaults later)
        """
        if not self.DEBUG_FRAME_DEPTH:
            return
        descrs = self.cpu.gc_ll_descr.getframedescrs(self.cpu)
        ofs = self.cpu.unpack_fielddescr(descrs.arraydescr.lendescr)
        mc.CMP_bi(ofs, 0xffffff)
        stack_check_cmp_ofs = mc.get_relative_pos() - 4
        mc.J_il8(rx86.Conditions['GE'], 0)
        jg_location = mc.get_relative_pos()
        mc.MOV_rr(edi.value, ebp.value)
        mc.MOV_ri(esi.value, 0xffffff)
        ofs2 = mc.get_relative_pos() - 4
        mc.CALL(imm(self.cpu.realloc_frame_crash))
        # patch the JG above
        offset = mc.get_relative_pos() - jg_location
        assert 0 < offset <= 127
        mc.overwrite(jg_location-1, chr(offset))
        self.frame_depth_to_patch.append(stack_check_cmp_ofs)
        self.frame_depth_to_patch.append(ofs2)

    def _patch_frame_depth(self, adr, allocated_depth):
        mc = codebuf.MachineCodeBlockWrapper()
        mc.writeimm32(allocated_depth)
        mc.copy_to_raw_memory(adr)

    def get_asmmemmgr_blocks(self, looptoken):
        clt = looptoken.compiled_loop_token
        if clt.asmmemmgr_blocks is None:
            clt.asmmemmgr_blocks = []
        return clt.asmmemmgr_blocks

    def materialize_loop(self, looptoken):
        self.datablockwrapper.done()      # finish using cpu.asmmemmgr
        self.datablockwrapper = None
        allblocks = self.get_asmmemmgr_blocks(looptoken)
        size = self.mc.get_relative_pos()
        res = self.mc.materialize(self.cpu, allblocks,
                                  self.cpu.gc_ll_descr.gcrootmap)
        if self.cpu.HAS_CODEMAP:
            self.cpu.codemap.register_codemap(
                self.codemap_builder.get_final_bytecode(res, size))
        return res

    def patch_jump_for_descr(self, faildescr, adr_new_target):
        adr_jump_offset = faildescr.adr_jump_offset
        assert adr_jump_offset != 0
        offset = adr_new_target - (adr_jump_offset + 4)
        # If the new target fits within a rel32 of the jump, just patch
        # that. Otherwise, leave the original rel32 to the recovery stub in
        # place, but clobber the recovery stub with a jump to the real
        # target.
        mc = codebuf.MachineCodeBlockWrapper()
        mc.force_frame_size(DEFAULT_FRAME_BYTES)
        if rx86.fits_in_32bits(offset):
            mc.writeimm32(offset)
            mc.copy_to_raw_memory(adr_jump_offset)
        else:
            # "mov r11, addr; jmp r11" is up to 13 bytes, which fits in there
            # because we always write "mov r11, imm-as-8-bytes; call *r11" in
            # the first place.
            mc.MOV_ri(X86_64_SCRATCH_REG.value, adr_new_target)
            mc.JMP_r(X86_64_SCRATCH_REG.value)
            p = rffi.cast(rffi.INTP, adr_jump_offset)
            adr_target = adr_jump_offset + 4 + rffi.cast(lltype.Signed, p[0])
            mc.copy_to_raw_memory(adr_target)
        faildescr.adr_jump_offset = 0    # means "patched"

    def fixup_target_tokens(self, rawstart):
        for targettoken in self.target_tokens_currently_compiling:
            targettoken._ll_loop_code += rawstart
        self.target_tokens_currently_compiling = None

    def _assemble(self, regalloc, inputargs, operations):
        self._regalloc = regalloc
        self.guard_success_cc = rx86.cond_none
        regalloc.compute_hint_frame_locations(operations)
        regalloc.walk_operations(inputargs, operations)
        assert self.guard_success_cc == rx86.cond_none
        if we_are_translated() or self.cpu.dont_keepalive_stuff:
            self._regalloc = None   # else keep it around for debugging
        frame_depth = regalloc.get_final_frame_depth()
        jump_target_descr = regalloc.jump_target_descr
        if jump_target_descr is not None:
            tgt_depth = jump_target_descr._x86_clt.frame_info.jfi_frame_depth
            target_frame_depth = tgt_depth - JITFRAME_FIXED_SIZE
            frame_depth = max(frame_depth, target_frame_depth)
        return frame_depth

    def _call_header(self):
        self.mc.SUB_ri(esp.value, FRAME_FIXED_SIZE * WORD)
        self.mc.MOV_sr(PASS_ON_MY_FRAME * WORD, ebp.value)
        if IS_X86_64:
            self.mc.MOV_sr(THREADLOCAL_OFS, esi.value)
            self.mc.MOV_rr(ebp.value, edi.value)
        else:
            self.mc.MOV_rs(ebp.value, (FRAME_FIXED_SIZE + 1) * WORD)

        for i, loc in enumerate(self.cpu.CALLEE_SAVE_REGISTERS):
            self.mc.MOV_sr((PASS_ON_MY_FRAME + i + 1) * WORD, loc.value)

        gcrootmap = self.cpu.gc_ll_descr.gcrootmap
        if gcrootmap and gcrootmap.is_shadow_stack:
            self._call_header_shadowstack(gcrootmap)

    def _call_header_with_stack_check(self):
        self._call_header()
        if self.stack_check_slowpath == 0:
            pass                # no stack check (e.g. not translated)
        else:
            endaddr, lengthaddr, _ = self.cpu.insert_stack_check()
            self.mc.MOV(eax, heap(endaddr))             # MOV eax, [start]
            self.mc.SUB(eax, esp)                       # SUB eax, current
            self.mc.CMP(eax, heap(lengthaddr))          # CMP eax, [length]
            self.mc.J_il8(rx86.Conditions['BE'], 0)     # JBE .skip
            jb_location = self.mc.get_relative_pos()
            self.mc.CALL(imm(self.stack_check_slowpath))# CALL slowpath
            # patch the JB above                        # .skip:
            offset = self.mc.get_relative_pos() - jb_location
            assert 0 < offset <= 127
            self.mc.overwrite(jb_location-1, chr(offset))
            #

    def _call_footer(self):
        # the return value is the jitframe
        self.mc.MOV_rr(eax.value, ebp.value)

        gcrootmap = self.cpu.gc_ll_descr.gcrootmap
        if gcrootmap and gcrootmap.is_shadow_stack:
            self._call_footer_shadowstack(gcrootmap)

        for i in range(len(self.cpu.CALLEE_SAVE_REGISTERS)-1, -1, -1):
            self.mc.MOV_rs(self.cpu.CALLEE_SAVE_REGISTERS[i].value,
                           (i + 1 + PASS_ON_MY_FRAME) * WORD)

        self.mc.MOV_rs(ebp.value, PASS_ON_MY_FRAME * WORD)
        self.mc.ADD_ri(esp.value, FRAME_FIXED_SIZE * WORD)
        self.mc.RET()

    def _load_shadowstack_top_in_ebx(self, mc, gcrootmap):
        """Loads the shadowstack top in ebx, and returns an integer
        that gives the address of the stack top.  If this integer doesn't
        fit in 32 bits, it will be loaded in r11.
        """
        rst = gcrootmap.get_root_stack_top_addr()
        if rx86.fits_in_32bits(rst):
            mc.MOV_rj(ebx.value, rst)            # MOV ebx, [rootstacktop]
        else:
            mc.MOV_ri(X86_64_SCRATCH_REG.value, rst) # MOV r11, rootstacktop
            mc.MOV_rm(ebx.value, (X86_64_SCRATCH_REG.value, 0))
            # MOV ebx, [r11]
        #
        return rst

    def _call_header_shadowstack(self, gcrootmap):
        rst = self._load_shadowstack_top_in_ebx(self.mc, gcrootmap)
        self.mc.MOV_mr((ebx.value, 0), ebp.value)      # MOV [ebx], ebp
        self.mc.ADD_ri(ebx.value, WORD)
        if rx86.fits_in_32bits(rst):
            self.mc.MOV_jr(rst, ebx.value)            # MOV [rootstacktop], ebx
        else:
            # The integer 'rst' doesn't fit in 32 bits, so we know that
            # _load_shadowstack_top_in_ebx() above loaded it in r11.
            # Reuse it.  Be careful not to overwrite r11 in the middle!
            self.mc.MOV_mr((X86_64_SCRATCH_REG.value, 0),
                           ebx.value) # MOV [r11], ebx

    def _call_footer_shadowstack(self, gcrootmap):
        rst = gcrootmap.get_root_stack_top_addr()
        if rx86.fits_in_32bits(rst):
            self.mc.SUB_ji8(rst, WORD)       # SUB [rootstacktop], WORD
        else:
            self.mc.MOV_ri(ebx.value, rst)           # MOV ebx, rootstacktop
            self.mc.SUB_mi8((ebx.value, 0), WORD)  # SUB [ebx], WORD

    def redirect_call_assembler(self, oldlooptoken, newlooptoken):
        # some minimal sanity checking
        old_nbargs = oldlooptoken.compiled_loop_token._debug_nbargs
        new_nbargs = newlooptoken.compiled_loop_token._debug_nbargs
        assert old_nbargs == new_nbargs
        # we overwrite the instructions at the old _ll_function_addr
        # to start with a JMP to the new _ll_function_addr.
        # Ideally we should rather patch all existing CALLs, but well.
        oldadr = oldlooptoken._ll_function_addr
        target = newlooptoken._ll_function_addr
        # copy frame-info data
        baseofs = self.cpu.get_baseofs_of_frame_field()
        newlooptoken.compiled_loop_token.update_frame_info(
            oldlooptoken.compiled_loop_token, baseofs)
        mc = codebuf.MachineCodeBlockWrapper()
        mc.JMP(imm(follow_jump(target)))
        if WORD == 4:         # keep in sync with prepare_loop()
            assert mc.get_relative_pos() == 5
        else:
            assert mc.get_relative_pos() <= 13
        mc.copy_to_raw_memory(oldadr)

    def dump(self, text):
        if not self.verbose:
            return
        pos = self.mc.get_relative_pos()
        print >> sys.stderr, ' 0x%x  %s' % (pos, text)

    # ------------------------------------------------------------

    def mov(self, from_loc, to_loc):
        if (isinstance(from_loc, RegLoc) and from_loc.is_xmm) or (isinstance(to_loc, RegLoc) and to_loc.is_xmm):
            self.mc.MOVSD(to_loc, from_loc)
        else:
            assert to_loc is not ebp
            self.mc.MOV(to_loc, from_loc)

    regalloc_mov = mov # legacy interface

    def regalloc_push(self, loc):
        if isinstance(loc, RegLoc) and loc.is_xmm:
            self.mc.SUB_ri(esp.value, 8)   # = size of doubles
            self.mc.MOVSD_sx(0, loc.value)
        elif WORD == 4 and isinstance(loc, FrameLoc) and loc.get_width() == 8:
            # XXX evil trick
            self.mc.PUSH_b(loc.value + 4)
            self.mc.PUSH_b(loc.value)
        else:
            self.mc.PUSH(loc)

    def regalloc_pop(self, loc):
        if isinstance(loc, RegLoc) and loc.is_xmm:
            self.mc.MOVSD_xs(loc.value, 0)
            self.mc.ADD_ri(esp.value, 8)   # = size of doubles
        elif WORD == 4 and isinstance(loc, FrameLoc) and loc.get_width() == 8:
            # XXX evil trick
            self.mc.POP_b(loc.value)
            self.mc.POP_b(loc.value + 4)
        else:
            self.mc.POP(loc)

    def regalloc_immedmem2mem(self, from_loc, to_loc):
        # move a ConstFloatLoc directly to a FrameLoc, as two MOVs
        # (even on x86-64, because the immediates are encoded as 32 bits)
        assert isinstance(from_loc, ConstFloatLoc)
        low_part  = rffi.cast(rffi.CArrayPtr(rffi.INT), from_loc.value)[0]
        high_part = rffi.cast(rffi.CArrayPtr(rffi.INT), from_loc.value)[1]
        low_part  = intmask(low_part)
        high_part = intmask(high_part)
        if isinstance(to_loc, RawEbpLoc):
            self.mc.MOV32_bi(to_loc.value,     low_part)
            self.mc.MOV32_bi(to_loc.value + 4, high_part)
        else:
            assert isinstance(to_loc, RawEspLoc)
            self.mc.MOV32_si(to_loc.value,     low_part)
            self.mc.MOV32_si(to_loc.value + 4, high_part)

    def regalloc_perform(self, op, arglocs, resloc):
        genop_list[op.getopnum()](self, op, arglocs, resloc)

    def regalloc_perform_discard(self, op, arglocs):
        genop_discard_list[op.getopnum()](self, op, arglocs)

    def regalloc_perform_llong(self, op, arglocs, resloc):
        effectinfo = op.getdescr().get_extra_info()
        oopspecindex = effectinfo.oopspecindex
        genop_llong_list[oopspecindex](self, op, arglocs, resloc)

    def regalloc_perform_math(self, op, arglocs, resloc):
        effectinfo = op.getdescr().get_extra_info()
        oopspecindex = effectinfo.oopspecindex
        genop_math_list[oopspecindex](self, op, arglocs, resloc)

    def regalloc_perform_guard(self, guard_op, faillocs, arglocs, resloc,
                               frame_depth):
        faildescr = guard_op.getdescr()
        assert isinstance(faildescr, AbstractFailDescr)
        failargs = guard_op.getfailargs()
        guard_opnum = guard_op.getopnum()
        guard_token = self.implement_guard_recovery(guard_opnum,
                                                    faildescr, failargs,
                                                    faillocs, frame_depth)
        genop_guard_list[guard_opnum](self, guard_op, guard_token,
                                      arglocs, resloc)
        if not we_are_translated():
            # must be added by the genop_guard_list[]()
            assert guard_token is self.pending_guard_tokens[-1]

    def load_effective_addr(self, sizereg, baseofs, scale, result, frm=imm0):
        self.mc.LEA(result, addr_add(frm, sizereg, baseofs, scale))

    def _unaryop(asmop):
        def genop_unary(self, op, arglocs, resloc):
            getattr(self.mc, asmop)(arglocs[0])
        return genop_unary

    def _binaryop(asmop):
        def genop_binary(self, op, arglocs, result_loc):
            getattr(self.mc, asmop)(arglocs[0], arglocs[1])
        return genop_binary

    def _binaryop_or_lea(asmop, is_add):
        def genop_binary_or_lea(self, op, arglocs, result_loc):
            # use a regular ADD or SUB if result_loc is arglocs[0],
            # and a LEA only if different.
            if result_loc is arglocs[0]:
                getattr(self.mc, asmop)(arglocs[0], arglocs[1])
            else:
                loc = arglocs[0]
                argloc = arglocs[1]
                assert isinstance(loc, RegLoc)
                assert isinstance(argloc, ImmedLoc)
                assert isinstance(result_loc, RegLoc)
                delta = argloc.value
                if not is_add:    # subtraction
                    delta = -delta
                self.mc.LEA_rm(result_loc.value, (loc.value, delta))
        return genop_binary_or_lea

    def flush_cc(self, cond, result_loc):
        # After emitting a instruction that leaves a boolean result in
        # a condition code (cc), call this.  In the common case, result_loc
        # will be set to ebp by the regalloc, which in this case means
        # "propagate it between this operation and the next guard by keeping
        # it in the cc".  In the uncommon case, result_loc is another
        # register, and we emit a load from the cc into this register.
        assert self.guard_success_cc == rx86.cond_none
        if result_loc is ebp:
            self.guard_success_cc = cond
        else:
            rl = result_loc.lowest8bits()
            self.mc.SET_ir(cond, rl.value)
            self.mc.MOVZX8_rr(result_loc.value, rl.value)

    def _cmpop(cond, rev_cond):
        cond = rx86.Conditions[cond]
        rev_cond = rx86.Conditions[rev_cond]
        #
        def genop_cmp(self, op, arglocs, result_loc):
            if isinstance(op.getarg(0), Const):
                self.mc.CMP(arglocs[1], arglocs[0])
                self.flush_cc(rev_cond, result_loc)
            else:
                self.mc.CMP(arglocs[0], arglocs[1])
                self.flush_cc(cond, result_loc)
        return genop_cmp

    def _if_parity_clear_zero_and_carry(self):
        self.mc.J_il8(rx86.Conditions['NP'], 0)
        jnp_location = self.mc.get_relative_pos()
        # CMP EBP, 0: as EBP cannot be null here, that operation should
        # always clear zero and carry
        self.mc.CMP_ri(ebp.value, 0)
        # patch the JNP above
        offset = self.mc.get_relative_pos() - jnp_location
        assert 0 < offset <= 127
        self.mc.overwrite(jnp_location-1, chr(offset))

    def _cmpop_float(cond, rev_cond):
        is_ne           = cond == 'NE'
        need_direct_p   = 'A' not in cond
        need_rev_p      = 'A' not in rev_cond
        cond_contains_e = ('E' in cond) ^ ('N' in cond)
        cond            = rx86.Conditions[cond]
        rev_cond        = rx86.Conditions[rev_cond]
        #
        def genop_cmp_float(self, op, arglocs, result_loc):
            if need_direct_p:
                direct_case = not isinstance(arglocs[1], RegLoc)
            else:
                direct_case = isinstance(arglocs[0], RegLoc)
            if direct_case:
                self.mc.UCOMISD(arglocs[0], arglocs[1])
                checkcond = cond
                need_p = need_direct_p
            else:
                self.mc.UCOMISD(arglocs[1], arglocs[0])
                checkcond = rev_cond
                need_p = need_rev_p
            if need_p:
                self._if_parity_clear_zero_and_carry()
            self.flush_cc(checkcond, result_loc)
        return genop_cmp_float

    def simple_call(self, fnloc, arglocs, result_loc=eax):
        if result_loc is xmm0:
            result_type = FLOAT
            result_size = 8
        elif result_loc is None:
            result_type = VOID
            result_size = 0
        else:
            result_type = INT
            result_size = WORD
        cb = callbuilder.CallBuilder(self, fnloc, arglocs,
                                     result_loc, result_type,
                                     result_size)
        cb.emit()

    def simple_call_no_collect(self, fnloc, arglocs):
        cb = callbuilder.CallBuilder(self, fnloc, arglocs)
        cb.emit_no_collect()

    def _reload_frame_if_necessary(self, mc, align_stack=False,
                                   shadowstack_reg=None):
        gcrootmap = self.cpu.gc_ll_descr.gcrootmap
        if gcrootmap:
            if gcrootmap.is_shadow_stack:
                if shadowstack_reg is None:
                    rst = gcrootmap.get_root_stack_top_addr()
                    mc.MOV(ecx, heap(rst))
                    shadowstack_reg = ecx
                mc.MOV(ebp, mem(shadowstack_reg, -WORD))
        wbdescr = self.cpu.gc_ll_descr.write_barrier_descr
        if gcrootmap and wbdescr:
            # frame never uses card marking, so we enforce this is not
            # an array
            self._write_barrier_fastpath(mc, wbdescr, [ebp], array=False,
                                         is_frame=True, align_stack=align_stack)

    genop_int_neg = _unaryop("NEG")
    genop_int_invert = _unaryop("NOT")
    genop_int_add = _binaryop_or_lea("ADD", is_add=True)
    genop_nursery_ptr_increment = _binaryop_or_lea('ADD', is_add=True)
    genop_int_sub = _binaryop_or_lea("SUB", is_add=False)
    genop_int_mul = _binaryop("IMUL")
    genop_int_and = _binaryop("AND")
    genop_int_or  = _binaryop("OR")
    genop_int_xor = _binaryop("XOR")
    genop_int_lshift = _binaryop("SHL")
    genop_int_rshift = _binaryop("SAR")
    genop_uint_rshift = _binaryop("SHR")
    genop_float_add = _binaryop("ADDSD")
    genop_float_sub = _binaryop('SUBSD')
    genop_float_mul = _binaryop('MULSD')
    genop_float_truediv = _binaryop('DIVSD')

    genop_int_lt = _cmpop("L", "G")
    genop_int_le = _cmpop("LE", "GE")
    genop_int_eq = _cmpop("E", "E")
    genop_int_ne = _cmpop("NE", "NE")
    genop_int_gt = _cmpop("G", "L")
    genop_int_ge = _cmpop("GE", "LE")
    genop_ptr_eq = genop_instance_ptr_eq = genop_int_eq
    genop_ptr_ne = genop_instance_ptr_ne = genop_int_ne

    genop_uint_gt = _cmpop("A", "B")
    genop_uint_lt = _cmpop("B", "A")
    genop_uint_le = _cmpop("BE", "AE")
    genop_uint_ge = _cmpop("AE", "BE")

    genop_float_lt = _cmpop_float("B", "A")
    genop_float_le = _cmpop_float("BE","AE")
    genop_float_eq = _cmpop_float("E", "E")
    genop_float_ne = _cmpop_float("NE", "NE")
    genop_float_gt = _cmpop_float("A", "B")
    genop_float_ge = _cmpop_float("AE","BE")

    def genop_math_sqrt(self, op, arglocs, resloc):
        self.mc.SQRTSD(arglocs[0], resloc)

    def genop_int_signext(self, op, arglocs, resloc):
        argloc, numbytesloc = arglocs
        assert isinstance(numbytesloc, ImmedLoc)
        assert isinstance(resloc, RegLoc)
        if numbytesloc.value == 1:
            if isinstance(argloc, RegLoc):
                if WORD == 4 and argloc.value >= 4:
                    # meh, can't read the lowest byte of esi or edi on 32-bit
                    if resloc is not argloc:
                        self.mc.MOV(resloc, argloc)
                        argloc = resloc
                    if resloc.value >= 4:
                        # still annoyed, hack needed
                        self.mc.SHL_ri(resloc.value, 24)
                        self.mc.SAR_ri(resloc.value, 24)
                        return
                argloc = argloc.lowest8bits()
            self.mc.MOVSX8(resloc, argloc)
        elif numbytesloc.value == 2:
            self.mc.MOVSX16(resloc, argloc)
        elif IS_X86_64 and numbytesloc.value == 4:
            self.mc.MOVSX32(resloc, argloc)
        else:
            raise AssertionError("bad number of bytes")

    def genop_float_neg(self, op, arglocs, resloc):
        # Following what gcc does: res = x ^ 0x8000000000000000
        self.mc.XORPD(arglocs[0], heap(self.float_const_neg_addr))

    def genop_float_abs(self, op, arglocs, resloc):
        # Following what gcc does: res = x & 0x7FFFFFFFFFFFFFFF
        self.mc.ANDPD(arglocs[0], heap(self.float_const_abs_addr))

    def genop_cast_float_to_int(self, op, arglocs, resloc):
        self.mc.CVTTSD2SI(resloc, arglocs[0])

    def genop_cast_int_to_float(self, op, arglocs, resloc):
        self.mc.CVTSI2SD(resloc, arglocs[0])

    def genop_cast_float_to_singlefloat(self, op, arglocs, resloc):
        loc0, loctmp = arglocs
        self.mc.CVTSD2SS(loctmp, loc0)
        assert isinstance(resloc, RegLoc)
        assert isinstance(loctmp, RegLoc)
        self.mc.MOVD32_rx(resloc.value, loctmp.value)

    def genop_cast_singlefloat_to_float(self, op, arglocs, resloc):
        loc0, = arglocs
        assert isinstance(resloc, RegLoc)
        assert isinstance(loc0, RegLoc)
        self.mc.MOVD32_xr(resloc.value, loc0.value)
        self.mc.CVTSS2SD_xx(resloc.value, resloc.value)

    def genop_convert_float_bytes_to_longlong(self, op, arglocs, resloc):
        loc0, = arglocs
        if longlong.is_64_bit:
            assert isinstance(resloc, RegLoc)
            assert isinstance(loc0, RegLoc)
            self.mc.MOVDQ(resloc, loc0)
        else:
            self.mov(loc0, resloc)

    def genop_convert_longlong_bytes_to_float(self, op, arglocs, resloc):
        loc0, = arglocs
        if longlong.is_64_bit:
            assert isinstance(resloc, RegLoc)
            assert isinstance(loc0, RegLoc)
            self.mc.MOVDQ(resloc, loc0)
        else:
            self.mov(loc0, resloc)

    def test_location(self, loc):
        assert not isinstance(loc, ImmedLoc)
        if isinstance(loc, RegLoc):
            self.mc.TEST_rr(loc.value, loc.value)   # more compact
        else:
            self.mc.CMP(loc, imm0)         # works from memory too

    def genop_int_is_true(self, op, arglocs, resloc):
        self.test_location(arglocs[0])
        self.flush_cc(rx86.Conditions['NZ'], resloc)

    def genop_int_is_zero(self, op, arglocs, resloc):
        self.test_location(arglocs[0])
        self.flush_cc(rx86.Conditions['Z'], resloc)

    def _genop_same_as(self, op, arglocs, resloc):
        self.mov(arglocs[0], resloc)
    genop_same_as_i = _genop_same_as
    genop_same_as_r = _genop_same_as
    genop_same_as_f = _genop_same_as
    genop_cast_ptr_to_int = _genop_same_as
    genop_cast_int_to_ptr = _genop_same_as

    def genop_int_force_ge_zero(self, op, arglocs, resloc):
        self.mc.TEST(arglocs[0], arglocs[0])
        self.mov(imm0, resloc)
        self.mc.CMOVNS(resloc, arglocs[0])

    def genop_int_mod(self, op, arglocs, resloc):
        if IS_X86_32:
            self.mc.CDQ()
        elif IS_X86_64:
            self.mc.CQO()

        self.mc.IDIV_r(ecx.value)

    genop_int_floordiv = genop_int_mod

    def genop_uint_floordiv(self, op, arglocs, resloc):
        self.mc.XOR_rr(edx.value, edx.value)
        self.mc.DIV_r(ecx.value)

    genop_llong_add = _binaryop("PADDQ")
    genop_llong_sub = _binaryop("PSUBQ")
    genop_llong_and = _binaryop("PAND")
    genop_llong_or  = _binaryop("POR")
    genop_llong_xor = _binaryop("PXOR")

    def genop_llong_to_int(self, op, arglocs, resloc):
        loc = arglocs[0]
        assert isinstance(resloc, RegLoc)
        if isinstance(loc, RegLoc):
            self.mc.MOVD32_rx(resloc.value, loc.value)
        elif isinstance(loc, FrameLoc):
            self.mc.MOV_rb(resloc.value, loc.value)
        else:
            not_implemented("llong_to_int: %s" % (loc,))

    def genop_llong_from_int(self, op, arglocs, resloc):
        loc1, loc2 = arglocs
        if isinstance(loc1, ConstFloatLoc):
            assert loc2 is None
            self.mc.MOVSD(resloc, loc1)
        else:
            assert isinstance(loc1, RegLoc)
            assert isinstance(loc2, RegLoc)
            assert isinstance(resloc, RegLoc)
            self.mc.MOVD32_xr(loc2.value, loc1.value)
            self.mc.PSRAD_xi(loc2.value, 31)    # -> 0 or -1
            self.mc.MOVD32_xr(resloc.value, loc1.value)
            self.mc.PUNPCKLDQ_xx(resloc.value, loc2.value)

    def genop_llong_from_uint(self, op, arglocs, resloc):
        loc1, = arglocs
        assert isinstance(resloc, RegLoc)
        assert isinstance(loc1, RegLoc)
        self.mc.MOVD32_xr(resloc.value, loc1.value)   # zero-extending

    def genop_llong_eq(self, op, arglocs, resloc):
        loc1, loc2, locxtmp = arglocs
        self.mc.MOVSD(locxtmp, loc1)
        self.mc.PCMPEQD(locxtmp, loc2)
        self.mc.PMOVMSKB_rx(resloc.value, locxtmp.value)
        # Now the lower 8 bits of resloc contain 0x00, 0x0F, 0xF0 or 0xFF
        # depending on the result of the comparison of each of the two
        # double-words of loc1 and loc2.  The higher 8 bits contain random
        # results.  We want to map 0xFF to 1, and 0x00, 0x0F and 0xF0 to 0.
        self.mc.CMP8_ri(resloc.value | rx86.BYTE_REG_FLAG, -1)
        self.mc.SBB_rr(resloc.value, resloc.value)
        self.mc.ADD_ri(resloc.value, 1)

    def genop_llong_ne(self, op, arglocs, resloc):
        loc1, loc2, locxtmp = arglocs
        self.mc.MOVSD(locxtmp, loc1)
        self.mc.PCMPEQD(locxtmp, loc2)
        self.mc.PMOVMSKB_rx(resloc.value, locxtmp.value)
        # Now the lower 8 bits of resloc contain 0x00, 0x0F, 0xF0 or 0xFF
        # depending on the result of the comparison of each of the two
        # double-words of loc1 and loc2.  The higher 8 bits contain random
        # results.  We want to map 0xFF to 0, and 0x00, 0x0F and 0xF0 to 1.
        self.mc.CMP8_ri(resloc.value | rx86.BYTE_REG_FLAG, -1)
        self.mc.SBB_rr(resloc.value, resloc.value)
        self.mc.NEG_r(resloc.value)

    def genop_llong_lt(self, op, arglocs, resloc):
        # XXX just a special case for now: "x < 0"
        loc1, = arglocs
        self.mc.PMOVMSKB_rx(resloc.value, loc1.value)
        self.mc.SHR_ri(resloc.value, 7)
        self.mc.AND_ri(resloc.value, 1)

    # ----------

    def genop_call_malloc_gc(self, op, arglocs, result_loc):
        self._genop_call(op, arglocs, result_loc)
        self.propagate_memoryerror_if_eax_is_null()

    def propagate_memoryerror_if_eax_is_null(self):
        # if self.propagate_exception_path == 0 (tests), this may jump to 0
        # and segfaults.  too bad.  the alternative is to continue anyway
        # with eax==0, but that will segfault too.
        self.mc.TEST_rr(eax.value, eax.value)
        if WORD == 4:
            self.mc.J_il(rx86.Conditions['Z'], self.propagate_exception_path)
            self.mc.add_pending_relocation()
        elif WORD == 8:
            self.mc.J_il(rx86.Conditions['Z'], 0)
            pos = self.mc.get_relative_pos()
            self.pending_memoryerror_trampoline_from.append(pos)

    # ----------

    def load_from_mem(self, resloc, source_addr, size_loc, sign_loc):
        assert isinstance(resloc, RegLoc)
        size = size_loc.value
        sign = sign_loc.value
        if resloc.is_xmm:
            self.mc.MOVSD(resloc, source_addr)
        elif size == WORD:
            self.mc.MOV(resloc, source_addr)
        elif size == 1:
            if sign:
                self.mc.MOVSX8(resloc, source_addr)
            else:
                self.mc.MOVZX8(resloc, source_addr)
        elif size == 2:
            if sign:
                self.mc.MOVSX16(resloc, source_addr)
            else:
                self.mc.MOVZX16(resloc, source_addr)
        elif IS_X86_64 and size == 4:
            if sign:
                self.mc.MOVSX32(resloc, source_addr)
            else:
                self.mc.MOV32(resloc, source_addr)    # zero-extending
        else:
            not_implemented("load_from_mem size = %d" % size)

    def save_into_mem(self, dest_addr, value_loc, size_loc):
        size = size_loc.value
        if isinstance(value_loc, RegLoc) and value_loc.is_xmm:
            self.mc.MOVSD(dest_addr, value_loc)
        elif size == 1:
            self.mc.MOV8(dest_addr, value_loc.lowest8bits())
        elif size == 2:
            self.mc.MOV16(dest_addr, value_loc)
        elif size == 4:
            self.mc.MOV32(dest_addr, value_loc)
        elif size == 8:
            if IS_X86_64:
                self.mc.MOV(dest_addr, value_loc)
            else:
                assert isinstance(value_loc, FloatImmedLoc)
                self.mc.MOV(dest_addr, value_loc.low_part_loc())
                self.mc.MOV(dest_addr.add_offset(4), value_loc.high_part_loc())
        else:
            not_implemented("save_into_mem size = %d" % size)

    def _genop_getfield_gc(self, op, arglocs, resloc):
        base_loc, ofs_loc, size_loc, sign_loc = arglocs
        assert isinstance(size_loc, ImmedLoc)
        source_addr = AddressLoc(base_loc, ofs_loc)
        self.load_from_mem(resloc, source_addr, size_loc, sign_loc)

    genop_getfield_gc_i = _genop_getfield_gc
    genop_getfield_gc_r = _genop_getfield_gc
    genop_getfield_gc_f = _genop_getfield_gc
    genop_getfield_raw_i = _genop_getfield_gc
    genop_getfield_raw_f = _genop_getfield_gc
    genop_getfield_raw_pure_i = _genop_getfield_gc
    genop_getfield_raw_pure_f = _genop_getfield_gc
    genop_getfield_gc_pure_i = _genop_getfield_gc
    genop_getfield_gc_pure_r = _genop_getfield_gc
    genop_getfield_gc_pure_f = _genop_getfield_gc

    def _genop_getarrayitem_gc(self, op, arglocs, resloc):
        base_loc, ofs_loc, size_loc, ofs, sign_loc = arglocs
        assert isinstance(ofs, ImmedLoc)
        assert isinstance(size_loc, ImmedLoc)
        scale = get_scale(size_loc.value)
        src_addr = addr_add(base_loc, ofs_loc, ofs.value, scale)
        self.load_from_mem(resloc, src_addr, size_loc, sign_loc)

    genop_getarrayitem_gc_i = _genop_getarrayitem_gc
    genop_getarrayitem_gc_r = _genop_getarrayitem_gc
    genop_getarrayitem_gc_f = _genop_getarrayitem_gc
    genop_getarrayitem_gc_pure_i = _genop_getarrayitem_gc
    genop_getarrayitem_gc_pure_r = _genop_getarrayitem_gc
    genop_getarrayitem_gc_pure_f = _genop_getarrayitem_gc
    genop_getarrayitem_raw_i = _genop_getarrayitem_gc
    genop_getarrayitem_raw_f = _genop_getarrayitem_gc
    genop_getarrayitem_raw_pure_i = _genop_getarrayitem_gc
    genop_getarrayitem_raw_pure_f = _genop_getarrayitem_gc

    def _genop_raw_load(self, op, arglocs, resloc):
        base_loc, ofs_loc, size_loc, ofs, sign_loc = arglocs
        assert isinstance(ofs, ImmedLoc)
        src_addr = addr_add(base_loc, ofs_loc, ofs.value, 0)
        self.load_from_mem(resloc, src_addr, size_loc, sign_loc)
    genop_raw_load_i = _genop_raw_load
    genop_raw_load_f = _genop_raw_load

    def _imul_const_scaled(self, mc, targetreg, sourcereg, itemsize):
        """Produce one operation to do roughly
               targetreg = sourcereg * itemsize
           except that the targetreg may still need shifting by 0,1,2,3.
        """
        if (itemsize & 7) == 0:
            shift = 3
        elif (itemsize & 3) == 0:
            shift = 2
        elif (itemsize & 1) == 0:
            shift = 1
        else:
            shift = 0
        itemsize >>= shift
        #
        if valid_addressing_size(itemsize - 1):
            mc.LEA_ra(targetreg, (sourcereg, sourcereg,
                                  get_scale(itemsize - 1), 0))
        elif valid_addressing_size(itemsize):
            mc.LEA_ra(targetreg, (rx86.NO_BASE_REGISTER, sourcereg,
                                  get_scale(itemsize), 0))
        else:
            mc.IMUL_rri(targetreg, sourcereg, itemsize)
        #
        return shift

    def _get_interiorfield_addr(self, temp_loc, index_loc, itemsize_loc,
                                base_loc, ofs_loc):
        assert isinstance(itemsize_loc, ImmedLoc)
        itemsize = itemsize_loc.value
        if isinstance(index_loc, ImmedLoc):
            temp_loc = imm(index_loc.value * itemsize)
            shift = 0
        elif valid_addressing_size(itemsize):
            temp_loc = index_loc
            shift = get_scale(itemsize)
        else:
            assert isinstance(index_loc, RegLoc)
            assert isinstance(temp_loc, RegLoc)
            assert not temp_loc.is_xmm
            shift = self._imul_const_scaled(self.mc, temp_loc.value,
                                            index_loc.value, itemsize)
        assert isinstance(ofs_loc, ImmedLoc)
        return AddressLoc(base_loc, temp_loc, shift, ofs_loc.value)

    def _genop_getinteriorfield_gc(self, op, arglocs, resloc):
        (base_loc, ofs_loc, itemsize_loc, fieldsize_loc,
            index_loc, temp_loc, sign_loc) = arglocs
        src_addr = self._get_interiorfield_addr(temp_loc, index_loc,
                                                itemsize_loc, base_loc,
                                                ofs_loc)
        self.load_from_mem(resloc, src_addr, fieldsize_loc, sign_loc)
    genop_getinteriorfield_gc_i = _genop_getinteriorfield_gc
    genop_getinteriorfield_gc_r = _genop_getinteriorfield_gc
    genop_getinteriorfield_gc_f = _genop_getinteriorfield_gc

    def genop_discard_increment_debug_counter(self, op, arglocs):
        # The argument should be an immediate address.  This should
        # generate code equivalent to a GETFIELD_RAW, an ADD(1), and a
        # SETFIELD_RAW.  Here we use the direct from-memory-to-memory
        # increment operation of x86.
        base_loc, = arglocs
        self.mc.INC(mem(base_loc, 0))

    def genop_discard_setfield_gc(self, op, arglocs):
        base_loc, ofs_loc, size_loc, value_loc = arglocs
        assert isinstance(size_loc, ImmedLoc)
        dest_addr = AddressLoc(base_loc, ofs_loc)
        self.save_into_mem(dest_addr, value_loc, size_loc)

    genop_discard_zero_ptr_field = genop_discard_setfield_gc

    def genop_discard_setinteriorfield_gc(self, op, arglocs):
        (base_loc, ofs_loc, itemsize_loc, fieldsize_loc,
            index_loc, temp_loc, value_loc) = arglocs
        dest_addr = self._get_interiorfield_addr(temp_loc, index_loc,
                                                 itemsize_loc, base_loc,
                                                 ofs_loc)
        self.save_into_mem(dest_addr, value_loc, fieldsize_loc)

    genop_discard_setinteriorfield_raw = genop_discard_setinteriorfield_gc

    def genop_discard_setarrayitem_gc(self, op, arglocs):
        base_loc, ofs_loc, value_loc, size_loc, baseofs = arglocs
        assert isinstance(baseofs, ImmedLoc)
        assert isinstance(size_loc, ImmedLoc)
        scale = get_scale(size_loc.value)
        dest_addr = AddressLoc(base_loc, ofs_loc, scale, baseofs.value)
        self.save_into_mem(dest_addr, value_loc, size_loc)

    def genop_discard_raw_store(self, op, arglocs):
        base_loc, ofs_loc, value_loc, size_loc, baseofs = arglocs
        assert isinstance(baseofs, ImmedLoc)
        dest_addr = AddressLoc(base_loc, ofs_loc, 0, baseofs.value)
        self.save_into_mem(dest_addr, value_loc, size_loc)

    def genop_discard_strsetitem(self, op, arglocs):
        base_loc, ofs_loc, val_loc = arglocs
        basesize, itemsize, ofs_length = symbolic.get_array_token(rstr.STR,
                                              self.cpu.translate_support_code)
        assert itemsize == 1
        dest_addr = AddressLoc(base_loc, ofs_loc, 0, basesize)
        self.mc.MOV8(dest_addr, val_loc.lowest8bits())

    def genop_discard_unicodesetitem(self, op, arglocs):
        base_loc, ofs_loc, val_loc = arglocs
        basesize, itemsize, ofs_length = symbolic.get_array_token(rstr.UNICODE,
                                              self.cpu.translate_support_code)
        if itemsize == 4:
            self.mc.MOV32(AddressLoc(base_loc, ofs_loc, 2, basesize), val_loc)
        elif itemsize == 2:
            self.mc.MOV16(AddressLoc(base_loc, ofs_loc, 1, basesize), val_loc)
        else:
            assert 0, itemsize

    genop_discard_setfield_raw = genop_discard_setfield_gc
    genop_discard_setarrayitem_raw = genop_discard_setarrayitem_gc

    def genop_strlen(self, op, arglocs, resloc):
        base_loc = arglocs[0]
        basesize, itemsize, ofs_length = symbolic.get_array_token(rstr.STR,
                                             self.cpu.translate_support_code)
        self.mc.MOV(resloc, addr_add_const(base_loc, ofs_length))

    def genop_unicodelen(self, op, arglocs, resloc):
        base_loc = arglocs[0]
        basesize, itemsize, ofs_length = symbolic.get_array_token(rstr.UNICODE,
                                             self.cpu.translate_support_code)
        self.mc.MOV(resloc, addr_add_const(base_loc, ofs_length))

    def genop_arraylen_gc(self, op, arglocs, resloc):
        base_loc, ofs_loc = arglocs
        assert isinstance(ofs_loc, ImmedLoc)
        self.mc.MOV(resloc, addr_add_const(base_loc, ofs_loc.value))

    def genop_strgetitem(self, op, arglocs, resloc):
        base_loc, ofs_loc = arglocs
        basesize, itemsize, ofs_length = symbolic.get_array_token(rstr.STR,
                                             self.cpu.translate_support_code)
        assert itemsize == 1
        self.mc.MOVZX8(resloc, AddressLoc(base_loc, ofs_loc, 0, basesize))

    def genop_unicodegetitem(self, op, arglocs, resloc):
        base_loc, ofs_loc = arglocs
        basesize, itemsize, ofs_length = symbolic.get_array_token(rstr.UNICODE,
                                             self.cpu.translate_support_code)
        if itemsize == 4:
            self.mc.MOV32(resloc, AddressLoc(base_loc, ofs_loc, 2, basesize))
        elif itemsize == 2:
            self.mc.MOVZX16(resloc, AddressLoc(base_loc, ofs_loc, 1, basesize))
        else:
            assert 0, itemsize

    def genop_math_read_timestamp(self, op, arglocs, resloc):
        self.mc.RDTSC()
        if longlong.is_64_bit:
            self.mc.SHL_ri(edx.value, 32)
            self.mc.OR_rr(edx.value, eax.value)
        else:
            loc1, = arglocs
            self.mc.MOVD32_xr(loc1.value, edx.value)
            self.mc.MOVD32_xr(resloc.value, eax.value)
            self.mc.PUNPCKLDQ_xx(resloc.value, loc1.value)

    def genop_guard_guard_true(self, guard_op, guard_token, locs, resloc):
        self.implement_guard(guard_token)
    genop_guard_guard_nonnull = genop_guard_guard_true

    def genop_guard_guard_false(self, guard_op, guard_token, locs, resloc):
        self.guard_success_cc = rx86.invert_condition(self.guard_success_cc)
        self.implement_guard(guard_token)
    genop_guard_guard_isnull = genop_guard_guard_false

    def genop_guard_guard_no_exception(self, guard_op, guard_token, locs, ign):
        self.mc.CMP(heap(self.cpu.pos_exception()), imm0)
        self.guard_success_cc = rx86.Conditions['Z']
        self.implement_guard(guard_token)
        # If the previous operation was a COND_CALL, overwrite its conditional
        # jump to jump over this GUARD_NO_EXCEPTION as well, if we can
        if self._find_nearby_operation(-1).getopnum() == rop.COND_CALL:
            jmp_adr = self.previous_cond_call_jcond
            offset = self.mc.get_relative_pos() - jmp_adr
            if offset <= 127:
                self.mc.overwrite(jmp_adr-1, chr(offset))

    def genop_guard_guard_not_invalidated(self, guard_op, guard_token,
                                          locs, ign):
        pos = self.mc.get_relative_pos() + 1 # after potential jmp
        guard_token.pos_jump_offset = pos
        self.pending_guard_tokens.append(guard_token)

    def genop_guard_guard_exception(self, guard_op, guard_token, locs, resloc):
        loc = locs[0]
        loc1 = locs[1]
        self.mc.MOV(loc1, heap(self.cpu.pos_exception()))
        self.mc.CMP(loc1, loc)
        self.guard_success_cc = rx86.Conditions['E']
        self.implement_guard(guard_token)
        self._store_and_reset_exception(self.mc, resloc)

    def _store_and_reset_exception(self, mc, excvalloc=None, exctploc=None,
                                   tmploc=None):
        """ Resest the exception. If excvalloc is None, then store it on the
        frame in jf_guard_exc
        """
        if excvalloc is not None:
            assert excvalloc.is_core_reg()
            mc.MOV(excvalloc, heap(self.cpu.pos_exc_value()))
        elif tmploc is not None: # if both are None, just ignore
            ofs = self.cpu.get_ofs_of_frame_field('jf_guard_exc')
            mc.MOV(tmploc, heap(self.cpu.pos_exc_value()))
            mc.MOV(RawEbpLoc(ofs), tmploc)
        if exctploc is not None:
            assert exctploc.is_core_reg()
            mc.MOV(exctploc, heap(self.cpu.pos_exception()))

        mc.MOV(heap(self.cpu.pos_exception()), imm0)
        mc.MOV(heap(self.cpu.pos_exc_value()), imm0)

    def _restore_exception(self, mc, excvalloc, exctploc, tmploc=None):
        if excvalloc is not None:
            mc.MOV(heap(self.cpu.pos_exc_value()), excvalloc)
        else:
            assert tmploc is not None
            ofs = self.cpu.get_ofs_of_frame_field('jf_guard_exc')
            mc.MOV(tmploc, RawEbpLoc(ofs))
            mc.MOV_bi(ofs, 0)
            mc.MOV(heap(self.cpu.pos_exc_value()), tmploc)
        mc.MOV(heap(self.cpu.pos_exception()), exctploc)

    def genop_int_add_ovf(self, op, arglocs, resloc):
        self.genop_int_add(op, arglocs, resloc)
        self.guard_success_cc = rx86.Conditions['NO']

    def genop_int_sub_ovf(self, op, arglocs, resloc):
        self.genop_int_sub(op, arglocs, resloc)
        self.guard_success_cc = rx86.Conditions['NO']

    def genop_int_mul_ovf(self, op, arglocs, resloc):
        self.genop_int_mul(op, arglocs, resloc)
        self.guard_success_cc = rx86.Conditions['NO']

    genop_guard_guard_no_overflow = genop_guard_guard_true
    genop_guard_guard_overflow    = genop_guard_guard_false

    def genop_guard_guard_value(self, guard_op, guard_token, locs, ign):
        if guard_op.getarg(0).type == FLOAT:
            assert guard_op.getarg(1).type == FLOAT
            self.mc.UCOMISD(locs[0], locs[1])
        else:
            self.mc.CMP(locs[0], locs[1])
        self.guard_success_cc = rx86.Conditions['E']
        self.implement_guard(guard_token)

    def _cmp_guard_class(self, locs):
        loc_ptr = locs[0]
        loc_classptr = locs[1]
        offset = self.cpu.vtable_offset
        if offset is not None:
            self.mc.CMP(mem(loc_ptr, offset), loc_classptr)
        else:
            assert isinstance(loc_classptr, ImmedLoc)
            classptr = loc_classptr.value
            expected_typeid = (self.cpu.gc_ll_descr
                    .get_typeid_from_classptr_if_gcremovetypeptr(classptr))
            self._cmp_guard_gc_type(loc_ptr, ImmedLoc(expected_typeid))

    def _cmp_guard_gc_type(self, loc_ptr, loc_expected_typeid):
        # Note that the typeid half-word is at offset 0 on a little-endian
        # machine; it would be at offset 2 or 4 on a big-endian machine.
        assert self.cpu.supports_guard_gc_type
        if IS_X86_32:
            self.mc.CMP16(mem(loc_ptr, 0), loc_expected_typeid)
        else:
            assert isinstance(loc_expected_typeid, ImmedLoc)
            self.mc.CMP32_mi((loc_ptr.value, 0), loc_expected_typeid.value)

    def genop_guard_guard_class(self, guard_op, guard_token, locs, ign):
        self._cmp_guard_class(locs)
        self.guard_success_cc = rx86.Conditions['E']
        self.implement_guard(guard_token)

    def genop_guard_guard_nonnull_class(self, guard_op, guard_token, locs, ign):
        self.mc.CMP(locs[0], imm1)
        # Patched below
        self.mc.J_il8(rx86.Conditions['B'], 0)
        jb_location = self.mc.get_relative_pos()
        self._cmp_guard_class(locs)
        # patch the JB above
        offset = self.mc.get_relative_pos() - jb_location
        assert 0 < offset <= 127
        self.mc.overwrite(jb_location-1, chr(offset))
        #
        self.guard_success_cc = rx86.Conditions['E']
        self.implement_guard(guard_token)

    def genop_guard_guard_gc_type(self, ign_1, guard_op,
                                  guard_token, locs, ign_2):
        self._cmp_guard_gc_type(locs[0], locs[1])
        self.implement_guard(guard_token, 'NE')

    def genop_guard_guard_is_object(self, ign_1, guard_op,
                                    guard_token, locs, ign_2):
        assert self.cpu.supports_guard_gc_type
        [loc_object, loc_typeid] = locs
        # idea: read the typeid, fetch the field 'infobits' from the big
        # typeinfo table, and check the flag 'T_IS_RPYTHON_INSTANCE'.
        if IS_X86_32:
            self.mc.MOVZX16(loc_typeid, mem(loc_object, 0))
        else:
            self.mc.MOV32(loc_typeid, mem(loc_object, 0))
        #
        base_type_info, shift_by, sizeof_ti = (
            self.cpu.gc_ll_descr.get_translated_info_for_typeinfo())
        infobits_offset, IS_OBJECT_FLAG = (
            self.cpu.gc_ll_descr.get_translated_info_for_guard_is_object())
        loc_infobits = addr_add(imm(base_type_info), loc_typeid,
                                scale=shift_by, offset=infobits_offset)
        self.mc.TEST(loc_infobits, imm(IS_OBJECT_FLAG))
        #
        self.implement_guard(guard_token, 'Z')

    def genop_guard_guard_subclass(self, op, guard_op,
                                   guard_token, locs, ign_2):
        assert self.cpu.supports_guard_gc_type
        [loc_object, loc_check_against_class, loc_tmp] = locs
        assert isinstance(loc_object, RegLoc)
        assert isinstance(loc_tmp, RegLoc)
        offset = self.cpu.vtable_offset
        offset2 = self.cpu.subclassrange_min_offset
        if offset is not None:
            # read this field to get the vtable pointer
            self.mc.MOV_rm(loc_tmp.value, (loc_object.value, offset))
            # read the vtable's subclassrange_min field
            self.mc.MOV_rm(loc_tmp.value, (loc_tmp.value, offset2))
        else:
            # read the typeid
            if IS_X86_32:
                self.mc.MOVZX16(loc_tmp, mem(loc_object, 0))
            else:
                self.mc.MOV32(loc_tmp, mem(loc_object, 0))
            # read the vtable's subclassrange_min field, as a single
            # step with the correct offset
            base_type_info, shift_by, sizeof_ti = (
                self.cpu.gc_ll_descr.get_translated_info_for_typeinfo())
            self.mc.MOV(loc_tmp, addr_add(imm(base_type_info), loc_tmp,
                                          scale = shift_by,
                                          offset = sizeof_ti + offset2))
        # get the two bounds to check against
        vtable_ptr = loc_check_against_class.getint()
        vtable_ptr = rffi.cast(rclass.CLASSTYPE, vtable_ptr)
        check_min = vtable_ptr.subclassrange_min
        check_max = vtable_ptr.subclassrange_max
        # check by doing the unsigned comparison (tmp - min) < (max - min)
        self.mc.SUB_ri(loc_tmp.value, check_min)
        self.mc.CMP_ri(loc_tmp.value, check_max - check_min)
        # the guard fails if we get a "not below" result
        self.implement_guard(guard_token, 'NB')

    def implement_guard_recovery(self, guard_opnum, faildescr, failargs,
                                 fail_locs, frame_depth):
        exc = (guard_opnum == rop.GUARD_EXCEPTION or
               guard_opnum == rop.GUARD_NO_EXCEPTION or
               guard_opnum == rop.GUARD_NOT_FORCED)
        is_guard_not_invalidated = guard_opnum == rop.GUARD_NOT_INVALIDATED
        is_guard_not_forced = guard_opnum == rop.GUARD_NOT_FORCED
        gcmap = allocate_gcmap(self, frame_depth, JITFRAME_FIXED_SIZE)
        return GuardToken(self.cpu, gcmap, faildescr, failargs,
                          fail_locs, exc, frame_depth,
                          is_guard_not_invalidated, is_guard_not_forced)

    def generate_propagate_error_64(self):
        assert WORD == 8
        self.mc.force_frame_size(DEFAULT_FRAME_BYTES)
        startpos = self.mc.get_relative_pos()
        self.mc.JMP(imm(self.propagate_exception_path))
        return startpos

    def generate_quick_failure(self, guardtok):
        """ Gather information about failure
        """
        self.mc.force_frame_size(DEFAULT_FRAME_BYTES)
        startpos = self.mc.get_relative_pos()
        fail_descr, target = self.store_info_on_descr(startpos, guardtok)
        self.mc.PUSH(imm(fail_descr))
        self.push_gcmap(self.mc, guardtok.gcmap, push=True)
        self.mc.JMP(imm(target))
        return startpos

    def push_gcmap(self, mc, gcmap, push=False, store=False):
        if push:
            mc.PUSH(imm(rffi.cast(lltype.Signed, gcmap)))
        else:
            assert store
            ofs = self.cpu.get_ofs_of_frame_field('jf_gcmap')
            mc.MOV(raw_stack(ofs), imm(rffi.cast(lltype.Signed, gcmap)))

    def pop_gcmap(self, mc):
        ofs = self.cpu.get_ofs_of_frame_field('jf_gcmap')
        mc.MOV_bi(ofs, 0)

    def new_stack_loc(self, i, tp):
        base_ofs = self.cpu.get_baseofs_of_frame_field()
        return FrameLoc(i, get_ebp_ofs(base_ofs, i), tp)

    def setup_failure_recovery(self):
        self.failure_recovery_code = [0, 0, 0, 0]

    def _push_all_regs_to_frame(self, mc, ignored_regs, withfloats,
                                callee_only=False):
        # Push all general purpose registers
        base_ofs = self.cpu.get_baseofs_of_frame_field()
        if callee_only:
            regs = gpr_reg_mgr_cls.save_around_call_regs
        else:
            regs = gpr_reg_mgr_cls.all_regs
        for gpr in regs:
            if gpr not in ignored_regs:
                v = gpr_reg_mgr_cls.all_reg_indexes[gpr.value]
                mc.MOV_br(v * WORD + base_ofs, gpr.value)
        if withfloats:
            if IS_X86_64:
                coeff = 1
            else:
                coeff = 2
            # Push all XMM regs
            ofs = len(gpr_reg_mgr_cls.all_regs)
            for i in range(len(xmm_reg_mgr_cls.all_regs)):
                mc.MOVSD_bx((ofs + i * coeff) * WORD + base_ofs, i)

    def _pop_all_regs_from_frame(self, mc, ignored_regs, withfloats,
                                 callee_only=False):
        # Pop all general purpose registers
        base_ofs = self.cpu.get_baseofs_of_frame_field()
        if callee_only:
            regs = gpr_reg_mgr_cls.save_around_call_regs
        else:
            regs = gpr_reg_mgr_cls.all_regs
        for gpr in regs:
            if gpr not in ignored_regs:
                v = gpr_reg_mgr_cls.all_reg_indexes[gpr.value]
                mc.MOV_rb(gpr.value, v * WORD + base_ofs)
        if withfloats:
            # Pop all XMM regs
            if IS_X86_64:
                coeff = 1
            else:
                coeff = 2
            ofs = len(gpr_reg_mgr_cls.all_regs)
            for i in range(len(xmm_reg_mgr_cls.all_regs)):
                mc.MOVSD_xb(i, (ofs + i * coeff) * WORD + base_ofs)

    def _build_failure_recovery(self, exc, withfloats=False):
        mc = codebuf.MachineCodeBlockWrapper()
        # this is jumped to, from a stack that has DEFAULT_FRAME_BYTES
        # followed by 2 extra words just pushed
        mc.force_frame_size(DEFAULT_FRAME_BYTES + 2 * WORD)
        self.mc = mc

        self._push_all_regs_to_frame(mc, [], withfloats)

        if exc:
            # We might have an exception pending.  Load it into ebx...
            mc.MOV(ebx, heap(self.cpu.pos_exc_value()))
            mc.MOV(heap(self.cpu.pos_exception()), imm0)
            mc.MOV(heap(self.cpu.pos_exc_value()), imm0)
            # ...and save ebx into 'jf_guard_exc'
            offset = self.cpu.get_ofs_of_frame_field('jf_guard_exc')
            mc.MOV_br(offset, ebx.value)

        # fill in the jf_descr and jf_gcmap fields of the frame according
        # to which failure we are resuming from.  These are constants
        # pushed on the stack just before we jump to the current helper,
        # in generate_quick_failure().
        ofs = self.cpu.get_ofs_of_frame_field('jf_descr')
        ofs2 = self.cpu.get_ofs_of_frame_field('jf_gcmap')
        mc.POP_b(ofs2)
        mc.POP_b(ofs)

        # now we return from the complete frame, which starts from
        # _call_header_with_stack_check().  The _call_footer below does it.
        self._call_footer()
        rawstart = mc.materialize(self.cpu, [])
        self.failure_recovery_code[exc + 2 * withfloats] = rawstart
        self.mc = None

    def genop_finish(self, op, arglocs, result_loc):
        base_ofs = self.cpu.get_baseofs_of_frame_field()
        if len(arglocs) == 2:
            [return_val, fail_descr_loc] = arglocs
            if op.getarg(0).type == FLOAT and not IS_X86_64:
                size = WORD * 2
            else:
                size = WORD
            self.save_into_mem(raw_stack(base_ofs), return_val, imm(size))
        else:
            [fail_descr_loc] = arglocs
        ofs = self.cpu.get_ofs_of_frame_field('jf_descr')
        self.mov(fail_descr_loc, RawEbpLoc(ofs))
        arglist = op.getarglist()
        if arglist and arglist[0].type == REF:
            if self._finish_gcmap:
                # we're returning with a guard_not_forced_2, and
                # additionally we need to say that eax/rax contains
                # a reference too:
                self._finish_gcmap[0] |= r_uint(1)
                gcmap = self._finish_gcmap
            else:
                gcmap = self.gcmap_for_finish
            self.push_gcmap(self.mc, gcmap, store=True)
        elif self._finish_gcmap:
            # we're returning with a guard_not_forced_2
            gcmap = self._finish_gcmap
            self.push_gcmap(self.mc, gcmap, store=True)
        else:
            # note that the 0 here is redundant, but I would rather
            # keep that one and kill all the others
            ofs = self.cpu.get_ofs_of_frame_field('jf_gcmap')
            self.mc.MOV_bi(ofs, 0)
        # exit function
        self._call_footer()

    def implement_guard(self, guard_token):
        # These jumps are patched later.
        assert self.guard_success_cc >= 0
        self.mc.J_il(rx86.invert_condition(self.guard_success_cc), 0)
        self.guard_success_cc = rx86.cond_none
        guard_token.pos_jump_offset = self.mc.get_relative_pos() - 4
        self.pending_guard_tokens.append(guard_token)

    def _genop_real_call(self, op, arglocs, resloc):
        self._genop_call(op, arglocs, resloc)
    genop_call_i = _genop_real_call
    genop_call_r = _genop_real_call
    genop_call_f = _genop_real_call
    genop_call_n = _genop_real_call

    def _genop_call(self, op, arglocs, resloc, is_call_release_gil=False):
        from rpython.jit.backend.llsupport.descr import CallDescr

        func_index = 2 + is_call_release_gil
        cb = callbuilder.CallBuilder(self, arglocs[func_index],
                                     arglocs[func_index+1:], resloc)

        descr = op.getdescr()
        assert isinstance(descr, CallDescr)
        cb.callconv = descr.get_call_conv()
        cb.argtypes = descr.get_arg_types()
        cb.restype  = descr.get_result_type()
        sizeloc = arglocs[0]
        assert isinstance(sizeloc, ImmedLoc)
        cb.ressize = sizeloc.value
        signloc = arglocs[1]
        assert isinstance(signloc, ImmedLoc)
        cb.ressign = signloc.value

        if is_call_release_gil:
            saveerrloc = arglocs[2]
            assert isinstance(saveerrloc, ImmedLoc)
            cb.emit_call_release_gil(saveerrloc.value)
        else:
            cb.emit()

    def _store_force_index(self, guard_op):
        assert (guard_op.getopnum() == rop.GUARD_NOT_FORCED or
                guard_op.getopnum() == rop.GUARD_NOT_FORCED_2)
        faildescr = guard_op.getdescr()
        ofs = self.cpu.get_ofs_of_frame_field('jf_force_descr')
        self.mc.MOV(raw_stack(ofs), imm(rffi.cast(lltype.Signed,
                                 cast_instance_to_gcref(faildescr))))

    def _find_nearby_operation(self, delta):
        regalloc = self._regalloc
        return regalloc.operations[regalloc.rm.position + delta]

    def genop_guard_guard_not_forced(self, guard_op, guard_token, locs, resloc):
        ofs = self.cpu.get_ofs_of_frame_field('jf_descr')
        self.mc.CMP_bi(ofs, 0)
        self.guard_success_cc = rx86.Conditions['E']
        self.implement_guard(guard_token)

<<<<<<< HEAD
    def _genop_guard_call_may_force(self, op, guard_op, guard_token,
                                   arglocs, result_loc):
        self._store_force_index(guard_op)
        self._genop_call(op, arglocs, result_loc)
        self._emit_guard_not_forced(guard_token)
    genop_guard_call_may_force_i = _genop_guard_call_may_force
    genop_guard_call_may_force_r = _genop_guard_call_may_force
    genop_guard_call_may_force_f = _genop_guard_call_may_force
    genop_guard_call_may_force_n = _genop_guard_call_may_force

    def _genop_guard_call_release_gil(self, op, guard_op, guard_token,
                                     arglocs, result_loc):
        self._store_force_index(guard_op)
        self._genop_call(op, arglocs, result_loc, is_call_release_gil=True)
        self._emit_guard_not_forced(guard_token)
    genop_guard_call_release_gil_i = _genop_guard_call_release_gil
    genop_guard_call_release_gil_r = _genop_guard_call_release_gil
    genop_guard_call_release_gil_f = _genop_guard_call_release_gil
    genop_guard_call_release_gil_n = _genop_guard_call_release_gil
=======
    def genop_call_may_force(self, op, arglocs, result_loc):
        self._store_force_index(self._find_nearby_operation(+1))
        self._genop_call(op, arglocs, result_loc)

    def genop_call_release_gil(self, op, arglocs, result_loc):
        self._store_force_index(self._find_nearby_operation(+1))
        self._genop_call(op, arglocs, result_loc, is_call_release_gil=True)
>>>>>>> 6a15e931

    def imm(self, v):
        return imm(v)

    # ------------------- CALL ASSEMBLER --------------------------

<<<<<<< HEAD
    def _genop_guard_call_assembler(self, op, guard_op, guard_token,
                                   arglocs, result_loc):
=======
    def genop_call_assembler(self, op, arglocs, result_loc):
>>>>>>> 6a15e931
        if len(arglocs) == 2:
            [argloc, vloc] = arglocs
        else:
            [argloc] = arglocs
            vloc = self.imm(0)
<<<<<<< HEAD
        self.call_assembler(op, guard_op, argloc, vloc, result_loc, eax)
        self._emit_guard_not_forced(guard_token)
    genop_guard_call_assembler_i = _genop_guard_call_assembler
    genop_guard_call_assembler_r = _genop_guard_call_assembler
    genop_guard_call_assembler_f = _genop_guard_call_assembler
    genop_guard_call_assembler_n = _genop_guard_call_assembler
=======
        self._store_force_index(self._find_nearby_operation(+1))
        self.call_assembler(op, argloc, vloc, result_loc, eax)
>>>>>>> 6a15e931

    def _call_assembler_emit_call(self, addr, argloc, _):
        threadlocal_loc = RawEspLoc(THREADLOCAL_OFS, INT)
        if self._is_asmgcc():
            # We need to remove the bit "already seen during the
            # previous minor collection" instead of passing this
            # value directly.
            if IS_X86_64:
                tmploc = esi    # already the correct place
                if argloc is tmploc:
                    self.mc.MOV_rr(esi.value, edi.value)
                    argloc = edi
            else:
                tmploc = eax
                if tmploc is argloc:
                    tmploc = edx
            self.mc.MOV(tmploc, threadlocal_loc)
            self.mc.AND_ri(tmploc.value, ~1)
            threadlocal_loc = tmploc
        #
        self.simple_call(addr, [argloc, threadlocal_loc])

    def _call_assembler_emit_helper_call(self, addr, arglocs, result_loc):
        self.simple_call(addr, arglocs, result_loc)

    def _call_assembler_check_descr(self, value, tmploc):
        ofs = self.cpu.get_ofs_of_frame_field('jf_descr')
        self.mc.CMP(mem(eax, ofs), imm(value))
        # patched later
        self.mc.J_il8(rx86.Conditions['E'], 0) # goto B if we get 'done_with_this_frame'
        return self.mc.get_relative_pos()

    def _call_assembler_patch_je(self, result_loc, je_location):
        if (IS_X86_32 and isinstance(result_loc, FrameLoc) and
            result_loc.type == FLOAT):
            self.mc.FSTPL_b(result_loc.value)
        self.mc.JMP_l8(0) # jump to done, patched later
        jmp_location = self.mc.get_relative_pos()
        #
        offset = jmp_location - je_location
        assert 0 < offset <= 127
        self.mc.overwrite(je_location - 1, chr(offset))
        self.mc.force_frame_size(DEFAULT_FRAME_BYTES)
        #
        return jmp_location

    def _call_assembler_load_result(self, op, result_loc):
        if op.type != 'v':
            # load the return value from the dead frame's value index 0
            kind = op.type
            descr = self.cpu.getarraydescr_for_frame(kind)
            ofs = self.cpu.unpack_arraydescr(descr)
            if kind == FLOAT:
                self.mc.MOVSD_xm(xmm0.value, (eax.value, ofs))
                if result_loc is not xmm0:
                    self.mc.MOVSD(result_loc, xmm0)
            else:
                assert result_loc is eax
                self.mc.MOV_rm(eax.value, (eax.value, ofs))

    def _call_assembler_patch_jmp(self, jmp_location):
        offset = self.mc.get_relative_pos() - jmp_location
        assert 0 <= offset <= 127
        self.mc.overwrite(jmp_location - 1, chr(offset))

    # ------------------- END CALL ASSEMBLER -----------------------

    def _write_barrier_fastpath(self, mc, descr, arglocs, array=False,
                                is_frame=False, align_stack=False):
        # Write code equivalent to write_barrier() in the GC: it checks
        # a flag in the object at arglocs[0], and if set, it calls a
        # helper piece of assembler.  The latter saves registers as needed
        # and call the function remember_young_pointer() from the GC.
        if we_are_translated():
            cls = self.cpu.gc_ll_descr.has_write_barrier_class()
            assert cls is not None and isinstance(descr, cls)
        #
        card_marking = False
        mask = descr.jit_wb_if_flag_singlebyte
        if array and descr.jit_wb_cards_set != 0:
            # assumptions the rest of the function depends on:
            assert (descr.jit_wb_cards_set_byteofs ==
                    descr.jit_wb_if_flag_byteofs)
            assert descr.jit_wb_cards_set_singlebyte == -0x80
            card_marking = True
            mask = descr.jit_wb_if_flag_singlebyte | -0x80
        #
        loc_base = arglocs[0]
        if is_frame:
            assert loc_base is ebp
            loc = raw_stack(descr.jit_wb_if_flag_byteofs)
        else:
            loc = addr_add_const(loc_base, descr.jit_wb_if_flag_byteofs)
        mc.TEST8(loc, imm(mask))
        mc.J_il8(rx86.Conditions['Z'], 0) # patched later
        jz_location = mc.get_relative_pos()

        # for cond_call_gc_wb_array, also add another fast path:
        # if GCFLAG_CARDS_SET, then we can just set one bit and be done
        if card_marking:
            # GCFLAG_CARDS_SET is in this byte at 0x80, so this fact can
            # been checked by the status flags of the previous TEST8
            mc.J_il8(rx86.Conditions['S'], 0) # patched later
            js_location = mc.get_relative_pos()
        else:
            js_location = 0

        # Write only a CALL to the helper prepared in advance, passing it as
        # argument the address of the structure we are writing into
        # (the first argument to COND_CALL_GC_WB).
        helper_num = card_marking
        if is_frame:
            helper_num = 4
        elif self._regalloc is not None and self._regalloc.xrm.reg_bindings:
            helper_num += 2
        if self.wb_slowpath[helper_num] == 0:    # tests only
            assert not we_are_translated()
            self.cpu.gc_ll_descr.write_barrier_descr = descr
            self._build_wb_slowpath(card_marking,
                                    bool(self._regalloc.xrm.reg_bindings))
            assert self.wb_slowpath[helper_num] != 0
        #
        if not is_frame:
            mc.PUSH(loc_base)
        if is_frame and align_stack:
            mc.SUB_ri(esp.value, 16 - WORD) # erase the return address
        mc.CALL(imm(self.wb_slowpath[helper_num]))
        if not is_frame:
            mc.stack_frame_size_delta(-WORD)
        if is_frame and align_stack:
            mc.ADD_ri(esp.value, 16 - WORD) # erase the return address

        if card_marking:
            # The helper ends again with a check of the flag in the object.
            # So here, we can simply write again a 'JNS', which will be
            # taken if GCFLAG_CARDS_SET is still not set.
            mc.J_il8(rx86.Conditions['NS'], 0) # patched later
            jns_location = mc.get_relative_pos()
            #
            # patch the JS above
            offset = mc.get_relative_pos() - js_location
            assert 0 < offset <= 127
            mc.overwrite(js_location-1, chr(offset))
            #
            # case GCFLAG_CARDS_SET: emit a few instructions to do
            # directly the card flag setting
            loc_index = arglocs[1]
            if isinstance(loc_index, RegLoc):
                if IS_X86_64 and isinstance(loc_base, RegLoc):
                    # copy loc_index into r11
                    tmp1 = X86_64_SCRATCH_REG
                    mc.MOV_rr(tmp1.value, loc_index.value)
                    final_pop = False
                else:
                    # must save the register loc_index before it is mutated
                    mc.PUSH_r(loc_index.value)
                    tmp1 = loc_index
                    final_pop = True
                # SHR tmp, card_page_shift
                mc.SHR_ri(tmp1.value, descr.jit_wb_card_page_shift)
                # XOR tmp, -8
                mc.XOR_ri(tmp1.value, -8)
                # BTS [loc_base], tmp
                mc.BTS(addr_add_const(loc_base, 0), tmp1)
                # done
                if final_pop:
                    mc.POP_r(loc_index.value)
                #
            elif isinstance(loc_index, ImmedLoc):
                byte_index = loc_index.value >> descr.jit_wb_card_page_shift
                byte_ofs = ~(byte_index >> 3)
                byte_val = 1 << (byte_index & 7)
                mc.OR8(addr_add_const(loc_base, byte_ofs), imm(byte_val))
            else:
                raise AssertionError("index is neither RegLoc nor ImmedLoc")
            #
            # patch the JNS above
            offset = mc.get_relative_pos() - jns_location
            assert 0 < offset <= 127
            mc.overwrite(jns_location-1, chr(offset))

        # patch the JZ above
        offset = mc.get_relative_pos() - jz_location
        assert 0 < offset <= 127
        mc.overwrite(jz_location-1, chr(offset))

    def genop_discard_cond_call_gc_wb(self, op, arglocs):
        self._write_barrier_fastpath(self.mc, op.getdescr(), arglocs)

    def genop_discard_cond_call_gc_wb_array(self, op, arglocs):
        self._write_barrier_fastpath(self.mc, op.getdescr(), arglocs,
                                     array=True)

    def not_implemented_op_discard(self, op, arglocs):
        not_implemented("not implemented operation: %s" % op.getopname())

    def not_implemented_op(self, op, arglocs, resloc):
        not_implemented("not implemented operation with res: %s" %
                        op.getopname())

    def not_implemented_op_guard(self, guard_op, guard_token, locs, resloc):
        not_implemented("not implemented operation (guard): %s" %
                        guard_op.getopname())

    def closing_jump(self, target_token):
        target = target_token._ll_loop_code
        if target_token in self.target_tokens_currently_compiling:
            curpos = self.mc.get_relative_pos() + 5
            self.mc.JMP_l(target - curpos)
        else:
            self.mc.JMP(imm(target))

    def label(self):
        self._check_frame_depth_debug(self.mc)

    def cond_call(self, op, gcmap, imm_func, arglocs):
        assert self.guard_success_cc >= 0
        self.mc.J_il8(rx86.invert_condition(self.guard_success_cc), 0)
                                                            # patched later
        jmp_adr = self.mc.get_relative_pos()
        self.guard_success_cc = rx86.cond_none
        #
        self.push_gcmap(self.mc, gcmap, store=True)
        #
        # first save away the 4 registers from 'cond_call_register_arguments'
        # plus the register 'eax'
        base_ofs = self.cpu.get_baseofs_of_frame_field()
        should_be_saved = self._regalloc.rm.reg_bindings.values()
        for gpr in cond_call_register_arguments + [eax]:
            if gpr not in should_be_saved:
                continue
            v = gpr_reg_mgr_cls.all_reg_indexes[gpr.value]
            self.mc.MOV_br(v * WORD + base_ofs, gpr.value)
        #
        # load the 0-to-4 arguments into these registers
        from rpython.jit.backend.x86.jump import remap_frame_layout
        remap_frame_layout(self, arglocs,
                           cond_call_register_arguments[:len(arglocs)],
                           X86_64_SCRATCH_REG if IS_X86_64 else None)
        #
        # load the constant address of the function to call into eax
        self.mc.MOV(eax, imm_func)
        #
        # figure out which variant of cond_call_slowpath to call, and call it
        callee_only = False
        floats = False
        if self._regalloc is not None:
            for reg in self._regalloc.rm.reg_bindings.values():
                if reg not in self._regalloc.rm.save_around_call_regs:
                    break
            else:
                callee_only = True
            if self._regalloc.xrm.reg_bindings:
                floats = True
        cond_call_adr = self.cond_call_slowpath[floats * 2 + callee_only]
        self.mc.CALL(imm(follow_jump(cond_call_adr)))
        # restoring the registers saved above, and doing pop_gcmap(), is left
        # to the cond_call_slowpath helper.  We never have any result value.
        offset = self.mc.get_relative_pos() - jmp_adr
        assert 0 < offset <= 127
        self.mc.overwrite(jmp_adr-1, chr(offset))
        # might be overridden again to skip over the following
        # guard_no_exception too
        self.previous_cond_call_jcond = jmp_adr

    def malloc_cond(self, nursery_free_adr, nursery_top_adr, size, gcmap):
        assert size & (WORD-1) == 0     # must be correctly aligned
        self.mc.MOV(eax, heap(nursery_free_adr))
        self.mc.LEA_rm(edi.value, (eax.value, size))
        self.mc.CMP(edi, heap(nursery_top_adr))
        self.mc.J_il8(rx86.Conditions['NA'], 0) # patched later
        jmp_adr = self.mc.get_relative_pos()
        # save the gcmap
        self.push_gcmap(self.mc, gcmap, store=True)
        self.mc.CALL(imm(follow_jump(self.malloc_slowpath)))
        offset = self.mc.get_relative_pos() - jmp_adr
        assert 0 < offset <= 127
        self.mc.overwrite(jmp_adr-1, chr(offset))
        self.mc.MOV(heap(nursery_free_adr), edi)

    def malloc_cond_varsize_frame(self, nursery_free_adr, nursery_top_adr,
                                  sizeloc, gcmap):
        if sizeloc is eax:
            self.mc.MOV(edi, sizeloc)
            sizeloc = edi
        self.mc.MOV(eax, heap(nursery_free_adr))
        if sizeloc is edi:
            self.mc.ADD_rr(edi.value, eax.value)
        else:
            self.mc.LEA_ra(edi.value, (eax.value, sizeloc.value, 0, 0))
        self.mc.CMP(edi, heap(nursery_top_adr))
        self.mc.J_il8(rx86.Conditions['NA'], 0) # patched later
        jmp_adr = self.mc.get_relative_pos()
        # save the gcmap
        self.push_gcmap(self.mc, gcmap, store=True)
        self.mc.CALL(imm(follow_jump(self.malloc_slowpath)))
        offset = self.mc.get_relative_pos() - jmp_adr
        assert 0 < offset <= 127
        self.mc.overwrite(jmp_adr-1, chr(offset))
        self.mc.MOV(heap(nursery_free_adr), edi)

    def malloc_cond_varsize(self, kind, nursery_free_adr, nursery_top_adr,
                            lengthloc, itemsize, maxlength, gcmap,
                            arraydescr):
        from rpython.jit.backend.llsupport.descr import ArrayDescr
        assert isinstance(arraydescr, ArrayDescr)

        # lengthloc is the length of the array, which we must not modify!
        assert lengthloc is not eax and lengthloc is not edi
        if isinstance(lengthloc, RegLoc):
            varsizeloc = lengthloc
        else:
            self.mc.MOV(edi, lengthloc)
            varsizeloc = edi

        self.mc.CMP(varsizeloc, imm(maxlength))
        self.mc.J_il8(rx86.Conditions['A'], 0) # patched later
        jmp_adr0 = self.mc.get_relative_pos()

        self.mc.MOV(eax, heap(nursery_free_adr))
        if valid_addressing_size(itemsize):
            shift = get_scale(itemsize)
        else:
            shift = self._imul_const_scaled(self.mc, edi.value,
                                            varsizeloc.value, itemsize)
            varsizeloc = edi
        # now varsizeloc is a register != eax.  The size of
        # the variable part of the array is (varsizeloc << shift)
        assert arraydescr.basesize >= self.gc_minimal_size_in_nursery
        constsize = arraydescr.basesize + self.gc_size_of_header
        force_realignment = (itemsize % WORD) != 0
        if force_realignment:
            constsize += WORD - 1
        self.mc.LEA_ra(edi.value, (eax.value, varsizeloc.value, shift,
                                   constsize))
        if force_realignment:
            self.mc.AND_ri(edi.value, ~(WORD - 1))
        # now edi contains the total size in bytes, rounded up to a multiple
        # of WORD, plus nursery_free_adr
        self.mc.CMP(edi, heap(nursery_top_adr))
        self.mc.J_il8(rx86.Conditions['NA'], 0) # patched later
        jmp_adr1 = self.mc.get_relative_pos()
        #
        offset = self.mc.get_relative_pos() - jmp_adr0
        assert 0 < offset <= 127
        self.mc.overwrite(jmp_adr0-1, chr(offset))
        # save the gcmap
        self.push_gcmap(self.mc, gcmap, store=True)
        if kind == rewrite.FLAG_ARRAY:
            self.mc.MOV_si(WORD, itemsize)
            self.mc.MOV(edi, lengthloc)
            self.mc.MOV_ri(eax.value, arraydescr.tid)
            addr = self.malloc_slowpath_varsize
        else:
            if kind == rewrite.FLAG_STR:
                addr = self.malloc_slowpath_str
            else:
                assert kind == rewrite.FLAG_UNICODE
                addr = self.malloc_slowpath_unicode
            self.mc.MOV(edi, lengthloc)
        self.mc.CALL(imm(follow_jump(addr)))
        self.mc.JMP_l8(0)      # jump to done, patched later
        jmp_location = self.mc.get_relative_pos()
        #
        offset = self.mc.get_relative_pos() - jmp_adr1
        assert 0 < offset <= 127
        self.mc.overwrite(jmp_adr1-1, chr(offset))
        self.mc.force_frame_size(DEFAULT_FRAME_BYTES)
        # write down the tid, but not if it's the result of the CALL
        self.mc.MOV(mem(eax, 0), imm(arraydescr.tid))
        # while we're at it, this line is not needed if we've done the CALL
        self.mc.MOV(heap(nursery_free_adr), edi)
        #
        offset = self.mc.get_relative_pos() - jmp_location
        assert 0 < offset <= 127
        self.mc.overwrite(jmp_location - 1, chr(offset))

    def store_force_descr(self, op, fail_locs, frame_depth):
        guard_token = self.implement_guard_recovery(op.opnum,
                                                    op.getdescr(),
                                                    op.getfailargs(),
                                                    fail_locs, frame_depth)
        self._finish_gcmap = guard_token.gcmap
        self._store_force_index(op)
        self.store_info_on_descr(0, guard_token)

    def force_token(self, reg):
        # XXX kill me
        assert isinstance(reg, RegLoc)
        self.mc.MOV_rr(reg.value, ebp.value)

    def threadlocalref_get(self, offset, resloc, size, sign):
        # This loads the stack location THREADLOCAL_OFS into a
        # register, and then read the word at the given offset.
        # It is only supported if 'translate_support_code' is
        # true; otherwise, the execute_token() was done with a
        # dummy value for the stack location THREADLOCAL_OFS
        # 
        assert self.cpu.translate_support_code
        assert isinstance(resloc, RegLoc)
        self.mc.MOV_rs(resloc.value, THREADLOCAL_OFS)
        if self._is_asmgcc():
            self.mc.AND_ri(resloc.value, ~1)
        self.load_from_mem(resloc, addr_add_const(resloc, offset),
                           imm(size), imm(sign))

    def genop_discard_zero_array(self, op, arglocs):
        (base_loc, startindex_loc, bytes_loc,
         itemsize_loc, baseofs_loc, null_loc) = arglocs
        assert isinstance(bytes_loc, ImmedLoc)
        assert isinstance(itemsize_loc, ImmedLoc)
        assert isinstance(baseofs_loc, ImmedLoc)
        assert isinstance(null_loc, RegLoc) and null_loc.is_xmm
        baseofs = baseofs_loc.value
        nbytes = bytes_loc.value
        if valid_addressing_size(itemsize_loc.value):
            scale = get_scale(itemsize_loc.value)
        else:
            assert isinstance(startindex_loc, ImmedLoc)
            baseofs += startindex_loc.value * itemsize_loc.value
            startindex_loc = imm0
            scale = 0
        null_reg_cleared = False
        i = 0
        while i < nbytes:
            addr = addr_add(base_loc, startindex_loc, baseofs + i, scale)
            current = nbytes - i
            if current >= 16 and self.cpu.supports_floats:
                current = 16
                if not null_reg_cleared:
                    self.mc.XORPS_xx(null_loc.value, null_loc.value)
                    null_reg_cleared = True
                self.mc.MOVUPS(addr, null_loc)
            else:
                if current >= WORD:
                    current = WORD
                elif current >= 4:
                    current = 4
                elif current >= 2:
                    current = 2
                self.save_into_mem(addr, imm0, imm(current))
            i += current


genop_discard_list = [Assembler386.not_implemented_op_discard] * rop._LAST
genop_list = [Assembler386.not_implemented_op] * rop._LAST
genop_llong_list = {}
genop_math_list = {}
genop_tlref_list = {}
genop_guard_list = [Assembler386.not_implemented_op_guard] * rop._LAST

for name, value in Assembler386.__dict__.iteritems():
    if name.startswith('genop_discard_'):
        opname = name[len('genop_discard_'):]
        num = getattr(rop, opname.upper())
        genop_discard_list[num] = value
    elif name.startswith('genop_guard_'):
        opname = name[len('genop_guard_'):]
        num = getattr(rop, opname.upper())
        genop_guard_list[num] = value
    elif name.startswith('genop_llong_'):
        opname = name[len('genop_llong_'):]
        num = getattr(EffectInfo, 'OS_LLONG_' + opname.upper())
        genop_llong_list[num] = value
    elif name.startswith('genop_math_'):
        opname = name[len('genop_math_'):]
        num = getattr(EffectInfo, 'OS_MATH_' + opname.upper())
        genop_math_list[num] = value
    elif name.startswith('genop_'):
        opname = name[len('genop_'):]
        num = getattr(rop, opname.upper())
        genop_list[num] = value

# XXX: ri386 migration shims:
def addr_add(reg_or_imm1, reg_or_imm2, offset=0, scale=0):
    return AddressLoc(reg_or_imm1, reg_or_imm2, scale, offset)

def addr_add_const(reg_or_imm1, offset):
    return AddressLoc(reg_or_imm1, imm0, 0, offset)

def mem(loc, offset):
    return AddressLoc(loc, imm0, 0, offset)

def raw_stack(offset, type=INT):
    return RawEbpLoc(offset, type)

def heap(addr):
    return AddressLoc(ImmedLoc(addr), imm0, 0, 0)

def not_implemented(msg):
    msg = '[x86/asm] %s\n' % msg
    if we_are_translated():
        llop.debug_print(lltype.Void, msg)
    raise NotImplementedError(msg)

cond_call_register_arguments = [edi, esi, edx, ecx]

class BridgeAlreadyCompiled(Exception):
    pass<|MERGE_RESOLUTION|>--- conflicted
+++ resolved
@@ -1982,63 +1982,39 @@
         self.guard_success_cc = rx86.Conditions['E']
         self.implement_guard(guard_token)
 
-<<<<<<< HEAD
-    def _genop_guard_call_may_force(self, op, guard_op, guard_token,
-                                   arglocs, result_loc):
-        self._store_force_index(guard_op)
-        self._genop_call(op, arglocs, result_loc)
-        self._emit_guard_not_forced(guard_token)
-    genop_guard_call_may_force_i = _genop_guard_call_may_force
-    genop_guard_call_may_force_r = _genop_guard_call_may_force
-    genop_guard_call_may_force_f = _genop_guard_call_may_force
-    genop_guard_call_may_force_n = _genop_guard_call_may_force
-
-    def _genop_guard_call_release_gil(self, op, guard_op, guard_token,
-                                     arglocs, result_loc):
-        self._store_force_index(guard_op)
-        self._genop_call(op, arglocs, result_loc, is_call_release_gil=True)
-        self._emit_guard_not_forced(guard_token)
-    genop_guard_call_release_gil_i = _genop_guard_call_release_gil
-    genop_guard_call_release_gil_r = _genop_guard_call_release_gil
-    genop_guard_call_release_gil_f = _genop_guard_call_release_gil
-    genop_guard_call_release_gil_n = _genop_guard_call_release_gil
-=======
-    def genop_call_may_force(self, op, arglocs, result_loc):
+    def _genop_call_may_force(self, op, arglocs, result_loc):
         self._store_force_index(self._find_nearby_operation(+1))
         self._genop_call(op, arglocs, result_loc)
-
-    def genop_call_release_gil(self, op, arglocs, result_loc):
+    genop_call_may_force_i = _genop_call_may_force
+    genop_call_may_force_r = _genop_call_may_force
+    genop_call_may_force_f = _genop_call_may_force
+    genop_call_may_force_n = _genop_call_may_force
+
+    def _genop_call_release_gil(self, op, arglocs, result_loc):
         self._store_force_index(self._find_nearby_operation(+1))
         self._genop_call(op, arglocs, result_loc, is_call_release_gil=True)
->>>>>>> 6a15e931
+    genop_call_release_gil_i = _genop_call_release_gil
+    genop_call_release_gil_r = _genop_call_release_gil
+    genop_call_release_gil_f = _genop_call_release_gil
+    genop_call_release_gil_n = _genop_call_release_gil
 
     def imm(self, v):
         return imm(v)
 
     # ------------------- CALL ASSEMBLER --------------------------
 
-<<<<<<< HEAD
-    def _genop_guard_call_assembler(self, op, guard_op, guard_token,
-                                   arglocs, result_loc):
-=======
-    def genop_call_assembler(self, op, arglocs, result_loc):
->>>>>>> 6a15e931
+    def _genop_call_assembler(self, op, arglocs, result_loc):
         if len(arglocs) == 2:
             [argloc, vloc] = arglocs
         else:
             [argloc] = arglocs
             vloc = self.imm(0)
-<<<<<<< HEAD
-        self.call_assembler(op, guard_op, argloc, vloc, result_loc, eax)
-        self._emit_guard_not_forced(guard_token)
-    genop_guard_call_assembler_i = _genop_guard_call_assembler
-    genop_guard_call_assembler_r = _genop_guard_call_assembler
-    genop_guard_call_assembler_f = _genop_guard_call_assembler
-    genop_guard_call_assembler_n = _genop_guard_call_assembler
-=======
         self._store_force_index(self._find_nearby_operation(+1))
         self.call_assembler(op, argloc, vloc, result_loc, eax)
->>>>>>> 6a15e931
+    genop_call_assembler_i = _genop_call_assembler
+    genop_call_assembler_r = _genop_call_assembler
+    genop_call_assembler_f = _genop_call_assembler
+    genop_call_assembler_n = _genop_call_assembler
 
     def _call_assembler_emit_call(self, addr, argloc, _):
         threadlocal_loc = RawEspLoc(THREADLOCAL_OFS, INT)
