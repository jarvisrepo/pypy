--- conflicted
+++ resolved
@@ -2,12 +2,8 @@
 import os
 
 from rpython.jit.backend.llsupport import symbolic, jitframe
-<<<<<<< HEAD
 from rpython.jit.backend.llsupport.assembler import (GuardToken, BaseAssembler,
-                                                    debug_bridge)
-=======
-from rpython.jit.backend.llsupport.assembler import GuardToken, BaseAssembler, DEBUG_COUNTER
->>>>>>> ccd0c1b9
+                                                DEBUG_COUNTER, debug_bridge)
 from rpython.jit.backend.llsupport.asmmemmgr import MachineDataBlockWrapper
 from rpython.jit.backend.llsupport.gcmap import allocate_gcmap
 from rpython.jit.metainterp.history import Const, Box
