import sys
import os
import py

from rpython.jit.backend.llsupport import symbolic, jitframe, rewrite
from rpython.jit.backend.llsupport.assembler import (GuardToken, BaseAssembler,
                                                DEBUG_COUNTER, debug_bridge)
from rpython.jit.backend.llsupport.asmmemmgr import MachineDataBlockWrapper
from rpython.jit.metainterp.history import (Const, VOID, ConstInt)
from rpython.jit.metainterp.history import AbstractFailDescr, INT, REF, FLOAT
from rpython.jit.metainterp.compile import ResumeGuardDescr
from rpython.rtyper.lltypesystem import lltype, rffi, rstr, llmemory
from rpython.rtyper.lltypesystem.lloperation import llop
from rpython.rtyper.annlowlevel import llhelper, cast_instance_to_gcref
from rpython.rtyper import rclass
from rpython.rlib.jit import AsmInfo
from rpython.jit.backend.model import CompiledLoopToken
from rpython.jit.backend.x86.regalloc import (RegAlloc, get_ebp_ofs,
    gpr_reg_mgr_cls, xmm_reg_mgr_cls)
from rpython.jit.backend.llsupport.regalloc import (get_scale, valid_addressing_size)
from rpython.jit.backend.x86.arch import (FRAME_FIXED_SIZE, WORD, IS_X86_64,
                                       JITFRAME_FIXED_SIZE, IS_X86_32,
                                       PASS_ON_MY_FRAME, THREADLOCAL_OFS,
                                       STM_FRAME_FIXED_SIZE, STM_JMPBUF_OFS,
                                       STM_SHADOWSTACK_BASE_OFS, STM_PREV_OFS,
                                       DEFAULT_FRAME_BYTES)
from rpython.jit.backend.x86.regloc import (eax, ecx, edx, ebx, esp, ebp, esi,
    xmm0, xmm1, xmm2, xmm3, xmm4, xmm5, xmm6, xmm7, r8, r9, r10, r11, edi,
    r12, r13, r14, r15, X86_64_SCRATCH_REG, X86_64_XMM_SCRATCH_REG,
    RegLoc, FrameLoc, ConstFloatLoc, ImmedLoc, AddressLoc, imm,
    imm0, imm1, FloatImmedLoc, RawEbpLoc, RawEspLoc)
from rpython.rlib.objectmodel import we_are_translated
from rpython.jit.backend.x86 import rx86, codebuf, callbuilder
from rpython.jit.backend.x86.vector_ext import VectorAssemblerMixin
from rpython.jit.backend.x86.callbuilder import follow_jump
from rpython.jit.metainterp.resoperation import rop
from rpython.jit.backend.x86 import support
from rpython.rlib.debug import debug_print, debug_start, debug_stop
from rpython.rlib import rgc
from rpython.jit.codewriter.effectinfo import EffectInfo
from rpython.jit.codewriter import longlong
from rpython.rlib.rarithmetic import intmask, r_uint
from rpython.rlib.objectmodel import compute_unique_id
from rpython.rlib import rstm, nonconst
from rpython.jit.backend.x86 import perf_map


class Assembler386(BaseAssembler, VectorAssemblerMixin):
    _regalloc = None
    _output_loop_log = None
    _second_tmp_reg = ecx

    DEBUG_FRAME_DEPTH = False

    def __init__(self, cpu, translate_support_code=False):
        BaseAssembler.__init__(self, cpu, translate_support_code)
        self.verbose = False
        self.loop_run_counters = []
        self.float_const_neg_addr = 0
        self.float_const_abs_addr = 0
        self.single_float_const_neg_addr = 0
        self.single_float_const_abs_addr = 0
        self.expand_byte_mask_addr = 0
        self.malloc_slowpath = 0
        self.malloc_slowpath_varsize = 0
        self.wb_slowpath = [0, 0, 0, 0, 0]
        self.setup_failure_recovery()
        self.datablockwrapper = None
        self.stack_check_slowpath = 0
        self.propagate_exception_path = 0
        self.teardown()
        #
        self.SEGMENT_NO = rx86.SEGMENT_NO
        if translate_support_code and cpu.gc_ll_descr.stm:
            assert IS_X86_64
            self.SEGMENT_GC = rx86.SEGMENT_GS
            self.SEGMENT_TL = rx86.SEGMENT_FS
            self.SEGMENT_FRAME = rx86.SEGMENT_GS
            #    ^^^ same as SEGMENT_GC, but use it for accessing %ebp
        else:
            self.SEGMENT_GC = rx86.SEGMENT_NO
            self.SEGMENT_TL = rx86.SEGMENT_NO
            self.SEGMENT_FRAME = rx86.SEGMENT_NO

    def setup_once(self):
        BaseAssembler.setup_once(self)
        if self.cpu.supports_floats:
            support.ensure_sse2_floats()
            self._build_float_constants()
        if self.cpu.gc_ll_descr.stm:
            self._build_stm_enter_leave_transactional_zone_helpers()

    def setup(self, looptoken):
        BaseAssembler.setup(self, looptoken)
        assert self.memcpy_addr != 0, "setup_once() not called?"
        self.current_clt = looptoken.compiled_loop_token
        self.pending_guard_tokens = []
        if WORD == 8:
            self.pending_memoryerror_trampoline_from = []
            self.error_trampoline_64 = 0

        if self.cpu.gc_ll_descr.stm:
            # become inevitable so that the raw-memory used later
            # will only be modified by one thread at a time
            rstm.become_inevitable()

        self.mc = codebuf.MachineCodeBlockWrapper()
        #assert self.datablockwrapper is None --- but obscure case
        # possible, e.g. getting MemoryError and continuing
        allblocks = self.get_asmmemmgr_blocks(looptoken)
        self.datablockwrapper = MachineDataBlockWrapper(self.cpu.asmmemmgr,
                                                        allblocks)
        self.target_tokens_currently_compiling = {}
        self.frame_depth_to_patch = []

    def teardown(self):
        self.pending_guard_tokens = None
        if WORD == 8:
            self.pending_memoryerror_trampoline_from = None
        self.mc = None
        self.current_clt = None

    def _build_float_constants(self):
        # 0x80000000000000008000000000000000
        neg_const = '\x00\x00\x00\x00\x00\x00\x00\x80\x00\x00\x00\x00\x00\x00\x00\x80'
        # 0x7FFFFFFFFFFFFFFF7FFFFFFFFFFFFFFF
        abs_const = '\xFF\xFF\xFF\xFF\xFF\xFF\xFF\x7F\xFF\xFF\xFF\xFF\xFF\xFF\xFF\x7F'
        # 0x7FFFFFFF7FFFFFFF7FFFFFFF7FFFFFFF
        single_abs_const = '\xFF\xFF\xFF\x7F\xFF\xFF\xFF\x7F\xFF\xFF\xFF\x7F\xFF\xFF\xFF\x7F'
        # 0x80000000800000008000000080000000
        single_neg_const = '\x00\x00\x00\x80\x00\x00\x00\x80\x00\x00\x00\x80\x00\x00\x00\x80'
        zero_const = '\x00' * 16
        #
        data = neg_const + abs_const + \
               single_neg_const + single_abs_const + \
               zero_const
        datablockwrapper = MachineDataBlockWrapper(self.cpu.asmmemmgr, [])
        float_constants = datablockwrapper.malloc_aligned(len(data), alignment=16)
        datablockwrapper.done()
        addr = rffi.cast(rffi.CArrayPtr(lltype.Char), float_constants)
        for i in range(len(data)):
            addr[i] = data[i]
        self.float_const_neg_addr = float_constants
        self.float_const_abs_addr = float_constants + 16
        self.single_float_const_neg_addr = float_constants + 32
        self.single_float_const_abs_addr = float_constants + 48
        self.expand_byte_mask_addr = float_constants + 64


    def _stm_save_regs_and_leave_transactional_zone(self, mc):
        assert IS_X86_64 and self.cpu.supports_floats
        # cannot save regs to frame as we are outside a transactional
        # zone after "leaving". Thus, the frame must not be accessed afterwards.
        # (there should also be no unsaved references left in registers)
        gpr_regs = [gpr for gpr in gpr_reg_mgr_cls.save_around_call_regs if gpr != eax]
        xmm_regs = xmm_reg_mgr_cls.all_regs

        # Push the general purpose registers
        for gpr in gpr_regs:
            mc.PUSH(gpr)

        # Push the XMM regs
        # and align stack
        pushed = len(gpr_regs) + len(xmm_regs) + 1  # +1 bc we are not aligned initially
        not_aligned = bool(pushed % 2 == 1) # works for X86_64
        xmm_space = (len(xmm_regs) + (1 if not_aligned else 0)) * WORD
        mc.SUB_ri(esp.value, xmm_space)
        for off, xmm in enumerate(xmm_regs):
            mc.MOVSD_sx(off * WORD, xmm.value)

        # call
        mc.CALL(imm(rstm.adr_stm_leave_noninevitable_transactional_zone))

        # Push the XMM regs
        for off, xmm in enumerate(xmm_regs):
            mc.MOVSD_xs(xmm.value, off * WORD)
        mc.ADD_ri(esp.value, xmm_space)

        # POP the general purpose registers
        for gpr in reversed(gpr_regs):
            mc.POP(gpr)


    def _build_stm_enter_leave_transactional_zone_helpers(self):
        assert IS_X86_64 and self.cpu.supports_floats
        # a helper to call _stm_leave_noninevitable_transactional_zone(),
        # preserving all registers that are used to pass arguments.
        # (Push an odd total number of registers, to align the stack.)
        mc = codebuf.MachineCodeBlockWrapper()
        self._stm_save_regs_and_leave_transactional_zone(mc)
        mc.RET()
        self._stm_leave_noninevitable_tr_slowpath = mc.materialize(
            self.cpu, [])
        #
        # a second helper to call _stm_reattach_transaction(tl),
        # preserving only registers that might store the result of a call
        mc = codebuf.MachineCodeBlockWrapper()
        mc.SUB_ri(esp.value, 3 * WORD)     # 3 instead of 2 to align the stack
        mc.MOV_sr(0, eax.value)     # not edx, we're not running 32-bit
        mc.MOVSD_sx(1 * WORD, xmm0.value)
        # load the value of 'tl->self_or_0_if_atomic' into edi as argument
        mc.MOV(edi, self.heap_stm_thread_local_self_or_0_if_atomic())
        mc.CALL(imm(rstm.adr_stm_reattach_transaction))
        # pop
        mc.MOVSD_xs(xmm0.value, 1 * WORD)
        mc.MOV_rs(eax.value, 0)
        mc.ADD_ri(esp.value, 3 * WORD)
        mc.RET()
        self._stm_reattach_tr_slowpath = mc.materialize(self.cpu, [])


    def set_extra_stack_depth(self, mc, value):
        if self._is_asmgcc():
            extra_ofs = self.cpu.get_ofs_of_frame_field('jf_extra_stack_depth')
            mc.MOV_bi((self.SEGMENT_FRAME, extra_ofs), value)

    def build_frame_realloc_slowpath(self):
        mc = codebuf.MachineCodeBlockWrapper()
        self._push_all_regs_to_frame(mc, [], self.cpu.supports_floats)
        # the caller already did push_gcmap(store=True)

        if IS_X86_64:
            mc.MOV_rs(esi.value, WORD*2)
            # push first arg
            mc.MOV_rr(edi.value, ebp.value)
            align = callbuilder.align_stack_words(1)
            mc.SUB_ri(esp.value, (align - 1) * WORD)
        else:
            align = callbuilder.align_stack_words(3)
            mc.MOV_rs(eax.value, WORD * 2)
            mc.SUB_ri(esp.value, (align - 1) * WORD)
            mc.MOV_sr(WORD, eax.value)
            mc.MOV_sr(0, ebp.value)
        # align

        self.set_extra_stack_depth(mc, align * WORD)
        self._store_and_reset_exception(mc, None, ebx, ecx)

        mc.CALL(imm(self.cpu.realloc_frame))
        mc.MOV_rr(ebp.value, eax.value)
        self._restore_exception(mc, None, ebx, ecx)
        mc.ADD_ri(esp.value, (align - 1) * WORD)
        self.set_extra_stack_depth(mc, 0)

        gcrootmap = self.cpu.gc_ll_descr.gcrootmap
        if gcrootmap and gcrootmap.is_shadow_stack:
            mc.MOV(ebx, self.heap_shadowstack_top())
            if self.cpu.gc_ll_descr.stm:
                # STM: there is a restriction on updating the shadowstack
                # in-place: never put young objects below what is the
                # transaction start's shadowstack position!  As we might
                # have started a transction in the same frame with the
                # same value of shadowstack as now, we have nowhere to put
                # this new young jitframe object -- so we have to PUSH it.
                mc.ADD_ri(ebx.value, WORD)
                mc.MOV(self.heap_shadowstack_top(), ebx)
                #
            mc.MOV_mr((self.SEGMENT_NO, ebx.value, -WORD), eax.value)

        self.pop_gcmap(mc)   # cancel the push_gcmap(store=True) in the caller
        self._pop_all_regs_from_frame(mc, [], self.cpu.supports_floats)
        mc.RET()
        self._frame_realloc_slowpath = mc.materialize(self.cpu, [])

    def _build_cond_call_slowpath(self, supports_floats, callee_only):
        """ This builds a general call slowpath, for whatever call happens to
        come.
        """
        mc = codebuf.MachineCodeBlockWrapper()
        # copy registers to the frame, with the exception of the
        # 'cond_call_register_arguments' and eax, because these have already
        # been saved by the caller.  Note that this is not symmetrical:
        # these 5 registers are saved by the caller but restored here at
        # the end of this function.
        self._push_all_regs_to_frame(mc, cond_call_register_arguments + [eax],
                                     supports_floats, callee_only)
        # the caller already did push_gcmap(store=True)
        if IS_X86_64:
            mc.SUB(esp, imm(WORD))     # alignment
            self.set_extra_stack_depth(mc, 2 * WORD)
            # the arguments are already in the correct registers
        else:
            # we want space for 4 arguments + call + alignment
            mc.SUB(esp, imm(WORD * 7))
            self.set_extra_stack_depth(mc, 8 * WORD)
            # store the arguments at the correct place in the stack
            for i in range(4):
                mc.MOV_sr(i * WORD, cond_call_register_arguments[i].value)
        mc.CALL(eax)
        self._reload_frame_if_necessary(mc)
        if IS_X86_64:
            mc.ADD(esp, imm(WORD))
        else:
            mc.ADD(esp, imm(WORD * 7))
        self.set_extra_stack_depth(mc, 0)
        self.pop_gcmap(mc)   # cancel the push_gcmap(store=True) in the caller
        self._pop_all_regs_from_frame(mc, [], supports_floats, callee_only)
        mc.RET()
        return mc.materialize(self.cpu, [])

    def _build_malloc_slowpath(self, kind):
        """ While arriving on slowpath, we have a gcpattern on stack 0.
        The arguments are passed in eax and edi, as follows:

        kind == 'fixed': nursery_head in eax and the size in edi - eax.

        kind == 'str/unicode': length of the string to allocate in edi.

        kind == 'var': length to allocate in edi, tid in eax,
                       and itemsize in the stack 1 (position esp+WORD).

        This function must preserve all registers apart from eax and edi.
        """
        assert kind in ['fixed', 'str', 'unicode', 'var']
        mc = codebuf.MachineCodeBlockWrapper()
        self._push_all_regs_to_frame(mc, [eax, edi], self.cpu.supports_floats)
        # the caller already did push_gcmap(store=True)
        #
        if kind == 'fixed':
            addr = self.cpu.gc_ll_descr.get_malloc_slowpath_addr()
        elif kind == 'str':
            addr = self.cpu.gc_ll_descr.get_malloc_fn_addr('malloc_str')
        elif kind == 'unicode':
            addr = self.cpu.gc_ll_descr.get_malloc_fn_addr('malloc_unicode')
        else:
            addr = self.cpu.gc_ll_descr.get_malloc_slowpath_array_addr()
        mc.SUB_ri(esp.value, 16 - WORD)  # restore 16-byte alignment
        # magically, the above is enough on X86_32 to reserve 3 stack places
        if kind == 'fixed':
            mc.SUB_rr(edi.value, eax.value) # compute the size we want
            # the arg is already in edi
            if IS_X86_32:
                mc.MOV_sr(0, edi.value)
                if hasattr(self.cpu.gc_ll_descr, 'passes_frame'):
                    mc.MOV_sr(WORD, ebp.value)
            elif hasattr(self.cpu.gc_ll_descr, 'passes_frame'):
                # for tests only
                mc.MOV_rr(esi.value, ebp.value)
        elif kind == 'str' or kind == 'unicode':
            if IS_X86_32:
                # stack layout: [---][---][---][ret].. with 3 free stack places
                mc.MOV_sr(0, edi.value)     # store the length
            else:
                pass                        # length already in edi
        else:
            if IS_X86_32:
                # stack layout: [---][---][---][ret][gcmap][itemsize]...
                mc.MOV_sr(WORD * 2, edi.value)  # store the length
                mc.MOV_sr(WORD * 1, eax.value)  # store the tid
                mc.MOV_rs(edi.value, WORD * 5)  # load the itemsize
                mc.MOV_sr(WORD * 0, edi.value)  # store the itemsize
            else:
                # stack layout: [---][ret][gcmap][itemsize]...
                mc.MOV_rr(edx.value, edi.value) # length
                mc.MOV_rr(esi.value, eax.value) # tid
                mc.MOV_rs(edi.value, WORD * 3)  # load the itemsize
        self.set_extra_stack_depth(mc, 16)
        mc.CALL(imm(follow_jump(addr)))
        self._reload_frame_if_necessary(mc)
        mc.ADD_ri(esp.value, 16 - WORD)
        self.set_extra_stack_depth(mc, 0)
        #
        mc.TEST_rr(eax.value, eax.value)
        mc.J_il(rx86.Conditions['Z'], 0xfffff) # patched later
        jz_location = mc.get_relative_pos()
        #
        nursery_free_adr = self.cpu.gc_ll_descr.get_nursery_free_addr()
        self._pop_all_regs_from_frame(mc, [eax, edi], self.cpu.supports_floats)
        mc.MOV(edi, heap(self.SEGMENT_GC, nursery_free_adr)) # load this in EDI
        self.pop_gcmap(mc)   # push_gcmap(store=True) done by the caller
        mc.RET()
        #
        # If the slowpath malloc failed, we raise a MemoryError that
        # always interrupts the current loop, as a "good enough"
        # approximation.  We have to adjust the esp a little, to point to
        # the correct "ret" arg
        offset = mc.get_relative_pos() - jz_location
        mc.overwrite32(jz_location-4, offset)
        # From now on this function is basically "merged" with
        # its caller and so contains DEFAULT_FRAME_BYTES bytes
        # plus my own return address, which we'll ignore next
        mc.force_frame_size(DEFAULT_FRAME_BYTES + WORD)
        mc.ADD_ri(esp.value, WORD)
        mc.JMP(imm(self.propagate_exception_path))
        #
        rawstart = mc.materialize(self.cpu, [])
        return rawstart

    def _build_propagate_exception_path(self):
        if not self.cpu.propagate_exception_descr:
            return      # not supported (for tests, or non-translated)
        #
        self.mc = codebuf.MachineCodeBlockWrapper()
        self.mc.force_frame_size(DEFAULT_FRAME_BYTES)
        #
        # read and reset the current exception

        self._store_and_reset_exception(self.mc, eax)
        ofs = self.cpu.get_ofs_of_frame_field('jf_guard_exc')
        self.mc.MOV_br((self.SEGMENT_FRAME, ofs), eax.value)
        propagate_exception_descr = rffi.cast(lltype.Signed,
                  cast_instance_to_gcref(self.cpu.propagate_exception_descr))
        ofs = self.cpu.get_ofs_of_frame_field('jf_descr')
        self.mc.MOV(self.raw_stack(ofs), imm(propagate_exception_descr))
        #
        self._call_footer()
        rawstart = self.mc.materialize(self.cpu, [])
        self.propagate_exception_path = rawstart
        self.mc = None

    def _build_stack_check_slowpath(self):
        if self.cpu.gc_ll_descr.stm:
            return      # XXX no stack check on STM for now
        _, _, slowpathaddr = self.cpu.insert_stack_check()
        if slowpathaddr == 0 or not self.cpu.propagate_exception_descr:
            return      # no stack check (for tests, or non-translated)
        #
        # make a regular function that is called from a point near the start
        # of an assembler function (after it adjusts the stack and saves
        # registers).
        mc = codebuf.MachineCodeBlockWrapper()
        #
        if IS_X86_64:
            mc.MOV_rr(edi.value, esp.value)
            mc.SUB_ri(esp.value, WORD)   # alignment
        #
        if IS_X86_32:
            mc.SUB_ri(esp.value, 2*WORD) # alignment
            mc.PUSH_r(esp.value)
        #
        # esp is now aligned to a multiple of 16 again
        mc.CALL(imm(follow_jump(slowpathaddr)))
        #
        if IS_X86_32:
            mc.ADD_ri(esp.value, 3*WORD)    # alignment
        else:
            mc.ADD_ri(esp.value, WORD)
        #
        mc.MOV(eax, self.heap_tl(self.cpu.pos_exception()))
        mc.TEST_rr(eax.value, eax.value)
        mc.J_il8(rx86.Conditions['NZ'], 0)
        jnz_location = mc.get_relative_pos()
        #
        mc.RET()
        #
        # patch the JNZ above
        offset = mc.get_relative_pos() - jnz_location
        assert 0 < offset <= 127
        mc.overwrite(jnz_location-1, chr(offset))
        # From now on this function is basically "merged" with
        # its caller and so contains DEFAULT_FRAME_BYTES bytes
        # plus my own return address, which we'll ignore next
        mc.force_frame_size(DEFAULT_FRAME_BYTES + WORD)
        mc.ADD_ri(esp.value, WORD)
        mc.JMP(imm(self.propagate_exception_path))
        #
        rawstart = mc.materialize(self.cpu, [])
        self.stack_check_slowpath = rawstart

    def _build_wb_slowpath(self, withcards, withfloats=False, for_frame=False):
        descr = self.cpu.gc_ll_descr.write_barrier_descr
        exc0, exc1 = None, None
        if descr is None:
            return
        if not withcards:
            func = descr.get_write_barrier_fn(self.cpu)
        else:
            if descr.jit_wb_cards_set == 0:
                return
            func = descr.get_write_barrier_from_array_fn(self.cpu)
            if func == 0:
                return
        #
        # This builds a helper function called from the slow path of
        # write barriers.  It must save all registers, and optionally
        # all XMM registers.  It takes a single argument just pushed
        # on the stack even on X86_64.  It must restore stack alignment
        # accordingly.
        mc = codebuf.MachineCodeBlockWrapper()
        #
        if not for_frame:
            self._push_all_regs_to_frame(mc, [], withfloats, callee_only=True)
            #
            if self.cpu.gc_ll_descr.stm:
                # We are in the slow-path of write barriers, which is
                # supposed to be called rarely.  We have to save the
                # current 'stm_location' so that it is found.  The easiest
                # is to simply push it on the shadowstack, from its source
                # location as two extra arguments on the machine stack
                # (at this point containing:  [usual STM_FRAME_FIXED_SIZE]
                #                             [index, only if 'withcards']
                #                             [obj]
                #                             [num]
                #                             [ref]
                #                             [retaddr])
                # XXX this should also be done if 'for_frame' is true...
                extra = 4 + withcards
                mc.MOV_rs(esi.value, STM_SHADOWSTACK_BASE_OFS + extra * WORD)
                # esi = base address in the shadowstack + 1
                # write the marker to [esi - 1] and [esi + 7]
                mc.MOV_rs(edi.value, 2 * WORD)   # [num]
                # do here the 'num = (num<<1) + 1' rather than at the caller
                # site, to increase the chances that it can use PUSH_i8
                mc.LEA_ra(edi.value, (self.SEGMENT_NO, rx86.NO_BASE_REGISTER,
                                      edi.value, 1, +1))
                mc.MOV_mr((self.SEGMENT_NO, esi.value, -1), edi.value)
                mc.MOV_rs(edi.value, 1 * WORD)   # [ref]
                mc.MOV_mr((self.SEGMENT_NO, esi.value, +7), edi.value)
                mc.MOV_rs(edi.value, 3 * WORD)   # [obj]
                if withcards:
                    mc.MOV_rs(esi.value, 4 * WORD)   # [index]
                    mc.SUB_ri(esp.value, WORD)       # re-align the stack
            elif IS_X86_32:
                # we have 2 extra words on stack for retval and we pass 1 extra
                # arg, so we need to substract 2 words
                mc.SUB_ri(esp.value, 2 * WORD)
                mc.MOV_rs(eax.value, 3 * WORD) # 2 + 1
                mc.MOV_sr(0, eax.value)
            else:
                mc.MOV_rs(edi.value, WORD)
        else:
            # NOTE: don't save registers on the jitframe here!
            # It might override already-saved values that will be
            # restored later...
            #
            # This 'for_frame' version is called after a CALL.  It does not
            # need to save many registers: the registers that are anyway
            # destroyed by the call can be ignored (volatiles), and the
            # non-volatile registers won't be changed here.  It only needs
            # to save eax, maybe edx, and xmm0 (possible results of the call)
            # and two more non-volatile registers (used to store the RPython
            # exception that occurred in the CALL, if any).
            assert not withcards
            # we have one word to align
            mc.SUB_ri(esp.value, 7 * WORD) # align and reserve some space
            mc.MOV_sr(WORD, eax.value) # save for later
            if self.cpu.supports_floats:
                mc.MOVSD_sx(2 * WORD, xmm0.value)   # 32-bit: also 3 * WORD
            if IS_X86_32:
                mc.MOV_sr(4 * WORD, edx.value)
                mc.MOV_sr(0, ebp.value)
                exc0, exc1 = esi, edi
            else:
                mc.MOV_rr(edi.value, ebp.value)
                exc0, exc1 = ebx, r12
            mc.MOV(RawEspLoc(WORD * 5, REF), exc0)
            mc.MOV(RawEspLoc(WORD * 6, INT), exc1)
            # note that it's safe to store the exception in register,
            # since the call to write barrier can't collect
            # (and this is assumed a bit left and right here, like lack
            # of _reload_frame_if_necessary)
            self._store_and_reset_exception(mc, exc0, exc1)

        mc.CALL(imm(func))
        #
        if withcards:
            if self.cpu.gc_ll_descr.stm:
                # Nothing more to do in this case, except removing the
                # stack alignment word pushed above
                mc.ADD_ri(esp.value, WORD)
            else:
                # A final TEST8 before the RET, for the caller.  Careful to
                # not follow this instruction with another one that changes
                # the status of the CPU flags!
                if IS_X86_32:
                    mc.MOV_rs(eax.value, 3*WORD)
                else:
                    mc.MOV_rs(eax.value, WORD)
                mc.TEST8(addr_add_const(self.SEGMENT_GC, eax,
                                        descr.jit_wb_if_flag_byteofs),
                         imm(-0x80))
        #

        if not for_frame:
            if IS_X86_32:
                # ADD touches CPU flags
                mc.LEA_rs(esp.value, 2 * WORD)
            self._pop_all_regs_from_frame(mc, [], withfloats, callee_only=True)
            if self.cpu.gc_ll_descr.stm:
                mc.RET16_i((3 + withcards) * WORD)
            else:
                mc.RET16_i(WORD)
            # Note that wb_slowpath[0..3] end with a RET16_i, which must be
            # taken care of in the caller by stack_frame_size_delta(-WORD)
        else:
            if IS_X86_32:
                mc.MOV_rs(edx.value, 4 * WORD)
            if self.cpu.supports_floats:
                mc.MOVSD_xs(xmm0.value, 2 * WORD)
            mc.MOV_rs(eax.value, WORD) # restore
            self._restore_exception(mc, exc0, exc1)
            mc.MOV(exc0, RawEspLoc(WORD * 5, REF))
            mc.MOV(exc1, RawEspLoc(WORD * 6, INT))
            mc.LEA_rs(esp.value, 7 * WORD)
            mc.RET()

        rawstart = mc.materialize(self.cpu, [])
        if for_frame:
            self.wb_slowpath[4] = rawstart
        else:
            self.wb_slowpath[withcards + 2 * withfloats] = rawstart

    @rgc.no_release_gil
    def assemble_loop(self, jd_id, unique_id, logger, loopname, inputargs,
                      operations, looptoken, log):
        '''adds the following attributes to looptoken:
               _ll_function_addr    (address of the generated func, as an int)
               _ll_loop_code       (debug: addr of the start of the ResOps)
               _x86_fullsize        (debug: full size including failure)
        '''
        # XXX this function is too longish and contains some code
        # duplication with assemble_bridge().  Also, we should think
        # about not storing on 'self' attributes that will live only
        # for the duration of compiling one loop or a one bridge.
        clt = CompiledLoopToken(self.cpu, looptoken.number)
        looptoken.compiled_loop_token = clt
        clt._debug_nbargs = len(inputargs)
        if not we_are_translated():
            # Arguments should be unique
            assert len(set(inputargs)) == len(inputargs)

        self.setup(looptoken)
        if self.cpu.HAS_CODEMAP:
            self.codemap_builder.enter_portal_frame(jd_id, unique_id,
                                                    self.mc.get_relative_pos())
        frame_info = self.datablockwrapper.malloc_aligned(
            jitframe.JITFRAMEINFO_SIZE, alignment=WORD)
        clt.frame_info = rffi.cast(jitframe.JITFRAMEINFOPTR, frame_info)
        clt.allgcrefs = []
        clt.frame_info.clear() # for now

        if log:
            operations = self._inject_debugging_code(looptoken, operations,
                                                     'e', looptoken.number)

        regalloc = RegAlloc(self, self.cpu.translate_support_code)
        #
        self._redirection_header()
        self._call_header_with_stack_check()
        self._check_frame_depth_debug(self.mc)
        operations = regalloc.prepare_loop(inputargs, operations,
                                           looptoken, clt.allgcrefs)
        looppos = self.mc.get_relative_pos()
        frame_depth_no_fixed_size = self._assemble(regalloc, inputargs,
                                                   operations)
        self.update_frame_depth(frame_depth_no_fixed_size + JITFRAME_FIXED_SIZE)
        #
        size_excluding_failure_stuff = self.mc.get_relative_pos()
        self.write_pending_failure_recoveries(regalloc)
        full_size = self.mc.get_relative_pos()
        #
        rawstart = self.materialize_loop(looptoken)
        self._patch_redirection_header(rawstart)
        self.patch_stack_checks(frame_depth_no_fixed_size + JITFRAME_FIXED_SIZE,
                                rawstart)
        looptoken._ll_loop_code = looppos + rawstart
        #
        name = "Loop %d (%s)" % (looptoken.number, loopname)
        perf_map.write_perf_map_entry(
            name, r_uint(rawstart), r_uint(rawstart + full_size))
        debug_start("jit-backend-addr")
        debug_print("%s has address 0x%x to 0x%x (bootstrap 0x%x)" % (
            name,
            r_uint(rawstart + looppos),
            r_uint(rawstart + size_excluding_failure_stuff),
            r_uint(rawstart)))
        debug_stop("jit-backend-addr")
        self.patch_pending_failure_recoveries(rawstart)
        #
        ops_offset = self.mc.ops_offset
        if not we_are_translated():
            # used only by looptoken.dump() -- useful in tests
            looptoken._x86_rawstart = rawstart
            looptoken._x86_fullsize = full_size
            looptoken._x86_ops_offset = ops_offset
        looptoken._ll_function_addr = rawstart
        if logger:
            logger.log_loop(inputargs, operations, looptoken.number, "rewritten",
                            name=loopname, ops_offset=ops_offset)

        self.fixup_target_tokens(rawstart)
        self.teardown()
        # oprofile support
        if self.cpu.profile_agent is not None:
            name = "Loop # %s: %s" % (looptoken.number, loopname)
            self.cpu.profile_agent.native_code_written(name,
                                                       rawstart, full_size)
        return AsmInfo(ops_offset, rawstart + looppos,
                       size_excluding_failure_stuff - looppos, rawstart)

    @rgc.no_release_gil
    def assemble_bridge(self, faildescr, inputargs, operations,
                        original_loop_token, log, logger):
        if not we_are_translated():
            # Arguments should be unique
            assert len(set(inputargs)) == len(inputargs)

        self.setup(original_loop_token)
        if self.cpu.HAS_CODEMAP:
            self.codemap_builder.inherit_code_from_position(
                faildescr.adr_jump_offset)
        self.mc.force_frame_size(DEFAULT_FRAME_BYTES)
        descr_number = compute_unique_id(faildescr)
        if log:
            operations = self._inject_debugging_code(faildescr, operations,
                                                     'b', descr_number)
        arglocs = self.rebuild_faillocs_from_descr(faildescr, inputargs)
        regalloc = RegAlloc(self, self.cpu.translate_support_code)
        startpos = self.mc.get_relative_pos()
        operations = regalloc.prepare_bridge(inputargs, arglocs,
                                             operations,
                                             self.current_clt.allgcrefs,
                                             self.current_clt.frame_info)
        self._check_frame_depth(self.mc, regalloc.get_gcmap())
        bridgestartpos = self.mc.get_relative_pos()
        self._update_at_exit(arglocs, inputargs, faildescr, regalloc)
        frame_depth_no_fixed_size = self._assemble(regalloc, inputargs, operations)
        codeendpos = self.mc.get_relative_pos()
        self.write_pending_failure_recoveries(regalloc)
        fullsize = self.mc.get_relative_pos()
        #
        rawstart = self.materialize_loop(original_loop_token)
        self.patch_stack_checks(frame_depth_no_fixed_size + JITFRAME_FIXED_SIZE,
                                rawstart)
        debug_bridge(descr_number, rawstart, codeendpos)
        self.patch_pending_failure_recoveries(rawstart)
        ops_offset = self.mc.ops_offset
        frame_depth = max(self.current_clt.frame_info.jfi_frame_depth,
                          frame_depth_no_fixed_size + JITFRAME_FIXED_SIZE)
        if logger:
            logger.log_bridge(inputargs, operations, "rewritten", faildescr,
                              ops_offset=ops_offset)
        self.fixup_target_tokens(rawstart)
        self.update_frame_depth(frame_depth)

        # patch the jump from original guard after the frame-depth update
        self.patch_jump_for_descr(faildescr, rawstart)

        self.teardown()
        # oprofile support
        if self.cpu.profile_agent is not None:
            name = "Bridge # %s" % (descr_number,)
            self.cpu.profile_agent.native_code_written(name,
                                                       rawstart, fullsize)
        return AsmInfo(ops_offset, startpos + rawstart, codeendpos - startpos, rawstart+bridgestartpos)

    def stitch_bridge(self, faildescr, target):
        """ Stitching means that one can enter a bridge with a complete different register
            allocation. This needs remapping which is done here for both normal registers
            and accumulation registers.
            Why? Because this only generates a very small junk of memory, instead of
            duplicating the loop assembler for each faildescr!
        """
        asminfo, bridge_faildescr, version, looptoken = target
        assert isinstance(bridge_faildescr, ResumeGuardDescr)
        assert isinstance(faildescr, ResumeGuardDescr)
        assert asminfo.rawstart != 0
        self.mc = codebuf.MachineCodeBlockWrapper()
        allblocks = self.get_asmmemmgr_blocks(looptoken)
        self.datablockwrapper = MachineDataBlockWrapper(self.cpu.asmmemmgr,
                                                   allblocks)
        frame_info = self.datablockwrapper.malloc_aligned(
            jitframe.JITFRAMEINFO_SIZE, alignment=WORD)

        self.mc.force_frame_size(DEFAULT_FRAME_BYTES)
        # if accumulation is saved at the guard, we need to update it here!
        guard_locs = self.rebuild_faillocs_from_descr(faildescr, version.inputargs)
        bridge_locs = self.rebuild_faillocs_from_descr(bridge_faildescr, version.inputargs)
        #import pdb; pdb.set_trace()
        guard_accum_info = faildescr.rd_vector_info
        # O(n^2), but usually you only have at most 1 fail argument
        while guard_accum_info:
            bridge_accum_info = bridge_faildescr.rd_vector_info
            while bridge_accum_info:
                if bridge_accum_info.failargs_pos == guard_accum_info.failargs_pos:
                    # the mapping might be wrong!
                    if bridge_accum_info.location is not guard_accum_info.location:
                        self.mov(guard_accum_info.location, bridge_accum_info.location)
                bridge_accum_info = bridge_accum_info.next()
            guard_accum_info = guard_accum_info.next()

        # register mapping is most likely NOT valid, thus remap it in this
        # short piece of assembler
        assert len(guard_locs) == len(bridge_locs)
        for i,gloc in enumerate(guard_locs):
            bloc = bridge_locs[i]
            bstack = bloc.location_code() == 'b'
            gstack = gloc.location_code() == 'b'
            if bstack and gstack:
                pass
            elif gloc is not bloc:
                self.mov(gloc, bloc)
        self.mc.JMP_l(0)
        self.mc.force_frame_size(DEFAULT_FRAME_BYTES)
        offset = self.mc.get_relative_pos() - 4
        rawstart = self.materialize_loop(looptoken)
        # update the jump to the real trace
        self._patch_jump_for_descr(rawstart + offset, asminfo.rawstart)
        # update the guard to jump right to this custom piece of assembler
        self.patch_jump_for_descr(faildescr, rawstart)

    def write_pending_failure_recoveries(self, regalloc):
        # for each pending guard, generate the code of the recovery stub
        # at the end of self.mc.
        for tok in self.pending_guard_tokens:
            descr = tok.faildescr
            if descr.loop_version():
                startpos = self.mc.get_relative_pos()
                self.store_info_on_descr(startpos, tok)
            else:
                tok.pos_recovery_stub = self.generate_quick_failure(tok, regalloc)
        if WORD == 8 and len(self.pending_memoryerror_trampoline_from) > 0:
            self.error_trampoline_64 = self.generate_propagate_error_64()

    def patch_pending_failure_recoveries(self, rawstart):
        # after we wrote the assembler to raw memory, set up
        # tok.faildescr.adr_jump_offset to contain the raw address of
        # the 4-byte target field in the JMP/Jcond instruction, and patch
        # the field in question to point (initially) to the recovery stub
        clt = self.current_clt
        for tok in self.pending_guard_tokens:
            addr = rawstart + tok.pos_jump_offset
            tok.faildescr.adr_jump_offset = addr
            descr = tok.faildescr
            if descr.loop_version():
                continue # patch them later
            relative_target = tok.pos_recovery_stub - (tok.pos_jump_offset + 4)
            assert rx86.fits_in_32bits(relative_target)
            #
            if not tok.guard_not_invalidated():
                mc = codebuf.MachineCodeBlockWrapper()
                mc.writeimm32(relative_target)
                mc.copy_to_raw_memory(addr)
            else:
                # GUARD_NOT_INVALIDATED, record an entry in
                # clt.invalidate_positions of the form:
                #     (addr-in-the-code-of-the-not-yet-written-jump-target,
                #      relative-target-to-use)
                relpos = tok.pos_jump_offset
                clt.invalidate_positions.append((rawstart + relpos,
                                                 relative_target))
                # General idea: Although no code was generated by this
                # guard, the code might be patched with a "JMP rel32" to
                # the guard recovery code.  This recovery code is
                # already generated, and looks like the recovery code
                # for any guard, even if at first it has no jump to it.
                # So we may later write 5 bytes overriding the existing
                # instructions; this works because a CALL instruction
                # would also take at least 5 bytes.  If it could take
                # less, we would run into the issue that overwriting the
                # 5 bytes here might get a few nonsense bytes at the
                # return address of the following CALL.
        if WORD == 8:
            for pos_after_jz in self.pending_memoryerror_trampoline_from:
                assert self.error_trampoline_64 != 0     # only if non-empty
                mc = codebuf.MachineCodeBlockWrapper()
                mc.writeimm32(self.error_trampoline_64 - pos_after_jz)
                mc.copy_to_raw_memory(rawstart + pos_after_jz - 4)

    def update_frame_depth(self, frame_depth):
        baseofs = self.cpu.get_baseofs_of_frame_field()
        self.current_clt.frame_info.update_frame_depth(baseofs, frame_depth)

    def patch_stack_checks(self, framedepth, rawstart):
        for ofs in self.frame_depth_to_patch:
            self._patch_frame_depth(ofs + rawstart, framedepth)

    def _check_frame_depth(self, mc, gcmap):
        """ check if the frame is of enough depth to follow this bridge.
        Otherwise reallocate the frame in a helper.
        There are other potential solutions
        to that, but this one does not sound too bad.
        """
        descrs = self.cpu.gc_ll_descr.getframedescrs(self.cpu)
        ofs = self.cpu.unpack_fielddescr(descrs.arraydescr.lendescr)
        mc.CMP_bi((self.SEGMENT_FRAME, ofs), 0xffffff)   # force writing 32 bit
        stack_check_cmp_ofs = mc.get_relative_pos() - 4
        mc.J_il8(rx86.Conditions['GE'], 0)
        jg_location = mc.get_relative_pos()
        mc.MOV_si(WORD, 0xffffff)     # force writing 32 bit
        ofs2 = mc.get_relative_pos() - 4
        self.push_gcmap(mc, gcmap, store=True)
        mc.CALL(imm(self._frame_realloc_slowpath))
        # patch the JG above
        offset = mc.get_relative_pos() - jg_location
        assert 0 < offset <= 127
        mc.overwrite(jg_location-1, chr(offset))
        self.frame_depth_to_patch.append(stack_check_cmp_ofs)
        self.frame_depth_to_patch.append(ofs2)

    def _check_frame_depth_debug(self, mc):
        """ double check the depth size. It prints the error (and potentially
        segfaults later)
        """
        if not self.DEBUG_FRAME_DEPTH:
            return
        descrs = self.cpu.gc_ll_descr.getframedescrs(self.cpu)
        ofs = self.cpu.unpack_fielddescr(descrs.arraydescr.lendescr)
        mc.CMP_bi((self.SEGMENT_FRAME, ofs), 0xffffff)
        stack_check_cmp_ofs = mc.get_relative_pos() - 4
        mc.J_il8(rx86.Conditions['GE'], 0)
        jg_location = mc.get_relative_pos()
        mc.MOV_rr(edi.value, ebp.value)
        mc.MOV_ri(esi.value, 0xffffff)
        ofs2 = mc.get_relative_pos() - 4
        mc.CALL(imm(self.cpu.realloc_frame_crash))
        # patch the JG above
        offset = mc.get_relative_pos() - jg_location
        assert 0 < offset <= 127
        mc.overwrite(jg_location-1, chr(offset))
        self.frame_depth_to_patch.append(stack_check_cmp_ofs)
        self.frame_depth_to_patch.append(ofs2)

    def _patch_frame_depth(self, adr, allocated_depth):
        mc = codebuf.MachineCodeBlockWrapper()
        mc.writeimm32(allocated_depth)
        mc.copy_to_raw_memory(adr)

    def get_asmmemmgr_blocks(self, looptoken):
        clt = looptoken.compiled_loop_token
        if clt.asmmemmgr_blocks is None:
            clt.asmmemmgr_blocks = []
        return clt.asmmemmgr_blocks

    def materialize_loop(self, looptoken):
        self.datablockwrapper.done()      # finish using cpu.asmmemmgr
        self.datablockwrapper = None
        allblocks = self.get_asmmemmgr_blocks(looptoken)
        size = self.mc.get_relative_pos()
        res = self.mc.materialize(self.cpu, allblocks,
                                  self.cpu.gc_ll_descr.gcrootmap)
        if self.cpu.HAS_CODEMAP:
            self.cpu.codemap.register_codemap(
                self.codemap_builder.get_final_bytecode(res, size))
        return res

    def patch_jump_for_descr(self, faildescr, adr_new_target):
        adr_jump_offset = faildescr.adr_jump_offset
        faildescr.adr_jump_offset = 0    # means "patched"
        #
        if self.cpu.gc_ll_descr.stm:
            # In STM mode, we produced a small STM_GUARD_FAILURE object
            # that we patch now.  We can't easily patch the assembler
            # because other threads must not see the patching before the
            # current transaction commits.
            p = faildescr._x86_stm_guard_failure
            p.jump_target = adr_new_target
            return
        #
        self._patch_jump_for_descr(adr_jump_offset, adr_new_target)

    def _patch_jump_for_descr(self, adr_jump_offset, adr_new_target):
        assert adr_jump_offset != 0
        #
        offset = adr_new_target - (adr_jump_offset + 4)
        # If the new target fits within a rel32 of the jump, just patch
        # that. Otherwise, leave the original rel32 to the recovery stub in
        # place, but clobber the recovery stub with a jump to the real
        # target.
        mc = codebuf.MachineCodeBlockWrapper()
        mc.force_frame_size(DEFAULT_FRAME_BYTES)
        if rx86.fits_in_32bits(offset):
            mc.writeimm32(offset)
            mc.copy_to_raw_memory(adr_jump_offset)
        else:
            # "mov r11, addr; jmp r11" is up to 13 bytes, which fits in there
            # because we always write "mov r11, imm-as-8-bytes; call *r11" in
            # the first place.
            mc.MOV_ri(X86_64_SCRATCH_REG.value, adr_new_target)
            mc.JMP_r(X86_64_SCRATCH_REG.value)
            p = rffi.cast(rffi.INTP, adr_jump_offset)
            adr_target = adr_jump_offset + 4 + rffi.cast(lltype.Signed, p[0])
            mc.copy_to_raw_memory(adr_target)

    def fixup_target_tokens(self, rawstart):
        for targettoken in self.target_tokens_currently_compiling:
            targettoken._ll_loop_code += rawstart
        self.target_tokens_currently_compiling = None

    def _assemble(self, regalloc, inputargs, operations):
        self._regalloc = regalloc
        self.guard_success_cc = rx86.cond_none
        regalloc.compute_hint_frame_locations(operations)
        regalloc.walk_operations(inputargs, operations)
        assert self.guard_success_cc == rx86.cond_none
        if we_are_translated() or self.cpu.dont_keepalive_stuff:
            self._regalloc = None   # else keep it around for debugging
        frame_depth = regalloc.get_final_frame_depth()
        jump_target_descr = regalloc.jump_target_descr
        if jump_target_descr is not None:
            tgt_depth = jump_target_descr._x86_clt.frame_info.jfi_frame_depth
            target_frame_depth = tgt_depth - JITFRAME_FIXED_SIZE
            frame_depth = max(frame_depth, target_frame_depth)
        return frame_depth

    def _get_whole_frame_size(self):
        if self.cpu.gc_ll_descr.stm:
            return STM_FRAME_FIXED_SIZE
        else:
            return FRAME_FIXED_SIZE

    def _call_header(self):
        self.mc.SUB_ri(esp.value, self._get_whole_frame_size() * WORD)
        self.mc.MOV_sr(PASS_ON_MY_FRAME * WORD, ebp.value)
        if IS_X86_64:
            self.mc.MOV_sr(THREADLOCAL_OFS, esi.value)
            self.mc.MOV_rr(ebp.value, edi.value)
        else:
            self.mc.MOV_rs(ebp.value, (self._get_whole_frame_size() + 1) * WORD)

        for i, loc in enumerate(self.cpu.CALLEE_SAVE_REGISTERS):
            self.mc.MOV_sr((PASS_ON_MY_FRAME + i + 1) * WORD, loc.value)

        gcrootmap = self.cpu.gc_ll_descr.gcrootmap
        if gcrootmap and gcrootmap.is_shadow_stack:
            self._call_header_shadowstack()

    def _call_header_with_stack_check(self):
        self._call_header()
        if self.stack_check_slowpath == 0:
            pass                # no stack check (e.g. not translated)
        else:
            endaddr, lengthaddr, _ = self.cpu.insert_stack_check()
            assert not self.cpu.gc_ll_descr.stm, "XXX check heap()"
            S = self.SEGMENT_NO
            self.mc.MOV(eax, heap(S, endaddr))          # MOV eax, [start]
            self.mc.SUB(eax, esp)                       # SUB eax, current
            self.mc.CMP(eax, heap(S, lengthaddr))       # CMP eax, [length]
            self.mc.J_il8(rx86.Conditions['BE'], 0)     # JBE .skip
            jb_location = self.mc.get_relative_pos()
            self.mc.CALL(imm(self.stack_check_slowpath))# CALL slowpath
            # patch the JB above                        # .skip:
            offset = self.mc.get_relative_pos() - jb_location
            assert 0 < offset <= 127
            self.mc.overwrite(jb_location-1, chr(offset))
            #

    def _call_footer(self):
        gcrootmap = self.cpu.gc_ll_descr.gcrootmap
        if gcrootmap and gcrootmap.is_shadow_stack:
            self._call_footer_shadowstack()

        # the return value is the jitframe
        self.mc.MOV_rr(eax.value, ebp.value)

        for i in range(len(self.cpu.CALLEE_SAVE_REGISTERS)-1, -1, -1):
            self.mc.MOV_rs(self.cpu.CALLEE_SAVE_REGISTERS[i].value,
                           (i + 1 + PASS_ON_MY_FRAME) * WORD)

        self.mc.MOV_rs(ebp.value, PASS_ON_MY_FRAME * WORD)
        self.mc.ADD_ri(esp.value, self._get_whole_frame_size() * WORD)
        self.mc.RET()

    def _redirection_header(self):
        if self.cpu.gc_ll_descr.stm:
            # produce a header that takes a STM_GUARD_FAILURE and jumps
            # to the target written there
            assert IS_X86_64
            p = rstm.allocate_nonmovable(STM_GUARD_FAILURE)
            self.current_clt._stm_redirection = lltype.cast_opaque_ptr(
                llmemory.GCREF, p)
            addr = rffi.cast(lltype.Signed, p)
            addr += llmemory.offsetof(STM_GUARD_FAILURE, 'jump_target')
            self.mc.MOV_ri(X86_64_SCRATCH_REG.value, addr)
            self.mc.JMP_m((self.SEGMENT_GC, X86_64_SCRATCH_REG.value, 0))
            p.jump_target = self.mc.get_relative_pos()
            # ^^^ temporary, patched later with an absolute address

    def _patch_redirection_header(self, rawstart):
        if self.cpu.gc_ll_descr.stm:
            p = lltype.cast_opaque_ptr(lltype.Ptr(STM_GUARD_FAILURE),
                                       self.current_clt._stm_redirection)
            p.jump_target += rawstart

    def heap_shadowstack_top(self):
        """Return an AddressLoc for '&shadowstack', the shadow stack top."""
        gcrootmap = self.cpu.gc_ll_descr.gcrootmap
        return self.heap_tl(gcrootmap.get_root_stack_top_addr())

    def heap_rjthread_head(self):
        """STM: Return an AddressLoc for '&stm_thread_local.rjthread.head'."""
        return self.heap_tl(rstm.adr_rjthread_head)

    def heap_rjthread_moved_off_base(self):
        """STM: AddressLoc for '&stm_thread_local.rjthread.moved_off_base'."""
        return self.heap_tl(rstm.adr_rjthread_moved_off_base)

    def heap_stm_thread_local_self_or_0_if_atomic(self):
        """STM: AddressLoc for '&stm_thread_local.self', i.e. such that
        reading it returns the (absolute) address of 'stm_thread_local'."""
        return self.heap_tl(rstm.adr_stm_thread_local_self_or_0_if_atomic)

    def heap_stm_detached_inevitable_from_thread(self):
        """STM: AddressLoc for '&stm_detached_inevitable_from_thread'."""
        return heap(self.SEGMENT_NO,
                    rstm.adr_stm_detached_inevitable_from_thread)

    def _call_header_shadowstack(self):
        # put the frame in ebp on the shadowstack for the GC to find
        # (ebp is a writeable object and does not need a write-barrier
        # again (ensured by the code calling the loop))
        mc = self.mc
        mc.MOV(ebx, self.heap_shadowstack_top())
        if self.cpu.gc_ll_descr.stm:
            # the first two words are usually the stm_location marker,
            # but for now it can be invalid (as long as it's not fully
            # random)
            mc.MOV_mr((self.SEGMENT_NO, ebx.value, 0 * WORD), ebp.value)
            mc.MOV_mr((self.SEGMENT_NO, ebx.value, 1 * WORD), ebp.value)
            mc.MOV_mr((self.SEGMENT_NO, ebx.value, 2 * WORD), ebp.value)

            # inlining stm_rewind_jmp_enterframe()
            r11 = X86_64_SCRATCH_REG
            rjh = self.heap_rjthread_head()
            mc.ADD_ri(ebx.value, 1)                  # ADD ebx, 1
            mc.MOV(r11, rjh)                         # MOV r11, [rjthread.head]
            mc.MOV_sr(STM_SHADOWSTACK_BASE_OFS, ebx.value)
                                                     # MOV [esp+ssbase], ebx
            mc.ADD_ri(ebx.value, 3*WORD-1)           # ADD ebx, 23
            mc.MOV_sr(STM_PREV_OFS, r11.value)       # MOV [esp+prev], r11
            mc.MOV(self.heap_shadowstack_top(), ebx) # MOV [rootstacktop], ebx
            mc.LEA_rs(r11.value, STM_JMPBUF_OFS)     # LEA r11, [esp+bufofs]
            mc.MOV(rjh, r11)                         # MOV [rjthread.head], r11
        #
        else:
            mc.MOV_mr((self.SEGMENT_NO, ebx.value, 0), ebp.value)
                                                     # MOV [ebx], ebp
            mc.ADD_ri(ebx.value, WORD)               # ADD ebx, WORD
            mc.MOV(self.heap_shadowstack_top(), ebx) # MOV [rootstacktop], ebx

    def _call_footer_shadowstack(self):
        mc = self.mc
        if self.cpu.gc_ll_descr.stm:
            # STM: in the rare case where we need realloc_frame, the new
            # frame is pushed on top of the old one.  It's even possible
            # that this occurs more than once.  So we have to restore
            # the old shadowstack by looking up its original saved value.
            # The rest of this is inlining stm_rewind_jmp_leaveframe().
            r11 = X86_64_SCRATCH_REG
            rjh = self.heap_rjthread_head()
            rjmovd_o_b = self.heap_rjthread_moved_off_base()
            mc.MOV_rs(ebx.value, STM_SHADOWSTACK_BASE_OFS)
                                                      # MOV ebx, [esp+ssbase]
            mc.MOV_rs(r11.value, STM_PREV_OFS)        # MOV r11, [esp+prev]
            mc.SUB_ri(ebx.value, 1)                   # SUB ebx, 1
            mc.MOV(self.heap_shadowstack_top(), ebx)  # MOV [rootstacktop], ebx
            mc.LEA_rs(ebx.value, STM_JMPBUF_OFS)      # LEA ebx, [esp+bufofs]
            mc.MOV(rjh, r11)                          # MOV [rjthread.head], r11
            mc.CMP(ebx, rjmovd_o_b)                   # CMP ebx, [rjth.movd_o_b]
            mc.J_il8(rx86.Conditions['NE'], 0)        # JNE label_below
            jne_location = mc.get_relative_pos()
            #
            mc.CALL(imm(rstm.adr_pypy__rewind_jmp_copy_stack_slice))
            #
            # patch the JNE above
            offset = mc.get_relative_pos() - jne_location
            assert 0 < offset <= 127
            mc.overwrite(jne_location-1, chr(offset))
        else:
            # SUB [rootstacktop], WORD
            gcrootmap = self.cpu.gc_ll_descr.gcrootmap
            rst = gcrootmap.get_root_stack_top_addr()
            if rx86.fits_in_32bits(rst):
                # SUB [rootstacktop], WORD
                mc.SUB_ji8((self.SEGMENT_NO, rst), WORD)
            else:
                # MOV ebx, rootstacktop
                # SUB [ebx], WORD
                mc.MOV_ri(ebx.value, rst)
                mc.SUB_mi8((self.SEGMENT_NO, ebx.value, 0), WORD)

    def redirect_call_assembler(self, oldlooptoken, newlooptoken):
        # some minimal sanity checking
        old_nbargs = oldlooptoken.compiled_loop_token._debug_nbargs
        new_nbargs = newlooptoken.compiled_loop_token._debug_nbargs
        assert old_nbargs == new_nbargs
        # we overwrite the instructions at the old _ll_function_addr
        # to start with a JMP to the new _ll_function_addr.
        # Ideally we should rather patch all existing CALLs, but well.
        oldadr = oldlooptoken._ll_function_addr
        target = newlooptoken._ll_function_addr
        # copy frame-info data
        baseofs = self.cpu.get_baseofs_of_frame_field()
        newlooptoken.compiled_loop_token.update_frame_info(
            oldlooptoken.compiled_loop_token, baseofs)
        #
        # with STM, we don't change the assembler, but simply patch
        # the content of the CompiledLoopToken's _stm_redirection object
        if self.cpu.gc_ll_descr.stm:
            p = oldlooptoken.compiled_loop_token._stm_redirection
            p = lltype.cast_opaque_ptr(lltype.Ptr(STM_GUARD_FAILURE), p)
            p.jump_target = target
            return
        #
        mc = codebuf.MachineCodeBlockWrapper()
        mc.JMP(imm(follow_jump(target)))
        if WORD == 4:         # keep in sync with prepare_loop()
            assert mc.get_relative_pos() == 5
        else:
            assert mc.get_relative_pos() <= 13
        # patch assembler:
        mc.copy_to_raw_memory(oldadr)


    def dump(self, text):
        if not self.verbose:
            return
        pos = self.mc.get_relative_pos()
        print >> sys.stderr, ' 0x%x  %s' % (pos, text)

    # ------------------------------------------------------------

    def mov(self, from_loc, to_loc):
        from_xmm = isinstance(from_loc, RegLoc) and from_loc.is_xmm
        to_xmm = isinstance(to_loc, RegLoc) and to_loc.is_xmm
        if from_xmm or to_xmm:
            if from_xmm and to_xmm:
                # copy 128-bit from -> to
                self.mc.MOVAPD(to_loc, from_loc)
            else:
                self.mc.MOVSD(to_loc, from_loc)
        else:
            assert to_loc is not ebp
            self.mc.MOV(to_loc, from_loc)

    regalloc_mov = mov # legacy interface

    def regalloc_push(self, loc):
        if isinstance(loc, RegLoc) and loc.is_xmm:
            self.mc.SUB_ri(esp.value, 8)   # = size of doubles
            self.mc.MOVSD_sx(0, loc.value)
        elif WORD == 4 and isinstance(loc, FrameLoc) and loc.get_width() == 8:
            # XXX evil trick
            self.mc.PUSH_b((loc.segment, loc.value + 4))
            self.mc.PUSH_b((loc.segment, loc.value))
        else:
            self.mc.PUSH(loc)

    def regalloc_pop(self, loc):
        if isinstance(loc, RegLoc) and loc.is_xmm:
            self.mc.MOVSD_xs(loc.value, 0)
            self.mc.ADD_ri(esp.value, 8)   # = size of doubles
        elif WORD == 4 and isinstance(loc, FrameLoc) and loc.get_width() == 8:
            # XXX evil trick
            self.mc.POP_b((loc.segment, loc.value))
            self.mc.POP_b((loc.segment, loc.value + 4))
        else:
            self.mc.POP(loc)

    def regalloc_immedmem2mem(self, from_loc, to_loc):
        # move a ConstFloatLoc directly to a FrameLoc, as two MOVs
        # (even on x86-64, because the immediates are encoded as 32 bits)
        assert isinstance(from_loc, ConstFloatLoc)
        low_part  = rffi.cast(rffi.CArrayPtr(rffi.INT), from_loc.value)[0]
        high_part = rffi.cast(rffi.CArrayPtr(rffi.INT), from_loc.value)[1]
        low_part  = intmask(low_part)
        high_part = intmask(high_part)
        if isinstance(to_loc, RawEbpLoc):
            self.mc.MOV32_bi((to_loc.segment, to_loc.value),     low_part)
            self.mc.MOV32_bi((to_loc.segment, to_loc.value + 4), high_part)
        else:
            assert isinstance(to_loc, RawEspLoc)
            self.mc.MOV32_si(to_loc.value,     low_part)
            self.mc.MOV32_si(to_loc.value + 4, high_part)

    def regalloc_perform(self, op, arglocs, resloc):
        genop_list[op.getopnum()](self, op, arglocs, resloc)

    def regalloc_perform_discard(self, op, arglocs):
        genop_discard_list[op.getopnum()](self, op, arglocs)

    def regalloc_perform_llong(self, op, arglocs, resloc):
        effectinfo = op.getdescr().get_extra_info()
        oopspecindex = effectinfo.oopspecindex
        genop_llong_list[oopspecindex](self, op, arglocs, resloc)

    def regalloc_perform_math(self, op, arglocs, resloc):
        effectinfo = op.getdescr().get_extra_info()
        oopspecindex = effectinfo.oopspecindex
        genop_math_list[oopspecindex](self, op, arglocs, resloc)

    def regalloc_perform_guard(self, guard_op, faillocs, arglocs, resloc,
                               frame_depth):
        faildescr = guard_op.getdescr()
        assert isinstance(faildescr, AbstractFailDescr)
        failargs = guard_op.getfailargs()
        guard_opnum = guard_op.getopnum()
        guard_token = self.implement_guard_recovery(guard_opnum,
                                                    faildescr, failargs,
                                                    faillocs, frame_depth)
        genop_guard_list[guard_opnum](self, guard_op, guard_token,
                                      arglocs, resloc)
        if not we_are_translated():
            # must be added by the genop_guard_list[]()
            assert guard_token is self.pending_guard_tokens[-1]

    def load_effective_addr(self, sizereg, baseofs, scale, result, frm=imm0):
        self.mc.LEA(result, addr_add(self.SEGMENT_NO, frm, sizereg,
                                     baseofs, scale))

    def convert_addresses_to_linear(self, reg1, reg2=None):
        if not self.cpu.gc_ll_descr.stm:   # stm-only
            return
        assert IS_X86_64
        sb_adr = rstm.adr_segment_base
        assert rx86.fits_in_32bits(sb_adr)    # because it is in the 2nd page
        self.mc.MOV_rj(X86_64_SCRATCH_REG.value, (self.SEGMENT_GC, sb_adr))
        self.mc.ADD(reg1, X86_64_SCRATCH_REG)
        if reg2 is not None:
            self.mc.ADD(reg2, X86_64_SCRATCH_REG)

    def _unaryop(asmop):
        def genop_unary(self, op, arglocs, resloc):
            getattr(self.mc, asmop)(arglocs[0])
        return genop_unary

    def _binaryop(asmop):
        def genop_binary(self, op, arglocs, result_loc):
            getattr(self.mc, asmop)(arglocs[0], arglocs[1])
        return genop_binary

    def _binaryop_or_lea(asmop, is_add):
        def genop_binary_or_lea(self, op, arglocs, result_loc):
            # use a regular ADD or SUB if result_loc is arglocs[0],
            # and a LEA only if different.
            if result_loc is arglocs[0]:
                getattr(self.mc, asmop)(arglocs[0], arglocs[1])
            else:
                loc = arglocs[0]
                argloc = arglocs[1]
                assert isinstance(loc, RegLoc)
                assert isinstance(argloc, ImmedLoc)
                assert isinstance(result_loc, RegLoc)
                delta = argloc.value
                if not is_add:    # subtraction
                    delta = -delta
                self.mc.LEA_rm(result_loc.value,
                               (self.SEGMENT_NO, loc.value, delta))
        return genop_binary_or_lea

    def flush_cc(self, cond, result_loc):
        # After emitting a instruction that leaves a boolean result in
        # a condition code (cc), call this.  In the common case, result_loc
        # will be set to ebp by the regalloc, which in this case means
        # "propagate it between this operation and the next guard by keeping
        # it in the cc".  In the uncommon case, result_loc is another
        # register, and we emit a load from the cc into this register.
        assert self.guard_success_cc == rx86.cond_none
        if result_loc is ebp:
            self.guard_success_cc = cond
        else:
            self.mc.MOV_ri(result_loc.value, 0)
            rl = result_loc.lowest8bits()
            self.mc.SET_ir(cond, rl.value)

    def _cmpop(cond, rev_cond):
        cond = rx86.Conditions[cond]
        rev_cond = rx86.Conditions[rev_cond]
        #
        def genop_cmp(self, op, arglocs, result_loc):
            if isinstance(op.getarg(0), Const):
                self.mc.CMP(arglocs[1], arglocs[0])
                self.flush_cc(rev_cond, result_loc)
            else:
                self.mc.CMP(arglocs[0], arglocs[1])
                self.flush_cc(cond, result_loc)
        return genop_cmp

    def _if_parity_clear_zero_and_carry(self):
        self.mc.J_il8(rx86.Conditions['NP'], 0)
        jnp_location = self.mc.get_relative_pos()
        # CMP EBP, 0: as EBP cannot be null here, that operation should
        # always clear zero and carry
        self.mc.CMP_ri(ebp.value, 0)
        # patch the JNP above
        offset = self.mc.get_relative_pos() - jnp_location
        assert 0 < offset <= 127
        self.mc.overwrite(jnp_location-1, chr(offset))

    def _cmpop_float(cond, rev_cond):
        is_ne           = cond == 'NE'
        need_direct_p   = 'A' not in cond
        need_rev_p      = 'A' not in rev_cond
        cond_contains_e = ('E' in cond) ^ ('N' in cond)
        cond            = rx86.Conditions[cond]
        rev_cond        = rx86.Conditions[rev_cond]
        #
        def genop_cmp_float(self, op, arglocs, result_loc):
            if need_direct_p:
                direct_case = not isinstance(arglocs[1], RegLoc)
            else:
                direct_case = isinstance(arglocs[0], RegLoc)
            if direct_case:
                self.mc.UCOMISD(arglocs[0], arglocs[1])
                checkcond = cond
                need_p = need_direct_p
            else:
                self.mc.UCOMISD(arglocs[1], arglocs[0])
                checkcond = rev_cond
                need_p = need_rev_p
            if need_p:
                self._if_parity_clear_zero_and_carry()
            self.flush_cc(checkcond, result_loc)
        return genop_cmp_float

    def simple_call(self, fnloc, arglocs, result_loc=eax):
        if result_loc is xmm0:
            result_type = FLOAT
            result_size = 8
        elif result_loc is None:
            result_type = VOID
            result_size = 0
        else:
            result_type = INT
            result_size = WORD
        cb = callbuilder.CallBuilder(self, fnloc, arglocs,
                                     result_loc, result_type,
                                     result_size)
        cb.emit()

    def simple_call_no_collect(self, fnloc, arglocs):
        cb = callbuilder.CallBuilder(self, fnloc, arglocs)
        cb.emit_no_collect()

    def _reload_frame_if_necessary(self, mc, shadowstack_reg=None):
        gcrootmap = self.cpu.gc_ll_descr.gcrootmap
        if gcrootmap:
            if gcrootmap.is_shadow_stack:
                if shadowstack_reg is None:
                    mc.MOV(ecx, self.heap_shadowstack_top())
                    shadowstack_reg = ecx
                mc.MOV(ebp, mem(self.SEGMENT_NO, shadowstack_reg, -WORD))
        wbdescr = self.cpu.gc_ll_descr.write_barrier_descr
        if gcrootmap and wbdescr:
            # frame never uses card marking, so we enforce this is not
            # an array
            self._write_barrier_fastpath(mc, wbdescr, [ebp], array=False,
                                         is_frame=True)

    genop_int_neg = _unaryop("NEG")
    genop_int_invert = _unaryop("NOT")
    genop_int_add = _binaryop_or_lea("ADD", is_add=True)
    genop_nursery_ptr_increment = _binaryop_or_lea('ADD', is_add=True)
    genop_int_sub = _binaryop_or_lea("SUB", is_add=False)
    genop_int_mul = _binaryop("IMUL")
    genop_int_or  = _binaryop("OR")
    genop_int_xor = _binaryop("XOR")
    genop_int_lshift = _binaryop("SHL")
    genop_int_rshift = _binaryop("SAR")
    genop_uint_rshift = _binaryop("SHR")
    genop_float_add = _binaryop("ADDSD")
    genop_float_sub = _binaryop('SUBSD')
    genop_float_mul = _binaryop('MULSD')
    genop_float_truediv = _binaryop('DIVSD')

    def genop_int_and(self, op, arglocs, result_loc):
        arg1 = arglocs[1]
        if IS_X86_64 and (isinstance(arg1, ImmedLoc) and
                          arg1.value == (1 << 32) - 1):
            # special case
            self.mc.MOV32(arglocs[0], arglocs[0])
        else:
            self.mc.AND(arglocs[0], arg1)

    genop_int_lt = _cmpop("L", "G")
    genop_int_le = _cmpop("LE", "GE")
    genop_int_eq = _cmpop("E", "E")
    genop_int_ne = _cmpop("NE", "NE")
    genop_int_gt = _cmpop("G", "L")
    genop_int_ge = _cmpop("GE", "LE")
    genop_ptr_eq = genop_instance_ptr_eq = genop_int_eq
    genop_ptr_ne = genop_instance_ptr_ne = genop_int_ne

    genop_uint_gt = _cmpop("A", "B")
    genop_uint_lt = _cmpop("B", "A")
    genop_uint_le = _cmpop("BE", "AE")
    genop_uint_ge = _cmpop("AE", "BE")

    genop_float_lt = _cmpop_float("B", "A")
    genop_float_le = _cmpop_float("BE","AE")
    genop_float_eq = _cmpop_float("E", "E")
    genop_float_ne = _cmpop_float("NE", "NE")
    genop_float_gt = _cmpop_float("A", "B")
    genop_float_ge = _cmpop_float("AE","BE")

    def genop_math_sqrt(self, op, arglocs, resloc):
        self.mc.SQRTSD(arglocs[0], resloc)

    def genop_int_signext(self, op, arglocs, resloc):
        argloc, numbytesloc = arglocs
        assert isinstance(numbytesloc, ImmedLoc)
        assert isinstance(resloc, RegLoc)
        if numbytesloc.value == 1:
            if isinstance(argloc, RegLoc):
                if WORD == 4 and argloc.value >= 4:
                    # meh, can't read the lowest byte of esi or edi on 32-bit
                    if resloc is not argloc:
                        self.mc.MOV(resloc, argloc)
                        argloc = resloc
                    if resloc.value >= 4:
                        # still annoyed, hack needed
                        self.mc.SHL_ri(resloc.value, 24)
                        self.mc.SAR_ri(resloc.value, 24)
                        return
                argloc = argloc.lowest8bits()
            self.mc.MOVSX8(resloc, argloc)
        elif numbytesloc.value == 2:
            self.mc.MOVSX16(resloc, argloc)
        elif IS_X86_64 and numbytesloc.value == 4:
            self.mc.MOVSX32(resloc, argloc)
        else:
            raise AssertionError("bad number of bytes")

    def genop_float_neg(self, op, arglocs, resloc):
        # Following what gcc does: res = x ^ 0x8000000000000000
        self.mc.XORPD(arglocs[0],
                      heap(self.SEGMENT_NO, self.float_const_neg_addr))

    def genop_float_abs(self, op, arglocs, resloc):
        # Following what gcc does: res = x & 0x7FFFFFFFFFFFFFFF
        self.mc.ANDPD(arglocs[0],
                      heap(self.SEGMENT_NO, self.float_const_abs_addr))

    def genop_cast_float_to_int(self, op, arglocs, resloc):
        self.mc.CVTTSD2SI(resloc, arglocs[0])

    def genop_cast_int_to_float(self, op, arglocs, resloc):
        self.mc.CVTSI2SD(resloc, arglocs[0])

    def genop_cast_float_to_singlefloat(self, op, arglocs, resloc):
        loc0, loctmp = arglocs
        self.mc.CVTSD2SS(loctmp, loc0)
        assert isinstance(resloc, RegLoc)
        assert isinstance(loctmp, RegLoc)
        self.mc.MOVD32_rx(resloc.value, loctmp.value)

    def genop_cast_singlefloat_to_float(self, op, arglocs, resloc):
        loc0, = arglocs
        assert isinstance(resloc, RegLoc)
        assert isinstance(loc0, RegLoc)
        self.mc.MOVD32_xr(resloc.value, loc0.value)
        self.mc.CVTSS2SD_xx(resloc.value, resloc.value)

    def genop_convert_float_bytes_to_longlong(self, op, arglocs, resloc):
        loc0, = arglocs
        if longlong.is_64_bit:
            assert isinstance(resloc, RegLoc)
            assert isinstance(loc0, RegLoc)
            self.mc.MOVDQ(resloc, loc0)
        else:
            self.mov(loc0, resloc)

    def genop_convert_longlong_bytes_to_float(self, op, arglocs, resloc):
        loc0, = arglocs
        if longlong.is_64_bit:
            assert isinstance(resloc, RegLoc)
            assert isinstance(loc0, RegLoc)
            self.mc.MOVDQ(resloc, loc0)
        else:
            self.mov(loc0, resloc)

    def test_location(self, loc):
        assert not isinstance(loc, ImmedLoc)
        if isinstance(loc, RegLoc):
            self.mc.TEST_rr(loc.value, loc.value)   # more compact
        else:
            self.mc.CMP(loc, imm0)         # works from memory too

    def genop_int_is_true(self, op, arglocs, resloc):
        self.test_location(arglocs[0])
        self.flush_cc(rx86.Conditions['NZ'], resloc)

    def genop_int_is_zero(self, op, arglocs, resloc):
        self.test_location(arglocs[0])
        self.flush_cc(rx86.Conditions['Z'], resloc)

    def _genop_same_as(self, op, arglocs, resloc):
        self.mov(arglocs[0], resloc)
    genop_same_as_i = _genop_same_as
    genop_same_as_r = _genop_same_as
    genop_same_as_f = _genop_same_as
    genop_cast_ptr_to_int = _genop_same_as
    genop_cast_int_to_ptr = _genop_same_as

    def genop_int_force_ge_zero(self, op, arglocs, resloc):
        self.mc.TEST(arglocs[0], arglocs[0])
        self.mov(imm0, resloc)
        self.mc.CMOVNS(resloc, arglocs[0])

    def genop_int_mod(self, op, arglocs, resloc):
        if IS_X86_32:
            self.mc.CDQ()
        elif IS_X86_64:
            self.mc.CQO()

        self.mc.IDIV_r(ecx.value)

    genop_int_floordiv = genop_int_mod

    def genop_uint_floordiv(self, op, arglocs, resloc):
        self.mc.XOR_rr(edx.value, edx.value)
        self.mc.DIV_r(ecx.value)

    genop_llong_add = _binaryop("PADDQ")
    genop_llong_sub = _binaryop("PSUBQ")
    genop_llong_and = _binaryop("PAND")
    genop_llong_or  = _binaryop("POR")
    genop_llong_xor = _binaryop("PXOR")

    def genop_llong_to_int(self, op, arglocs, resloc):
        loc = arglocs[0]
        assert isinstance(resloc, RegLoc)
        if isinstance(loc, RegLoc):
            self.mc.MOVD32_rx(resloc.value, loc.value)
        elif isinstance(loc, FrameLoc):
            self.mc.MOV(resloc, loc)
        else:
            not_implemented("llong_to_int: %s" % (loc,))

    def genop_llong_from_int(self, op, arglocs, resloc):
        loc1, loc2 = arglocs
        if isinstance(loc1, ConstFloatLoc):
            assert loc2 is None
            self.mc.MOVSD(resloc, loc1)
        else:
            assert isinstance(loc1, RegLoc)
            assert isinstance(loc2, RegLoc)
            assert isinstance(resloc, RegLoc)
            self.mc.MOVD32_xr(loc2.value, loc1.value)
            self.mc.PSRAD_xi(loc2.value, 31)    # -> 0 or -1
            self.mc.MOVD32_xr(resloc.value, loc1.value)
            self.mc.PUNPCKLDQ_xx(resloc.value, loc2.value)

    def genop_llong_from_uint(self, op, arglocs, resloc):
        loc1, = arglocs
        assert isinstance(resloc, RegLoc)
        assert isinstance(loc1, RegLoc)
        self.mc.MOVD32_xr(resloc.value, loc1.value)   # zero-extending

    def genop_llong_eq(self, op, arglocs, resloc):
        loc1, loc2, locxtmp = arglocs
        self.mc.MOVSD(locxtmp, loc1)
        self.mc.PCMPEQD(locxtmp, loc2)
        self.mc.PMOVMSKB_rx(resloc.value, locxtmp.value)
        # Now the lower 8 bits of resloc contain 0x00, 0x0F, 0xF0 or 0xFF
        # depending on the result of the comparison of each of the two
        # double-words of loc1 and loc2.  The higher 8 bits contain random
        # results.  We want to map 0xFF to 1, and 0x00, 0x0F and 0xF0 to 0.
        self.mc.CMP8_ri(resloc.value | rx86.BYTE_REG_FLAG, -1)
        self.mc.SBB_rr(resloc.value, resloc.value)
        self.mc.ADD_ri(resloc.value, 1)

    def genop_llong_ne(self, op, arglocs, resloc):
        loc1, loc2, locxtmp = arglocs
        self.mc.MOVSD(locxtmp, loc1)
        self.mc.PCMPEQD(locxtmp, loc2)
        self.mc.PMOVMSKB_rx(resloc.value, locxtmp.value)
        # Now the lower 8 bits of resloc contain 0x00, 0x0F, 0xF0 or 0xFF
        # depending on the result of the comparison of each of the two
        # double-words of loc1 and loc2.  The higher 8 bits contain random
        # results.  We want to map 0xFF to 0, and 0x00, 0x0F and 0xF0 to 1.
        self.mc.CMP8_ri(resloc.value | rx86.BYTE_REG_FLAG, -1)
        self.mc.SBB_rr(resloc.value, resloc.value)
        self.mc.NEG_r(resloc.value)

    def genop_llong_lt(self, op, arglocs, resloc):
        # XXX just a special case for now: "x < 0"
        loc1, = arglocs
        self.mc.PMOVMSKB_rx(resloc.value, loc1.value)
        self.mc.SHR_ri(resloc.value, 7)
        self.mc.AND_ri(resloc.value, 1)

    # ----------

    def genop_call_malloc_gc(self, op, arglocs, result_loc):
        self._genop_call(op, arglocs, result_loc)
        self.propagate_memoryerror_if_eax_is_null()

    def propagate_memoryerror_if_eax_is_null(self):
        # if self.propagate_exception_path == 0 (tests), this may jump to 0
        # and segfaults.  too bad.  the alternative is to continue anyway
        # with eax==0, but that will segfault too.
        self.mc.TEST_rr(eax.value, eax.value)
        if WORD == 4:
            self.mc.J_il(rx86.Conditions['Z'], self.propagate_exception_path)
            self.mc.add_pending_relocation()
        elif WORD == 8:
            self.mc.J_il(rx86.Conditions['Z'], 0)
            pos = self.mc.get_relative_pos()
            self.pending_memoryerror_trampoline_from.append(pos)

    # ----------

    def load_from_mem(self, resloc, source_addr, size_loc, sign_loc):
        size = size_loc.value
        sign = sign_loc.value
        self.generate_one_mov_with_extension(resloc, source_addr, size, sign)

    def generate_one_mov_with_extension(self, resloc, srcloc, size, sign):
        assert isinstance(resloc, RegLoc)
        if resloc.is_xmm:
            self.mc.MOVSD(resloc, srcloc)
        elif size == WORD:
            self.mc.MOV(resloc, srcloc)
        elif size == 1:
            if sign:
                self.mc.MOVSX8(resloc, srcloc)
            else:
                self.mc.MOVZX8(resloc, srcloc)
        elif size == 2:
            if sign:
                self.mc.MOVSX16(resloc, srcloc)
            else:
                self.mc.MOVZX16(resloc, srcloc)
        elif IS_X86_64 and size == 4:
            if sign:
                self.mc.MOVSX32(resloc, srcloc)
            else:
                self.mc.MOV32(resloc, srcloc)    # zero-extending
        else:
            not_implemented("load_from_mem size = %d" % size)

    def save_into_mem(self, dest_addr, value_loc, size_loc):
        size = size_loc.value
        if isinstance(value_loc, RegLoc) and value_loc.is_xmm:
            self.mc.MOVSD(dest_addr, value_loc)
        elif size == 1:
            self.mc.MOV8(dest_addr, value_loc.lowest8bits())
        elif size == 2:
            self.mc.MOV16(dest_addr, value_loc)
        elif size == 4:
            self.mc.MOV32(dest_addr, value_loc)
        elif size == 8:
            if IS_X86_64:
                self.mc.MOV(dest_addr, value_loc)
            else:
                assert isinstance(value_loc, FloatImmedLoc)
                self.mc.MOV(dest_addr, value_loc.low_part_loc())
                self.mc.MOV(dest_addr.add_offset(4), value_loc.high_part_loc())
        else:
            not_implemented("save_into_mem size = %d" % size)

    def _genop_getfield(self, arglocs, resloc, segment):
        base_loc, ofs_loc, size_loc, sign_loc = arglocs
        assert isinstance(size_loc, ImmedLoc)
        source_addr = AddressLoc(segment, base_loc, ofs_loc)
        self.load_from_mem(resloc, source_addr, size_loc, sign_loc)

<<<<<<< HEAD
    def _genop_getfield_gc(self, op, arglocs, resloc):
        self._genop_getfield(arglocs, resloc, self.SEGMENT_GC)
    def _genop_getfield_raw(self, op, arglocs, resloc):
        self._genop_getfield(arglocs, resloc, self.SEGMENT_NO)

    genop_getfield_gc_i = _genop_getfield_gc
    genop_getfield_gc_r = _genop_getfield_gc
    genop_getfield_gc_f = _genop_getfield_gc
    genop_getfield_gc_pure_i = _genop_getfield_gc
    genop_getfield_gc_pure_r = _genop_getfield_gc
    genop_getfield_gc_pure_f = _genop_getfield_gc
    genop_getfield_raw_i = _genop_getfield_raw
    genop_getfield_raw_f = _genop_getfield_raw
=======
    genop_getfield_gc_i = _genop_getfield
    genop_getfield_gc_r = _genop_getfield
    genop_getfield_gc_f = _genop_getfield
    genop_getfield_raw_i = _genop_getfield
    genop_getfield_raw_f = _genop_getfield
>>>>>>> ceb4979b

    def _genop_gc_load(self, op, arglocs, resloc):
        base_loc, ofs_loc, size_loc, sign_loc = arglocs
        assert isinstance(size_loc, ImmedLoc)
        if op.getarg(0).type == 'r':
            segment = self.SEGMENT_GC
        else:
            segment = self.SEGMENT_NO
        src_addr = addr_add(segment, base_loc, ofs_loc, 0, 0)
        self.load_from_mem(resloc, src_addr, size_loc, sign_loc)

    genop_gc_load_i = _genop_gc_load
    genop_gc_load_r = _genop_gc_load
    genop_gc_load_f = _genop_gc_load

    def _genop_gc_load_indexed(self, op, arglocs, resloc):
        base_loc, ofs_loc, scale_loc, offset_loc, size_loc, sign_loc = arglocs
        assert isinstance(scale_loc, ImmedLoc)
        scale = get_scale(scale_loc.value)
        if op.getarg(0).type == 'r':
            segment = self.SEGMENT_GC
        else:
            segment = self.SEGMENT_NO
        src_addr = addr_add(segment, base_loc, ofs_loc, offset_loc.value, scale)
        self.load_from_mem(resloc, src_addr, size_loc, sign_loc)

    genop_gc_load_indexed_i = _genop_gc_load_indexed
    genop_gc_load_indexed_r = _genop_gc_load_indexed
    genop_gc_load_indexed_f = _genop_gc_load_indexed

    def _imul_const_scaled(self, mc, targetreg, sourcereg, itemsize):
        """Produce one operation to do roughly
               targetreg = sourcereg * itemsize
           except that the targetreg may still need shifting by 0,1,2,3.
        """
        if (itemsize & 7) == 0:
            shift = 3
        elif (itemsize & 3) == 0:
            shift = 2
        elif (itemsize & 1) == 0:
            shift = 1
        else:
            shift = 0
        itemsize >>= shift
        #
        if valid_addressing_size(itemsize - 1):
            mc.LEA_ra(targetreg, (self.SEGMENT_NO, sourcereg, sourcereg,
                                  get_scale(itemsize - 1), 0))
        elif valid_addressing_size(itemsize):
            mc.LEA_ra(targetreg, (self.SEGMENT_NO, rx86.NO_BASE_REGISTER,
                                  sourcereg, get_scale(itemsize), 0))
        else:
            mc.IMUL_rri(targetreg, sourcereg, itemsize)
        #
        return shift

    def _get_interiorfield_addr(self, temp_loc, index_loc, itemsize_loc,
                                base_loc, ofs_loc):
        assert isinstance(itemsize_loc, ImmedLoc)
        itemsize = itemsize_loc.value
        if isinstance(index_loc, ImmedLoc):
            temp_loc = imm(index_loc.value * itemsize)
            shift = 0
        elif valid_addressing_size(itemsize):
            temp_loc = index_loc
            shift = get_scale(itemsize)
        else:
            assert isinstance(index_loc, RegLoc)
            assert isinstance(temp_loc, RegLoc)
            assert not temp_loc.is_xmm
            shift = self._imul_const_scaled(self.mc, temp_loc.value,
                                            index_loc.value, itemsize)
        assert isinstance(ofs_loc, ImmedLoc)
        return AddressLoc(self.SEGMENT_GC, base_loc, temp_loc,
                          shift, ofs_loc.value)

    def genop_discard_increment_debug_counter(self, op, arglocs):
        # The argument should be an immediate address.  This should
        # generate code equivalent to a GETFIELD_RAW, an ADD(1), and a
        # SETFIELD_RAW.  Here we use the direct from-memory-to-memory
        # increment operation of x86.
        base_loc, = arglocs
        self.mc.INC(mem(self.SEGMENT_NO, base_loc, 0))

    def genop_discard_gc_store(self, op, arglocs):
        base_loc, ofs_loc, value_loc, size_loc = arglocs
        assert isinstance(size_loc, ImmedLoc)
        scale = get_scale(size_loc.value)
        if op.getarg(0).type == 'r':
            segment = self.SEGMENT_GC
        else:
            segment = self.SEGMENT_NO
        dest_addr = AddressLoc(segment, base_loc, ofs_loc, 0, 0)
        self.save_into_mem(dest_addr, value_loc, size_loc)

    def genop_discard_gc_store_indexed(self, op, arglocs):
        base_loc, ofs_loc, value_loc, factor_loc, offset_loc, size_loc = arglocs
        assert isinstance(size_loc, ImmedLoc)
        scale = get_scale(factor_loc.value)
        if op.getarg(0).type == 'r':
            segment = self.SEGMENT_GC
        else:
            segment = self.SEGMENT_NO
        dest_addr = AddressLoc(segment, base_loc, ofs_loc, scale, offset_loc.value)
        self.save_into_mem(dest_addr, value_loc, size_loc)

    def genop_discard_strsetitem(self, op, arglocs):
        base_loc, ofs_loc, val_loc = arglocs
        basesize, itemsize, ofs_length = symbolic.get_array_token(rstr.STR,
                                              self.cpu.translate_support_code)
        assert itemsize == 1
        dest_addr = AddressLoc(self.SEGMENT_GC, base_loc, ofs_loc, 0, basesize)
        self.mc.MOV8(dest_addr, val_loc.lowest8bits())

    def genop_discard_unicodesetitem(self, op, arglocs):
        base_loc, ofs_loc, val_loc = arglocs
        basesize, itemsize, ofs_length = symbolic.get_array_token(rstr.UNICODE,
                                              self.cpu.translate_support_code)
        if itemsize == 4:
            self.mc.MOV32(AddressLoc(self.SEGMENT_GC, base_loc, ofs_loc,
                                     2, basesize), val_loc)
        elif itemsize == 2:
            self.mc.MOV16(AddressLoc(self.SEGMENT_GC, base_loc, ofs_loc,
                                     1, basesize), val_loc)
        else:
            assert 0, itemsize

    # genop_discard_setfield_raw = genop_discard_setfield_gc

    def genop_math_read_timestamp(self, op, arglocs, resloc):
        self.mc.RDTSC()
        if longlong.is_64_bit:
            self.mc.SHL_ri(edx.value, 32)
            self.mc.OR_rr(edx.value, eax.value)
        else:
            loc1, = arglocs
            self.mc.MOVD32_xr(loc1.value, edx.value)
            self.mc.MOVD32_xr(resloc.value, eax.value)
            self.mc.PUNPCKLDQ_xx(resloc.value, loc1.value)

    def genop_guard_guard_true(self, guard_op, guard_token, locs, resloc):
        self.implement_guard(guard_token)
    genop_guard_guard_nonnull = genop_guard_guard_true

    def genop_guard_guard_false(self, guard_op, guard_token, locs, resloc):
        self.guard_success_cc = rx86.invert_condition(self.guard_success_cc)
        self.implement_guard(guard_token)
    genop_guard_guard_isnull = genop_guard_guard_false

    def genop_guard_guard_no_exception(self, guard_op, guard_token, locs, ign):
        self.mc.CMP(self.heap_tl(self.cpu.pos_exception()), imm0)
        self.guard_success_cc = rx86.Conditions['Z']
        self.implement_guard(guard_token)
        # If the previous operation was a COND_CALL, overwrite its conditional
        # jump to jump over this GUARD_NO_EXCEPTION as well, if we can
        if self._find_nearby_operation(-1).getopnum() == rop.COND_CALL:
            jmp_adr = self.previous_cond_call_jcond
            offset = self.mc.get_relative_pos() - jmp_adr
            if offset <= 127:
                self.mc.overwrite(jmp_adr-1, chr(offset))

    def genop_guard_guard_not_invalidated(self, guard_op, guard_token,
                                          locs, ign):
        pos = self.mc.get_relative_pos() + 1 # after potential jmp
        guard_token.pos_jump_offset = pos
        self.pending_guard_tokens.append(guard_token)

    def genop_guard_guard_exception(self, guard_op, guard_token, locs, resloc):
        loc = locs[0]
        loc1 = locs[1]
        self.mc.MOV(loc1, self.heap_tl(self.cpu.pos_exception()))
        self.mc.CMP(loc1, loc)
        self.guard_success_cc = rx86.Conditions['E']
        self.implement_guard(guard_token)
        self._store_and_reset_exception(self.mc, resloc)

    def genop_save_exc_class(self, op, arglocs, resloc):
        self.mc.MOV(resloc, self.heap_tl(self.cpu.pos_exception()))

    def genop_save_exception(self, op, arglocs, resloc):
        self._store_and_reset_exception(self.mc, resloc)

    def genop_discard_restore_exception(self, op, arglocs):
        self._restore_exception(self.mc, arglocs[1], arglocs[0])

    def _store_and_reset_exception(self, mc, excvalloc=None, exctploc=None,
                                   tmploc=None):
        """ Resets the exception. If excvalloc is None, then store it on the
        frame in jf_guard_exc
        """
        if excvalloc is not None:
            assert excvalloc.is_core_reg()
            mc.MOV(excvalloc, self.heap_tl(self.cpu.pos_exc_value()))
        elif tmploc is not None: # if both are None, just ignore
            ofs = self.cpu.get_ofs_of_frame_field('jf_guard_exc')
            mc.MOV(tmploc, self.heap_tl(self.cpu.pos_exc_value()))
            mc.MOV(self.raw_stack(ofs), tmploc)
        #
        if exctploc is not None:
            assert exctploc.is_core_reg()
            mc.MOV(exctploc, self.heap_tl(self.cpu.pos_exception()))
        #
        mc.MOV(self.heap_tl(self.cpu.pos_exception()), imm0)
        mc.MOV(self.heap_tl(self.cpu.pos_exc_value()), imm0)

    def _restore_exception(self, mc, excvalloc, exctploc, tmploc=None):
        # for _build_wb_slowpath(): don't touch the cpu flags!
        if excvalloc is not None:
            mc.MOV(self.heap_tl(self.cpu.pos_exc_value()), excvalloc)
        else:
            assert tmploc is not None
            ofs = self.cpu.get_ofs_of_frame_field('jf_guard_exc')
            mc.MOV(tmploc, self.raw_stack(ofs))
            mc.MOV_bi((self.SEGMENT_FRAME, ofs), 0)
            mc.MOV(self.heap_tl(self.cpu.pos_exc_value()), tmploc)
        mc.MOV(self.heap_tl(self.cpu.pos_exception()), exctploc)

    def genop_int_add_ovf(self, op, arglocs, resloc):
        self.genop_int_add(op, arglocs, resloc)
        self.guard_success_cc = rx86.Conditions['NO']

    def genop_int_sub_ovf(self, op, arglocs, resloc):
        self.genop_int_sub(op, arglocs, resloc)
        self.guard_success_cc = rx86.Conditions['NO']

    def genop_int_mul_ovf(self, op, arglocs, resloc):
        self.genop_int_mul(op, arglocs, resloc)
        self.guard_success_cc = rx86.Conditions['NO']

    genop_guard_guard_no_overflow = genop_guard_guard_true
    genop_guard_guard_overflow    = genop_guard_guard_false

    def genop_guard_guard_value(self, guard_op, guard_token, locs, ign):
        if guard_op.getarg(0).type == FLOAT:
            assert guard_op.getarg(1).type == FLOAT
            self.mc.UCOMISD(locs[0], locs[1])
        else:
            self.mc.CMP(locs[0], locs[1])
        self.guard_success_cc = rx86.Conditions['E']
        self.implement_guard(guard_token)

    def _cmp_guard_class(self, locs):
        loc_ptr = locs[0]
        assert isinstance(loc_ptr, RegLoc)
        loc_classptr = locs[1]
        offset = self.cpu.vtable_offset
        if offset is not None:
            self.mc.CMP(mem(self.SEGMENT_GC, loc_ptr, offset), loc_classptr)
        else:
            assert isinstance(loc_classptr, ImmedLoc)
            classptr = loc_classptr.value
            expected_typeid = (self.cpu.gc_ll_descr
                    .get_typeid_from_classptr_if_gcremovetypeptr(classptr))
            self._cmp_guard_gc_type(loc_ptr, ImmedLoc(expected_typeid))

    def _cmp_guard_gc_type(self, loc_ptr, loc_expected_typeid):
        # Note that the typeid half-word is at offset 0 on a little-endian
        # machine; it would be at offset 2 or 4 on a big-endian machine.
        # It is at offset 4 with stm.
        if self.cpu.gc_ll_descr.stm:
            offset = rstm.tid_offset
        else:
            offset = 0
        #
        assert self.cpu.supports_guard_gc_type
        if IS_X86_32:
            self.mc.CMP16(mem(self.SEGMENT_GC, loc_ptr, offset),
                          loc_expected_typeid)
        else:
            assert isinstance(loc_expected_typeid, ImmedLoc)
            self.mc.CMP32_mi((self.SEGMENT_GC, loc_ptr.value, offset),
                             loc_expected_typeid.value)

    def genop_guard_guard_class(self, guard_op, guard_token, locs, ign):
        self._cmp_guard_class(locs)
        self.guard_success_cc = rx86.Conditions['E']
        self.implement_guard(guard_token)

    def genop_guard_guard_nonnull_class(self, guard_op, guard_token, locs, ign):
        self.mc.CMP(locs[0], imm1)
        # Patched below
        self.mc.J_il8(rx86.Conditions['B'], 0)
        jb_location = self.mc.get_relative_pos()
        self._cmp_guard_class(locs)
        # patch the JB above
        offset = self.mc.get_relative_pos() - jb_location
        assert 0 < offset <= 127
        self.mc.overwrite(jb_location-1, chr(offset))
        #
        self.guard_success_cc = rx86.Conditions['E']
        self.implement_guard(guard_token)

    def genop_guard_guard_gc_type(self, guard_op, guard_token, locs, ign):
        self._cmp_guard_gc_type(locs[0], locs[1])
        self.guard_success_cc = rx86.Conditions['E']
        self.implement_guard(guard_token)

    def genop_guard_guard_is_object(self, guard_op, guard_token, locs, ign):
        assert self.cpu.supports_guard_gc_type
        [loc_object, loc_typeid] = locs
        # idea: read the typeid, fetch the field 'infobits' from the big
        # typeinfo table, and check the flag 'T_IS_RPYTHON_INSTANCE'.
        if IS_X86_32:
            self.mc.MOVZX16(loc_typeid, mem(self.SEGMENT_NO, loc_object, 0))
        else:
            self.mc.MOV32(loc_typeid, mem(self.SEGMENT_NO, loc_object, 0))
        #
        base_type_info, shift_by, sizeof_ti = (
            self.cpu.gc_ll_descr.get_translated_info_for_typeinfo())
        infobits_offset, IS_OBJECT_FLAG = (
            self.cpu.gc_ll_descr.get_translated_info_for_guard_is_object())
        loc_infobits = addr_add(self.SEGMENT_NO, imm(base_type_info), loc_typeid,
                                scale=shift_by, offset=infobits_offset)
        self.mc.TEST8(loc_infobits, imm(IS_OBJECT_FLAG))
        #
        self.guard_success_cc = rx86.Conditions['NZ']
        self.implement_guard(guard_token)

    def genop_guard_guard_subclass(self, guard_op, guard_token, locs, ign):
        assert self.cpu.supports_guard_gc_type
        [loc_object, loc_check_against_class, loc_tmp] = locs
        assert isinstance(loc_object, RegLoc)
        assert isinstance(loc_tmp, RegLoc)
        offset = self.cpu.vtable_offset
        offset2 = self.cpu.subclassrange_min_offset
        if offset is not None:
            # read this field to get the vtable pointer
            self.mc.MOV_rm(loc_tmp.value, (self.SEGMENT_GC, loc_object.value, offset))
            # read the vtable's subclassrange_min field
            self.mc.MOV_rm(loc_tmp.value, (self.SEGMENT_NO, loc_tmp.value, offset2))
        else:
            # read the typeid
            if IS_X86_32:
                self.mc.MOVZX16(loc_tmp, mem(self.SEGMENT_GC, loc_object, 0))
            else:
                self.mc.MOV32(loc_tmp, mem(self.SEGMENT_GC, loc_object, 0))
            # read the vtable's subclassrange_min field, as a single
            # step with the correct offset
            base_type_info, shift_by, sizeof_ti = (
                self.cpu.gc_ll_descr.get_translated_info_for_typeinfo())
            self.mc.MOV(loc_tmp, addr_add(self.SEGMENT_NO, imm(base_type_info), loc_tmp,
                                          scale = shift_by,
                                          offset = sizeof_ti + offset2))
        # get the two bounds to check against
        vtable_ptr = loc_check_against_class.getint()
        vtable_ptr = rffi.cast(rclass.CLASSTYPE, vtable_ptr)
        check_min = vtable_ptr.subclassrange_min
        check_max = vtable_ptr.subclassrange_max
        # check by doing the unsigned comparison (tmp - min) < (max - min)
        self.mc.SUB_ri(loc_tmp.value, check_min)
        self.mc.CMP_ri(loc_tmp.value, check_max - check_min)
        # the guard passes if we get a result of "below"
        self.guard_success_cc = rx86.Conditions['B']
        self.implement_guard(guard_token)

    def implement_guard_recovery(self, guard_opnum, faildescr, failargs,
                                 fail_locs, frame_depth):
        gcmap = self._regalloc.get_empty_gcmap(frame_depth)
        return GuardToken(self.cpu, gcmap, faildescr, failargs, fail_locs,
                          guard_opnum, frame_depth)

    def generate_propagate_error_64(self):
        assert WORD == 8
        self.mc.force_frame_size(DEFAULT_FRAME_BYTES)
        startpos = self.mc.get_relative_pos()
        self.mc.JMP(imm(self.propagate_exception_path))
        return startpos

    def generate_quick_failure(self, guardtok, regalloc):
        """ Gather information about failure
        """
        self.mc.force_frame_size(DEFAULT_FRAME_BYTES)
        startpos = self.mc.get_relative_pos()
        #
        self._update_at_exit(guardtok.fail_locs, guardtok.failargs,
                             guardtok.faildescr, regalloc)
        #
        fail_descr, target = self.store_info_on_descr(startpos, guardtok)
        if self.cpu.gc_ll_descr.stm:
            self._generate_quick_failure_stm(fail_descr, target, guardtok)
        else:
            self.mc.PUSH(imm(fail_descr))
            self.push_gcmap(self.mc, guardtok.gcmap, push=True)
            self.mc.JMP(imm(target))
        return startpos

    def _generate_quick_failure_stm(self, fail_descr, target, guardtok):
        assert IS_X86_64
        # we could maybe store the data directly on the faildescr.
        p = rstm.allocate_nonmovable(STM_GUARD_FAILURE)
        p.fail_descr = fail_descr
        p.jump_target = target
        p.gcmap = guardtok.gcmap
        assert not guardtok.faildescr._x86_stm_guard_failure
        guardtok.faildescr._x86_stm_guard_failure = p
        addr = rffi.cast(lltype.Signed, p)
        addr += llmemory.offsetof(STM_GUARD_FAILURE, 'jump_target')
        self.mc.MOV_ri(X86_64_SCRATCH_REG.value, addr)
        self.mc.JMP_m((self.SEGMENT_GC, X86_64_SCRATCH_REG.value, 0))

    def update_stm_location(self, mc, extra_stack=0):
        if self.cpu.gc_ll_descr.stm:
            num, ref = self._regalloc.extract_raw_stm_location()
            mc.MOV_rs(r11.value, STM_SHADOWSTACK_BASE_OFS + extra_stack)
            # r11 = base address in the shadowstack + 1
            # write the marker to [r11 - 1] and [r11 + 7]
            for (targetofs, number) in [(-1, 2 * num + 1), (+7, ref)]:
                if rx86.fits_in_32bits(number):
                    mc.MOV_mi((self.SEGMENT_NO, r11.value, targetofs), number)
                else:
                    mc.MOV32_mi((self.SEGMENT_NO, r11.value, targetofs),
                                rffi.cast(lltype.Signed,
                                          rffi.cast(rffi.INT, number)))
                    mc.MOV32_mi((self.SEGMENT_NO, r11.value, targetofs + 4),
                                number >> 32)

    def push_gcmap(self, mc, gcmap, push=False, store=False):
        if push:
            mc.PUSH(imm(rffi.cast(lltype.Signed, gcmap)))
        else:
            assert store
            ofs = self.cpu.get_ofs_of_frame_field('jf_gcmap')
            mc.MOV(self.raw_stack(ofs), imm(rffi.cast(lltype.Signed, gcmap)))

    def pop_gcmap(self, mc):
        ofs = self.cpu.get_ofs_of_frame_field('jf_gcmap')
        mc.MOV_bi((self.SEGMENT_FRAME, ofs), 0)

    def new_stack_loc(self, i, tp):
        base_ofs = self.cpu.get_baseofs_of_frame_field()
        return FrameLoc(self.SEGMENT_FRAME, i, get_ebp_ofs(base_ofs, i), tp)

    def setup_failure_recovery(self):
        self.failure_recovery_code = [0, 0, 0, 0]

    def _push_pop_regs_to_frame(self, push, mc, grp_regs, xmm_regs):
        # Push the general purpose registers
        base_ofs = self.cpu.get_baseofs_of_frame_field()
        for gpr in grp_regs:
            v = gpr_reg_mgr_cls.all_reg_indexes[gpr.value]
            addr = (self.SEGMENT_FRAME, v * WORD + base_ofs)
            if push:
                mc.MOV_br(addr, gpr.value)
            else:
                mc.MOV_rb(gpr.value, addr)
        # Push the XMM regs
        if IS_X86_64:
            coeff = 1
        else:
            coeff = 2
        ofs = len(gpr_reg_mgr_cls.all_regs)
        for xmm in xmm_regs:
            addr = (self.SEGMENT_FRAME,
                    (ofs + xmm.value * coeff) * WORD + base_ofs)
            if push:
                mc.MOVSD_bx(addr, xmm.value)
            else:
                mc.MOVSD_xb(xmm.value, addr)

    def _do_with_registers(self, push, mc,
                           ignored_regs, withfloats, callee_only):
        if callee_only:
            regs = gpr_reg_mgr_cls.save_around_call_regs
        else:
            regs = gpr_reg_mgr_cls.all_regs
        regs = [gpr for gpr in regs if gpr not in ignored_regs]
        if withfloats:
            xmm_regs = xmm_reg_mgr_cls.all_regs
        else:
            xmm_regs = []
        self._push_pop_regs_to_frame(push, mc, regs, xmm_regs)

    def _push_all_regs_to_frame(self, mc, ignored_regs, withfloats,
                                callee_only=False):
        # Push all general purpose registers (or only the ones that a
        # callee might clobber); and if withfloats, push all XMM regs
        self._do_with_registers(True, mc,
                                ignored_regs, withfloats, callee_only)

    def _pop_all_regs_from_frame(self, mc, ignored_regs, withfloats,
                                 callee_only=False):
        # Pop all general purpose registers (or only the ones that a
        # callee might clobber); and if withfloats, pop all XMM regs
        self._do_with_registers(False, mc,
                                ignored_regs, withfloats, callee_only)

    def _build_failure_recovery(self, exc, withfloats=False):
        mc = codebuf.MachineCodeBlockWrapper()
        # this is jumped to, from a stack that has DEFAULT_FRAME_BYTES
        # followed by 2 extra words just pushed
        mc.force_frame_size(DEFAULT_FRAME_BYTES + 2 * WORD)
        self.mc = mc

        if self.cpu.gc_ll_descr.stm:    # see below
            mc.PUSH_r(X86_64_SCRATCH_REG.value)

        self._push_all_regs_to_frame(mc, [], withfloats)

        if exc:
            # We might have an exception pending.  Load it into ebx...
            mc.MOV(ebx, self.heap_tl(self.cpu.pos_exc_value()))
            mc.MOV(self.heap_tl(self.cpu.pos_exception()), imm0)
            mc.MOV(self.heap_tl(self.cpu.pos_exc_value()), imm0)
            # ...and save ebx into 'jf_guard_exc'
            offset = self.cpu.get_ofs_of_frame_field('jf_guard_exc')
            mc.MOV_br((self.SEGMENT_FRAME, offset), ebx.value)

        # fill in the jf_descr and jf_gcmap fields of the frame according
        # to which failure we are resuming from.  These are constants
        # pushed on the stack just before we jump to the current helper,
        # in generate_quick_failure().
        ofs = self.cpu.get_ofs_of_frame_field('jf_descr')
        ofs2 = self.cpu.get_ofs_of_frame_field('jf_gcmap')
        if self.cpu.gc_ll_descr.stm:
            mc.POP_r(ebx.value)
            # We pop to rbx the original pointer inside the STM_GUARD_FAILURE.
            # More precisely it points to the 'jump_target' field.  Adding the
            # following two offset differences will make it point to the two
            # other fields, which we load and copy into the jf_descr and
            # jf_gcmap fields of the frame.
            ofs_fail_descr = (
                llmemory.offsetof(STM_GUARD_FAILURE, 'fail_descr') -
                llmemory.offsetof(STM_GUARD_FAILURE, 'jump_target'))
            ofs_gcmap = (
                llmemory.offsetof(STM_GUARD_FAILURE, 'gcmap') -
                llmemory.offsetof(STM_GUARD_FAILURE, 'jump_target'))
            mc.MOV_rm(eax.value, (self.SEGMENT_GC, ebx.value, ofs_fail_descr))
            mc.MOV_rm(ecx.value, (self.SEGMENT_GC, ebx.value, ofs_gcmap))
            mc.MOV_br((self.SEGMENT_FRAME, ofs),  eax.value)
            mc.MOV_br((self.SEGMENT_FRAME, ofs2), ecx.value)
        else:
            mc.POP_b((self.SEGMENT_FRAME, ofs2))
            mc.POP_b((self.SEGMENT_FRAME, ofs))

        # now we return from the complete frame, which starts from
        # _call_header_with_stack_check().  The _call_footer below does it.
        self._call_footer()
        rawstart = mc.materialize(self.cpu, [])
        self.failure_recovery_code[exc + 2 * withfloats] = rawstart
        self.mc = None

    def genop_finish(self, op, arglocs, result_loc):
        base_ofs = self.cpu.get_baseofs_of_frame_field()
        if len(arglocs) == 2:
            [return_val, fail_descr_loc] = arglocs
            if op.getarg(0).type == FLOAT and not IS_X86_64:
                size = WORD * 2
            else:
                size = WORD
            self.save_into_mem(self.raw_stack(base_ofs), return_val, imm(size))
        else:
            [fail_descr_loc] = arglocs
        ofs = self.cpu.get_ofs_of_frame_field('jf_descr')
        self.mov(fail_descr_loc, self.raw_stack(ofs))
        arglist = op.getarglist()
        if arglist and arglist[0].type == REF:
            if self._finish_gcmap:
                # we're returning with a guard_not_forced_2, and
                # additionally we need to say that eax/rax contains
                # a reference too:
                self._finish_gcmap[0] |= r_uint(1)
                gcmap = self._finish_gcmap
            else:
                gcmap = self.gcmap_for_finish
            self.push_gcmap(self.mc, gcmap, store=True)
        elif self._finish_gcmap:
            # we're returning with a guard_not_forced_2
            gcmap = self._finish_gcmap
            self.push_gcmap(self.mc, gcmap, store=True)
        else:
            # note that the 0 here is redundant, but I would rather
            # keep that one and kill all the others
            ofs = self.cpu.get_ofs_of_frame_field('jf_gcmap')
            self.mc.MOV_bi((self.SEGMENT_FRAME, ofs), 0)
        # exit function
        self._call_footer()

    def implement_guard(self, guard_token):
        # These jumps are patched later.
        assert self.guard_success_cc >= 0
        self.mc.J_il(rx86.invert_condition(self.guard_success_cc), 0)
        self.guard_success_cc = rx86.cond_none
        guard_token.pos_jump_offset = self.mc.get_relative_pos() - 4
        self.pending_guard_tokens.append(guard_token)

    def _genop_real_call(self, op, arglocs, resloc):
        self._genop_call(op, arglocs, resloc)
    genop_call_i = _genop_real_call
    genop_call_r = _genop_real_call
    genop_call_f = _genop_real_call
    genop_call_n = _genop_real_call

    def _genop_call(self, op, arglocs, resloc, is_call_release_gil=False):
        from rpython.jit.backend.llsupport.descr import CallDescr

        func_index = 2 + is_call_release_gil
        cb = callbuilder.CallBuilder(self, arglocs[func_index],
                                     arglocs[func_index+1:], resloc)

        descr = op.getdescr()
        assert isinstance(descr, CallDescr)
        cb.callconv = descr.get_call_conv()
        cb.argtypes = descr.get_arg_types()
        cb.restype  = descr.get_result_type()
        sizeloc = arglocs[0]
        assert isinstance(sizeloc, ImmedLoc)
        cb.ressize = sizeloc.value
        signloc = arglocs[1]
        assert isinstance(signloc, ImmedLoc)
        cb.ressign = signloc.value

        if is_call_release_gil:
            saveerrloc = arglocs[2]
            assert isinstance(saveerrloc, ImmedLoc)
            cb.emit_call_release_gil(saveerrloc.value)
        else:
            cb.emit()

    def _store_force_index(self, guard_op):
        assert (guard_op.getopnum() == rop.GUARD_NOT_FORCED or
                guard_op.getopnum() == rop.GUARD_NOT_FORCED_2)
        faildescr = guard_op.getdescr()
        ofs = self.cpu.get_ofs_of_frame_field('jf_force_descr')
        self.mc.MOV(self.raw_stack(ofs), imm(rffi.cast(lltype.Signed,
                                 cast_instance_to_gcref(faildescr))))

    def _find_nearby_operation(self, delta):
        regalloc = self._regalloc
        return regalloc.operations[regalloc.rm.position + delta]

    def genop_guard_guard_not_forced(self, guard_op, guard_token, locs, resloc):
        ofs = self.cpu.get_ofs_of_frame_field('jf_descr')
        self.mc.CMP_bi((self.SEGMENT_FRAME, ofs), 0)
        self.guard_success_cc = rx86.Conditions['E']
        self.implement_guard(guard_token)

    def _genop_call_may_force(self, op, arglocs, result_loc):
        self._store_force_index(self._find_nearby_operation(+1))
        self._genop_call(op, arglocs, result_loc)
    genop_call_may_force_i = _genop_call_may_force
    genop_call_may_force_r = _genop_call_may_force
    genop_call_may_force_f = _genop_call_may_force
    genop_call_may_force_n = _genop_call_may_force

    def _genop_call_release_gil(self, op, arglocs, result_loc):
        self._store_force_index(self._find_nearby_operation(+1))
        self._genop_call(op, arglocs, result_loc, is_call_release_gil=True)
    genop_call_release_gil_i = _genop_call_release_gil
    genop_call_release_gil_f = _genop_call_release_gil
    genop_call_release_gil_n = _genop_call_release_gil

    def imm(self, v):
        return imm(v)

    # ------------------- CALL ASSEMBLER --------------------------

    def _genop_call_assembler(self, op, arglocs, result_loc):
        if len(arglocs) == 2:
            [argloc, vloc] = arglocs
        else:
            [argloc] = arglocs
            vloc = self.imm(0)
        self._store_force_index(self._find_nearby_operation(+1))
        self.call_assembler(op, argloc, vloc, result_loc, eax)
    genop_call_assembler_i = _genop_call_assembler
    genop_call_assembler_r = _genop_call_assembler
    genop_call_assembler_f = _genop_call_assembler
    genop_call_assembler_n = _genop_call_assembler

    def _call_assembler_emit_call(self, addr, argloc, _):
        threadlocal_loc = RawEspLoc(THREADLOCAL_OFS, INT)
        if self._is_asmgcc():
            # We need to remove the bit "already seen during the
            # previous minor collection" instead of passing this
            # value directly.
            if IS_X86_64:
                tmploc = esi    # already the correct place
                if argloc is tmploc:
                    # this case is theoretical only so far: in practice,
                    # argloc is always eax, never esi
                    self.mc.MOV_rr(edi.value, esi.value)
                    argloc = edi
            else:
                tmploc = eax
                if tmploc is argloc:
                    tmploc = edx
            self.mc.MOV(tmploc, threadlocal_loc)
            self.mc.AND_ri(tmploc.value, ~1)
            threadlocal_loc = tmploc
        #
        self.simple_call(addr, [argloc, threadlocal_loc])

    def _call_assembler_emit_helper_call(self, addr, arglocs, result_loc):
        self.simple_call(addr, arglocs, result_loc)

    def _call_assembler_check_descr(self, value, tmploc):
        ofs = self.cpu.get_ofs_of_frame_field('jf_descr')
        self.mc.CMP(mem(self.SEGMENT_FRAME, eax, ofs), imm(value))
        # patched later
        self.mc.J_il8(rx86.Conditions['E'], 0) # goto B if we get 'done_with_this_frame'
        return self.mc.get_relative_pos()

    def _call_assembler_patch_je(self, result_loc, je_location):
        if (IS_X86_32 and isinstance(result_loc, FrameLoc) and
            result_loc.type == FLOAT):
            self.mc.FSTPL_b((result_loc.segment, result_loc.value))
        self.mc.JMP_l8(0) # jump to done, patched later
        jmp_location = self.mc.get_relative_pos()
        #
        offset = jmp_location - je_location
        assert 0 < offset <= 127
        self.mc.overwrite(je_location - 1, chr(offset))
        self.mc.force_frame_size(DEFAULT_FRAME_BYTES)
        #
        return jmp_location

    def _call_assembler_load_result(self, op, result_loc):
        if op.type != 'v':
            # load the return value from the dead frame's value index 0
            kind = op.type
            descr = self.cpu.getarraydescr_for_frame(kind)
            ofs = self.cpu.unpack_arraydescr(descr)
            eax_plus_ofs = (self.SEGMENT_FRAME, eax.value, ofs)
            if kind == FLOAT:
                self.mc.MOVSD_xm(xmm0.value, eax_plus_ofs)
                if result_loc is not xmm0:
                    self.mc.MOVSD(result_loc, xmm0)
            else:
                assert result_loc is eax
                self.mc.MOV_rm(eax.value, eax_plus_ofs)

    def _call_assembler_patch_jmp(self, jmp_location):
        offset = self.mc.get_relative_pos() - jmp_location
        assert 0 <= offset <= 127
        self.mc.overwrite(jmp_location - 1, chr(offset))

    # ------------------- END CALL ASSEMBLER -----------------------

    def _write_barrier_fastpath(self, mc, descr, arglocs, array=False,
                                is_frame=False):
        # Write code equivalent to write_barrier() in the GC: it checks
        # a flag in the object at arglocs[0], and if set, it calls a
        # helper piece of assembler.  The latter saves registers as needed
        # and call the function remember_young_pointer() from the GC.
        if we_are_translated():
            cls = self.cpu.gc_ll_descr.has_write_barrier_class()
            assert cls is not None and isinstance(descr, cls)
        #
        stm = self.cpu.gc_ll_descr.stm
        card_marking = False
        mask = descr.jit_wb_if_flag_singlebyte
        if array and descr.jit_wb_cards_set != 0:
            if not stm:
                # assumptions the rest of the function depends on:
                assert (descr.jit_wb_cards_set_byteofs ==
                        descr.jit_wb_if_flag_byteofs)
                assert descr.jit_wb_cards_set_singlebyte == -0x80
                mask = descr.jit_wb_if_flag_singlebyte | -0x80
            card_marking = True
        #
        loc_base = arglocs[0]
        if is_frame:
            assert loc_base is ebp
            loc = self.raw_stack(descr.jit_wb_if_flag_byteofs)
        else:
            loc = addr_add_const(self.SEGMENT_GC, loc_base,
                                 descr.jit_wb_if_flag_byteofs)
        mc.TEST8(loc, imm(mask))
        mc.J_il8(rx86.Conditions['Z'], 0) # patched later
        jz_location = mc.get_relative_pos()

        # for cond_call_gc_wb_array, also add another fast path:
        # if GCFLAG_CARDS_SET, then we can just set one bit and be done
        loc_index = None
        if card_marking:
            if stm:
                # see stm_write_card() in stmgc.h.
                #
                # If loc_base and loc_index are both registers:
                #        lea r11, [loc_index + loc_base<<(card_bits-4)]
                #        shr r11, card_bits
                #        cmp [r11+1], card_marked
                #
                # If loc_base is a register but loc_index an immediate:
                #        mov r11, loc_base
                #        shr r11, 4
                #        cmp [r11+(loc_index>>card_bits)+1], card_marked
                #
                # If the value above does not fit 32 bits, we do instead
                #        mov r11, loc_index
                #        (then the rest like the register-register case)
                #
                # If loc_base is an immediate but loc_index a register:
                #        mov r11, loc_base<<(card_bits-4) + (1<<card_bits)
                #        add r11, loc_index
                #        shr r11, card_bits
                #        cmp [r11], card_marked
                #
                # If both are immediates:
                #        mov r11, (loc_base>>4)+(loc_index>>card_bits)+1
                #        cmp [r11], card_marked
                #
                card_bits = rstm.CARD_BITS
                assert 5 <= card_bits <= 7
                r11 = X86_64_SCRATCH_REG
                loc_index = arglocs[1]
                if isinstance(loc_base, RegLoc):
                    if isinstance(loc_index, RegLoc):
                        loc_index_reg = loc_index
                        add_constant = 1
                    else:
                        assert isinstance(loc_index, ImmedLoc)
                        add_constant = (loc_index.value >> card_bits) + 1
                        if rx86.fits_in_32bits(add_constant):
                            mc.MOV_rr(r11.value, loc_base.value)
                            mc.SHR_ri(r11.value, 4)
                            loc_index_reg = None
                        else:
                            mc.MOV_ri(r11.value, loc_index.value)
                            loc_index_reg = r11
                            add_constant = 1
                    if loc_index_reg is not None:
                        mc.LEA_ra(r11.value, (self.SEGMENT_NO,
                                              loc_index_reg.value,
                                              loc_base.value,
                                              card_bits - 4,
                                              0))
                        mc.SHR_ri(r11.value, card_bits)
                else:
                    # xxx we could try to know statically if loc_base
                    # points to a large object or not, and produce a
                    # non-card-marking version of the barrier if not
                    assert isinstance(loc_base, ImmedLoc)
                    load_value = loc_base.value << (card_bits - 4)
                    load_value += (1 << card_bits)
                    if isinstance(loc_index, RegLoc):
                        add_constant = load_value >> card_bits
                        if rx86.fits_in_32bits(add_constant):
                            mc.MOV_rr(r11.value, loc_index.value)
                        else:
                            add_constant = 0
                            mc.MOV_ri(r11.value, load_value)
                            mc.ADD_rr(r11.value, loc_index.value)
                        mc.SHR_ri(r11.value, card_bits)
                    else:
                        assert isinstance(loc_index, ImmedLoc)
                        load_value += loc_index.value
                        load_value >>= card_bits
                        mc.MOV_ri(r11.value, load_value)
                        add_constant = 0
                #
                mc.CMP8_mi((self.SEGMENT_GC, r11.value, add_constant),
                           rstm.CARD_MARKED)
                mc.J_il8(rx86.Conditions['E'], 0) # patched later
                js_location = mc.get_relative_pos()
            else:
                # GCFLAG_CARDS_SET is in this byte at 0x80, so this fact can
                # been checked by the status flags of the previous TEST8
                mc.J_il8(rx86.Conditions['S'], 0) # patched later
                js_location = mc.get_relative_pos()
        else:
            js_location = 0

        # Write only a CALL to the helper prepared in advance, passing it as
        # argument the address of the structure we are writing into
        # (the first argument to COND_CALL_GC_WB).
        withfloats = self._regalloc is not None and bool(self._regalloc.xrm.reg_bindings)
        helper_num = card_marking
        if is_frame:
            helper_num = 4
        elif withfloats:
            helper_num += 2
        if self.wb_slowpath[helper_num] == 0:    # tests only
            assert not we_are_translated()
            self.cpu.gc_ll_descr.write_barrier_descr = descr
            self._build_wb_slowpath(card_marking,
                                    bool(self._regalloc.xrm.reg_bindings))
            assert self.wb_slowpath[helper_num] != 0
        #
        if not is_frame:
            if stm:
                # get the num and ref components of the stm_location, and
                # push them to the stack.  The three or four words pushed
                # here are removed by the callee.
                assert IS_X86_64
                if card_marking:
                    mc.PUSH(loc_index)
                mc.PUSH(loc_base)
                num, ref = self._regalloc.extract_raw_stm_location()
                mc.PUSH(imm(num))
                mc.PUSH(imm(ref))
            else:
                # The word pushed here is removed by the callee.
                mc.PUSH(loc_base)
        mc.CALL(imm(self.wb_slowpath[helper_num]))
        if not is_frame:
            mc.stack_frame_size_delta(-WORD)

        if stm and card_marking:
            # patch the JE above (at 'js_location')
            offset = mc.get_relative_pos() - js_location
            assert 0 < offset <= 127
            mc.overwrite(js_location-1, chr(offset))
        #
        elif card_marking:
            # The helper ends again with a check of the flag in the object.
            # So here, we can simply write again a 'JNS', which will be
            # taken if GCFLAG_CARDS_SET is still not set.
            mc.J_il8(rx86.Conditions['NS'], 0) # patched later
            jns_location = mc.get_relative_pos()
            #
            # patch the JS above
            offset = mc.get_relative_pos() - js_location
            assert 0 < offset <= 127
            mc.overwrite(js_location-1, chr(offset))
            #
            # case GCFLAG_CARDS_SET: emit a few instructions to do
            # directly the card flag setting
            loc_index = arglocs[1]
            if isinstance(loc_index, RegLoc):
                if IS_X86_64 and isinstance(loc_base, RegLoc):
                    # copy loc_index into r11
                    tmp1 = X86_64_SCRATCH_REG
                    mc.MOV_rr(tmp1.value, loc_index.value)
                    final_pop = False
                else:
                    # must save the register loc_index before it is mutated
                    mc.PUSH_r(loc_index.value)
                    tmp1 = loc_index
                    final_pop = True
                # SHR tmp, card_page_shift
                mc.SHR_ri(tmp1.value, descr.jit_wb_card_page_shift)
                # XOR tmp, -8
                mc.XOR_ri(tmp1.value, -8)
                # BTS [loc_base], tmp
                mc.BTS(addr_add_const(self.SEGMENT_GC, loc_base, 0), tmp1)
                # done
                if final_pop:
                    mc.POP_r(loc_index.value)
                #
            elif isinstance(loc_index, ImmedLoc):
                byte_index = loc_index.value >> descr.jit_wb_card_page_shift
                byte_ofs = ~(byte_index >> 3)
                byte_val = 1 << (byte_index & 7)
                mc.OR8(addr_add_const(self.SEGMENT_GC, loc_base, byte_ofs),
                       imm(byte_val))
            else:
                raise AssertionError("index is neither RegLoc nor ImmedLoc")
            #
            # patch the JNS above
            offset = mc.get_relative_pos() - jns_location
            assert 0 < offset <= 127
            mc.overwrite(jns_location-1, chr(offset))

        # patch the JZ above
        offset = mc.get_relative_pos() - jz_location
        assert 0 < offset <= 127
        mc.overwrite(jz_location-1, chr(offset))

    def genop_discard_cond_call_gc_wb(self, op, arglocs):
        self._write_barrier_fastpath(self.mc, op.getdescr(), arglocs)

    def genop_discard_cond_call_gc_wb_array(self, op, arglocs):
        self._write_barrier_fastpath(self.mc, op.getdescr(), arglocs,
                                     array=True)

    def not_implemented_op_discard(self, op, arglocs):
        not_implemented("not implemented operation: %s" % op.getopname())

    def not_implemented_op(self, op, arglocs, resloc):
        not_implemented("not implemented operation with res: %s" %
                        op.getopname())

    def not_implemented_op_guard(self, guard_op, guard_token, locs, resloc):
        not_implemented("not implemented operation (guard): %s" %
                        guard_op.getopname())

    def closing_jump(self, target_token):
        target = target_token._ll_loop_code
        if target_token in self.target_tokens_currently_compiling:
            curpos = self.mc.get_relative_pos() + 5
            self.mc.JMP_l(target - curpos)
        else:
            self.mc.JMP(imm(target))

    def label(self):
        self._check_frame_depth_debug(self.mc)

    def cond_call(self, op, gcmap, imm_func, arglocs):
        assert self.guard_success_cc >= 0
        self.mc.J_il8(rx86.invert_condition(self.guard_success_cc), 0)
                                                            # patched later
        jmp_adr = self.mc.get_relative_pos()
        self.guard_success_cc = rx86.cond_none
        #
        self.update_stm_location(self.mc)
        self.push_gcmap(self.mc, gcmap, store=True)
        #
        # first save away the 4 registers from 'cond_call_register_arguments'
        # plus the register 'eax'
        base_ofs = self.cpu.get_baseofs_of_frame_field()
        should_be_saved = self._regalloc.rm.reg_bindings.values()
        for gpr in cond_call_register_arguments + [eax]:
            if gpr not in should_be_saved:
                continue
            v = gpr_reg_mgr_cls.all_reg_indexes[gpr.value]
            self.mc.MOV_br((self.SEGMENT_FRAME, v * WORD + base_ofs),
                           gpr.value)
        #
        # load the 0-to-4 arguments into these registers
        from rpython.jit.backend.x86.jump import remap_frame_layout
        remap_frame_layout(self, arglocs,
                           cond_call_register_arguments[:len(arglocs)],
                           X86_64_SCRATCH_REG if IS_X86_64 else None)
        #
        # load the constant address of the function to call into eax
        self.mc.MOV(eax, imm_func)
        #
        # figure out which variant of cond_call_slowpath to call, and call it
        callee_only = False
        floats = False
        if self._regalloc is not None:
            for reg in self._regalloc.rm.reg_bindings.values():
                if reg not in self._regalloc.rm.save_around_call_regs:
                    break
            else:
                callee_only = True
            if self._regalloc.xrm.reg_bindings:
                floats = True
        cond_call_adr = self.cond_call_slowpath[floats * 2 + callee_only]
        self.mc.CALL(imm(follow_jump(cond_call_adr)))
        # restoring the registers saved above, and doing pop_gcmap(), is left
        # to the cond_call_slowpath helper.  We never have any result value.
        offset = self.mc.get_relative_pos() - jmp_adr
        assert 0 < offset <= 127
        self.mc.overwrite(jmp_adr-1, chr(offset))
        # might be overridden again to skip over the following
        # guard_no_exception too
        self.previous_cond_call_jcond = jmp_adr

    def malloc_cond(self, nursery_free_adr, nursery_top_adr, size, gcmap):
        assert size & (WORD-1) == 0     # must be correctly aligned
        self.mc.MOV(eax, heap(self.SEGMENT_GC, nursery_free_adr))
        self.mc.LEA_rm(edi.value, (self.SEGMENT_NO, eax.value, size))
        self.mc.CMP(edi, heap(self.SEGMENT_GC, nursery_top_adr))
        self.mc.J_il8(rx86.Conditions['NA'], 0) # patched later
        jmp_adr = self.mc.get_relative_pos()
        # save the gcmap
        self.push_gcmap(self.mc, gcmap, store=True)
        self.mc.CALL(imm(follow_jump(self.malloc_slowpath)))
        offset = self.mc.get_relative_pos() - jmp_adr
        assert 0 < offset <= 127
        self.mc.overwrite(jmp_adr-1, chr(offset))
        self.mc.MOV(heap(self.SEGMENT_GC, nursery_free_adr), edi)

    def malloc_cond_varsize_frame(self, nursery_free_adr, nursery_top_adr,
                                  sizeloc, gcmap):
        # 'sizeloc' is the size in bytes if not STM; and the length of
        # the array to allocate if STM
        if sizeloc is eax:
            self.mc.MOV(edi, sizeloc)
            sizeloc = edi
        self.mc.MOV(eax, heap(self.SEGMENT_GC, nursery_free_adr))
        if self.cpu.gc_ll_descr.stm:
            constsize = self.cpu.get_baseofs_of_frame_field()
            shift = get_scale(WORD)
            self.mc.LEA_ra(edi.value, (self.SEGMENT_NO, eax.value,
                                       sizeloc.value, shift, constsize))
        elif sizeloc is edi:
            self.mc.ADD_rr(edi.value, eax.value)
        else:
            self.mc.LEA_ra(edi.value, (self.SEGMENT_NO, eax.value,
                                       sizeloc.value, 0, 0))
        self.mc.CMP(edi, heap(self.SEGMENT_GC, nursery_top_adr))
        self.mc.J_il8(rx86.Conditions['NA'], 0) # patched later
        jmp_adr = self.mc.get_relative_pos()
        # save the gcmap
        self.push_gcmap(self.mc, gcmap, store=True)
        self.mc.CALL(imm(follow_jump(self.malloc_slowpath)))
        offset = self.mc.get_relative_pos() - jmp_adr
        assert 0 < offset <= 127
        self.mc.overwrite(jmp_adr-1, chr(offset))
        self.mc.MOV(heap(self.SEGMENT_GC, nursery_free_adr), edi)

    def malloc_cond_varsize(self, kind, nursery_free_adr, nursery_top_adr,
                            lengthloc, itemsize, maxlength, gcmap,
                            arraydescr):
        from rpython.jit.backend.llsupport.descr import ArrayDescr
        assert isinstance(arraydescr, ArrayDescr)

        # lengthloc is the length of the array, which we must not modify!
        assert lengthloc is not eax and lengthloc is not edi
        if isinstance(lengthloc, RegLoc):
            varsizeloc = lengthloc
        else:
            self.mc.MOV(edi, lengthloc)
            varsizeloc = edi

        self.mc.CMP(varsizeloc, imm(maxlength))
        self.mc.J_il8(rx86.Conditions['A'], 0) # patched later
        jmp_adr0 = self.mc.get_relative_pos()

        self.mc.MOV(eax, heap(self.SEGMENT_GC, nursery_free_adr))
        if valid_addressing_size(itemsize):
            shift = get_scale(itemsize)
        else:
            shift = self._imul_const_scaled(self.mc, edi.value,
                                            varsizeloc.value, itemsize)
            varsizeloc = edi
        # now varsizeloc is a register != eax.  The size of
        # the variable part of the array is (varsizeloc << shift)
        assert arraydescr.basesize >= self.gc_minimal_size_in_nursery
        constsize = arraydescr.basesize + self.gc_size_of_header
        force_realignment = (itemsize % WORD) != 0
        if force_realignment:
            constsize += WORD - 1
        self.mc.LEA_ra(edi.value, (self.SEGMENT_NO, eax.value,
                                   varsizeloc.value, shift, constsize))
        if force_realignment:
            self.mc.AND_ri(edi.value, ~(WORD - 1))
        # now edi contains the total size in bytes, rounded up to a multiple
        # of WORD, plus nursery_free_adr
        self.mc.CMP(edi, heap(self.SEGMENT_GC, nursery_top_adr))
        self.mc.J_il8(rx86.Conditions['NA'], 0) # patched later
        jmp_adr1 = self.mc.get_relative_pos()
        #
        offset = self.mc.get_relative_pos() - jmp_adr0
        assert 0 < offset <= 127
        self.mc.overwrite(jmp_adr0-1, chr(offset))
        # save the gcmap
        self.push_gcmap(self.mc, gcmap, store=True)
        if kind == rewrite.FLAG_ARRAY:
            self.mc.MOV_si(WORD, itemsize)
            self.mc.MOV(edi, lengthloc)
            self.mc.MOV_ri(eax.value, arraydescr.tid)
            addr = self.malloc_slowpath_varsize
        else:
            if kind == rewrite.FLAG_STR:
                addr = self.malloc_slowpath_str
            else:
                assert kind == rewrite.FLAG_UNICODE
                addr = self.malloc_slowpath_unicode
            self.mc.MOV(edi, lengthloc)
        self.mc.CALL(imm(follow_jump(addr)))
        self.mc.JMP_l8(0)      # jump to done, patched later
        jmp_location = self.mc.get_relative_pos()
        #
        offset = self.mc.get_relative_pos() - jmp_adr1
        assert 0 < offset <= 127
        self.mc.overwrite(jmp_adr1-1, chr(offset))
        self.mc.force_frame_size(DEFAULT_FRAME_BYTES)
        # write down the tid, but not if it's the result of the CALL
        if self.cpu.gc_ll_descr.stm:
            assert IS_X86_64
            self.mc.MOV32(mem(self.SEGMENT_GC, eax, rstm.tid_offset),
                          imm(arraydescr.tid))
            # also zero stm_flags:
            self.mc.MOV32(mem(self.SEGMENT_GC, eax, rstm.stmflags_offset),
                          imm(0))

        else:
            self.mc.MOV(mem(self.SEGMENT_GC, eax, 0), imm(arraydescr.tid))
        # while we're at it, this line is not needed if we've done the CALL
        self.mc.MOV(heap(self.SEGMENT_GC, nursery_free_adr), edi)
        #
        offset = self.mc.get_relative_pos() - jmp_location
        assert 0 < offset <= 127
        self.mc.overwrite(jmp_location - 1, chr(offset))

    def store_force_descr(self, op, fail_locs, frame_depth):
        guard_token = self.implement_guard_recovery(op.opnum,
                                                    op.getdescr(),
                                                    op.getfailargs(),
                                                    fail_locs, frame_depth)
        self._finish_gcmap = guard_token.gcmap
        self._store_force_index(op)
        self.store_info_on_descr(0, guard_token)

    def force_token(self, reg):
        # XXX kill me
        assert isinstance(reg, RegLoc)
        self.mc.MOV_rr(reg.value, ebp.value)

    def genop_stm_should_break_transaction(self, op, arglocs, result_loc):
        # emits the check with a CMP instruction (as signed integers):
        #    STM_SEGMENT->nursery_current >= STM_SEGMENT->nursery_mark
        # so if it is followed by a JGE, it will follow the jump if
        # we should break the transaction now.
        #
        assert self.cpu.gc_ll_descr.stm
        assert IS_X86_64
        nc_adr = rstm.adr_nursery_free
        nm_adr = rstm.adr_nursery_mark
        assert rx86.fits_in_32bits(nc_adr)    # because it is in the 2nd page
        assert rx86.fits_in_32bits(nm_adr)    # because it is in the 2nd page
        self.mc.MOV_rj(X86_64_SCRATCH_REG.value, (self.SEGMENT_GC, nc_adr))
        self.mc.CMP_rj(X86_64_SCRATCH_REG.value, (self.SEGMENT_GC, nm_adr))
        #
        self.flush_cc(rx86.Conditions['GE'], result_loc) # = true = break

    def genop_discard_stm_read(self, op, arglocs):
        assert self.cpu.gc_ll_descr.stm
        assert IS_X86_64
        mc = self.mc
        rmreg = X86_64_SCRATCH_REG.value
        mc.MOVZX8_rj(rmreg, (self.SEGMENT_GC,
                             rstm.adr_transaction_read_version))
        loc_src, loc_tmp = arglocs
        if loc_tmp is None:
            assert isinstance(loc_src, ImmedLoc)
            assert loc_src.value > 0
            mem = loc_src.value >> 4
            assert rx86.fits_in_32bits(mem)
            mc.MOV8_jr((self.SEGMENT_GC, mem), rmreg | rx86.BYTE_REG_FLAG)
        else:
            assert isinstance(loc_tmp, RegLoc)
            if isinstance(loc_src, ImmedLoc):
                mc.MOV_ri(loc_tmp.value, loc_src.value >> 4)
            else:
                if loc_tmp is not loc_src:
                    mc.MOV(loc_tmp, loc_src)
                mc.SHR_ri(loc_tmp.value, 4)
            mc.MOV8_mr((self.SEGMENT_GC, loc_tmp.value, 0),
                       rmreg | rx86.BYTE_REG_FLAG)

    def raw_stack(self, offset, type=INT):
        return RawEbpLoc(self.SEGMENT_FRAME, offset, type)

    def heap_tl(self, adr):
        """Makes 'adr' relative to threadlocal-base if we run in STM.
        Returns a heap()-like AddressLoc.
        """
        if self.SEGMENT_TL != self.SEGMENT_NO:
            # only for STM and not during tests
            from rpython.jit.backend.x86 import stmtlocal
            adr -= stmtlocal.threadlocal_base()
            assert rx86.fits_in_32bits(adr)
        return heap(self.SEGMENT_TL, adr)


    def threadlocalref_get(self, offset, resloc, size, sign):
        # This loads the stack location THREADLOCAL_OFS into a
        # register, and then read the word at the given offset.
        # It is only supported if 'translate_support_code' is
        # true; otherwise, the execute_token() was done with a
        # dummy value for the stack location THREADLOCAL_OFS
        #
        assert self.cpu.translate_support_code
        assert isinstance(resloc, RegLoc)
        self.mc.MOV_rs(resloc.value, THREADLOCAL_OFS)
        if self._is_asmgcc():
            self.mc.AND_ri(resloc.value, ~1)
        self.load_from_mem(resloc,
                           addr_add_const(self.SEGMENT_NO, resloc, offset),
                           imm(size), imm(sign))

    def genop_discard_zero_array(self, op, arglocs):
        (base_loc, startindex_loc, bytes_loc,
         itemsize_loc, baseofs_loc, null_loc) = arglocs
        assert isinstance(bytes_loc, ImmedLoc)
        assert isinstance(itemsize_loc, ImmedLoc)
        assert isinstance(baseofs_loc, ImmedLoc)
        assert isinstance(null_loc, RegLoc) and null_loc.is_xmm
        baseofs = baseofs_loc.value
        nbytes = bytes_loc.value
        if valid_addressing_size(itemsize_loc.value):
            scale = get_scale(itemsize_loc.value)
        else:
            assert isinstance(startindex_loc, ImmedLoc)
            baseofs += startindex_loc.value * itemsize_loc.value
            startindex_loc = imm0
            scale = 0
        null_reg_cleared = False
        i = 0
        while i < nbytes:
            addr = addr_add(self.SEGMENT_GC, base_loc, startindex_loc,
                            baseofs + i, scale)
            current = nbytes - i
            if current >= 16 and self.cpu.supports_floats:
                current = 16
                if not null_reg_cleared:
                    self.mc.XORPS_xx(null_loc.value, null_loc.value)
                    null_reg_cleared = True
                self.mc.MOVUPS(addr, null_loc)
            else:
                if current >= WORD:
                    current = WORD
                elif current >= 4:
                    current = 4
                elif current >= 2:
                    current = 2
                self.save_into_mem(addr, imm0, imm(current))
            i += current


genop_discard_list = [Assembler386.not_implemented_op_discard] * rop._LAST
genop_list = [Assembler386.not_implemented_op] * rop._LAST
genop_llong_list = {}
genop_math_list = {}
genop_tlref_list = {}
genop_guard_list = [Assembler386.not_implemented_op_guard] * rop._LAST

import itertools
iterate = itertools.chain(Assembler386.__dict__.iteritems(),
                          VectorAssemblerMixin.__dict__.iteritems())
for name, value in iterate:
    if name.startswith('genop_discard_'):
        opname = name[len('genop_discard_'):]
        num = getattr(rop, opname.upper())
        genop_discard_list[num] = value
    elif name.startswith('genop_guard_'):
        opname = name[len('genop_guard_'):]
        num = getattr(rop, opname.upper())
        genop_guard_list[num] = value
    elif name.startswith('genop_llong_'):
        opname = name[len('genop_llong_'):]
        num = getattr(EffectInfo, 'OS_LLONG_' + opname.upper())
        genop_llong_list[num] = value
    elif name.startswith('genop_math_'):
        opname = name[len('genop_math_'):]
        num = getattr(EffectInfo, 'OS_MATH_' + opname.upper())
        genop_math_list[num] = value
    elif name.startswith('genop_'):
        opname = name[len('genop_'):]
        num = getattr(rop, opname.upper())
        genop_list[num] = value

# XXX: ri386 migration shims:
def addr_add(segment, reg_or_imm1, reg_or_imm2, offset=0, scale=0):
    return AddressLoc(segment, reg_or_imm1, reg_or_imm2, scale, offset)

def addr_add_const(segment, reg_or_imm1, offset):
    return AddressLoc(segment, reg_or_imm1, imm0, 0, offset)

def mem(segment, loc, offset):
    return AddressLoc(segment, loc, imm0, 0, offset)

def heap(segment, addr):
    return AddressLoc(segment, ImmedLoc(addr), imm0, 0, 0)

def not_implemented(msg):
    msg = '[x86/asm] %s\n' % msg
    if we_are_translated():
        llop.debug_print(lltype.Void, msg)
    raise NotImplementedError(msg)

cond_call_register_arguments = [edi, esi, edx, ecx]

class BridgeAlreadyCompiled(Exception):
    pass

STM_GUARD_FAILURE = lltype.GcStruct(
    "STM_GUARD_FAILURE",
    ("fail_descr", lltype.Signed),
    ("jump_target", lltype.Signed),
    ("gcmap", lltype.Ptr(jitframe.GCMAP)))
AbstractFailDescr._x86_stm_guard_failure = lltype.nullptr(STM_GUARD_FAILURE)<|MERGE_RESOLUTION|>--- conflicted
+++ resolved
@@ -1746,7 +1746,6 @@
         source_addr = AddressLoc(segment, base_loc, ofs_loc)
         self.load_from_mem(resloc, source_addr, size_loc, sign_loc)
 
-<<<<<<< HEAD
     def _genop_getfield_gc(self, op, arglocs, resloc):
         self._genop_getfield(arglocs, resloc, self.SEGMENT_GC)
     def _genop_getfield_raw(self, op, arglocs, resloc):
@@ -1755,18 +1754,8 @@
     genop_getfield_gc_i = _genop_getfield_gc
     genop_getfield_gc_r = _genop_getfield_gc
     genop_getfield_gc_f = _genop_getfield_gc
-    genop_getfield_gc_pure_i = _genop_getfield_gc
-    genop_getfield_gc_pure_r = _genop_getfield_gc
-    genop_getfield_gc_pure_f = _genop_getfield_gc
     genop_getfield_raw_i = _genop_getfield_raw
     genop_getfield_raw_f = _genop_getfield_raw
-=======
-    genop_getfield_gc_i = _genop_getfield
-    genop_getfield_gc_r = _genop_getfield
-    genop_getfield_gc_f = _genop_getfield
-    genop_getfield_raw_i = _genop_getfield
-    genop_getfield_raw_f = _genop_getfield
->>>>>>> ceb4979b
 
     def _genop_gc_load(self, op, arglocs, resloc):
         base_loc, ofs_loc, size_loc, sign_loc = arglocs
