import py
from rpython.rlib.objectmodel import ComputedIntSymbolic, we_are_translated
from rpython.rlib.objectmodel import specialize
from rpython.rlib.unroll import unrolling_iterable
from rpython.rlib.rarithmetic import intmask
from rpython.rlib import rgc
from rpython.rtyper.lltypesystem import rffi
from rpython.jit.backend.x86.arch import IS_X86_64

BYTE_REG_FLAG = 0x20
NO_BASE_REGISTER = -1

class R(object):
    # the following are synonyms for rax, rcx, etc. on 64 bits
    eax, ecx, edx, ebx, esp, ebp, esi, edi = range(8)

    # 8-bit registers
    al, cl, dl, bl, ah, ch, dh, bh = [reg | BYTE_REG_FLAG for reg in range(8)]

    # xmm registers
    xmm0, xmm1, xmm2, xmm3, xmm4, xmm5, xmm6, xmm7 = range(8)

    # the following are extra registers available only on 64 bits
    r8, r9, r10, r11, r12, r13, r14, r15 = range(8, 16)
    xmm8, xmm9, xmm10, xmm11, xmm12, xmm13, xmm14, xmm15 = range(8, 16)

    # These replace ah, ch, dh, bh when the REX-prefix is used
    spl, bpl, sil, dil = ah, ch, dh, bh

    # Low-byte of extra registers
    r8l, r9l, r10l, r11l, r12l, r13l, r14l, r15l = [reg | BYTE_REG_FLAG for reg in range(8, 16)]

    names = ['eax', 'ecx', 'edx', 'ebx', 'esp', 'ebp', 'esi', 'edi',
             'r8', 'r9', 'r10', 'r11', 'r12', 'r13', 'r14', 'r15']
    xmmnames = ['xmm%d' % i for i in range(16)]

def low_byte(reg):
    # On 32-bit, this only works for 0 <= reg < 4.  The caller checks that.
    # On 64-bit, it works for any register, but the assembler instruction
    # must include a REX prefix (possibly with no modifier flags).
    return reg | BYTE_REG_FLAG

def high_byte(reg):
    # This probably shouldn't be called in 64-bit mode, since to use the
    # high-byte registers you have to make sure that there is no REX-prefix
    assert 0 <= reg < 4
    return (reg + 4) | BYTE_REG_FLAG

def single_byte(value):
    return -128 <= value < 128

def fits_in_32bits(value):
    value + 0    # check that it's an integer; crashes if we receive a tuple
    return -2147483648 <= value <= 2147483647

SEGMENT_NO = '\x00'
SEGMENT_FS = '\x64'
SEGMENT_GS = '\x65'

# ____________________________________________________________
# Emit a single char

def encode_char(mc, _, char, orbyte):
    mc.writechar(chr(char | orbyte))
    return 0

# ____________________________________________________________
# Encode a register number in the orbyte

def reg_number_3bits(mc, reg):
    if mc.WORD == 4:
        assert 0 <= reg < 8
        return reg
    else:
        assert 0 <= reg < 16
        return reg & 7

@specialize.arg(2)
def encode_register(mc, reg, factor, orbyte):
    return orbyte | (reg_number_3bits(mc, reg) * factor)

@specialize.arg(2)
def rex_register(mc, reg, factor):
    if reg >= 8:
        if factor == 1:
            return REX_B
        elif factor == 8:
            return REX_R
        else:
            raise ValueError(factor)
    return 0

def register(argnum, factor=1):
    assert factor in (1, 8)
    return encode_register, argnum, factor, rex_register

@specialize.arg(2)
def rex_byte_register(mc, reg, factor):
    assert reg & BYTE_REG_FLAG
    return rex_register(mc, reg & ~BYTE_REG_FLAG, factor)

@specialize.arg(2)
def encode_byte_register(mc, reg, factor, orbyte):
    assert reg & BYTE_REG_FLAG
    return encode_register(mc, reg & ~BYTE_REG_FLAG, factor, orbyte)

def byte_register(argnum, factor=1):
    assert factor in (1, 8)
    return encode_byte_register, argnum, factor, rex_byte_register


# ____________________________________________________________
# Encode a constant in the orbyte

def encode_orbyte(mc, _, constant, orbyte):
    return orbyte | constant

def orbyte(value):
    return encode_orbyte, None, value, None

# ____________________________________________________________
# Emit an immediate value

@specialize.arg(2)
def encode_immediate(mc, immediate, width, orbyte):
    assert orbyte == 0
    if width == 'b':
        mc.writeimm8(immediate)
    elif width == 'h':
        mc.writeimm16(immediate)
    elif width == 'o':
        return immediate    # in the 'orbyte' for the next command
    elif width == 'q' and mc.WORD == 8:
        mc.writeimm64(immediate)
    else:
        mc.writeimm32(immediate)
    return 0

def immediate(argnum, width='i'):
    return encode_immediate, argnum, width, None

# ____________________________________________________________
# Emit an immediate displacement (relative to the cur insn)

def encode_relative(mc, relative_target, _, orbyte):
    assert orbyte == 0
    mc.writeimm32(relative_target)
    return 0

def relative(argnum):
    return encode_relative, argnum, None, None

# ____________________________________________________________
# Emit a mod/rm referencing a stack location [EBP+offset]

@specialize.arg(2)
def encode_stack_bp(mc, (segment, offset), force_32bits, orbyte):
    if not force_32bits and single_byte(offset):
        mc.writechar(chr(0x40 | orbyte | R.ebp))
        mc.writeimm8(offset)
    else:
        mc.writechar(chr(0x80 | orbyte | R.ebp))
        mc.writeimm32(offset)
    return 0

def rex_stack_bp(mc, (segment, offset), _):
    mc.write_segment_prefix(segment)
    return 0

def stack_bp(argnum, force_32bits=False):
    return encode_stack_bp, argnum, force_32bits, rex_stack_bp

# ____________________________________________________________
# Emit a mod/rm referencing a stack location [ESP+offset]

def encode_stack_sp(mc, offset, _, orbyte):
    SIB = chr((R.esp<<3) | R.esp)    #   use [esp+(no index)+offset]
    if offset == 0:
        mc.writechar(chr(0x04 | orbyte))
        mc.writechar(SIB)
    elif single_byte(offset):
        mc.writechar(chr(0x44 | orbyte))
        mc.writechar(SIB)
        mc.writeimm8(offset)
    else:
        mc.writechar(chr(0x84 | orbyte))
        mc.writechar(SIB)
        mc.writeimm32(offset)
    return 0

def stack_sp(argnum):
    return encode_stack_sp, argnum, None, None

# ____________________________________________________________
# Emit a mod/rm referencing a memory location [reg1+offset]

def encode_mem_reg_plus_const(mc, (segment, reg, offset), _, orbyte):
    assert reg != R.esp and reg != R.ebp
    #
    reg1 = reg_number_3bits(mc, reg)
    no_offset = offset == 0
    SIB = -1
    # 64-bits special cases for reg1 == r12 or r13
    # (which look like esp or ebp after being truncated to 3 bits)
    if mc.WORD == 8:
        if reg1 == R.esp:               # forces an SIB byte:
            SIB = (R.esp<<3) | R.esp    #   use [r12+(no index)+offset]
        elif reg1 == R.ebp:
            no_offset = False
    # end of 64-bits special cases
    if no_offset:
        mc.writechar(chr(0x00 | orbyte | reg1))
        if SIB >= 0: mc.writechar(chr(SIB))
    elif single_byte(offset):
        mc.writechar(chr(0x40 | orbyte | reg1))
        if SIB >= 0: mc.writechar(chr(SIB))
        mc.writeimm8(offset)
    else:
        mc.writechar(chr(0x80 | orbyte | reg1))
        if SIB >= 0: mc.writechar(chr(SIB))
        mc.writeimm32(offset)
    return 0

def rex_mem_reg_plus_const(mc, (segment, reg, offset), _):
    mc.write_segment_prefix(segment)
    if reg >= 8:
        return REX_B
    return 0

def mem_reg_plus_const(argnum):
    return encode_mem_reg_plus_const, argnum, None, rex_mem_reg_plus_const

# ____________________________________________________________
# Emit a mod/rm referencing an array memory location [reg1+reg2*scale+offset]

def encode_mem_reg_plus_scaled_reg_plus_const(
        mc, (segment, reg1, reg2, scaleshift, offset), _, orbyte):
    # emit "reg1 + (reg2 << scaleshift) + offset"
    assert reg1 != R.ebp and reg2 != R.esp
    assert 0 <= scaleshift < 4
    reg2 = reg_number_3bits(mc, reg2)

    # Special case for no base register
    if reg1 == NO_BASE_REGISTER:
        # modrm
        mc.writechar(chr(0x04 | orbyte))
        # SIB
        mc.writechar(chr((scaleshift<<6) | (reg2<<3) | 5))
        # We're forced to output a disp32, even if offset == 0
        mc.writeimm32(offset)
        return 0

    reg1 = reg_number_3bits(mc, reg1)

    SIB = chr((scaleshift<<6) | (reg2<<3) | reg1)
    #
    no_offset = offset == 0
    # 64-bits special case for reg1 == r13
    # (which look like ebp after being truncated to 3 bits)
    if mc.WORD == 8:
        if reg1 == R.ebp:
            no_offset = False
    # end of 64-bits special case
    if no_offset:
        mc.writechar(chr(0x04 | orbyte))
        mc.writechar(SIB)
    elif single_byte(offset):
        mc.writechar(chr(0x44 | orbyte))
        mc.writechar(SIB)
        mc.writeimm8(offset)
    else:
        mc.writechar(chr(0x84 | orbyte))
        mc.writechar(SIB)
        mc.writeimm32(offset)
    return 0

def rex_mem_reg_plus_scaled_reg_plus_const(
        mc, (segment, reg1, reg2, scaleshift, offset), _):
    mc.write_segment_prefix(segment)
    rex = 0
    if reg1 >= 8: rex |= REX_B
    if reg2 >= 8: rex |= REX_X
    return rex

def mem_reg_plus_scaled_reg_plus_const(argnum):
    return (encode_mem_reg_plus_scaled_reg_plus_const, argnum, None,
            rex_mem_reg_plus_scaled_reg_plus_const)

# ____________________________________________________________
# Emit a mod/rm referencing an immediate address that fits in 32-bit
# (the immediate address itself must be explicitely encoded as well,
# with immediate(argnum)).

@specialize.arg(2)
def encode_abs(mc, (segment, immediate), _, orbyte):
    # expands to either '\x05' on 32-bit, or '\x04\x25' on 64-bit
    if mc.WORD == 8:
        mc.writechar(chr(0x04 | orbyte))
        mc.writechar(chr(0x25))
    else:
        mc.writechar(chr(0x05 | orbyte))
    # followed by an immediate, always 32 bits
    mc.writeimm32(immediate)
    return 0

def rex_abs(mc, (segment, immediate), _):
    mc.write_segment_prefix(segment)
    return 0

def abs_(argnum):
    return encode_abs, argnum, None, rex_abs

# ____________________________________________________________
# ***X86_64 only*** 
# Emit a mod/rm referencing an address "RIP + immediate_offset".

@specialize.arg(2)
def encode_rip_offset(mc, immediate, _, orbyte):
    assert mc.WORD == 8
    mc.writechar(chr(0x05 | orbyte))
    mc.writeimm32(immediate)
    return 0

def rip_offset(argnum):
    return encode_rip_offset, argnum, None, None

# ____________________________________________________________
# For 64-bits mode: the REX.W, REX.R, REX.X, REG.B prefixes

REX_W = 8
REX_R = 4
REX_X = 2
REX_B = 1

@specialize.arg(2)
def encode_rex(mc, rexbyte, w, orbyte):
    if mc.WORD == 8:
        assert 0 <= rexbyte < 8
        mc.writechar(chr(0x40 | w | rexbyte))
    else:
        assert rexbyte == 0
    return 0

@specialize.arg(2)
def encode_rex_opt(mc, rexbyte, _, orbyte):
    if mc.WORD == 8:
        assert 0 <= rexbyte < 8
        if rexbyte != 0:
            mc.writechar(chr(0x40 | rexbyte))
    else:
        assert rexbyte == 0
    return 0

# REX prefixes: 'rex_w' generates a REX_W, forcing the instruction
# to operate on 64-bit.  'rex_nw' doesn't, so the instruction operates
# on 32-bit or less; the complete REX prefix is omitted if unnecessary.
# 'rex_fw' is a special case which doesn't generate a REX_W but forces
# the REX prefix in all cases.  It is only useful on instructions which
# have an 8-bit register argument, to force access to the "sil" or "dil"
# registers (as opposed to "ah-dh").
rex_w  = encode_rex, 0, REX_W, None       # a REX.W prefix
rex_nw = encode_rex_opt, 0, 0, None       # an optional REX prefix
rex_fw = encode_rex, 0, 0, None           # a forced REX prefix

# ____________________________________________________________

def insn(*encoding):
    def encode(mc, *args):
        rexbyte = 0
        if 1:   #mc.WORD == 8: always needed for the SEGMENT_xx prefix
            # compute the REX byte, if any
            for encode_step, arg, extra, rex_step in encoding_steps:
                if rex_step:
                    if arg is not None:
                        arg = args[arg-1]
                    rexbyte |= rex_step(mc, arg, extra)
        args = (rexbyte,) + args
        # emit the bytes of the instruction
        orbyte = 0
        for encode_step, arg, extra, rex_step in encoding_steps:
            if arg is not None:
                arg = args[arg]
            orbyte = encode_step(mc, arg, extra, orbyte)
        assert orbyte == 0

    #
    encoding_steps = []
    for step in encoding:
        if isinstance(step, str):
            for c in step:
                encoding_steps.append((encode_char, None, ord(c), None))
        else:
            assert type(step) is tuple and len(step) == 4
            encoding_steps.append(step)
    encoding_steps = unrolling_iterable(encoding_steps)
    return encode

def xmminsn(*encoding):
    encode = insn(*encoding)
    encode.is_xmm_insn = True
    return encode

def common_modes(group):
    base = group * 8
    char = chr(0xC0 | base)
    INSN_ri8 = insn(rex_w, '\x83', register(1), char, immediate(2,'b'))
    INSN_ri32= insn(rex_w, '\x81', register(1), char, immediate(2))
    INSN_rr = insn(rex_w, chr(base+1), register(2,8), register(1,1), '\xC0')
    INSN_br = insn(rex_w, chr(base+1), register(2,8), stack_bp(1))
    INSN_rb = insn(rex_w, chr(base+3), register(1,8), stack_bp(2))
    INSN_rm = insn(rex_w, chr(base+3), register(1,8), mem_reg_plus_const(2))
    INSN_ra = insn(rex_w, chr(base+3), register(1,8),
                                      mem_reg_plus_scaled_reg_plus_const(2))
    INSN_rj = insn(rex_w, chr(base+3), register(1,8), abs_(2))
    INSN_ji8 = insn(rex_w, '\x83', orbyte(base), abs_(1), immediate(2,'b'))
    INSN_mi8 = insn(rex_w, '\x83', orbyte(base), mem_reg_plus_const(1),
                    immediate(2,'b'))
    INSN_bi8 = insn(rex_w, '\x83', orbyte(base), stack_bp(1), immediate(2,'b'))
    INSN_bi32= insn(rex_w, '\x81', orbyte(base), stack_bp(1), immediate(2))

    def INSN_ri(mc, reg, immed):
        if single_byte(immed):
            INSN_ri8(mc, reg, immed)
        else:
            INSN_ri32(mc, reg, immed)
    INSN_ri._always_inline_ = True      # try to constant-fold single_byte()

    def INSN_bi(mc, offset, immed):
        if single_byte(immed):
            INSN_bi8(mc, offset, immed)
        else:
            INSN_bi32(mc, offset, immed)
    INSN_bi._always_inline_ = True      # try to constant-fold single_byte()

    return (INSN_ri, INSN_rr, INSN_rb, INSN_bi, INSN_br, INSN_rm, INSN_ra,
            INSN_rj, INSN_ji8, INSN_mi8)

def select_8_or_32_bit_immed(insn_8, insn_32):
    def INSN(*args):
        immed = args[-1]
        if single_byte(immed):
            insn_8(*args)
        else:
            assert fits_in_32bits(immed)
            insn_32(*args)

    return INSN

def shifts(mod_field):
    modrm = chr(0xC0 | (mod_field << 3))
    shift_once = insn(rex_w, '\xD1', register(1), modrm)
    shift_r_by_cl = insn(rex_w, '\xD3', register(1), modrm)
    shift_ri8 = insn(rex_w, '\xC1', register(1), modrm, immediate(2, 'b'))

    def shift_ri(mc, reg, immed):
        if immed == 1:
            shift_once(mc, reg)
        else:
            shift_ri8(mc, reg, immed)

    def shift_rr(mc, reg1, reg2):
        assert reg2 == R.ecx
        shift_r_by_cl(mc, reg1)

    return (shift_ri, shift_rr)
# ____________________________________________________________


# Method names take the form of
#
#     <instruction name>_<operand type codes>
#
# For example, the method name for "mov reg, immed" is MOV_ri. Operand order
# is Intel-style, with the destination first.
#
# The operand type codes are:
#     r - register
#     b - ebp/rbp offset
#     s - esp/rsp offset
#     j - address
#     i - immediate
#     x - XMM register
#     a - 4-tuple: (base_register, scale_register, scale, offset)
#     m - 2-tuple: (base_register, offset)
class AbstractX86CodeBuilder(object):
    """Abstract base class."""

    def __init__(self):
        self.force_frame_size(self.WORD)

    def writechar(self, char):
        raise NotImplementedError

    def writeimm8(self, imm):
        self.writechar(chr(imm & 0xFF))

    def writeimm16(self, imm):
        self.writechar(chr(imm & 0xFF))
        self.writechar(chr((imm >> 8) & 0xFF))

    def writeimm32(self, imm):
        assert fits_in_32bits(imm)
        self.writechar(chr(imm & 0xFF))
        self.writechar(chr((imm >> 8) & 0xFF))
        self.writechar(chr((imm >> 16) & 0xFF))
        self.writechar(chr((imm >> 24) & 0xFF))

    def write_segment_prefix(self, segment):
        if segment != SEGMENT_NO:
            self.writechar(segment)

    def force_frame_size(self, frame_size):
        self._frame_size = frame_size

    def stack_frame_size_delta(self, delta):
        "Called when we generate an instruction that changes the value of ESP"
        self._frame_size += delta
<<<<<<< HEAD
        if rgc.stm_is_enabled():
            return      # the rest is ignored with STM
        self.frame_positions.append(self.get_relative_pos()) 
        self.frame_assignments.append(self._frame_size)
=======
>>>>>>> f317d70f
        assert self._frame_size >= self.WORD

    def check_stack_size_at_ret(self):
        if IS_X86_64 and not rgc.stm_is_enabled():
            assert self._frame_size == self.WORD
            if not we_are_translated():
                self._frame_size = None

    # ------------------------------ MOV ------------------------------

    MOV_ri = insn(register(1), '\xB8', immediate(2))
    MOV8_ri = insn(rex_fw, byte_register(1), '\xB0', immediate(2, 'b'))

    # ------------------------------ Arithmetic ------------------------------

    INC_m = insn(rex_w, '\xFF', orbyte(0), mem_reg_plus_const(1))
    INC_j = insn(rex_w, '\xFF', orbyte(0), abs_(1))

    AD1_ri,ADD_rr,ADD_rb,_,_,ADD_rm,_,ADD_rj,_,_ = common_modes(0)
    OR_ri, OR_rr, OR_rb, _,_,OR_rm, _,OR_rj, _,_ = common_modes(1)
    AND_ri,AND_rr,AND_rb,_,_,AND_rm,_,AND_rj,_,_ = common_modes(4)
    SU1_ri,SUB_rr,SUB_rb,_,_,SUB_rm,_,SUB_rj,SUB_ji8,SUB_mi8 = (
                                                   common_modes(5))
    SBB_ri,SBB_rr,SBB_rb,_,_,SBB_rm,_,SBB_rj,_,_ = common_modes(3)
    XOR_ri,XOR_rr,XOR_rb,_,_,XOR_rm,_,XOR_rj,_,_ = common_modes(6)
    CMP_ri,CMP_rr,CMP_rb,CMP_bi,CMP_br,CMP_rm,CMP_ra,CMP_rj,_,_ = (
                                                   common_modes(7))

    def ADD_ri(self, reg, immed):
        self.AD1_ri(reg, immed)
        if reg == R.esp:
            self.stack_frame_size_delta(-immed)

    def SUB_ri(self, reg, immed):
        self.SU1_ri(reg, immed)
        if reg == R.esp:
            self.stack_frame_size_delta(+immed)

    CMP_mi8 = insn(rex_w, '\x83', orbyte(7<<3), mem_reg_plus_const(1), immediate(2, 'b'))
    CMP_mi32 = insn(rex_w, '\x81', orbyte(7<<3), mem_reg_plus_const(1), immediate(2))
    CMP_mi = select_8_or_32_bit_immed(CMP_mi8, CMP_mi32)
    CMP_mr = insn(rex_w, '\x39', register(2, 8), mem_reg_plus_const(1))

    CMP_ji8 = insn(rex_w, '\x83', orbyte(7<<3), abs_(1), immediate(2, 'b'))
    CMP_ji32 = insn(rex_w, '\x81', orbyte(7<<3), abs_(1), immediate(2))
    CMP_ji = select_8_or_32_bit_immed(CMP_ji8, CMP_ji32)
    CMP_jr = insn(rex_w, '\x39', register(2, 8), abs_(1))

    CMP32_mi = insn(rex_nw, '\x81', orbyte(7<<3), mem_reg_plus_const(1), immediate(2))
    CMP16_mi = insn('\x66', rex_nw, '\x81', orbyte(7<<3), mem_reg_plus_const(1), immediate(2, 'h'))
    CMP8_ri = insn(rex_fw, '\x80', byte_register(1), '\xF8', immediate(2, 'b'))
    CMP8_mi = insn(rex_nw, '\x80', orbyte(7<<3), mem_reg_plus_const(1), immediate(2, 'b'))

    AND8_rr = insn(rex_fw, '\x20', byte_register(1), byte_register(2,8), '\xC0')

    OR8_rr = insn(rex_fw, '\x08', byte_register(1), byte_register(2,8), '\xC0')
    OR8_mi = insn(rex_nw, '\x80', orbyte(1<<3), mem_reg_plus_const(1),
                  immediate(2, 'b'))
    OR8_ji = insn(rex_nw, '\x80', orbyte(1<<3), abs_(1),
                  immediate(2, 'b'))

    NEG_r = insn(rex_w, '\xF7', register(1), '\xD8')

    DIV_r = insn(rex_w, '\xF7', register(1), '\xF0')
    IDIV_r = insn(rex_w, '\xF7', register(1), '\xF8')

    MUL_r = insn(rex_w, '\xF7', orbyte(4<<3), register(1), '\xC0')
    MUL_b = insn(rex_w, '\xF7', orbyte(4<<3), stack_bp(1))

    IMUL_rr = insn(rex_w, '\x0F\xAF', register(1, 8), register(2), '\xC0')
    IMUL_rb = insn(rex_w, '\x0F\xAF', register(1, 8), stack_bp(2))

    IMUL_rri8 = insn(rex_w, '\x6B', register(1, 8), register(2), '\xC0', immediate(3, 'b'))
    IMUL_rri32 = insn(rex_w, '\x69', register(1, 8), register(2), '\xC0', immediate(3))
    IMUL_rri = select_8_or_32_bit_immed(IMUL_rri8, IMUL_rri32)

    def IMUL_ri(self, reg, immed):
        self.IMUL_rri(reg, reg, immed)

    SHL_ri, SHL_rr = shifts(4)
    SHR_ri, SHR_rr = shifts(5)
    SAR_ri, SAR_rr = shifts(7)

    NOT_r = insn(rex_w, '\xF7', register(1), '\xD0')
    NOT_b = insn(rex_w, '\xF7', orbyte(2<<3), stack_bp(1))

    CMOVNS_rr = insn(rex_w, '\x0F\x49', register(1, 8), register(2), '\xC0')
    CMOVE_rr = insn(rex_w, '\x0F\x44', register(1, 8), register(2), '\xC0')

    # ------------------------------ Misc stuff ------------------------------

    NOP = insn('\x90')
    RE1 = insn('\xC3')
    RE116_i = insn('\xC2', immediate(1, 'h'))

    def RET(self):
        self.check_stack_size_at_ret()
        self.RE1()

    def RET16_i(self, immed):
        self.check_stack_size_at_ret()
        self.RE116_i(immed)

    PUS1_r = insn(rex_nw, register(1), '\x50')
    PUS1_b = insn(rex_nw, '\xFF', orbyte(6<<3), stack_bp(1))
    PUS1_m = insn(rex_nw, '\xFF', orbyte(6<<3), mem_reg_plus_const(1))
    PUS1_j = insn(rex_nw, '\xFF', orbyte(6<<3), abs_(1))
    PUS1_p = insn(rex_nw, '\xFF', orbyte(6<<3), rip_offset(1))
    PUS1_i8 = insn('\x6A', immediate(1, 'b'))
    PUS1_i32 = insn('\x68', immediate(1, 'i'))

    def PUSH_r(self, reg):
        self.PUS1_r(reg)
        self.stack_frame_size_delta(+self.WORD)

    def PUSH_b(self, ofs):
        self.PUS1_b(ofs)
        self.stack_frame_size_delta(+self.WORD)

    def PUSH_m(self, ofs):
        self.PUS1_m(ofs)
        self.stack_frame_size_delta(+self.WORD)

    def PUSH_i(self, immed):
        if single_byte(immed):
            self.PUS1_i8(immed)
        else:
            self.PUS1_i32(immed)
        self.stack_frame_size_delta(+self.WORD)

    def PUSH_j(self, abs_addr):
        self.PUS1_j(abs_addr)
        self.stack_frame_size_delta(+self.WORD)

    def PUSH_p(self, rip_offset):
        self.PUS1_p(rip_offset)
        self.stack_frame_size_delta(+self.WORD)

    PO1_r = insn(rex_nw, register(1), '\x58')
    PO1_b = insn(rex_nw, '\x8F', orbyte(0<<3), stack_bp(1))
    PO1_m = insn(rex_nw, '\x8F', orbyte(0<<3), mem_reg_plus_const(1))
    PO1_j = insn(rex_nw, '\x8F', orbyte(0<<3), abs_(1))

    def POP_r(self, reg):
        self.PO1_r(reg)
        self.stack_frame_size_delta(-self.WORD)

    def POP_b(self, ofs):
        self.PO1_b(ofs)
        self.stack_frame_size_delta(-self.WORD)

    def POP_m(self, arg):
        self.PO1_m(arg)
        self.stack_frame_size_delta(-self.WORD)

    def POP_j(self, arg):
        self.PO1_j(arg)
        self.stack_frame_size_delta(-self.WORD)

    # note: the segment specified in LEA should always be SEGMENT_NO;
    # if instead you give it a SEGMENT_*S, it is ignored
    LEA_rb = insn(rex_w, '\x8D', register(1,8), stack_bp(2))
    LE1_rs = insn(rex_w, '\x8D', register(1,8), stack_sp(2))
    LEA32_rb = insn(rex_w, '\x8D', register(1,8),stack_bp(2,force_32bits=True))
    LEA_ra = insn(rex_w, '\x8D', register(1, 8), mem_reg_plus_scaled_reg_plus_const(2))
    LEA_rm = insn(rex_w, '\x8D', register(1, 8), mem_reg_plus_const(2))
    LEA_rj = insn(rex_w, '\x8D', register(1, 8), abs_(2))

    def LEA_rs(self, reg, ofs):
        self.LE1_rs(reg, ofs)
        if reg == R.esp:
            self.stack_frame_size_delta(-ofs)

    CALL_l = insn('\xE8', relative(1))
    CALL_r = insn(rex_nw, '\xFF', register(1), chr(0xC0 | (2<<3)))
    CALL_b = insn('\xFF', orbyte(2<<3), stack_bp(1))
    CALL_s = insn('\xFF', orbyte(2<<3), stack_sp(1))

    # XXX: Only here for testing purposes..."as" happens the encode the
    # registers in the opposite order that we would otherwise do in a
    # register-register exchange.
    XCHG_rr = insn(rex_w, '\x87', register(1), register(2,8), '\xC0')

    JM1_l = insn('\xE9', relative(1))
    JM1_r = insn(rex_nw, '\xFF', orbyte(4<<3), register(1), '\xC0')
    JM1_m = insn(rex_nw, '\xFF', orbyte(4<<3), mem_reg_plus_const(1))
    # FIXME: J_il8 and JMP_l8 assume the caller will do the appropriate
    # calculation to find the displacement, but J_il does it for the caller.
    # We need to be consistent.
    JM1_l8 = insn('\xEB', immediate(1, 'b'))
    J_il8 = insn(immediate(1, 'o'), '\x70', immediate(2, 'b'))
    J_il = insn('\x0F', immediate(1,'o'), '\x80', relative(2))

    def JMP_l(self, rel):
        self.JM1_l(rel)
        if not we_are_translated():
            self._frame_size = None

    def JMP_r(self, reg):
        self.JM1_r(reg)
        if not we_are_translated():
            self._frame_size = None

    def JMP_m(self, arg):
        self.JM1_m(arg)
        if not we_are_translated():
            self._frame_size = None

    def JMP_l8(self, rel):
        self.JM1_l8(rel)
        if not we_are_translated():
            self._frame_size = None

    SET_ir = insn(rex_fw, '\x0F', immediate(1,'o'),'\x90', byte_register(2), '\xC0')

    # The 64-bit version of this, CQO, is defined in X86_64_CodeBuilder
    CDQ = insn(rex_nw, '\x99')

    TEST8_mi = insn(rex_nw, '\xF6', orbyte(0<<3), mem_reg_plus_const(1), immediate(2, 'b'))
    TEST8_ai = insn(rex_nw, '\xF6', orbyte(0<<3), mem_reg_plus_scaled_reg_plus_const(1), immediate(2, 'b'))
    TEST8_bi = insn(rex_nw, '\xF6', orbyte(0<<3), stack_bp(1), immediate(2, 'b'))
    TEST8_ji = insn(rex_nw, '\xF6', orbyte(0<<3), abs_(1), immediate(2, 'b'))
    TEST8_rr = insn(rex_fw, '\x84', byte_register(2,8), byte_register(1),'\xC0')
    TEST_rr = insn(rex_w, '\x85', register(2,8), register(1), '\xC0')
    TEST_ai = insn(rex_w, '\xF7', orbyte(0<<3), mem_reg_plus_scaled_reg_plus_const(1), immediate(2))
    TEST_mi = insn(rex_w, '\xF7', orbyte(0<<3), mem_reg_plus_const(1), immediate(2))
    TEST_ji = insn(rex_w, '\xF7', orbyte(0<<3), abs_(1), immediate(2))

    BTS_mr = insn(rex_w, '\x0F\xAB', register(2,8), mem_reg_plus_const(1))
    BTS_jr = insn(rex_w, '\x0F\xAB', register(2,8), abs_(1))

    # x87 instructions
    FSTPL_b = insn('\xDD', orbyte(3<<3), stack_bp(1)) # rffi.DOUBLE ('as' wants L??)
    FSTPL_s = insn('\xDD', orbyte(3<<3), stack_sp(1)) # rffi.DOUBLE ('as' wants L??)
    FSTPS_s = insn('\xD9', orbyte(3<<3), stack_sp(1)) # lltype.SingleFloat
    FLDL_s  = insn('\xDD', orbyte(0<<3), stack_sp(1))
    FLDS_s  = insn('\xD9', orbyte(0<<3), stack_sp(1))

    # the 'lock' and 'cmpxchg' instructions
    LOCK = insn('\xF0')
    CMPXCHG_mr = insn(rex_w, '\x0F\xB1', register(2,8), mem_reg_plus_const(1))
    CMPXCHG_jr = insn(rex_w, '\x0F\xB1', register(2,8), abs_(1))

    # ------------------------------ Random mess -----------------------
    RDTSC = insn('\x0F\x31')

    # reserved as an illegal instruction
    UD2 = insn('\x0F\x0B')

    # a breakpoint
    INT3 = insn('\xCC')

    # ------------------------------ SSE2 ------------------------------

    # Conversion
    CVTSI2SD_xr = xmminsn('\xF2', rex_w, '\x0F\x2A', register(1, 8), register(2), '\xC0')
    CVTSI2SD_xb = xmminsn('\xF2', rex_w, '\x0F\x2A', register(1, 8), stack_bp(2))

    CVTTSD2SI_rx = xmminsn('\xF2', rex_w, '\x0F\x2C', register(1, 8), register(2), '\xC0')
    CVTTSD2SI_rb = xmminsn('\xF2', rex_w, '\x0F\x2C', register(1, 8), stack_bp(2))

    CVTSD2SS_xx = xmminsn('\xF2', rex_nw, '\x0F\x5A', register(1, 8), register(2), '\xC0')
    CVTSD2SS_xb = xmminsn('\xF2', rex_nw, '\x0F\x5A', register(1, 8), stack_bp(2))
    CVTSS2SD_xx = xmminsn('\xF3', rex_nw, '\x0F\x5A', register(1, 8), register(2), '\xC0')
    CVTSS2SD_xb = xmminsn('\xF3', rex_nw, '\x0F\x5A', register(1, 8), stack_bp(2))

    CVTPD2PS_xx = xmminsn('\x66', rex_nw, '\x0F\x5A', register(1, 8), register(2), '\xC0')
    CVTPS2PD_xx = xmminsn(rex_nw, '\x0F\x5A', register(1, 8), register(2), '\xC0')
    CVTDQ2PD_xx = xmminsn('\xF3', rex_nw, '\x0F\xE6', register(1, 8), register(2), '\xC0')
    CVTPD2DQ_xx = xmminsn('\xF2', rex_nw, '\x0F\xE6', register(1, 8), register(2), '\xC0')

    # These work on machine sized registers, so "MOVDQ" is MOVD when running
    # on 32 bits and MOVQ when running on 64 bits.  "MOVD32" is always 32-bit.
    # Note a bug in the Intel documentation:
    # http://lists.gnu.org/archive/html/bug-binutils/2007-07/msg00095.html
    MOVDQ_rx = xmminsn('\x66', rex_w, '\x0F\x7E', register(2, 8), register(1), '\xC0')
    MOVDQ_xr = xmminsn('\x66', rex_w, '\x0F\x6E', register(1, 8), register(2), '\xC0')
    MOVDQ_xb = xmminsn('\x66', rex_w, '\x0F\x6E', register(1, 8), stack_bp(2))
    MOVDQ_xx = xmminsn('\xF3', rex_nw, '\x0F\x7E', register(1, 8), register(2), '\xC0')

    MOVD32_rx = xmminsn('\x66', rex_nw, '\x0F\x7E', register(2, 8), register(1), '\xC0')
    MOVD32_sx = xmminsn('\x66', rex_nw, '\x0F\x7E', register(2, 8), stack_sp(1))
    MOVD32_xr = xmminsn('\x66', rex_nw, '\x0F\x6E', register(1, 8), register(2), '\xC0')
    MOVD32_xb = xmminsn('\x66', rex_nw, '\x0F\x6E', register(1, 8), stack_bp(2))
    MOVD32_xs = xmminsn('\x66', rex_nw, '\x0F\x6E', register(1, 8), stack_sp(2))

    MOVSS_xx = xmminsn('\xF3', rex_nw, '\x0F\x10', register(1,8), register(2), '\xC0')

    PSRAD_xi = xmminsn('\x66', rex_nw, '\x0F\x72', register(1), '\xE0', immediate(2, 'b'))
    PSRLDQ_xi = xmminsn('\x66', rex_nw, '\x0F\x73', register(1), 
                        orbyte(0x3 << 3), '\xC0', immediate(2, 'b'))
    UNPCKLPD_xx = xmminsn('\x66', rex_nw, '\x0F\x14', register(1, 8), register(2), '\xC0')
    UNPCKHPD_xx = xmminsn('\x66', rex_nw, '\x0F\x15', register(1, 8), register(2), '\xC0')
    UNPCKLPS_xx = xmminsn(        rex_nw, '\x0F\x14', register(1, 8), register(2), '\xC0')
    UNPCKHPS_xx = xmminsn(        rex_nw, '\x0F\x15', register(1, 8), register(2), '\xC0')
    MOVDDUP_xx = xmminsn('\xF2', rex_nw, '\x0F\x12', register(1, 8), register(2), '\xC0')
    SHUFPS_xxi = xmminsn(rex_nw, '\x0F\xC6', register(1,8), register(2), '\xC0', immediate(3, 'b'))
    SHUFPD_xxi = xmminsn('\x66', rex_nw, '\x0F\xC6', register(1,8), register(2), '\xC0', immediate(3, 'b'))

    PSHUFD_xxi = xmminsn('\x66', rex_nw, '\x0F\x70', register(1,8), register(2), '\xC0', immediate(3, 'b'))
    PSHUFHW_xxi = xmminsn('\xF3', rex_nw, '\x0F\x70', register(1,8), register(2), '\xC0', immediate(3, 'b'))
    PSHUFLW_xxi = xmminsn('\xF2', rex_nw, '\x0F\x70', register(1,8), register(2), '\xC0', immediate(3, 'b'))
    PSHUFB_xx = xmminsn('\x66', rex_nw, '\x0F\x38\x00', register(1,8), register(2), '\xC0')
    PSHUFB_xm = xmminsn('\x66', rex_nw, '\x0F\x38\x00', register(1,8), mem_reg_plus_const(2))
    PSHUFB_xj = xmminsn('\x66', rex_nw, '\x0F\x38\x00', register(1,8), abs_(2))

    # SSE3
    HADDPD_xx = xmminsn('\x66', rex_nw, '\x0F\x7C', register(1,8), register(2), '\xC0')
    HADDPS_xx = xmminsn('\xF2', rex_nw, '\x0F\x7C', register(1,8), register(2), '\xC0')
    PHADDD_xx = xmminsn('\x66', rex_nw, '\x0F\x38\x02', register(1,8), register(2), '\xC0')

    # following require SSE4_1
    PEXTRQ_rxi = xmminsn('\x66', rex_w, '\x0F\x3A\x16', register(1), register(2,8), '\xC0', immediate(3, 'b'))
    PEXTRD_rxi = xmminsn('\x66', rex_nw, '\x0F\x3A\x16', register(1), register(2,8), '\xC0', immediate(3, 'b'))
    PEXTRW_rxi = xmminsn('\x66', rex_nw, '\x0F\xC5', register(1,8), register(2), '\xC0', immediate(3, 'b'))
    PEXTRB_rxi = xmminsn('\x66', rex_nw, '\x0F\x3A\x14', register(1), register(2,8), '\xC0', immediate(3, 'b'))
    EXTRACTPS_rxi = xmminsn('\x66', rex_nw, '\x0F\x3A\x17', register(1), register(2,8), '\xC0', immediate(3, 'b'))
    
    PINSRQ_xri = xmminsn('\x66', rex_w, '\x0F\x3A\x22', register(1,8), register(2), '\xC0', immediate(3, 'b'))
    PINSRD_xri = xmminsn('\x66', rex_nw, '\x0F\x3A\x22', register(1,8), register(2), '\xC0', immediate(3, 'b'))
    PINSRW_xri = xmminsn('\x66', rex_nw, '\x0F\xC4', register(1,8), register(2), '\xC0', immediate(3, 'b'))
    PINSRB_xri = xmminsn('\x66', rex_nw, '\x0F\x3A\x20', register(1,8), register(2), '\xC0', immediate(3, 'b'))
    INSERTPS_xxi = xmminsn('\x66', rex_nw, '\x0F\x3A\x21', register(1,8), register(2), '\xC0', immediate(3, 'b'))

    PTEST_xx = xmminsn('\x66', rex_nw, '\x0F\x38\x17', register(1,8), register(2), '\xC0')
    PBLENDW_xxi = xmminsn('\x66', rex_nw, '\x0F\x3A\x0E', register(1,8), register(2), '\xC0', immediate(3, 'b'))
    PBLENDVB_xx = xmminsn('\x66', rex_nw, '\x0F\x38\x10', register(1,8), register(2), '\xC0')
    CMPPD_xxi = xmminsn('\x66', rex_nw, '\x0F\xC2', register(1,8), register(2), '\xC0', immediate(3, 'b'))
    CMPPS_xxi = xmminsn(        rex_nw, '\x0F\xC2', register(1,8), register(2), '\xC0', immediate(3, 'b'))

    # ------------------------------------------------------------

Conditions = {
     'O':  0,
    'NO':  1,
     'C':  2,     'B':  2,   'NAE':  2,
    'NC':  3,    'NB':  3,    'AE':  3,
     'Z':  4,     'E':  4,
    'NZ':  5,    'NE':  5,
                 'BE':  6,    'NA':  6,
                'NBE':  7,     'A':  7,
     'S':  8,
    'NS':  9,
     'P': 10,    'PE': 10,
    'NP': 11,    'PO': 11,
                  'L': 12,   'NGE': 12,
                 'NL': 13,    'GE': 13,
                 'LE': 14,    'NG': 14,
                'NLE': 15,     'G': 15,
}
cond_none = -1

def invert_condition(cond_num):
    return cond_num ^ 1


class X86_32_CodeBuilder(AbstractX86CodeBuilder):
    WORD = 4

    PMOVMSKB_rx = xmminsn('\x66', rex_nw, '\x0F\xD7', register(1, 8), register(2), '\xC0')

    # multibyte nops, from 0 to 15 bytes
    MULTIBYTE_NOPs = [
        '',
        '\x90',                          # nop
        '\x66\x90',                      # xchg ax, ax
        '\x8d\x76\x00',                  # lea    0x0(%esi),%esi
        '\x8d\x74\x26\x00',              # lea    0x0(%esi,%eiz,1),%esi
        '\x90\x8d\x74\x26\x00',          # nop; lea 0x0(%esi,%eiz,1),%esi
        '\x8d\xb6\x00\x00\x00\x00',      # lea    0x0(%esi),%esi
        '\x8d\xb4\x26\x00\x00\x00\x00',  # lea    0x0(%esi,%eiz,1),%esi
        ('\x90'                          # nop
         '\x8d\xb4\x26\x00\x00\x00\x00'),#   lea    0x0(%esi,%eiz,1),%esi
        ('\x89\xf6'                      # mov    %esi,%esi
         '\x8d\xbc\x27\x00\x00\x00\x00'),#   lea    0x0(%edi,%eiz,1),%edi
        ('\x8d\x76\x00'                  # lea    0x0(%esi),%esi
         '\x8d\xbc\x27\x00\x00\x00\x00'),#   lea    0x0(%edi,%eiz,1),%edi
        ('\x8d\x74\x26\x00'              # lea    0x0(%esi,%eiz,1),%esi
         '\x8d\xbc\x27\x00\x00\x00\x00'),#   lea    0x0(%edi,%eiz,1),%edi
        ('\x8d\xb6\x00\x00\x00\x00'      # lea    0x0(%esi),%esi
         '\x8d\xbf\x00\x00\x00\x00'),    #   lea    0x0(%edi),%edi
        ('\x8d\xb6\x00\x00\x00\x00'      # lea    0x0(%esi),%esi
         '\x8d\xbc\x27\x00\x00\x00\x00'),#   lea    0x0(%edi,%eiz,1),%edi
        ('\x8d\xb4\x26\x00\x00\x00\x00'  # lea    0x0(%esi,%eiz,1),%esi
         '\x8d\xbc\x27\x00\x00\x00\x00'),#   lea    0x0(%edi,%eiz,1),%edi
        ('\xeb\x0d' + '\x90' * 13)]      # jmp +x0d; a bunch of nops


class X86_64_CodeBuilder(AbstractX86CodeBuilder):
    WORD = 8

    def writeimm64(self, imm):
        self.writechar(chr(imm & 0xFF))
        self.writechar(chr((imm >> 8) & 0xFF))
        self.writechar(chr((imm >> 16) & 0xFF))
        self.writechar(chr((imm >> 24) & 0xFF))
        self.writechar(chr((imm >> 32) & 0xFF))
        self.writechar(chr((imm >> 40) & 0xFF))
        self.writechar(chr((imm >> 48) & 0xFF))
        self.writechar(chr((imm >> 56) & 0xFF))

    CQO = insn(rex_w, '\x99')
    LEARIP_rl32 = insn(rex_w, '\x8D', register(1, 8), chr(0x05), immediate(2))

    # Three different encodings... following what gcc does.  From the
    # shortest encoding to the longest one.
    MOV_riu32 = insn(rex_nw, register(1), '\xB8', immediate(2, 'i'))
    MOV_ri32 = insn(rex_w, '\xC7', register(1), '\xC0', immediate(2, 'i'))
    MOV_ri64 = insn(rex_w, register(1), '\xB8', immediate(2, 'q'))

    def MOV_ri(self, reg, immed):
        if 0 <= immed <= 4294967295:
            immed = intmask(rffi.cast(rffi.INT, immed))
            self.MOV_riu32(reg, immed)
        elif fits_in_32bits(immed):    # for negative values that fit in 32 bit
            self.MOV_ri32(reg, immed)
        else:
            self.MOV_ri64(reg, immed)

    # multibyte nops, from 0 to 15 bytes
    MULTIBYTE_NOPs = ([
        '',
        '\x90',                          # nop
        '\x66\x90',                      # xchg ax, ax
        '\x0f\x1f\x00',                  # nopl   (%rax)
        '\x0f\x1f\x40\x00',              # nopl   0x0(%rax)
        '\x0f\x1f\x44\x00\x00',          # nopl   0x0(%rax,%rax,1)
        '\x66\x0f\x1f\x44\x00\x00',      # nopw   0x0(%rax,%rax,1)
        '\x0f\x1f\x80\x00\x00\x00\x00',  # nopl   0x0(%rax)
        ('\x0f\x1f\x84\x00\x00\x00\x00'  # nopl   0x0(%rax,%rax,1)
         '\x00'),
        ('\x66\x0f\x1f\x84\x00\x00\x00'  # nopw   0x0(%rax,%rax,1)
         '\x00\x00')] +
        ['\x66' * _i + '\x2e\x0f\x1f'    # nopw   %cs:0x0(%rax,%rax,1)
         '\x84\x00\x00\x00\x00\x00' for _i in range(1, 7)])


def define_modrm_modes(insnname_template, before_modrm, after_modrm=[], regtype='GPR'):
    def add_insn(code, *modrm):
        args = before_modrm + list(modrm)
        methname = insnname_template.replace('*', code)
        if (methname.endswith('_rr') or methname.endswith('_xx')
                or methname.endswith('_ri')):
            args.append('\xC0')
        args += after_modrm

        if regtype == 'XMM':
            insn_func = xmminsn(*args)
        else:
            insn_func = insn(*args)

        if not hasattr(AbstractX86CodeBuilder, methname):
            setattr(AbstractX86CodeBuilder, methname, insn_func)

    modrm_argnum = insnname_template.split('_')[1].index('*')+1

    if regtype == 'GPR':
        add_insn('r', register(modrm_argnum))
    elif regtype == 'BYTE':
        add_insn('r', byte_register(modrm_argnum))
    elif regtype == 'XMM':
        add_insn('x', register(modrm_argnum))
    else:
        raise AssertionError("Invalid type")

    add_insn('b', stack_bp(modrm_argnum))
    add_insn('s', stack_sp(modrm_argnum))
    add_insn('m', mem_reg_plus_const(modrm_argnum))
    add_insn('a', mem_reg_plus_scaled_reg_plus_const(modrm_argnum))
    add_insn('j', abs_(modrm_argnum))
    add_insn('p', rip_offset(modrm_argnum))

# Define a regular MOV, and a variant MOV32 that only uses the low 4 bytes of a
# register
for insnname, rex_type in [('MOV', rex_w), ('MOV32', rex_nw)]:
    define_modrm_modes(insnname + '_*r', [rex_type, '\x89', register(2, 8)])
    define_modrm_modes(insnname + '_r*', [rex_type, '\x8B', register(1, 8)])
    define_modrm_modes(insnname + '_*i', [rex_type, '\xC7', orbyte(0<<3)], [immediate(2)])

define_modrm_modes('MOV8_*r', [rex_fw, '\x88', byte_register(2, 8)], regtype='BYTE')
define_modrm_modes('MOV8_*i', [rex_fw, '\xC6', orbyte(0<<3)], [immediate(2, 'b')], regtype='BYTE')
define_modrm_modes('MOV16_*r', ['\x66', rex_nw, '\x89', register(2, 8)])
define_modrm_modes('MOV16_*i', ['\x66', rex_nw, '\xC7', orbyte(0<<3)], [immediate(2, 'h')])

define_modrm_modes('MOVZX8_r*', [rex_w, '\x0F\xB6', register(1, 8)], regtype='BYTE')
define_modrm_modes('MOVSX8_r*', [rex_w, '\x0F\xBE', register(1, 8)], regtype='BYTE')
define_modrm_modes('MOVZX16_r*', [rex_w, '\x0F\xB7', register(1, 8)])
define_modrm_modes('MOVSX16_r*', [rex_w, '\x0F\xBF', register(1, 8)])
define_modrm_modes('MOVSX32_r*', [rex_w, '\x63', register(1, 8)])

define_modrm_modes('MOVSD_x*', ['\xF2', rex_nw, '\x0F\x10', register(1,8)], regtype='XMM')
define_modrm_modes('MOVSD_*x', ['\xF2', rex_nw, '\x0F\x11', register(2,8)], regtype='XMM')
define_modrm_modes('MOVSS_x*', ['\xF3', rex_nw, '\x0F\x10', register(1,8)], regtype='XMM')
define_modrm_modes('MOVSS_*x', ['\xF3', rex_nw, '\x0F\x11', register(2,8)], regtype='XMM')
define_modrm_modes('MOVAPD_x*', ['\x66', rex_nw, '\x0F\x28', register(1,8)], regtype='XMM')
define_modrm_modes('MOVAPD_*x', ['\x66', rex_nw, '\x0F\x29', register(2,8)], regtype='XMM')
define_modrm_modes('MOVAPS_x*', [        rex_nw, '\x0F\x28', register(1,8)], regtype='XMM')
define_modrm_modes('MOVAPS_*x', [        rex_nw, '\x0F\x29', register(2,8)], regtype='XMM')

define_modrm_modes('MOVDQA_x*', ['\x66', rex_nw, '\x0F\x6F', register(1, 8)], regtype='XMM')
define_modrm_modes('MOVDQA_*x', ['\x66', rex_nw, '\x0F\x7F', register(2, 8)], regtype='XMM')
define_modrm_modes('MOVDQU_x*', ['\xF3', rex_nw, '\x0F\x6F', register(1, 8)], regtype='XMM')
define_modrm_modes('MOVDQU_*x', ['\xF3', rex_nw, '\x0F\x7F', register(2, 8)], regtype='XMM')
define_modrm_modes('MOVUPS_x*', [        rex_nw, '\x0F\x10', register(1, 8)], regtype='XMM')
define_modrm_modes('MOVUPS_*x', [        rex_nw, '\x0F\x11', register(2, 8)], regtype='XMM')
define_modrm_modes('MOVUPD_x*', ['\x66', rex_nw, '\x0F\x10', register(1, 8)], regtype='XMM')
define_modrm_modes('MOVUPD_*x', ['\x66', rex_nw, '\x0F\x11', register(2, 8)], regtype='XMM')

define_modrm_modes('SQRTSD_x*', ['\xF2', rex_nw, '\x0F\x51', register(1,8)], regtype='XMM')

define_modrm_modes('XCHG_r*', [rex_w, '\x87', register(1, 8)])

define_modrm_modes('ADDSD_x*', ['\xF2', rex_nw, '\x0F\x58', register(1, 8)], regtype='XMM')
define_modrm_modes('ADDPD_x*', ['\x66', rex_nw, '\x0F\x58', register(1, 8)], regtype='XMM')
define_modrm_modes('SUBSD_x*', ['\xF2', rex_nw, '\x0F\x5C', register(1, 8)], regtype='XMM')
define_modrm_modes('MULSD_x*', ['\xF2', rex_nw, '\x0F\x59', register(1, 8)], regtype='XMM')
define_modrm_modes('DIVSD_x*', ['\xF2', rex_nw, '\x0F\x5E', register(1, 8)], regtype='XMM')
define_modrm_modes('UCOMISD_x*', ['\x66', rex_nw, '\x0F\x2E', register(1, 8)], regtype='XMM')
define_modrm_modes('XORPD_x*', ['\x66', rex_nw, '\x0F\x57', register(1, 8)], regtype='XMM')
define_modrm_modes('XORPS_x*', [        rex_nw, '\x0F\x57', register(1, 8)], regtype='XMM')
define_modrm_modes('ANDPD_x*', ['\x66', rex_nw, '\x0F\x54', register(1, 8)], regtype='XMM')
define_modrm_modes('ANDPS_x*', [        rex_nw, '\x0F\x54', register(1, 8)], regtype='XMM')

# floating point operations (single & double)
define_modrm_modes('ADDPD_x*', ['\x66', rex_nw, '\x0F\x58', register(1, 8)], regtype='XMM')
define_modrm_modes('ADDPS_x*', [        rex_nw, '\x0F\x58', register(1, 8)], regtype='XMM')
define_modrm_modes('SUBPD_x*', ['\x66', rex_nw, '\x0F\x5C', register(1, 8)], regtype='XMM')
define_modrm_modes('SUBPS_x*', [        rex_nw, '\x0F\x5C', register(1, 8)], regtype='XMM')
define_modrm_modes('MULPD_x*', ['\x66', rex_nw, '\x0F\x59', register(1, 8)], regtype='XMM')
define_modrm_modes('MULPS_x*', [        rex_nw, '\x0F\x59', register(1, 8)], regtype='XMM')
define_modrm_modes('DIVPD_x*', ['\x66', rex_nw, '\x0F\x5E', register(1, 8)], regtype='XMM')
define_modrm_modes('DIVPS_x*', [        rex_nw, '\x0F\x5E', register(1, 8)], regtype='XMM')
define_modrm_modes('DIVPD_x*', ['\x66', rex_nw, '\x0F\x5E', register(1, 8)], regtype='XMM')
define_modrm_modes('DIVPS_x*', [        rex_nw, '\x0F\x5E', register(1, 8)], regtype='XMM')

def define_pxmm_insn(insnname_template, insn_char):
    def add_insn(char, *post):
        methname = insnname_template.replace('*', char)
        insn_func = xmminsn('\x66', rex_nw, '\x0F' + insn_char,
                            register(1, 8), *post)
        assert not hasattr(AbstractX86CodeBuilder, methname)
        setattr(AbstractX86CodeBuilder, methname, insn_func)
    #
    assert insnname_template.count('*') == 1
    add_insn('x', register(2), '\xC0')
    add_insn('j', abs_(2))
    add_insn('m', mem_reg_plus_const(2))

define_pxmm_insn('PADDQ_x*',     '\xD4')
define_pxmm_insn('PADDD_x*',     '\xFE')
define_pxmm_insn('PADDW_x*',     '\xFD')
define_pxmm_insn('PADDB_x*',     '\xFC')

define_pxmm_insn('PSUBQ_x*',     '\xFB')
define_pxmm_insn('PSUBD_x*',     '\xFA')
define_pxmm_insn('PSUBW_x*',     '\xF9')
define_pxmm_insn('PSUBB_x*',     '\xF8')

define_pxmm_insn('PMULDQ_x*',    '\x38\x28')
define_pxmm_insn('PMULLD_x*',    '\x38\x40')
define_pxmm_insn('PMULLW_x*',    '\xD5')

define_pxmm_insn('PAND_x*',      '\xDB')
define_pxmm_insn('POR_x*',       '\xEB')
define_pxmm_insn('PXOR_x*',      '\xEF')
define_pxmm_insn('PUNPCKLDQ_x*', '\x62')
define_pxmm_insn('PUNPCKHDQ_x*', '\x6A')
define_pxmm_insn('PUNPCKLQDQ_x*', '\x6C')
define_pxmm_insn('PUNPCKHQDQ_x*', '\x6D')
define_pxmm_insn('PCMPEQQ_x*',   '\x38\x29')
define_pxmm_insn('PCMPEQD_x*',   '\x76')
define_pxmm_insn('PCMPEQW_x*',   '\x75')
define_pxmm_insn('PCMPEQB_x*',   '\x74')

# ____________________________________________________________

_classes = (AbstractX86CodeBuilder, X86_64_CodeBuilder, X86_32_CodeBuilder)

# Used to build the MachineCodeBlockWrapper
all_instructions = sorted(name for cls in _classes for name in cls.__dict__
                          if name.split('_')[0].isupper())<|MERGE_RESOLUTION|>--- conflicted
+++ resolved
@@ -515,13 +515,8 @@
     def stack_frame_size_delta(self, delta):
         "Called when we generate an instruction that changes the value of ESP"
         self._frame_size += delta
-<<<<<<< HEAD
         if rgc.stm_is_enabled():
             return      # the rest is ignored with STM
-        self.frame_positions.append(self.get_relative_pos()) 
-        self.frame_assignments.append(self._frame_size)
-=======
->>>>>>> f317d70f
         assert self._frame_size >= self.WORD
 
     def check_stack_size_at_ret(self):
