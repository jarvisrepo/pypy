--- conflicted
+++ resolved
@@ -563,7 +563,6 @@
     # ------------------------------ Misc stuff ------------------------------
 
     NOP = insn('\x90')
-<<<<<<< HEAD
     RE1 = insn('\xC3')
     RE116_i = insn('\xC2', immediate(1, 'h'))
 
@@ -577,6 +576,7 @@
 
     PUS1_r = insn(rex_nw, register(1), '\x50')
     PUS1_b = insn(rex_nw, '\xFF', orbyte(6<<3), stack_bp(1))
+    PUS1_m = insn(rex_nw, '\xFF', orbyte(6<<3), mem_reg_plus_const(1))
     PUS1_i8 = insn('\x6A', immediate(1, 'b'))
     PUS1_i32 = insn('\x68', immediate(1, 'i'))
 
@@ -588,18 +588,11 @@
         self.PUS1_b(ofs)
         self.stack_frame_size_delta(+self.WORD)
 
+    def PUSH_m(self, ofs):
+        self.PUS1_m(ofs)
+        self.stack_frame_size_delta(+self.WORD)
+
     def PUSH_i(self, immed):
-=======
-    RET = insn('\xC3')
-    RET16_i = insn('\xC2', immediate(1, 'h'))
-
-    PUSH_r = insn(rex_nw, register(1), '\x50')
-    PUSH_b = insn(rex_nw, '\xFF', orbyte(6<<3), stack_bp(1))
-    PUSH_m = insn(rex_nw, '\xFF', orbyte(6<<3), mem_reg_plus_const(1))
-    PUSH_i8 = insn('\x6A', immediate(1, 'b'))
-    PUSH_i32 = insn('\x68', immediate(1, 'i'))
-    def PUSH_i(mc, immed):
->>>>>>> 7fd9be31
         if single_byte(immed):
             self.PUS1_i8(immed)
         else:
