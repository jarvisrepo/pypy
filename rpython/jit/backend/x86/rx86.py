--- conflicted
+++ resolved
@@ -621,17 +621,16 @@
             self.PUS1_i32(immed)
         self.stack_frame_size_delta(+self.WORD)
 
-<<<<<<< HEAD
     def PUSH_i32(self, immed):
         self.PUS1_i32(immed)
-=======
+        self.stack_frame_size_delta(+self.WORD)
+
     def PUSH_j(self, abs_addr):
         self.PUS1_j(abs_addr)
         self.stack_frame_size_delta(+self.WORD)
 
     def PUSH_p(self, rip_offset):
         self.PUS1_p(rip_offset)
->>>>>>> 19fb77b6
         self.stack_frame_size_delta(+self.WORD)
 
     PO1_r = insn(rex_nw, register(1), '\x58')
