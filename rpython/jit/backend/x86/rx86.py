import py
from rpython.rlib.objectmodel import ComputedIntSymbolic, we_are_translated
from rpython.rlib.objectmodel import specialize
from rpython.rlib.unroll import unrolling_iterable
from rpython.rlib.rarithmetic import intmask
from rpython.rtyper.lltypesystem import rffi

BYTE_REG_FLAG = 0x20
NO_BASE_REGISTER = -1

class R(object):
    # the following are synonyms for rax, rcx, etc. on 64 bits
    eax, ecx, edx, ebx, esp, ebp, esi, edi = range(8)

    # 8-bit registers
    al, cl, dl, bl, ah, ch, dh, bh = [reg | BYTE_REG_FLAG for reg in range(8)]

    # xmm registers
    xmm0, xmm1, xmm2, xmm3, xmm4, xmm5, xmm6, xmm7 = range(8)

    # the following are extra registers available only on 64 bits
    r8, r9, r10, r11, r12, r13, r14, r15 = range(8, 16)
    xmm8, xmm9, xmm10, xmm11, xmm12, xmm13, xmm14, xmm15 = range(8, 16)

    # These replace ah, ch, dh, bh when the REX-prefix is used
    spl, bpl, sil, dil = ah, ch, dh, bh

    # Low-byte of extra registers
    r8l, r9l, r10l, r11l, r12l, r13l, r14l, r15l = [reg | BYTE_REG_FLAG for reg in range(8, 16)]

    names = ['eax', 'ecx', 'edx', 'ebx', 'esp', 'ebp', 'esi', 'edi',
             'r8', 'r9', 'r10', 'r11', 'r12', 'r13', 'r14', 'r15']
    xmmnames = ['xmm%d' % i for i in range(16)]

def low_byte(reg):
    # XXX: On 32-bit, this only works for 0 <= reg < 4
    # Maybe we should check this?
    return reg | BYTE_REG_FLAG

def high_byte(reg):
    # This probably shouldn't be called in 64-bit mode, since to use the
    # high-byte registers you have to make sure that there is no REX-prefix
    assert 0 <= reg < 4
    return (reg + 4) | BYTE_REG_FLAG

def single_byte(value):
    return -128 <= value < 128

def fits_in_32bits(value):
    return -2147483648 <= value <= 2147483647

# ____________________________________________________________
# Emit a single char

def encode_char(mc, _, char, orbyte):
    mc.writechar(chr(char | orbyte))
    return 0

# ____________________________________________________________
# Encode a register number in the orbyte

def reg_number_3bits(mc, reg):
    if mc.WORD == 4:
        assert 0 <= reg < 8
        return reg
    else:
        assert 0 <= reg < 16
        return reg & 7

@specialize.arg(2)
def encode_register(mc, reg, factor, orbyte):
    return orbyte | (reg_number_3bits(mc, reg) * factor)

@specialize.arg(2)
def rex_register(mc, reg, factor):
    if reg >= 8:
        if factor == 1:
            return REX_B
        elif factor == 8:
            return REX_R
        else:
            raise ValueError(factor)
    return 0

def register(argnum, factor=1):
    assert factor in (1, 8)
    return encode_register, argnum, factor, rex_register

@specialize.arg(2)
def rex_byte_register(mc, reg, factor):
    assert reg & BYTE_REG_FLAG
    return rex_register(mc, reg & ~BYTE_REG_FLAG, factor)

@specialize.arg(2)
def encode_byte_register(mc, reg, factor, orbyte):
    assert reg & BYTE_REG_FLAG
    return encode_register(mc, reg & ~BYTE_REG_FLAG, factor, orbyte)

def byte_register(argnum, factor=1):
    assert factor in (1, 8)
    return encode_byte_register, argnum, factor, rex_byte_register


# ____________________________________________________________
# Encode a constant in the orbyte

def encode_orbyte(mc, _, constant, orbyte):
    return orbyte | constant

def orbyte(value):
    return encode_orbyte, None, value, None

# ____________________________________________________________
# Emit an immediate value

@specialize.arg(2)
def encode_immediate(mc, immediate, width, orbyte):
    assert orbyte == 0
    if width == 'b':
        mc.writeimm8(immediate)
    elif width == 'h':
        mc.writeimm16(immediate)
    elif width == 'o':
        return immediate    # in the 'orbyte' for the next command
    elif width == 'q' and mc.WORD == 8:
        mc.writeimm64(immediate)
    else:
        mc.writeimm32(immediate)
    return 0

def immediate(argnum, width='i'):
    return encode_immediate, argnum, width, None

# ____________________________________________________________
# Emit an immediate displacement (relative to the cur insn)

def encode_relative(mc, relative_target, _, orbyte):
    assert orbyte == 0
    mc.writeimm32(relative_target)
    return 0

def relative(argnum):
    return encode_relative, argnum, None, None

# ____________________________________________________________
# Emit a mod/rm referencing a stack location [EBP+offset]

@specialize.arg(2)
def encode_stack_bp(mc, offset, force_32bits, orbyte):
    if not force_32bits and single_byte(offset):
        mc.writechar(chr(0x40 | orbyte | R.ebp))
        mc.writeimm8(offset)
    else:
        mc.writechar(chr(0x80 | orbyte | R.ebp))
        mc.writeimm32(offset)
    return 0

def stack_bp(argnum, force_32bits=False):
    return encode_stack_bp, argnum, force_32bits, None

# ____________________________________________________________
# Emit a mod/rm referencing a stack location [ESP+offset]

def encode_stack_sp(mc, offset, _, orbyte):
    SIB = chr((R.esp<<3) | R.esp)    #   use [esp+(no index)+offset]
    if offset == 0:
        mc.writechar(chr(0x04 | orbyte))
        mc.writechar(SIB)
    elif single_byte(offset):
        mc.writechar(chr(0x44 | orbyte))
        mc.writechar(SIB)
        mc.writeimm8(offset)
    else:
        mc.writechar(chr(0x84 | orbyte))
        mc.writechar(SIB)
        mc.writeimm32(offset)
    return 0

def stack_sp(argnum):
    return encode_stack_sp, argnum, None, None

# ____________________________________________________________
# Emit a mod/rm referencing a memory location [reg1+offset]

def encode_mem_reg_plus_const(mc, (reg, offset), _, orbyte):
    assert reg != R.esp and reg != R.ebp
    #
    reg1 = reg_number_3bits(mc, reg)
    no_offset = offset == 0
    SIB = -1
    # 64-bits special cases for reg1 == r12 or r13
    # (which look like esp or ebp after being truncated to 3 bits)
    if mc.WORD == 8:
        if reg1 == R.esp:               # forces an SIB byte:
            SIB = (R.esp<<3) | R.esp    #   use [r12+(no index)+offset]
        elif reg1 == R.ebp:
            no_offset = False
    # end of 64-bits special cases
    if no_offset:
        mc.writechar(chr(0x00 | orbyte | reg1))
        if SIB >= 0: mc.writechar(chr(SIB))
    elif single_byte(offset):
        mc.writechar(chr(0x40 | orbyte | reg1))
        if SIB >= 0: mc.writechar(chr(SIB))
        mc.writeimm8(offset)
    else:
        mc.writechar(chr(0x80 | orbyte | reg1))
        if SIB >= 0: mc.writechar(chr(SIB))
        mc.writeimm32(offset)
    return 0

def rex_mem_reg_plus_const(mc, (reg, offset), _):
    if reg >= 8:
        return REX_B
    return 0

def mem_reg_plus_const(argnum):
    return encode_mem_reg_plus_const, argnum, None, rex_mem_reg_plus_const

# ____________________________________________________________
# Emit a mod/rm referencing an array memory location [reg1+reg2*scale+offset]

def encode_mem_reg_plus_scaled_reg_plus_const(mc,
                                              (reg1, reg2, scaleshift, offset),
                                              _, orbyte):
    # emit "reg1 + (reg2 << scaleshift) + offset"
    assert reg1 != R.ebp and reg2 != R.esp
    assert 0 <= scaleshift < 4
    reg2 = reg_number_3bits(mc, reg2)

    # Special case for no base register
    if reg1 == NO_BASE_REGISTER:
        # modrm
        mc.writechar(chr(0x04 | orbyte))
        # SIB
        mc.writechar(chr((scaleshift<<6) | (reg2<<3) | 5))
        # We're forced to output a disp32, even if offset == 0
        mc.writeimm32(offset)
        return 0

    reg1 = reg_number_3bits(mc, reg1)

    SIB = chr((scaleshift<<6) | (reg2<<3) | reg1)
    #
    no_offset = offset == 0
    # 64-bits special case for reg1 == r13
    # (which look like ebp after being truncated to 3 bits)
    if mc.WORD == 8:
        if reg1 == R.ebp:
            no_offset = False
    # end of 64-bits special case
    if no_offset:
        mc.writechar(chr(0x04 | orbyte))
        mc.writechar(SIB)
    elif single_byte(offset):
        mc.writechar(chr(0x44 | orbyte))
        mc.writechar(SIB)
        mc.writeimm8(offset)
    else:
        mc.writechar(chr(0x84 | orbyte))
        mc.writechar(SIB)
        mc.writeimm32(offset)
    return 0

def rex_mem_reg_plus_scaled_reg_plus_const(mc,
                                           (reg1, reg2, scaleshift, offset),
                                           _):
    rex = 0
    if reg1 >= 8: rex |= REX_B
    if reg2 >= 8: rex |= REX_X
    return rex

def mem_reg_plus_scaled_reg_plus_const(argnum):
    return (encode_mem_reg_plus_scaled_reg_plus_const, argnum, None,
            rex_mem_reg_plus_scaled_reg_plus_const)

# ____________________________________________________________
# Emit a mod/rm referencing an immediate address that fits in 32-bit
# (the immediate address itself must be explicitely encoded as well,
# with immediate(argnum)).

@specialize.arg(2)
def encode_abs(mc, immediate, _, orbyte):
    # expands to either '\x05' on 32-bit, or '\x04\x25' on 64-bit
    if mc.WORD == 8:
        mc.writechar(chr(0x04 | orbyte))
        mc.writechar(chr(0x25))
    else:
        mc.writechar(chr(0x05 | orbyte))
    # followed by an immediate, always 32 bits
    mc.writeimm32(immediate)
    return 0

def abs_(argnum):
    return encode_abs, argnum, None, None

# ____________________________________________________________
# For 64-bits mode: the REX.W, REX.R, REX.X, REG.B prefixes

REX_W = 8
REX_R = 4
REX_X = 2
REX_B = 1

@specialize.arg(2)
def encode_rex(mc, rexbyte, basevalue, orbyte):
    if mc.WORD == 8:
        assert 0 <= rexbyte < 8
        if basevalue != 0 or rexbyte != 0:
            if basevalue == 0:
                basevalue = 0x40
            mc.writechar(chr(basevalue | rexbyte))
    else:
        assert rexbyte == 0
    return 0

# REX prefixes: 'rex_w' generates a REX_W, forcing the instruction
# to operate on 64-bit.  'rex_nw' doesn't, so the instruction operates
# on 32-bit or less; the complete REX prefix is omitted if unnecessary.
# 'rex_fw' is a special case which doesn't generate a REX_W but forces
# the REX prefix in all cases.  It is only useful on instructions which
# have an 8-bit register argument, to force access to the "sil" or "dil"
# registers (as opposed to "ah-dh").
rex_w  = encode_rex, 0, (0x40 | REX_W), None      # a REX.W prefix
rex_nw = encode_rex, 0, 0, None                   # an optional REX prefix
rex_fw = encode_rex, 0, 0x40, None                # a forced REX prefix

# ____________________________________________________________

def insn(*encoding):
    def encode(mc, *args):
        rexbyte = 0
        if mc.WORD == 8:
            # compute the REX byte, if any
            for encode_step, arg, extra, rex_step in encoding_steps:
                if rex_step:
                    if arg is not None:
                        arg = args[arg-1]
                    rexbyte |= rex_step(mc, arg, extra)
        args = (rexbyte,) + args
        # emit the bytes of the instruction
        orbyte = 0
        for encode_step, arg, extra, rex_step in encoding_steps:
            if arg is not None:
                arg = args[arg]
            orbyte = encode_step(mc, arg, extra, orbyte)
        assert orbyte == 0

    #
    encoding_steps = []
    for step in encoding:
        if isinstance(step, str):
            for c in step:
                encoding_steps.append((encode_char, None, ord(c), None))
        else:
            assert type(step) is tuple and len(step) == 4
            encoding_steps.append(step)
    encoding_steps = unrolling_iterable(encoding_steps)
    return encode

def xmminsn(*encoding):
    encode = insn(*encoding)
    encode.is_xmm_insn = True
    return encode

def common_modes(group):
    base = group * 8
    char = chr(0xC0 | base)
    INSN_ri8 = insn(rex_w, '\x83', register(1), char, immediate(2,'b'))
    INSN_ri32= insn(rex_w, '\x81', register(1), char, immediate(2))
    INSN_rr = insn(rex_w, chr(base+1), register(2,8), register(1,1), '\xC0')
    INSN_br = insn(rex_w, chr(base+1), register(2,8), stack_bp(1))
    INSN_rb = insn(rex_w, chr(base+3), register(1,8), stack_bp(2))
    INSN_rm = insn(rex_w, chr(base+3), register(1,8), mem_reg_plus_const(2))
    INSN_rj = insn(rex_w, chr(base+3), register(1,8), abs_(2))
    INSN_ji8 = insn(rex_w, '\x83', orbyte(base), abs_(1), immediate(2,'b'))
    INSN_mi8 = insn(rex_w, '\x83', orbyte(base), mem_reg_plus_const(1),
                    immediate(2,'b'))
    INSN_bi8 = insn(rex_w, '\x83', orbyte(base), stack_bp(1), immediate(2,'b'))
    INSN_bi32= insn(rex_w, '\x81', orbyte(base), stack_bp(1), immediate(2))

    def INSN_ri(mc, reg, immed):
        if single_byte(immed):
            INSN_ri8(mc, reg, immed)
        else:
            INSN_ri32(mc, reg, immed)
    INSN_ri._always_inline_ = True      # try to constant-fold single_byte()

    def INSN_bi(mc, offset, immed):
        if single_byte(immed):
            INSN_bi8(mc, offset, immed)
        else:
            INSN_bi32(mc, offset, immed)
    INSN_bi._always_inline_ = True      # try to constant-fold single_byte()

    return (INSN_ri, INSN_rr, INSN_rb, INSN_bi, INSN_br, INSN_rm, INSN_rj,
            INSN_ji8, INSN_mi8)

def select_8_or_32_bit_immed(insn_8, insn_32):
    def INSN(*args):
        immed = args[-1]
        if single_byte(immed):
            insn_8(*args)
        else:
            assert fits_in_32bits(immed)
            insn_32(*args)

    return INSN

def shifts(mod_field):
    modrm = chr(0xC0 | (mod_field << 3))
    shift_once = insn(rex_w, '\xD1', register(1), modrm)
    shift_r_by_cl = insn(rex_w, '\xD3', register(1), modrm)
    shift_ri8 = insn(rex_w, '\xC1', register(1), modrm, immediate(2, 'b'))

    def shift_ri(mc, reg, immed):
        if immed == 1:
            shift_once(mc, reg)
        else:
            shift_ri8(mc, reg, immed)

    def shift_rr(mc, reg1, reg2):
        assert reg2 == R.ecx
        shift_r_by_cl(mc, reg1)

    return (shift_ri, shift_rr)
# ____________________________________________________________


# Method names take the form of
#
#     <instruction name>_<operand type codes>
#
# For example, the method name for "mov reg, immed" is MOV_ri. Operand order
# is Intel-style, with the destination first.
#
# The operand type codes are:
#     r - register
#     b - ebp/rbp offset
#     s - esp/rsp offset
#     j - address
#     i - immediate
#     x - XMM register
#     a - 4-tuple: (base_register, scale_register, scale, offset)
#     m - 2-tuple: (base_register, offset)
class AbstractX86CodeBuilder(object):
    """Abstract base class."""

    def writechar(self, char):
        raise NotImplementedError

    def writeimm8(self, imm):
        self.writechar(chr(imm & 0xFF))

    def writeimm16(self, imm):
        self.writechar(chr(imm & 0xFF))
        self.writechar(chr((imm >> 8) & 0xFF))

    def writeimm32(self, imm):
        assert fits_in_32bits(imm)
        self.writechar(chr(imm & 0xFF))
        self.writechar(chr((imm >> 8) & 0xFF))
        self.writechar(chr((imm >> 16) & 0xFF))
        self.writechar(chr((imm >> 24) & 0xFF))

    # ------------------------------ MOV ------------------------------

    MOV_ri = insn(register(1), '\xB8', immediate(2))
    MOV8_ri = insn(rex_fw, byte_register(1), '\xB0', immediate(2, 'b'))

    # ------------------------------ Arithmetic ------------------------------

    INC_m = insn(rex_w, '\xFF', orbyte(0), mem_reg_plus_const(1))
    INC_j = insn(rex_w, '\xFF', orbyte(0), abs_(1))

    ADD_ri,ADD_rr,ADD_rb,_,_,ADD_rm,ADD_rj,_,_ = common_modes(0)
    OR_ri, OR_rr, OR_rb, _,_,OR_rm, OR_rj, _,_ = common_modes(1)
    AND_ri,AND_rr,AND_rb,_,_,AND_rm,AND_rj,_,_ = common_modes(4)
    SUB_ri,SUB_rr,SUB_rb,_,_,SUB_rm,SUB_rj,SUB_ji8,SUB_mi8 = common_modes(5)
    SBB_ri,SBB_rr,SBB_rb,_,_,SBB_rm,SBB_rj,_,_ = common_modes(3)
    XOR_ri,XOR_rr,XOR_rb,_,_,XOR_rm,XOR_rj,_,_ = common_modes(6)
    CMP_ri,CMP_rr,CMP_rb,CMP_bi,CMP_br,CMP_rm,CMP_rj,_,_ = common_modes(7)

    CMP_mi8 = insn(rex_w, '\x83', orbyte(7<<3), mem_reg_plus_const(1), immediate(2, 'b'))
    CMP_mi32 = insn(rex_w, '\x81', orbyte(7<<3), mem_reg_plus_const(1), immediate(2))
    CMP_mi = select_8_or_32_bit_immed(CMP_mi8, CMP_mi32)
    CMP_mr = insn(rex_w, '\x39', register(2, 8), mem_reg_plus_const(1))

    CMP_ji8 = insn(rex_w, '\x83', orbyte(7<<3), abs_(1), immediate(2, 'b'))
    CMP_ji32 = insn(rex_w, '\x81', orbyte(7<<3), abs_(1), immediate(2))
    CMP_ji = select_8_or_32_bit_immed(CMP_ji8, CMP_ji32)
    CMP_jr = insn(rex_w, '\x39', register(2, 8), abs_(1))

    CMP32_mi = insn(rex_nw, '\x81', orbyte(7<<3), mem_reg_plus_const(1), immediate(2))
    CMP16_mi = insn('\x66', rex_nw, '\x81', orbyte(7<<3), mem_reg_plus_const(1), immediate(2, 'h'))
    CMP8_ri = insn(rex_fw, '\x80', byte_register(1), '\xF8', immediate(2, 'b'))

    AND8_rr = insn(rex_fw, '\x20', byte_register(1), byte_register(2,8), '\xC0')

    OR8_rr = insn(rex_fw, '\x08', byte_register(1), byte_register(2,8), '\xC0')
    OR8_mi = insn(rex_nw, '\x80', orbyte(1<<3), mem_reg_plus_const(1),
                  immediate(2, 'b'))
    OR8_ji = insn(rex_nw, '\x80', orbyte(1<<3), abs_(1),
                  immediate(2, 'b'))

    NEG_r = insn(rex_w, '\xF7', register(1), '\xD8')

    DIV_r = insn(rex_w, '\xF7', register(1), '\xF0')
    IDIV_r = insn(rex_w, '\xF7', register(1), '\xF8')

    IMUL_rr = insn(rex_w, '\x0F\xAF', register(1, 8), register(2), '\xC0')
    IMUL_rb = insn(rex_w, '\x0F\xAF', register(1, 8), stack_bp(2))

    IMUL_rri8 = insn(rex_w, '\x6B', register(1, 8), register(2), '\xC0', immediate(3, 'b'))
    IMUL_rri32 = insn(rex_w, '\x69', register(1, 8), register(2), '\xC0', immediate(3))
    IMUL_rri = select_8_or_32_bit_immed(IMUL_rri8, IMUL_rri32)

    def IMUL_ri(self, reg, immed):
        self.IMUL_rri(reg, reg, immed)

    SHL_ri, SHL_rr = shifts(4)
    SHR_ri, SHR_rr = shifts(5)
    SAR_ri, SAR_rr = shifts(7)

    NOT_r = insn(rex_w, '\xF7', register(1), '\xD0')
    NOT_b = insn(rex_w, '\xF7', orbyte(2<<3), stack_bp(1))

    CMOVNS_rr = insn(rex_w, '\x0F\x49', register(1, 8), register(2), '\xC0')

    # ------------------------------ Misc stuff ------------------------------

    NOP = insn('\x90')
    RET = insn('\xC3')
    RET16_i = insn('\xC2', immediate(1, 'h'))

    PUSH_r = insn(rex_nw, register(1), '\x50')
    PUSH_b = insn(rex_nw, '\xFF', orbyte(6<<3), stack_bp(1))
    PUSH_i8 = insn('\x6A', immediate(1, 'b'))
    PUSH_i32 = insn('\x68', immediate(1, 'i'))
    def PUSH_i(mc, immed):
        if single_byte(immed):
            mc.PUSH_i8(immed)
        else:
            mc.PUSH_i32(immed)

    POP_r = insn(rex_nw, register(1), '\x58')
    POP_b = insn(rex_nw, '\x8F', orbyte(0<<3), stack_bp(1))

    LEA_rb = insn(rex_w, '\x8D', register(1,8), stack_bp(2))
    LEA_rs = insn(rex_w, '\x8D', register(1,8), stack_sp(2))
    LEA32_rb = insn(rex_w, '\x8D', register(1,8),stack_bp(2,force_32bits=True))
    LEA_ra = insn(rex_w, '\x8D', register(1, 8), mem_reg_plus_scaled_reg_plus_const(2))
    LEA_rm = insn(rex_w, '\x8D', register(1, 8), mem_reg_plus_const(2))
    LEA_rj = insn(rex_w, '\x8D', register(1, 8), abs_(2))

    CALL_l = insn('\xE8', relative(1))
    CALL_r = insn(rex_nw, '\xFF', register(1), chr(0xC0 | (2<<3)))
    CALL_b = insn('\xFF', orbyte(2<<3), stack_bp(1))
    CALL_s = insn('\xFF', orbyte(2<<3), stack_sp(1))

    # XXX: Only here for testing purposes..."as" happens the encode the
    # registers in the opposite order that we would otherwise do in a
    # register-register exchange.
    XCHG_rr = insn(rex_w, '\x87', register(1), register(2,8), '\xC0')

    JMP_l = insn('\xE9', relative(1))
    JMP_r = insn(rex_nw, '\xFF', orbyte(4<<3), register(1), '\xC0')
    # FIXME: J_il8 and JMP_l8 assume the caller will do the appropriate
    # calculation to find the displacement, but J_il does it for the caller.
    # We need to be consistent.
    JMP_l8 = insn('\xEB', immediate(1, 'b'))
    J_il8 = insn(immediate(1, 'o'), '\x70', immediate(2, 'b'))
    J_il = insn('\x0F', immediate(1,'o'), '\x80', relative(2))

    SET_ir = insn(rex_fw, '\x0F', immediate(1,'o'),'\x90', byte_register(2), '\xC0')

    # The 64-bit version of this, CQO, is defined in X86_64_CodeBuilder
    CDQ = insn(rex_nw, '\x99')

    TEST8_mi = insn(rex_nw, '\xF6', orbyte(0<<3), mem_reg_plus_const(1), immediate(2, 'b'))
    TEST8_bi = insn(rex_nw, '\xF6', orbyte(0<<3), stack_bp(1), immediate(2, 'b'))
    TEST8_ji = insn(rex_nw, '\xF6', orbyte(0<<3), abs_(1), immediate(2, 'b'))
    TEST_rr = insn(rex_w, '\x85', register(2,8), register(1), '\xC0')

    BTS_mr = insn(rex_w, '\x0F\xAB', register(2,8), mem_reg_plus_const(1))
    BTS_jr = insn(rex_w, '\x0F\xAB', register(2,8), abs_(1))

    # x87 instructions
    FSTPL_b = insn('\xDD', orbyte(3<<3), stack_bp(1)) # rffi.DOUBLE ('as' wants L??)
    FSTPL_s = insn('\xDD', orbyte(3<<3), stack_sp(1)) # rffi.DOUBLE ('as' wants L??)
    FSTPS_s = insn('\xD9', orbyte(3<<3), stack_sp(1)) # lltype.SingleFloat
    FLDL_s  = insn('\xDD', orbyte(0<<3), stack_sp(1))
    FLDS_s  = insn('\xD9', orbyte(0<<3), stack_sp(1))

    # ------------------------------ Random mess -----------------------
    RDTSC = insn('\x0F\x31')

    # reserved as an illegal instruction
    UD2 = insn('\x0F\x0B')

    # a breakpoint
    INT3 = insn('\xCC')

    # ------------------------------ SSE2 ------------------------------

    # Conversion
    CVTSI2SD_xr = xmminsn('\xF2', rex_w, '\x0F\x2A', register(1, 8), register(2), '\xC0')
    CVTSI2SD_xb = xmminsn('\xF2', rex_w, '\x0F\x2A', register(1, 8), stack_bp(2))

    CVTTSD2SI_rx = xmminsn('\xF2', rex_w, '\x0F\x2C', register(1, 8), register(2), '\xC0')
    CVTTSD2SI_rb = xmminsn('\xF2', rex_w, '\x0F\x2C', register(1, 8), stack_bp(2))

    CVTSD2SS_xx = xmminsn('\xF2', rex_nw, '\x0F\x5A',
                          register(1, 8), register(2), '\xC0')
    CVTSD2SS_xb = xmminsn('\xF2', rex_nw, '\x0F\x5A',
                          register(1, 8), stack_bp(2))
    CVTSS2SD_xx = xmminsn('\xF3', rex_nw, '\x0F\x5A',
                          register(1, 8), register(2), '\xC0')
    CVTSS2SD_xb = xmminsn('\xF3', rex_nw, '\x0F\x5A',
                          register(1, 8), stack_bp(2))

    # These work on machine sized registers, so "MOVDQ" is MOVD when running
    # on 32 bits and MOVQ when running on 64 bits.  "MOVD32" is always 32-bit.
    # Note a bug in the Intel documentation:
    # http://lists.gnu.org/archive/html/bug-binutils/2007-07/msg00095.html
<<<<<<< HEAD
    MOVD_rx = xmminsn('\x66', rex_w, '\x0F\x7E', register(2, 8), register(1), '\xC0')
    MOVD_xr = xmminsn('\x66', rex_w, '\x0F\x6E', register(1, 8), register(2), '\xC0')
    MOVQ_xb = xmminsn('\xF3', rex_nw, '\x0F\x7E', register(1, 8), stack_bp(2))
    MOVQ_xs = xmminsn('\xF3', rex_nw, '\x0F\x7E', register(1, 8), stack_sp(2))
    MOVQ_sx = xmminsn('\x66', rex_nw, '\x0F\xD6', register(2, 8), stack_sp(1))
=======
    MOVDQ_rx = xmminsn('\x66', rex_w, '\x0F\x7E', register(2, 8), register(1), '\xC0')
    MOVDQ_xr = xmminsn('\x66', rex_w, '\x0F\x6E', register(1, 8), register(2), '\xC0')
    MOVDQ_xb = xmminsn('\x66', rex_w, '\x0F\x6E', register(1, 8), stack_bp(2))

    MOVD32_rx = xmminsn('\x66', rex_nw, '\x0F\x7E', register(2, 8), register(1), '\xC0')
    MOVD32_xr = xmminsn('\x66', rex_nw, '\x0F\x6E', register(1, 8), register(2), '\xC0')
    MOVD32_xb = xmminsn('\x66', rex_nw, '\x0F\x6E', register(1, 8), stack_bp(2))
>>>>>>> 91038d30

    PSRAD_xi = xmminsn('\x66', rex_nw, '\x0F\x72', register(1), '\xE0', immediate(2, 'b'))

    # ------------------------------------------------------------

Conditions = {
     'O':  0,
    'NO':  1,
     'C':  2,     'B':  2,   'NAE':  2,
    'NC':  3,    'NB':  3,    'AE':  3,
     'Z':  4,     'E':  4,
    'NZ':  5,    'NE':  5,
                 'BE':  6,    'NA':  6,
                'NBE':  7,     'A':  7,
     'S':  8,
    'NS':  9,
     'P': 10,    'PE': 10,
    'NP': 11,    'PO': 11,
                  'L': 12,   'NGE': 12,
                 'NL': 13,    'GE': 13,
                 'LE': 14,    'NG': 14,
                'NLE': 15,     'G': 15,
}

def invert_condition(cond_num):
    return cond_num ^ 1

class X86_32_CodeBuilder(AbstractX86CodeBuilder):
    WORD = 4

    PMOVMSKB_rx = xmminsn('\x66', rex_nw, '\x0F\xD7', register(1, 8), register(2), '\xC0')

class X86_64_CodeBuilder(AbstractX86CodeBuilder):
    WORD = 8

    def writeimm64(self, imm):
        self.writechar(chr(imm & 0xFF))
        self.writechar(chr((imm >> 8) & 0xFF))
        self.writechar(chr((imm >> 16) & 0xFF))
        self.writechar(chr((imm >> 24) & 0xFF))
        self.writechar(chr((imm >> 32) & 0xFF))
        self.writechar(chr((imm >> 40) & 0xFF))
        self.writechar(chr((imm >> 48) & 0xFF))
        self.writechar(chr((imm >> 56) & 0xFF))

    CQO = insn(rex_w, '\x99')

    # Three different encodings... following what gcc does.  From the
    # shortest encoding to the longest one.
    MOV_riu32 = insn(rex_nw, register(1), '\xB8', immediate(2, 'i'))
    MOV_ri32 = insn(rex_w, '\xC7', register(1), '\xC0', immediate(2, 'i'))
    MOV_ri64 = insn(rex_w, register(1), '\xB8', immediate(2, 'q'))

    def MOV_ri(self, reg, immed):
        if 0 <= immed <= 4294967295:
            immed = intmask(rffi.cast(rffi.INT, immed))
            self.MOV_riu32(reg, immed)
        elif fits_in_32bits(immed):    # for negative values that fit in 32 bit
            self.MOV_ri32(reg, immed)
        else:
            self.MOV_ri64(reg, immed)

def define_modrm_modes(insnname_template, before_modrm, after_modrm=[], regtype='GPR'):
    def add_insn(code, *modrm):
        args = before_modrm + list(modrm)
        methname = insnname_template.replace('*', code)
        if (methname.endswith('_rr') or methname.endswith('_xx')
                or methname.endswith('_ri')):
            args.append('\xC0')
        args += after_modrm

        if regtype == 'XMM':
            insn_func = xmminsn(*args)
        else:
            insn_func = insn(*args)

        if not hasattr(AbstractX86CodeBuilder, methname):
            setattr(AbstractX86CodeBuilder, methname, insn_func)

    modrm_argnum = insnname_template.split('_')[1].index('*')+1

    if regtype == 'GPR':
        add_insn('r', register(modrm_argnum))
    elif regtype == 'BYTE':
        add_insn('r', byte_register(modrm_argnum))
    elif regtype == 'XMM':
        add_insn('x', register(modrm_argnum))
    else:
        raise AssertionError("Invalid type")

    add_insn('b', stack_bp(modrm_argnum))
    add_insn('s', stack_sp(modrm_argnum))
    add_insn('m', mem_reg_plus_const(modrm_argnum))
    add_insn('a', mem_reg_plus_scaled_reg_plus_const(modrm_argnum))
    add_insn('j', abs_(modrm_argnum))

# Define a regular MOV, and a variant MOV32 that only uses the low 4 bytes of a
# register
for insnname, rex_type in [('MOV', rex_w), ('MOV32', rex_nw)]:
    define_modrm_modes(insnname + '_*r', [rex_type, '\x89', register(2, 8)])
    define_modrm_modes(insnname + '_r*', [rex_type, '\x8B', register(1, 8)])
    define_modrm_modes(insnname + '_*i', [rex_type, '\xC7', orbyte(0<<3)], [immediate(2)])

define_modrm_modes('MOV8_*r', [rex_fw, '\x88', byte_register(2, 8)], regtype='BYTE')
define_modrm_modes('MOV8_*i', [rex_fw, '\xC6', orbyte(0<<3)], [immediate(2, 'b')], regtype='BYTE')
define_modrm_modes('MOV16_*r', ['\x66', rex_nw, '\x89', register(2, 8)])
define_modrm_modes('MOV16_*i', ['\x66', rex_nw, '\xC7', orbyte(0<<3)], [immediate(2, 'h')])

define_modrm_modes('MOVZX8_r*', [rex_w, '\x0F\xB6', register(1, 8)], regtype='BYTE')
define_modrm_modes('MOVSX8_r*', [rex_w, '\x0F\xBE', register(1, 8)], regtype='BYTE')
define_modrm_modes('MOVZX16_r*', [rex_w, '\x0F\xB7', register(1, 8)])
define_modrm_modes('MOVSX16_r*', [rex_w, '\x0F\xBF', register(1, 8)])
define_modrm_modes('MOVSX32_r*', [rex_w, '\x63', register(1, 8)])

define_modrm_modes('MOVSD_x*', ['\xF2', rex_nw, '\x0F\x10', register(1,8)], regtype='XMM')
define_modrm_modes('MOVSD_*x', ['\xF2', rex_nw, '\x0F\x11', register(2,8)], regtype='XMM')
define_modrm_modes('MOVAPD_x*', ['\x66', rex_nw, '\x0F\x28', register(1,8)],
                   regtype='XMM')
define_modrm_modes('MOVAPD_*x', ['\x66', rex_nw, '\x0F\x29', register(2,8)],
                   regtype='XMM')

define_modrm_modes('SQRTSD_x*', ['\xF2', rex_nw, '\x0F\x51', register(1,8)], regtype='XMM')

define_modrm_modes('XCHG_r*', [rex_w, '\x87', register(1, 8)])

define_modrm_modes('ADDSD_x*', ['\xF2', rex_nw, '\x0F\x58', register(1, 8)], regtype='XMM')
define_modrm_modes('ADDPD_x*', ['\x66', rex_nw, '\x0F\x58', register(1, 8)], regtype='XMM')
define_modrm_modes('SUBSD_x*', ['\xF2', rex_nw, '\x0F\x5C', register(1, 8)], regtype='XMM')
define_modrm_modes('MULSD_x*', ['\xF2', rex_nw, '\x0F\x59', register(1, 8)], regtype='XMM')
define_modrm_modes('DIVSD_x*', ['\xF2', rex_nw, '\x0F\x5E', register(1, 8)], regtype='XMM')
define_modrm_modes('UCOMISD_x*', ['\x66', rex_nw, '\x0F\x2E', register(1, 8)], regtype='XMM')
define_modrm_modes('XORPD_x*', ['\x66', rex_nw, '\x0F\x57', register(1, 8)], regtype='XMM')
define_modrm_modes('ANDPD_x*', ['\x66', rex_nw, '\x0F\x54', register(1, 8)], regtype='XMM')

def define_pxmm_insn(insnname_template, insn_char):
    def add_insn(char, *post):
        methname = insnname_template.replace('*', char)
        insn_func = xmminsn('\x66', rex_nw, '\x0F' + insn_char,
                            register(1, 8), *post)
        assert not hasattr(AbstractX86CodeBuilder, methname)
        setattr(AbstractX86CodeBuilder, methname, insn_func)
    #
    assert insnname_template.count('*') == 1
    add_insn('x', register(2), '\xC0')
    add_insn('j', abs_(2))
    add_insn('m', mem_reg_plus_const(2))

define_pxmm_insn('PADDQ_x*',     '\xD4')
define_pxmm_insn('PSUBQ_x*',     '\xFB')
define_pxmm_insn('PAND_x*',      '\xDB')
define_pxmm_insn('POR_x*',       '\xEB')
define_pxmm_insn('PXOR_x*',      '\xEF')
define_pxmm_insn('PUNPCKLDQ_x*', '\x62')
define_pxmm_insn('PCMPEQD_x*',   '\x76')

# ____________________________________________________________

_classes = (AbstractX86CodeBuilder, X86_64_CodeBuilder, X86_32_CodeBuilder)

# Used to build the MachineCodeBlockWrapper
all_instructions = sorted(name for cls in _classes for name in cls.__dict__
                          if name.split('_')[0].isupper())<|MERGE_RESOLUTION|>--- conflicted
+++ resolved
@@ -623,13 +623,6 @@
     # on 32 bits and MOVQ when running on 64 bits.  "MOVD32" is always 32-bit.
     # Note a bug in the Intel documentation:
     # http://lists.gnu.org/archive/html/bug-binutils/2007-07/msg00095.html
-<<<<<<< HEAD
-    MOVD_rx = xmminsn('\x66', rex_w, '\x0F\x7E', register(2, 8), register(1), '\xC0')
-    MOVD_xr = xmminsn('\x66', rex_w, '\x0F\x6E', register(1, 8), register(2), '\xC0')
-    MOVQ_xb = xmminsn('\xF3', rex_nw, '\x0F\x7E', register(1, 8), stack_bp(2))
-    MOVQ_xs = xmminsn('\xF3', rex_nw, '\x0F\x7E', register(1, 8), stack_sp(2))
-    MOVQ_sx = xmminsn('\x66', rex_nw, '\x0F\xD6', register(2, 8), stack_sp(1))
-=======
     MOVDQ_rx = xmminsn('\x66', rex_w, '\x0F\x7E', register(2, 8), register(1), '\xC0')
     MOVDQ_xr = xmminsn('\x66', rex_w, '\x0F\x6E', register(1, 8), register(2), '\xC0')
     MOVDQ_xb = xmminsn('\x66', rex_w, '\x0F\x6E', register(1, 8), stack_bp(2))
@@ -637,7 +630,6 @@
     MOVD32_rx = xmminsn('\x66', rex_nw, '\x0F\x7E', register(2, 8), register(1), '\xC0')
     MOVD32_xr = xmminsn('\x66', rex_nw, '\x0F\x6E', register(1, 8), register(2), '\xC0')
     MOVD32_xb = xmminsn('\x66', rex_nw, '\x0F\x6E', register(1, 8), stack_bp(2))
->>>>>>> 91038d30
 
     PSRAD_xi = xmminsn('\x66', rex_nw, '\x0F\x72', register(1), '\xE0', immediate(2, 'b'))
 
