--- conflicted
+++ resolved
@@ -492,11 +492,10 @@
         self.writechar(chr((imm >> 16) & 0xFF))
         self.writechar(chr((imm >> 24) & 0xFF))
 
-<<<<<<< HEAD
     def write_segment_prefix(self, segment):
         if segment != SEGMENT_NO:
             self.writechar(segment)
-=======
+
     def force_frame_size(self, frame_size):
         self.frame_positions.append(self.get_relative_pos())
         self.frame_assignments.append(frame_size)
@@ -514,7 +513,6 @@
             assert self._frame_size == self.WORD
             if not we_are_translated():
                 self._frame_size = None
->>>>>>> 4c9ab4cc
 
     # ------------------------------ MOV ------------------------------
 
@@ -526,25 +524,15 @@
     INC_m = insn(rex_w, '\xFF', orbyte(0), mem_reg_plus_const(1))
     INC_j = insn(rex_w, '\xFF', orbyte(0), abs_(1))
 
-<<<<<<< HEAD
-    ADD_ri,ADD_rr,ADD_rb,_,_,ADD_rm,_,ADD_rj,_,_ = common_modes(0)
+    AD1_ri,ADD_rr,ADD_rb,_,_,ADD_rm,_,ADD_rj,_,_ = common_modes(0)
     OR_ri, OR_rr, OR_rb, _,_,OR_rm, _,OR_rj, _,_ = common_modes(1)
     AND_ri,AND_rr,AND_rb,_,_,AND_rm,_,AND_rj,_,_ = common_modes(4)
-    SUB_ri,SUB_rr,SUB_rb,_,_,SUB_rm,_,SUB_rj,SUB_ji8,SUB_mi8 = (
+    SU1_ri,SUB_rr,SUB_rb,_,_,SUB_rm,_,SUB_rj,SUB_ji8,SUB_mi8 = (
                                                    common_modes(5))
     SBB_ri,SBB_rr,SBB_rb,_,_,SBB_rm,_,SBB_rj,_,_ = common_modes(3)
     XOR_ri,XOR_rr,XOR_rb,_,_,XOR_rm,_,XOR_rj,_,_ = common_modes(6)
     CMP_ri,CMP_rr,CMP_rb,CMP_bi,CMP_br,CMP_rm,CMP_ra,CMP_rj,_,_ = (
                                                    common_modes(7))
-=======
-    AD1_ri,ADD_rr,ADD_rb,_,_,ADD_rm,ADD_rj,_,_ = common_modes(0)
-    OR_ri, OR_rr, OR_rb, _,_,OR_rm, OR_rj, _,_ = common_modes(1)
-    AND_ri,AND_rr,AND_rb,_,_,AND_rm,AND_rj,_,_ = common_modes(4)
-    SU1_ri,SUB_rr,SUB_rb,_,_,SUB_rm,SUB_rj,SUB_ji8,SUB_mi8 = common_modes(5)
-    SBB_ri,SBB_rr,SBB_rb,_,_,SBB_rm,SBB_rj,_,_ = common_modes(3)
-    XOR_ri,XOR_rr,XOR_rb,_,_,XOR_rm,XOR_rj,_,_ = common_modes(6)
-    CMP_ri,CMP_rr,CMP_rb,CMP_bi,CMP_br,CMP_rm,CMP_rj,_,_ = common_modes(7)
->>>>>>> 4c9ab4cc
 
     def ADD_ri(self, reg, immed):
         self.AD1_ri(reg, immed)
@@ -645,21 +633,24 @@
 
     PO1_r = insn(rex_nw, register(1), '\x58')
     PO1_b = insn(rex_nw, '\x8F', orbyte(0<<3), stack_bp(1))
+    PO1_m = insn(rex_nw, '\x8F', orbyte(0<<3), mem_reg_plus_const(1))
+    PO1_j = insn(rex_nw, '\x8F', orbyte(0<<3), abs_(1))
 
     def POP_r(self, reg):
         self.PO1_r(reg)
         self.stack_frame_size_delta(-self.WORD)
 
-<<<<<<< HEAD
-    POP_r = insn(rex_nw, register(1), '\x58')
-    POP_b = insn(rex_nw, '\x8F', orbyte(0<<3), stack_bp(1))
-    POP_m = insn(rex_nw, '\x8F', orbyte(0<<3), mem_reg_plus_const(1))
-    POP_j = insn(rex_nw, '\x8F', orbyte(0<<3), abs_(1))
-=======
     def POP_b(self, ofs):
         self.PO1_b(ofs)
         self.stack_frame_size_delta(-self.WORD)
->>>>>>> 4c9ab4cc
+
+    def POP_m(self, arg)
+        self.PO1_m(arg)
+        self.stack_frame_size_delta(-self.WORD)
+
+    def POP_j(self, arg):
+        self.PO1_j(arg)
+        self.stack_frame_size_delta(-self.WORD)
 
     # note: the segment specified in LEA should always be SEGMENT_NO;
     # if instead you give it a SEGMENT_*S, it is ignored
@@ -685,14 +676,9 @@
     # register-register exchange.
     XCHG_rr = insn(rex_w, '\x87', register(1), register(2,8), '\xC0')
 
-<<<<<<< HEAD
-    JMP_l = insn('\xE9', relative(1))
-    JMP_r = insn(rex_nw, '\xFF', orbyte(4<<3), register(1), '\xC0')
-    JMP_m = insn(rex_nw, '\xFF', orbyte(4<<3), mem_reg_plus_const(1))
-=======
     JM1_l = insn('\xE9', relative(1))
     JM1_r = insn(rex_nw, '\xFF', orbyte(4<<3), register(1), '\xC0')
->>>>>>> 4c9ab4cc
+    JM1_m = insn(rex_nw, '\xFF', orbyte(4<<3), mem_reg_plus_const(1))
     # FIXME: J_il8 and JMP_l8 assume the caller will do the appropriate
     # calculation to find the displacement, but J_il does it for the caller.
     # We need to be consistent.
@@ -707,6 +693,11 @@
 
     def JMP_r(self, reg):
         self.JM1_r(reg)
+        if not we_are_translated():
+            self._frame_size = None
+
+    def JMP_m(self, arg):
+        self.JM1_m(arg)
         if not we_are_translated():
             self._frame_size = None
 
