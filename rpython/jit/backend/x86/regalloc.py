
""" Register allocation scheme.
"""

import os, sys
from rpython.jit.backend.llsupport import symbolic
from rpython.jit.backend.llsupport.descr import CallDescr, unpack_arraydescr
from rpython.jit.backend.llsupport.gcmap import allocate_gcmap
from rpython.jit.backend.llsupport.jitframe import GCMAP
from rpython.jit.backend.llsupport.regalloc import (FrameManager, BaseRegalloc,
     RegisterManager, TempVar, compute_vars_longevity, is_comparison_or_ovf_op,
     valid_addressing_size, get_scale)
from rpython.jit.backend.x86 import rx86
from rpython.jit.backend.x86.arch import (WORD, JITFRAME_FIXED_SIZE, IS_X86_32,
    IS_X86_64, DEFAULT_FRAME_BYTES)
from rpython.jit.backend.x86.jump import remap_frame_layout_mixed
from rpython.jit.backend.x86.regloc import (FrameLoc, RegLoc, ConstFloatLoc,
    FloatImmedLoc, ImmedLoc, imm, imm0, imm1, ecx, eax, edx, ebx, esi, edi,
    ebp, r8, r9, r10, r11, r12, r13, r14, r15, xmm0, xmm1, xmm2, xmm3, xmm4,
    xmm5, xmm6, xmm7, xmm8, xmm9, xmm10, xmm11, xmm12, xmm13, xmm14,
    X86_64_SCRATCH_REG, X86_64_XMM_SCRATCH_REG)
from rpython.jit.backend.x86.vector_ext import VectorRegallocMixin
from rpython.jit.codewriter import longlong
from rpython.jit.codewriter.effectinfo import EffectInfo
from rpython.jit.metainterp.history import (Const, ConstInt, ConstPtr,
    ConstFloat, INT, REF, FLOAT, VECTOR, TargetToken, AbstractFailDescr, StmLocation)
from rpython.jit.metainterp.resoperation import rop, ResOperation
from rpython.jit.metainterp.resume import AccumInfo
from rpython.rlib import rgc
from rpython.rlib.objectmodel import we_are_translated
from rpython.rlib.rarithmetic import r_longlong, r_uint
from rpython.rtyper.annlowlevel import cast_instance_to_gcref
from rpython.rtyper.lltypesystem import lltype, rffi, rstr
from rpython.rtyper.lltypesystem.lloperation import llop
from rpython.jit.backend.x86.regloc import AddressLoc


class X86RegisterManager(RegisterManager):
    box_types = [INT, REF]
    all_regs = [ecx, eax, edx, ebx, esi, edi]
    no_lower_byte_regs = [esi, edi]
    save_around_call_regs = [eax, edx, ecx]
    frame_reg = ebp

    def call_result_location(self, v):
        return eax

    def convert_to_imm(self, c):
        if isinstance(c, ConstInt):
            return imm(c.value)
        elif isinstance(c, ConstPtr):
            if we_are_translated() and c.value and rgc.can_move(c.value):
                not_implemented("convert_to_imm: ConstPtr needs special care")
            return imm(rffi.cast(lltype.Signed, c.value))
        else:
            not_implemented("convert_to_imm: got a %s" % c)

class X86_64_RegisterManager(X86RegisterManager):
    # r11 omitted because it's used as scratch
    all_regs = [ecx, eax, edx, ebx, esi, edi, r8, r9, r10, r12, r13, r14, r15]

    no_lower_byte_regs = []
    save_around_call_regs = [eax, ecx, edx, esi, edi, r8, r9, r10]

class X86XMMRegisterManager(RegisterManager):
    box_types = [FLOAT, INT] # yes INT!
    all_regs = [xmm0, xmm1, xmm2, xmm3, xmm4, xmm5, xmm6, xmm7]
    # we never need lower byte I hope
    save_around_call_regs = all_regs

    def convert_to_imm(self, c):
        adr = self.assembler.datablockwrapper.malloc_aligned(8, 8)
        x = c.getfloatstorage()
        rffi.cast(rffi.CArrayPtr(longlong.FLOATSTORAGE), adr)[0] = x
        return ConstFloatLoc(adr)

    def convert_to_imm_16bytes_align(self, c):
        adr = self.assembler.datablockwrapper.malloc_aligned(16, 16)
        x = c.getfloatstorage()
        y = longlong.ZEROF
        rffi.cast(rffi.CArrayPtr(longlong.FLOATSTORAGE), adr)[0] = x
        rffi.cast(rffi.CArrayPtr(longlong.FLOATSTORAGE), adr)[1] = y
        return ConstFloatLoc(adr)

    def expand_float(self, size, const):
        if size == 4:
            loc = self.expand_single_float(const)
        else:
            loc = self.expand_double_float(const)
        return loc

    def expand_double_float(self, f):
        adr = self.assembler.datablockwrapper.malloc_aligned(16, 16)
        fs = f.getfloatstorage()
        rffi.cast(rffi.CArrayPtr(longlong.FLOATSTORAGE), adr)[0] = fs
        rffi.cast(rffi.CArrayPtr(longlong.FLOATSTORAGE), adr)[1] = fs
        return ConstFloatLoc(adr)

    def expand_single_float(self, f):
        adr = self.assembler.datablockwrapper.malloc_aligned(16, 16)
        fs = rffi.cast(lltype.SingleFloat, f.getfloatstorage())
        rffi.cast(rffi.CArrayPtr(lltype.SingleFloat), adr)[0] = fs
        rffi.cast(rffi.CArrayPtr(lltype.SingleFloat), adr)[1] = fs
        rffi.cast(rffi.CArrayPtr(lltype.SingleFloat), adr)[2] = fs
        rffi.cast(rffi.CArrayPtr(lltype.SingleFloat), adr)[3] = fs
        return ConstFloatLoc(adr)

    def call_result_location(self, v):
        return xmm0

class X86_64_XMMRegisterManager(X86XMMRegisterManager):
    # xmm15 reserved for scratch use
    all_regs = [xmm0, xmm1, xmm2, xmm3, xmm4, xmm5, xmm6, xmm7, xmm8, xmm9, xmm10, xmm11, xmm12, xmm13, xmm14]
    save_around_call_regs = all_regs

class X86FrameManager(FrameManager):
    def __init__(self, base_ofs, segment):
        FrameManager.__init__(self)
        self.base_ofs = base_ofs
        self.segment = segment

    def frame_pos(self, i, box_type):
        return FrameLoc(self.segment, i,
                        get_ebp_ofs(self.base_ofs, i), box_type)

    @staticmethod
    def frame_size(box_type):
        if IS_X86_32 and box_type == FLOAT:
            return 2
        else:
            return 1

    @staticmethod
    def get_loc_index(loc):
        assert isinstance(loc, FrameLoc)
        return loc.position

if WORD == 4:
    gpr_reg_mgr_cls = X86RegisterManager
    xmm_reg_mgr_cls = X86XMMRegisterManager
elif WORD == 8:
    gpr_reg_mgr_cls = X86_64_RegisterManager
    xmm_reg_mgr_cls = X86_64_XMMRegisterManager
else:
    raise AssertionError("Word size should be 4 or 8")

gpr_reg_mgr_cls.all_reg_indexes = [-1] * WORD * 2 # eh, happens to be true
for _i, _reg in enumerate(gpr_reg_mgr_cls.all_regs):
    gpr_reg_mgr_cls.all_reg_indexes[_reg.value] = _i


class RegAlloc(BaseRegalloc, VectorRegallocMixin):

    def __init__(self, assembler, translate_support_code=False):
        assert isinstance(translate_support_code, bool)
        # variables that have place in register
        self.assembler = assembler
        self.translate_support_code = translate_support_code
        # to be read/used by the assembler too
        self.jump_target_descr = None
        self.final_jump_op = None

    def _prepare(self, inputargs, operations, allgcrefs):
        for box in inputargs:
            assert box.get_forwarded() is None
        cpu = self.assembler.cpu
        self.fm = X86FrameManager(cpu.get_baseofs_of_frame_field(),
                                  self.assembler.SEGMENT_FRAME)
        operations = cpu.gc_ll_descr.rewrite_assembler(cpu, operations,
                                                       allgcrefs)
        # compute longevity of variables
        longevity, last_real_usage = compute_vars_longevity(
                                                    inputargs, operations)
        self.longevity = longevity
        self.last_real_usage = last_real_usage
        self.rm = gpr_reg_mgr_cls(self.longevity,
                                  frame_manager = self.fm,
                                  assembler = self.assembler)
        self.xrm = xmm_reg_mgr_cls(self.longevity, frame_manager = self.fm,
                                   assembler = self.assembler)
        # 'self.stm_location' is the StmLocation of the current operation
        # (or the last one that actually had a StmLocation)
        self.stm_location = None
        return operations

    def prepare_loop(self, inputargs, operations, looptoken, allgcrefs):
        operations = self._prepare(inputargs, operations, allgcrefs)
        self._set_initial_bindings(inputargs, looptoken)
        # note: we need to make a copy of inputargs because possibly_free_vars
        # is also used on op args, which is a non-resizable list
        self.possibly_free_vars(list(inputargs))
        if WORD == 4:       # see redirect_call_assembler()
            self.min_bytes_before_label = 5
        else:
            self.min_bytes_before_label = 13
        return operations

    def prepare_bridge(self, inputargs, arglocs, operations, allgcrefs,
                       frame_info):
        operations = self._prepare(inputargs, operations, allgcrefs)
        self._update_bindings(arglocs, inputargs)
        self.min_bytes_before_label = 0
        return operations

    def ensure_next_label_is_at_least_at_position(self, at_least_position):
        self.min_bytes_before_label = max(self.min_bytes_before_label,
                                          at_least_position)

    def get_final_frame_depth(self):
        return self.fm.get_frame_depth()

    def possibly_free_var(self, var):
        if var.type == FLOAT or var.is_vector():
            self.xrm.possibly_free_var(var)
        else:
            self.rm.possibly_free_var(var)

    def possibly_free_vars_for_op(self, op):
        for i in range(op.numargs()):
            var = op.getarg(i)
            if var is not None: # xxx kludgy
                self.possibly_free_var(var)
        if op.type != 'v':
            self.possibly_free_var(op)

    def possibly_free_vars(self, vars):
        for var in vars:
            if var is not None: # xxx kludgy
                self.possibly_free_var(var)

    def make_sure_var_in_reg(self, var, forbidden_vars=[],
                             selected_reg=None, need_lower_byte=False):
        if var.type == FLOAT or var.is_vector():
            if isinstance(var, ConstFloat):
                return FloatImmedLoc(var.getfloatstorage())
            return self.xrm.make_sure_var_in_reg(var, forbidden_vars,
                                                 selected_reg, need_lower_byte)
        else:
            return self.rm.make_sure_var_in_reg(var, forbidden_vars,
                                                selected_reg, need_lower_byte)

    def force_allocate_reg(self, var, forbidden_vars=[], selected_reg=None,
                           need_lower_byte=False):
        if var.type == FLOAT or var.is_vector():
            return self.xrm.force_allocate_reg(var, forbidden_vars,
                                               selected_reg, need_lower_byte)
        else:
            return self.rm.force_allocate_reg(var, forbidden_vars,
                                              selected_reg, need_lower_byte)

    def force_allocate_reg_or_cc(self, var):
        assert var.type == INT
        if self.next_op_can_accept_cc(self.operations, self.rm.position):
            # hack: return the ebp location to mean "lives in CC".  This
            # ebp will not actually be used, and the location will be freed
            # after the next op as usual.
            self.rm.force_allocate_frame_reg(var)
            return ebp
        else:
            # else, return a regular register (not ebp).
            return self.rm.force_allocate_reg(var, need_lower_byte=True)

    def force_spill_var(self, var):
        if var.type == FLOAT:
            return self.xrm.force_spill_var(var)
        else:
            return self.rm.force_spill_var(var)

    def load_xmm_aligned_16_bytes(self, var, forbidden_vars=[]):
        # Load 'var' in a register; but if it is a constant, we can return
        # a 16-bytes-aligned ConstFloatLoc.
        if isinstance(var, Const):
            return self.xrm.convert_to_imm_16bytes_align(var)
        else:
            return self.xrm.make_sure_var_in_reg(var, forbidden_vars)

    def _update_bindings(self, locs, inputargs):
        # XXX this should probably go to llsupport/regalloc.py
        used = {}
        i = 0
        for loc in locs:
            if loc is None: # xxx bit kludgy
                loc = ebp
            arg = inputargs[i]
            i += 1
            if isinstance(loc, RegLoc):
                if arg.type == FLOAT:
                    self.xrm.reg_bindings[arg] = loc
                    used[loc] = None
                else:
                    if loc is ebp:
                        self.rm.bindings_to_frame_reg[arg] = None
                    else:
                        self.rm.reg_bindings[arg] = loc
                        used[loc] = None
            else:
                self.fm.bind(arg, loc)
        self.rm.free_regs = []
        for reg in self.rm.all_regs:
            if reg not in used:
                self.rm.free_regs.append(reg)
        self.xrm.free_regs = []
        for reg in self.xrm.all_regs:
            if reg not in used:
                self.xrm.free_regs.append(reg)
        self.possibly_free_vars(list(inputargs))
        self.fm.finish_binding()
        self.rm._check_invariants()
        self.xrm._check_invariants()

    def perform(self, op, arglocs, result_loc):
        if not we_are_translated():
            self.assembler.dump('%s <- %s(%s)' % (result_loc, op, arglocs))
        self.assembler.regalloc_perform(op, arglocs, result_loc)

    def perform_llong(self, op, arglocs, result_loc):
        if not we_are_translated():
            self.assembler.dump('%s <- %s(%s)' % (result_loc, op, arglocs))
        self.assembler.regalloc_perform_llong(op, arglocs, result_loc)

    def perform_math(self, op, arglocs, result_loc):
        if not we_are_translated():
            self.assembler.dump('%s <- %s(%s)' % (result_loc, op, arglocs))
        self.assembler.regalloc_perform_math(op, arglocs, result_loc)

    def locs_for_fail(self, guard_op):
        faillocs = [self.loc(arg) for arg in guard_op.getfailargs()]
        descr = guard_op.getdescr()
        if not descr:
            return faillocs
        assert isinstance(descr, AbstractFailDescr)
        if descr.rd_vector_info:
            accuminfo = descr.rd_vector_info
            while accuminfo:
                accuminfo.location = faillocs[accuminfo.getpos_in_failargs()]
                loc = self.loc(accuminfo.getoriginal())
                faillocs[accuminfo.getpos_in_failargs()] = loc
                accuminfo = accuminfo.next()
        return faillocs

    def perform_guard(self, guard_op, arglocs, result_loc):
        faillocs = self.locs_for_fail(guard_op)
        if not we_are_translated():
            if result_loc is not None:
                self.assembler.dump('%s <- %s(%s)' % (result_loc, guard_op,
                                                      arglocs))
            else:
                self.assembler.dump('%s(%s)' % (guard_op, arglocs))
        self.assembler.regalloc_perform_guard(guard_op, faillocs, arglocs,
                                              result_loc,
                                              self.fm.get_frame_depth())
        self.possibly_free_vars(guard_op.getfailargs())

    def perform_discard(self, op, arglocs):
        if not we_are_translated():
            self.assembler.dump('%s(%s)' % (op, arglocs))
        self.assembler.regalloc_perform_discard(op, arglocs)

    def walk_operations(self, inputargs, operations):
        i = 0
        self.operations = operations
        while i < len(operations):
            op = operations[i]
            self.assembler.mc.mark_op(op)
            if not rgc.stm_is_enabled():   # incorrect with stm
                assert self.assembler.mc._frame_size == DEFAULT_FRAME_BYTES
            self.rm.position = i
            self.xrm.position = i
<<<<<<< HEAD
            #
            if op.stm_location is not None:
                self.stm_location = op.stm_location
            #
            if op.has_no_side_effect() and op not in self.longevity:
=======
            if rop.has_no_side_effect(op.opnum) and op not in self.longevity:
>>>>>>> f317d70f
                i += 1
                self.possibly_free_vars_for_op(op)
                continue
            if not we_are_translated() and op.getopnum() == rop.FORCE_SPILL:
                self._consider_force_spill(op)
            else:
                oplist[op.getopnum()](self, op)
            self.possibly_free_vars_for_op(op)
            self.rm._check_invariants()
            self.xrm._check_invariants()
            i += 1
        assert not self.rm.reg_bindings
        assert not self.xrm.reg_bindings
        if not we_are_translated():
            self.assembler.mc.UD2()
        self.flush_loop()
        self.assembler.mc.mark_op(None) # end of the loop
        self.operations = None
        for arg in inputargs:
            self.possibly_free_var(arg)

    def flush_loop(self):
        # Force the code to be aligned to a multiple of 16.  Also,
        # rare case: if the loop is too short, or if we are just after
        # a GUARD_NOT_INVALIDATED, we need to make sure we insert enough
        # NOPs.  This is important to ensure that there are enough bytes
        # produced, because GUARD_NOT_INVALIDATED or
        # redirect_call_assembler() will maybe overwrite them.  (In that
        # rare case we don't worry too much about alignment.)
        mc = self.assembler.mc
        current_pos = mc.get_relative_pos()
        target_pos = (current_pos + 15) & ~15
        target_pos = max(target_pos, self.min_bytes_before_label)
        insert_nops = target_pos - current_pos
        assert 0 <= insert_nops <= 15
        for c in mc.MULTIBYTE_NOPs[insert_nops]:
            mc.writechar(c)

    def loc(self, v):
        if v is None: # xxx kludgy
            return None
        if v.type == FLOAT or v.is_vector():
            return self.xrm.loc(v)
        return self.rm.loc(v)

    def load_condition_into_cc(self, box):
        if self.assembler.guard_success_cc == rx86.cond_none:
            self.assembler.test_location(self.loc(box))
            self.assembler.guard_success_cc = rx86.Conditions['NZ']


    def _consider_guard_cc(self, op):
        arg = op.getarg(0)
        self.load_condition_into_cc(arg)
        self.perform_guard(op, [], None)

    consider_guard_true = _consider_guard_cc
    consider_guard_false = _consider_guard_cc
    consider_guard_nonnull = _consider_guard_cc
    consider_guard_isnull = _consider_guard_cc

    def consider_finish(self, op):
        # the frame is in ebp, but we have to point where in the frame is
        # the potential argument to FINISH
        if op.numargs() == 1:
            loc = self.make_sure_var_in_reg(op.getarg(0))
            locs = [loc]
        else:
            locs = []
        self.perform(op, locs, None)

    def consider_guard_no_exception(self, op):
        self.perform_guard(op, [], None)

    def consider_guard_not_invalidated(self, op):
        mc = self.assembler.mc
        n = mc.get_relative_pos()
        self.perform_guard(op, [], None)
        assert n == mc.get_relative_pos()
        # ensure that the next label is at least 5 bytes farther than
        # the current position.  Otherwise, when invalidating the guard,
        # we would overwrite randomly the next label's position.
        self.ensure_next_label_is_at_least_at_position(n + 5)

    def consider_guard_exception(self, op):
        loc = self.rm.make_sure_var_in_reg(op.getarg(0))
        box = TempVar()
        args = op.getarglist()
        loc1 = self.rm.force_allocate_reg(box, args)
        if op in self.longevity:
            # this means, is it ever used
            resloc = self.rm.force_allocate_reg(op, args + [box])
        else:
            resloc = None
        self.perform_guard(op, [loc, loc1], resloc)
        self.rm.possibly_free_var(box)

    def consider_save_exception(self, op):
        resloc = self.rm.force_allocate_reg(op)
        self.perform(op, [], resloc)
    consider_save_exc_class = consider_save_exception

    def consider_restore_exception(self, op):
        args = op.getarglist()
        loc0 = self.rm.make_sure_var_in_reg(op.getarg(0), args)  # exc class
        loc1 = self.rm.make_sure_var_in_reg(op.getarg(1), args)  # exc instance
        self.perform_discard(op, [loc0, loc1])

    consider_guard_no_overflow = consider_guard_no_exception
    consider_guard_overflow    = consider_guard_no_exception
    consider_guard_not_forced  = consider_guard_no_exception

    def consider_guard_value(self, op):
        x = self.make_sure_var_in_reg(op.getarg(0))
        loc = self.assembler.cpu.all_reg_indexes[x.value]
        op.getdescr().make_a_counter_per_value(op, loc)
        y = self.loc(op.getarg(1))
        self.perform_guard(op, [x, y], None)

    def consider_guard_class(self, op):
        assert not isinstance(op.getarg(0), Const)
        x = self.rm.make_sure_var_in_reg(op.getarg(0))
        y = self.loc(op.getarg(1))
        self.perform_guard(op, [x, y], None)

    consider_guard_nonnull_class = consider_guard_class
    consider_guard_gc_type = consider_guard_class

    def consider_guard_is_object(self, op):
        x = self.make_sure_var_in_reg(op.getarg(0))
        tmp_box = TempVar()
        y = self.rm.force_allocate_reg(tmp_box, [op.getarg(0)])
        self.rm.possibly_free_var(tmp_box)
        self.perform_guard(op, [x, y], None)

    def consider_guard_subclass(self, op):
        x = self.make_sure_var_in_reg(op.getarg(0))
        tmp_box = TempVar()
        z = self.rm.force_allocate_reg(tmp_box, [op.getarg(0)])
        y = self.loc(op.getarg(1))
        self.rm.possibly_free_var(tmp_box)
        self.perform_guard(op, [x, y, z], None)

    def _consider_binop_part(self, op, symm=False):
        x = op.getarg(0)
        y = op.getarg(1)
        argloc = self.loc(y)
        #
        # For symmetrical operations, if 'y' is already in a register
        # and won't be used after the current operation finishes,
        # then swap the role of 'x' and 'y'
        if (symm and isinstance(argloc, RegLoc) and
                self.rm.longevity[y][1] == self.rm.position):
            x, y = y, x
            argloc = self.loc(y)
        #
        args = op.getarglist()
        loc = self.rm.force_result_in_reg(op, x, args)
        return loc, argloc

    def _consider_binop(self, op):
        loc, argloc = self._consider_binop_part(op)
        self.perform(op, [loc, argloc], loc)

    def _consider_binop_symm(self, op):
        loc, argloc = self._consider_binop_part(op, symm=True)
        self.perform(op, [loc, argloc], loc)

    def _consider_lea(self, op, loc):
        argloc = self.loc(op.getarg(1))
        resloc = self.force_allocate_reg(op)
        self.perform(op, [loc, argloc], resloc)

    def consider_int_add(self, op):
        loc = self.loc(op.getarg(0))
        y = op.getarg(1)
        if (isinstance(loc, RegLoc) and
            isinstance(y, ConstInt) and rx86.fits_in_32bits(y.value)):
            self._consider_lea(op, loc)
        else:
            self._consider_binop_symm(op)

    consider_nursery_ptr_increment = consider_int_add

    def consider_int_sub(self, op):
        loc = self.loc(op.getarg(0))
        y = op.getarg(1)
        if (isinstance(loc, RegLoc) and
            isinstance(y, ConstInt) and rx86.fits_in_32bits(-y.value)):
            self._consider_lea(op, loc)
        else:
            self._consider_binop(op)

    consider_int_mul = _consider_binop_symm
    consider_int_and = _consider_binop_symm
    consider_int_or  = _consider_binop_symm
    consider_int_xor = _consider_binop_symm

    consider_int_mul_ovf = _consider_binop_symm
    consider_int_sub_ovf = _consider_binop
    consider_int_add_ovf = _consider_binop_symm

    def consider_uint_mul_high(self, op):
        arg1, arg2 = op.getarglist()
        # should support all cases, but is optimized for (box, const)
        if isinstance(arg1, Const):
            arg1, arg2 = arg2, arg1
        self.rm.make_sure_var_in_reg(arg2, selected_reg=eax)
        l1 = self.loc(arg1)
        # l1 is a register != eax, or stack_bp; or, just possibly, it
        # can be == eax if arg1 is arg2
        assert not isinstance(l1, ImmedLoc)
        assert l1 is not eax or arg1 is arg2
        #
        # eax will be trash after the operation
        self.rm.possibly_free_var(arg2)
        tmpvar = TempVar()
        self.rm.force_allocate_reg(tmpvar, selected_reg=eax)
        self.rm.possibly_free_var(tmpvar)
        #
        self.rm.force_allocate_reg(op, selected_reg=edx)
        self.perform(op, [l1], edx)

    def consider_int_neg(self, op):
        res = self.rm.force_result_in_reg(op, op.getarg(0))
        self.perform(op, [res], res)

    consider_int_invert = consider_int_neg

    def consider_int_signext(self, op):
        argloc = self.loc(op.getarg(0))
        numbytesloc = self.loc(op.getarg(1))
        resloc = self.force_allocate_reg(op)
        self.perform(op, [argloc, numbytesloc], resloc)

    def consider_int_lshift(self, op):
        if isinstance(op.getarg(1), Const):
            loc2 = self.rm.convert_to_imm(op.getarg(1))
        else:
            loc2 = self.rm.make_sure_var_in_reg(op.getarg(1), selected_reg=ecx)
        args = op.getarglist()
        loc1 = self.rm.force_result_in_reg(op, op.getarg(0), args)
        self.perform(op, [loc1, loc2], loc1)

    consider_int_rshift  = consider_int_lshift
    consider_uint_rshift = consider_int_lshift

    def _consider_compop(self, op):
        vx = op.getarg(0)
        vy = op.getarg(1)
        arglocs = [self.loc(vx), self.loc(vy)]
        if (vx in self.rm.reg_bindings or vy in self.rm.reg_bindings or
            isinstance(vx, Const) or isinstance(vy, Const)):
            pass
        else:
            arglocs[0] = self.rm.make_sure_var_in_reg(vx)
        loc = self.force_allocate_reg_or_cc(op)
        self.perform(op, arglocs, loc)

    consider_int_lt = _consider_compop
    consider_int_gt = _consider_compop
    consider_int_ge = _consider_compop
    consider_int_le = _consider_compop
    consider_int_ne = _consider_compop
    consider_int_eq = _consider_compop
    consider_uint_gt = _consider_compop
    consider_uint_lt = _consider_compop
    consider_uint_le = _consider_compop
    consider_uint_ge = _consider_compop
    consider_ptr_eq = consider_instance_ptr_eq = _consider_compop
    consider_ptr_ne = consider_instance_ptr_ne = _consider_compop

    def _consider_float_op(self, op):
        loc1 = self.xrm.loc(op.getarg(1))
        args = op.getarglist()
        loc0 = self.xrm.force_result_in_reg(op, op.getarg(0), args)
        self.perform(op, [loc0, loc1], loc0)

    consider_float_add = _consider_float_op      # xxx could be _symm
    consider_float_sub = _consider_float_op
    consider_float_mul = _consider_float_op      # xxx could be _symm
    consider_float_truediv = _consider_float_op

    def _consider_float_cmp(self, op):
        vx = op.getarg(0)
        vy = op.getarg(1)
        arglocs = [self.loc(vx), self.loc(vy)]
        if not (isinstance(arglocs[0], RegLoc) or
                isinstance(arglocs[1], RegLoc)):
            if isinstance(vx, Const):
                arglocs[1] = self.xrm.make_sure_var_in_reg(vy)
            else:
                arglocs[0] = self.xrm.make_sure_var_in_reg(vx)
        loc = self.force_allocate_reg_or_cc(op)
        self.perform(op, arglocs, loc)

    consider_float_lt = _consider_float_cmp
    consider_float_le = _consider_float_cmp
    consider_float_eq = _consider_float_cmp
    consider_float_ne = _consider_float_cmp
    consider_float_gt = _consider_float_cmp
    consider_float_ge = _consider_float_cmp

    def _consider_float_unary_op(self, op):
        loc0 = self.xrm.force_result_in_reg(op, op.getarg(0))
        self.perform(op, [loc0], loc0)

    consider_float_neg = _consider_float_unary_op
    consider_float_abs = _consider_float_unary_op

    def consider_cast_float_to_int(self, op):
        loc0 = self.xrm.make_sure_var_in_reg(op.getarg(0))
        loc1 = self.rm.force_allocate_reg(op)
        self.perform(op, [loc0], loc1)

    def consider_cast_int_to_float(self, op):
        loc0 = self.rm.make_sure_var_in_reg(op.getarg(0))
        loc1 = self.xrm.force_allocate_reg(op)
        self.perform(op, [loc0], loc1)

    def consider_cast_float_to_singlefloat(self, op):
        loc0 = self.xrm.make_sure_var_in_reg(op.getarg(0))
        loc1 = self.rm.force_allocate_reg(op)
        tmpxvar = TempVar()
        loctmp = self.xrm.force_allocate_reg(tmpxvar)   # may be equal to loc0
        self.xrm.possibly_free_var(tmpxvar)
        self.perform(op, [loc0, loctmp], loc1)

    consider_cast_singlefloat_to_float = consider_cast_int_to_float

    def consider_convert_float_bytes_to_longlong(self, op):
        if longlong.is_64_bit:
            loc0 = self.xrm.make_sure_var_in_reg(op.getarg(0))
            loc1 = self.rm.force_allocate_reg(op)
            self.perform(op, [loc0], loc1)
        else:
            arg0 = op.getarg(0)
            loc0 = self.xrm.loc(arg0)
            loc1 = self.xrm.force_allocate_reg(op, forbidden_vars=[arg0])
            self.perform(op, [loc0], loc1)

    def consider_convert_longlong_bytes_to_float(self, op):
        if longlong.is_64_bit:
            loc0 = self.rm.make_sure_var_in_reg(op.getarg(0))
            loc1 = self.xrm.force_allocate_reg(op)
            self.perform(op, [loc0], loc1)
        else:
            arg0 = op.getarg(0)
            loc0 = self.xrm.make_sure_var_in_reg(arg0)
            loc1 = self.xrm.force_allocate_reg(op, forbidden_vars=[arg0])
            self.perform(op, [loc0], loc1)

    def _consider_llong_binop_xx(self, op):
        # must force both arguments into xmm registers, because we don't
        # know if they will be suitably aligned.  Exception: if the second
        # argument is a constant, we can ask it to be aligned to 16 bytes.
        # xxx some of these operations could be '_symm'.
        args = [op.getarg(1), op.getarg(2)]
        loc1 = self.load_xmm_aligned_16_bytes(args[1])
        loc0 = self.xrm.force_result_in_reg(op, args[0], args)
        self.perform_llong(op, [loc0, loc1], loc0)

    def _consider_llong_eq_ne_xx(self, op):
        # must force both arguments into xmm registers, because we don't
        # know if they will be suitably aligned.  Exception: if they are
        # constants, we can ask them to be aligned to 16 bytes.
        args = [op.getarg(1), op.getarg(2)]
        loc1 = self.load_xmm_aligned_16_bytes(args[0])
        loc2 = self.load_xmm_aligned_16_bytes(args[1], args)
        tmpxvar = TempVar()
        loc3 = self.xrm.force_allocate_reg(tmpxvar, args)
        self.xrm.possibly_free_var(tmpxvar)
        loc0 = self.rm.force_allocate_reg(op, need_lower_byte=True)
        self.perform_llong(op, [loc1, loc2, loc3], loc0)

    def _maybe_consider_llong_lt(self, op):
        # XXX just a special case for now
        box = op.getarg(2)
        if not isinstance(box, ConstFloat):
            return False
        if box.getfloat() != 0.0:    # NaNs are also != 0.0
            return False
        # "x < 0.0" or maybe "x < -0.0" which is the same
        box = op.getarg(1)
        assert box.type == FLOAT
        loc1 = self.xrm.make_sure_var_in_reg(box)
        loc0 = self.rm.force_allocate_reg(op)
        self.perform_llong(op, [loc1], loc0)
        return True

    def _consider_llong_to_int(self, op):
        # accept an argument in a xmm register or in the stack
        loc1 = self.xrm.loc(op.getarg(1))
        loc0 = self.rm.force_allocate_reg(op)
        self.perform_llong(op, [loc1], loc0)

    def _loc_of_const_longlong(self, value64):
        c = ConstFloat(value64)
        return self.xrm.convert_to_imm(c)

    def _consider_llong_from_int(self, op):
        assert IS_X86_32
        loc0 = self.xrm.force_allocate_reg(op)
        box = op.getarg(1)
        if isinstance(box, ConstInt):
            loc1 = self._loc_of_const_longlong(r_longlong(box.value))
            loc2 = None    # unused
        else:
            loc1 = self.rm.make_sure_var_in_reg(box)
            tmpxvar = TempVar()
            loc2 = self.xrm.force_allocate_reg(tmpxvar, [op])
            self.xrm.possibly_free_var(tmpxvar)
        self.perform_llong(op, [loc1, loc2], loc0)

    def _consider_llong_from_uint(self, op):
        assert IS_X86_32
        loc0 = self.xrm.force_allocate_reg(op)
        loc1 = self.rm.make_sure_var_in_reg(op.getarg(1))
        self.perform_llong(op, [loc1], loc0)

    def _consider_math_sqrt(self, op):
        loc0 = self.xrm.force_result_in_reg(op, op.getarg(1))
        self.perform_math(op, [loc0], loc0)

    def _consider_threadlocalref_get(self, op):
        if self.translate_support_code:
            offset = op.getarg(1).getint()   # getarg(0) == 'threadlocalref_get'
            calldescr = op.getdescr()
            size = calldescr.get_result_size()
            sign = calldescr.is_result_signed()
            resloc = self.force_allocate_reg(op)
            self.assembler.threadlocalref_get(offset, resloc, size, sign)
        else:
            self._consider_call(op)

    def _call(self, op, arglocs, gc_level):
        # we need to save registers on the stack:
        #
        #  - at least the non-callee-saved registers
        #
        #  - if gc_level > 0, we save also the callee-saved registers that
        #    contain GC pointers
        #
        #  - gc_level == 2 for CALL_MAY_FORCE or CALL_ASSEMBLER.  We
        #    have to save all regs anyway, in case we need to do
        #    cpu.force().  The issue is that grab_frame_values() would
        #    not be able to locate values in callee-saved registers.
        #
        save_all_regs = gc_level == 2
        self.xrm.before_call(save_all_regs=save_all_regs)
        if gc_level == 1:
            gcrootmap = self.assembler.cpu.gc_ll_descr.gcrootmap
            # we save all the registers for shadowstack and asmgcc for now
            # --- for asmgcc too: we can't say "register x is a gc ref"
            # without distinguishing call sites, which we don't do any
            # more for now.
            if gcrootmap: # and gcrootmap.is_shadow_stack:
                save_all_regs = 2
        self.rm.before_call(save_all_regs=save_all_regs)
        if op.type != 'v':
            if op.type == FLOAT:
                resloc = self.xrm.after_call(op)
            else:
                resloc = self.rm.after_call(op)
        else:
            resloc = None
        self.perform(op, arglocs, resloc)

    def _consider_call(self, op, guard_not_forced=False, first_arg_index=1):
        calldescr = op.getdescr()
        assert isinstance(calldescr, CallDescr)
        assert len(calldescr.arg_classes) == op.numargs() - first_arg_index
        size = calldescr.get_result_size()
        sign = calldescr.is_result_signed()
        if sign:
            sign_loc = imm1
        else:
            sign_loc = imm0
        #
        effectinfo = calldescr.get_extra_info()
        if guard_not_forced:
            gc_level = 2
        elif effectinfo is None or effectinfo.check_can_collect():
            gc_level = 1
        else:
            gc_level = 0
        #
        self._call(op, [imm(size), sign_loc] +
                       [self.loc(op.getarg(i)) for i in range(op.numargs())],
                   gc_level=gc_level)

    def _consider_real_call(self, op):
        effectinfo = op.getdescr().get_extra_info()
        if effectinfo is not None and (
                effectinfo.oopspecindex != EffectInfo.OS_NONE):
            oopspecindex = effectinfo.oopspecindex
            if IS_X86_32:
                # support for some of the llong operations,
                # which only exist on x86-32
                if oopspecindex in (EffectInfo.OS_LLONG_ADD,
                                    EffectInfo.OS_LLONG_SUB,
                                    EffectInfo.OS_LLONG_AND,
                                    EffectInfo.OS_LLONG_OR,
                                    EffectInfo.OS_LLONG_XOR):
                    return self._consider_llong_binop_xx(op)
                if oopspecindex == EffectInfo.OS_LLONG_TO_INT:
                    return self._consider_llong_to_int(op)
                if oopspecindex == EffectInfo.OS_LLONG_FROM_INT:
                    return self._consider_llong_from_int(op)
                if oopspecindex == EffectInfo.OS_LLONG_FROM_UINT:
                    return self._consider_llong_from_uint(op)
                if (oopspecindex == EffectInfo.OS_LLONG_EQ or
                    oopspecindex == EffectInfo.OS_LLONG_NE):
                    return self._consider_llong_eq_ne_xx(op)
                if oopspecindex == EffectInfo.OS_LLONG_LT:
                    if self._maybe_consider_llong_lt(op):
                        return
            if oopspecindex == EffectInfo.OS_MATH_SQRT:
                return self._consider_math_sqrt(op)
            if oopspecindex == EffectInfo.OS_THREADLOCALREF_GET:
                return self._consider_threadlocalref_get(op)
            if oopspecindex == EffectInfo.OS_MATH_READ_TIMESTAMP:
                return self._consider_math_read_timestamp(op)
        self._consider_call(op)
    consider_call_i = _consider_real_call
    consider_call_r = _consider_real_call
    consider_call_f = _consider_real_call
    consider_call_n = _consider_real_call

    def _consider_call_may_force(self, op):
        self._consider_call(op, guard_not_forced=True)
    consider_call_may_force_i = _consider_call_may_force
    consider_call_may_force_r = _consider_call_may_force
    consider_call_may_force_f = _consider_call_may_force
    consider_call_may_force_n = _consider_call_may_force

    def _consider_call_release_gil(self, op):
        # [Const(save_err), func_addr, args...]
        self._consider_call(op, guard_not_forced=True, first_arg_index=2)
    consider_call_release_gil_i = _consider_call_release_gil
    consider_call_release_gil_f = _consider_call_release_gil
    consider_call_release_gil_n = _consider_call_release_gil

    def consider_check_memory_error(self, op):
        x = self.rm.make_sure_var_in_reg(op.getarg(0))
        self.perform_discard(op, [x])

    def _consider_call_assembler(self, op):
        locs = self.locs_for_call_assembler(op)
        self._call(op, locs, gc_level=2)
    consider_call_assembler_i = _consider_call_assembler
    consider_call_assembler_r = _consider_call_assembler
    consider_call_assembler_f = _consider_call_assembler
    consider_call_assembler_n = _consider_call_assembler

    def consider_cond_call_gc_wb(self, op):
        assert op.type == 'v'
        args = op.getarglist()
        N = len(args)
        # we force all arguments in a reg (unless they are Consts),
        # because it will be needed anyway by the following gc_load
        # It avoids loading it twice from the memory.
        arglocs = [self.rm.make_sure_var_in_reg(op.getarg(i), args)
                   for i in range(N)]
        self.perform_discard(op, arglocs)

    consider_cond_call_gc_wb_array = consider_cond_call_gc_wb

    def consider_cond_call(self, op):
        # A 32-bit-only, asmgcc-only issue: 'cond_call_register_arguments'
        # contains edi and esi, which are also in asmgcroot.py:ASM_FRAMEDATA.
        # We must make sure that edi and esi do not contain GC pointers.
        if IS_X86_32 and self.assembler._is_asmgcc():
            for box, loc in self.rm.reg_bindings.items():
                if (loc == edi or loc == esi) and box.type == REF:
                    self.rm.force_spill_var(box)
                    assert box not in self.rm.reg_bindings
        #
        args = op.getarglist()
        assert 2 <= len(args) <= 4 + 2     # maximum 4 arguments
        v_func = args[1]
        assert isinstance(v_func, Const)
        imm_func = self.rm.convert_to_imm(v_func)

        # Delicate ordering here.  First get the argument's locations.
        # If this also contains args[0], this returns the current
        # location too.
        arglocs = [self.loc(args[i]) for i in range(2, len(args))]
        gcmap = self.get_gcmap()

        if op.type == 'v':
            # a plain COND_CALL.  Calls the function when args[0] is
            # true.  Often used just after a comparison operation.
            self.load_condition_into_cc(op.getarg(0))
            resloc = None
        else:
            # COND_CALL_VALUE_I/R.  Calls the function when args[0]
            # is equal to 0 or NULL.  Returns the result from the
            # function call if done, or args[0] if it was not 0/NULL.
            # Implemented by forcing the result to live in the same
            # register as args[0], and overwriting it if we really do
            # the call.

            # Load the register for the result.  Possibly reuse 'args[0]'.
            # But the old value of args[0], if it survives, is first
            # spilled away.  We can't overwrite any of op.args[2:] here.
            resloc = self.rm.force_result_in_reg(op, args[0],
                                                 forbidden_vars=args[2:])

            # Test the register for the result.
            self.assembler.test_location(resloc)
            self.assembler.guard_success_cc = rx86.Conditions['Z']

        self.assembler.cond_call(gcmap, imm_func, arglocs, resloc)

    consider_cond_call_value_i = consider_cond_call
    consider_cond_call_value_r = consider_cond_call

    def consider_call_malloc_nursery(self, op):
        gc_ll_descr = self.assembler.cpu.gc_ll_descr
        #
        size_box = op.getarg(0)
        assert isinstance(size_box, ConstInt)
        size = size_box.getint()
        # hint: try to move unrelated registers away from eax and edx now
        self.rm.spill_or_move_registers_before_call([ecx, edx])
        # the result will be in ecx
        self.rm.force_allocate_reg(op, selected_reg=ecx)
        #
        # We need edx as a temporary, but otherwise don't save any more
        # register.  See comments in _build_malloc_slowpath().
        tmp_box = TempVar()
        self.rm.force_allocate_reg(tmp_box, selected_reg=edx)
        gcmap = self.get_gcmap([ecx, edx]) # allocate the gcmap *before*
        self.rm.possibly_free_var(tmp_box)
        #
        self.assembler.malloc_cond(
            gc_ll_descr.get_nursery_free_addr(),
            gc_ll_descr.get_nursery_top_addr(),
            size, gcmap)

    def consider_call_malloc_nursery_varsize_frame(self, op):
        gc_ll_descr = self.assembler.cpu.gc_ll_descr
        #
        size_box = op.getarg(0)
        assert not isinstance(size_box, Const) # we cannot have a const here!
        # sizeloc must be in a register, but we can free it now
        # (we take care explicitly of conflicts with ecx or edx)
        sizeloc = self.rm.make_sure_var_in_reg(size_box)
        self.rm.spill_or_move_registers_before_call([ecx, edx])  # sizeloc safe
        self.rm.possibly_free_var(size_box)
        # the result will be in ecx
        self.rm.force_allocate_reg(op, selected_reg=ecx)
        # we need edx as a temporary
        tmp_box = TempVar()
        self.rm.force_allocate_reg(tmp_box, selected_reg=edx)
        gcmap = self.get_gcmap([ecx, edx]) # allocate the gcmap *before*
        self.rm.possibly_free_var(tmp_box)
        #
        self.assembler.malloc_cond_varsize_frame(
            gc_ll_descr.get_nursery_free_addr(),
            gc_ll_descr.get_nursery_top_addr(),
            sizeloc, gcmap)

    def consider_call_malloc_nursery_varsize(self, op):
        gc_ll_descr = self.assembler.cpu.gc_ll_descr
        if not hasattr(gc_ll_descr, 'max_size_of_young_obj') \
          or gc_ll_descr.max_size_of_young_obj is None:
            raise Exception("unreachable code")
            # for boehm, this function should never be called
        arraydescr = op.getdescr()
        length_box = op.getarg(2)
        assert not isinstance(length_box, Const) # we cannot have a const here!
        # can only use spill_or_move_registers_before_call() as a hint if
        # we are sure that length_box stays alive and won't be freed now
        # (it should always be the case, see below, but better safe than sorry)
        if self.rm.stays_alive(length_box):
            self.rm.spill_or_move_registers_before_call([ecx, edx])
        # the result will be in ecx
        self.rm.force_allocate_reg(op, selected_reg=ecx)
        # we need edx as a temporary
        tmp_box = TempVar()
        self.rm.force_allocate_reg(tmp_box, selected_reg=edx)
        gcmap = self.get_gcmap([ecx, edx]) # allocate the gcmap *before*
        self.rm.possibly_free_var(tmp_box)
        # length_box always survives: it's typically also present in the
        # next operation that will copy it inside the new array.  It's
        # fine to load it from the stack too, as long as it is != ecx, edx.
        lengthloc = self.rm.loc(length_box)
        self.rm.possibly_free_var(length_box)
        #
        itemsize = op.getarg(1).getint()
        maxlength = (gc_ll_descr.max_size_of_young_obj - WORD * 2)
        self.assembler.malloc_cond_varsize(
            op.getarg(0).getint(),
            gc_ll_descr.get_nursery_free_addr(),
            gc_ll_descr.get_nursery_top_addr(),
            lengthloc, itemsize, maxlength, gcmap, arraydescr)

    def extract_raw_stm_location(self):
        if self.stm_location is not None:
            num = rffi.cast(lltype.Signed, self.stm_location.num)
            ref = rffi.cast(lltype.Signed, self.stm_location.ref)
        else:
            num = 0
            ref = 0
        return (num, ref)

    def get_empty_gcmap(self, frame_depth):
        return allocate_gcmap(self.assembler, frame_depth,
                              JITFRAME_FIXED_SIZE)

    def get_gcmap(self, forbidden_regs=[], noregs=False):
        frame_depth = self.fm.get_frame_depth()
        gcmap = self.get_empty_gcmap(frame_depth)
        for box, loc in self.rm.reg_bindings.iteritems():
            if loc in forbidden_regs:
                continue
            if box.type == REF and self.rm.is_still_alive(box):
                assert not noregs
                assert isinstance(loc, RegLoc)
                val = gpr_reg_mgr_cls.all_reg_indexes[loc.value]
                gcmap[val // WORD // 8] |= r_uint(1) << (val % (WORD * 8))
        for box, loc in self.fm.bindings.iteritems():
            if box.type == REF and self.rm.is_still_alive(box):
                assert isinstance(loc, FrameLoc)
                val = loc.position + JITFRAME_FIXED_SIZE
                gcmap[val // WORD // 8] |= r_uint(1) << (val % (WORD * 8))
        return gcmap

    def consider_gc_store(self, op):
        args = op.getarglist()
        base_loc = self.rm.make_sure_var_in_reg(op.getarg(0), args)
        size_box = op.getarg(3)
        assert isinstance(size_box, ConstInt)
        size = size_box.value
        assert size >= 1
        if size == 1:
            need_lower_byte = True
        else:
            need_lower_byte = False
        value_loc = self.make_sure_var_in_reg(op.getarg(2), args,
                                          need_lower_byte=need_lower_byte)
        ofs_loc = self.rm.make_sure_var_in_reg(op.getarg(1), args)
        self.perform_discard(op, [base_loc, ofs_loc, value_loc,
                                 imm(size)])

    def consider_gc_store_indexed(self, op):
        args = op.getarglist()
        base_loc = self.rm.make_sure_var_in_reg(op.getarg(0), args)
        scale_box = op.getarg(3)
        offset_box = op.getarg(4)
        size_box = op.getarg(5)
        assert isinstance(scale_box, ConstInt)
        assert isinstance(offset_box, ConstInt)
        assert isinstance(size_box, ConstInt)
        factor = scale_box.value
        offset = offset_box.value
        size = size_box.value
        assert size >= 1
        if size == 1:
            need_lower_byte = True
        else:
            need_lower_byte = False
        value_loc = self.make_sure_var_in_reg(op.getarg(2), args,
                                          need_lower_byte=need_lower_byte)
        ofs_loc = self.rm.make_sure_var_in_reg(op.getarg(1), args)
        self.perform_discard(op, [base_loc, ofs_loc, value_loc,
                                  imm(factor), imm(offset), imm(size)])

    def consider_increment_debug_counter(self, op):
        base_loc = self.loc(op.getarg(0))
        self.perform_discard(op, [base_loc])

    def _consider_gc_load(self, op):
        args = op.getarglist()
        base_loc = self.rm.make_sure_var_in_reg(op.getarg(0), args)
        ofs_loc = self.rm.make_sure_var_in_reg(op.getarg(1), args)
        result_loc = self.force_allocate_reg(op)
        size_box = op.getarg(2)
        assert isinstance(size_box, ConstInt)
        nsize = size_box.value      # negative for "signed"
        size_loc = imm(abs(nsize))
        if nsize < 0:
            sign_loc = imm1
        else:
            sign_loc = imm0
        self.perform(op, [base_loc, ofs_loc, size_loc, sign_loc], result_loc)

    consider_gc_load_i = _consider_gc_load
    consider_gc_load_r = _consider_gc_load
    consider_gc_load_f = _consider_gc_load

    def _consider_gc_load_indexed(self, op):
        args = op.getarglist()
        base_loc = self.rm.make_sure_var_in_reg(op.getarg(0), args)
        ofs_loc = self.rm.make_sure_var_in_reg(op.getarg(1), args)
        result_loc = self.force_allocate_reg(op)
        scale_box = op.getarg(2)
        offset_box = op.getarg(3)
        size_box = op.getarg(4)
        assert isinstance(scale_box, ConstInt)
        assert isinstance(offset_box, ConstInt)
        assert isinstance(size_box, ConstInt)
        scale = scale_box.value
        offset = offset_box.value
        nsize = size_box.value      # negative for "signed"
        size_loc = imm(abs(nsize))
        if nsize < 0:
            sign_loc = imm1
        else:
            sign_loc = imm0
        locs = [base_loc, ofs_loc, imm(scale), imm(offset), size_loc, sign_loc]
        self.perform(op, locs, result_loc)

    consider_gc_load_indexed_i = _consider_gc_load_indexed
    consider_gc_load_indexed_r = _consider_gc_load_indexed
    consider_gc_load_indexed_f = _consider_gc_load_indexed

    def consider_int_is_true(self, op):
        # doesn't need arg to be in a register
        argloc = self.loc(op.getarg(0))
        resloc = self.force_allocate_reg_or_cc(op)
        self.perform(op, [argloc], resloc)

    consider_int_is_zero = consider_int_is_true

    def _consider_same_as(self, op):
        argloc = self.loc(op.getarg(0))
        resloc = self.force_allocate_reg(op)
        self.perform(op, [argloc], resloc)
    consider_cast_ptr_to_int = _consider_same_as
    consider_cast_int_to_ptr = _consider_same_as
    consider_same_as_i = _consider_same_as
    consider_same_as_r = _consider_same_as
    consider_same_as_f = _consider_same_as

    def consider_load_from_gc_table(self, op):
        resloc = self.rm.force_allocate_reg(op)
        self.perform(op, [], resloc)

    def consider_int_force_ge_zero(self, op):
        argloc = self.make_sure_var_in_reg(op.getarg(0))
        resloc = self.force_allocate_reg(op, [op.getarg(0)])
        self.perform(op, [argloc], resloc)

    def consider_copystrcontent(self, op):
        self._consider_copystrcontent(op, is_unicode=False)

    def consider_copyunicodecontent(self, op):
        self._consider_copystrcontent(op, is_unicode=True)

    def _consider_copystrcontent(self, op, is_unicode):
        # compute the source address
        args = op.getarglist()
        base_loc = self.rm.make_sure_var_in_reg(args[0], args)
        ofs_loc = self.rm.make_sure_var_in_reg(args[2], args)
        assert args[0] is not args[1]    # forbidden case of aliasing
        srcaddr_box = TempVar()
        forbidden_vars = [args[1], args[3], args[4], srcaddr_box]
        srcaddr_loc = self.rm.force_allocate_reg(srcaddr_box, forbidden_vars)
        self._gen_address_inside_string(base_loc, ofs_loc, srcaddr_loc,
                                        is_unicode=is_unicode)
        # compute the destination address
        base_loc = self.rm.make_sure_var_in_reg(args[1], forbidden_vars)
        ofs_loc = self.rm.make_sure_var_in_reg(args[3], forbidden_vars)
        forbidden_vars = [args[4], srcaddr_box]
        dstaddr_box = TempVar()
        dstaddr_loc = self.rm.force_allocate_reg(dstaddr_box, forbidden_vars)
        self._gen_address_inside_string(base_loc, ofs_loc, dstaddr_loc,
                                        is_unicode=is_unicode)
        # for stm: convert the addresses from %gs-based to linear
        self.assembler.convert_addresses_to_linear(srcaddr_loc, dstaddr_loc)
        # compute the length in bytes
        length_box = args[4]
        length_loc = self.loc(length_box)
        if is_unicode:
            forbidden_vars = [srcaddr_box, dstaddr_box]
            bytes_box = TempVar()
            bytes_loc = self.rm.force_allocate_reg(bytes_box, forbidden_vars)
            scale = self._get_unicode_item_scale()
            if not (isinstance(length_loc, ImmedLoc) or
                    isinstance(length_loc, RegLoc)):
                self.assembler.mov(length_loc, bytes_loc)
                length_loc = bytes_loc
            self.assembler.load_effective_addr(length_loc, 0, scale, bytes_loc)
            length_box = bytes_box
            length_loc = bytes_loc
        # call memcpy()
        self.rm.before_call()
        self.xrm.before_call()
        self.assembler.simple_call_no_collect(imm(self.assembler.memcpy_addr),
                                        [dstaddr_loc, srcaddr_loc, length_loc])
        self.rm.possibly_free_var(length_box)
        self.rm.possibly_free_var(dstaddr_box)
        self.rm.possibly_free_var(srcaddr_box)

    def _gen_address_inside_string(self, baseloc, ofsloc, resloc, is_unicode):
        if is_unicode:
            ofs_items, _, _ = symbolic.get_array_token(rstr.UNICODE,
                                                  self.translate_support_code)
            scale = self._get_unicode_item_scale()
        else:
            ofs_items, itemsize, _ = symbolic.get_array_token(rstr.STR,
                                                  self.translate_support_code)
            assert itemsize == 1
            ofs_items -= 1     # for the extra null character
            scale = 0
        self.assembler.load_effective_addr(ofsloc, ofs_items, scale,
                                           resloc, baseloc)

    def _get_unicode_item_scale(self):
        _, itemsize, _ = symbolic.get_array_token(rstr.UNICODE,
                                                  self.translate_support_code)
        if itemsize == 4:
            return 2
        elif itemsize == 2:
            return 1
        else:
            raise AssertionError("bad unicode item size")

    def _consider_math_read_timestamp(self, op):
        # hint: try to move unrelated registers away from eax and edx now
        self.rm.spill_or_move_registers_before_call([eax, edx])
        tmpbox_high = TempVar()
        self.rm.force_allocate_reg(tmpbox_high, selected_reg=eax)
        if longlong.is_64_bit:
            # on 64-bit, use rax as temporary register and returns the
            # result in rdx
            result_loc = self.rm.force_allocate_reg(op,
                                                    selected_reg=edx)
            self.perform_math(op, [], result_loc)
        else:
            # on 32-bit, use both eax and edx as temporary registers,
            # use a temporary xmm register, and returns the result in
            # another xmm register.
            tmpbox_low = TempVar()
            self.rm.force_allocate_reg(tmpbox_low, selected_reg=edx)
            xmmtmpbox = TempVar()
            xmmtmploc = self.xrm.force_allocate_reg(xmmtmpbox)
            result_loc = self.xrm.force_allocate_reg(op)
            self.perform_math(op, [xmmtmploc], result_loc)
            self.xrm.possibly_free_var(xmmtmpbox)
            self.rm.possibly_free_var(tmpbox_low)
        self.rm.possibly_free_var(tmpbox_high)

    def compute_hint_frame_locations(self, operations):
        # optimization only: fill in the 'hint_frame_locations' dictionary
        # of 'fm' based on the JUMP at the end of the loop, by looking
        # at where we would like the boxes to be after the jump.
        op = operations[-1]
        if op.getopnum() != rop.JUMP:
            return
        self.final_jump_op = op
        descr = op.getdescr()
        assert isinstance(descr, TargetToken)
        if descr._ll_loop_code != 0:
            # if the target LABEL was already compiled, i.e. if it belongs
            # to some already-compiled piece of code
            self._compute_hint_frame_locations_from_descr(descr)
        #else:
        #   The loop ends in a JUMP going back to a LABEL in the same loop.
        #   We cannot fill 'hint_frame_locations' immediately, but we can
        #   wait until the corresponding consider_label() to know where the
        #   we would like the boxes to be after the jump.

    def _compute_hint_frame_locations_from_descr(self, descr):
        arglocs = descr._x86_arglocs
        jump_op = self.final_jump_op
        assert len(arglocs) == jump_op.numargs()
        for i in range(jump_op.numargs()):
            box = jump_op.getarg(i)
            if not isinstance(box, Const):
                loc = arglocs[i]
                if isinstance(loc, FrameLoc):
                    self.fm.hint_frame_pos[box] = self.fm.get_loc_index(loc)


    def consider_stm_should_break_transaction(self, op):
        resloc = self.force_allocate_reg_or_cc(op)
        self.perform(op, [], resloc)

    def consider_jump(self, op):
        assembler = self.assembler
        assert self.jump_target_descr is None
        descr = op.getdescr()
        assert isinstance(descr, TargetToken)
        arglocs = descr._x86_arglocs
        self.jump_target_descr = descr
        # Part about non-floats
        src_locations1 = []
        dst_locations1 = []
        # Part about floats
        src_locations2 = []
        dst_locations2 = []
        # Build the four lists
        for i in range(op.numargs()):
            box = op.getarg(i)
            src_loc = self.loc(box)
            dst_loc = arglocs[i]
            if box.type != FLOAT and not box.is_vector():
                src_locations1.append(src_loc)
                dst_locations1.append(dst_loc)
            else:
                src_locations2.append(src_loc)
                dst_locations2.append(dst_loc)
        # Do we have a temp var?
        if IS_X86_64:
            tmpreg = X86_64_SCRATCH_REG
            xmmtmp = X86_64_XMM_SCRATCH_REG
        else:
            tmpreg = None
            xmmtmp = None
        # Do the remapping
        remap_frame_layout_mixed(assembler,
                                 src_locations1, dst_locations1, tmpreg,
                                 src_locations2, dst_locations2, xmmtmp)
        self.possibly_free_vars_for_op(op)
        assembler.closing_jump(self.jump_target_descr)

    def consider_enter_portal_frame(self, op):
        self.assembler.enter_portal_frame(op)

    def consider_leave_portal_frame(self, op):
        self.assembler.leave_portal_frame(op)

    def consider_jit_debug(self, op):
        pass

    def _consider_force_spill(self, op):
        # This operation is used only for testing
        self.force_spill_var(op.getarg(0))

    def consider_force_token(self, op):
        # XXX for now we return a regular reg
        #self.rm.force_allocate_frame_reg(op)
        self.assembler.force_token(self.rm.force_allocate_reg(op))

    def consider_label(self, op):
        descr = op.getdescr()
        assert isinstance(descr, TargetToken)
        inputargs = op.getarglist()
        arglocs = [None] * len(inputargs)
        #
        # we use force_spill() on the boxes that are not going to be really
        # used any more in the loop, but that are kept alive anyway
        # by being in a next LABEL's or a JUMP's argument or fail_args
        # of some guard
        position = self.rm.position
        for arg in inputargs:
            assert not isinstance(arg, Const)
            if self.last_real_usage.get(arg, -1) <= position:
                self.force_spill_var(arg)
        #
        # we need to make sure that no variable is stored in ebp
        for arg in inputargs:
            if self.loc(arg) is ebp:
                loc2 = self.fm.loc(arg)
                self.assembler.mc.MOV(loc2, ebp)
        self.rm.bindings_to_frame_reg.clear()
        #
        for i in range(len(inputargs)):
            arg = inputargs[i]
            assert not isinstance(arg, Const)
            loc = self.loc(arg)
            assert loc is not ebp
            arglocs[i] = loc
            if isinstance(loc, RegLoc):
                self.fm.mark_as_free(arg)
        #
        # if we are too close to the start of the loop, the label's target may
        # get overridden by redirect_call_assembler().  (rare case)
        self.flush_loop()
        #
        descr._x86_arglocs = arglocs
        descr._ll_loop_code = self.assembler.mc.get_relative_pos()
        descr._x86_clt = self.assembler.current_clt
        self.assembler.target_tokens_currently_compiling[descr] = None
        self.possibly_free_vars_for_op(op)
        self.assembler.label()
        #
        # if the LABEL's descr is precisely the target of the JUMP at the
        # end of the same loop, i.e. if what we are compiling is a single
        # loop that ends up jumping to this LABEL, then we can now provide
        # the hints about the expected position of the spilled variables.
        jump_op = self.final_jump_op
        if jump_op is not None and jump_op.getdescr() is descr:
            self._compute_hint_frame_locations_from_descr(descr)

    def consider_guard_not_forced_2(self, op):
        self.rm.before_call(op.getfailargs(), save_all_regs=True)
        self.xrm.before_call(op.getfailargs(), save_all_regs=True)
        fail_locs = [self.loc(v) for v in op.getfailargs()]
        self.assembler.store_force_descr(op, fail_locs,
                                         self.fm.get_frame_depth())
        self.possibly_free_vars(op.getfailargs())

    def consider_keepalive(self, op):
        pass

<<<<<<< HEAD
    def consider_stm_read(self, op):
        loc_src = self.loc(op.getarg(0))
        self.possibly_free_vars_for_op(op)
        # this will get in 'loc_tmp' a register that is the same as
        # 'loc_src' if the op.getarg(0) is freed now
        if (isinstance(loc_src, ImmedLoc) and
                rx86.fits_in_32bits(loc_src.value >> 4)):
            loc_tmp = None
        else:
            tmpxvar = TempVar()
            loc_tmp = self.rm.force_allocate_reg(tmpxvar)
            self.rm.possibly_free_var(tmpxvar)
        self.perform_discard(op, [loc_src, loc_tmp])
=======
    def _scaled_addr(self, index_loc, itemsize_loc,
                                base_loc, ofs_loc):
        assert isinstance(itemsize_loc, ImmedLoc)
        itemsize = itemsize_loc.value
        if isinstance(index_loc, ImmedLoc):
            temp_loc = imm(index_loc.value * itemsize)
            shift = 0
        else:
            assert valid_addressing_size(itemsize), "rewrite did not correctly handle shift/mul!"
            temp_loc = index_loc
            shift = get_scale(itemsize)
        assert isinstance(ofs_loc, ImmedLoc)
        return AddressLoc(base_loc, temp_loc, shift, ofs_loc.value)
>>>>>>> f317d70f

    def consider_zero_array(self, op):
        _, baseofs, _ = unpack_arraydescr(op.getdescr())
        length_box = op.getarg(2)

        scale_box = op.getarg(3)
        assert isinstance(scale_box, ConstInt)
        start_itemsize = scale_box.value

        len_scale_box = op.getarg(4)
        assert isinstance(len_scale_box, ConstInt)
        len_itemsize = len_scale_box.value
        # rewrite handles the mul of a constant length box
        constbytes = -1
        if isinstance(length_box, ConstInt):
            constbytes = length_box.getint()
        args = op.getarglist()
        base_loc = self.rm.make_sure_var_in_reg(args[0], args)
        startindex_loc = self.rm.make_sure_var_in_reg(args[1], args)
        if 0 <= constbytes <= 16 * 8:
            if IS_X86_64:
                null_loc = X86_64_XMM_SCRATCH_REG
            else:
                null_box = TempVar()
                null_loc = self.xrm.force_allocate_reg(null_box)
                self.xrm.possibly_free_var(null_box)
            self.perform_discard(op, [base_loc, startindex_loc,
                                      imm(constbytes), imm(start_itemsize),
                                      imm(baseofs), null_loc])
        else:
            # base_loc and startindex_loc are in two regs here (or they are
            # immediates).  Compute the dstaddr_loc, which is the raw
            # address that we will pass as first argument to memset().
            # It can be in the same register as either one, but not in
            # args[2], because we're still needing the latter.
            dstaddr_box = TempVar()
            dstaddr_loc = self.rm.force_allocate_reg(dstaddr_box, [args[2]])
            itemsize_loc = imm(start_itemsize)
            dst_addr = self._scaled_addr(startindex_loc, itemsize_loc,
                                         base_loc, imm(baseofs))
            self.assembler.mc.LEA(dstaddr_loc, dst_addr)
            # for stm: convert the address from %gs-based to linear
            self.assembler.convert_addresses_to_linear(dstaddr_loc)
            #
            if constbytes >= 0:
                length_loc = imm(constbytes)
            else:
                # load length_loc in a register different than dstaddr_loc
                length_loc = self.rm.make_sure_var_in_reg(length_box,
                                                          [dstaddr_box])
                if len_itemsize > 1:
                    # we need a register that is different from dstaddr_loc,
                    # but which can be identical to length_loc (as usual,
                    # only if the length_box is not used by future operations)
                    bytes_box = TempVar()
                    bytes_loc = self.rm.force_allocate_reg(bytes_box,
                                                           [dstaddr_box])
                    len_itemsize_loc = imm(len_itemsize)
                    b_adr = self._scaled_addr(length_loc, len_itemsize_loc, imm0, imm0)
                    self.assembler.mc.LEA(bytes_loc, b_adr)
                    length_box = bytes_box
                    length_loc = bytes_loc
            #
            # call memset()
            self.rm.before_call()
            self.xrm.before_call()
            self.assembler.simple_call_no_collect(
                imm(self.assembler.memset_addr),
                [dstaddr_loc, imm0, length_loc])
            self.rm.possibly_free_var(length_box)
            self.rm.possibly_free_var(dstaddr_box)

    def not_implemented_op(self, op):
        not_implemented("not implemented operation: %s" % op.getopname())

oplist = [RegAlloc.not_implemented_op] * rop._LAST

import itertools
iterate = itertools.chain(RegAlloc.__dict__.iteritems(),
                          VectorRegallocMixin.__dict__.iteritems())
for name, value in iterate:
    if name.startswith('consider_'):
        name = name[len('consider_'):]
        num = getattr(rop, name.upper())
        oplist[num] = value

def get_ebp_ofs(base_ofs, position):
    # Argument is a frame position (0, 1, 2...).
    # Returns (ebp+20), (ebp+24), (ebp+28)...
    # i.e. the n'th word beyond the fixed frame size.
    return base_ofs + WORD * (position + JITFRAME_FIXED_SIZE)

def not_implemented(msg):
    msg = '[x86/regalloc] %s\n' % msg
    if we_are_translated():
        llop.debug_print(lltype.Void, msg)
    raise NotImplementedError(msg)<|MERGE_RESOLUTION|>--- conflicted
+++ resolved
@@ -366,15 +366,11 @@
                 assert self.assembler.mc._frame_size == DEFAULT_FRAME_BYTES
             self.rm.position = i
             self.xrm.position = i
-<<<<<<< HEAD
             #
             if op.stm_location is not None:
                 self.stm_location = op.stm_location
             #
-            if op.has_no_side_effect() and op not in self.longevity:
-=======
             if rop.has_no_side_effect(op.opnum) and op not in self.longevity:
->>>>>>> f317d70f
                 i += 1
                 self.possibly_free_vars_for_op(op)
                 continue
@@ -994,8 +990,6 @@
     consider_cond_call_value_r = consider_cond_call
 
     def consider_call_malloc_nursery(self, op):
-        gc_ll_descr = self.assembler.cpu.gc_ll_descr
-        #
         size_box = op.getarg(0)
         assert isinstance(size_box, ConstInt)
         size = size_box.getint()
@@ -1011,14 +1005,13 @@
         gcmap = self.get_gcmap([ecx, edx]) # allocate the gcmap *before*
         self.rm.possibly_free_var(tmp_box)
         #
+        gc_ll_descr = self.assembler.cpu.gc_ll_descr
         self.assembler.malloc_cond(
             gc_ll_descr.get_nursery_free_addr(),
             gc_ll_descr.get_nursery_top_addr(),
             size, gcmap)
 
     def consider_call_malloc_nursery_varsize_frame(self, op):
-        gc_ll_descr = self.assembler.cpu.gc_ll_descr
-        #
         size_box = op.getarg(0)
         assert not isinstance(size_box, Const) # we cannot have a const here!
         # sizeloc must be in a register, but we can free it now
@@ -1034,6 +1027,7 @@
         gcmap = self.get_gcmap([ecx, edx]) # allocate the gcmap *before*
         self.rm.possibly_free_var(tmp_box)
         #
+        gc_ll_descr = self.assembler.cpu.gc_ll_descr
         self.assembler.malloc_cond_varsize_frame(
             gc_ll_descr.get_nursery_free_addr(),
             gc_ll_descr.get_nursery_top_addr(),
@@ -1475,7 +1469,6 @@
     def consider_keepalive(self, op):
         pass
 
-<<<<<<< HEAD
     def consider_stm_read(self, op):
         loc_src = self.loc(op.getarg(0))
         self.possibly_free_vars_for_op(op)
@@ -1489,7 +1482,7 @@
             loc_tmp = self.rm.force_allocate_reg(tmpxvar)
             self.rm.possibly_free_var(tmpxvar)
         self.perform_discard(op, [loc_src, loc_tmp])
-=======
+
     def _scaled_addr(self, index_loc, itemsize_loc,
                                 base_loc, ofs_loc):
         assert isinstance(itemsize_loc, ImmedLoc)
@@ -1503,7 +1496,6 @@
             shift = get_scale(itemsize)
         assert isinstance(ofs_loc, ImmedLoc)
         return AddressLoc(base_loc, temp_loc, shift, ofs_loc.value)
->>>>>>> f317d70f
 
     def consider_zero_array(self, op):
         _, baseofs, _ = unpack_arraydescr(op.getdescr())
