
""" Register allocation scheme.
"""

import os, sys
from rpython.jit.backend.llsupport import symbolic
from rpython.jit.backend.llsupport.descr import (ArrayDescr, CallDescr,
    unpack_arraydescr, unpack_fielddescr, unpack_interiorfielddescr)
from rpython.jit.backend.llsupport.gcmap import allocate_gcmap
from rpython.jit.backend.llsupport.regalloc import (FrameManager, BaseRegalloc,
     RegisterManager, TempVar, compute_vars_longevity, is_comparison_or_ovf_op,
     valid_addressing_size)
from rpython.jit.backend.x86 import rx86
from rpython.jit.backend.x86.arch import (WORD, JITFRAME_FIXED_SIZE, IS_X86_32,
    IS_X86_64, DEFAULT_FRAME_BYTES)
from rpython.jit.backend.x86.jump import remap_frame_layout_mixed
from rpython.jit.backend.x86.regloc import (FrameLoc, RegLoc, ConstFloatLoc,
    FloatImmedLoc, ImmedLoc, imm, imm0, imm1, ecx, eax, edx, ebx, esi, edi,
    ebp, r8, r9, r10, r11, r12, r13, r14, r15, xmm0, xmm1, xmm2, xmm3, xmm4,
    xmm5, xmm6, xmm7, xmm8, xmm9, xmm10, xmm11, xmm12, xmm13, xmm14,
    X86_64_SCRATCH_REG, X86_64_XMM_SCRATCH_REG)
from rpython.jit.backend.x86.vector_ext import VectorRegallocMixin
from rpython.jit.codewriter import longlong
from rpython.jit.codewriter.effectinfo import EffectInfo
from rpython.jit.metainterp.history import (Const, ConstInt, ConstPtr,
    ConstFloat, INT, REF, FLOAT, VECTOR, TargetToken, AbstractFailDescr)
from rpython.jit.metainterp.resoperation import rop, ResOperation
from rpython.jit.metainterp.resume import AccumInfo
from rpython.rlib import rgc
from rpython.rlib.objectmodel import we_are_translated
from rpython.rlib.rarithmetic import r_longlong, r_uint
from rpython.rtyper.annlowlevel import cast_instance_to_gcref
from rpython.rtyper.lltypesystem import lltype, rffi, rstr
from rpython.rtyper.lltypesystem.lloperation import llop


class X86RegisterManager(RegisterManager):
    box_types = [INT, REF]
    all_regs = [ecx, eax, edx, ebx, esi, edi]
    no_lower_byte_regs = [esi, edi]
    save_around_call_regs = [eax, edx, ecx]
    frame_reg = ebp

    def call_result_location(self, v):
        return eax

    def convert_to_imm(self, c):
        if isinstance(c, ConstInt):
            return imm(c.value)
        elif isinstance(c, ConstPtr):
            if we_are_translated() and c.value and rgc.can_move(c.value):
                not_implemented("convert_to_imm: ConstPtr needs special care")
            return imm(rffi.cast(lltype.Signed, c.value))
        else:
            not_implemented("convert_to_imm: got a %s" % c)

class X86_64_RegisterManager(X86RegisterManager):
    # r11 omitted because it's used as scratch
    all_regs = [ecx, eax, edx, ebx, esi, edi, r8, r9, r10, r12, r13, r14, r15]

    no_lower_byte_regs = []
    save_around_call_regs = [eax, ecx, edx, esi, edi, r8, r9, r10]

class X86XMMRegisterManager(RegisterManager):
    box_types = [FLOAT, INT] # yes INT!
    all_regs = [xmm0, xmm1, xmm2, xmm3, xmm4, xmm5, xmm6, xmm7]
    # we never need lower byte I hope
    save_around_call_regs = all_regs

    def convert_to_imm(self, c):
        adr = self.assembler.datablockwrapper.malloc_aligned(8, 8)
        x = c.getfloatstorage()
        rffi.cast(rffi.CArrayPtr(longlong.FLOATSTORAGE), adr)[0] = x
        return ConstFloatLoc(adr)

    def convert_to_imm_16bytes_align(self, c):
        adr = self.assembler.datablockwrapper.malloc_aligned(16, 16)
        x = c.getfloatstorage()
        y = longlong.ZEROF
        rffi.cast(rffi.CArrayPtr(longlong.FLOATSTORAGE), adr)[0] = x
        rffi.cast(rffi.CArrayPtr(longlong.FLOATSTORAGE), adr)[1] = y
        return ConstFloatLoc(adr)

    def expand_float(self, size, const):
        if size == 4:
            loc = self.expand_single_float(const)
        else:
            loc = self.expand_double_float(const)
        return loc

    def expand_double_float(self, f):
        adr = self.assembler.datablockwrapper.malloc_aligned(16, 16)
        fs = f.getfloatstorage()
        rffi.cast(rffi.CArrayPtr(longlong.FLOATSTORAGE), adr)[0] = fs
        rffi.cast(rffi.CArrayPtr(longlong.FLOATSTORAGE), adr)[1] = fs
        return ConstFloatLoc(adr)

    def expand_single_float(self, f):
        adr = self.assembler.datablockwrapper.malloc_aligned(16, 16)
        fs = rffi.cast(lltype.SingleFloat, f.getfloatstorage())
        rffi.cast(rffi.CArrayPtr(lltype.SingleFloat), adr)[0] = fs
        rffi.cast(rffi.CArrayPtr(lltype.SingleFloat), adr)[1] = fs
        rffi.cast(rffi.CArrayPtr(lltype.SingleFloat), adr)[2] = fs
        rffi.cast(rffi.CArrayPtr(lltype.SingleFloat), adr)[3] = fs
        return ConstFloatLoc(adr)

    def call_result_location(self, v):
        return xmm0

class X86_64_XMMRegisterManager(X86XMMRegisterManager):
    # xmm15 reserved for scratch use
    all_regs = [xmm0, xmm1, xmm2, xmm3, xmm4, xmm5, xmm6, xmm7, xmm8, xmm9, xmm10, xmm11, xmm12, xmm13, xmm14]
    save_around_call_regs = all_regs

class X86FrameManager(FrameManager):
    def __init__(self, base_ofs):
        FrameManager.__init__(self)
        self.base_ofs = base_ofs

    def frame_pos(self, i, box_type):
        return FrameLoc(i, get_ebp_ofs(self.base_ofs, i), box_type)

    @staticmethod
    def frame_size(box_type):
        if IS_X86_32 and box_type == FLOAT:
            return 2
        else:
            return 1

    @staticmethod
    def get_loc_index(loc):
        assert isinstance(loc, FrameLoc)
        return loc.position

if WORD == 4:
    gpr_reg_mgr_cls = X86RegisterManager
    xmm_reg_mgr_cls = X86XMMRegisterManager
elif WORD == 8:
    gpr_reg_mgr_cls = X86_64_RegisterManager
    xmm_reg_mgr_cls = X86_64_XMMRegisterManager
else:
    raise AssertionError("Word size should be 4 or 8")

gpr_reg_mgr_cls.all_reg_indexes = [-1] * WORD * 2 # eh, happens to be true
for _i, _reg in enumerate(gpr_reg_mgr_cls.all_regs):
    gpr_reg_mgr_cls.all_reg_indexes[_reg.value] = _i


class RegAlloc(BaseRegalloc, VectorRegallocMixin):

    def __init__(self, assembler, translate_support_code=False):
        assert isinstance(translate_support_code, bool)
        # variables that have place in register
        self.assembler = assembler
        self.translate_support_code = translate_support_code
        # to be read/used by the assembler too
        self.jump_target_descr = None
        self.final_jump_op = None

    def _prepare(self, inputargs, operations, allgcrefs):
        for box in inputargs:
            assert box.get_forwarded() is None
        cpu = self.assembler.cpu
        self.fm = X86FrameManager(cpu.get_baseofs_of_frame_field())
        operations = cpu.gc_ll_descr.rewrite_assembler(cpu, operations,
                                                       allgcrefs)
        # compute longevity of variables
        longevity, last_real_usage = compute_vars_longevity(
                                                    inputargs, operations)
        self.longevity = longevity
        self.last_real_usage = last_real_usage
        self.rm = gpr_reg_mgr_cls(self.longevity,
                                  frame_manager = self.fm,
                                  assembler = self.assembler)
        self.xrm = xmm_reg_mgr_cls(self.longevity, frame_manager = self.fm,
                                   assembler = self.assembler)
        return operations

    def prepare_loop(self, inputargs, operations, looptoken, allgcrefs):
        operations = self._prepare(inputargs, operations, allgcrefs)
        self._set_initial_bindings(inputargs, looptoken)
        # note: we need to make a copy of inputargs because possibly_free_vars
        # is also used on op args, which is a non-resizable list
        self.possibly_free_vars(list(inputargs))
        if WORD == 4:       # see redirect_call_assembler()
            self.min_bytes_before_label = 5
        else:
            self.min_bytes_before_label = 13
        return operations

    def prepare_bridge(self, inputargs, arglocs, operations, allgcrefs,
                       frame_info):
        operations = self._prepare(inputargs, operations, allgcrefs)
        self._update_bindings(arglocs, inputargs)
        self.min_bytes_before_label = 0
        return operations

    def ensure_next_label_is_at_least_at_position(self, at_least_position):
        self.min_bytes_before_label = max(self.min_bytes_before_label,
                                          at_least_position)

    def get_final_frame_depth(self):
        return self.fm.get_frame_depth()

    def possibly_free_var(self, var):
        if var.type == FLOAT or var.is_vector():
            self.xrm.possibly_free_var(var)
        else:
            self.rm.possibly_free_var(var)

    def possibly_free_vars_for_op(self, op):
        for i in range(op.numargs()):
            var = op.getarg(i)
            if var is not None: # xxx kludgy
                self.possibly_free_var(var)
        if op.type != 'v':
            self.possibly_free_var(op)

    def possibly_free_vars(self, vars):
        for var in vars:
            if var is not None: # xxx kludgy
                self.possibly_free_var(var)

    def make_sure_var_in_reg(self, var, forbidden_vars=[],
                             selected_reg=None, need_lower_byte=False):
        if var.type == FLOAT or var.is_vector():
            if isinstance(var, ConstFloat):
                return FloatImmedLoc(var.getfloatstorage())
            return self.xrm.make_sure_var_in_reg(var, forbidden_vars,
                                                 selected_reg, need_lower_byte)
        else:
            return self.rm.make_sure_var_in_reg(var, forbidden_vars,
                                                selected_reg, need_lower_byte)

    def force_allocate_reg(self, var, forbidden_vars=[], selected_reg=None,
                           need_lower_byte=False):
        if var.type == FLOAT or var.is_vector():
            return self.xrm.force_allocate_reg(var, forbidden_vars,
                                               selected_reg, need_lower_byte)
        else:
            return self.rm.force_allocate_reg(var, forbidden_vars,
                                              selected_reg, need_lower_byte)

    def force_allocate_reg_or_cc(self, var):
        assert var.type == INT
        if self.next_op_can_accept_cc(self.operations, self.rm.position):
            # hack: return the ebp location to mean "lives in CC".  This
            # ebp will not actually be used, and the location will be freed
            # after the next op as usual.
            self.rm.force_allocate_frame_reg(var)
            return ebp
        else:
            # else, return a regular register (not ebp).
            return self.rm.force_allocate_reg(var, need_lower_byte=True)

    def force_spill_var(self, var):
        if var.type == FLOAT:
            return self.xrm.force_spill_var(var)
        else:
            return self.rm.force_spill_var(var)

    def load_xmm_aligned_16_bytes(self, var, forbidden_vars=[]):
        # Load 'var' in a register; but if it is a constant, we can return
        # a 16-bytes-aligned ConstFloatLoc.
        if isinstance(var, Const):
            return self.xrm.convert_to_imm_16bytes_align(var)
        else:
            return self.xrm.make_sure_var_in_reg(var, forbidden_vars)

    def _update_bindings(self, locs, inputargs):
        # XXX this should probably go to llsupport/regalloc.py
        used = {}
        i = 0
        for loc in locs:
            if loc is None: # xxx bit kludgy
                loc = ebp
            arg = inputargs[i]
            i += 1
            if isinstance(loc, RegLoc):
                if arg.type == FLOAT:
                    self.xrm.reg_bindings[arg] = loc
                    used[loc] = None
                else:
                    if loc is ebp:
                        self.rm.bindings_to_frame_reg[arg] = None
                    else:
                        self.rm.reg_bindings[arg] = loc
                        used[loc] = None
            else:
                self.fm.bind(arg, loc)
        self.rm.free_regs = []
        for reg in self.rm.all_regs:
            if reg not in used:
                self.rm.free_regs.append(reg)
        self.xrm.free_regs = []
        for reg in self.xrm.all_regs:
            if reg not in used:
                self.xrm.free_regs.append(reg)
        self.possibly_free_vars(list(inputargs))
        self.fm.finish_binding()
        self.rm._check_invariants()
        self.xrm._check_invariants()

    def perform(self, op, arglocs, result_loc):
        if not we_are_translated():
            self.assembler.dump('%s <- %s(%s)' % (result_loc, op, arglocs))
        self.assembler.regalloc_perform(op, arglocs, result_loc)

    def perform_llong(self, op, arglocs, result_loc):
        if not we_are_translated():
            self.assembler.dump('%s <- %s(%s)' % (result_loc, op, arglocs))
        self.assembler.regalloc_perform_llong(op, arglocs, result_loc)

    def perform_math(self, op, arglocs, result_loc):
        if not we_are_translated():
            self.assembler.dump('%s <- %s(%s)' % (result_loc, op, arglocs))
        self.assembler.regalloc_perform_math(op, arglocs, result_loc)

    def locs_for_fail(self, guard_op):
        faillocs = [self.loc(arg) for arg in guard_op.getfailargs()]
        descr = guard_op.getdescr()
        if not descr:
            return faillocs
        assert isinstance(descr, AbstractFailDescr)
        if descr.rd_vector_info:
            accuminfo = descr.rd_vector_info
            while accuminfo:
                accuminfo.location = faillocs[accuminfo.getpos_in_failargs()]
                loc = self.loc(accuminfo.getoriginal())
                faillocs[accuminfo.getpos_in_failargs()] = loc
                accuminfo = accuminfo.next()
        return faillocs

    def perform_guard(self, guard_op, arglocs, result_loc):
        faillocs = self.locs_for_fail(guard_op)
        if not we_are_translated():
            if result_loc is not None:
                self.assembler.dump('%s <- %s(%s)' % (result_loc, guard_op,
                                                      arglocs))
            else:
                self.assembler.dump('%s(%s)' % (guard_op, arglocs))
        self.assembler.regalloc_perform_guard(guard_op, faillocs, arglocs,
                                              result_loc,
                                              self.fm.get_frame_depth())
        self.possibly_free_vars(guard_op.getfailargs())

    def perform_discard(self, op, arglocs):
        if not we_are_translated():
            self.assembler.dump('%s(%s)' % (op, arglocs))
        self.assembler.regalloc_perform_discard(op, arglocs)

    def walk_operations(self, inputargs, operations):
        i = 0
        self.operations = operations
        while i < len(operations):
            op = operations[i]
            self.assembler.mc.mark_op(op)
            assert self.assembler.mc._frame_size == DEFAULT_FRAME_BYTES
            self.rm.position = i
            self.xrm.position = i
            if op.has_no_side_effect() and op not in self.longevity:
                i += 1
                self.possibly_free_vars_for_op(op)
                continue
            if not we_are_translated() and op.getopnum() == -127:
                self._consider_force_spill(op)
            else:
                oplist[op.getopnum()](self, op)
            self.possibly_free_vars_for_op(op)
            self.rm._check_invariants()
            self.xrm._check_invariants()
            i += 1
        assert not self.rm.reg_bindings
        assert not self.xrm.reg_bindings
        self.flush_loop()
        self.assembler.mc.mark_op(None) # end of the loop
        self.operations = None
        for arg in inputargs:
            self.possibly_free_var(arg)

    def flush_loop(self):
        # Force the code to be aligned to a multiple of 16.  Also,
        # rare case: if the loop is too short, or if we are just after
        # a GUARD_NOT_INVALIDATED, we need to make sure we insert enough
        # NOPs.  This is important to ensure that there are enough bytes
        # produced, because GUARD_NOT_INVALIDATED or
        # redirect_call_assembler() will maybe overwrite them.  (In that
        # rare case we don't worry too much about alignment.)
        mc = self.assembler.mc
        current_pos = mc.get_relative_pos()
        target_pos = (current_pos + 15) & ~15
        target_pos = max(target_pos, self.min_bytes_before_label)
        insert_nops = target_pos - current_pos
        assert 0 <= insert_nops <= 15
        for c in mc.MULTIBYTE_NOPs[insert_nops]:
            mc.writechar(c)

    def loc(self, v):
        if v is None: # xxx kludgy
            return None
        if v.type == FLOAT or v.is_vector():
            return self.xrm.loc(v)
        return self.rm.loc(v)

    def load_condition_into_cc(self, box):
        if self.assembler.guard_success_cc == rx86.cond_none:
            self.assembler.test_location(self.loc(box))
            self.assembler.guard_success_cc = rx86.Conditions['NZ']


    def _consider_guard_cc(true):
        def consider_guard_cc(self, op):
            arg = op.getarg(0)
            if arg.is_vector():
                loc = self.loc(arg)
                self.assembler.guard_vector(op, self.loc(arg), true)
            else:
                self.load_condition_into_cc(arg)
            self.perform_guard(op, [], None)
        return consider_guard_cc

    consider_guard_true = _consider_guard_cc(True)
    consider_guard_false = _consider_guard_cc(False)
    consider_guard_nonnull = _consider_guard_cc(True)
    consider_guard_isnull = _consider_guard_cc(False)

    def consider_finish(self, op):
        # the frame is in ebp, but we have to point where in the frame is
        # the potential argument to FINISH
        descr = op.getdescr()
        fail_descr = cast_instance_to_gcref(descr)
        # we know it does not move, but well
        rgc._make_sure_does_not_move(fail_descr)
        fail_descr = rffi.cast(lltype.Signed, fail_descr)
        if op.numargs() == 1:
            loc = self.make_sure_var_in_reg(op.getarg(0))
            locs = [loc, imm(fail_descr)]
        else:
            locs = [imm(fail_descr)]
        self.perform(op, locs, None)

    def consider_guard_no_exception(self, op):
        self.perform_guard(op, [], None)

    def consider_guard_not_invalidated(self, op):
        mc = self.assembler.mc
        n = mc.get_relative_pos()
        self.perform_guard(op, [], None)
        assert n == mc.get_relative_pos()
        # ensure that the next label is at least 5 bytes farther than
        # the current position.  Otherwise, when invalidating the guard,
        # we would overwrite randomly the next label's position.
        self.ensure_next_label_is_at_least_at_position(n + 5)

    def consider_guard_exception(self, op):
        loc = self.rm.make_sure_var_in_reg(op.getarg(0))
        box = TempVar()
        args = op.getarglist()
        loc1 = self.rm.force_allocate_reg(box, args)
        if op in self.longevity:
            # this means, is it ever used
            resloc = self.rm.force_allocate_reg(op, args + [box])
        else:
            resloc = None
        self.perform_guard(op, [loc, loc1], resloc)
        self.rm.possibly_free_var(box)

    def consider_save_exception(self, op):
        resloc = self.rm.force_allocate_reg(op)
        self.perform(op, [], resloc)
    consider_save_exc_class = consider_save_exception

    def consider_restore_exception(self, op):
        args = op.getarglist()
        loc0 = self.rm.make_sure_var_in_reg(op.getarg(0), args)  # exc class
        loc1 = self.rm.make_sure_var_in_reg(op.getarg(1), args)  # exc instance
        self.perform_discard(op, [loc0, loc1])

    consider_guard_no_overflow = consider_guard_no_exception
    consider_guard_overflow    = consider_guard_no_exception
    consider_guard_not_forced  = consider_guard_no_exception

    def consider_guard_value(self, op):
        x = self.make_sure_var_in_reg(op.getarg(0))
        loc = self.assembler.cpu.all_reg_indexes[x.value]
        op.getdescr().make_a_counter_per_value(op, loc)
        y = self.loc(op.getarg(1))
        self.perform_guard(op, [x, y], None)

    def consider_guard_class(self, op):
        assert not isinstance(op.getarg(0), Const)
        x = self.rm.make_sure_var_in_reg(op.getarg(0))
        y = self.loc(op.getarg(1))
        self.perform_guard(op, [x, y], None)

    consider_guard_nonnull_class = consider_guard_class
    consider_guard_gc_type = consider_guard_class

    def consider_guard_is_object(self, op):
        x = self.make_sure_var_in_reg(op.getarg(0))
        tmp_box = TempVar()
        y = self.rm.force_allocate_reg(tmp_box, [op.getarg(0)])
        self.rm.possibly_free_var(tmp_box)
        self.perform_guard(op, [x, y], None)

    def consider_guard_subclass(self, op):
        x = self.make_sure_var_in_reg(op.getarg(0))
        tmp_box = TempVar()
        z = self.rm.force_allocate_reg(tmp_box, [op.getarg(0)])
        y = self.loc(op.getarg(1))
        self.rm.possibly_free_var(tmp_box)
        self.perform_guard(op, [x, y, z], None)

    def _consider_binop_part(self, op, symm=False):
        x = op.getarg(0)
        y = op.getarg(1)
        argloc = self.loc(y)
        #
        # For symmetrical operations, if 'y' is already in a register
        # and won't be used after the current operation finishes,
        # then swap the role of 'x' and 'y'
        if (symm and isinstance(argloc, RegLoc) and
                self.rm.longevity[y][1] == self.rm.position):
            x, y = y, x
            argloc = self.loc(y)
        #
        args = op.getarglist()
        loc = self.rm.force_result_in_reg(op, x, args)
        return loc, argloc

    def _consider_binop(self, op):
        loc, argloc = self._consider_binop_part(op)
        self.perform(op, [loc, argloc], loc)

    def _consider_binop_symm(self, op):
        loc, argloc = self._consider_binop_part(op, symm=True)
        self.perform(op, [loc, argloc], loc)

    def _consider_lea(self, op, loc):
        argloc = self.loc(op.getarg(1))
        resloc = self.force_allocate_reg(op)
        self.perform(op, [loc, argloc], resloc)

    def consider_int_add(self, op):
        loc = self.loc(op.getarg(0))
        y = op.getarg(1)
        if (isinstance(loc, RegLoc) and
            isinstance(y, ConstInt) and rx86.fits_in_32bits(y.value)):
            self._consider_lea(op, loc)
        else:
            self._consider_binop_symm(op)

    consider_nursery_ptr_increment = consider_int_add

    def consider_int_sub(self, op):
        loc = self.loc(op.getarg(0))
        y = op.getarg(1)
        if (isinstance(loc, RegLoc) and
            isinstance(y, ConstInt) and rx86.fits_in_32bits(-y.value)):
            self._consider_lea(op, loc)
        else:
            self._consider_binop(op)

    consider_int_mul = _consider_binop_symm
    consider_int_and = _consider_binop_symm
    consider_int_or  = _consider_binop_symm
    consider_int_xor = _consider_binop_symm

    consider_int_mul_ovf = _consider_binop_symm
    consider_int_sub_ovf = _consider_binop
    consider_int_add_ovf = _consider_binop_symm

    def consider_int_neg(self, op):
        res = self.rm.force_result_in_reg(op, op.getarg(0))
        self.perform(op, [res], res)

    consider_int_invert = consider_int_neg

    def consider_int_signext(self, op):
        argloc = self.loc(op.getarg(0))
        numbytesloc = self.loc(op.getarg(1))
        resloc = self.force_allocate_reg(op)
        self.perform(op, [argloc, numbytesloc], resloc)

    def consider_int_lshift(self, op):
        if isinstance(op.getarg(1), Const):
            loc2 = self.rm.convert_to_imm(op.getarg(1))
        else:
            loc2 = self.rm.make_sure_var_in_reg(op.getarg(1), selected_reg=ecx)
        args = op.getarglist()
        loc1 = self.rm.force_result_in_reg(op, op.getarg(0), args)
        self.perform(op, [loc1, loc2], loc1)

    consider_int_rshift  = consider_int_lshift
    consider_uint_rshift = consider_int_lshift

    def _consider_int_div_or_mod(self, op, resultreg, trashreg):
        l0 = self.rm.make_sure_var_in_reg(op.getarg(0), selected_reg=eax)
        l1 = self.rm.make_sure_var_in_reg(op.getarg(1), selected_reg=ecx)
        l2 = self.rm.force_allocate_reg(op, selected_reg=resultreg)
        # the register (eax or edx) not holding what we are looking for
        # will be just trash after that operation
        tmpvar = TempVar()
        self.rm.force_allocate_reg(tmpvar, selected_reg=trashreg)
        assert l0 is eax
        assert l1 is ecx
        assert l2 is resultreg
        self.rm.possibly_free_var(tmpvar)

    def consider_int_mod(self, op):
        self._consider_int_div_or_mod(op, edx, eax)
        self.perform(op, [eax, ecx], edx)

    def consider_int_floordiv(self, op):
        self._consider_int_div_or_mod(op, eax, edx)
        self.perform(op, [eax, ecx], eax)

    consider_uint_floordiv = consider_int_floordiv

    def _consider_compop(self, op):
        vx = op.getarg(0)
        vy = op.getarg(1)
        arglocs = [self.loc(vx), self.loc(vy)]
        args = op.getarglist()
        if (vx in self.rm.reg_bindings or vy in self.rm.reg_bindings or
            isinstance(vx, Const) or isinstance(vy, Const)):
            pass
        else:
            arglocs[0] = self.rm.make_sure_var_in_reg(vx)
        loc = self.force_allocate_reg_or_cc(op)
        self.perform(op, arglocs, loc)

    consider_int_lt = _consider_compop
    consider_int_gt = _consider_compop
    consider_int_ge = _consider_compop
    consider_int_le = _consider_compop
    consider_int_ne = _consider_compop
    consider_int_eq = _consider_compop
    consider_uint_gt = _consider_compop
    consider_uint_lt = _consider_compop
    consider_uint_le = _consider_compop
    consider_uint_ge = _consider_compop
    consider_ptr_eq = consider_instance_ptr_eq = _consider_compop
    consider_ptr_ne = consider_instance_ptr_ne = _consider_compop

    def _consider_float_op(self, op):
        loc1 = self.xrm.loc(op.getarg(1))
        args = op.getarglist()
        loc0 = self.xrm.force_result_in_reg(op, op.getarg(0), args)
        self.perform(op, [loc0, loc1], loc0)

    consider_float_add = _consider_float_op      # xxx could be _symm
    consider_float_sub = _consider_float_op
    consider_float_mul = _consider_float_op      # xxx could be _symm
    consider_float_truediv = _consider_float_op

    def _consider_float_cmp(self, op):
        vx = op.getarg(0)
        vy = op.getarg(1)
        arglocs = [self.loc(vx), self.loc(vy)]
        if not (isinstance(arglocs[0], RegLoc) or
                isinstance(arglocs[1], RegLoc)):
            if isinstance(vx, Const):
                arglocs[1] = self.xrm.make_sure_var_in_reg(vy)
            else:
                arglocs[0] = self.xrm.make_sure_var_in_reg(vx)
        loc = self.force_allocate_reg_or_cc(op)
        self.perform(op, arglocs, loc)

    consider_float_lt = _consider_float_cmp
    consider_float_le = _consider_float_cmp
    consider_float_eq = _consider_float_cmp
    consider_float_ne = _consider_float_cmp
    consider_float_gt = _consider_float_cmp
    consider_float_ge = _consider_float_cmp

    def _consider_float_unary_op(self, op):
        loc0 = self.xrm.force_result_in_reg(op, op.getarg(0))
        self.perform(op, [loc0], loc0)

    consider_float_neg = _consider_float_unary_op
    consider_float_abs = _consider_float_unary_op

    def consider_cast_float_to_int(self, op):
        loc0 = self.xrm.make_sure_var_in_reg(op.getarg(0))
        loc1 = self.rm.force_allocate_reg(op)
        self.perform(op, [loc0], loc1)

    def consider_cast_int_to_float(self, op):
        loc0 = self.rm.make_sure_var_in_reg(op.getarg(0))
        loc1 = self.xrm.force_allocate_reg(op)
        self.perform(op, [loc0], loc1)

    def consider_cast_float_to_singlefloat(self, op):
        loc0 = self.xrm.make_sure_var_in_reg(op.getarg(0))
        loc1 = self.rm.force_allocate_reg(op)
        tmpxvar = TempVar()
        loctmp = self.xrm.force_allocate_reg(tmpxvar)   # may be equal to loc0
        self.xrm.possibly_free_var(tmpxvar)
        self.perform(op, [loc0, loctmp], loc1)

    consider_cast_singlefloat_to_float = consider_cast_int_to_float

    def consider_convert_float_bytes_to_longlong(self, op):
        if longlong.is_64_bit:
            loc0 = self.xrm.make_sure_var_in_reg(op.getarg(0))
            loc1 = self.rm.force_allocate_reg(op)
            self.perform(op, [loc0], loc1)
        else:
            arg0 = op.getarg(0)
            loc0 = self.xrm.loc(arg0)
            loc1 = self.xrm.force_allocate_reg(op, forbidden_vars=[arg0])
            self.perform(op, [loc0], loc1)

    def consider_convert_longlong_bytes_to_float(self, op):
        if longlong.is_64_bit:
            loc0 = self.rm.make_sure_var_in_reg(op.getarg(0))
            loc1 = self.xrm.force_allocate_reg(op)
            self.perform(op, [loc0], loc1)
        else:
            arg0 = op.getarg(0)
            loc0 = self.xrm.make_sure_var_in_reg(arg0)
            loc1 = self.xrm.force_allocate_reg(op, forbidden_vars=[arg0])
            self.perform(op, [loc0], loc1)

    def _consider_llong_binop_xx(self, op):
        # must force both arguments into xmm registers, because we don't
        # know if they will be suitably aligned.  Exception: if the second
        # argument is a constant, we can ask it to be aligned to 16 bytes.
        # xxx some of these operations could be '_symm'.
        args = [op.getarg(1), op.getarg(2)]
        loc1 = self.load_xmm_aligned_16_bytes(args[1])
        loc0 = self.xrm.force_result_in_reg(op, args[0], args)
        self.perform_llong(op, [loc0, loc1], loc0)

    def _consider_llong_eq_ne_xx(self, op):
        # must force both arguments into xmm registers, because we don't
        # know if they will be suitably aligned.  Exception: if they are
        # constants, we can ask them to be aligned to 16 bytes.
        args = [op.getarg(1), op.getarg(2)]
        loc1 = self.load_xmm_aligned_16_bytes(args[0])
        loc2 = self.load_xmm_aligned_16_bytes(args[1], args)
        tmpxvar = TempVar()
        loc3 = self.xrm.force_allocate_reg(tmpxvar, args)
        self.xrm.possibly_free_var(tmpxvar)
        loc0 = self.rm.force_allocate_reg(op, need_lower_byte=True)
        self.perform_llong(op, [loc1, loc2, loc3], loc0)

    def _maybe_consider_llong_lt(self, op):
        # XXX just a special case for now
        box = op.getarg(2)
        if not isinstance(box, ConstFloat):
            return False
        if box.getfloat() != 0.0:    # NaNs are also != 0.0
            return False
        # "x < 0.0" or maybe "x < -0.0" which is the same
        box = op.getarg(1)
        assert box.type == FLOAT
        loc1 = self.xrm.make_sure_var_in_reg(box)
        loc0 = self.rm.force_allocate_reg(op)
        self.perform_llong(op, [loc1], loc0)
        return True

    def _consider_llong_to_int(self, op):
        # accept an argument in a xmm register or in the stack
        loc1 = self.xrm.loc(op.getarg(1))
        loc0 = self.rm.force_allocate_reg(op)
        self.perform_llong(op, [loc1], loc0)

    def _loc_of_const_longlong(self, value64):
        c = ConstFloat(value64)
        return self.xrm.convert_to_imm(c)

    def _consider_llong_from_int(self, op):
        assert IS_X86_32
        loc0 = self.xrm.force_allocate_reg(op)
        box = op.getarg(1)
        if isinstance(box, ConstInt):
            loc1 = self._loc_of_const_longlong(r_longlong(box.value))
            loc2 = None    # unused
        else:
            loc1 = self.rm.make_sure_var_in_reg(box)
            tmpxvar = TempVar()
            loc2 = self.xrm.force_allocate_reg(tmpxvar, [op])
            self.xrm.possibly_free_var(tmpxvar)
        self.perform_llong(op, [loc1, loc2], loc0)

    def _consider_llong_from_uint(self, op):
        assert IS_X86_32
        loc0 = self.xrm.force_allocate_reg(op)
        loc1 = self.rm.make_sure_var_in_reg(op.getarg(1))
        self.perform_llong(op, [loc1], loc0)

    def _consider_math_sqrt(self, op):
        loc0 = self.xrm.force_result_in_reg(op, op.getarg(1))
        self.perform_math(op, [loc0], loc0)

    def _consider_threadlocalref_get(self, op):
        if self.translate_support_code:
            offset = op.getarg(1).getint()   # getarg(0) == 'threadlocalref_get'
            calldescr = op.getdescr()
            size = calldescr.get_result_size()
            sign = calldescr.is_result_signed()
            resloc = self.force_allocate_reg(op)
            self.assembler.threadlocalref_get(offset, resloc, size, sign)
        else:
            self._consider_call(op)

    def _call(self, op, arglocs, force_store=[], guard_not_forced=False):
        # we need to save registers on the stack:
        #
        #  - at least the non-callee-saved registers
        #
        #  - we assume that any call can collect, and we
        #    save also the callee-saved registers that contain GC pointers
        #
        #  - for CALL_MAY_FORCE or CALL_ASSEMBLER, we have to save all regs
        #    anyway, in case we need to do cpu.force().  The issue is that
        #    grab_frame_values() would not be able to locate values in
        #    callee-saved registers.
        #
        save_all_regs = guard_not_forced
        self.xrm.before_call(force_store, save_all_regs=save_all_regs)
        if not save_all_regs:
            gcrootmap = self.assembler.cpu.gc_ll_descr.gcrootmap
            # we save all the registers for shadowstack and asmgcc for now
            # --- for asmgcc too: we can't say "register x is a gc ref"
            # without distinguishing call sites, which we don't do any
            # more for now.
            if gcrootmap: # and gcrootmap.is_shadow_stack:
                save_all_regs = 2
        self.rm.before_call(force_store, save_all_regs=save_all_regs)
        if op.type != 'v':
            if op.type == FLOAT:
                resloc = self.xrm.after_call(op)
            else:
                resloc = self.rm.after_call(op)
        else:
            resloc = None
        self.perform(op, arglocs, resloc)

    def _consider_call(self, op, guard_not_forced=False, first_arg_index=1):
        calldescr = op.getdescr()
        assert isinstance(calldescr, CallDescr)
        assert len(calldescr.arg_classes) == op.numargs() - first_arg_index
        size = calldescr.get_result_size()
        sign = calldescr.is_result_signed()
        if sign:
            sign_loc = imm1
        else:
            sign_loc = imm0
        self._call(op, [imm(size), sign_loc] +
                       [self.loc(op.getarg(i)) for i in range(op.numargs())],
                   guard_not_forced=guard_not_forced)

    def _consider_real_call(self, op):
        effectinfo = op.getdescr().get_extra_info()
        assert effectinfo is not None
        oopspecindex = effectinfo.oopspecindex
        if oopspecindex != EffectInfo.OS_NONE:
            if IS_X86_32:
                # support for some of the llong operations,
                # which only exist on x86-32
                if oopspecindex in (EffectInfo.OS_LLONG_ADD,
                                    EffectInfo.OS_LLONG_SUB,
                                    EffectInfo.OS_LLONG_AND,
                                    EffectInfo.OS_LLONG_OR,
                                    EffectInfo.OS_LLONG_XOR):
                    return self._consider_llong_binop_xx(op)
                if oopspecindex == EffectInfo.OS_LLONG_TO_INT:
                    return self._consider_llong_to_int(op)
                if oopspecindex == EffectInfo.OS_LLONG_FROM_INT:
                    return self._consider_llong_from_int(op)
                if oopspecindex == EffectInfo.OS_LLONG_FROM_UINT:
                    return self._consider_llong_from_uint(op)
                if (oopspecindex == EffectInfo.OS_LLONG_EQ or
                    oopspecindex == EffectInfo.OS_LLONG_NE):
                    return self._consider_llong_eq_ne_xx(op)
                if oopspecindex == EffectInfo.OS_LLONG_LT:
                    if self._maybe_consider_llong_lt(op):
                        return
            if oopspecindex == EffectInfo.OS_MATH_SQRT:
                return self._consider_math_sqrt(op)
            if oopspecindex == EffectInfo.OS_THREADLOCALREF_GET:
                return self._consider_threadlocalref_get(op)
            if oopspecindex == EffectInfo.OS_MATH_READ_TIMESTAMP:
                return self._consider_math_read_timestamp(op)
        self._consider_call(op)
    consider_call_i = _consider_real_call
    consider_call_r = _consider_real_call
    consider_call_f = _consider_real_call
    consider_call_n = _consider_real_call

    def _consider_call_may_force(self, op):
        self._consider_call(op, guard_not_forced=True)
    consider_call_may_force_i = _consider_call_may_force
    consider_call_may_force_r = _consider_call_may_force
    consider_call_may_force_f = _consider_call_may_force
    consider_call_may_force_n = _consider_call_may_force

    def _consider_call_release_gil(self, op):
        # [Const(save_err), func_addr, args...]
        self._consider_call(op, guard_not_forced=True, first_arg_index=2)
    consider_call_release_gil_i = _consider_call_release_gil
    consider_call_release_gil_f = _consider_call_release_gil
    consider_call_release_gil_n = _consider_call_release_gil
    
    def consider_call_malloc_gc(self, op):
        self._consider_call(op)

    def _consider_call_assembler(self, op):
        locs = self.locs_for_call_assembler(op)
        self._call(op, locs, guard_not_forced=True)
    consider_call_assembler_i = _consider_call_assembler
    consider_call_assembler_r = _consider_call_assembler
    consider_call_assembler_f = _consider_call_assembler
    consider_call_assembler_n = _consider_call_assembler

    def consider_cond_call_gc_wb(self, op):
        assert op.type == 'v'
        args = op.getarglist()
        N = len(args)
        # we force all arguments in a reg (unless they are Consts),
        # because it will be needed anyway by the following setfield_gc
        # or setarrayitem_gc. It avoids loading it twice from the memory.
        arglocs = [self.rm.make_sure_var_in_reg(op.getarg(i), args)
                   for i in range(N)]
        self.perform_discard(op, arglocs)

    consider_cond_call_gc_wb_array = consider_cond_call_gc_wb

    def consider_cond_call(self, op):
        # A 32-bit-only, asmgcc-only issue: 'cond_call_register_arguments'
        # contains edi and esi, which are also in asmgcroot.py:ASM_FRAMEDATA.
        # We must make sure that edi and esi do not contain GC pointers.
        if IS_X86_32 and self.assembler._is_asmgcc():
            for box, loc in self.rm.reg_bindings.items():
                if (loc == edi or loc == esi) and box.type == REF:
                    self.rm.force_spill_var(box)
                    assert box not in self.rm.reg_bindings
        #
        assert op.type == 'v'
        args = op.getarglist()
        assert 2 <= len(args) <= 4 + 2     # maximum 4 arguments
        v = args[1]
        assert isinstance(v, Const)
        imm_func = self.rm.convert_to_imm(v)
        arglocs = [self.loc(args[i]) for i in range(2, len(args))]
        gcmap = self.get_gcmap()
        self.load_condition_into_cc(op.getarg(0))
        self.assembler.cond_call(op, gcmap, imm_func, arglocs)

    def consider_call_malloc_nursery(self, op):
        size_box = op.getarg(0)
        assert isinstance(size_box, ConstInt)
        size = size_box.getint()
        # looking at the result
        self.rm.force_allocate_reg(op, selected_reg=eax)
        #
        # We need edi as a temporary, but otherwise don't save any more
        # register.  See comments in _build_malloc_slowpath().
        tmp_box = TempVar()
        self.rm.force_allocate_reg(tmp_box, selected_reg=edi)
        gcmap = self.get_gcmap([eax, edi]) # allocate the gcmap *before*
        self.rm.possibly_free_var(tmp_box)
        #
        gc_ll_descr = self.assembler.cpu.gc_ll_descr
        self.assembler.malloc_cond(
            gc_ll_descr.get_nursery_free_addr(),
            gc_ll_descr.get_nursery_top_addr(),
            size, gcmap)

    def consider_call_malloc_nursery_varsize_frame(self, op):
        size_box = op.getarg(0)
        assert not isinstance(size_box, Const) # we cannot have a const here!
        # sizeloc must be in a register, but we can free it now
        # (we take care explicitly of conflicts with eax or edi)
        sizeloc = self.rm.make_sure_var_in_reg(size_box)
        self.rm.possibly_free_var(size_box)
        # the result will be in eax
        self.rm.force_allocate_reg(op, selected_reg=eax)
        # we need edi as a temporary
        tmp_box = TempVar()
        self.rm.force_allocate_reg(tmp_box, selected_reg=edi)
        gcmap = self.get_gcmap([eax, edi]) # allocate the gcmap *before*
        self.rm.possibly_free_var(tmp_box)
        #
        gc_ll_descr = self.assembler.cpu.gc_ll_descr
        self.assembler.malloc_cond_varsize_frame(
            gc_ll_descr.get_nursery_free_addr(),
            gc_ll_descr.get_nursery_top_addr(),
            sizeloc, gcmap)

    def consider_call_malloc_nursery_varsize(self, op):
        gc_ll_descr = self.assembler.cpu.gc_ll_descr
        if not hasattr(gc_ll_descr, 'max_size_of_young_obj'):
            raise Exception("unreachable code")
            # for boehm, this function should never be called
        arraydescr = op.getdescr()
        length_box = op.getarg(2)
        assert not isinstance(length_box, Const) # we cannot have a const here!
        # the result will be in eax
        self.rm.force_allocate_reg(op, selected_reg=eax)
        # we need edi as a temporary
        tmp_box = TempVar()
        self.rm.force_allocate_reg(tmp_box, selected_reg=edi)
        gcmap = self.get_gcmap([eax, edi]) # allocate the gcmap *before*
        self.rm.possibly_free_var(tmp_box)
        # length_box always survives: it's typically also present in the
        # next operation that will copy it inside the new array.  It's
        # fine to load it from the stack too, as long as it's != eax, edi.
        lengthloc = self.rm.loc(length_box)
        self.rm.possibly_free_var(length_box)
        #
        itemsize = op.getarg(1).getint()
        maxlength = (gc_ll_descr.max_size_of_young_obj - WORD * 2) / itemsize
        self.assembler.malloc_cond_varsize(
            op.getarg(0).getint(),
            gc_ll_descr.get_nursery_free_addr(),
            gc_ll_descr.get_nursery_top_addr(),
            lengthloc, itemsize, maxlength, gcmap, arraydescr)

    def get_gcmap(self, forbidden_regs=[], noregs=False):
        frame_depth = self.fm.get_frame_depth()
        gcmap = allocate_gcmap(self.assembler, frame_depth, JITFRAME_FIXED_SIZE)
        for box, loc in self.rm.reg_bindings.iteritems():
            if loc in forbidden_regs:
                continue
            if box.type == REF and self.rm.is_still_alive(box):
                assert not noregs
                assert isinstance(loc, RegLoc)
                val = gpr_reg_mgr_cls.all_reg_indexes[loc.value]
                gcmap[val // WORD // 8] |= r_uint(1) << (val % (WORD * 8))
        for box, loc in self.fm.bindings.iteritems():
            if box.type == REF and self.rm.is_still_alive(box):
                assert isinstance(loc, FrameLoc)
                val = loc.position + JITFRAME_FIXED_SIZE
                gcmap[val // WORD // 8] |= r_uint(1) << (val % (WORD * 8))
        return gcmap

    def consider_setfield_gc(self, op):
        ofs, size, _ = unpack_fielddescr(op.getdescr())
        ofs_loc = imm(ofs)
        size_loc = imm(size)
        assert isinstance(size_loc, ImmedLoc)
        if size_loc.value == 1:
            need_lower_byte = True
        else:
            need_lower_byte = False
        args = op.getarglist()
        base_loc = self.rm.make_sure_var_in_reg(op.getarg(0), args)
        value_loc = self.make_sure_var_in_reg(op.getarg(1), args,
                                              need_lower_byte=need_lower_byte)
        self.perform_discard(op, [base_loc, ofs_loc, size_loc, value_loc])

    def consider_zero_ptr_field(self, op):
        ofs_loc = imm(op.getarg(1).getint())
        size_loc = imm(WORD)
        base_loc = self.rm.make_sure_var_in_reg(op.getarg(0), [])
        value_loc = imm(0)
        self.perform_discard(op, [base_loc, ofs_loc, size_loc, value_loc])

    consider_setfield_raw = consider_setfield_gc

    def consider_setinteriorfield_gc(self, op):
        t = unpack_interiorfielddescr(op.getdescr())
        ofs, itemsize, fieldsize = imm(t[0]), imm(t[1]), imm(t[2])
        args = op.getarglist()
        if fieldsize.value == 1:
            need_lower_byte = True
        else:
            need_lower_byte = False
        box_base, box_index, box_value = args
        base_loc = self.rm.make_sure_var_in_reg(box_base, args)
        index_loc = self.rm.make_sure_var_in_reg(box_index, args)
        value_loc = self.make_sure_var_in_reg(box_value, args,
                                              need_lower_byte=need_lower_byte)
        # If 'index_loc' is not an immediate, then we need a 'temp_loc' that
        # is a register whose value will be destroyed.  It's fine to destroy
        # the same register as 'index_loc', but not the other ones.
        if not isinstance(index_loc, ImmedLoc):
            # ...that is, except in a corner case where 'index_loc' would be
            # in the same register as 'value_loc'...
            tempvar = TempVar()
            temp_loc = self.rm.force_allocate_reg(tempvar, [box_base,
                                                            box_value])
            self.rm.possibly_free_var(tempvar)
        else:
            temp_loc = None
        self.rm.possibly_free_var(box_index)
        self.rm.possibly_free_var(box_base)
        self.possibly_free_var(box_value)
        self.perform_discard(op, [base_loc, ofs, itemsize, fieldsize,
                                 index_loc, temp_loc, value_loc])

    consider_setinteriorfield_raw = consider_setinteriorfield_gc

    def consider_strsetitem(self, op):
        args = op.getarglist()
        base_loc = self.rm.make_sure_var_in_reg(op.getarg(0), args)
        ofs_loc = self.rm.make_sure_var_in_reg(op.getarg(1), args)
        value_loc = self.rm.make_sure_var_in_reg(op.getarg(2), args,
                                                 need_lower_byte=True)
        self.perform_discard(op, [base_loc, ofs_loc, value_loc])

    consider_unicodesetitem = consider_strsetitem

    def consider_setarrayitem_gc(self, op):
        itemsize, ofs, _ = unpack_arraydescr(op.getdescr())
        args = op.getarglist()
        base_loc = self.rm.make_sure_var_in_reg(op.getarg(0), args)
        if itemsize == 1:
            need_lower_byte = True
        else:
            need_lower_byte = False
        value_loc = self.make_sure_var_in_reg(op.getarg(2), args,
                                          need_lower_byte=need_lower_byte)
        ofs_loc = self.rm.make_sure_var_in_reg(op.getarg(1), args)
        self.perform_discard(op, [base_loc, ofs_loc, value_loc,
                                 imm(itemsize), imm(ofs)])

    consider_setarrayitem_raw = consider_setarrayitem_gc
    consider_raw_store = consider_setarrayitem_gc

    def _consider_getfield(self, op):
        ofs, size, sign = unpack_fielddescr(op.getdescr())
        ofs_loc = imm(ofs)
        size_loc = imm(size)
        args = op.getarglist()
        base_loc = self.rm.make_sure_var_in_reg(op.getarg(0), args)
        result_loc = self.force_allocate_reg(op)
        if sign:
            sign_loc = imm1
        else:
            sign_loc = imm0
        self.perform(op, [base_loc, ofs_loc, size_loc, sign_loc], result_loc)

    consider_getfield_gc_i = _consider_getfield
    consider_getfield_gc_r = _consider_getfield
    consider_getfield_gc_f = _consider_getfield
    consider_getfield_raw_i = _consider_getfield
    consider_getfield_raw_f = _consider_getfield
<<<<<<< HEAD
    consider_getfield_raw_pure_i = _consider_getfield
    consider_getfield_raw_pure_f = _consider_getfield
=======
    consider_getfield_gc_pure_i = _consider_getfield
    consider_getfield_gc_pure_r = _consider_getfield
    consider_getfield_gc_pure_f = _consider_getfield
>>>>>>> 50028b7c

    def consider_increment_debug_counter(self, op):
        base_loc = self.loc(op.getarg(0))
        self.perform_discard(op, [base_loc])

    def _consider_getarrayitem(self, op):
        itemsize, ofs, sign = unpack_arraydescr(op.getdescr())
        args = op.getarglist()
        base_loc = self.rm.make_sure_var_in_reg(op.getarg(0), args)
        ofs_loc = self.rm.make_sure_var_in_reg(op.getarg(1), args)
        result_loc = self.force_allocate_reg(op)
        if sign:
            sign_loc = imm1
        else:
            sign_loc = imm0
        self.perform(op, [base_loc, ofs_loc, imm(itemsize), imm(ofs),
                          sign_loc], result_loc)

    consider_getarrayitem_gc_i = _consider_getarrayitem
    consider_getarrayitem_gc_r = _consider_getarrayitem
    consider_getarrayitem_gc_f = _consider_getarrayitem
    consider_getarrayitem_raw_i = _consider_getarrayitem
    consider_getarrayitem_raw_f = _consider_getarrayitem
    consider_getarrayitem_gc_pure_i = _consider_getarrayitem
    consider_getarrayitem_gc_pure_r = _consider_getarrayitem
    consider_getarrayitem_gc_pure_f = _consider_getarrayitem
    consider_raw_load_i = _consider_getarrayitem
    consider_raw_load_f = _consider_getarrayitem

    def _consider_getinteriorfield(self, op):
        t = unpack_interiorfielddescr(op.getdescr())
        ofs, itemsize, fieldsize, sign = imm(t[0]), imm(t[1]), imm(t[2]), t[3]
        if sign:
            sign_loc = imm1
        else:
            sign_loc = imm0
        args = op.getarglist()
        base_loc = self.rm.make_sure_var_in_reg(op.getarg(0), args)
        index_loc = self.rm.make_sure_var_in_reg(op.getarg(1), args)
        # 'base' and 'index' are put in two registers (or one if 'index'
        # is an immediate).  'result' can be in the same register as
        # 'index' but must be in a different register than 'base'.
        result_loc = self.force_allocate_reg(op, [op.getarg(0)])
        assert isinstance(result_loc, RegLoc)
        # two cases: 1) if result_loc is a normal register, use it as temp_loc
        if not result_loc.is_xmm:
            temp_loc = result_loc
        else:
            # 2) if result_loc is an xmm register, we (likely) need another
            # temp_loc that is a normal register.  It can be in the same
            # register as 'index' but not 'base'.
            tempvar = TempVar()
            temp_loc = self.rm.force_allocate_reg(tempvar, [op.getarg(0)])
            self.rm.possibly_free_var(tempvar)
        self.perform(op, [base_loc, ofs, itemsize, fieldsize,
                          index_loc, temp_loc, sign_loc], result_loc)

    consider_getinteriorfield_gc_i = _consider_getinteriorfield
    consider_getinteriorfield_gc_r = _consider_getinteriorfield
    consider_getinteriorfield_gc_f = _consider_getinteriorfield

    def consider_int_is_true(self, op):
        # doesn't need arg to be in a register
        argloc = self.loc(op.getarg(0))
        resloc = self.force_allocate_reg_or_cc(op)
        self.perform(op, [argloc], resloc)

    consider_int_is_zero = consider_int_is_true

    def _consider_same_as(self, op):
        argloc = self.loc(op.getarg(0))
        resloc = self.force_allocate_reg(op)
        self.perform(op, [argloc], resloc)
    consider_cast_ptr_to_int = _consider_same_as
    consider_cast_int_to_ptr = _consider_same_as
    consider_same_as_i = _consider_same_as
    consider_same_as_r = _consider_same_as
    consider_same_as_f = _consider_same_as

    def consider_int_force_ge_zero(self, op):
        argloc = self.make_sure_var_in_reg(op.getarg(0))
        resloc = self.force_allocate_reg(op, [op.getarg(0)])
        self.perform(op, [argloc], resloc)

    def consider_strlen(self, op):
        args = op.getarglist()
        base_loc = self.rm.make_sure_var_in_reg(op.getarg(0), args)
        result_loc = self.rm.force_allocate_reg(op)
        self.perform(op, [base_loc], result_loc)

    consider_unicodelen = consider_strlen

    def consider_arraylen_gc(self, op):
        arraydescr = op.getdescr()
        assert isinstance(arraydescr, ArrayDescr)
        ofs = arraydescr.lendescr.offset
        args = op.getarglist()
        base_loc = self.rm.make_sure_var_in_reg(op.getarg(0), args)
        result_loc = self.rm.force_allocate_reg(op)
        self.perform(op, [base_loc, imm(ofs)], result_loc)

    def consider_strgetitem(self, op):
        args = op.getarglist()
        base_loc = self.rm.make_sure_var_in_reg(op.getarg(0), args)
        ofs_loc = self.rm.make_sure_var_in_reg(op.getarg(1), args)
        result_loc = self.rm.force_allocate_reg(op)
        self.perform(op, [base_loc, ofs_loc], result_loc)

    consider_unicodegetitem = consider_strgetitem

    def consider_copystrcontent(self, op):
        self._consider_copystrcontent(op, is_unicode=False)

    def consider_copyunicodecontent(self, op):
        self._consider_copystrcontent(op, is_unicode=True)

    def _consider_copystrcontent(self, op, is_unicode):
        # compute the source address
        args = op.getarglist()
        base_loc = self.rm.make_sure_var_in_reg(args[0], args)
        ofs_loc = self.rm.make_sure_var_in_reg(args[2], args)
        assert args[0] is not args[1]    # forbidden case of aliasing
        srcaddr_box = TempVar()
        forbidden_vars = [args[1], args[3], args[4], srcaddr_box]
        srcaddr_loc = self.rm.force_allocate_reg(srcaddr_box, forbidden_vars)
        self._gen_address_inside_string(base_loc, ofs_loc, srcaddr_loc,
                                        is_unicode=is_unicode)
        # compute the destination address
        base_loc = self.rm.make_sure_var_in_reg(args[1], forbidden_vars)
        ofs_loc = self.rm.make_sure_var_in_reg(args[3], forbidden_vars)
        forbidden_vars = [args[4], srcaddr_box]
        dstaddr_box = TempVar()
        dstaddr_loc = self.rm.force_allocate_reg(dstaddr_box, forbidden_vars)
        self._gen_address_inside_string(base_loc, ofs_loc, dstaddr_loc,
                                        is_unicode=is_unicode)
        # compute the length in bytes
        length_box = args[4]
        length_loc = self.loc(length_box)
        if is_unicode:
            forbidden_vars = [srcaddr_box, dstaddr_box]
            bytes_box = TempVar()
            bytes_loc = self.rm.force_allocate_reg(bytes_box, forbidden_vars)
            scale = self._get_unicode_item_scale()
            if not (isinstance(length_loc, ImmedLoc) or
                    isinstance(length_loc, RegLoc)):
                self.assembler.mov(length_loc, bytes_loc)
                length_loc = bytes_loc
            self.assembler.load_effective_addr(length_loc, 0, scale, bytes_loc)
            length_box = bytes_box
            length_loc = bytes_loc
        # call memcpy()
        self.rm.before_call()
        self.xrm.before_call()
        self.assembler.simple_call_no_collect(imm(self.assembler.memcpy_addr),
                                        [dstaddr_loc, srcaddr_loc, length_loc])
        self.rm.possibly_free_var(length_box)
        self.rm.possibly_free_var(dstaddr_box)
        self.rm.possibly_free_var(srcaddr_box)

    def _gen_address_inside_string(self, baseloc, ofsloc, resloc, is_unicode):
        if is_unicode:
            ofs_items, _, _ = symbolic.get_array_token(rstr.UNICODE,
                                                  self.translate_support_code)
            scale = self._get_unicode_item_scale()
        else:
            ofs_items, itemsize, _ = symbolic.get_array_token(rstr.STR,
                                                  self.translate_support_code)
            assert itemsize == 1
            scale = 0
        self.assembler.load_effective_addr(ofsloc, ofs_items, scale,
                                           resloc, baseloc)

    def _get_unicode_item_scale(self):
        _, itemsize, _ = symbolic.get_array_token(rstr.UNICODE,
                                                  self.translate_support_code)
        if itemsize == 4:
            return 2
        elif itemsize == 2:
            return 1
        else:
            raise AssertionError("bad unicode item size")

    def _consider_math_read_timestamp(self, op):
        tmpbox_high = TempVar()
        self.rm.force_allocate_reg(tmpbox_high, selected_reg=eax)
        if longlong.is_64_bit:
            # on 64-bit, use rax as temporary register and returns the
            # result in rdx
            result_loc = self.rm.force_allocate_reg(op,
                                                    selected_reg=edx)
            self.perform_math(op, [], result_loc)
        else:
            # on 32-bit, use both eax and edx as temporary registers,
            # use a temporary xmm register, and returns the result in
            # another xmm register.
            tmpbox_low = TempVar()
            self.rm.force_allocate_reg(tmpbox_low, selected_reg=edx)
            xmmtmpbox = TempVar()
            xmmtmploc = self.xrm.force_allocate_reg(xmmtmpbox)
            result_loc = self.xrm.force_allocate_reg(op)
            self.perform_math(op, [xmmtmploc], result_loc)
            self.xrm.possibly_free_var(xmmtmpbox)
            self.rm.possibly_free_var(tmpbox_low)
        self.rm.possibly_free_var(tmpbox_high)

    def compute_hint_frame_locations(self, operations):
        # optimization only: fill in the 'hint_frame_locations' dictionary
        # of 'fm' based on the JUMP at the end of the loop, by looking
        # at where we would like the boxes to be after the jump.
        op = operations[-1]
        if op.getopnum() != rop.JUMP:
            return
        self.final_jump_op = op
        descr = op.getdescr()
        assert isinstance(descr, TargetToken)
        if descr._ll_loop_code != 0:
            # if the target LABEL was already compiled, i.e. if it belongs
            # to some already-compiled piece of code
            self._compute_hint_frame_locations_from_descr(descr)
        #else:
        #   The loop ends in a JUMP going back to a LABEL in the same loop.
        #   We cannot fill 'hint_frame_locations' immediately, but we can
        #   wait until the corresponding consider_label() to know where the
        #   we would like the boxes to be after the jump.

    def _compute_hint_frame_locations_from_descr(self, descr):
        arglocs = descr._x86_arglocs
        jump_op = self.final_jump_op
        assert len(arglocs) == jump_op.numargs()
        for i in range(jump_op.numargs()):
            box = jump_op.getarg(i)
            if not isinstance(box, Const):
                loc = arglocs[i]
                if isinstance(loc, FrameLoc):
                    self.fm.hint_frame_pos[box] = self.fm.get_loc_index(loc)

    def consider_jump(self, op):
        assembler = self.assembler
        assert self.jump_target_descr is None
        descr = op.getdescr()
        assert isinstance(descr, TargetToken)
        arglocs = descr._x86_arglocs
        self.jump_target_descr = descr
        # Part about non-floats
        src_locations1 = []
        dst_locations1 = []
        # Part about floats
        src_locations2 = []
        dst_locations2 = []
        # Build the four lists
        for i in range(op.numargs()):
            box = op.getarg(i)
            src_loc = self.loc(box)
            dst_loc = arglocs[i]
            if box.type != FLOAT and not box.is_vector():
                src_locations1.append(src_loc)
                dst_locations1.append(dst_loc)
            else:
                src_locations2.append(src_loc)
                dst_locations2.append(dst_loc)
        # Do we have a temp var?
        if IS_X86_64:
            tmpreg = X86_64_SCRATCH_REG
            xmmtmp = X86_64_XMM_SCRATCH_REG
        else:
            tmpreg = None
            xmmtmp = None
        # Do the remapping
        remap_frame_layout_mixed(assembler,
                                 src_locations1, dst_locations1, tmpreg,
                                 src_locations2, dst_locations2, xmmtmp)
        self.possibly_free_vars_for_op(op)
        assembler.closing_jump(self.jump_target_descr)

    def consider_enter_portal_frame(self, op):
        self.assembler.enter_portal_frame(op)

    def consider_leave_portal_frame(self, op):
        self.assembler.leave_portal_frame(op)

    def consider_jit_debug(self, op):
        pass

    def _consider_force_spill(self, op):
        # This operation is used only for testing
        self.force_spill_var(op.getarg(0))

    def consider_force_token(self, op):
        # XXX for now we return a regular reg
        #self.rm.force_allocate_frame_reg(op)
        self.assembler.force_token(self.rm.force_allocate_reg(op))

    def consider_label(self, op):
        descr = op.getdescr()
        assert isinstance(descr, TargetToken)
        inputargs = op.getarglist()
        arglocs = [None] * len(inputargs)
        #
        # we use force_spill() on the boxes that are not going to be really
        # used any more in the loop, but that are kept alive anyway
        # by being in a next LABEL's or a JUMP's argument or fail_args
        # of some guard
        position = self.rm.position
        for arg in inputargs:
            assert not isinstance(arg, Const)
            if self.last_real_usage.get(arg, -1) <= position:
                self.force_spill_var(arg)
        #
        # we need to make sure that no variable is stored in ebp
        for arg in inputargs:
            if self.loc(arg) is ebp:
                loc2 = self.fm.loc(arg)
                self.assembler.mc.MOV(loc2, ebp)
        self.rm.bindings_to_frame_reg.clear()
        #
        for i in range(len(inputargs)):
            arg = inputargs[i]
            assert not isinstance(arg, Const)
            loc = self.loc(arg)
            assert loc is not ebp
            arglocs[i] = loc
            if isinstance(loc, RegLoc):
                self.fm.mark_as_free(arg)
        #
        # if we are too close to the start of the loop, the label's target may
        # get overridden by redirect_call_assembler().  (rare case)
        self.flush_loop()
        #
        descr._x86_arglocs = arglocs
        descr._ll_loop_code = self.assembler.mc.get_relative_pos()
        descr._x86_clt = self.assembler.current_clt
        self.assembler.target_tokens_currently_compiling[descr] = None
        self.possibly_free_vars_for_op(op)
        self.assembler.label()
        #
        # if the LABEL's descr is precisely the target of the JUMP at the
        # end of the same loop, i.e. if what we are compiling is a single
        # loop that ends up jumping to this LABEL, then we can now provide
        # the hints about the expected position of the spilled variables.
        jump_op = self.final_jump_op
        if jump_op is not None and jump_op.getdescr() is descr:
            self._compute_hint_frame_locations_from_descr(descr)

    def consider_guard_not_forced_2(self, op):
        self.rm.before_call(op.getfailargs(), save_all_regs=True)
        fail_locs = [self.loc(v) for v in op.getfailargs()]
        self.assembler.store_force_descr(op, fail_locs,
                                         self.fm.get_frame_depth())
        self.possibly_free_vars(op.getfailargs())

    def consider_keepalive(self, op):
        pass

    def consider_zero_array(self, op):
        itemsize, baseofs, _ = unpack_arraydescr(op.getdescr())
        length_box = op.getarg(2)
        if isinstance(length_box, ConstInt):
            constbytes = length_box.getint() * itemsize
            if constbytes == 0:
                return    # nothing to do
        else:
            constbytes = -1
        args = op.getarglist()
        base_loc = self.rm.make_sure_var_in_reg(args[0], args)
        startindex_loc = self.rm.make_sure_var_in_reg(args[1], args)
        if 0 <= constbytes <= 16 * 8 and (
                valid_addressing_size(itemsize) or
                isinstance(startindex_loc, ImmedLoc)):
            if IS_X86_64:
                null_loc = X86_64_XMM_SCRATCH_REG
            else:
                null_box = TempVar()
                null_loc = self.xrm.force_allocate_reg(null_box)
                self.xrm.possibly_free_var(null_box)
            self.perform_discard(op, [base_loc, startindex_loc,
                                      imm(constbytes), imm(itemsize),
                                      imm(baseofs), null_loc])
        else:
            # base_loc and startindex_loc are in two regs here (or they are
            # immediates).  Compute the dstaddr_loc, which is the raw
            # address that we will pass as first argument to memset().
            # It can be in the same register as either one, but not in
            # args[2], because we're still needing the latter.
            dstaddr_box = TempVar()
            dstaddr_loc = self.rm.force_allocate_reg(dstaddr_box, [args[2]])
            itemsize_loc = imm(itemsize)
            dst_addr = self.assembler._get_interiorfield_addr(
                dstaddr_loc, startindex_loc, itemsize_loc,
                base_loc, imm(baseofs))
            self.assembler.mc.LEA(dstaddr_loc, dst_addr)
            #
            if constbytes >= 0:
                length_loc = imm(constbytes)
            else:
                # load length_loc in a register different than dstaddr_loc
                length_loc = self.rm.make_sure_var_in_reg(length_box,
                                                          [dstaddr_box])
                if itemsize > 1:
                    # we need a register that is different from dstaddr_loc,
                    # but which can be identical to length_loc (as usual,
                    # only if the length_box is not used by future operations)
                    bytes_box = TempVar()
                    bytes_loc = self.rm.force_allocate_reg(bytes_box,
                                                           [dstaddr_box])
                    b_adr = self.assembler._get_interiorfield_addr(
                        bytes_loc, length_loc, itemsize_loc, imm0, imm0)
                    self.assembler.mc.LEA(bytes_loc, b_adr)
                    length_box = bytes_box
                    length_loc = bytes_loc
            #
            # call memset()
            self.rm.before_call()
            self.xrm.before_call()
            self.assembler.simple_call_no_collect(
                imm(self.assembler.memset_addr),
                [dstaddr_loc, imm0, length_loc])
            self.rm.possibly_free_var(length_box)
            self.rm.possibly_free_var(dstaddr_box)

    def not_implemented_op(self, op):
        not_implemented("not implemented operation: %s" % op.getopname())

oplist = [RegAlloc.not_implemented_op] * rop._LAST

import itertools
iterate = itertools.chain(RegAlloc.__dict__.iteritems(),
                          VectorRegallocMixin.__dict__.iteritems())
for name, value in iterate:
    if name.startswith('consider_'):
        name = name[len('consider_'):]
        num = getattr(rop, name.upper())
        oplist[num] = value

def get_ebp_ofs(base_ofs, position):
    # Argument is a frame position (0, 1, 2...).
    # Returns (ebp+20), (ebp+24), (ebp+28)...
    # i.e. the n'th word beyond the fixed frame size.
    return base_ofs + WORD * (position + JITFRAME_FIXED_SIZE)

def not_implemented(msg):
    msg = '[x86/regalloc] %s\n' % msg
    if we_are_translated():
        llop.debug_print(lltype.Void, msg)
    raise NotImplementedError(msg)<|MERGE_RESOLUTION|>--- conflicted
+++ resolved
@@ -1140,14 +1140,6 @@
     consider_getfield_gc_f = _consider_getfield
     consider_getfield_raw_i = _consider_getfield
     consider_getfield_raw_f = _consider_getfield
-<<<<<<< HEAD
-    consider_getfield_raw_pure_i = _consider_getfield
-    consider_getfield_raw_pure_f = _consider_getfield
-=======
-    consider_getfield_gc_pure_i = _consider_getfield
-    consider_getfield_gc_pure_r = _consider_getfield
-    consider_getfield_gc_pure_f = _consider_getfield
->>>>>>> 50028b7c
 
     def consider_increment_debug_counter(self, op):
         base_loc = self.loc(op.getarg(0))
