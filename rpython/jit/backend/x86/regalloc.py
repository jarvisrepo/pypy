--- conflicted
+++ resolved
@@ -911,7 +911,7 @@
     consider_call_release_gil_i = _consider_call_release_gil
     consider_call_release_gil_f = _consider_call_release_gil
     consider_call_release_gil_n = _consider_call_release_gil
-
+    
     def consider_call_malloc_gc(self, op):
         self._consider_call(op)
 
@@ -1030,22 +1030,9 @@
             gc_ll_descr.get_nursery_top_addr(),
             lengthloc, itemsize, maxlength, gcmap, arraydescr)
 
-    def extract_raw_stm_location(self):
-        if self.stm_location is not None:
-            num = rffi.cast(lltype.Signed, self.stm_location.num)
-            ref = rffi.cast(lltype.Signed, self.stm_location.ref)
-        else:
-            num = 0
-            ref = 0
-        return (num, ref)
-
-    def get_empty_gcmap(self, frame_depth):
-        return allocate_gcmap(self.assembler, frame_depth,
-                              JITFRAME_FIXED_SIZE)
-
     def get_gcmap(self, forbidden_regs=[], noregs=False):
         frame_depth = self.fm.get_frame_depth()
-        gcmap = self.get_empty_gcmap(frame_depth)
+        gcmap = allocate_gcmap(self.assembler, frame_depth, JITFRAME_FIXED_SIZE)
         for box, loc in self.rm.reg_bindings.iteritems():
             if loc in forbidden_regs:
                 continue
@@ -1072,7 +1059,6 @@
             need_lower_byte = True
         else:
             need_lower_byte = False
-<<<<<<< HEAD
         box_base, box_index, box_value = args
         base_loc = self.rm.make_sure_var_in_reg(box_base, args)
         index_loc = self.rm.make_sure_var_in_reg(box_index, args)
@@ -1096,13 +1082,11 @@
         self.perform_discard(op, [base_loc, ofs, itemsize, fieldsize,
                                  index_loc, temp_loc, value_loc])
 
+    consider_setinteriorfield_raw = consider_setinteriorfield_gc
+
     def consider_strsetitem(self, op):
         args = op.getarglist()
         base_loc = self.rm.make_sure_var_in_reg(op.getarg(0), args)
-=======
-        value_loc = self.make_sure_var_in_reg(op.getarg(2), args,
-                                          need_lower_byte=need_lower_byte)
->>>>>>> 1d5fa256
         ofs_loc = self.rm.make_sure_var_in_reg(op.getarg(1), args)
         self.perform_discard(op, [base_loc, ofs_loc, value_loc,
                                  imm(itemsize)])
@@ -1227,8 +1211,6 @@
         dstaddr_loc = self.rm.force_allocate_reg(dstaddr_box, forbidden_vars)
         self._gen_address_inside_string(base_loc, ofs_loc, dstaddr_loc,
                                         is_unicode=is_unicode)
-        # for stm: convert the addresses from %gs-based to linear
-        self.assembler.convert_addresses_to_linear(srcaddr_loc, dstaddr_loc)
         # compute the length in bytes
         length_box = args[4]
         length_loc = self.loc(length_box)
@@ -1329,11 +1311,6 @@
                 loc = arglocs[i]
                 if isinstance(loc, FrameLoc):
                     self.fm.hint_frame_pos[box] = self.fm.get_loc_index(loc)
-
-
-    def consider_stm_should_break_transaction(self, op):
-        resloc = self.force_allocate_reg_or_cc(op)
-        self.perform(op, [], resloc)
 
     def consider_jump(self, op):
         assembler = self.assembler
@@ -1452,20 +1429,6 @@
     def consider_keepalive(self, op):
         pass
 
-    def consider_stm_read(self, op):
-        loc_src = self.loc(op.getarg(0))
-        self.possibly_free_vars_for_op(op)
-        # this will get in 'loc_tmp' a register that is the same as
-        # 'loc_src' if the op.getarg(0) is freed now
-        if (isinstance(loc_src, ImmedLoc) and
-                rx86.fits_in_32bits(loc_src.value >> 4)):
-            loc_tmp = None
-        else:
-            tmpxvar = TempVar()
-            loc_tmp = self.rm.force_allocate_reg(tmpxvar)
-            self.rm.possibly_free_var(tmpxvar)
-        self.perform_discard(op, [loc_src, loc_tmp])
-
     def consider_zero_array(self, op):
         itemsize, baseofs, _ = unpack_arraydescr(op.getdescr())
         length_box = op.getarg(2)
@@ -1503,8 +1466,6 @@
                 dstaddr_loc, startindex_loc, itemsize_loc,
                 base_loc, imm(baseofs))
             self.assembler.mc.LEA(dstaddr_loc, dst_addr)
-            # for stm: convert the address from %gs-based to linear
-            self.assembler.convert_addresses_to_linear(dstaddr_loc)
             #
             if constbytes >= 0:
                 length_loc = imm(constbytes)
