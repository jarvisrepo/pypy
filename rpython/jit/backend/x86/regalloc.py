
""" Register allocation scheme.
"""

import os, sys
from rpython.jit.backend.llsupport import symbolic
from rpython.jit.backend.llsupport.descr import (ArrayDescr, CallDescr,
    unpack_arraydescr, unpack_fielddescr, unpack_interiorfielddescr)
from rpython.jit.backend.llsupport.gcmap import allocate_gcmap
from rpython.jit.backend.llsupport.regalloc import (FrameManager, BaseRegalloc,
     RegisterManager, TempVar, compute_vars_longevity, is_comparison_or_ovf_op,
     valid_addressing_size)
from rpython.jit.backend.x86 import rx86
from rpython.jit.backend.x86.arch import (WORD, JITFRAME_FIXED_SIZE, IS_X86_32,
    IS_X86_64, DEFAULT_FRAME_BYTES)
from rpython.jit.backend.x86.jump import remap_frame_layout_mixed
from rpython.jit.backend.x86.regloc import (FrameLoc, RegLoc, ConstFloatLoc,
    FloatImmedLoc, ImmedLoc, imm, imm0, imm1, ecx, eax, edx, ebx, esi, edi,
    ebp, r8, r9, r10, r11, r12, r13, r14, r15, xmm0, xmm1, xmm2, xmm3, xmm4,
    xmm5, xmm6, xmm7, xmm8, xmm9, xmm10, xmm11, xmm12, xmm13, xmm14,
    X86_64_SCRATCH_REG, X86_64_XMM_SCRATCH_REG)
from rpython.jit.backend.x86.vector_ext import VectorRegallocMixin
from rpython.jit.codewriter import longlong
from rpython.jit.codewriter.effectinfo import EffectInfo
<<<<<<< HEAD
from rpython.jit.metainterp.history import (Box, Const, ConstInt, ConstPtr,
    ConstFloat, BoxInt, BoxFloat, BoxVector, INT, REF,
    FLOAT, VECTOR, TargetToken)
from rpython.jit.metainterp.resoperation import rop, ResOperation
from rpython.jit.metainterp.compile import ResumeGuardDescr
from rpython.jit.metainterp.resume import AccumInfo
=======
from rpython.jit.metainterp.history import (Const, ConstInt, ConstPtr,
    ConstFloat, INT, REF, FLOAT, TargetToken)
from rpython.jit.metainterp.resoperation import rop, OpHelpers
>>>>>>> fbcf24f8
from rpython.rlib import rgc
from rpython.rlib.objectmodel import we_are_translated
from rpython.rlib.rarithmetic import r_longlong, r_uint
from rpython.rtyper.annlowlevel import cast_instance_to_gcref
from rpython.rtyper.lltypesystem import lltype, rffi, rstr
from rpython.rtyper.lltypesystem.lloperation import llop


class X86RegisterManager(RegisterManager):
    box_types = [INT, REF]
    all_regs = [ecx, eax, edx, ebx, esi, edi]
    no_lower_byte_regs = [esi, edi]
    save_around_call_regs = [eax, edx, ecx]
    frame_reg = ebp

    def call_result_location(self, v):
        return eax

    def convert_to_imm(self, c):
        if isinstance(c, ConstInt):
            return imm(c.value)
        elif isinstance(c, ConstPtr):
            if we_are_translated() and c.value and rgc.can_move(c.value):
                not_implemented("convert_to_imm: ConstPtr needs special care")
            return imm(rffi.cast(lltype.Signed, c.value))
        else:
            not_implemented("convert_to_imm: got a %s" % c)

class X86_64_RegisterManager(X86RegisterManager):
    # r11 omitted because it's used as scratch
    all_regs = [ecx, eax, edx, ebx, esi, edi, r8, r9, r10, r12, r13, r14, r15]

    no_lower_byte_regs = []
    save_around_call_regs = [eax, ecx, edx, esi, edi, r8, r9, r10]

class X86XMMRegisterManager(RegisterManager):

    box_types = [FLOAT, VECTOR]
    all_regs = [xmm0, xmm1, xmm2, xmm3, xmm4, xmm5, xmm6, xmm7]
    # we never need lower byte I hope
    save_around_call_regs = all_regs

    def convert_to_imm(self, c):
        adr = self.assembler.datablockwrapper.malloc_aligned(8, 8)
        x = c.getfloatstorage()
        rffi.cast(rffi.CArrayPtr(longlong.FLOATSTORAGE), adr)[0] = x
        return ConstFloatLoc(adr)

    def convert_to_imm_16bytes_align(self, c):
        adr = self.assembler.datablockwrapper.malloc_aligned(16, 16)
        x = c.getfloatstorage()
        y = longlong.ZEROF
        rffi.cast(rffi.CArrayPtr(longlong.FLOATSTORAGE), adr)[0] = x
        rffi.cast(rffi.CArrayPtr(longlong.FLOATSTORAGE), adr)[1] = y
        return ConstFloatLoc(adr)

    def expand_float(self, size, const):
        if size == 4:
            loc = self.expand_single_float(const)
        else:
            loc = self.expand_double_float(const)
        return loc

    def expand_double_float(self, f):
        adr = self.assembler.datablockwrapper.malloc_aligned(16, 16)
        fs = f.getfloatstorage()
        rffi.cast(rffi.CArrayPtr(longlong.FLOATSTORAGE), adr)[0] = fs
        rffi.cast(rffi.CArrayPtr(longlong.FLOATSTORAGE), adr)[1] = fs
        return ConstFloatLoc(adr)

    def expand_single_float(self, f):
        adr = self.assembler.datablockwrapper.malloc_aligned(16, 16)
        fs = rffi.cast(lltype.SingleFloat, f.getfloatstorage())
        rffi.cast(rffi.CArrayPtr(lltype.SingleFloat), adr)[0] = fs
        rffi.cast(rffi.CArrayPtr(lltype.SingleFloat), adr)[1] = fs
        rffi.cast(rffi.CArrayPtr(lltype.SingleFloat), adr)[2] = fs
        rffi.cast(rffi.CArrayPtr(lltype.SingleFloat), adr)[3] = fs
        return ConstFloatLoc(adr)

    def call_result_location(self, v):
        return xmm0

class X86_64_XMMRegisterManager(X86XMMRegisterManager):
    # xmm15 reserved for scratch use
    all_regs = [xmm0, xmm1, xmm2, xmm3, xmm4, xmm5, xmm6, xmm7, xmm8, xmm9, xmm10, xmm11, xmm12, xmm13, xmm14]
    save_around_call_regs = all_regs

class X86FrameManager(FrameManager):
    def __init__(self, base_ofs):
        FrameManager.__init__(self)
        self.base_ofs = base_ofs

    def frame_pos(self, i, box_type):
        return FrameLoc(i, get_ebp_ofs(self.base_ofs, i), box_type)

    @staticmethod
    def frame_size(box_type):
        if IS_X86_32 and box_type == FLOAT:
            return 2
        else:
            return 1

    @staticmethod
    def get_loc_index(loc):
        assert isinstance(loc, FrameLoc)
        return loc.position

if WORD == 4:
    gpr_reg_mgr_cls = X86RegisterManager
    xmm_reg_mgr_cls = X86XMMRegisterManager
elif WORD == 8:
    gpr_reg_mgr_cls = X86_64_RegisterManager
    xmm_reg_mgr_cls = X86_64_XMMRegisterManager
else:
    raise AssertionError("Word size should be 4 or 8")

gpr_reg_mgr_cls.all_reg_indexes = [-1] * WORD * 2 # eh, happens to be true
for _i, _reg in enumerate(gpr_reg_mgr_cls.all_regs):
    gpr_reg_mgr_cls.all_reg_indexes[_reg.value] = _i


class RegAlloc(BaseRegalloc, VectorRegallocMixin):

    def __init__(self, assembler, translate_support_code=False):
        assert isinstance(translate_support_code, bool)
        # variables that have place in register
        self.assembler = assembler
        self.translate_support_code = translate_support_code
        # to be read/used by the assembler too
        self.jump_target_descr = None
        self.final_jump_op = None

    def _prepare(self, inputargs, operations, allgcrefs):
        cpu = self.assembler.cpu
        self.fm = X86FrameManager(cpu.get_baseofs_of_frame_field())
        operations = cpu.gc_ll_descr.rewrite_assembler(cpu, operations,
                                                       allgcrefs)
        # compute longevity of variables
        longevity, last_real_usage = compute_vars_longevity(
                                                    inputargs, operations)
        self.longevity = longevity
        self.last_real_usage = last_real_usage
        self.rm = gpr_reg_mgr_cls(self.longevity,
                                  frame_manager = self.fm,
                                  assembler = self.assembler)
        self.xrm = xmm_reg_mgr_cls(self.longevity, frame_manager = self.fm,
                                   assembler = self.assembler)
        return operations

    def prepare_loop(self, inputargs, operations, looptoken, allgcrefs):
        operations = self._prepare(inputargs, operations, allgcrefs)
        self._set_initial_bindings(inputargs, looptoken)
        # note: we need to make a copy of inputargs because possibly_free_vars
        # is also used on op args, which is a non-resizable list
        self.possibly_free_vars(list(inputargs))
        if WORD == 4:       # see redirect_call_assembler()
            self.min_bytes_before_label = 5
        else:
            self.min_bytes_before_label = 13
        return operations

    def prepare_bridge(self, inputargs, arglocs, operations, allgcrefs,
                       frame_info):
        operations = self._prepare(inputargs, operations, allgcrefs)
        self._update_bindings(arglocs, inputargs)
        self.min_bytes_before_label = 0
        return operations

    def ensure_next_label_is_at_least_at_position(self, at_least_position):
        self.min_bytes_before_label = max(self.min_bytes_before_label,
                                          at_least_position)

    def get_final_frame_depth(self):
        return self.fm.get_frame_depth()

    def possibly_free_var(self, var):
        if var.type == FLOAT or var.type == VECTOR:
            self.xrm.possibly_free_var(var)
        else:
            self.rm.possibly_free_var(var)

    def possibly_free_vars_for_op(self, op):
        for i in range(op.numargs()):
            var = op.getarg(i)
            if var is not None: # xxx kludgy
                self.possibly_free_var(var)
        if op.type != 'v':
            self.possibly_free_var(op)

    def possibly_free_vars(self, vars):
        for var in vars:
            if var is not None: # xxx kludgy
                self.possibly_free_var(var)

    def make_sure_var_in_reg(self, var, forbidden_vars=[],
                             selected_reg=None, need_lower_byte=False):
        if var.type == FLOAT or var.type == VECTOR:
            if isinstance(var, ConstFloat):
                return FloatImmedLoc(var.getfloatstorage())
            return self.xrm.make_sure_var_in_reg(var, forbidden_vars,
                                                 selected_reg, need_lower_byte)
        else:
            return self.rm.make_sure_var_in_reg(var, forbidden_vars,
                                                selected_reg, need_lower_byte)

    def force_allocate_reg(self, var, forbidden_vars=[], selected_reg=None,
                           need_lower_byte=False):
        if var.type == FLOAT or var.type == VECTOR:
            return self.xrm.force_allocate_reg(var, forbidden_vars,
                                               selected_reg, need_lower_byte)
        else:
            return self.rm.force_allocate_reg(var, forbidden_vars,
                                              selected_reg, need_lower_byte)

    def force_result_in_reg(self, result_var, var, forbidden_vars):
        assert result_var.type == var.type
        if result_var.type in (FLOAT, VECTOR):
            return self.xrm.force_result_in_reg(result_var, var, forbidden_vars)
        else:
            return self.rm.force_result_in_reg(result_var, var, forbidden_vars)

    def force_spill_var(self, var):
        if var.type == FLOAT:
            return self.xrm.force_spill_var(var)
        else:
            return self.rm.force_spill_var(var)

    def load_xmm_aligned_16_bytes(self, var, forbidden_vars=[]):
        # Load 'var' in a register; but if it is a constant, we can return
        # a 16-bytes-aligned ConstFloatLoc.
        if isinstance(var, ConstInt):
            return self.xrm.convert_to_imm_16bytes_align(var)
        else:
            return self.xrm.make_sure_var_in_reg(var, forbidden_vars)

    def _update_bindings(self, locs, inputargs):
        # XXX this should probably go to llsupport/regalloc.py
        used = {}
        i = 0
        for loc in locs:
            if loc is None: # xxx bit kludgy
                loc = ebp
            arg = inputargs[i]
            i += 1
            if isinstance(loc, RegLoc):
                if arg.type == FLOAT:
                    self.xrm.reg_bindings[arg] = loc
                    used[loc] = None
                else:
                    if loc is ebp:
                        self.rm.bindings_to_frame_reg[arg] = None
                    else:
                        self.rm.reg_bindings[arg] = loc
                        used[loc] = None
            else:
                self.fm.bind(arg, loc)
        self.rm.free_regs = []
        for reg in self.rm.all_regs:
            if reg not in used:
                self.rm.free_regs.append(reg)
        self.xrm.free_regs = []
        for reg in self.xrm.all_regs:
            if reg not in used:
                self.xrm.free_regs.append(reg)
        self.possibly_free_vars(list(inputargs))
        self.fm.finish_binding()
        self.rm._check_invariants()
        self.xrm._check_invariants()

    def perform(self, op, arglocs, result_loc):
        if not we_are_translated():
            self.assembler.dump('%s <- %s(%s)' % (result_loc, op, arglocs))
        self.assembler.regalloc_perform(op, arglocs, result_loc)

    def perform_llong(self, op, arglocs, result_loc):
        if not we_are_translated():
            self.assembler.dump('%s <- %s(%s)' % (result_loc, op, arglocs))
        self.assembler.regalloc_perform_llong(op, arglocs, result_loc)

    def perform_math(self, op, arglocs, result_loc):
        if not we_are_translated():
            self.assembler.dump('%s <- %s(%s)' % (result_loc, op, arglocs))
        self.assembler.regalloc_perform_math(op, arglocs, result_loc)

    def locs_for_fail(self, guard_op):
        faillocs = []
        descr = guard_op.getdescr()
        for i,arg in enumerate(guard_op.getfailargs()):
            if arg is None:
                faillocs.append(None)
                continue
            accum = arg.getaccum()
            if accum:
                # for an accumulator store the position of the original
                # box and in llsupport/assembler save restore information
                # on the descriptor
                loc = self.loc(accum.getoriginalbox())
                faillocs.append(loc)
                assert isinstance(descr, ResumeGuardDescr)
                descr.rd_accum_list = AccumInfo(descr.rd_accum_list,
                                                i, accum.operator,
                                                accum.getoriginalbox(),
                                                self.loc(arg))
            else:
                faillocs.append(self.loc(arg))

        return faillocs

    def perform_with_guard(self, op, guard_op, arglocs, result_loc):
        faillocs = self.locs_for_fail(guard_op)
        self.rm.position += 1
        self.xrm.position += 1
        self.assembler.regalloc_perform_with_guard(op, guard_op, faillocs,
                                                   arglocs, result_loc,
                                                   self.fm.get_frame_depth())
        self.possibly_free_vars(guard_op.getfailargs())

    def perform_guard(self, guard_op, arglocs, result_loc):
        faillocs = self.locs_for_fail(guard_op)
        if not we_are_translated():
            if result_loc is not None:
                self.assembler.dump('%s <- %s(%s)' % (result_loc, guard_op,
                                                      arglocs))
            else:
                self.assembler.dump('%s(%s)' % (guard_op, arglocs))
        self.assembler.regalloc_perform_guard(guard_op, faillocs, arglocs,
                                              result_loc,
                                              self.fm.get_frame_depth())
        self.possibly_free_vars(guard_op.getfailargs())

    def perform_discard(self, op, arglocs):
        if not we_are_translated():
            self.assembler.dump('%s(%s)' % (op, arglocs))
        self.assembler.regalloc_perform_discard(op, arglocs)

    def walk_operations(self, inputargs, operations):
        i = 0
        #self.operations = operations
        while i < len(operations):
            op = operations[i]
            self.assembler.mc.mark_op(op)
            assert self.assembler.mc._frame_size == DEFAULT_FRAME_BYTES
            self.assembler.position = i
            self.rm.position = i
            self.xrm.position = i
            if op.has_no_side_effect() and op not in self.longevity:
                i += 1
                self.possibly_free_vars_for_op(op)
                continue
            if self.can_merge_with_next_guard(op, i, operations):
                oplist_with_guard[op.getopnum()](self, op, operations[i + 1])
                i += 1
            elif not we_are_translated() and op.getopnum() == -127:
                self._consider_force_spill(op)
            else:
                oplist[op.getopnum()](self, op)
            self.possibly_free_vars_for_op(op)
            self.rm._check_invariants()
            self.xrm._check_invariants()
            i += 1
        assert not self.rm.reg_bindings
        assert not self.xrm.reg_bindings
        self.flush_loop()
        self.assembler.mc.mark_op(None) # end of the loop
        for arg in inputargs:
            self.possibly_free_var(arg)

    def flush_loop(self):
        # Force the code to be aligned to a multiple of 16.  Also,
        # rare case: if the loop is too short, or if we are just after
        # a GUARD_NOT_INVALIDATED, we need to make sure we insert enough
        # NOPs.  This is important to ensure that there are enough bytes
        # produced, because GUARD_NOT_INVALIDATED or
        # redirect_call_assembler() will maybe overwrite them.  (In that
        # rare case we don't worry too much about alignment.)
        mc = self.assembler.mc
        current_pos = mc.get_relative_pos()
        target_pos = (current_pos + 15) & ~15
        target_pos = max(target_pos, self.min_bytes_before_label)
        insert_nops = target_pos - current_pos
        assert 0 <= insert_nops <= 15
        for c in mc.MULTIBYTE_NOPs[insert_nops]:
            mc.writechar(c)

    def loc(self, v):
        if v is None: # xxx kludgy
            return None
        if v.type == FLOAT or v.type == VECTOR:
            return self.xrm.loc(v)
        return self.rm.loc(v)

    def _consider_guard_tf(self, op):
        arg = op.getarg(0)
        if arg.type == VECTOR:
            loc = self.xrm.make_sure_var_in_reg(arg)
        else:
            loc = self.rm.make_sure_var_in_reg(arg)
        self.perform_guard(op, [loc], None)

    consider_guard_true = _consider_guard_tf
    consider_guard_false = _consider_guard_tf

    def _consider_guard(self, op):
        loc = self.rm.make_sure_var_in_reg(op.getarg(0))
        self.perform_guard(op, [loc], None)

    consider_guard_nonnull = _consider_guard
    consider_guard_isnull = _consider_guard

    def consider_finish(self, op):
        # the frame is in ebp, but we have to point where in the frame is
        # the potential argument to FINISH
        descr = op.getdescr()
        fail_descr = cast_instance_to_gcref(descr)
        # we know it does not move, but well
        rgc._make_sure_does_not_move(fail_descr)
        fail_descr = rffi.cast(lltype.Signed, fail_descr)
        if op.numargs() == 1:
            loc = self.make_sure_var_in_reg(op.getarg(0))
            locs = [loc, imm(fail_descr)]
        else:
            locs = [imm(fail_descr)]
        self.perform(op, locs, None)

    def consider_guard_no_exception(self, op):
        self.perform_guard(op, [], None)

    def consider_guard_not_invalidated(self, op):
        mc = self.assembler.mc
        n = mc.get_relative_pos()
        self.perform_guard(op, [], None)
        assert n == mc.get_relative_pos()
        # ensure that the next label is at least 5 bytes farther than
        # the current position.  Otherwise, when invalidating the guard,
        # we would overwrite randomly the next label's position.
        self.ensure_next_label_is_at_least_at_position(n + 5)

    def consider_guard_exception(self, op):
        loc = self.rm.make_sure_var_in_reg(op.getarg(0))
        box = TempVar()
        args = op.getarglist()
        loc1 = self.rm.force_allocate_reg(box, args)
        if op in self.longevity:
            # this means, is it ever used
            resloc = self.rm.force_allocate_reg(op, args + [box])
        else:
            resloc = None
        self.perform_guard(op, [loc, loc1], resloc)
        self.rm.possibly_free_var(box)

    consider_guard_no_overflow = consider_guard_no_exception
    consider_guard_overflow    = consider_guard_no_exception

    def consider_guard_value(self, op):
        x = self.make_sure_var_in_reg(op.getarg(0))
        y = self.loc(op.getarg(1))
        self.perform_guard(op, [x, y], None)

    def consider_guard_class(self, op):
        assert not isinstance(op.getarg(0), Const)
        x = self.rm.make_sure_var_in_reg(op.getarg(0))
        y = self.loc(op.getarg(1))
        self.perform_guard(op, [x, y], None)

    consider_guard_nonnull_class = consider_guard_class
    consider_guard_gc_type = consider_guard_class

    def consider_guard_is_object(self, op):
        x = self.make_sure_var_in_reg(op.getarg(0))
        tmp_box = TempVar()
        y = self.rm.force_allocate_reg(tmp_box)
        self.rm.possibly_free_var(tmp_box)
        self.perform_guard(op, [x, y], None)

    def consider_guard_subclass(self, op):
        x = self.make_sure_var_in_reg(op.getarg(0))
        y = self.loc(op.getarg(1))
        tmp_box = TempVar()
        z = self.rm.force_allocate_reg(tmp_box)
        self.rm.possibly_free_var(tmp_box)
        self.perform_guard(op, [x, y, z], None)

    def _consider_binop_part(self, op, symm=False):
        x = op.getarg(0)
        y = op.getarg(1)
        argloc = self.loc(y)
        #
        # For symmetrical operations, if 'y' is already in a register
        # and won't be used after the current operation finishes,
        # then swap the role of 'x' and 'y'
        if (symm and isinstance(argloc, RegLoc) and
                self.rm.longevity[y][1] == self.rm.position):
            x, y = y, x
            argloc = self.loc(y)
        #
        args = op.getarglist()
        loc = self.rm.force_result_in_reg(op, x, args)
        return loc, argloc

    def _consider_binop(self, op):
        loc, argloc = self._consider_binop_part(op)
        self.perform(op, [loc, argloc], loc)

    def _consider_binop_symm(self, op):
        loc, argloc = self._consider_binop_part(op, symm=True)
        self.perform(op, [loc, argloc], loc)

    def _consider_lea(self, op, loc):
        argloc = self.loc(op.getarg(1))
        resloc = self.force_allocate_reg(op)
        self.perform(op, [loc, argloc], resloc)

    def consider_int_add(self, op):
        loc = self.loc(op.getarg(0))
        y = op.getarg(1)
        if (isinstance(loc, RegLoc) and
            isinstance(y, ConstInt) and rx86.fits_in_32bits(y.value)):
            self._consider_lea(op, loc)
        else:
            self._consider_binop_symm(op)

    consider_nursery_ptr_increment = consider_int_add

    def consider_int_sub(self, op):
        loc = self.loc(op.getarg(0))
        y = op.getarg(1)
        if (isinstance(loc, RegLoc) and
            isinstance(y, ConstInt) and rx86.fits_in_32bits(-y.value)):
            self._consider_lea(op, loc)
        else:
            self._consider_binop(op)

    consider_int_mul = _consider_binop_symm
    consider_int_and = _consider_binop_symm
    consider_int_or  = _consider_binop_symm
    consider_int_xor = _consider_binop_symm

    def _consider_binop_with_guard(self, op, guard_op):
        loc, argloc = self._consider_binop_part(op)
        self.perform_with_guard(op, guard_op, [loc, argloc], loc)

    def _consider_binop_with_guard_symm(self, op, guard_op):
        loc, argloc = self._consider_binop_part(op, symm=True)
        self.perform_with_guard(op, guard_op, [loc, argloc], loc)

    consider_int_mul_ovf = _consider_binop_with_guard_symm
    consider_int_sub_ovf = _consider_binop_with_guard
    consider_int_add_ovf = _consider_binop_with_guard_symm

    def consider_int_neg(self, op):
        res = self.rm.force_result_in_reg(op, op.getarg(0))
        self.perform(op, [res], res)

    consider_int_invert = consider_int_neg

    def consider_int_signext(self, op):
        argloc = self.loc(op.getarg(0))
        numbytesloc = self.loc(op.getarg(1))
        resloc = self.force_allocate_reg(op)
        self.perform(op, [argloc, numbytesloc], resloc)

    def consider_int_lshift(self, op):
        if isinstance(op.getarg(1), Const):
            loc2 = self.rm.convert_to_imm(op.getarg(1))
        else:
            loc2 = self.rm.make_sure_var_in_reg(op.getarg(1), selected_reg=ecx)
        args = op.getarglist()
        loc1 = self.rm.force_result_in_reg(op, op.getarg(0), args)
        self.perform(op, [loc1, loc2], loc1)

    consider_int_rshift  = consider_int_lshift
    consider_uint_rshift = consider_int_lshift

    def _consider_int_div_or_mod(self, op, resultreg, trashreg):
        l0 = self.rm.make_sure_var_in_reg(op.getarg(0), selected_reg=eax)
        l1 = self.rm.make_sure_var_in_reg(op.getarg(1), selected_reg=ecx)
        l2 = self.rm.force_allocate_reg(op, selected_reg=resultreg)
        # the register (eax or edx) not holding what we are looking for
        # will be just trash after that operation
        tmpvar = TempVar()
        self.rm.force_allocate_reg(tmpvar, selected_reg=trashreg)
        assert l0 is eax
        assert l1 is ecx
        assert l2 is resultreg
        self.rm.possibly_free_var(tmpvar)

    def consider_int_mod(self, op):
        self._consider_int_div_or_mod(op, edx, eax)
        self.perform(op, [eax, ecx], edx)

    def consider_int_floordiv(self, op):
        self._consider_int_div_or_mod(op, eax, edx)
        self.perform(op, [eax, ecx], eax)

    consider_uint_floordiv = consider_int_floordiv

    def _consider_compop(self, op, guard_op):
        vx = op.getarg(0)
        vy = op.getarg(1)
        arglocs = [self.loc(vx), self.loc(vy)]
        args = op.getarglist()
        if (vx in self.rm.reg_bindings or vy in self.rm.reg_bindings or
            isinstance(vx, Const) or isinstance(vy, Const)):
            pass
        else:
            arglocs[0] = self.rm.make_sure_var_in_reg(vx)
        if guard_op is None:
            loc = self.rm.force_allocate_reg(op, args,
                                             need_lower_byte=True)
            self.perform(op, arglocs, loc)
        else:
            self.perform_with_guard(op, guard_op, arglocs, None)

    consider_int_lt = _consider_compop
    consider_int_gt = _consider_compop
    consider_int_ge = _consider_compop
    consider_int_le = _consider_compop
    consider_int_ne = _consider_compop
    consider_int_eq = _consider_compop
    consider_uint_gt = _consider_compop
    consider_uint_lt = _consider_compop
    consider_uint_le = _consider_compop
    consider_uint_ge = _consider_compop
    consider_ptr_eq = consider_instance_ptr_eq = _consider_compop
    consider_ptr_ne = consider_instance_ptr_ne = _consider_compop

    def _consider_float_op(self, op):
        loc1 = self.xrm.loc(op.getarg(1))
        args = op.getarglist()
        loc0 = self.xrm.force_result_in_reg(op, op.getarg(0), args)
        self.perform(op, [loc0, loc1], loc0)

    consider_float_add = _consider_float_op      # xxx could be _symm
    consider_float_sub = _consider_float_op
    consider_float_mul = _consider_float_op      # xxx could be _symm
    consider_float_truediv = _consider_float_op

    def _consider_float_cmp(self, op, guard_op):
        vx = op.getarg(0)
        vy = op.getarg(1)
        arglocs = [self.loc(vx), self.loc(vy)]
        if not (isinstance(arglocs[0], RegLoc) or
                isinstance(arglocs[1], RegLoc)):
            if isinstance(vx, Const):
                arglocs[1] = self.xrm.make_sure_var_in_reg(vy)
            else:
                arglocs[0] = self.xrm.make_sure_var_in_reg(vx)
        if guard_op is None:
            res = self.rm.force_allocate_reg(op, need_lower_byte=True)
            self.perform(op, arglocs, res)
        else:
            self.perform_with_guard(op, guard_op, arglocs, None)

    consider_float_lt = _consider_float_cmp
    consider_float_le = _consider_float_cmp
    consider_float_eq = _consider_float_cmp
    consider_float_ne = _consider_float_cmp
    consider_float_gt = _consider_float_cmp
    consider_float_ge = _consider_float_cmp

    def _consider_float_unary_op(self, op):
        loc0 = self.xrm.force_result_in_reg(op, op.getarg(0))
        self.perform(op, [loc0], loc0)

    consider_float_neg = _consider_float_unary_op
    consider_float_abs = _consider_float_unary_op

    def consider_cast_float_to_int(self, op):
        loc0 = self.xrm.make_sure_var_in_reg(op.getarg(0))
        loc1 = self.rm.force_allocate_reg(op)
        self.perform(op, [loc0], loc1)

    def consider_cast_int_to_float(self, op):
        loc0 = self.rm.make_sure_var_in_reg(op.getarg(0))
        loc1 = self.xrm.force_allocate_reg(op)
        self.perform(op, [loc0], loc1)

    def consider_cast_float_to_singlefloat(self, op):
        loc0 = self.xrm.make_sure_var_in_reg(op.getarg(0))
        loc1 = self.rm.force_allocate_reg(op)
        tmpxvar = TempVar()
        loctmp = self.xrm.force_allocate_reg(tmpxvar)   # may be equal to loc0
        self.xrm.possibly_free_var(tmpxvar)
        self.perform(op, [loc0, loctmp], loc1)

    consider_cast_singlefloat_to_float = consider_cast_int_to_float

    def consider_convert_float_bytes_to_longlong(self, op):
        if longlong.is_64_bit:
            loc0 = self.xrm.make_sure_var_in_reg(op.getarg(0))
            loc1 = self.rm.force_allocate_reg(op)
            self.perform(op, [loc0], loc1)
        else:
            arg0 = op.getarg(0)
            loc0 = self.xrm.loc(arg0)
            loc1 = self.xrm.force_allocate_reg(op, forbidden_vars=[arg0])
            self.perform(op, [loc0], loc1)

    def consider_convert_longlong_bytes_to_float(self, op):
        if longlong.is_64_bit:
            loc0 = self.rm.make_sure_var_in_reg(op.getarg(0))
            loc1 = self.xrm.force_allocate_reg(op)
            self.perform(op, [loc0], loc1)
        else:
            arg0 = op.getarg(0)
            loc0 = self.xrm.make_sure_var_in_reg(arg0)
            loc1 = self.xrm.force_allocate_reg(op, forbidden_vars=[arg0])
            self.perform(op, [loc0], loc1)

    def _consider_llong_binop_xx(self, op):
        # must force both arguments into xmm registers, because we don't
        # know if they will be suitably aligned.  Exception: if the second
        # argument is a constant, we can ask it to be aligned to 16 bytes.
        # xxx some of these operations could be '_symm'.
        args = [op.getarg(1), op.getarg(2)]
        loc1 = self.load_xmm_aligned_16_bytes(args[1])
        loc0 = self.xrm.force_result_in_reg(op, args[0], args)
        self.perform_llong(op, [loc0, loc1], loc0)

    def _consider_llong_eq_ne_xx(self, op):
        # must force both arguments into xmm registers, because we don't
        # know if they will be suitably aligned.  Exception: if they are
        # constants, we can ask them to be aligned to 16 bytes.
        args = [op.getarg(1), op.getarg(2)]
        loc1 = self.load_xmm_aligned_16_bytes(args[0])
        loc2 = self.load_xmm_aligned_16_bytes(args[1], args)
        tmpxvar = TempBox()
        loc3 = self.xrm.force_allocate_reg(tmpxvar, args)
        self.xrm.possibly_free_var(tmpxvar)
        loc0 = self.rm.force_allocate_reg(op, need_lower_byte=True)
        self.perform_llong(op, [loc1, loc2, loc3], loc0)

    def _maybe_consider_llong_lt(self, op):
        # XXX just a special case for now
        box = op.getarg(2)
        if not isinstance(box, ConstFloat):
            return False
        if box.getlonglong() != 0:
            return False
        # "x < 0"
        box = op.getarg(1)
        assert isinstance(box, BoxFloat)
        loc1 = self.xrm.make_sure_var_in_reg(box)
        loc0 = self.rm.force_allocate_reg(op)
        self.perform_llong(op, [loc1], loc0)
        return True

    def _consider_llong_to_int(self, op):
        # accept an argument in a xmm register or in the stack
        loc1 = self.xrm.loc(op.getarg(1))
        loc0 = self.rm.force_allocate_reg(op)
        self.perform_llong(op, [loc1], loc0)

    def _loc_of_const_longlong(self, value64):
        c = ConstFloat(value64)
        return self.xrm.convert_to_imm(c)

    def _consider_llong_from_int(self, op):
        assert IS_X86_32
        loc0 = self.xrm.force_allocate_reg(op)
        box = op.getarg(1)
        if isinstance(box, ConstInt):
            loc1 = self._loc_of_const_longlong(r_longlong(box.value))
            loc2 = None    # unused
        else:
            loc1 = self.rm.make_sure_var_in_reg(box)
            tmpxvar = TempBox()
            loc2 = self.xrm.force_allocate_reg(tmpxvar, [op])
            self.xrm.possibly_free_var(tmpxvar)
        self.perform_llong(op, [loc1, loc2], loc0)

    def _consider_llong_from_uint(self, op):
        assert IS_X86_32
        loc0 = self.xrm.force_allocate_reg(op)
        loc1 = self.rm.make_sure_var_in_reg(op.getarg(1))
        self.perform_llong(op, [loc1], loc0)

    def _consider_math_sqrt(self, op):
        loc0 = self.xrm.force_result_in_reg(op, op.getarg(1))
        self.perform_math(op, [loc0], loc0)

    def _consider_threadlocalref_get(self, op):
        if self.translate_support_code:
            offset = op.getarg(1).getint()   # getarg(0) == 'threadlocalref_get'
            calldescr = op.getdescr()
            size = calldescr.get_result_size()
            sign = calldescr.is_result_signed()
            resloc = self.force_allocate_reg(op)
            self.assembler.threadlocalref_get(offset, resloc, size, sign)
        else:
            self._consider_call(op)

    def _call(self, op, arglocs, force_store=[], guard_not_forced_op=None):
        # we need to save registers on the stack:
        #
        #  - at least the non-callee-saved registers
        #
        #  - we assume that any call can collect, and we
        #    save also the callee-saved registers that contain GC pointers
        #
        #  - for CALL_MAY_FORCE or CALL_ASSEMBLER, we have to save all regs
        #    anyway, in case we need to do cpu.force().  The issue is that
        #    grab_frame_values() would not be able to locate values in
        #    callee-saved registers.
        #
        save_all_regs = guard_not_forced_op is not None
        self.xrm.before_call(force_store, save_all_regs=save_all_regs)
        if not save_all_regs:
            gcrootmap = self.assembler.cpu.gc_ll_descr.gcrootmap
            # we save all the registers for shadowstack and asmgcc for now
            # --- for asmgcc too: we can't say "register x is a gc ref"
            # without distinguishing call sites, which we don't do any
            # more for now.
            if gcrootmap: # and gcrootmap.is_shadow_stack:
                save_all_regs = 2
        self.rm.before_call(force_store, save_all_regs=save_all_regs)
        if op.type != 'v':
            if op.type == FLOAT:
                resloc = self.xrm.after_call(op)
            else:
                resloc = self.rm.after_call(op)
        else:
            resloc = None
        if guard_not_forced_op is not None:
            self.perform_with_guard(op, guard_not_forced_op, arglocs, resloc)
        else:
            self.perform(op, arglocs, resloc)

    def _consider_call(self, op, guard_not_forced_op=None, first_arg_index=1):
        calldescr = op.getdescr()
        assert isinstance(calldescr, CallDescr)
        assert len(calldescr.arg_classes) == op.numargs() - first_arg_index
        size = calldescr.get_result_size()
        sign = calldescr.is_result_signed()
        if sign:
            sign_loc = imm1
        else:
            sign_loc = imm0
        self._call(op, [imm(size), sign_loc] +
                       [self.loc(op.getarg(i)) for i in range(op.numargs())],
                   guard_not_forced_op=guard_not_forced_op)

    def _consider_real_call(self, op):
        effectinfo = op.getdescr().get_extra_info()
        assert effectinfo is not None
        oopspecindex = effectinfo.oopspecindex
        if oopspecindex != EffectInfo.OS_NONE:
            if IS_X86_32:
                # support for some of the llong operations,
                # which only exist on x86-32
                if oopspecindex in (EffectInfo.OS_LLONG_ADD,
                                    EffectInfo.OS_LLONG_SUB,
                                    EffectInfo.OS_LLONG_AND,
                                    EffectInfo.OS_LLONG_OR,
                                    EffectInfo.OS_LLONG_XOR):
                    return self._consider_llong_binop_xx(op)
                if oopspecindex == EffectInfo.OS_LLONG_TO_INT:
                    return self._consider_llong_to_int(op)
                if oopspecindex == EffectInfo.OS_LLONG_FROM_INT:
                    return self._consider_llong_from_int(op)
                if oopspecindex == EffectInfo.OS_LLONG_FROM_UINT:
                    return self._consider_llong_from_uint(op)
                if (oopspecindex == EffectInfo.OS_LLONG_EQ or
                    oopspecindex == EffectInfo.OS_LLONG_NE):
                    return self._consider_llong_eq_ne_xx(op)
                if oopspecindex == EffectInfo.OS_LLONG_LT:
                    if self._maybe_consider_llong_lt(op):
                        return
            if oopspecindex == EffectInfo.OS_MATH_SQRT:
                return self._consider_math_sqrt(op)
            if oopspecindex == EffectInfo.OS_THREADLOCALREF_GET:
                return self._consider_threadlocalref_get(op)
            if oopspecindex == EffectInfo.OS_MATH_READ_TIMESTAMP:
                return self._consider_math_read_timestamp(op)
        self._consider_call(op)
    consider_call_i = _consider_real_call
    consider_call_r = _consider_real_call
    consider_call_f = _consider_real_call
    consider_call_n = _consider_real_call

    def _consider_call_may_force(self, op, guard_op):
        assert guard_op is not None
        self._consider_call(op, guard_op)
    consider_call_may_force_i = _consider_call_may_force
    consider_call_may_force_r = _consider_call_may_force
    consider_call_may_force_f = _consider_call_may_force
    consider_call_may_force_n = _consider_call_may_force

    def _consider_call_release_gil(self, op, guard_op):
        # [Const(save_err), func_addr, args...]
        assert guard_op is not None
        self._consider_call(op, guard_op, first_arg_index=2)

    consider_call_release_gil_i = _consider_call_release_gil
    consider_call_release_gil_r = _consider_call_release_gil
    consider_call_release_gil_f = _consider_call_release_gil
    consider_call_release_gil_n = _consider_call_release_gil
    
    def consider_call_malloc_gc(self, op):
        self._consider_call(op)

    def _consider_call_assembler(self, op, guard_op):
        locs = self.locs_for_call_assembler(op, guard_op)
        self._call(op, locs, guard_not_forced_op=guard_op)
    consider_call_assembler_i = _consider_call_assembler
    consider_call_assembler_r = _consider_call_assembler
    consider_call_assembler_f = _consider_call_assembler
    consider_call_assembler_n = _consider_call_assembler

    def consider_cond_call_gc_wb(self, op):
        assert op.type == 'v'
        args = op.getarglist()
        N = len(args)
        # we force all arguments in a reg (unless they are Consts),
        # because it will be needed anyway by the following setfield_gc
        # or setarrayitem_gc. It avoids loading it twice from the memory.
        arglocs = [self.rm.make_sure_var_in_reg(op.getarg(i), args)
                   for i in range(N)]
        self.perform_discard(op, arglocs)

    consider_cond_call_gc_wb_array = consider_cond_call_gc_wb

    def consider_cond_call(self, op):
        # A 32-bit-only, asmgcc-only issue: 'cond_call_register_arguments'
        # contains edi and esi, which are also in asmgcroot.py:ASM_FRAMEDATA.
        # We must make sure that edi and esi do not contain GC pointers.
        if IS_X86_32 and self.assembler._is_asmgcc():
            for box, loc in self.rm.reg_bindings.items():
                if (loc == edi or loc == esi) and box.type == REF:
                    self.rm.force_spill_var(box)
                    assert box not in self.rm.reg_bindings
        #
        assert op.type == 'v'
        args = op.getarglist()
        assert 2 <= len(args) <= 4 + 2     # maximum 4 arguments
        loc_cond = self.make_sure_var_in_reg(args[0], args)
        v = args[1]
        assert isinstance(v, Const)
        imm_func = self.rm.convert_to_imm(v)
        arglocs = [self.loc(args[i]) for i in range(2, len(args))]
        gcmap = self.get_gcmap()
        self.rm.possibly_free_var(args[0])
        self.assembler.cond_call(op, gcmap, loc_cond, imm_func, arglocs)

    def consider_call_malloc_nursery(self, op):
        size_box = op.getarg(0)
        assert isinstance(size_box, ConstInt)
        size = size_box.getint()
        # looking at the result
        self.rm.force_allocate_reg(op, selected_reg=eax)
        #
        # We need edi as a temporary, but otherwise don't save any more
        # register.  See comments in _build_malloc_slowpath().
        tmp_box = TempVar()
        self.rm.force_allocate_reg(tmp_box, selected_reg=edi)
        gcmap = self.get_gcmap([eax, edi]) # allocate the gcmap *before*
        self.rm.possibly_free_var(tmp_box)
        #
        gc_ll_descr = self.assembler.cpu.gc_ll_descr
        self.assembler.malloc_cond(
            gc_ll_descr.get_nursery_free_addr(),
            gc_ll_descr.get_nursery_top_addr(),
            size, gcmap)

    def consider_call_malloc_nursery_varsize_frame(self, op):
        size_box = op.getarg(0)
        assert not isinstance(size_box, Const) # we cannot have a const here!
        # sizeloc must be in a register, but we can free it now
        # (we take care explicitly of conflicts with eax or edi)
        sizeloc = self.rm.make_sure_var_in_reg(size_box)
        self.rm.possibly_free_var(size_box)
        # the result will be in eax
        self.rm.force_allocate_reg(op, selected_reg=eax)
        # we need edi as a temporary
        tmp_box = TempVar()
        self.rm.force_allocate_reg(tmp_box, selected_reg=edi)
        gcmap = self.get_gcmap([eax, edi]) # allocate the gcmap *before*
        self.rm.possibly_free_var(tmp_box)
        #
        gc_ll_descr = self.assembler.cpu.gc_ll_descr
        self.assembler.malloc_cond_varsize_frame(
            gc_ll_descr.get_nursery_free_addr(),
            gc_ll_descr.get_nursery_top_addr(),
            sizeloc, gcmap)

    def consider_call_malloc_nursery_varsize(self, op):
        gc_ll_descr = self.assembler.cpu.gc_ll_descr
        if not hasattr(gc_ll_descr, 'max_size_of_young_obj'):
            raise Exception("unreachable code")
            # for boehm, this function should never be called
        arraydescr = op.getdescr()
        length_box = op.getarg(2)
        assert not isinstance(length_box, Const) # we cannot have a const here!
        # the result will be in eax
        self.rm.force_allocate_reg(op, selected_reg=eax)
        # we need edi as a temporary
        tmp_box = TempVar()
        self.rm.force_allocate_reg(tmp_box, selected_reg=edi)
        gcmap = self.get_gcmap([eax, edi]) # allocate the gcmap *before*
        self.rm.possibly_free_var(tmp_box)
        # length_box always survives: it's typically also present in the
        # next operation that will copy it inside the new array.  It's
        # fine to load it from the stack too, as long as it's != eax, edi.
        lengthloc = self.rm.loc(length_box)
        self.rm.possibly_free_var(length_box)
        #
        itemsize = op.getarg(1).getint()
        maxlength = (gc_ll_descr.max_size_of_young_obj - WORD * 2) / itemsize
        self.assembler.malloc_cond_varsize(
            op.getarg(0).getint(),
            gc_ll_descr.get_nursery_free_addr(),
            gc_ll_descr.get_nursery_top_addr(),
            lengthloc, itemsize, maxlength, gcmap, arraydescr)

    def get_gcmap(self, forbidden_regs=[], noregs=False):
        frame_depth = self.fm.get_frame_depth()
        gcmap = allocate_gcmap(self.assembler, frame_depth, JITFRAME_FIXED_SIZE)
        for box, loc in self.rm.reg_bindings.iteritems():
            if loc in forbidden_regs:
                continue
            if box.type == REF and self.rm.is_still_alive(box):
                assert not noregs
                assert isinstance(loc, RegLoc)
                val = gpr_reg_mgr_cls.all_reg_indexes[loc.value]
                gcmap[val // WORD // 8] |= r_uint(1) << (val % (WORD * 8))
        for box, loc in self.fm.bindings.iteritems():
            if box.type == REF and self.rm.is_still_alive(box):
                assert isinstance(loc, FrameLoc)
                val = loc.position + JITFRAME_FIXED_SIZE
                gcmap[val // WORD // 8] |= r_uint(1) << (val % (WORD * 8))
        return gcmap

    def consider_setfield_gc(self, op):
        ofs, size, _ = unpack_fielddescr(op.getdescr())
        ofs_loc = imm(ofs)
        size_loc = imm(size)
        assert isinstance(size_loc, ImmedLoc)
        if size_loc.value == 1:
            need_lower_byte = True
        else:
            need_lower_byte = False
        args = op.getarglist()
        base_loc = self.rm.make_sure_var_in_reg(op.getarg(0), args)
        value_loc = self.make_sure_var_in_reg(op.getarg(1), args,
                                              need_lower_byte=need_lower_byte)
        self.perform_discard(op, [base_loc, ofs_loc, size_loc, value_loc])

    def consider_zero_ptr_field(self, op):
        ofs_loc = imm(op.getarg(1).getint())
        size_loc = imm(WORD)
        base_loc = self.rm.make_sure_var_in_reg(op.getarg(0), [])
        value_loc = imm(0)
        self.perform_discard(op, [base_loc, ofs_loc, size_loc, value_loc])

    consider_setfield_raw = consider_setfield_gc

    def consider_setinteriorfield_gc(self, op):
        t = unpack_interiorfielddescr(op.getdescr())
        ofs, itemsize, fieldsize = imm(t[0]), imm(t[1]), imm(t[2])
        args = op.getarglist()
        if fieldsize.value == 1:
            need_lower_byte = True
        else:
            need_lower_byte = False
        box_base, box_index, box_value = args
        base_loc = self.rm.make_sure_var_in_reg(box_base, args)
        index_loc = self.rm.make_sure_var_in_reg(box_index, args)
        value_loc = self.make_sure_var_in_reg(box_value, args,
                                              need_lower_byte=need_lower_byte)
        # If 'index_loc' is not an immediate, then we need a 'temp_loc' that
        # is a register whose value will be destroyed.  It's fine to destroy
        # the same register as 'index_loc', but not the other ones.
        if not isinstance(index_loc, ImmedLoc):
            # ...that is, except in a corner case where 'index_loc' would be
            # in the same register as 'value_loc'...
            tempvar = TempVar()
            temp_loc = self.rm.force_allocate_reg(tempvar, [box_base,
                                                            box_value])
            self.rm.possibly_free_var(tempvar)
        else:
            temp_loc = None
        self.rm.possibly_free_var(box_index)
        self.rm.possibly_free_var(box_base)
        self.possibly_free_var(box_value)
        self.perform_discard(op, [base_loc, ofs, itemsize, fieldsize,
                                 index_loc, temp_loc, value_loc])

    consider_setinteriorfield_raw = consider_setinteriorfield_gc

    def consider_strsetitem(self, op):
        args = op.getarglist()
        base_loc = self.rm.make_sure_var_in_reg(op.getarg(0), args)
        ofs_loc = self.rm.make_sure_var_in_reg(op.getarg(1), args)
        value_loc = self.rm.make_sure_var_in_reg(op.getarg(2), args,
                                                 need_lower_byte=True)
        self.perform_discard(op, [base_loc, ofs_loc, value_loc])

    consider_unicodesetitem = consider_strsetitem

    def consider_setarrayitem_gc(self, op):
        itemsize, ofs, _ = unpack_arraydescr(op.getdescr())
        args = op.getarglist()
        base_loc = self.rm.make_sure_var_in_reg(op.getarg(0), args)
        if itemsize == 1:
            need_lower_byte = True
        else:
            need_lower_byte = False
        value_loc = self.make_sure_var_in_reg(op.getarg(2), args,
                                          need_lower_byte=need_lower_byte)
        ofs_loc = self.rm.make_sure_var_in_reg(op.getarg(1), args)
        self.perform_discard(op, [base_loc, ofs_loc, value_loc,
                                 imm(itemsize), imm(ofs)])

    consider_setarrayitem_raw = consider_setarrayitem_gc
    consider_raw_store = consider_setarrayitem_gc

    def _consider_getfield_gc(self, op):
        ofs, size, sign = unpack_fielddescr(op.getdescr())
        ofs_loc = imm(ofs)
        size_loc = imm(size)
        args = op.getarglist()
        base_loc = self.rm.make_sure_var_in_reg(op.getarg(0), args)
        result_loc = self.force_allocate_reg(op)
        if sign:
            sign_loc = imm1
        else:
            sign_loc = imm0
        self.perform(op, [base_loc, ofs_loc, size_loc, sign_loc], result_loc)

    consider_getfield_gc_i = _consider_getfield_gc    
    consider_getfield_gc_r = _consider_getfield_gc    
    consider_getfield_gc_f = _consider_getfield_gc    
    consider_getfield_raw_i = _consider_getfield_gc
    consider_getfield_raw_f = _consider_getfield_gc
    consider_getfield_raw_pure_i = _consider_getfield_gc
    consider_getfield_raw_pure_f = _consider_getfield_gc
    consider_getfield_gc_pure_i = _consider_getfield_gc
    consider_getfield_gc_pure_r = _consider_getfield_gc
    consider_getfield_gc_pure_f = _consider_getfield_gc

    def consider_increment_debug_counter(self, op):
        base_loc = self.loc(op.getarg(0))
        self.perform_discard(op, [base_loc])

    def _consider_getarrayitem_gc(self, op):
        itemsize, ofs, sign = unpack_arraydescr(op.getdescr())
        args = op.getarglist()
        base_loc = self.rm.make_sure_var_in_reg(op.getarg(0), args)
        ofs_loc = self.rm.make_sure_var_in_reg(op.getarg(1), args)
        result_loc = self.force_allocate_reg(op)
        if sign:
            sign_loc = imm1
        else:
            sign_loc = imm0
        self.perform(op, [base_loc, ofs_loc, imm(itemsize), imm(ofs),
                          sign_loc], result_loc)

    consider_getarrayitem_gc_i = _consider_getarrayitem_gc
    consider_getarrayitem_gc_r = _consider_getarrayitem_gc
    consider_getarrayitem_gc_f = _consider_getarrayitem_gc
    consider_getarrayitem_raw_i = _consider_getarrayitem_gc
    consider_getarrayitem_raw_f = _consider_getarrayitem_gc
    consider_getarrayitem_gc_pure_i = _consider_getarrayitem_gc
    consider_getarrayitem_gc_pure_r = _consider_getarrayitem_gc
    consider_getarrayitem_gc_pure_f = _consider_getarrayitem_gc
    consider_getarrayitem_raw_pure_i = _consider_getarrayitem_gc
    consider_getarrayitem_raw_pure_f = _consider_getarrayitem_gc
    consider_raw_load_i = _consider_getarrayitem_gc
    consider_raw_load_f = _consider_getarrayitem_gc

    def _consider_getinteriorfield_gc(self, op):
        t = unpack_interiorfielddescr(op.getdescr())
        ofs, itemsize, fieldsize, sign = imm(t[0]), imm(t[1]), imm(t[2]), t[3]
        if sign:
            sign_loc = imm1
        else:
            sign_loc = imm0
        args = op.getarglist()
        base_loc = self.rm.make_sure_var_in_reg(op.getarg(0), args)
        index_loc = self.rm.make_sure_var_in_reg(op.getarg(1), args)
        # 'base' and 'index' are put in two registers (or one if 'index'
        # is an immediate).  'result' can be in the same register as
        # 'index' but must be in a different register than 'base'.
        result_loc = self.force_allocate_reg(op, [op.getarg(0)])
        assert isinstance(result_loc, RegLoc)
        # two cases: 1) if result_loc is a normal register, use it as temp_loc
        if not result_loc.is_xmm:
            temp_loc = result_loc
        else:
            # 2) if result_loc is an xmm register, we (likely) need another
            # temp_loc that is a normal register.  It can be in the same
            # register as 'index' but not 'base'.
            tempvar = TempVar()
            temp_loc = self.rm.force_allocate_reg(tempvar, [op.getarg(0)])
            self.rm.possibly_free_var(tempvar)
        self.perform(op, [base_loc, ofs, itemsize, fieldsize,
                          index_loc, temp_loc, sign_loc], result_loc)

    consider_getinteriorfield_gc_i = _consider_getinteriorfield_gc
    consider_getinteriorfield_gc_r = _consider_getinteriorfield_gc
    consider_getinteriorfield_gc_f = _consider_getinteriorfield_gc

    def consider_int_is_true(self, op, guard_op):
        # doesn't need arg to be in a register
        argloc = self.loc(op.getarg(0))
        if guard_op is not None:
            self.perform_with_guard(op, guard_op, [argloc], None)
        else:
            resloc = self.rm.force_allocate_reg(op, need_lower_byte=True)
            self.perform(op, [argloc], resloc)

    consider_int_is_zero = consider_int_is_true

    def _consider_same_as(self, op):
        argloc = self.loc(op.getarg(0))
        resloc = self.force_allocate_reg(op)
        self.perform(op, [argloc], resloc)
    consider_cast_ptr_to_int = _consider_same_as
    consider_cast_int_to_ptr = _consider_same_as
    consider_same_as_i = _consider_same_as
    consider_same_as_r = _consider_same_as
    consider_same_as_f = _consider_same_as

    def consider_int_force_ge_zero(self, op):
        argloc = self.make_sure_var_in_reg(op.getarg(0))
        resloc = self.force_allocate_reg(op, [op.getarg(0)])
        self.perform(op, [argloc], resloc)

    def consider_strlen(self, op):
        args = op.getarglist()
        base_loc = self.rm.make_sure_var_in_reg(op.getarg(0), args)
        result_loc = self.rm.force_allocate_reg(op)
        self.perform(op, [base_loc], result_loc)

    consider_unicodelen = consider_strlen

    def consider_arraylen_gc(self, op):
        arraydescr = op.getdescr()
        assert isinstance(arraydescr, ArrayDescr)
        ofs = arraydescr.lendescr.offset
        args = op.getarglist()
        base_loc = self.rm.make_sure_var_in_reg(op.getarg(0), args)
        result_loc = self.rm.force_allocate_reg(op)
        self.perform(op, [base_loc, imm(ofs)], result_loc)

    def consider_strgetitem(self, op):
        args = op.getarglist()
        base_loc = self.rm.make_sure_var_in_reg(op.getarg(0), args)
        ofs_loc = self.rm.make_sure_var_in_reg(op.getarg(1), args)
        result_loc = self.rm.force_allocate_reg(op)
        self.perform(op, [base_loc, ofs_loc], result_loc)

    consider_unicodegetitem = consider_strgetitem

    def consider_copystrcontent(self, op):
        self._consider_copystrcontent(op, is_unicode=False)

    def consider_copyunicodecontent(self, op):
        self._consider_copystrcontent(op, is_unicode=True)

    def _consider_copystrcontent(self, op, is_unicode):
        # compute the source address
        args = op.getarglist()
        base_loc = self.rm.make_sure_var_in_reg(args[0], args)
        ofs_loc = self.rm.make_sure_var_in_reg(args[2], args)
        assert args[0] is not args[1]    # forbidden case of aliasing
        srcaddr_box = TempVar()
        forbidden_vars = [args[1], args[3], args[4], srcaddr_box]
        srcaddr_loc = self.rm.force_allocate_reg(srcaddr_box, forbidden_vars)
        self._gen_address_inside_string(base_loc, ofs_loc, srcaddr_loc,
                                        is_unicode=is_unicode)
        # compute the destination address
        base_loc = self.rm.make_sure_var_in_reg(args[1], forbidden_vars)
        ofs_loc = self.rm.make_sure_var_in_reg(args[3], forbidden_vars)
        forbidden_vars = [args[4], srcaddr_box]
        dstaddr_box = TempVar()
        dstaddr_loc = self.rm.force_allocate_reg(dstaddr_box, forbidden_vars)
        self._gen_address_inside_string(base_loc, ofs_loc, dstaddr_loc,
                                        is_unicode=is_unicode)
        # compute the length in bytes
        length_box = args[4]
        length_loc = self.loc(length_box)
        if is_unicode:
            forbidden_vars = [srcaddr_box, dstaddr_box]
            bytes_box = TempVar()
            bytes_loc = self.rm.force_allocate_reg(bytes_box, forbidden_vars)
            scale = self._get_unicode_item_scale()
            if not (isinstance(length_loc, ImmedLoc) or
                    isinstance(length_loc, RegLoc)):
                self.assembler.mov(length_loc, bytes_loc)
                length_loc = bytes_loc
            self.assembler.load_effective_addr(length_loc, 0, scale, bytes_loc)
            length_box = bytes_box
            length_loc = bytes_loc
        # call memcpy()
        self.rm.before_call()
        self.xrm.before_call()
        self.assembler.simple_call_no_collect(imm(self.assembler.memcpy_addr),
                                        [dstaddr_loc, srcaddr_loc, length_loc])
        self.rm.possibly_free_var(length_box)
        self.rm.possibly_free_var(dstaddr_box)
        self.rm.possibly_free_var(srcaddr_box)

    def _gen_address_inside_string(self, baseloc, ofsloc, resloc, is_unicode):
        if is_unicode:
            ofs_items, _, _ = symbolic.get_array_token(rstr.UNICODE,
                                                  self.translate_support_code)
            scale = self._get_unicode_item_scale()
        else:
            ofs_items, itemsize, _ = symbolic.get_array_token(rstr.STR,
                                                  self.translate_support_code)
            assert itemsize == 1
            scale = 0
        self.assembler.load_effective_addr(ofsloc, ofs_items, scale,
                                           resloc, baseloc)

    def _get_unicode_item_scale(self):
        _, itemsize, _ = symbolic.get_array_token(rstr.UNICODE,
                                                  self.translate_support_code)
        if itemsize == 4:
            return 2
        elif itemsize == 2:
            return 1
        else:
            raise AssertionError("bad unicode item size")

    def _consider_math_read_timestamp(self, op):
        tmpbox_high = TempVar()
        self.rm.force_allocate_reg(tmpbox_high, selected_reg=eax)
        if longlong.is_64_bit:
            # on 64-bit, use rax as temporary register and returns the
            # result in rdx
            result_loc = self.rm.force_allocate_reg(op,
                                                    selected_reg=edx)
            self.perform_math(op, [], result_loc)
        else:
            # on 32-bit, use both eax and edx as temporary registers,
            # use a temporary xmm register, and returns the result in
            # another xmm register.
            tmpbox_low = TempVar()
            self.rm.force_allocate_reg(tmpbox_low, selected_reg=edx)
            xmmtmpbox = TempVar()
            xmmtmploc = self.xrm.force_allocate_reg(xmmtmpbox)
            result_loc = self.xrm.force_allocate_reg(op)
            self.perform_math(op, [xmmtmploc], result_loc)
            self.xrm.possibly_free_var(xmmtmpbox)
            self.rm.possibly_free_var(tmpbox_low)
        self.rm.possibly_free_var(tmpbox_high)

    def compute_hint_frame_locations(self, operations):
        # optimization only: fill in the 'hint_frame_locations' dictionary
        # of 'fm' based on the JUMP at the end of the loop, by looking
        # at where we would like the boxes to be after the jump.
        op = operations[-1]
        if op.getopnum() != rop.JUMP:
            return
        self.final_jump_op = op
        descr = op.getdescr()
        assert isinstance(descr, TargetToken)
        if descr._ll_loop_code != 0:
            # if the target LABEL was already compiled, i.e. if it belongs
            # to some already-compiled piece of code
            self._compute_hint_frame_locations_from_descr(descr)
        #else:
        #   The loop ends in a JUMP going back to a LABEL in the same loop.
        #   We cannot fill 'hint_frame_locations' immediately, but we can
        #   wait until the corresponding consider_label() to know where the
        #   we would like the boxes to be after the jump.

    def _compute_hint_frame_locations_from_descr(self, descr):
        arglocs = descr._x86_arglocs
        jump_op = self.final_jump_op
        assert len(arglocs) == jump_op.numargs()
        for i in range(jump_op.numargs()):
            box = jump_op.getarg(i)
            if not isinstance(box, Const):
                loc = arglocs[i]
                if isinstance(loc, FrameLoc):
                    self.fm.hint_frame_pos[box] = self.fm.get_loc_index(loc)

    def consider_jump(self, op):
        assembler = self.assembler
        assert self.jump_target_descr is None
        descr = op.getdescr()
        assert isinstance(descr, TargetToken)
        arglocs = descr._x86_arglocs
        self.jump_target_descr = descr
        # Part about non-floats
        src_locations1 = []
        dst_locations1 = []
        # Part about floats
        src_locations2 = []
        dst_locations2 = []
        # Build the four lists
        for i in range(op.numargs()):
            box = op.getarg(i)
            src_loc = self.loc(box)
            dst_loc = arglocs[i]
            if box.type != FLOAT and box.type != VECTOR:
                src_locations1.append(src_loc)
                dst_locations1.append(dst_loc)
            else:
                src_locations2.append(src_loc)
                dst_locations2.append(dst_loc)

        # Do we have a temp var?
        if IS_X86_64:
            tmpreg = X86_64_SCRATCH_REG
            xmmtmp = X86_64_XMM_SCRATCH_REG
        else:
            tmpreg = None
            xmmtmp = None
        # Do the remapping
        remap_frame_layout_mixed(assembler,
                                 src_locations1, dst_locations1, tmpreg,
                                 src_locations2, dst_locations2, xmmtmp)
        self.possibly_free_vars_for_op(op)
        assembler.closing_jump(self.jump_target_descr)

    def consider_enter_portal_frame(self, op):
        self.assembler.enter_portal_frame(op)

    def consider_leave_portal_frame(self, op):
        self.assembler.leave_portal_frame(op)

    def consider_jit_debug(self, op):
        pass

    def _consider_force_spill(self, op):
        # This operation is used only for testing
        self.force_spill_var(op.getarg(0))

    def consider_force_token(self, op):
        # XXX for now we return a regular reg
        #self.rm.force_allocate_frame_reg(op)
        self.assembler.force_token(self.rm.force_allocate_reg(op))

    def consider_label(self, op):
        descr = op.getdescr()
        assert isinstance(descr, TargetToken)
        inputargs = op.getarglist()
        arglocs = [None] * len(inputargs)
        #
        # we use force_spill() on the boxes that are not going to be really
        # used any more in the loop, but that are kept alive anyway
        # by being in a next LABEL's or a JUMP's argument or fail_args
        # of some guard
        position = self.rm.position
        for arg in inputargs:
            assert not isinstance(arg, Const)
            if self.last_real_usage.get(arg, -1) <= position:
                self.force_spill_var(arg)
        #
        # we need to make sure that no variable is stored in ebp
        for arg in inputargs:
            if self.loc(arg) is ebp:
                loc2 = self.fm.loc(arg)
                self.assembler.mc.MOV(loc2, ebp)
        self.rm.bindings_to_frame_reg.clear()
        #
        for i in range(len(inputargs)):
            arg = inputargs[i]
            assert not isinstance(arg, Const)
            loc = self.loc(arg)
            assert loc is not ebp
            arglocs[i] = loc
            if isinstance(loc, RegLoc):
                self.fm.mark_as_free(arg)
        #
        # if we are too close to the start of the loop, the label's target may
        # get overridden by redirect_call_assembler().  (rare case)
        self.flush_loop()
        #
        descr._x86_arglocs = arglocs
        descr._ll_loop_code = self.assembler.mc.get_relative_pos()
        descr._x86_clt = self.assembler.current_clt
        self.assembler.target_tokens_currently_compiling[descr] = None
        self.possibly_free_vars_for_op(op)
        self.assembler.label()
        #
        # if the LABEL's descr is precisely the target of the JUMP at the
        # end of the same loop, i.e. if what we are compiling is a single
        # loop that ends up jumping to this LABEL, then we can now provide
        # the hints about the expected position of the spilled variables.
        jump_op = self.final_jump_op
        if jump_op is not None and jump_op.getdescr() is descr:
            self._compute_hint_frame_locations_from_descr(descr)

    def consider_guard_not_forced_2(self, op):
        self.rm.before_call(op.getfailargs(), save_all_regs=True)
        fail_locs = [self.loc(v) for v in op.getfailargs()]
        self.assembler.store_force_descr(op, fail_locs,
                                         self.fm.get_frame_depth())
        self.possibly_free_vars(op.getfailargs())

    def consider_keepalive(self, op):
        pass

    def consider_zero_array(self, op):
        itemsize, baseofs, _ = unpack_arraydescr(op.getdescr())
        length_box = op.getarg(2)
        if isinstance(length_box, ConstInt):
            constbytes = length_box.getint() * itemsize
            if constbytes == 0:
                return    # nothing to do
        else:
            constbytes = -1
        args = op.getarglist()
        base_loc = self.rm.make_sure_var_in_reg(args[0], args)
        startindex_loc = self.rm.make_sure_var_in_reg(args[1], args)
        if 0 <= constbytes <= 16 * 8 and (
                valid_addressing_size(itemsize) or
                isinstance(startindex_loc, ImmedLoc)):
            if IS_X86_64:
                null_loc = X86_64_XMM_SCRATCH_REG
            else:
                null_box = TempVar()
                null_loc = self.xrm.force_allocate_reg(null_box)
                self.xrm.possibly_free_var(null_box)
            self.perform_discard(op, [base_loc, startindex_loc,
                                      imm(constbytes), imm(itemsize),
                                      imm(baseofs), null_loc])
        else:
            # base_loc and startindex_loc are in two regs here (or they are
            # immediates).  Compute the dstaddr_loc, which is the raw
            # address that we will pass as first argument to memset().
            # It can be in the same register as either one, but not in
            # args[2], because we're still needing the latter.
            dstaddr_box = TempVar()
            dstaddr_loc = self.rm.force_allocate_reg(dstaddr_box, [args[2]])
            itemsize_loc = imm(itemsize)
            dst_addr = self.assembler._get_interiorfield_addr(
                dstaddr_loc, startindex_loc, itemsize_loc,
                base_loc, imm(baseofs))
            self.assembler.mc.LEA(dstaddr_loc, dst_addr)
            #
            if constbytes >= 0:
                length_loc = imm(constbytes)
            else:
                # load length_loc in a register different than dstaddr_loc
                length_loc = self.rm.make_sure_var_in_reg(length_box,
                                                          [dstaddr_box])
                if itemsize > 1:
                    # we need a register that is different from dstaddr_loc,
                    # but which can be identical to length_loc (as usual,
                    # only if the length_box is not used by future operations)
                    bytes_box = TempVar()
                    bytes_loc = self.rm.force_allocate_reg(bytes_box,
                                                           [dstaddr_box])
                    b_adr = self.assembler._get_interiorfield_addr(
                        bytes_loc, length_loc, itemsize_loc, imm0, imm0)
                    self.assembler.mc.LEA(bytes_loc, b_adr)
                    length_box = bytes_box
                    length_loc = bytes_loc
            #
            # call memset()
            self.rm.before_call()
            self.xrm.before_call()
            self.assembler.simple_call_no_collect(
                imm(self.assembler.memset_addr),
                [dstaddr_loc, imm0, length_loc])
            self.rm.possibly_free_var(length_box)
            self.rm.possibly_free_var(dstaddr_box)

    # ________________________________________

    def not_implemented_op(self, op):
        not_implemented("not implemented operation: %s" % op.getopname())

    def not_implemented_op_with_guard(self, op, guard_op):
        not_implemented("not implemented operation with guard: %s" % (
            op.getopname(),))

oplist = [RegAlloc.not_implemented_op] * rop._LAST
oplist_with_guard = [RegAlloc.not_implemented_op_with_guard] * rop._LAST

def add_none_argument(fn):
    return lambda self, op: fn(self, op, None)

import itertools
iterate = itertools.chain(RegAlloc.__dict__.iteritems(),
                          VectorRegallocMixin.__dict__.iteritems())
for name, value in iterate:
    if name.startswith('consider_'):
        name = name[len('consider_'):]
        num = getattr(rop, name.upper())
        if (is_comparison_or_ovf_op(num)
            or OpHelpers.is_call_may_force(num)
            or OpHelpers.is_call_assembler(num)
            or OpHelpers.is_call_release_gil(num)):
            oplist_with_guard[num] = value
            oplist[num] = add_none_argument(value)
        else:
            oplist[num] = value

def get_ebp_ofs(base_ofs, position):
    # Argument is a frame position (0, 1, 2...).
    # Returns (ebp+20), (ebp+24), (ebp+28)...
    # i.e. the n'th word beyond the fixed frame size.
    return base_ofs + WORD * (position + JITFRAME_FIXED_SIZE)

def not_implemented(msg):
    msg = '[x86/regalloc] %s\n' % msg
    if we_are_translated():
        llop.debug_print(lltype.Void, msg)
    raise NotImplementedError(msg)

# xxx hack: set a default value for TargetToken._ll_loop_code.
# If 0, we know that it is a LABEL that was not compiled yet.
TargetToken._ll_loop_code = 0<|MERGE_RESOLUTION|>--- conflicted
+++ resolved
@@ -22,18 +22,12 @@
 from rpython.jit.backend.x86.vector_ext import VectorRegallocMixin
 from rpython.jit.codewriter import longlong
 from rpython.jit.codewriter.effectinfo import EffectInfo
-<<<<<<< HEAD
 from rpython.jit.metainterp.history import (Box, Const, ConstInt, ConstPtr,
     ConstFloat, BoxInt, BoxFloat, BoxVector, INT, REF,
     FLOAT, VECTOR, TargetToken)
 from rpython.jit.metainterp.resoperation import rop, ResOperation
 from rpython.jit.metainterp.compile import ResumeGuardDescr
 from rpython.jit.metainterp.resume import AccumInfo
-=======
-from rpython.jit.metainterp.history import (Const, ConstInt, ConstPtr,
-    ConstFloat, INT, REF, FLOAT, TargetToken)
-from rpython.jit.metainterp.resoperation import rop, OpHelpers
->>>>>>> fbcf24f8
 from rpython.rlib import rgc
 from rpython.rlib.objectmodel import we_are_translated
 from rpython.rlib.rarithmetic import r_longlong, r_uint
@@ -376,7 +370,6 @@
             op = operations[i]
             self.assembler.mc.mark_op(op)
             assert self.assembler.mc._frame_size == DEFAULT_FRAME_BYTES
-            self.assembler.position = i
             self.rm.position = i
             self.xrm.position = i
             if op.has_no_side_effect() and op not in self.longevity:
@@ -1438,7 +1431,6 @@
             else:
                 src_locations2.append(src_loc)
                 dst_locations2.append(dst_loc)
-
         # Do we have a temp var?
         if IS_X86_64:
             tmpreg = X86_64_SCRATCH_REG
@@ -1598,8 +1590,6 @@
             self.rm.possibly_free_var(length_box)
             self.rm.possibly_free_var(dstaddr_box)
 
-    # ________________________________________
-
     def not_implemented_op(self, op):
         not_implemented("not implemented operation: %s" % op.getopname())
 
