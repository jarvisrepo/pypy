
""" Register allocation scheme.
"""

import os, sys
from rpython.jit.backend.llsupport import symbolic
from rpython.jit.backend.llsupport.descr import (ArrayDescr, CallDescr,
    unpack_arraydescr, unpack_fielddescr, unpack_interiorfielddescr)
from rpython.jit.backend.llsupport.gcmap import allocate_gcmap
from rpython.jit.backend.llsupport.jitframe import GCMAP
from rpython.jit.backend.llsupport.regalloc import (FrameManager, BaseRegalloc,
     RegisterManager, TempVar, compute_vars_longevity, is_comparison_or_ovf_op,
     valid_addressing_size)
from rpython.jit.backend.x86 import rx86
from rpython.jit.backend.x86.arch import (WORD, JITFRAME_FIXED_SIZE, IS_X86_32,
    IS_X86_64, DEFAULT_FRAME_BYTES)
from rpython.jit.backend.x86.jump import remap_frame_layout_mixed
from rpython.jit.backend.x86.regloc import (FrameLoc, RegLoc, ConstFloatLoc,
    FloatImmedLoc, ImmedLoc, imm, imm0, imm1, ecx, eax, edx, ebx, esi, edi,
    ebp, r8, r9, r10, r11, r12, r13, r14, r15, xmm0, xmm1, xmm2, xmm3, xmm4,
    xmm5, xmm6, xmm7, xmm8, xmm9, xmm10, xmm11, xmm12, xmm13, xmm14,
    X86_64_SCRATCH_REG, X86_64_XMM_SCRATCH_REG)
from rpython.jit.backend.x86.vector_ext import VectorRegallocMixin
from rpython.jit.codewriter import longlong
from rpython.jit.codewriter.effectinfo import EffectInfo
<<<<<<< HEAD
from rpython.jit.metainterp.history import (Box, Const, ConstInt, ConstPtr,
    ConstFloat, BoxInt, BoxFloat, INT, REF, FLOAT, TargetToken, StmLocation)
=======
from rpython.jit.metainterp.history import (Const, ConstInt, ConstPtr,
    ConstFloat, INT, REF, FLOAT, VECTOR, TargetToken, AbstractFailDescr)
>>>>>>> 2d490beb
from rpython.jit.metainterp.resoperation import rop, ResOperation
from rpython.jit.metainterp.resume import AccumInfo
from rpython.rlib import rgc
from rpython.rlib.objectmodel import we_are_translated
from rpython.rlib.rarithmetic import r_longlong, r_uint
from rpython.rtyper.annlowlevel import cast_instance_to_gcref
from rpython.rtyper.lltypesystem import lltype, rffi, rstr
from rpython.rtyper.lltypesystem.lloperation import llop


class X86RegisterManager(RegisterManager):
    box_types = [INT, REF]
    all_regs = [ecx, eax, edx, ebx, esi, edi]
    no_lower_byte_regs = [esi, edi]
    save_around_call_regs = [eax, edx, ecx]
    frame_reg = ebp

    def call_result_location(self, v):
        return eax

    def convert_to_imm(self, c):
        if isinstance(c, ConstInt):
            return imm(c.value)
        elif isinstance(c, ConstPtr):
            if we_are_translated() and c.value and rgc.can_move(c.value):
                not_implemented("convert_to_imm: ConstPtr needs special care")
            return imm(rffi.cast(lltype.Signed, c.value))
        else:
            not_implemented("convert_to_imm: got a %s" % c)

class X86_64_RegisterManager(X86RegisterManager):
    # r11 omitted because it's used as scratch
    all_regs = [ecx, eax, edx, ebx, esi, edi, r8, r9, r10, r12, r13, r14, r15]

    no_lower_byte_regs = []
    save_around_call_regs = [eax, ecx, edx, esi, edi, r8, r9, r10]

class X86XMMRegisterManager(RegisterManager):
    box_types = [FLOAT, INT] # yes INT!
    all_regs = [xmm0, xmm1, xmm2, xmm3, xmm4, xmm5, xmm6, xmm7]
    # we never need lower byte I hope
    save_around_call_regs = all_regs

    def convert_to_imm(self, c):
        adr = self.assembler.datablockwrapper.malloc_aligned(8, 8)
        x = c.getfloatstorage()
        rffi.cast(rffi.CArrayPtr(longlong.FLOATSTORAGE), adr)[0] = x
        return ConstFloatLoc(adr)

    def convert_to_imm_16bytes_align(self, c):
        adr = self.assembler.datablockwrapper.malloc_aligned(16, 16)
        x = c.getfloatstorage()
        y = longlong.ZEROF
        rffi.cast(rffi.CArrayPtr(longlong.FLOATSTORAGE), adr)[0] = x
        rffi.cast(rffi.CArrayPtr(longlong.FLOATSTORAGE), adr)[1] = y
        return ConstFloatLoc(adr)

    def expand_float(self, size, const):
        if size == 4:
            loc = self.expand_single_float(const)
        else:
            loc = self.expand_double_float(const)
        return loc

    def expand_double_float(self, f):
        adr = self.assembler.datablockwrapper.malloc_aligned(16, 16)
        fs = f.getfloatstorage()
        rffi.cast(rffi.CArrayPtr(longlong.FLOATSTORAGE), adr)[0] = fs
        rffi.cast(rffi.CArrayPtr(longlong.FLOATSTORAGE), adr)[1] = fs
        return ConstFloatLoc(adr)

    def expand_single_float(self, f):
        adr = self.assembler.datablockwrapper.malloc_aligned(16, 16)
        fs = rffi.cast(lltype.SingleFloat, f.getfloatstorage())
        rffi.cast(rffi.CArrayPtr(lltype.SingleFloat), adr)[0] = fs
        rffi.cast(rffi.CArrayPtr(lltype.SingleFloat), adr)[1] = fs
        rffi.cast(rffi.CArrayPtr(lltype.SingleFloat), adr)[2] = fs
        rffi.cast(rffi.CArrayPtr(lltype.SingleFloat), adr)[3] = fs
        return ConstFloatLoc(adr)

    def call_result_location(self, v):
        return xmm0

class X86_64_XMMRegisterManager(X86XMMRegisterManager):
    # xmm15 reserved for scratch use
    all_regs = [xmm0, xmm1, xmm2, xmm3, xmm4, xmm5, xmm6, xmm7, xmm8, xmm9, xmm10, xmm11, xmm12, xmm13, xmm14]
    save_around_call_regs = all_regs

class X86FrameManager(FrameManager):
    def __init__(self, base_ofs, segment):
        FrameManager.__init__(self)
        self.base_ofs = base_ofs
        self.segment = segment

    def frame_pos(self, i, box_type):
        return FrameLoc(self.segment, i,
                        get_ebp_ofs(self.base_ofs, i), box_type)

    @staticmethod
    def frame_size(box_type):
        if IS_X86_32 and box_type == FLOAT:
            return 2
        else:
            return 1

    @staticmethod
    def get_loc_index(loc):
        assert isinstance(loc, FrameLoc)
        return loc.position

if WORD == 4:
    gpr_reg_mgr_cls = X86RegisterManager
    xmm_reg_mgr_cls = X86XMMRegisterManager
elif WORD == 8:
    gpr_reg_mgr_cls = X86_64_RegisterManager
    xmm_reg_mgr_cls = X86_64_XMMRegisterManager
else:
    raise AssertionError("Word size should be 4 or 8")

gpr_reg_mgr_cls.all_reg_indexes = [-1] * WORD * 2 # eh, happens to be true
for _i, _reg in enumerate(gpr_reg_mgr_cls.all_regs):
    gpr_reg_mgr_cls.all_reg_indexes[_reg.value] = _i


class RegAlloc(BaseRegalloc, VectorRegallocMixin):

    def __init__(self, assembler, translate_support_code=False):
        assert isinstance(translate_support_code, bool)
        # variables that have place in register
        self.assembler = assembler
        self.translate_support_code = translate_support_code
        # to be read/used by the assembler too
        self.jump_target_descr = None
        self.final_jump_op = None

    def _prepare(self, inputargs, operations, allgcrefs):
        for box in inputargs:
            assert box.get_forwarded() is None
        cpu = self.assembler.cpu
        self.fm = X86FrameManager(cpu.get_baseofs_of_frame_field(),
                                  self.assembler.SEGMENT_FRAME)
        operations = cpu.gc_ll_descr.rewrite_assembler(cpu, operations,
                                                       allgcrefs)
        # compute longevity of variables
        longevity, last_real_usage = compute_vars_longevity(
                                                    inputargs, operations)
        self.longevity = longevity
        self.last_real_usage = last_real_usage
        self.rm = gpr_reg_mgr_cls(self.longevity,
                                  frame_manager = self.fm,
                                  assembler = self.assembler)
        self.xrm = xmm_reg_mgr_cls(self.longevity, frame_manager = self.fm,
                                   assembler = self.assembler)
        # 'self.stm_location' is the StmLocation of the current operation
        # (or the last one that actually had a StmLocation)
        self.stm_location = None
        return operations

    def prepare_loop(self, inputargs, operations, looptoken, allgcrefs):
        operations = self._prepare(inputargs, operations, allgcrefs)
        self._set_initial_bindings(inputargs, looptoken)
        # note: we need to make a copy of inputargs because possibly_free_vars
        # is also used on op args, which is a non-resizable list
        self.possibly_free_vars(list(inputargs))
        if WORD == 4:       # see redirect_call_assembler()
            self.min_bytes_before_label = 5
        else:
            self.min_bytes_before_label = 13
        return operations

    def prepare_bridge(self, inputargs, arglocs, operations, allgcrefs,
                       frame_info):
        operations = self._prepare(inputargs, operations, allgcrefs)
        self._update_bindings(arglocs, inputargs)
        self.min_bytes_before_label = 0
        return operations

    def ensure_next_label_is_at_least_at_position(self, at_least_position):
        self.min_bytes_before_label = max(self.min_bytes_before_label,
                                          at_least_position)

    def get_final_frame_depth(self):
        return self.fm.get_frame_depth()

    def possibly_free_var(self, var):
        if var.type == FLOAT or var.is_vector():
            self.xrm.possibly_free_var(var)
        else:
            self.rm.possibly_free_var(var)

    def possibly_free_vars_for_op(self, op):
        for i in range(op.numargs()):
            var = op.getarg(i)
            if var is not None: # xxx kludgy
                self.possibly_free_var(var)
        if op.type != 'v':
            self.possibly_free_var(op)

    def possibly_free_vars(self, vars):
        for var in vars:
            if var is not None: # xxx kludgy
                self.possibly_free_var(var)

    def make_sure_var_in_reg(self, var, forbidden_vars=[],
                             selected_reg=None, need_lower_byte=False):
        if var.type == FLOAT or var.is_vector():
            if isinstance(var, ConstFloat):
                return FloatImmedLoc(var.getfloatstorage())
            return self.xrm.make_sure_var_in_reg(var, forbidden_vars,
                                                 selected_reg, need_lower_byte)
        else:
            return self.rm.make_sure_var_in_reg(var, forbidden_vars,
                                                selected_reg, need_lower_byte)

    def force_allocate_reg(self, var, forbidden_vars=[], selected_reg=None,
                           need_lower_byte=False):
        if var.type == FLOAT or var.is_vector():
            return self.xrm.force_allocate_reg(var, forbidden_vars,
                                               selected_reg, need_lower_byte)
        else:
            return self.rm.force_allocate_reg(var, forbidden_vars,
                                              selected_reg, need_lower_byte)

    def force_allocate_reg_or_cc(self, var):
        assert var.type == INT
        if self.next_op_can_accept_cc(self.operations, self.rm.position):
            # hack: return the ebp location to mean "lives in CC".  This
            # ebp will not actually be used, and the location will be freed
            # after the next op as usual.
            self.rm.force_allocate_frame_reg(var)
            return ebp
        else:
            # else, return a regular register (not ebp).
            return self.rm.force_allocate_reg(var, need_lower_byte=True)

    def force_spill_var(self, var):
        if var.type == FLOAT:
            return self.xrm.force_spill_var(var)
        else:
            return self.rm.force_spill_var(var)

    def load_xmm_aligned_16_bytes(self, var, forbidden_vars=[]):
        # Load 'var' in a register; but if it is a constant, we can return
        # a 16-bytes-aligned ConstFloatLoc.
        if isinstance(var, Const):
            return self.xrm.convert_to_imm_16bytes_align(var)
        else:
            return self.xrm.make_sure_var_in_reg(var, forbidden_vars)

    def _update_bindings(self, locs, inputargs):
        # XXX this should probably go to llsupport/regalloc.py
        used = {}
        i = 0
        for loc in locs:
            if loc is None: # xxx bit kludgy
                loc = ebp
            arg = inputargs[i]
            i += 1
            if isinstance(loc, RegLoc):
                if arg.type == FLOAT:
                    self.xrm.reg_bindings[arg] = loc
                    used[loc] = None
                else:
                    if loc is ebp:
                        self.rm.bindings_to_frame_reg[arg] = None
                    else:
                        self.rm.reg_bindings[arg] = loc
                        used[loc] = None
            else:
                self.fm.bind(arg, loc)
        self.rm.free_regs = []
        for reg in self.rm.all_regs:
            if reg not in used:
                self.rm.free_regs.append(reg)
        self.xrm.free_regs = []
        for reg in self.xrm.all_regs:
            if reg not in used:
                self.xrm.free_regs.append(reg)
        self.possibly_free_vars(list(inputargs))
        self.fm.finish_binding()
        self.rm._check_invariants()
        self.xrm._check_invariants()

    def perform(self, op, arglocs, result_loc):
        if not we_are_translated():
            self.assembler.dump('%s <- %s(%s)' % (result_loc, op, arglocs))
        self.assembler.regalloc_perform(op, arglocs, result_loc)

    def perform_llong(self, op, arglocs, result_loc):
        if not we_are_translated():
            self.assembler.dump('%s <- %s(%s)' % (result_loc, op, arglocs))
        self.assembler.regalloc_perform_llong(op, arglocs, result_loc)

    def perform_math(self, op, arglocs, result_loc):
        if not we_are_translated():
            self.assembler.dump('%s <- %s(%s)' % (result_loc, op, arglocs))
        self.assembler.regalloc_perform_math(op, arglocs, result_loc)

    def locs_for_fail(self, guard_op):
        faillocs = [self.loc(arg) for arg in guard_op.getfailargs()]
        descr = guard_op.getdescr()
        if not descr:
            return faillocs
        assert isinstance(descr, AbstractFailDescr)
        if descr.rd_vector_info:
            accuminfo = descr.rd_vector_info
            while accuminfo:
                accuminfo.location = faillocs[accuminfo.getpos_in_failargs()]
                loc = self.loc(accuminfo.getoriginal())
                faillocs[accuminfo.getpos_in_failargs()] = loc
                accuminfo = accuminfo.next()
        return faillocs

    def perform_guard(self, guard_op, arglocs, result_loc):
        faillocs = self.locs_for_fail(guard_op)
        if not we_are_translated():
            if result_loc is not None:
                self.assembler.dump('%s <- %s(%s)' % (result_loc, guard_op,
                                                      arglocs))
            else:
                self.assembler.dump('%s(%s)' % (guard_op, arglocs))
        self.assembler.regalloc_perform_guard(guard_op, faillocs, arglocs,
                                              result_loc,
                                              self.fm.get_frame_depth())
        self.possibly_free_vars(guard_op.getfailargs())

    def perform_discard(self, op, arglocs):
        if not we_are_translated():
            self.assembler.dump('%s(%s)' % (op, arglocs))
        self.assembler.regalloc_perform_discard(op, arglocs)

    def walk_operations(self, inputargs, operations):
        i = 0
        self.operations = operations
        while i < len(operations):
            op = operations[i]
            self.assembler.mc.mark_op(op)
            if not rgc.stm_is_enabled():   # incorrect with stm
                assert self.assembler.mc._frame_size == DEFAULT_FRAME_BYTES
            self.rm.position = i
            self.xrm.position = i
<<<<<<< HEAD
            #
            if op.stm_location is not None:
                self.stm_location = op.stm_location
            #
            if op.has_no_side_effect() and op.result not in self.longevity:
=======
            if op.has_no_side_effect() and op not in self.longevity:
>>>>>>> 2d490beb
                i += 1
                self.possibly_free_vars_for_op(op)
                continue
            if not we_are_translated() and op.getopnum() == -127:
                self._consider_force_spill(op)
            else:
                oplist[op.getopnum()](self, op)
            self.possibly_free_vars_for_op(op)
            self.rm._check_invariants()
            self.xrm._check_invariants()
            i += 1
        assert not self.rm.reg_bindings
        assert not self.xrm.reg_bindings
        self.flush_loop()
        self.assembler.mc.mark_op(None) # end of the loop
        self.operations = None
        for arg in inputargs:
            self.possibly_free_var(arg)

    def flush_loop(self):
        # Force the code to be aligned to a multiple of 16.  Also,
        # rare case: if the loop is too short, or if we are just after
        # a GUARD_NOT_INVALIDATED, we need to make sure we insert enough
        # NOPs.  This is important to ensure that there are enough bytes
        # produced, because GUARD_NOT_INVALIDATED or
        # redirect_call_assembler() will maybe overwrite them.  (In that
        # rare case we don't worry too much about alignment.)
        mc = self.assembler.mc
        current_pos = mc.get_relative_pos()
        target_pos = (current_pos + 15) & ~15
        target_pos = max(target_pos, self.min_bytes_before_label)
        insert_nops = target_pos - current_pos
        assert 0 <= insert_nops <= 15
        for c in mc.MULTIBYTE_NOPs[insert_nops]:
            mc.writechar(c)

    def loc(self, v):
        if v is None: # xxx kludgy
            return None
        if v.type == FLOAT or v.is_vector():
            return self.xrm.loc(v)
        return self.rm.loc(v)

    def load_condition_into_cc(self, box):
        if self.assembler.guard_success_cc == rx86.cond_none:
            self.assembler.test_location(self.loc(box))
            self.assembler.guard_success_cc = rx86.Conditions['NZ']


    def _consider_guard_cc(true):
        def consider_guard_cc(self, op):
            arg = op.getarg(0)
            if arg.is_vector():
                loc = self.loc(arg)
                self.assembler.guard_vector(op, self.loc(arg), true)
            else:
                self.load_condition_into_cc(arg)
            self.perform_guard(op, [], None)
        return consider_guard_cc

    consider_guard_true = _consider_guard_cc(True)
    consider_guard_false = _consider_guard_cc(False)
    consider_guard_nonnull = _consider_guard_cc(True)
    consider_guard_isnull = _consider_guard_cc(False)

    def consider_finish(self, op):
        # the frame is in ebp, but we have to point where in the frame is
        # the potential argument to FINISH
        descr = op.getdescr()
        fail_descr = cast_instance_to_gcref(descr)
        # we know it does not move, but well
        rgc._make_sure_does_not_move(fail_descr)
        fail_descr = rffi.cast(lltype.Signed, fail_descr)
        if op.numargs() == 1:
            loc = self.make_sure_var_in_reg(op.getarg(0))
            locs = [loc, imm(fail_descr)]
        else:
            locs = [imm(fail_descr)]
        self.perform(op, locs, None)

    def consider_guard_no_exception(self, op):
        self.perform_guard(op, [], None)

    def consider_guard_not_invalidated(self, op):
        mc = self.assembler.mc
        n = mc.get_relative_pos()
        self.perform_guard(op, [], None)
        assert n == mc.get_relative_pos()
        # ensure that the next label is at least 5 bytes farther than
        # the current position.  Otherwise, when invalidating the guard,
        # we would overwrite randomly the next label's position.
        self.ensure_next_label_is_at_least_at_position(n + 5)

    def consider_guard_exception(self, op):
        loc = self.rm.make_sure_var_in_reg(op.getarg(0))
        box = TempVar()
        args = op.getarglist()
        loc1 = self.rm.force_allocate_reg(box, args)
        if op in self.longevity:
            # this means, is it ever used
            resloc = self.rm.force_allocate_reg(op, args + [box])
        else:
            resloc = None
        self.perform_guard(op, [loc, loc1], resloc)
        self.rm.possibly_free_var(box)

    def consider_save_exception(self, op):
        resloc = self.rm.force_allocate_reg(op)
        self.perform(op, [], resloc)
    consider_save_exc_class = consider_save_exception

    def consider_restore_exception(self, op):
        args = op.getarglist()
        loc0 = self.rm.make_sure_var_in_reg(op.getarg(0), args)  # exc class
        loc1 = self.rm.make_sure_var_in_reg(op.getarg(1), args)  # exc instance
        self.perform_discard(op, [loc0, loc1])

    consider_guard_no_overflow = consider_guard_no_exception
    consider_guard_overflow    = consider_guard_no_exception
    consider_guard_not_forced  = consider_guard_no_exception

    def consider_guard_value(self, op):
<<<<<<< HEAD
        args = op.getarglist()
        x = self.make_sure_var_in_reg(args[0], args)
        y = self.loc(args[1])
=======
        x = self.make_sure_var_in_reg(op.getarg(0))
        loc = self.assembler.cpu.all_reg_indexes[x.value]
        op.getdescr().make_a_counter_per_value(op, loc)
        y = self.loc(op.getarg(1))
>>>>>>> 2d490beb
        self.perform_guard(op, [x, y], None)

    def consider_guard_class(self, op):
        assert not isinstance(op.getarg(0), Const)
        x = self.rm.make_sure_var_in_reg(op.getarg(0))
        y = self.loc(op.getarg(1))
        self.perform_guard(op, [x, y], None)

    consider_guard_nonnull_class = consider_guard_class
    consider_guard_gc_type = consider_guard_class

    def consider_guard_is_object(self, op):
        x = self.make_sure_var_in_reg(op.getarg(0))
        tmp_box = TempVar()
        y = self.rm.force_allocate_reg(tmp_box, [op.getarg(0)])
        self.rm.possibly_free_var(tmp_box)
        self.perform_guard(op, [x, y], None)

    def consider_guard_subclass(self, op):
        x = self.make_sure_var_in_reg(op.getarg(0))
        tmp_box = TempVar()
        z = self.rm.force_allocate_reg(tmp_box, [op.getarg(0)])
        y = self.loc(op.getarg(1))
        self.rm.possibly_free_var(tmp_box)
        self.perform_guard(op, [x, y, z], None)

    def _consider_binop_part(self, op, symm=False):
        x = op.getarg(0)
        y = op.getarg(1)
        argloc = self.loc(y)
        #
        # For symmetrical operations, if 'y' is already in a register
        # and won't be used after the current operation finishes,
        # then swap the role of 'x' and 'y'
        if (symm and isinstance(argloc, RegLoc) and
                self.rm.longevity[y][1] == self.rm.position):
            x, y = y, x
            argloc = self.loc(y)
        #
        args = op.getarglist()
        loc = self.rm.force_result_in_reg(op, x, args)
        return loc, argloc

    def _consider_binop(self, op):
        loc, argloc = self._consider_binop_part(op)
        self.perform(op, [loc, argloc], loc)

    def _consider_binop_symm(self, op):
        loc, argloc = self._consider_binop_part(op, symm=True)
        self.perform(op, [loc, argloc], loc)

    def _consider_lea(self, op, loc):
        argloc = self.loc(op.getarg(1))
        resloc = self.force_allocate_reg(op)
        self.perform(op, [loc, argloc], resloc)

    def consider_int_add(self, op):
        loc = self.loc(op.getarg(0))
        y = op.getarg(1)
        if (isinstance(loc, RegLoc) and
            isinstance(y, ConstInt) and rx86.fits_in_32bits(y.value)):
            self._consider_lea(op, loc)
        else:
            self._consider_binop_symm(op)

    consider_nursery_ptr_increment = consider_int_add

    def consider_int_sub(self, op):
        loc = self.loc(op.getarg(0))
        y = op.getarg(1)
        if (isinstance(loc, RegLoc) and
            isinstance(y, ConstInt) and rx86.fits_in_32bits(-y.value)):
            self._consider_lea(op, loc)
        else:
            self._consider_binop(op)

    consider_int_mul = _consider_binop_symm
    consider_int_and = _consider_binop_symm
    consider_int_or  = _consider_binop_symm
    consider_int_xor = _consider_binop_symm

    consider_int_mul_ovf = _consider_binop_symm
    consider_int_sub_ovf = _consider_binop
    consider_int_add_ovf = _consider_binop_symm

    def consider_int_neg(self, op):
        res = self.rm.force_result_in_reg(op, op.getarg(0))
        self.perform(op, [res], res)

    consider_int_invert = consider_int_neg

    def consider_int_signext(self, op):
        argloc = self.loc(op.getarg(0))
        numbytesloc = self.loc(op.getarg(1))
        resloc = self.force_allocate_reg(op)
        self.perform(op, [argloc, numbytesloc], resloc)

    def consider_int_lshift(self, op):
        if isinstance(op.getarg(1), Const):
            loc2 = self.rm.convert_to_imm(op.getarg(1))
        else:
            loc2 = self.rm.make_sure_var_in_reg(op.getarg(1), selected_reg=ecx)
        args = op.getarglist()
        loc1 = self.rm.force_result_in_reg(op, op.getarg(0), args)
        self.perform(op, [loc1, loc2], loc1)

    consider_int_rshift  = consider_int_lshift
    consider_uint_rshift = consider_int_lshift

    def _consider_int_div_or_mod(self, op, resultreg, trashreg):
        l0 = self.rm.make_sure_var_in_reg(op.getarg(0), selected_reg=eax)
        l1 = self.rm.make_sure_var_in_reg(op.getarg(1), selected_reg=ecx)
        l2 = self.rm.force_allocate_reg(op, selected_reg=resultreg)
        # the register (eax or edx) not holding what we are looking for
        # will be just trash after that operation
        tmpvar = TempVar()
        self.rm.force_allocate_reg(tmpvar, selected_reg=trashreg)
        assert l0 is eax
        assert l1 is ecx
        assert l2 is resultreg
        self.rm.possibly_free_var(tmpvar)

    def consider_int_mod(self, op):
        self._consider_int_div_or_mod(op, edx, eax)
        self.perform(op, [eax, ecx], edx)

    def consider_int_floordiv(self, op):
        self._consider_int_div_or_mod(op, eax, edx)
        self.perform(op, [eax, ecx], eax)

    consider_uint_floordiv = consider_int_floordiv

    def _consider_compop(self, op):
        vx = op.getarg(0)
        vy = op.getarg(1)
        arglocs = [self.loc(vx), self.loc(vy)]
        args = op.getarglist()
        if (vx in self.rm.reg_bindings or vy in self.rm.reg_bindings or
            isinstance(vx, Const) or isinstance(vy, Const)):
            pass
        else:
            arglocs[0] = self.rm.make_sure_var_in_reg(vx)
        loc = self.force_allocate_reg_or_cc(op)
        self.perform(op, arglocs, loc)

    consider_int_lt = _consider_compop
    consider_int_gt = _consider_compop
    consider_int_ge = _consider_compop
    consider_int_le = _consider_compop
    consider_int_ne = _consider_compop
    consider_int_eq = _consider_compop
    consider_uint_gt = _consider_compop
    consider_uint_lt = _consider_compop
    consider_uint_le = _consider_compop
    consider_uint_ge = _consider_compop
    consider_ptr_eq = consider_instance_ptr_eq = _consider_compop
    consider_ptr_ne = consider_instance_ptr_ne = _consider_compop

    def _consider_float_op(self, op):
        loc1 = self.xrm.loc(op.getarg(1))
        args = op.getarglist()
        loc0 = self.xrm.force_result_in_reg(op, op.getarg(0), args)
        self.perform(op, [loc0, loc1], loc0)

    consider_float_add = _consider_float_op      # xxx could be _symm
    consider_float_sub = _consider_float_op
    consider_float_mul = _consider_float_op      # xxx could be _symm
    consider_float_truediv = _consider_float_op

    def _consider_float_cmp(self, op):
        vx = op.getarg(0)
        vy = op.getarg(1)
        arglocs = [self.loc(vx), self.loc(vy)]
        if not (isinstance(arglocs[0], RegLoc) or
                isinstance(arglocs[1], RegLoc)):
            if isinstance(vx, Const):
                arglocs[1] = self.xrm.make_sure_var_in_reg(vy)
            else:
                arglocs[0] = self.xrm.make_sure_var_in_reg(vx)
        loc = self.force_allocate_reg_or_cc(op)
        self.perform(op, arglocs, loc)

    consider_float_lt = _consider_float_cmp
    consider_float_le = _consider_float_cmp
    consider_float_eq = _consider_float_cmp
    consider_float_ne = _consider_float_cmp
    consider_float_gt = _consider_float_cmp
    consider_float_ge = _consider_float_cmp

    def _consider_float_unary_op(self, op):
        loc0 = self.xrm.force_result_in_reg(op, op.getarg(0))
        self.perform(op, [loc0], loc0)

    consider_float_neg = _consider_float_unary_op
    consider_float_abs = _consider_float_unary_op

    def consider_cast_float_to_int(self, op):
        loc0 = self.xrm.make_sure_var_in_reg(op.getarg(0))
        loc1 = self.rm.force_allocate_reg(op)
        self.perform(op, [loc0], loc1)

    def consider_cast_int_to_float(self, op):
        loc0 = self.rm.make_sure_var_in_reg(op.getarg(0))
        loc1 = self.xrm.force_allocate_reg(op)
        self.perform(op, [loc0], loc1)

    def consider_cast_float_to_singlefloat(self, op):
        loc0 = self.xrm.make_sure_var_in_reg(op.getarg(0))
        loc1 = self.rm.force_allocate_reg(op)
        tmpxvar = TempVar()
        loctmp = self.xrm.force_allocate_reg(tmpxvar)   # may be equal to loc0
        self.xrm.possibly_free_var(tmpxvar)
        self.perform(op, [loc0, loctmp], loc1)

    consider_cast_singlefloat_to_float = consider_cast_int_to_float

    def consider_convert_float_bytes_to_longlong(self, op):
        if longlong.is_64_bit:
            loc0 = self.xrm.make_sure_var_in_reg(op.getarg(0))
            loc1 = self.rm.force_allocate_reg(op)
            self.perform(op, [loc0], loc1)
        else:
            arg0 = op.getarg(0)
            loc0 = self.xrm.loc(arg0)
            loc1 = self.xrm.force_allocate_reg(op, forbidden_vars=[arg0])
            self.perform(op, [loc0], loc1)

    def consider_convert_longlong_bytes_to_float(self, op):
        if longlong.is_64_bit:
            loc0 = self.rm.make_sure_var_in_reg(op.getarg(0))
            loc1 = self.xrm.force_allocate_reg(op)
            self.perform(op, [loc0], loc1)
        else:
            arg0 = op.getarg(0)
            loc0 = self.xrm.make_sure_var_in_reg(arg0)
            loc1 = self.xrm.force_allocate_reg(op, forbidden_vars=[arg0])
            self.perform(op, [loc0], loc1)

    def _consider_llong_binop_xx(self, op):
        # must force both arguments into xmm registers, because we don't
        # know if they will be suitably aligned.  Exception: if the second
        # argument is a constant, we can ask it to be aligned to 16 bytes.
        # xxx some of these operations could be '_symm'.
        args = [op.getarg(1), op.getarg(2)]
        loc1 = self.load_xmm_aligned_16_bytes(args[1])
        loc0 = self.xrm.force_result_in_reg(op, args[0], args)
        self.perform_llong(op, [loc0, loc1], loc0)

    def _consider_llong_eq_ne_xx(self, op):
        # must force both arguments into xmm registers, because we don't
        # know if they will be suitably aligned.  Exception: if they are
        # constants, we can ask them to be aligned to 16 bytes.
        args = [op.getarg(1), op.getarg(2)]
        loc1 = self.load_xmm_aligned_16_bytes(args[0])
        loc2 = self.load_xmm_aligned_16_bytes(args[1], args)
        tmpxvar = TempVar()
        loc3 = self.xrm.force_allocate_reg(tmpxvar, args)
        self.xrm.possibly_free_var(tmpxvar)
        loc0 = self.rm.force_allocate_reg(op, need_lower_byte=True)
        self.perform_llong(op, [loc1, loc2, loc3], loc0)

    def _maybe_consider_llong_lt(self, op):
        # XXX just a special case for now
        box = op.getarg(2)
        if not isinstance(box, ConstFloat):
            return False
        if box.getfloat() != 0.0:    # NaNs are also != 0.0
            return False
        # "x < 0.0" or maybe "x < -0.0" which is the same
        box = op.getarg(1)
        assert box.type == FLOAT
        loc1 = self.xrm.make_sure_var_in_reg(box)
        loc0 = self.rm.force_allocate_reg(op)
        self.perform_llong(op, [loc1], loc0)
        return True

    def _consider_llong_to_int(self, op):
        # accept an argument in a xmm register or in the stack
        loc1 = self.xrm.loc(op.getarg(1))
        loc0 = self.rm.force_allocate_reg(op)
        self.perform_llong(op, [loc1], loc0)

    def _loc_of_const_longlong(self, value64):
        c = ConstFloat(value64)
        return self.xrm.convert_to_imm(c)

    def _consider_llong_from_int(self, op):
        assert IS_X86_32
        loc0 = self.xrm.force_allocate_reg(op)
        box = op.getarg(1)
        if isinstance(box, ConstInt):
            loc1 = self._loc_of_const_longlong(r_longlong(box.value))
            loc2 = None    # unused
        else:
            loc1 = self.rm.make_sure_var_in_reg(box)
            tmpxvar = TempVar()
            loc2 = self.xrm.force_allocate_reg(tmpxvar, [op])
            self.xrm.possibly_free_var(tmpxvar)
        self.perform_llong(op, [loc1, loc2], loc0)

    def _consider_llong_from_uint(self, op):
        assert IS_X86_32
        loc0 = self.xrm.force_allocate_reg(op)
        loc1 = self.rm.make_sure_var_in_reg(op.getarg(1))
        self.perform_llong(op, [loc1], loc0)

    def _consider_math_sqrt(self, op):
        loc0 = self.xrm.force_result_in_reg(op, op.getarg(1))
        self.perform_math(op, [loc0], loc0)

    def _consider_threadlocalref_get(self, op):
        if self.translate_support_code:
            offset = op.getarg(1).getint()   # getarg(0) == 'threadlocalref_get'
            calldescr = op.getdescr()
            size = calldescr.get_result_size()
            sign = calldescr.is_result_signed()
            resloc = self.force_allocate_reg(op)
            self.assembler.threadlocalref_get(offset, resloc, size, sign)
        else:
            self._consider_call(op)

    def _call(self, op, arglocs, force_store=[], guard_not_forced=False):
        # we need to save registers on the stack:
        #
        #  - at least the non-callee-saved registers
        #
        #  - we assume that any call can collect, and we
        #    save also the callee-saved registers that contain GC pointers
        #
        #  - for CALL_MAY_FORCE or CALL_ASSEMBLER, we have to save all regs
        #    anyway, in case we need to do cpu.force().  The issue is that
        #    grab_frame_values() would not be able to locate values in
        #    callee-saved registers.
        #
        save_all_regs = guard_not_forced
        self.xrm.before_call(force_store, save_all_regs=save_all_regs)
        if not save_all_regs:
            gcrootmap = self.assembler.cpu.gc_ll_descr.gcrootmap
            # we save all the registers for shadowstack and asmgcc for now
            # --- for asmgcc too: we can't say "register x is a gc ref"
            # without distinguishing call sites, which we don't do any
            # more for now.
            if gcrootmap: # and gcrootmap.is_shadow_stack:
                save_all_regs = 2
        self.rm.before_call(force_store, save_all_regs=save_all_regs)
        if op.type != 'v':
            if op.type == FLOAT:
                resloc = self.xrm.after_call(op)
            else:
                resloc = self.rm.after_call(op)
        else:
            resloc = None
        self.perform(op, arglocs, resloc)

    def _consider_call(self, op, guard_not_forced=False, first_arg_index=1):
        calldescr = op.getdescr()
        assert isinstance(calldescr, CallDescr)
        assert len(calldescr.arg_classes) == op.numargs() - first_arg_index
        size = calldescr.get_result_size()
        sign = calldescr.is_result_signed()
        if sign:
            sign_loc = imm1
        else:
            sign_loc = imm0
        self._call(op, [imm(size), sign_loc] +
                       [self.loc(op.getarg(i)) for i in range(op.numargs())],
                   guard_not_forced=guard_not_forced)

    def _consider_real_call(self, op):
        effectinfo = op.getdescr().get_extra_info()
<<<<<<< HEAD
        if effectinfo is not None and (
                effectinfo.oopspecindex != EffectInfo.OS_NONE):
            oopspecindex = effectinfo.oopspecindex
=======
        assert effectinfo is not None
        oopspecindex = effectinfo.oopspecindex
        if oopspecindex != EffectInfo.OS_NONE:
>>>>>>> 2d490beb
            if IS_X86_32:
                # support for some of the llong operations,
                # which only exist on x86-32
                if oopspecindex in (EffectInfo.OS_LLONG_ADD,
                                    EffectInfo.OS_LLONG_SUB,
                                    EffectInfo.OS_LLONG_AND,
                                    EffectInfo.OS_LLONG_OR,
                                    EffectInfo.OS_LLONG_XOR):
                    return self._consider_llong_binop_xx(op)
                if oopspecindex == EffectInfo.OS_LLONG_TO_INT:
                    return self._consider_llong_to_int(op)
                if oopspecindex == EffectInfo.OS_LLONG_FROM_INT:
                    return self._consider_llong_from_int(op)
                if oopspecindex == EffectInfo.OS_LLONG_FROM_UINT:
                    return self._consider_llong_from_uint(op)
                if (oopspecindex == EffectInfo.OS_LLONG_EQ or
                    oopspecindex == EffectInfo.OS_LLONG_NE):
                    return self._consider_llong_eq_ne_xx(op)
                if oopspecindex == EffectInfo.OS_LLONG_LT:
                    if self._maybe_consider_llong_lt(op):
                        return
            if oopspecindex == EffectInfo.OS_MATH_SQRT:
                return self._consider_math_sqrt(op)
            if oopspecindex == EffectInfo.OS_THREADLOCALREF_GET:
                return self._consider_threadlocalref_get(op)
            if oopspecindex == EffectInfo.OS_MATH_READ_TIMESTAMP:
                return self._consider_math_read_timestamp(op)
        self._consider_call(op)
    consider_call_i = _consider_real_call
    consider_call_r = _consider_real_call
    consider_call_f = _consider_real_call
    consider_call_n = _consider_real_call

    def _consider_call_may_force(self, op):
        self._consider_call(op, guard_not_forced=True)
    consider_call_may_force_i = _consider_call_may_force
    consider_call_may_force_r = _consider_call_may_force
    consider_call_may_force_f = _consider_call_may_force
    consider_call_may_force_n = _consider_call_may_force

    def _consider_call_release_gil(self, op):
        # [Const(save_err), func_addr, args...]
        self._consider_call(op, guard_not_forced=True, first_arg_index=2)
    consider_call_release_gil_i = _consider_call_release_gil
    consider_call_release_gil_r = _consider_call_release_gil
    consider_call_release_gil_f = _consider_call_release_gil
    consider_call_release_gil_n = _consider_call_release_gil
    
    def consider_call_malloc_gc(self, op):
        self._consider_call(op)

    def _consider_call_assembler(self, op):
        locs = self.locs_for_call_assembler(op)
        self._call(op, locs, guard_not_forced=True)
    consider_call_assembler_i = _consider_call_assembler
    consider_call_assembler_r = _consider_call_assembler
    consider_call_assembler_f = _consider_call_assembler
    consider_call_assembler_n = _consider_call_assembler

    def consider_cond_call_gc_wb(self, op):
        assert op.type == 'v'
        args = op.getarglist()
        N = len(args)
        # we force all arguments in a reg (unless they are Consts),
        # because it will be needed anyway by the following setfield_gc
        # or setarrayitem_gc. It avoids loading it twice from the memory.
        arglocs = [self.rm.make_sure_var_in_reg(op.getarg(i), args)
                   for i in range(N)]
        self.perform_discard(op, arglocs)

    consider_cond_call_gc_wb_array = consider_cond_call_gc_wb

    def consider_cond_call(self, op):
        # A 32-bit-only, asmgcc-only issue: 'cond_call_register_arguments'
        # contains edi and esi, which are also in asmgcroot.py:ASM_FRAMEDATA.
        # We must make sure that edi and esi do not contain GC pointers.
        if IS_X86_32 and self.assembler._is_asmgcc():
            for box, loc in self.rm.reg_bindings.items():
                if (loc == edi or loc == esi) and box.type == REF:
                    self.rm.force_spill_var(box)
                    assert box not in self.rm.reg_bindings
        #
        assert op.type == 'v'
        args = op.getarglist()
        assert 2 <= len(args) <= 4 + 2     # maximum 4 arguments
        v = args[1]
        assert isinstance(v, Const)
        imm_func = self.rm.convert_to_imm(v)
        arglocs = [self.loc(args[i]) for i in range(2, len(args))]
        gcmap = self.get_gcmap()
        self.load_condition_into_cc(op.getarg(0))
        self.assembler.cond_call(op, gcmap, imm_func, arglocs)

    def consider_call_malloc_nursery(self, op):
        gc_ll_descr = self.assembler.cpu.gc_ll_descr
        #
        size_box = op.getarg(0)
        assert isinstance(size_box, ConstInt)
        size = size_box.getint()
        # looking at the result
        self.rm.force_allocate_reg(op, selected_reg=eax)
        #
        # We need edi as a temporary, but otherwise don't save any more
        # register.  See comments in _build_malloc_slowpath().
        tmp_box = TempVar()
        self.rm.force_allocate_reg(tmp_box, selected_reg=edi)
        gcmap = self.get_gcmap([eax, edi]) # allocate the gcmap *before*
        self.rm.possibly_free_var(tmp_box)
        #
        self.assembler.malloc_cond(
            gc_ll_descr.get_nursery_free_addr(),
            gc_ll_descr.get_nursery_top_addr(),
            size, gcmap)

    def consider_call_malloc_nursery_varsize_frame(self, op):
        gc_ll_descr = self.assembler.cpu.gc_ll_descr
        #
        size_box = op.getarg(0)
        assert not isinstance(size_box, Const) # we cannot have a const here!
        # sizeloc must be in a register, but we can free it now
        # (we take care explicitly of conflicts with eax or edi)
        sizeloc = self.rm.make_sure_var_in_reg(size_box)
        self.rm.possibly_free_var(size_box)
        # the result will be in eax
        self.rm.force_allocate_reg(op, selected_reg=eax)
        # we need edi as a temporary
        tmp_box = TempVar()
        self.rm.force_allocate_reg(tmp_box, selected_reg=edi)
        gcmap = self.get_gcmap([eax, edi]) # allocate the gcmap *before*
        self.rm.possibly_free_var(tmp_box)
        #
        self.assembler.malloc_cond_varsize_frame(
            gc_ll_descr.get_nursery_free_addr(),
            gc_ll_descr.get_nursery_top_addr(),
            sizeloc, gcmap)

    def consider_call_malloc_nursery_varsize(self, op):
        gc_ll_descr = self.assembler.cpu.gc_ll_descr
        if not hasattr(gc_ll_descr, 'max_size_of_young_obj') \
          or gc_ll_descr.max_size_of_young_obj is None:
            raise Exception("unreachable code")
            # for boehm, this function should never be called
        arraydescr = op.getdescr()
        length_box = op.getarg(2)
        assert not isinstance(length_box, Const) # we cannot have a const here!
        # the result will be in eax
        self.rm.force_allocate_reg(op, selected_reg=eax)
        # we need edi as a temporary
        tmp_box = TempVar()
        self.rm.force_allocate_reg(tmp_box, selected_reg=edi)
        gcmap = self.get_gcmap([eax, edi]) # allocate the gcmap *before*
        self.rm.possibly_free_var(tmp_box)
        # length_box always survives: it's typically also present in the
        # next operation that will copy it inside the new array.  It's
        # fine to load it from the stack too, as long as it's != eax, edi.
        lengthloc = self.rm.loc(length_box)
        self.rm.possibly_free_var(length_box)
        #
        itemsize = op.getarg(1).getint()
        maxlength = (gc_ll_descr.max_size_of_young_obj - WORD * 2) / itemsize
        self.assembler.malloc_cond_varsize(
            op.getarg(0).getint(),
            gc_ll_descr.get_nursery_free_addr(),
            gc_ll_descr.get_nursery_top_addr(),
            lengthloc, itemsize, maxlength, gcmap, arraydescr)

    def extract_raw_stm_location(self):
        if self.stm_location is not None:
            num = rffi.cast(lltype.Signed, self.stm_location.num)
            ref = rffi.cast(lltype.Signed, self.stm_location.ref)
        else:
            num = 0
            ref = 0
        return (num, ref)

    def get_empty_gcmap(self, frame_depth):
        return allocate_gcmap(self.assembler, frame_depth,
                              JITFRAME_FIXED_SIZE)

    def get_gcmap(self, forbidden_regs=[], noregs=False):
        frame_depth = self.fm.get_frame_depth()
        gcmap = self.get_empty_gcmap(frame_depth)
        for box, loc in self.rm.reg_bindings.iteritems():
            if loc in forbidden_regs:
                continue
            if box.type == REF and self.rm.is_still_alive(box):
                assert not noregs
                assert isinstance(loc, RegLoc)
                val = gpr_reg_mgr_cls.all_reg_indexes[loc.value]
                gcmap[val // WORD // 8] |= r_uint(1) << (val % (WORD * 8))
        for box, loc in self.fm.bindings.iteritems():
            if box.type == REF and self.rm.is_still_alive(box):
                assert isinstance(loc, FrameLoc)
                val = loc.position + JITFRAME_FIXED_SIZE
                gcmap[val // WORD // 8] |= r_uint(1) << (val % (WORD * 8))
        return gcmap

    def consider_setfield_gc(self, op):
        ofs, size, _ = unpack_fielddescr(op.getdescr())
        ofs_loc = imm(ofs)
        size_loc = imm(size)
        assert isinstance(size_loc, ImmedLoc)
        if size_loc.value == 1:
            need_lower_byte = True
        else:
            need_lower_byte = False
        args = op.getarglist()
        base_loc = self.rm.make_sure_var_in_reg(op.getarg(0), args)
        value_loc = self.make_sure_var_in_reg(op.getarg(1), args,
                                              need_lower_byte=need_lower_byte)
        self.perform_discard(op, [base_loc, ofs_loc, size_loc, value_loc])

    def consider_zero_ptr_field(self, op):
        ofs_loc = imm(op.getarg(1).getint())
        size_loc = imm(WORD)
        base_loc = self.rm.make_sure_var_in_reg(op.getarg(0), [])
        value_loc = imm(0)
        self.perform_discard(op, [base_loc, ofs_loc, size_loc, value_loc])

    consider_setfield_raw = consider_setfield_gc

    def consider_setinteriorfield_gc(self, op):
        t = unpack_interiorfielddescr(op.getdescr())
        ofs, itemsize, fieldsize = imm(t[0]), imm(t[1]), imm(t[2])
        args = op.getarglist()
        if fieldsize.value == 1:
            need_lower_byte = True
        else:
            need_lower_byte = False
        box_base, box_index, box_value = args
        base_loc = self.rm.make_sure_var_in_reg(box_base, args)
        index_loc = self.rm.make_sure_var_in_reg(box_index, args)
        value_loc = self.make_sure_var_in_reg(box_value, args,
                                              need_lower_byte=need_lower_byte)
        # If 'index_loc' is not an immediate, then we need a 'temp_loc' that
        # is a register whose value will be destroyed.  It's fine to destroy
        # the same register as 'index_loc', but not the other ones.
        if not isinstance(index_loc, ImmedLoc):
            # ...that is, except in a corner case where 'index_loc' would be
            # in the same register as 'value_loc'...
            tempvar = TempVar()
            temp_loc = self.rm.force_allocate_reg(tempvar, [box_base,
                                                            box_value])
            self.rm.possibly_free_var(tempvar)
        else:
            temp_loc = None
        self.rm.possibly_free_var(box_index)
        self.rm.possibly_free_var(box_base)
        self.possibly_free_var(box_value)
        self.perform_discard(op, [base_loc, ofs, itemsize, fieldsize,
                                 index_loc, temp_loc, value_loc])

    def consider_strsetitem(self, op):
        args = op.getarglist()
        base_loc = self.rm.make_sure_var_in_reg(op.getarg(0), args)
        ofs_loc = self.rm.make_sure_var_in_reg(op.getarg(1), args)
        value_loc = self.rm.make_sure_var_in_reg(op.getarg(2), args,
                                                 need_lower_byte=True)
        self.perform_discard(op, [base_loc, ofs_loc, value_loc])

    consider_unicodesetitem = consider_strsetitem

    def consider_setarrayitem_gc(self, op):
        itemsize, ofs, _ = unpack_arraydescr(op.getdescr())
        args = op.getarglist()
        base_loc = self.rm.make_sure_var_in_reg(op.getarg(0), args)
        if itemsize == 1:
            need_lower_byte = True
        else:
            need_lower_byte = False
        value_loc = self.make_sure_var_in_reg(op.getarg(2), args,
                                          need_lower_byte=need_lower_byte)
        ofs_loc = self.rm.make_sure_var_in_reg(op.getarg(1), args)
        self.perform_discard(op, [base_loc, ofs_loc, value_loc,
                                 imm(itemsize), imm(ofs)])

    consider_setarrayitem_raw = consider_setarrayitem_gc
    consider_raw_store = consider_setarrayitem_gc

    def _consider_getfield(self, op):
        ofs, size, sign = unpack_fielddescr(op.getdescr())
        ofs_loc = imm(ofs)
        size_loc = imm(size)
        args = op.getarglist()
        base_loc = self.rm.make_sure_var_in_reg(op.getarg(0), args)
        result_loc = self.force_allocate_reg(op)
        if sign:
            sign_loc = imm1
        else:
            sign_loc = imm0
        self.perform(op, [base_loc, ofs_loc, size_loc, sign_loc], result_loc)

    consider_getfield_gc_i = _consider_getfield
    consider_getfield_gc_r = _consider_getfield
    consider_getfield_gc_f = _consider_getfield
    consider_getfield_raw_i = _consider_getfield
    consider_getfield_raw_f = _consider_getfield
    consider_getfield_gc_pure_i = _consider_getfield
    consider_getfield_gc_pure_r = _consider_getfield
    consider_getfield_gc_pure_f = _consider_getfield

    def consider_increment_debug_counter(self, op):
        base_loc = self.loc(op.getarg(0))
        self.perform_discard(op, [base_loc])

    def _consider_getarrayitem(self, op):
        itemsize, ofs, sign = unpack_arraydescr(op.getdescr())
        args = op.getarglist()
        base_loc = self.rm.make_sure_var_in_reg(op.getarg(0), args)
        ofs_loc = self.rm.make_sure_var_in_reg(op.getarg(1), args)
        result_loc = self.force_allocate_reg(op)
        if sign:
            sign_loc = imm1
        else:
            sign_loc = imm0
        self.perform(op, [base_loc, ofs_loc, imm(itemsize), imm(ofs),
                          sign_loc], result_loc)

    consider_getarrayitem_gc_i = _consider_getarrayitem
    consider_getarrayitem_gc_r = _consider_getarrayitem
    consider_getarrayitem_gc_f = _consider_getarrayitem
    consider_getarrayitem_raw_i = _consider_getarrayitem
    consider_getarrayitem_raw_f = _consider_getarrayitem
    consider_getarrayitem_gc_pure_i = _consider_getarrayitem
    consider_getarrayitem_gc_pure_r = _consider_getarrayitem
    consider_getarrayitem_gc_pure_f = _consider_getarrayitem
    consider_raw_load_i = _consider_getarrayitem
    consider_raw_load_f = _consider_getarrayitem

    def _consider_getinteriorfield(self, op):
        t = unpack_interiorfielddescr(op.getdescr())
        ofs, itemsize, fieldsize, sign = imm(t[0]), imm(t[1]), imm(t[2]), t[3]
        if sign:
            sign_loc = imm1
        else:
            sign_loc = imm0
        args = op.getarglist()
        base_loc = self.rm.make_sure_var_in_reg(op.getarg(0), args)
        index_loc = self.rm.make_sure_var_in_reg(op.getarg(1), args)
        # 'base' and 'index' are put in two registers (or one if 'index'
        # is an immediate).  'result' can be in the same register as
        # 'index' but must be in a different register than 'base'.
        result_loc = self.force_allocate_reg(op, [op.getarg(0)])
        assert isinstance(result_loc, RegLoc)
        # two cases: 1) if result_loc is a normal register, use it as temp_loc
        if not result_loc.is_xmm:
            temp_loc = result_loc
        else:
            # 2) if result_loc is an xmm register, we (likely) need another
            # temp_loc that is a normal register.  It can be in the same
            # register as 'index' but not 'base'.
            tempvar = TempVar()
            temp_loc = self.rm.force_allocate_reg(tempvar, [op.getarg(0)])
            self.rm.possibly_free_var(tempvar)
        self.perform(op, [base_loc, ofs, itemsize, fieldsize,
                          index_loc, temp_loc, sign_loc], result_loc)

    consider_getinteriorfield_gc_i = _consider_getinteriorfield
    consider_getinteriorfield_gc_r = _consider_getinteriorfield
    consider_getinteriorfield_gc_f = _consider_getinteriorfield

    def consider_int_is_true(self, op):
        # doesn't need arg to be in a register
        argloc = self.loc(op.getarg(0))
        resloc = self.force_allocate_reg_or_cc(op)
        self.perform(op, [argloc], resloc)

    consider_int_is_zero = consider_int_is_true

    def _consider_same_as(self, op):
        argloc = self.loc(op.getarg(0))
        resloc = self.force_allocate_reg(op)
        self.perform(op, [argloc], resloc)
    consider_cast_ptr_to_int = _consider_same_as
    consider_cast_int_to_ptr = _consider_same_as
    consider_same_as_i = _consider_same_as
    consider_same_as_r = _consider_same_as
    consider_same_as_f = _consider_same_as

    def consider_int_force_ge_zero(self, op):
        argloc = self.make_sure_var_in_reg(op.getarg(0))
        resloc = self.force_allocate_reg(op, [op.getarg(0)])
        self.perform(op, [argloc], resloc)

    def consider_strlen(self, op):
        args = op.getarglist()
        base_loc = self.rm.make_sure_var_in_reg(op.getarg(0), args)
        result_loc = self.rm.force_allocate_reg(op)
        self.perform(op, [base_loc], result_loc)

    consider_unicodelen = consider_strlen

    def consider_arraylen_gc(self, op):
        arraydescr = op.getdescr()
        assert isinstance(arraydescr, ArrayDescr)
        ofs = arraydescr.lendescr.offset
        args = op.getarglist()
        base_loc = self.rm.make_sure_var_in_reg(op.getarg(0), args)
        result_loc = self.rm.force_allocate_reg(op)
        self.perform(op, [base_loc, imm(ofs)], result_loc)

    def consider_strgetitem(self, op):
        args = op.getarglist()
        base_loc = self.rm.make_sure_var_in_reg(op.getarg(0), args)
        ofs_loc = self.rm.make_sure_var_in_reg(op.getarg(1), args)
        result_loc = self.rm.force_allocate_reg(op)
        self.perform(op, [base_loc, ofs_loc], result_loc)

    consider_unicodegetitem = consider_strgetitem

    def consider_copystrcontent(self, op):
        self._consider_copystrcontent(op, is_unicode=False)

    def consider_copyunicodecontent(self, op):
        self._consider_copystrcontent(op, is_unicode=True)

    def _consider_copystrcontent(self, op, is_unicode):
        # compute the source address
        args = op.getarglist()
        base_loc = self.rm.make_sure_var_in_reg(args[0], args)
        ofs_loc = self.rm.make_sure_var_in_reg(args[2], args)
        assert args[0] is not args[1]    # forbidden case of aliasing
        srcaddr_box = TempVar()
        forbidden_vars = [args[1], args[3], args[4], srcaddr_box]
        srcaddr_loc = self.rm.force_allocate_reg(srcaddr_box, forbidden_vars)
        self._gen_address_inside_string(base_loc, ofs_loc, srcaddr_loc,
                                        is_unicode=is_unicode)
        # compute the destination address
        base_loc = self.rm.make_sure_var_in_reg(args[1], forbidden_vars)
        ofs_loc = self.rm.make_sure_var_in_reg(args[3], forbidden_vars)
        forbidden_vars = [args[4], srcaddr_box]
        dstaddr_box = TempVar()
        dstaddr_loc = self.rm.force_allocate_reg(dstaddr_box, forbidden_vars)
        self._gen_address_inside_string(base_loc, ofs_loc, dstaddr_loc,
                                        is_unicode=is_unicode)
        # for stm: convert the addresses from %gs-based to linear
        self.assembler.convert_addresses_to_linear(srcaddr_loc, dstaddr_loc)
        # compute the length in bytes
        length_box = args[4]
        length_loc = self.loc(length_box)
        if is_unicode:
            forbidden_vars = [srcaddr_box, dstaddr_box]
            bytes_box = TempVar()
            bytes_loc = self.rm.force_allocate_reg(bytes_box, forbidden_vars)
            scale = self._get_unicode_item_scale()
            if not (isinstance(length_loc, ImmedLoc) or
                    isinstance(length_loc, RegLoc)):
                self.assembler.mov(length_loc, bytes_loc)
                length_loc = bytes_loc
            self.assembler.load_effective_addr(length_loc, 0, scale, bytes_loc)
            length_box = bytes_box
            length_loc = bytes_loc
        # call memcpy()
        self.rm.before_call()
        self.xrm.before_call()
        self.assembler.simple_call_no_collect(imm(self.assembler.memcpy_addr),
                                        [dstaddr_loc, srcaddr_loc, length_loc])
        self.rm.possibly_free_var(length_box)
        self.rm.possibly_free_var(dstaddr_box)
        self.rm.possibly_free_var(srcaddr_box)

    def _gen_address_inside_string(self, baseloc, ofsloc, resloc, is_unicode):
        if is_unicode:
            ofs_items, _, _ = symbolic.get_array_token(rstr.UNICODE,
                                                  self.translate_support_code)
            scale = self._get_unicode_item_scale()
        else:
            ofs_items, itemsize, _ = symbolic.get_array_token(rstr.STR,
                                                  self.translate_support_code)
            assert itemsize == 1
            scale = 0
        self.assembler.load_effective_addr(ofsloc, ofs_items, scale,
                                           resloc, baseloc)

    def _get_unicode_item_scale(self):
        _, itemsize, _ = symbolic.get_array_token(rstr.UNICODE,
                                                  self.translate_support_code)
        if itemsize == 4:
            return 2
        elif itemsize == 2:
            return 1
        else:
            raise AssertionError("bad unicode item size")

    def _consider_math_read_timestamp(self, op):
        tmpbox_high = TempVar()
        self.rm.force_allocate_reg(tmpbox_high, selected_reg=eax)
        if longlong.is_64_bit:
            # on 64-bit, use rax as temporary register and returns the
            # result in rdx
            result_loc = self.rm.force_allocate_reg(op,
                                                    selected_reg=edx)
            self.perform_math(op, [], result_loc)
        else:
            # on 32-bit, use both eax and edx as temporary registers,
            # use a temporary xmm register, and returns the result in
            # another xmm register.
            tmpbox_low = TempVar()
            self.rm.force_allocate_reg(tmpbox_low, selected_reg=edx)
            xmmtmpbox = TempVar()
            xmmtmploc = self.xrm.force_allocate_reg(xmmtmpbox)
            result_loc = self.xrm.force_allocate_reg(op)
            self.perform_math(op, [xmmtmploc], result_loc)
            self.xrm.possibly_free_var(xmmtmpbox)
            self.rm.possibly_free_var(tmpbox_low)
        self.rm.possibly_free_var(tmpbox_high)

    def compute_hint_frame_locations(self, operations):
        # optimization only: fill in the 'hint_frame_locations' dictionary
        # of 'fm' based on the JUMP at the end of the loop, by looking
        # at where we would like the boxes to be after the jump.
        op = operations[-1]
        if op.getopnum() != rop.JUMP:
            return
        self.final_jump_op = op
        descr = op.getdescr()
        assert isinstance(descr, TargetToken)
        if descr._ll_loop_code != 0:
            # if the target LABEL was already compiled, i.e. if it belongs
            # to some already-compiled piece of code
            self._compute_hint_frame_locations_from_descr(descr)
        #else:
        #   The loop ends in a JUMP going back to a LABEL in the same loop.
        #   We cannot fill 'hint_frame_locations' immediately, but we can
        #   wait until the corresponding consider_label() to know where the
        #   we would like the boxes to be after the jump.

    def _compute_hint_frame_locations_from_descr(self, descr):
        arglocs = descr._x86_arglocs
        jump_op = self.final_jump_op
        assert len(arglocs) == jump_op.numargs()
        for i in range(jump_op.numargs()):
            box = jump_op.getarg(i)
            if not isinstance(box, Const):
                loc = arglocs[i]
                if isinstance(loc, FrameLoc):
                    self.fm.hint_frame_pos[box] = self.fm.get_loc_index(loc)


    def consider_stm_should_break_transaction(self, op, guard_op):
        if guard_op is not None:
            self.perform_with_guard(op, guard_op, [], None)
        else:
            resloc = self.rm.force_allocate_reg(op.result,
                                                need_lower_byte=True)
            self.perform(op, [], resloc)

    def consider_jump(self, op):
        assembler = self.assembler
        assert self.jump_target_descr is None
        descr = op.getdescr()
        assert isinstance(descr, TargetToken)
        arglocs = descr._x86_arglocs
        self.jump_target_descr = descr
        # Part about non-floats
        src_locations1 = []
        dst_locations1 = []
        # Part about floats
        src_locations2 = []
        dst_locations2 = []
        # Build the four lists
        for i in range(op.numargs()):
            box = op.getarg(i)
            src_loc = self.loc(box)
            dst_loc = arglocs[i]
            if box.type != FLOAT and not box.is_vector():
                src_locations1.append(src_loc)
                dst_locations1.append(dst_loc)
            else:
                src_locations2.append(src_loc)
                dst_locations2.append(dst_loc)
        # Do we have a temp var?
        if IS_X86_64:
            tmpreg = X86_64_SCRATCH_REG
            xmmtmp = X86_64_XMM_SCRATCH_REG
        else:
            tmpreg = None
            xmmtmp = None
        # Do the remapping
        remap_frame_layout_mixed(assembler,
                                 src_locations1, dst_locations1, tmpreg,
                                 src_locations2, dst_locations2, xmmtmp)
        self.possibly_free_vars_for_op(op)
        assembler.closing_jump(self.jump_target_descr)

    def consider_enter_portal_frame(self, op):
        self.assembler.enter_portal_frame(op)

    def consider_leave_portal_frame(self, op):
        self.assembler.leave_portal_frame(op)

    def consider_jit_debug(self, op):
        pass

    def _consider_force_spill(self, op):
        # This operation is used only for testing
        self.force_spill_var(op.getarg(0))

    def consider_force_token(self, op):
        # XXX for now we return a regular reg
        #self.rm.force_allocate_frame_reg(op)
        self.assembler.force_token(self.rm.force_allocate_reg(op))

    def consider_label(self, op):
        descr = op.getdescr()
        assert isinstance(descr, TargetToken)
        inputargs = op.getarglist()
        arglocs = [None] * len(inputargs)
        #
        # we use force_spill() on the boxes that are not going to be really
        # used any more in the loop, but that are kept alive anyway
        # by being in a next LABEL's or a JUMP's argument or fail_args
        # of some guard
        position = self.rm.position
        for arg in inputargs:
            assert not isinstance(arg, Const)
            if self.last_real_usage.get(arg, -1) <= position:
                self.force_spill_var(arg)
        #
        # we need to make sure that no variable is stored in ebp
        for arg in inputargs:
            if self.loc(arg) is ebp:
                loc2 = self.fm.loc(arg)
                self.assembler.mc.MOV(loc2, ebp)
        self.rm.bindings_to_frame_reg.clear()
        #
        for i in range(len(inputargs)):
            arg = inputargs[i]
            assert not isinstance(arg, Const)
            loc = self.loc(arg)
            assert loc is not ebp
            arglocs[i] = loc
            if isinstance(loc, RegLoc):
                self.fm.mark_as_free(arg)
        #
        # if we are too close to the start of the loop, the label's target may
        # get overridden by redirect_call_assembler().  (rare case)
        self.flush_loop()
        #
        descr._x86_arglocs = arglocs
        descr._ll_loop_code = self.assembler.mc.get_relative_pos()
        descr._x86_clt = self.assembler.current_clt
        self.assembler.target_tokens_currently_compiling[descr] = None
        self.possibly_free_vars_for_op(op)
        self.assembler.label()
        #
        # if the LABEL's descr is precisely the target of the JUMP at the
        # end of the same loop, i.e. if what we are compiling is a single
        # loop that ends up jumping to this LABEL, then we can now provide
        # the hints about the expected position of the spilled variables.
        jump_op = self.final_jump_op
        if jump_op is not None and jump_op.getdescr() is descr:
            self._compute_hint_frame_locations_from_descr(descr)

    def consider_guard_not_forced_2(self, op):
        self.rm.before_call(op.getfailargs(), save_all_regs=True)
        fail_locs = [self.loc(v) for v in op.getfailargs()]
        self.assembler.store_force_descr(op, fail_locs,
                                         self.fm.get_frame_depth())
        self.possibly_free_vars(op.getfailargs())

    def consider_keepalive(self, op):
        pass

    def consider_stm_read(self, op):
        loc_src = self.loc(op.getarg(0))
        self.possibly_free_vars_for_op(op)
        # this will get in 'loc_tmp' a register that is the same as
        # 'loc_src' if the op.getarg(0) is freed now
        if (isinstance(loc_src, ImmedLoc) and
                rx86.fits_in_32bits(loc_src.value >> 4)):
            loc_tmp = None
        else:
            tmpxvar = TempBox()
            loc_tmp = self.rm.force_allocate_reg(tmpxvar)
            self.rm.possibly_free_var(tmpxvar)
        self.perform_discard(op, [loc_src, loc_tmp])

    def consider_zero_array(self, op):
        itemsize, baseofs, _ = unpack_arraydescr(op.getdescr())
        length_box = op.getarg(2)
        if isinstance(length_box, ConstInt):
            constbytes = length_box.getint() * itemsize
            if constbytes == 0:
                return    # nothing to do
        else:
            constbytes = -1
        args = op.getarglist()
        base_loc = self.rm.make_sure_var_in_reg(args[0], args)
        startindex_loc = self.rm.make_sure_var_in_reg(args[1], args)
        if 0 <= constbytes <= 16 * 8 and (
                valid_addressing_size(itemsize) or
                isinstance(startindex_loc, ImmedLoc)):
            if IS_X86_64:
                null_loc = X86_64_XMM_SCRATCH_REG
            else:
                null_box = TempVar()
                null_loc = self.xrm.force_allocate_reg(null_box)
                self.xrm.possibly_free_var(null_box)
            self.perform_discard(op, [base_loc, startindex_loc,
                                      imm(constbytes), imm(itemsize),
                                      imm(baseofs), null_loc])
        else:
            # base_loc and startindex_loc are in two regs here (or they are
            # immediates).  Compute the dstaddr_loc, which is the raw
            # address that we will pass as first argument to memset().
            # It can be in the same register as either one, but not in
            # args[2], because we're still needing the latter.
            dstaddr_box = TempVar()
            dstaddr_loc = self.rm.force_allocate_reg(dstaddr_box, [args[2]])
            itemsize_loc = imm(itemsize)
            dst_addr = self.assembler._get_interiorfield_addr(
                dstaddr_loc, startindex_loc, itemsize_loc,
                base_loc, imm(baseofs))
            self.assembler.mc.LEA(dstaddr_loc, dst_addr)
            # for stm: convert the address from %gs-based to linear
            self.assembler.convert_addresses_to_linear(dstaddr_loc)
            #
            if constbytes >= 0:
                length_loc = imm(constbytes)
            else:
                # load length_loc in a register different than dstaddr_loc
                length_loc = self.rm.make_sure_var_in_reg(length_box,
                                                          [dstaddr_box])
                if itemsize > 1:
                    # we need a register that is different from dstaddr_loc,
                    # but which can be identical to length_loc (as usual,
                    # only if the length_box is not used by future operations)
                    bytes_box = TempVar()
                    bytes_loc = self.rm.force_allocate_reg(bytes_box,
                                                           [dstaddr_box])
                    b_adr = self.assembler._get_interiorfield_addr(
                        bytes_loc, length_loc, itemsize_loc, imm0, imm0)
                    self.assembler.mc.LEA(bytes_loc, b_adr)
                    length_box = bytes_box
                    length_loc = bytes_loc
            #
            # call memset()
            self.rm.before_call()
            self.xrm.before_call()
            self.assembler.simple_call_no_collect(
                imm(self.assembler.memset_addr),
                [dstaddr_loc, imm0, length_loc])
            self.rm.possibly_free_var(length_box)
            self.rm.possibly_free_var(dstaddr_box)

    def not_implemented_op(self, op):
        not_implemented("not implemented operation: %s" % op.getopname())

oplist = [RegAlloc.not_implemented_op] * rop._LAST

import itertools
iterate = itertools.chain(RegAlloc.__dict__.iteritems(),
                          VectorRegallocMixin.__dict__.iteritems())
for name, value in iterate:
    if name.startswith('consider_'):
        name = name[len('consider_'):]
        num = getattr(rop, name.upper())
<<<<<<< HEAD
        if (is_comparison_or_ovf_op(num)
            or num == rop.CALL_MAY_FORCE
            or num == rop.CALL_ASSEMBLER
            or num == rop.CALL_RELEASE_GIL
            or num == rop.STM_SHOULD_BREAK_TRANSACTION):
            oplist_with_guard[num] = value
            oplist[num] = add_none_argument(value)
        else:
            oplist[num] = value
=======
        oplist[num] = value
>>>>>>> 2d490beb

def get_ebp_ofs(base_ofs, position):
    # Argument is a frame position (0, 1, 2...).
    # Returns (ebp+20), (ebp+24), (ebp+28)...
    # i.e. the n'th word beyond the fixed frame size.
    return base_ofs + WORD * (position + JITFRAME_FIXED_SIZE)

def not_implemented(msg):
    msg = '[x86/regalloc] %s\n' % msg
    if we_are_translated():
        llop.debug_print(lltype.Void, msg)
    raise NotImplementedError(msg)<|MERGE_RESOLUTION|>--- conflicted
+++ resolved
@@ -23,13 +23,8 @@
 from rpython.jit.backend.x86.vector_ext import VectorRegallocMixin
 from rpython.jit.codewriter import longlong
 from rpython.jit.codewriter.effectinfo import EffectInfo
-<<<<<<< HEAD
-from rpython.jit.metainterp.history import (Box, Const, ConstInt, ConstPtr,
-    ConstFloat, BoxInt, BoxFloat, INT, REF, FLOAT, TargetToken, StmLocation)
-=======
 from rpython.jit.metainterp.history import (Const, ConstInt, ConstPtr,
-    ConstFloat, INT, REF, FLOAT, VECTOR, TargetToken, AbstractFailDescr)
->>>>>>> 2d490beb
+    ConstFloat, INT, REF, FLOAT, VECTOR, TargetToken, AbstractFailDescr, StmLocation)
 from rpython.jit.metainterp.resoperation import rop, ResOperation
 from rpython.jit.metainterp.resume import AccumInfo
 from rpython.rlib import rgc
@@ -371,15 +366,11 @@
                 assert self.assembler.mc._frame_size == DEFAULT_FRAME_BYTES
             self.rm.position = i
             self.xrm.position = i
-<<<<<<< HEAD
             #
             if op.stm_location is not None:
                 self.stm_location = op.stm_location
             #
-            if op.has_no_side_effect() and op.result not in self.longevity:
-=======
             if op.has_no_side_effect() and op not in self.longevity:
->>>>>>> 2d490beb
                 i += 1
                 self.possibly_free_vars_for_op(op)
                 continue
@@ -502,16 +493,10 @@
     consider_guard_not_forced  = consider_guard_no_exception
 
     def consider_guard_value(self, op):
-<<<<<<< HEAD
-        args = op.getarglist()
-        x = self.make_sure_var_in_reg(args[0], args)
-        y = self.loc(args[1])
-=======
         x = self.make_sure_var_in_reg(op.getarg(0))
         loc = self.assembler.cpu.all_reg_indexes[x.value]
         op.getdescr().make_a_counter_per_value(op, loc)
         y = self.loc(op.getarg(1))
->>>>>>> 2d490beb
         self.perform_guard(op, [x, y], None)
 
     def consider_guard_class(self, op):
@@ -648,7 +633,6 @@
         vx = op.getarg(0)
         vy = op.getarg(1)
         arglocs = [self.loc(vx), self.loc(vy)]
-        args = op.getarglist()
         if (vx in self.rm.reg_bindings or vy in self.rm.reg_bindings or
             isinstance(vx, Const) or isinstance(vy, Const)):
             pass
@@ -882,15 +866,9 @@
 
     def _consider_real_call(self, op):
         effectinfo = op.getdescr().get_extra_info()
-<<<<<<< HEAD
         if effectinfo is not None and (
                 effectinfo.oopspecindex != EffectInfo.OS_NONE):
             oopspecindex = effectinfo.oopspecindex
-=======
-        assert effectinfo is not None
-        oopspecindex = effectinfo.oopspecindex
-        if oopspecindex != EffectInfo.OS_NONE:
->>>>>>> 2d490beb
             if IS_X86_32:
                 # support for some of the llong operations,
                 # which only exist on x86-32
@@ -938,7 +916,7 @@
     consider_call_release_gil_r = _consider_call_release_gil
     consider_call_release_gil_f = _consider_call_release_gil
     consider_call_release_gil_n = _consider_call_release_gil
-    
+
     def consider_call_malloc_gc(self, op):
         self._consider_call(op)
 
@@ -1430,13 +1408,9 @@
                     self.fm.hint_frame_pos[box] = self.fm.get_loc_index(loc)
 
 
-    def consider_stm_should_break_transaction(self, op, guard_op):
-        if guard_op is not None:
-            self.perform_with_guard(op, guard_op, [], None)
-        else:
-            resloc = self.rm.force_allocate_reg(op.result,
-                                                need_lower_byte=True)
-            self.perform(op, [], resloc)
+    def consider_stm_should_break_transaction(self, op):
+        resloc = self.force_allocate_reg_or_cc(op)
+        self.perform(op, [], resloc)
 
     def consider_jump(self, op):
         assembler = self.assembler
@@ -1564,7 +1538,7 @@
                 rx86.fits_in_32bits(loc_src.value >> 4)):
             loc_tmp = None
         else:
-            tmpxvar = TempBox()
+            tmpxvar = TempVar()
             loc_tmp = self.rm.force_allocate_reg(tmpxvar)
             self.rm.possibly_free_var(tmpxvar)
         self.perform_discard(op, [loc_src, loc_tmp])
@@ -1649,19 +1623,7 @@
     if name.startswith('consider_'):
         name = name[len('consider_'):]
         num = getattr(rop, name.upper())
-<<<<<<< HEAD
-        if (is_comparison_or_ovf_op(num)
-            or num == rop.CALL_MAY_FORCE
-            or num == rop.CALL_ASSEMBLER
-            or num == rop.CALL_RELEASE_GIL
-            or num == rop.STM_SHOULD_BREAK_TRANSACTION):
-            oplist_with_guard[num] = value
-            oplist[num] = add_none_argument(value)
-        else:
-            oplist[num] = value
-=======
         oplist[num] = value
->>>>>>> 2d490beb
 
 def get_ebp_ofs(base_ofs, position):
     # Argument is a frame position (0, 1, 2...).
