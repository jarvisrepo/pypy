--- conflicted
+++ resolved
@@ -147,15 +147,11 @@
                 self._accum_reduce_mul(scalar_arg, vector_loc, scalar_loc)
             else:
                 not_implemented("accum operator %s not implemented" %
-<<<<<<< HEAD
-                                            (accum_info.accum_operation))
-=======
                                             (accum_info.accum_operation)) 
             if tmpvar:
                 regalloc.rm.possibly_free_var(tmpvar)
             if scalar_loc is not orig_scalar_loc:
                 self.mov(scalar_loc, orig_scalar_loc)
->>>>>>> f317d70f
             accum_info = accum_info.next()
 
     def _accum_reduce_mul(self, arg, accumloc, targetloc):
@@ -183,42 +179,14 @@
 
         not_implemented("reduce sum for %s not impl." % arg)
 
-<<<<<<< HEAD
-    def _genop_vec_getarrayitem(self, op, arglocs, resloc, segment):
-        # considers item scale (raw_load does not)
-        base_loc, ofs_loc, size_loc, ofs, integer_loc, aligned_loc = arglocs
-        scale = get_scale(size_loc.value)
-        src_addr = addr_add(segment, base_loc, ofs_loc, ofs.value, scale)
-        self._vec_load(resloc, src_addr, integer_loc.value,
-                       size_loc.value, aligned_loc.value)
-
-    def genop_vec_getarrayitem_raw_i(self, op, arglocs, resloc):
-        return self._genop_vec_getarrayitem(op, arglocs, resloc, self.SEGMENT_NO)
-    genop_vec_getarrayitem_raw_f = genop_vec_getarrayitem_raw_i
-
-    def genop_vec_getarrayitem_gc_i(self, op, arglocs, resloc):
-        return self._genop_vec_getarrayitem(op, arglocs, resloc, self.SEGMENT_GC)
-    genop_vec_getarrayitem_gc_f = genop_vec_getarrayitem_gc_i
-
-    def _genop_vec_raw_load(self, op, arglocs, resloc, segment):
-        base_loc, ofs_loc, size_loc, ofs, integer_loc, aligned_loc = arglocs
-        src_addr = addr_add(segment, base_loc, ofs_loc, ofs.value, 0)
-=======
-    def _genop_vec_load(self, op, arglocs, resloc):
+    def _genop_vec_load(self, op, arglocs, resloc, segment):
         base_loc, ofs_loc, size_loc, scale, ofs, integer_loc = arglocs
-        src_addr = addr_add(base_loc, ofs_loc, ofs.value, scale.value)
->>>>>>> f317d70f
+        src_addr = addr_add(segment, base_loc, ofs_loc, ofs.value, scale.value)
         self._vec_load(resloc, src_addr, integer_loc.value,
                        size_loc.value, False)
 
-<<<<<<< HEAD
-    def genop_vec_raw_load_i(self, op, arglocs, resloc):
-        return self._genop_vec_raw_load(op, arglocs, resloc, self.SEGMENT_NO)
-    genop_vec_raw_load_f = genop_vec_raw_load_i
-=======
     genop_vec_load_i = _genop_vec_load
     genop_vec_load_f = _genop_vec_load
->>>>>>> f317d70f
 
     @always_inline
     def _vec_load(self, resloc, src_addr, integer, itemsize, aligned):
@@ -233,32 +201,12 @@
             elif itemsize == 8:
                 self.mc.MOVUPD(resloc, src_addr)
 
-<<<<<<< HEAD
-    def _genop_discard_vec_setarrayitem(self, op, arglocs, segment):
-        # considers item scale (raw_store does not)
-        base_loc, ofs_loc, value_loc, size_loc, baseofs, integer_loc, aligned_loc = arglocs
-        scale = get_scale(size_loc.value)
-        dest_loc = addr_add(segment, base_loc, ofs_loc, baseofs.value, scale)
-        self._vec_store(dest_loc, value_loc, integer_loc.value,
-                        size_loc.value, aligned_loc.value)
-
-    def genop_discard_vec_setarrayitem_raw(self, op, arglocs):
-        return self._genop_discard_vec_setarrayitem(op, arglocs, self.SEGMENT_NO)
-    genop_discard_vec_setarrayitem_gc = genop_discard_vec_setarrayitem_raw
-
-    def genop_discard_vec_raw_store(self, op, arglocs):
-        base_loc, ofs_loc, value_loc, size_loc, baseofs, integer_loc, aligned_loc = arglocs
-        dest_loc = addr_add(self.SEGMENT_NO, base_loc, ofs_loc, baseofs.value, 0)
-        self._vec_store(dest_loc, value_loc, integer_loc.value,
-                        size_loc.value, aligned_loc.value)
-=======
-    def genop_discard_vec_store(self, op, arglocs):
+    def genop_discard_vec_store(self, op, arglocs, segment):
         base_loc, ofs_loc, value_loc, size_loc, scale,\
                 baseofs, integer_loc = arglocs
-        dest_loc = addr_add(base_loc, ofs_loc, baseofs.value, scale.value)
+        dest_loc = addr_add(segment, base_loc, ofs_loc, baseofs.value, scale.value)
         self._vec_store(dest_loc, value_loc, integer_loc.value,
                         size_loc.value, False)
->>>>>>> f317d70f
 
     @always_inline
     def _vec_store(self, dest_loc, value_loc, integer, itemsize, aligned):
