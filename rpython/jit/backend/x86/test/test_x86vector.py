import py
from rpython.jit.backend.x86.regloc import *
from rpython.jit.backend.x86.regalloc import (RegAlloc,
        X86FrameManager, X86XMMRegisterManager, X86RegisterManager)
from rpython.jit.backend.x86.vector_ext import TempVector
from rpython.jit.backend.x86.test import test_basic
from rpython.jit.backend.x86.test.test_assembler import \
        (TestRegallocPushPop as BaseTestAssembler)
from rpython.jit.metainterp.test import test_vector
from rpython.rtyper.lltypesystem import lltype
<<<<<<< HEAD
from rpython.jit.backend.x86.rx86 import SEGMENT_NO
=======
from rpython.jit.backend.detect_cpu import getcpuclass
>>>>>>> f317d70f

class TestBasic(test_basic.Jit386Mixin, test_vector.VectorizeTests):
    # for the individual tests see
    # ====> ../../../metainterp/test/test_basic.py
    def setup_method(self, method):
        clazz = self.CPUClass
        def init(*args, **kwargs):
            cpu = clazz(*args, **kwargs)
            # > 95% can be executed, thus let's cheat here a little
            cpu.supports_guard_gc_type = True
            return cpu
        self.CPUClass = init

    def supports_vector_ext(self):
        return self.CPUClass.vector_extension

    def test_list_vectorize(self):
        pass # needs support_guard_gc_type, disable for now

    enable_opts = 'intbounds:rewrite:virtualize:string:earlyforce:pure:heap:unroll'

@py.test.fixture
def regalloc(request):
    from rpython.jit.backend.x86.regalloc import X86FrameManager
    from rpython.jit.backend.x86.regalloc import X86XMMRegisterManager
    class FakeToken:
        class compiled_loop_token:
            asmmemmgr_blocks = None
    cpu = getcpuclass()(None, None)
    cpu.setup()
    if cpu.HAS_CODEMAP:
        cpu.codemap.setup()
    looptoken = FakeToken()
    asm = cpu.assembler
    asm.setup_once()
    asm.setup(looptoken)
    regalloc = RegAlloc(asm)
    regalloc.fm = fm = X86FrameManager(cpu.get_baseofs_of_frame_field())
    regalloc.rm = X86RegisterManager({}, frame_manager = fm, assembler = asm)
    regalloc.xrm = X86XMMRegisterManager({}, frame_manager = fm, assembler = asm)
    request.cls.asm = asm
    request.cls.regalloc = regalloc



class TestAssembler(BaseTestAssembler):

    def imm_4_int32(self, a, b, c, d):
        adr = self.xrm.assembler.datablockwrapper.malloc_aligned(16, 16)
        ptr = rffi.cast(rffi.CArrayPtr(rffi.INT), adr)
        ptr[0] = rffi.r_int(a)
        ptr[1] = rffi.r_int(b)
        ptr[2] = rffi.r_int(c)
        ptr[3] = rffi.r_int(d)
        return adr

    def test_simple_4_int_load_sum_x86_64(self):
        def callback(asm):
            if asm.mc.WORD != 8:
                py.test.skip()
            adr = self.imm_4_int32(123,543,0,0)
            asm.mc.MOV_ri(r8.value,adr)
            asm.mc.MOVDQU_xm(xmm7.value, (SEGMENT_NO, r8.value, 0))
            asm.mc.PADDD_xm(xmm7.value, (SEGMENT_NO, r8.value, 0))
            asm.mc.PADDD_xx(xmm7.value, xmm7.value)

            asm.mc.MOV_ri(edx.value, 0x00000000ffffffff)

            asm.mc.MOV_ri(eax.value, 0)
            asm.mc.MOVDQ_rx(ecx.value, xmm7.value)
            asm.mc.AND_rr(ecx.value, edx.value)
            asm.mc.ADD(eax, ecx)

            asm.mc.PSRLDQ_xi(xmm7.value, 4)
            asm.mc.MOVDQ_rx(ecx.value, xmm7.value)
            asm.mc.AND_rr(ecx.value, edx.value)
            asm.mc.ADD(eax, ecx)
        res = self.do_test(callback)
        assert res == 123*4 + 543*4

    def test_vector_store(self):
        def callback(asm):
            addr = self.imm_4_int32(11,12,13,14)
            asm.mov(ImmedLoc(addr), ecx)
            asm.mc.MOVDQU_xm(xmm6.value, (SEGMENT_NO, ecx.value,0))
            asm.mc.PADDD_xm(xmm6.value, (SEGMENT_NO, ecx.value,0))
            asm.mc.MOVDQU(AddressLoc(SEGMENT_NO, ecx,ImmedLoc(0)), xmm6)
            asm.mc.MOVDQU(xmm6, AddressLoc(SEGMENT_NO, ecx,ImmedLoc(0)))
            asm.mc.MOVDQ_rx(eax.value, xmm6.value)

        res = self.do_test(callback) & 0xffffffff
        assert res == 22


    def test_vector_store_aligned(self):
        def callback(asm):
            addr = self.imm_4_int32(11,12,13,14)
            asm.mov(ImmedLoc(addr), ecx)
            asm.mc.MOVDQA(xmm6, AddressLoc(SEGMENT_NO, ecx,ImmedLoc(0)))
            asm.mc.PADDD_xm(xmm6.value, (SEGMENT_NO, ecx.value,0))
            asm.mc.MOVDQA(AddressLoc(SEGMENT_NO, ecx,ImmedLoc(0)), xmm6)
            asm.mc.MOVDQA(xmm6, AddressLoc(SEGMENT_NO, ecx,ImmedLoc(0)))
            asm.mc.MOVDQ_rx(eax.value, xmm6.value)

        res = self.do_test(callback) & 0xffffffff
<<<<<<< HEAD
        assert res == 22
=======
        assert res == 22

    def test_enforce_var(self, regalloc):
        arg = TempVector('f')
        args = []
        self.regalloc.fm.bindings[arg] = FrameLoc(0, 64, 'f')
        reg = self.regalloc.enforce_var_in_vector_reg(arg, args, xmm0)
        assert reg is xmm0

    def test_enforce_var_xmm0_forbidden(self, regalloc):
        arg = TempVector('f')
        arg1 = TempVector('f')
        args = [arg1]
        xrm = self.regalloc.xrm
        xrm.reg_bindings[arg1] = xmm0
        fr = xrm.free_regs
        xrm.free_regs = [r for r in fr if r is not xmm0]
        self.regalloc.fm.bindings[arg] = FrameLoc(0, 64, 'f')
        reg = self.regalloc.enforce_var_in_vector_reg(arg, args, xmm0)
        assert reg is xmm0
        assert len(xrm.reg_bindings) == 2
        assert xrm.reg_bindings[arg] == xmm0
        assert xrm.reg_bindings[arg1] != xmm0

    def test_enforce_var_spill(self, regalloc):
        arg = TempVector('f')
        arg1 = TempVector('f')
        arg2 = TempVector('f')
        args = []
        xrm = self.regalloc.xrm
        xrm.reg_bindings[arg1] = xmm0
        xrm.reg_bindings[arg2] = xmm1
        xrm.longevity[arg1] = (0,1)
        xrm.longevity[arg2] = (0,2)
        xrm.longevity[arg] = (0,3)
        fr = xrm.free_regs
        xrm.free_regs = []
        self.regalloc.fm.bindings[arg] = FrameLoc(0, 64, 'f')
        self.regalloc.fm.bindings[arg2] = FrameLoc(0, 72, 'f')
        reg = self.regalloc.enforce_var_in_vector_reg(arg, args, xmm0)
        assert reg is xmm0
        assert len(xrm.reg_bindings) == 2
        assert xrm.reg_bindings[arg] == xmm0
        assert xrm.reg_bindings[arg1] == xmm1
        assert arg2 not in xrm.reg_bindings

>>>>>>> f317d70f
<|MERGE_RESOLUTION|>--- conflicted
+++ resolved
@@ -8,11 +8,9 @@
         (TestRegallocPushPop as BaseTestAssembler)
 from rpython.jit.metainterp.test import test_vector
 from rpython.rtyper.lltypesystem import lltype
-<<<<<<< HEAD
+from rpython.jit.backend.detect_cpu import getcpuclass
+
 from rpython.jit.backend.x86.rx86 import SEGMENT_NO
-=======
-from rpython.jit.backend.detect_cpu import getcpuclass
->>>>>>> f317d70f
 
 class TestBasic(test_basic.Jit386Mixin, test_vector.VectorizeTests):
     # for the individual tests see
@@ -118,9 +116,6 @@
             asm.mc.MOVDQ_rx(eax.value, xmm6.value)
 
         res = self.do_test(callback) & 0xffffffff
-<<<<<<< HEAD
-        assert res == 22
-=======
         assert res == 22
 
     def test_enforce_var(self, regalloc):
@@ -167,4 +162,3 @@
         assert xrm.reg_bindings[arg1] == xmm1
         assert arg2 not in xrm.reg_bindings
 
->>>>>>> f317d70f
