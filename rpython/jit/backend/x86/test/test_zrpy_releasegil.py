from rpython.rtyper.lltypesystem import lltype, llmemory, rffi
from rpython.rlib.jit import dont_look_inside
from rpython.rlib.objectmodel import invoke_around_extcall
from rpython.jit.metainterp.optimizeopt import ALL_OPTS_NAMES

from rpython.rtyper.annlowlevel import llhelper

from rpython.jit.backend.x86.test.test_zrpy_gc import BaseFrameworkTests
from rpython.jit.backend.x86.test.test_zrpy_gc import check
from rpython.tool.udir import udir


class ReleaseGILTests(BaseFrameworkTests):
    compile_kwds = dict(enable_opts=ALL_OPTS_NAMES, thread=True)

<<<<<<< HEAD
=======
    def define_simple(self):
        class Glob:
            def __init__(self):
                self.event = 0
        glob = Glob()
        #

        c_strchr = rffi.llexternal('strchr', [rffi.CCHARP, lltype.Signed],
                                   rffi.CCHARP)

        def func():
            glob.event += 1

        def before(n, x):
            invoke_around_extcall(func, func)
            return (n, None, None, None, None, None,
                    None, None, None, None, None, None)
        #
        def f(n, x, *args):
            a = rffi.str2charp(str(n))
            c_strchr(a, ord('0'))
            lltype.free(a, flavor='raw')
            n -= 1
            return (n, x) + args
        return before, f, None

    def test_simple(self):
        self.run('simple')
        assert 'call_release_gil' in udir.join('TestCompileFramework.log').read()

    def define_close_stack(self):
        #
        class Glob(object):
            pass
        glob = Glob()
        class X(object):
            pass
        #
        def callback(p1, p2):
            for i in range(100):
                glob.lst.append(X())
            return rffi.cast(rffi.INT, 1)
        CALLBACK = lltype.Ptr(lltype.FuncType([lltype.Signed,
                                               lltype.Signed], rffi.INT))
        #
        @dont_look_inside
        def alloc1():
            return llmemory.raw_malloc(16)
        @dont_look_inside
        def free1(p):
            llmemory.raw_free(p)

        c_qsort = rffi.llexternal('qsort', [rffi.VOIDP, rffi.SIZE_T,
                                            rffi.SIZE_T, CALLBACK], lltype.Void)
        #
        def f42():
            length = len(glob.lst)
            raw = alloc1()
            fn = llhelper(CALLBACK, rffi._make_wrapper_for(CALLBACK, callback))
            c_qsort(rffi.cast(rffi.VOIDP, raw), rffi.cast(rffi.SIZE_T, 2),
                    rffi.cast(rffi.SIZE_T, 8), fn)
            free1(raw)
            check(len(glob.lst) > length)
            del glob.lst[:]
        #
        def before(n, x):
            glob.lst = []
            
            return (n, None, None, None, None, None,
                    None, None, None, None, None, None)
        #
        def f(n, x, *args):
            f42()
            n -= 1
            return (n, x) + args
        return before, f, None

    def test_close_stack(self):
        self.run('close_stack')
        assert 'call_release_gil' in udir.join('TestCompileFramework.log').read()

>>>>>>> c995b6f0

class TestShadowStack(ReleaseGILTests):
    gcrootfinder = "shadowstack"

class TestAsmGcc(ReleaseGILTests):
    gcrootfinder = "asmgcc"<|MERGE_RESOLUTION|>--- conflicted
+++ resolved
@@ -13,8 +13,6 @@
 class ReleaseGILTests(BaseFrameworkTests):
     compile_kwds = dict(enable_opts=ALL_OPTS_NAMES, thread=True)
 
-<<<<<<< HEAD
-=======
     def define_simple(self):
         class Glob:
             def __init__(self):
@@ -96,7 +94,6 @@
         self.run('close_stack')
         assert 'call_release_gil' in udir.join('TestCompileFramework.log').read()
 
->>>>>>> c995b6f0
 
 class TestShadowStack(ReleaseGILTests):
     gcrootfinder = "shadowstack"
