"""This implements pyjitpl's execution of operations.
"""

from rpython.rtyper.lltypesystem import lltype, rstr, llmemory
from rpython.rlib.rarithmetic import ovfcheck, r_longlong, is_valid_int
from rpython.rlib.unroll import unrolling_iterable
from rpython.rlib.objectmodel import specialize
from rpython.jit.metainterp.history import check_descr
from rpython.jit.metainterp.history import INT, REF, FLOAT, VOID, AbstractDescr
from rpython.jit.metainterp.history import ConstInt, ConstFloat, ConstPtr
from rpython.jit.metainterp import resoperation
from rpython.jit.metainterp.resoperation import rop
from rpython.jit.metainterp.blackhole import BlackholeInterpreter, NULL
from rpython.jit.codewriter import longlong

# ____________________________________________________________

@specialize.arg(4)
def _do_call(cpu, metainterp, argboxes, descr, rettype):
    assert metainterp is not None
    # count the number of arguments of the different types
    count_i = count_r = count_f = 0
    for i in range(1, len(argboxes)):
        type = argboxes[i].type
        if   type == INT:   count_i += 1
        elif type == REF:   count_r += 1
        elif type == FLOAT: count_f += 1
    # allocate lists for each type that has at least one argument
    if count_i: args_i = [0] * count_i
    else:       args_i = None
    if count_r: args_r = [NULL] * count_r
    else:       args_r = None
    if count_f: args_f = [longlong.ZEROF] * count_f
    else:       args_f = None
    # fill in the lists
    count_i = count_r = count_f = 0
    for i in range(1, len(argboxes)):
        box = argboxes[i]
        if   box.type == INT:
            args_i[count_i] = box.getint()
            count_i += 1
        elif box.type == REF:
            args_r[count_r] = box.getref_base()
            count_r += 1
        elif box.type == FLOAT:
            args_f[count_f] = box.getfloatstorage()
            count_f += 1
    # get the function address as an integer
    func = argboxes[0].getint()
    # do the call using the correct function from the cpu
    if rettype == INT:
        try:
            result = cpu.bh_call_i(func, args_i, args_r, args_f, descr)
        except Exception, e:
            metainterp.execute_raised(e)
            result = 0
        return result
    if rettype == REF:
        try:
            result = cpu.bh_call_r(func, args_i, args_r, args_f, descr)
        except Exception, e:
            metainterp.execute_raised(e)
            result = NULL
        return result
    if rettype == FLOAT:
        try:
            result = cpu.bh_call_f(func, args_i, args_r, args_f, descr)
        except Exception, e:
            metainterp.execute_raised(e)
            result = longlong.ZEROF
        return result
    if rettype == VOID:
        try:
            cpu.bh_call_v(func, args_i, args_r, args_f, descr)
        except Exception, e:
            metainterp.execute_raised(e)
        return None
    raise AssertionError("bad rettype")

def new_do_call(rettype):
    def do_call(cpu, metainterp, argboxes, descr):
        return _do_call(cpu, metainterp, argboxes, descr, rettype)
    do_call.func_name = "do_call_" + rettype
    return do_call

do_call_r = new_do_call("r")
do_call_i = new_do_call("i")
do_call_f = new_do_call("f")
do_call_n = new_do_call("v")
do_call_loopinvariant_r = do_call_r
do_call_loopinvariant_i = do_call_i
do_call_loopinvariant_f = do_call_f
do_call_loopinvariant_n = do_call_n
do_call_may_force_r = do_call_r
do_call_may_force_i = do_call_i
do_call_may_force_f = do_call_f
do_call_may_force_n = do_call_n

def do_cond_call(cpu, metainterp, argboxes, descr):
    condbox = argboxes[0]
    if condbox.getint():
        do_call_n(cpu, metainterp, argboxes[1:], descr)

def do_getarrayitem_gc_i(cpu, _, arraybox, indexbox, arraydescr):
    array = arraybox.getref_base()
    index = indexbox.getint()
    return cpu.bh_getarrayitem_gc_i(array, index, arraydescr)

def do_getarrayitem_gc_r(cpu, _, arraybox, indexbox, arraydescr):
    array = arraybox.getref_base()
    index = indexbox.getint()
    return cpu.bh_getarrayitem_gc_r(array, index, arraydescr)

def do_getarrayitem_gc_f(cpu, _, arraybox, indexbox, arraydescr):
    array = arraybox.getref_base()
    index = indexbox.getint()
    return cpu.bh_getarrayitem_gc_f(array, index, arraydescr)

def do_getarrayitem_raw_i(cpu, _, arraybox, indexbox, arraydescr):
    array = arraybox.getint()
    index = indexbox.getint()
    return cpu.bh_getarrayitem_raw_i(array, index, arraydescr)

def do_getarrayitem_raw_f(cpu, _, arraybox, indexbox, arraydescr):
    array = arraybox.getint()
    index = indexbox.getint()
    return cpu.bh_getarrayitem_raw_f(array, index, arraydescr)

def do_setarrayitem_gc(cpu, _, arraybox, indexbox, itembox, arraydescr):
    array = arraybox.getref_base()
    index = indexbox.getint()
    if arraydescr.is_array_of_pointers():
        cpu.bh_setarrayitem_gc_r(array, index, itembox.getref_base(),
                                 arraydescr)
    elif arraydescr.is_array_of_floats():
        cpu.bh_setarrayitem_gc_f(array, index, itembox.getfloatstorage(),
                                 arraydescr)
    else:
        cpu.bh_setarrayitem_gc_i(array, index, itembox.getint(), arraydescr)

def do_setarrayitem_raw(cpu, _, arraybox, indexbox, itembox, arraydescr):
    array = arraybox.getint()
    index = indexbox.getint()
    assert not arraydescr.is_array_of_pointers()
    if arraydescr.is_array_of_floats():
        cpu.bh_setarrayitem_raw_f(array, index, itembox.getfloatstorage(),
                                  arraydescr)
    else:
        cpu.bh_setarrayitem_raw_i(array, index, itembox.getint(), arraydescr)

def do_getinteriorfield_gc(cpu, _, arraybox, indexbox, descr):
    raise Exception("implement me")
    xxxx
    array = arraybox.getref_base()
    index = indexbox.getint()
    if descr.is_pointer_field():
        return BoxPtr(cpu.bh_getinteriorfield_gc_r(array, index, descr))
    elif descr.is_float_field():
        return BoxFloat(cpu.bh_getinteriorfield_gc_f(array, index, descr))
    else:
        return BoxInt(cpu.bh_getinteriorfield_gc_i(array, index, descr))

def do_setinteriorfield_gc(cpu, _, arraybox, indexbox, valuebox, descr):
    array = arraybox.getref_base()
    index = indexbox.getint()
    if descr.is_pointer_field():
        cpu.bh_setinteriorfield_gc_r(array, index, valuebox.getref_base(),
                                     descr)
    elif descr.is_float_field():
        cpu.bh_setinteriorfield_gc_f(array, index, valuebox.getfloatstorage(),
                                     descr)
    else:
        cpu.bh_setinteriorfield_gc_i(array, index, valuebox.getint(), descr)

def do_getfield_gc_i(cpu, _, structbox, fielddescr):
    struct = structbox.getref_base()
    return cpu.bh_getfield_gc_i(struct, fielddescr)

def do_getfield_gc_r(cpu, _, structbox, fielddescr):
    struct = structbox.getref_base()
    return cpu.bh_getfield_gc_r(struct, fielddescr)

def do_getfield_gc_f(cpu, _, structbox, fielddescr):
    struct = structbox.getref_base()
    return cpu.bh_getfield_gc_f(struct, fielddescr)

def do_getfield_raw_i(cpu, _, structbox, fielddescr):
    check_descr(fielddescr)
    struct = structbox.getint()
    return cpu.bh_getfield_raw_i(struct, fielddescr)

def do_getfield_raw_f(cpu, _, structbox, fielddescr):
    check_descr(fielddescr)
    struct = structbox.getint()
    return cpu.bh_getfield_raw_f(struct, fielddescr)

def do_getfield_raw_r(cpu, _, structbox, fielddescr):
    check_descr(fielddescr)
    struct = structbox.getint()
    return cpu.bh_getfield_raw_r(struct, fielddescr)

def do_setfield_gc(cpu, _, structbox, itembox, fielddescr):
    struct = structbox.getref_base()
    if fielddescr.is_pointer_field():
        cpu.bh_setfield_gc_r(struct, itembox.getref_base(), fielddescr)
    elif fielddescr.is_float_field():
        cpu.bh_setfield_gc_f(struct, itembox.getfloatstorage(), fielddescr)
    else:
        cpu.bh_setfield_gc_i(struct, itembox.getint(), fielddescr)

def do_setfield_raw(cpu, _, structbox, itembox, fielddescr):
    struct = structbox.getint()
    assert not fielddescr.is_pointer_field()
    if fielddescr.is_float_field():
        cpu.bh_setfield_raw_f(struct, itembox.getfloatstorage(), fielddescr)
    else:
        cpu.bh_setfield_raw_i(struct, itembox.getint(), fielddescr)

def do_raw_store(cpu, _, addrbox, offsetbox, valuebox, arraydescr):
    addr = addrbox.getint()
    offset = offsetbox.getint()
    if arraydescr.is_array_of_pointers():
        raise AssertionError("cannot store GC pointers in raw store")
    elif arraydescr.is_array_of_floats():
        cpu.bh_raw_store_f(addr, offset, valuebox.getfloatstorage(),arraydescr)
    else:
        cpu.bh_raw_store_i(addr, offset, valuebox.getint(), arraydescr)

def do_raw_load(cpu, _, addrbox, offsetbox, arraydescr):
    raise Exception("implement me")    
    xxx
    addr = addrbox.getint()
    offset = offsetbox.getint()
    if arraydescr.is_array_of_pointers():
        raise AssertionError("cannot store GC pointers in raw store")
    elif arraydescr.is_array_of_floats():
        return BoxFloat(cpu.bh_raw_load_f(addr, offset, arraydescr))
    else:
        return BoxInt(cpu.bh_raw_load_i(addr, offset, arraydescr))

def exec_new_with_vtable(cpu, descr):
    return cpu.bh_new_with_vtable(descr)

def do_new_with_vtable(cpu, _, clsbox):
    return exec_new_with_vtable(cpu, clsbox)

def do_int_add_ovf(cpu, metainterp, box1, box2):
    # the overflow operations can be called without a metainterp, if an
    # overflow cannot occur
    a = box1.getint()
    b = box2.getint()
    try:
        z = ovfcheck(a + b)
    except OverflowError:
        assert metainterp is not None
        metainterp.ovf_flag = True
        z = 0
    return z

def do_int_sub_ovf(cpu, metainterp, box1, box2):
    a = box1.getint()
    b = box2.getint()
    try:
        z = ovfcheck(a - b)
    except OverflowError:
        assert metainterp is not None
        metainterp.ovf_flag = True
        z = 0
    return z

def do_int_mul_ovf(cpu, metainterp, box1, box2):
    a = box1.getint()
    b = box2.getint()
    try:
        z = ovfcheck(a * b)
    except OverflowError:
        assert metainterp is not None
        metainterp.ovf_flag = True
        z = 0
    return z

def do_same_as_i(cpu, _, v):
    return v.getint()

def do_same_as_r(cpu, _, v):
    return v.getref_base()

def do_same_as_f(cpu, _, v):
    return v.getfloatstorage()

def do_copystrcontent(cpu, _, srcbox, dstbox,
                      srcstartbox, dststartbox, lengthbox):
    src = srcbox.getref(lltype.Ptr(rstr.STR))
    dst = dstbox.getref(lltype.Ptr(rstr.STR))
    srcstart = srcstartbox.getint()
    dststart = dststartbox.getint()
    length = lengthbox.getint()
    rstr.copy_string_contents(src, dst, srcstart, dststart, length)

def do_copyunicodecontent(cpu, _, srcbox, dstbox,
                          srcstartbox, dststartbox, lengthbox):
    src = srcbox.getref(lltype.Ptr(rstr.UNICODE))
    dst = dstbox.getref(lltype.Ptr(rstr.UNICODE))
    srcstart = srcstartbox.getint()
    dststart = dststartbox.getint()
    length = lengthbox.getint()
    rstr.copy_unicode_contents(src, dst, srcstart, dststart, length)

def do_keepalive(cpu, _, x):
    pass

# ____________________________________________________________


def _make_execute_list():
    execute_by_num_args = {}
    for key, value in rop.__dict__.items():
        if not key.startswith('_'):
            if (rop._FINAL_FIRST <= value <= rop._FINAL_LAST or
                rop._GUARD_FIRST <= value <= rop._GUARD_LAST):
                continue
            # find which list to store the operation in, based on num_args
            num_args = resoperation.oparity[value]
            withdescr = resoperation.opwithdescr[value]
            dictkey = num_args, withdescr
            if dictkey not in execute_by_num_args:
                execute_by_num_args[dictkey] = [None] * (rop._LAST+1)
            execute = execute_by_num_args[dictkey]
            #
            if execute[value] is not None:
                raise AssertionError("duplicate entry for op number %d"% value)
            #
            # Fish for a way for the pyjitpl interpreter to delegate
            # really running the operation to the blackhole interpreter
            # or directly to the cpu.  First try the do_xxx() functions
            # explicitly encoded above:
            name = 'do_' + key.lower()
            if name in globals():
                execute[value] = globals()[name]
                continue
            #
            # Maybe the same without the _PURE suffix?
            if key[-7:-2] == '_PURE':
                key = key[:-7] + key[-2:]
                name = 'do_' + key.lower()
                if name in globals():
                    execute[value] = globals()[name]
                    continue
            #
            # If missing, fallback to the bhimpl_xxx() method of the
            # blackhole interpreter.  This only works if there is a
            # method of the exact same name and it accepts simple
            # parameters.
            name = 'bhimpl_' + key.lower()
            if hasattr(BlackholeInterpreter, name):
                func = make_execute_function(
                    key.lower(),
                    getattr(BlackholeInterpreter, name).im_func)
                if func is not None:
                    execute[value] = func
                    continue
            if value in (rop.FORCE_TOKEN,
                         rop.CALL_ASSEMBLER_R,
                         rop.CALL_ASSEMBLER_F,
                         rop.CALL_ASSEMBLER_I,
                         rop.CALL_ASSEMBLER_N,
                         rop.INCREMENT_DEBUG_COUNTER,
                         rop.COND_CALL_GC_WB,
                         rop.COND_CALL_GC_WB_ARRAY,
                         rop.ZERO_PTR_FIELD,
                         rop.ZERO_ARRAY,
                         rop.DEBUG_MERGE_POINT,
                         rop.JIT_DEBUG,
                         rop.ENTER_PORTAL_FRAME,
                         rop.LEAVE_PORTAL_FRAME,
                         rop.SETARRAYITEM_RAW,
                         rop.SETINTERIORFIELD_RAW,
                         rop.CALL_RELEASE_GIL_I,
                         rop.CALL_RELEASE_GIL_R,
                         rop.CALL_RELEASE_GIL_F,
                         rop.CALL_RELEASE_GIL_N,
                         rop.QUASIIMMUT_FIELD,
                         rop.CALL_MALLOC_GC,
                         rop.CALL_MALLOC_NURSERY,
                         rop.CALL_MALLOC_NURSERY_VARSIZE,
                         rop.CALL_MALLOC_NURSERY_VARSIZE_FRAME,
                         rop.NURSERY_PTR_INCREMENT,
                         rop.LABEL,
<<<<<<< HEAD
                         rop.VEC_RAW_LOAD_I,
                         rop.VEC_RAW_LOAD_F,
                         rop.VEC_RAW_STORE,
                         rop.VEC_GETARRAYITEM_RAW_I,
                         rop.VEC_GETARRAYITEM_RAW_F,
                         rop.VEC_SETARRAYITEM_RAW,
                         rop.VEC_GETARRAYITEM_GC_I,
                         rop.VEC_GETARRAYITEM_GC_F,
                         rop.VEC_SETARRAYITEM_GC,
=======
                         rop.BRIDGE_EXCEPTION,
>>>>>>> 091a74ce
                         ):      # list of opcodes never executed by pyjitpl
                continue
            if rop._VEC_PURE_FIRST <= value <= rop._VEC_PURE_LAST:
                continue

            raise AssertionError("missing %r" % (key,))
    return execute_by_num_args

def make_execute_function(name, func):
    # Make a wrapper for 'func'.  The func is a simple bhimpl_xxx function
    # from the BlackholeInterpreter class.  The wrapper is a new function
    # that receives and returns boxed values.
    for argtype in func.argtypes:
        if argtype not in ('i', 'r', 'f', 'd', 'cpu'):
            return None
    if list(func.argtypes).count('d') > 1:
        return None
    argtypes = unrolling_iterable(func.argtypes)
    #
    def do(cpu, _, *argboxes):
        newargs = ()
        for argtype in argtypes:
            if argtype == 'cpu':
                value = cpu
            elif argtype == 'd':
                value = argboxes[-1]
                assert isinstance(value, AbstractDescr)
                argboxes = argboxes[:-1]
            else:
                argbox = argboxes[0]
                argboxes = argboxes[1:]
                if argtype == 'i':   value = argbox.getint()
                elif argtype == 'r': value = argbox.getref_base()
                elif argtype == 'f': value = argbox.getfloatstorage()
            newargs = newargs + (value,)
        assert not argboxes
        #
        return func(*newargs)
    #
    do.func_name = 'do_' + name
    return do

def get_execute_funclist(num_args, withdescr):
    # workaround, similar to the next one
    return EXECUTE_BY_NUM_ARGS[num_args, withdescr]
get_execute_funclist._annspecialcase_ = 'specialize:memo'

def get_execute_function(opnum, num_args, withdescr):
    # workaround for an annotation limitation: putting this code in
    # a specialize:memo function makes sure the following line is
    # constant-folded away.  Only works if opnum and num_args are
    # constants, of course.
    func = EXECUTE_BY_NUM_ARGS[num_args, withdescr][opnum]
    #assert func is not None, "EXECUTE_BY_NUM_ARGS[%s, %s][%s]" % (
    #    num_args, withdescr, resoperation.opname[opnum])
    return func
get_execute_function._annspecialcase_ = 'specialize:memo'

def has_descr(opnum):
    # workaround, similar to the previous one
    return resoperation.opwithdescr[opnum]
has_descr._annspecialcase_ = 'specialize:memo'


def execute(cpu, metainterp, opnum, descr, *argboxes):
    # only for opnums with a fixed arity
    num_args = len(argboxes)
    withdescr = has_descr(opnum)
    if withdescr:
        check_descr(descr)
        argboxes = argboxes + (descr,)
    else:
        assert descr is None
    func = get_execute_function(opnum, num_args, withdescr)
    return func(cpu, metainterp, *argboxes)  # note that the 'argboxes' tuple
                                             # optionally ends with the descr
execute._annspecialcase_ = 'specialize:arg(2)'

def execute_varargs(cpu, metainterp, opnum, argboxes, descr):
    # only for opnums with a variable arity (calls, typically)
    check_descr(descr)
    func = get_execute_function(opnum, -1, True)
    return func(cpu, metainterp, argboxes, descr)
execute_varargs._annspecialcase_ = 'specialize:arg(2)'

@specialize.argtype(0)
def wrap_constant(value):
    if lltype.typeOf(value) == lltype.Signed:
        return ConstInt(value)
    elif isinstance(value, bool):
        return ConstInt(int(value))
    elif lltype.typeOf(value) == longlong.FLOATSTORAGE:
        return ConstFloat(value)
    elif isinstance(value, float):
        return ConstFloat(longlong.getfloatstorage(value))
    else:
        assert lltype.typeOf(value) == llmemory.GCREF
        return ConstPtr(value)

def constant_from_op(op):
    if op.type == 'i':
        return ConstInt(op.getint())
    elif op.type == 'r':
        return ConstPtr(op.getref_base())
    else:
        assert op.type == 'f'
        return ConstFloat(op.getfloatstorage())

unrolled_range = unrolling_iterable(range(rop._LAST))
    
def execute_nonspec_const(cpu, metainterp, opnum, argboxes, descr=None,
                          type='i'):
    for num in unrolled_range:
        if num == opnum:
            return wrap_constant(_execute_arglist(cpu, metainterp, num,
                                                  argboxes, descr))
    assert False

@specialize.arg(2)
def _execute_arglist(cpu, metainterp, opnum, argboxes, descr=None):
    arity = resoperation.oparity[opnum]    
    assert arity == -1 or len(argboxes) == arity
    if resoperation.opwithdescr[opnum]:
        check_descr(descr)
        if arity == -1:
            func = get_execute_function(opnum, -1, True)
            if func:
                return func(cpu, metainterp, argboxes, descr)
        if arity == 0:
            func = get_execute_function(opnum, 0, True)
            if func:
                return func(cpu, metainterp, descr)
        if arity == 1:
            func = get_execute_function(opnum, 1, True)
            if func:
                return func(cpu, metainterp, argboxes[0], descr)
        if arity == 2:
            func = get_execute_function(opnum, 2, True)
            if func:
                return func(cpu, metainterp, argboxes[0], argboxes[1], descr)
        if arity == 3:
            func = get_execute_function(opnum, 3, True)
            if func:
                return func(cpu, metainterp, argboxes[0], argboxes[1],
                            argboxes[2], descr)
    else:
        assert descr is None
        if arity == 1:
            func = get_execute_function(opnum, 1, False)
            if func:
                return func(cpu, metainterp, argboxes[0])
        if arity == 2:
            func = get_execute_function(opnum, 2, False)
            if func:
                return func(cpu, metainterp, argboxes[0], argboxes[1])
        if arity == 3:
            func = get_execute_function(opnum, 3, False)
            if func:
                return func(cpu, metainterp, argboxes[0], argboxes[1],
                            argboxes[2])
        if arity == 5:    # copystrcontent, copyunicodecontent
            func = get_execute_function(opnum, 5, False)
            if func:
                return func(cpu, metainterp, argboxes[0], argboxes[1],
                        argboxes[2], argboxes[3], argboxes[4])
    raise NotImplementedError


EXECUTE_BY_NUM_ARGS = _make_execute_list()<|MERGE_RESOLUTION|>--- conflicted
+++ resolved
@@ -386,7 +386,7 @@
                          rop.CALL_MALLOC_NURSERY_VARSIZE_FRAME,
                          rop.NURSERY_PTR_INCREMENT,
                          rop.LABEL,
-<<<<<<< HEAD
+                         rop.BRIDGE_EXCEPTION,
                          rop.VEC_RAW_LOAD_I,
                          rop.VEC_RAW_LOAD_F,
                          rop.VEC_RAW_STORE,
@@ -396,9 +396,6 @@
                          rop.VEC_GETARRAYITEM_GC_I,
                          rop.VEC_GETARRAYITEM_GC_F,
                          rop.VEC_SETARRAYITEM_GC,
-=======
-                         rop.BRIDGE_EXCEPTION,
->>>>>>> 091a74ce
                          ):      # list of opcodes never executed by pyjitpl
                 continue
             if rop._VEC_PURE_FIRST <= value <= rop._VEC_PURE_LAST:
