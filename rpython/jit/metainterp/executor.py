"""This implements pyjitpl's execution of operations.
"""

from rpython.rtyper.lltypesystem import lltype, rstr, llmemory
from rpython.rlib.rarithmetic import ovfcheck, r_longlong, is_valid_int
from rpython.rlib.unroll import unrolling_iterable
from rpython.rlib.objectmodel import specialize
from rpython.jit.metainterp.history import check_descr
from rpython.jit.metainterp.history import INT, REF, FLOAT, VOID, AbstractDescr
from rpython.jit.metainterp.history import ConstInt, ConstFloat, ConstPtr
from rpython.jit.metainterp import resoperation
from rpython.jit.metainterp.resoperation import rop
from rpython.jit.metainterp.blackhole import BlackholeInterpreter, NULL
from rpython.jit.codewriter import longlong

# ____________________________________________________________

@specialize.arg(4)
def _do_call(cpu, metainterp, argboxes, descr, rettype):
    assert metainterp is not None
    # count the number of arguments of the different types
    count_i = count_r = count_f = 0
    for i in range(1, len(argboxes)):
        type = argboxes[i].type
        if   type == INT:   count_i += 1
        elif type == REF:   count_r += 1
        elif type == FLOAT: count_f += 1
    # allocate lists for each type that has at least one argument
    if count_i: args_i = [0] * count_i
    else:       args_i = None
    if count_r: args_r = [NULL] * count_r
    else:       args_r = None
    if count_f: args_f = [longlong.ZEROF] * count_f
    else:       args_f = None
    # fill in the lists
    count_i = count_r = count_f = 0
    for i in range(1, len(argboxes)):
        box = argboxes[i]
        if   box.type == INT:
            args_i[count_i] = box.getint()
            count_i += 1
        elif box.type == REF:
            args_r[count_r] = box.getref_base()
            count_r += 1
        elif box.type == FLOAT:
            args_f[count_f] = box.getfloatstorage()
            count_f += 1
    # get the function address as an integer
    func = argboxes[0].getint()
    # do the call using the correct function from the cpu
    if rettype == INT:
        try:
            result = cpu.bh_call_i(func, args_i, args_r, args_f, descr)
        except Exception, e:
            metainterp.execute_raised(e)
            result = 0
        return result
    if rettype == REF:
        try:
            result = cpu.bh_call_r(func, args_i, args_r, args_f, descr)
        except Exception, e:
            metainterp.execute_raised(e)
            result = NULL
        return result
    if rettype == FLOAT:
        try:
            result = cpu.bh_call_f(func, args_i, args_r, args_f, descr)
        except Exception, e:
            metainterp.execute_raised(e)
            result = longlong.ZEROF
        return result
    if rettype == VOID:
        try:
            cpu.bh_call_v(func, args_i, args_r, args_f, descr)
        except Exception, e:
            metainterp.execute_raised(e)
        return None
    raise AssertionError("bad rettype")

def new_do_call(rettype):
    def do_call(cpu, metainterp, argboxes, descr):
        return _do_call(cpu, metainterp, argboxes, descr, rettype)
    do_call.func_name = "do_call_" + rettype
    return do_call

do_call_r = new_do_call("r")
do_call_i = new_do_call("i")
do_call_f = new_do_call("f")
do_call_n = new_do_call("v")
do_call_loopinvariant_r = do_call_r
do_call_loopinvariant_i = do_call_i
do_call_loopinvariant_f = do_call_f
do_call_loopinvariant_n = do_call_n
do_call_may_force_r = do_call_r
do_call_may_force_i = do_call_i
do_call_may_force_f = do_call_f
do_call_may_force_n = do_call_n

def do_cond_call(cpu, metainterp, argboxes, descr):
    condbox = argboxes[0]
    if condbox.getint():
        do_call_n(cpu, metainterp, argboxes[1:], descr)

<<<<<<< HEAD
def _do_getarrayitem_gc(cpu, pure, arraybox, indexbox, arraydescr):
    array = arraybox.getref_base()
    index = indexbox.getint()
    if arraydescr.is_array_of_pointers():
        return BoxPtr(cpu.bh_getarrayitem_gc_r(array, index, arraydescr, pure))
    elif arraydescr.is_array_of_floats():
        return BoxFloat(cpu.bh_getarrayitem_gc_f(array, index, arraydescr,
                                                 pure))
    else:
        return BoxInt(cpu.bh_getarrayitem_gc_i(array, index, arraydescr, pure))

def do_getarrayitem_gc(cpu, _, arraybox, indexbox, arraydescr):
    return _do_getarrayitem_gc(cpu, False, arraybox, indexbox, arraydescr)

def do_getarrayitem_gc_pure(cpu, _, arraybox, indexbox, arraydescr):
    return _do_getarrayitem_gc(cpu, True, arraybox, indexbox, arraydescr)

def _do_getarrayitem_raw(cpu, pure, arraybox, indexbox, arraydescr):
    array = arraybox.getint()
    index = indexbox.getint()
    assert not arraydescr.is_array_of_pointers()
    if arraydescr.is_array_of_floats():
        return BoxFloat(cpu.bh_getarrayitem_raw_f(array, index, arraydescr,
                                                  pure))
    else:
        return BoxInt(cpu.bh_getarrayitem_raw_i(array, index, arraydescr,
                                                pure))

def do_getarrayitem_raw(cpu, _, arraybox, indexbox, arraydescr):
    pure = not arraydescr.stm_should_track_raw_accesses()
    return _do_getarrayitem_raw(cpu, pure, arraybox, indexbox, arraydescr)

def do_getarrayitem_raw_pure(cpu, _, arraybox, indexbox, arraydescr):
    return _do_getarrayitem_raw(cpu, True, arraybox, indexbox, arraydescr)
=======
def do_getarrayitem_gc_i(cpu, _, arraybox, indexbox, arraydescr):
    array = arraybox.getref_base()
    index = indexbox.getint()
    return cpu.bh_getarrayitem_gc_i(array, index, arraydescr)

def do_getarrayitem_gc_r(cpu, _, arraybox, indexbox, arraydescr):
    array = arraybox.getref_base()
    index = indexbox.getint()
    return cpu.bh_getarrayitem_gc_r(array, index, arraydescr)

def do_getarrayitem_gc_f(cpu, _, arraybox, indexbox, arraydescr):
    array = arraybox.getref_base()
    index = indexbox.getint()
    return cpu.bh_getarrayitem_gc_f(array, index, arraydescr)

def do_getarrayitem_raw_i(cpu, _, arraybox, indexbox, arraydescr):
    array = arraybox.getint()
    index = indexbox.getint()
    return cpu.bh_getarrayitem_raw_i(array, index, arraydescr)

def do_getarrayitem_raw_f(cpu, _, arraybox, indexbox, arraydescr):
    array = arraybox.getint()
    index = indexbox.getint()
    return cpu.bh_getarrayitem_raw_f(array, index, arraydescr)
>>>>>>> 2d490beb

def do_setarrayitem_gc(cpu, _, arraybox, indexbox, itembox, arraydescr):
    array = arraybox.getref_base()
    index = indexbox.getint()
    if arraydescr.is_array_of_pointers():
        cpu.bh_setarrayitem_gc_r(array, index, itembox.getref_base(),
                                 arraydescr)
    elif arraydescr.is_array_of_floats():
        cpu.bh_setarrayitem_gc_f(array, index, itembox.getfloatstorage(),
                                 arraydescr)
    else:
        cpu.bh_setarrayitem_gc_i(array, index, itembox.getint(), arraydescr)

def do_setarrayitem_raw(cpu, _, arraybox, indexbox, itembox, arraydescr):
    array = arraybox.getint()
    index = indexbox.getint()
    assert not arraydescr.is_array_of_pointers()
    if arraydescr.is_array_of_floats():
        cpu.bh_setarrayitem_raw_f(array, index, itembox.getfloatstorage(),
                                  arraydescr)
    else:
        cpu.bh_setarrayitem_raw_i(array, index, itembox.getint(), arraydescr)

def do_getinteriorfield_gc(cpu, _, arraybox, indexbox, descr):
    raise Exception("implement me")
    xxxx
    array = arraybox.getref_base()
    index = indexbox.getint()
    if descr.is_pointer_field():
        return BoxPtr(cpu.bh_getinteriorfield_gc_r(array, index, descr))
    elif descr.is_float_field():
        return BoxFloat(cpu.bh_getinteriorfield_gc_f(array, index, descr))
    else:
        return BoxInt(cpu.bh_getinteriorfield_gc_i(array, index, descr))

def do_setinteriorfield_gc(cpu, _, arraybox, indexbox, valuebox, descr):
    array = arraybox.getref_base()
    index = indexbox.getint()
    if descr.is_pointer_field():
        cpu.bh_setinteriorfield_gc_r(array, index, valuebox.getref_base(),
                                     descr)
    elif descr.is_float_field():
        cpu.bh_setinteriorfield_gc_f(array, index, valuebox.getfloatstorage(),
                                     descr)
    else:
        cpu.bh_setinteriorfield_gc_i(array, index, valuebox.getint(), descr)

<<<<<<< HEAD
def _do_getfield_gc(cpu, pure, structbox, fielddescr):
    struct = structbox.getref_base()
    if fielddescr.is_pointer_field():
        return BoxPtr(cpu.bh_getfield_gc_r(struct, fielddescr, pure))
    elif fielddescr.is_float_field():
        return BoxFloat(cpu.bh_getfield_gc_f(struct, fielddescr, pure))
    else:
        return BoxInt(cpu.bh_getfield_gc_i(struct, fielddescr, pure))

def do_getfield_gc(cpu, _, structbox, fielddescr):
    return _do_getfield_gc(cpu, False, structbox, fielddescr)

def do_getfield_gc_pure(cpu, _, structbox, fielddescr):
    return _do_getfield_gc(cpu, True, structbox, fielddescr)

def _do_getfield_raw(cpu, pure, structbox, fielddescr):
    check_descr(fielddescr)
    struct = structbox.getint()
    if fielddescr.is_pointer_field():
        return BoxPtr(cpu.bh_getfield_raw_r(struct, fielddescr, pure))
    elif fielddescr.is_float_field():
        return BoxFloat(cpu.bh_getfield_raw_f(struct, fielddescr, pure))
    else:
        return BoxInt(cpu.bh_getfield_raw_i(struct, fielddescr, pure))

def do_getfield_raw(cpu, _, structbox, fielddescr):
    pure = not fielddescr.stm_should_track_raw_accesses()
    return _do_getfield_raw(cpu, pure, structbox, fielddescr)

def do_getfield_raw_pure(cpu, _, structbox, fielddescr):
    return _do_getfield_raw(cpu, True, structbox, fielddescr)
=======
def do_getfield_gc_i(cpu, _, structbox, fielddescr):
    struct = structbox.getref_base()
    return cpu.bh_getfield_gc_i(struct, fielddescr)

def do_getfield_gc_r(cpu, _, structbox, fielddescr):
    struct = structbox.getref_base()
    return cpu.bh_getfield_gc_r(struct, fielddescr)

def do_getfield_gc_f(cpu, _, structbox, fielddescr):
    struct = structbox.getref_base()
    return cpu.bh_getfield_gc_f(struct, fielddescr)

def do_getfield_raw_i(cpu, _, structbox, fielddescr):
    check_descr(fielddescr)
    struct = structbox.getint()
    return cpu.bh_getfield_raw_i(struct, fielddescr)

def do_getfield_raw_f(cpu, _, structbox, fielddescr):
    check_descr(fielddescr)
    struct = structbox.getint()
    return cpu.bh_getfield_raw_f(struct, fielddescr)

def do_getfield_raw_r(cpu, _, structbox, fielddescr):
    check_descr(fielddescr)
    struct = structbox.getint()
    return cpu.bh_getfield_raw_r(struct, fielddescr)
>>>>>>> 2d490beb

def do_setfield_gc(cpu, _, structbox, itembox, fielddescr):
    struct = structbox.getref_base()
    if fielddescr.is_pointer_field():
        cpu.bh_setfield_gc_r(struct, itembox.getref_base(), fielddescr)
    elif fielddescr.is_float_field():
        cpu.bh_setfield_gc_f(struct, itembox.getfloatstorage(), fielddescr)
    else:
        cpu.bh_setfield_gc_i(struct, itembox.getint(), fielddescr)

def do_setfield_raw(cpu, _, structbox, itembox, fielddescr):
    struct = structbox.getint()
    assert not fielddescr.is_pointer_field()
    if fielddescr.is_float_field():
        cpu.bh_setfield_raw_f(struct, itembox.getfloatstorage(), fielddescr)
    else:
        cpu.bh_setfield_raw_i(struct, itembox.getint(), fielddescr)

def do_raw_store(cpu, _, addrbox, offsetbox, valuebox, arraydescr):
    addr = addrbox.getint()
    offset = offsetbox.getint()
    if arraydescr.is_array_of_pointers():
        raise AssertionError("cannot store GC pointers in raw store")
    elif arraydescr.is_array_of_floats():
        cpu.bh_raw_store_f(addr, offset, valuebox.getfloatstorage(),arraydescr)
    else:
        cpu.bh_raw_store_i(addr, offset, valuebox.getint(), arraydescr)

def do_raw_load(cpu, _, addrbox, offsetbox, arraydescr):
    raise Exception("implement me")    
    xxx
    addr = addrbox.getint()
    offset = offsetbox.getint()
    if arraydescr.is_array_of_pointers():
        raise AssertionError("cannot store GC pointers in raw store")
    elif arraydescr.is_array_of_floats():
        return BoxFloat(cpu.bh_raw_load_f(addr, offset, arraydescr))
    else:
        return BoxInt(cpu.bh_raw_load_i(addr, offset, arraydescr))

def exec_new_with_vtable(cpu, descr):
    return cpu.bh_new_with_vtable(descr)

def do_new_with_vtable(cpu, _, clsbox):
    return exec_new_with_vtable(cpu, clsbox)

def do_int_add_ovf(cpu, metainterp, box1, box2):
    # the overflow operations can be called without a metainterp, if an
    # overflow cannot occur
    a = box1.getint()
    b = box2.getint()
    try:
        z = ovfcheck(a + b)
    except OverflowError:
        assert metainterp is not None
        metainterp.ovf_flag = True
        z = 0
    return z

def do_int_sub_ovf(cpu, metainterp, box1, box2):
    a = box1.getint()
    b = box2.getint()
    try:
        z = ovfcheck(a - b)
    except OverflowError:
        assert metainterp is not None
        metainterp.ovf_flag = True
        z = 0
    return z

def do_int_mul_ovf(cpu, metainterp, box1, box2):
    a = box1.getint()
    b = box2.getint()
    try:
        z = ovfcheck(a * b)
    except OverflowError:
        assert metainterp is not None
        metainterp.ovf_flag = True
        z = 0
    return z

def do_same_as_i(cpu, _, v):
    return v.getint()

def do_same_as_r(cpu, _, v):
    return v.getref_base()

def do_same_as_f(cpu, _, v):
    return v.getfloatstorage()

def do_copystrcontent(cpu, _, srcbox, dstbox,
                      srcstartbox, dststartbox, lengthbox):
    src = srcbox.getref(lltype.Ptr(rstr.STR))
    dst = dstbox.getref(lltype.Ptr(rstr.STR))
    srcstart = srcstartbox.getint()
    dststart = dststartbox.getint()
    length = lengthbox.getint()
    rstr.copy_string_contents(src, dst, srcstart, dststart, length)

def do_copyunicodecontent(cpu, _, srcbox, dstbox,
                          srcstartbox, dststartbox, lengthbox):
    src = srcbox.getref(lltype.Ptr(rstr.UNICODE))
    dst = dstbox.getref(lltype.Ptr(rstr.UNICODE))
    srcstart = srcstartbox.getint()
    dststart = dststartbox.getint()
    length = lengthbox.getint()
    rstr.copy_unicode_contents(src, dst, srcstart, dststart, length)

def do_keepalive(cpu, _, x):
    pass

# ____________________________________________________________


def _make_execute_list():
    execute_by_num_args = {}
    for key, value in rop.__dict__.items():
        if not key.startswith('_'):
            if (rop._FINAL_FIRST <= value <= rop._FINAL_LAST or
                rop._GUARD_FIRST <= value <= rop._GUARD_LAST):
                continue
            # find which list to store the operation in, based on num_args
            num_args = resoperation.oparity[value]
            withdescr = resoperation.opwithdescr[value]
            dictkey = num_args, withdescr
            if dictkey not in execute_by_num_args:
                execute_by_num_args[dictkey] = [None] * (rop._LAST+1)
            execute = execute_by_num_args[dictkey]
            #
            if execute[value] is not None:
                raise AssertionError("duplicate entry for op number %d"% value)
            #
            # Fish for a way for the pyjitpl interpreter to delegate
            # really running the operation to the blackhole interpreter
            # or directly to the cpu.  First try the do_xxx() functions
            # explicitly encoded above:
            name = 'do_' + key.lower()
            if name in globals():
                execute[value] = globals()[name]
                continue
            #
<<<<<<< HEAD
=======
            # Maybe the same without the _PURE suffix?
            if key[-7:-2] == '_PURE':
                key = key[:-7] + key[-2:]
                name = 'do_' + key.lower()
                if name in globals():
                    execute[value] = globals()[name]
                    continue
            #
>>>>>>> 2d490beb
            # If missing, fallback to the bhimpl_xxx() method of the
            # blackhole interpreter.  This only works if there is a
            # method of the exact same name and it accepts simple
            # parameters.
            name = 'bhimpl_' + key.lower()
            if hasattr(BlackholeInterpreter, name):
                func = make_execute_function(
                    key.lower(),
                    getattr(BlackholeInterpreter, name).im_func)
                if func is not None:
                    execute[value] = func
                    continue
            if value in (rop.FORCE_TOKEN,
                         rop.CALL_ASSEMBLER_R,
                         rop.CALL_ASSEMBLER_F,
                         rop.CALL_ASSEMBLER_I,
                         rop.CALL_ASSEMBLER_N,
                         rop.INCREMENT_DEBUG_COUNTER,
                         rop.COND_CALL_GC_WB,
                         rop.COND_CALL_GC_WB_ARRAY,
                         rop.ZERO_PTR_FIELD,
                         rop.ZERO_ARRAY,
                         rop.DEBUG_MERGE_POINT,
                         rop.JIT_DEBUG,
                         rop.ENTER_PORTAL_FRAME,
                         rop.LEAVE_PORTAL_FRAME,
                         rop.SETARRAYITEM_RAW,
                         rop.SETINTERIORFIELD_RAW,
<<<<<<< HEAD
                         rop.CALL_PURE,
                         rop.CALL_RELEASE_GIL,
=======
                         rop.CALL_RELEASE_GIL_I,
                         rop.CALL_RELEASE_GIL_R,
                         rop.CALL_RELEASE_GIL_F,
                         rop.CALL_RELEASE_GIL_N,
>>>>>>> 2d490beb
                         rop.QUASIIMMUT_FIELD,
                         rop.CALL_MALLOC_GC,
                         rop.CALL_MALLOC_NURSERY,
                         rop.CALL_MALLOC_NURSERY_VARSIZE,
                         rop.CALL_MALLOC_NURSERY_VARSIZE_FRAME,
                         rop.NURSERY_PTR_INCREMENT,
                         rop.LABEL,
<<<<<<< HEAD
                         rop.STM_READ,
=======
                         rop.SAVE_EXC_CLASS,
                         rop.SAVE_EXCEPTION,
                         rop.RESTORE_EXCEPTION,
                         rop.VEC_RAW_LOAD_I,
                         rop.VEC_RAW_LOAD_F,
                         rop.VEC_RAW_STORE,
                         rop.VEC_GETARRAYITEM_RAW_I,
                         rop.VEC_GETARRAYITEM_RAW_F,
                         rop.VEC_SETARRAYITEM_RAW,
                         rop.VEC_GETARRAYITEM_GC_I,
                         rop.VEC_GETARRAYITEM_GC_F,
                         rop.VEC_SETARRAYITEM_GC,
>>>>>>> 2d490beb
                         ):      # list of opcodes never executed by pyjitpl
                continue
            if rop._VEC_PURE_FIRST <= value <= rop._VEC_PURE_LAST:
                continue

            raise AssertionError("missing %r" % (key,))
    return execute_by_num_args

def make_execute_function(name, func):
    # Make a wrapper for 'func'.  The func is a simple bhimpl_xxx function
    # from the BlackholeInterpreter class.  The wrapper is a new function
    # that receives boxed values (but returns a non-boxed value).
    for argtype in func.argtypes:
        if argtype not in ('i', 'r', 'f', 'd', 'cpu'):
            return None
    if list(func.argtypes).count('d') > 1:
        return None
    argtypes = unrolling_iterable(func.argtypes)
    #
    def do(cpu, _, *argboxes):
        newargs = ()
        for argtype in argtypes:
            if argtype == 'cpu':
                value = cpu
            elif argtype == 'd':
                value = argboxes[-1]
                assert isinstance(value, AbstractDescr)
                argboxes = argboxes[:-1]
            else:
                argbox = argboxes[0]
                argboxes = argboxes[1:]
                if argtype == 'i':   value = argbox.getint()
                elif argtype == 'r': value = argbox.getref_base()
                elif argtype == 'f': value = argbox.getfloatstorage()
            newargs = newargs + (value,)
        assert not argboxes
        #
        return func(*newargs)
    #
    do.func_name = 'do_' + name
    return do

def get_execute_funclist(num_args, withdescr):
    # workaround, similar to the next one
    return EXECUTE_BY_NUM_ARGS[num_args, withdescr]
get_execute_funclist._annspecialcase_ = 'specialize:memo'

def get_execute_function(opnum, num_args, withdescr):
    # workaround for an annotation limitation: putting this code in
    # a specialize:memo function makes sure the following line is
    # constant-folded away.  Only works if opnum and num_args are
    # constants, of course.
    func = EXECUTE_BY_NUM_ARGS[num_args, withdescr][opnum]
    #assert func is not None, "EXECUTE_BY_NUM_ARGS[%s, %s][%s]" % (
    #    num_args, withdescr, resoperation.opname[opnum])
    return func
get_execute_function._annspecialcase_ = 'specialize:memo'

def has_descr(opnum):
    # workaround, similar to the previous one
    return resoperation.opwithdescr[opnum]
has_descr._annspecialcase_ = 'specialize:memo'


def execute(cpu, metainterp, opnum, descr, *argboxes):
    # only for opnums with a fixed arity
    num_args = len(argboxes)
    withdescr = has_descr(opnum)
    if withdescr:
        check_descr(descr)
        argboxes = argboxes + (descr,)
    else:
        assert descr is None
    func = get_execute_function(opnum, num_args, withdescr)
    return func(cpu, metainterp, *argboxes)  # note that the 'argboxes' tuple
                                             # optionally ends with the descr
execute._annspecialcase_ = 'specialize:arg(2)'

def execute_varargs(cpu, metainterp, opnum, argboxes, descr):
    # only for opnums with a variable arity (calls, typically)
    check_descr(descr)
    func = get_execute_function(opnum, -1, True)
    return func(cpu, metainterp, argboxes, descr)
execute_varargs._annspecialcase_ = 'specialize:arg(2)'

@specialize.argtype(0)
def wrap_constant(value):
    if lltype.typeOf(value) == lltype.Signed:
        return ConstInt(value)
    elif isinstance(value, bool):
        return ConstInt(int(value))
    elif lltype.typeOf(value) == longlong.FLOATSTORAGE:
        return ConstFloat(value)
    elif isinstance(value, float):
        return ConstFloat(longlong.getfloatstorage(value))
    else:
        assert lltype.typeOf(value) == llmemory.GCREF
        return ConstPtr(value)

def constant_from_op(op):
    if op.type == 'i':
        return ConstInt(op.getint())
    elif op.type == 'r':
        return ConstPtr(op.getref_base())
    else:
        assert op.type == 'f'
        return ConstFloat(op.getfloatstorage())

unrolled_range = unrolling_iterable(range(rop._LAST))
    
def execute_nonspec_const(cpu, metainterp, opnum, argboxes, descr=None,
                          type='i'):
    for num in unrolled_range:
        if num == opnum:
            return wrap_constant(_execute_arglist(cpu, metainterp, num,
                                                  argboxes, descr))
    assert False

@specialize.arg(2)
def _execute_arglist(cpu, metainterp, opnum, argboxes, descr=None):
    arity = resoperation.oparity[opnum]    
    assert arity == -1 or len(argboxes) == arity
    if resoperation.opwithdescr[opnum]:
        check_descr(descr)
        if arity == -1:
            func = get_execute_function(opnum, -1, True)
            if func:
                return func(cpu, metainterp, argboxes, descr)
        if arity == 0:
            func = get_execute_function(opnum, 0, True)
            if func:
                return func(cpu, metainterp, descr)
        if arity == 1:
            func = get_execute_function(opnum, 1, True)
            if func:
                return func(cpu, metainterp, argboxes[0], descr)
        if arity == 2:
            func = get_execute_function(opnum, 2, True)
            if func:
                return func(cpu, metainterp, argboxes[0], argboxes[1], descr)
        if arity == 3:
            func = get_execute_function(opnum, 3, True)
            if func:
                return func(cpu, metainterp, argboxes[0], argboxes[1],
                            argboxes[2], descr)
    else:
        assert descr is None
        if arity == 1:
            func = get_execute_function(opnum, 1, False)
            if func:
                return func(cpu, metainterp, argboxes[0])
        if arity == 2:
            func = get_execute_function(opnum, 2, False)
            if func:
                return func(cpu, metainterp, argboxes[0], argboxes[1])
        if arity == 3:
            func = get_execute_function(opnum, 3, False)
            if func:
                return func(cpu, metainterp, argboxes[0], argboxes[1],
                            argboxes[2])
        if arity == 5:    # copystrcontent, copyunicodecontent
            func = get_execute_function(opnum, 5, False)
            if func:
                return func(cpu, metainterp, argboxes[0], argboxes[1],
                        argboxes[2], argboxes[3], argboxes[4])
    raise NotImplementedError


EXECUTE_BY_NUM_ARGS = _make_execute_list()<|MERGE_RESOLUTION|>--- conflicted
+++ resolved
@@ -101,67 +101,56 @@
     if condbox.getint():
         do_call_n(cpu, metainterp, argboxes[1:], descr)
 
-<<<<<<< HEAD
-def _do_getarrayitem_gc(cpu, pure, arraybox, indexbox, arraydescr):
-    array = arraybox.getref_base()
-    index = indexbox.getint()
-    if arraydescr.is_array_of_pointers():
-        return BoxPtr(cpu.bh_getarrayitem_gc_r(array, index, arraydescr, pure))
-    elif arraydescr.is_array_of_floats():
-        return BoxFloat(cpu.bh_getarrayitem_gc_f(array, index, arraydescr,
-                                                 pure))
-    else:
-        return BoxInt(cpu.bh_getarrayitem_gc_i(array, index, arraydescr, pure))
-
-def do_getarrayitem_gc(cpu, _, arraybox, indexbox, arraydescr):
-    return _do_getarrayitem_gc(cpu, False, arraybox, indexbox, arraydescr)
-
-def do_getarrayitem_gc_pure(cpu, _, arraybox, indexbox, arraydescr):
-    return _do_getarrayitem_gc(cpu, True, arraybox, indexbox, arraydescr)
-
-def _do_getarrayitem_raw(cpu, pure, arraybox, indexbox, arraydescr):
-    array = arraybox.getint()
-    index = indexbox.getint()
-    assert not arraydescr.is_array_of_pointers()
-    if arraydescr.is_array_of_floats():
-        return BoxFloat(cpu.bh_getarrayitem_raw_f(array, index, arraydescr,
-                                                  pure))
-    else:
-        return BoxInt(cpu.bh_getarrayitem_raw_i(array, index, arraydescr,
-                                                pure))
-
-def do_getarrayitem_raw(cpu, _, arraybox, indexbox, arraydescr):
-    pure = not arraydescr.stm_should_track_raw_accesses()
-    return _do_getarrayitem_raw(cpu, pure, arraybox, indexbox, arraydescr)
-
-def do_getarrayitem_raw_pure(cpu, _, arraybox, indexbox, arraydescr):
-    return _do_getarrayitem_raw(cpu, True, arraybox, indexbox, arraydescr)
-=======
 def do_getarrayitem_gc_i(cpu, _, arraybox, indexbox, arraydescr):
     array = arraybox.getref_base()
     index = indexbox.getint()
-    return cpu.bh_getarrayitem_gc_i(array, index, arraydescr)
+    return cpu.bh_getarrayitem_gc_i(array, index, arraydescr, False)
 
 def do_getarrayitem_gc_r(cpu, _, arraybox, indexbox, arraydescr):
     array = arraybox.getref_base()
     index = indexbox.getint()
-    return cpu.bh_getarrayitem_gc_r(array, index, arraydescr)
+    return cpu.bh_getarrayitem_gc_r(array, index, arraydescr, False)
 
 def do_getarrayitem_gc_f(cpu, _, arraybox, indexbox, arraydescr):
     array = arraybox.getref_base()
     index = indexbox.getint()
-    return cpu.bh_getarrayitem_gc_f(array, index, arraydescr)
+    return cpu.bh_getarrayitem_gc_f(array, index, arraydescr, False)
+
+def do_getarrayitem_gc_i_pure(cpu, _, arraybox, indexbox, arraydescr):
+    array = arraybox.getref_base()
+    index = indexbox.getint()
+    return cpu.bh_getarrayitem_gc_i(array, index, arraydescr, True)
+
+def do_getarrayitem_gc_r_pure(cpu, _, arraybox, indexbox, arraydescr):
+    array = arraybox.getref_base()
+    index = indexbox.getint()
+    return cpu.bh_getarrayitem_gc_r(array, index, arraydescr, True)
+
+def do_getarrayitem_gc_f_pure(cpu, _, arraybox, indexbox, arraydescr):
+    array = arraybox.getref_base()
+    index = indexbox.getint()
+    return cpu.bh_getarrayitem_gc_f(array, index, arraydescr, True)
 
 def do_getarrayitem_raw_i(cpu, _, arraybox, indexbox, arraydescr):
     array = arraybox.getint()
     index = indexbox.getint()
-    return cpu.bh_getarrayitem_raw_i(array, index, arraydescr)
+    return cpu.bh_getarrayitem_raw_i(array, index, arraydescr, False)
 
 def do_getarrayitem_raw_f(cpu, _, arraybox, indexbox, arraydescr):
     array = arraybox.getint()
     index = indexbox.getint()
-    return cpu.bh_getarrayitem_raw_f(array, index, arraydescr)
->>>>>>> 2d490beb
+    return cpu.bh_getarrayitem_raw_f(array, index, arraydescr, False)
+
+def do_getarrayitem_raw_i_pure(cpu, _, arraybox, indexbox, arraydescr):
+    array = arraybox.getint()
+    index = indexbox.getint()
+    return cpu.bh_getarrayitem_raw_i(array, index, arraydescr, True)
+
+def do_getarrayitem_raw_f_pure(cpu, _, arraybox, indexbox, arraydescr):
+    array = arraybox.getint()
+    index = indexbox.getint()
+    return cpu.bh_getarrayitem_raw_f(array, index, arraydescr, True)
+
 
 def do_setarrayitem_gc(cpu, _, arraybox, indexbox, itembox, arraydescr):
     array = arraybox.getref_base()
@@ -209,39 +198,6 @@
     else:
         cpu.bh_setinteriorfield_gc_i(array, index, valuebox.getint(), descr)
 
-<<<<<<< HEAD
-def _do_getfield_gc(cpu, pure, structbox, fielddescr):
-    struct = structbox.getref_base()
-    if fielddescr.is_pointer_field():
-        return BoxPtr(cpu.bh_getfield_gc_r(struct, fielddescr, pure))
-    elif fielddescr.is_float_field():
-        return BoxFloat(cpu.bh_getfield_gc_f(struct, fielddescr, pure))
-    else:
-        return BoxInt(cpu.bh_getfield_gc_i(struct, fielddescr, pure))
-
-def do_getfield_gc(cpu, _, structbox, fielddescr):
-    return _do_getfield_gc(cpu, False, structbox, fielddescr)
-
-def do_getfield_gc_pure(cpu, _, structbox, fielddescr):
-    return _do_getfield_gc(cpu, True, structbox, fielddescr)
-
-def _do_getfield_raw(cpu, pure, structbox, fielddescr):
-    check_descr(fielddescr)
-    struct = structbox.getint()
-    if fielddescr.is_pointer_field():
-        return BoxPtr(cpu.bh_getfield_raw_r(struct, fielddescr, pure))
-    elif fielddescr.is_float_field():
-        return BoxFloat(cpu.bh_getfield_raw_f(struct, fielddescr, pure))
-    else:
-        return BoxInt(cpu.bh_getfield_raw_i(struct, fielddescr, pure))
-
-def do_getfield_raw(cpu, _, structbox, fielddescr):
-    pure = not fielddescr.stm_should_track_raw_accesses()
-    return _do_getfield_raw(cpu, pure, structbox, fielddescr)
-
-def do_getfield_raw_pure(cpu, _, structbox, fielddescr):
-    return _do_getfield_raw(cpu, True, structbox, fielddescr)
-=======
 def do_getfield_gc_i(cpu, _, structbox, fielddescr):
     struct = structbox.getref_base()
     return cpu.bh_getfield_gc_i(struct, fielddescr)
@@ -253,6 +209,18 @@
 def do_getfield_gc_f(cpu, _, structbox, fielddescr):
     struct = structbox.getref_base()
     return cpu.bh_getfield_gc_f(struct, fielddescr)
+
+def do_getfield_gc_i_pure(cpu, _, structbox, fielddescr):
+    struct = structbox.getref_base()
+    return cpu.bh_getfield_gc_i(struct, fielddescr, True)
+
+def do_getfield_gc_r_pure(cpu, _, structbox, fielddescr):
+    struct = structbox.getref_base()
+    return cpu.bh_getfield_gc_r(struct, fielddescr, True)
+
+def do_getfield_gc_f_pure(cpu, _, structbox, fielddescr):
+    struct = structbox.getref_base()
+    return cpu.bh_getfield_gc_f(struct, fielddescr, True)
 
 def do_getfield_raw_i(cpu, _, structbox, fielddescr):
     check_descr(fielddescr)
@@ -268,7 +236,6 @@
     check_descr(fielddescr)
     struct = structbox.getint()
     return cpu.bh_getfield_raw_r(struct, fielddescr)
->>>>>>> 2d490beb
 
 def do_setfield_gc(cpu, _, structbox, itembox, fielddescr):
     struct = structbox.getref_base()
@@ -298,7 +265,7 @@
         cpu.bh_raw_store_i(addr, offset, valuebox.getint(), arraydescr)
 
 def do_raw_load(cpu, _, addrbox, offsetbox, arraydescr):
-    raise Exception("implement me")    
+    raise Exception("implement me")
     xxx
     addr = addrbox.getint()
     offset = offsetbox.getint()
@@ -410,8 +377,6 @@
                 execute[value] = globals()[name]
                 continue
             #
-<<<<<<< HEAD
-=======
             # Maybe the same without the _PURE suffix?
             if key[-7:-2] == '_PURE':
                 key = key[:-7] + key[-2:]
@@ -420,7 +385,7 @@
                     execute[value] = globals()[name]
                     continue
             #
->>>>>>> 2d490beb
+            #
             # If missing, fallback to the bhimpl_xxx() method of the
             # blackhole interpreter.  This only works if there is a
             # method of the exact same name and it accepts simple
@@ -449,15 +414,14 @@
                          rop.LEAVE_PORTAL_FRAME,
                          rop.SETARRAYITEM_RAW,
                          rop.SETINTERIORFIELD_RAW,
-<<<<<<< HEAD
-                         rop.CALL_PURE,
-                         rop.CALL_RELEASE_GIL,
-=======
+                         rop.CALL_PURE_I,
+                         rop.CALL_PURE_R,
+                         rop.CALL_PURE_F,
+                         rop.CALL_PURE_N,
                          rop.CALL_RELEASE_GIL_I,
                          rop.CALL_RELEASE_GIL_R,
                          rop.CALL_RELEASE_GIL_F,
                          rop.CALL_RELEASE_GIL_N,
->>>>>>> 2d490beb
                          rop.QUASIIMMUT_FIELD,
                          rop.CALL_MALLOC_GC,
                          rop.CALL_MALLOC_NURSERY,
@@ -465,9 +429,7 @@
                          rop.CALL_MALLOC_NURSERY_VARSIZE_FRAME,
                          rop.NURSERY_PTR_INCREMENT,
                          rop.LABEL,
-<<<<<<< HEAD
                          rop.STM_READ,
-=======
                          rop.SAVE_EXC_CLASS,
                          rop.SAVE_EXCEPTION,
                          rop.RESTORE_EXCEPTION,
@@ -480,7 +442,6 @@
                          rop.VEC_GETARRAYITEM_GC_I,
                          rop.VEC_GETARRAYITEM_GC_F,
                          rop.VEC_SETARRAYITEM_GC,
->>>>>>> 2d490beb
                          ):      # list of opcodes never executed by pyjitpl
                 continue
             if rop._VEC_PURE_FIRST <= value <= rop._VEC_PURE_LAST:
@@ -590,7 +551,7 @@
         return ConstFloat(op.getfloatstorage())
 
 unrolled_range = unrolling_iterable(range(rop._LAST))
-    
+
 def execute_nonspec_const(cpu, metainterp, opnum, argboxes, descr=None,
                           type='i'):
     for num in unrolled_range:
@@ -601,7 +562,7 @@
 
 @specialize.arg(2)
 def _execute_arglist(cpu, metainterp, opnum, argboxes, descr=None):
-    arity = resoperation.oparity[opnum]    
+    arity = resoperation.oparity[opnum]
     assert arity == -1 or len(argboxes) == arity
     if resoperation.opwithdescr[opnum]:
         check_descr(descr)
