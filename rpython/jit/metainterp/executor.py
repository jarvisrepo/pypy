"""This implements pyjitpl's execution of operations.
"""

from rpython.rtyper.lltypesystem import lltype, rstr, llmemory
from rpython.rlib.rarithmetic import ovfcheck, r_longlong, is_valid_int
from rpython.rlib.unroll import unrolling_iterable
from rpython.rlib.objectmodel import specialize
from rpython.jit.metainterp.history import check_descr
from rpython.jit.metainterp.history import INT, REF, FLOAT, VOID, AbstractDescr
from rpython.jit.metainterp.history import ConstInt, ConstFloat, ConstPtr
from rpython.jit.metainterp import resoperation
from rpython.jit.metainterp.resoperation import rop
from rpython.jit.metainterp.blackhole import BlackholeInterpreter, NULL
from rpython.jit.codewriter import longlong

# ____________________________________________________________

@specialize.arg(4)
def _do_call(cpu, metainterp, argboxes, descr, rettype):
    assert metainterp is not None
    # count the number of arguments of the different types
    count_i = count_r = count_f = 0
    for i in range(1, len(argboxes)):
        type = argboxes[i].type
        if   type == INT:   count_i += 1
        elif type == REF:   count_r += 1
        elif type == FLOAT: count_f += 1
    # allocate lists for each type that has at least one argument
    if count_i: args_i = [0] * count_i
    else:       args_i = None
    if count_r: args_r = [NULL] * count_r
    else:       args_r = None
    if count_f: args_f = [longlong.ZEROF] * count_f
    else:       args_f = None
    # fill in the lists
    count_i = count_r = count_f = 0
    for i in range(1, len(argboxes)):
        box = argboxes[i]
        if   box.type == INT:
            args_i[count_i] = box.getint()
            count_i += 1
        elif box.type == REF:
            args_r[count_r] = box.getref_base()
            count_r += 1
        elif box.type == FLOAT:
            args_f[count_f] = box.getfloatstorage()
            count_f += 1
    # get the function address as an integer
    func = argboxes[0].getint()
    # do the call using the correct function from the cpu
    if rettype == INT:
        try:
            result = cpu.bh_call_i(func, args_i, args_r, args_f, descr)
        except Exception, e:
            metainterp.execute_raised(e)
            result = 0
        return result
    if rettype == REF:
        try:
            result = cpu.bh_call_r(func, args_i, args_r, args_f, descr)
        except Exception, e:
            metainterp.execute_raised(e)
            result = NULL
        return result
    if rettype == FLOAT:
        try:
            result = cpu.bh_call_f(func, args_i, args_r, args_f, descr)
        except Exception, e:
            metainterp.execute_raised(e)
            result = longlong.ZEROF
        return result
    if rettype == VOID:
        try:
            cpu.bh_call_v(func, args_i, args_r, args_f, descr)
        except Exception, e:
            metainterp.execute_raised(e)
        return None
    raise AssertionError("bad rettype")

def new_do_call(rettype):
    def do_call(cpu, metainterp, argboxes, descr):
        return _do_call(cpu, metainterp, argboxes, descr, rettype)
    do_call.func_name = "do_call_" + rettype
    return do_call

do_call_r = new_do_call("r")
do_call_i = new_do_call("i")
do_call_f = new_do_call("f")
do_call_n = new_do_call("v")
do_call_loopinvariant_r = do_call_r
do_call_loopinvariant_i = do_call_i
do_call_loopinvariant_f = do_call_f
do_call_loopinvariant_n = do_call_n
do_call_may_force_r = do_call_r
do_call_may_force_i = do_call_i
do_call_may_force_f = do_call_f
do_call_may_force_n = do_call_n

def do_cond_call(cpu, metainterp, argboxes, descr):
    condbox = argboxes[0]
    if condbox.getint():
        do_call_n(cpu, metainterp, argboxes[1:], descr)

def do_getarrayitem_gc_i(cpu, _, arraybox, indexbox, arraydescr):
    array = arraybox.getref_base()
    index = indexbox.getint()
    return cpu.bh_getarrayitem_gc_i(array, index, arraydescr)

def do_getarrayitem_gc_r(cpu, _, arraybox, indexbox, arraydescr):
    array = arraybox.getref_base()
    index = indexbox.getint()
    return cpu.bh_getarrayitem_gc_r(array, index, arraydescr)

def do_getarrayitem_gc_f(cpu, _, arraybox, indexbox, arraydescr):
    array = arraybox.getref_base()
    index = indexbox.getint()
    return cpu.bh_getarrayitem_gc_f(array, index, arraydescr)

def do_getarrayitem_raw_i(cpu, _, arraybox, indexbox, arraydescr):
    array = arraybox.getint()
    index = indexbox.getint()
    return cpu.bh_getarrayitem_raw_i(array, index, arraydescr)

def do_getarrayitem_raw_f(cpu, _, arraybox, indexbox, arraydescr):
    array = arraybox.getint()
    index = indexbox.getint()
    return cpu.bh_getarrayitem_raw_f(array, index, arraydescr)

def do_setarrayitem_gc(cpu, _, arraybox, indexbox, itembox, arraydescr):
    array = arraybox.getref_base()
    index = indexbox.getint()
    if arraydescr.is_array_of_pointers():
        cpu.bh_setarrayitem_gc_r(array, index, itembox.getref_base(),
                                 arraydescr)
    elif arraydescr.is_array_of_floats():
        cpu.bh_setarrayitem_gc_f(array, index, itembox.getfloatstorage(),
                                 arraydescr)
    else:
        cpu.bh_setarrayitem_gc_i(array, index, itembox.getint(), arraydescr)

def do_setarrayitem_raw(cpu, _, arraybox, indexbox, itembox, arraydescr):
    array = arraybox.getint()
    index = indexbox.getint()
    assert not arraydescr.is_array_of_pointers()
    if arraydescr.is_array_of_floats():
        cpu.bh_setarrayitem_raw_f(array, index, itembox.getfloatstorage(),
                                  arraydescr)
    else:
        cpu.bh_setarrayitem_raw_i(array, index, itembox.getint(), arraydescr)

def do_getinteriorfield_gc(cpu, _, arraybox, indexbox, descr):
    raise Exception("implement me")
    xxxx
    array = arraybox.getref_base()
    index = indexbox.getint()
    if descr.is_pointer_field():
        return BoxPtr(cpu.bh_getinteriorfield_gc_r(array, index, descr))
    elif descr.is_float_field():
        return BoxFloat(cpu.bh_getinteriorfield_gc_f(array, index, descr))
    else:
        return BoxInt(cpu.bh_getinteriorfield_gc_i(array, index, descr))

def do_setinteriorfield_gc(cpu, _, arraybox, indexbox, valuebox, descr):
    array = arraybox.getref_base()
    index = indexbox.getint()
    if descr.is_pointer_field():
        cpu.bh_setinteriorfield_gc_r(array, index, valuebox.getref_base(),
                                     descr)
    elif descr.is_float_field():
        cpu.bh_setinteriorfield_gc_f(array, index, valuebox.getfloatstorage(),
                                     descr)
    else:
        cpu.bh_setinteriorfield_gc_i(array, index, valuebox.getint(), descr)

def do_getfield_gc_i(cpu, _, structbox, fielddescr):
    struct = structbox.getref_base()
    return cpu.bh_getfield_gc_i(struct, fielddescr)

def do_getfield_gc_r(cpu, _, structbox, fielddescr):
    struct = structbox.getref_base()
    return cpu.bh_getfield_gc_r(struct, fielddescr)

def do_getfield_gc_f(cpu, _, structbox, fielddescr):
    struct = structbox.getref_base()
    return cpu.bh_getfield_gc_f(struct, fielddescr)

def do_getfield_raw_i(cpu, _, structbox, fielddescr):
    check_descr(fielddescr)
    struct = structbox.getint()
    return cpu.bh_getfield_raw_i(struct, fielddescr)

def do_getfield_raw_f(cpu, _, structbox, fielddescr):
    check_descr(fielddescr)
    struct = structbox.getint()
    return cpu.bh_getfield_raw_f(struct, fielddescr)

def do_getfield_raw_r(cpu, _, structbox, fielddescr):
    check_descr(fielddescr)
    struct = structbox.getint()
    return cpu.bh_getfield_raw_r(struct, fielddescr)

def do_setfield_gc(cpu, _, structbox, itembox, fielddescr):
    struct = structbox.getref_base()
    if fielddescr.is_pointer_field():
        cpu.bh_setfield_gc_r(struct, itembox.getref_base(), fielddescr)
    elif fielddescr.is_float_field():
        cpu.bh_setfield_gc_f(struct, itembox.getfloatstorage(), fielddescr)
    else:
        cpu.bh_setfield_gc_i(struct, itembox.getint(), fielddescr)

def do_setfield_raw(cpu, _, structbox, itembox, fielddescr):
    struct = structbox.getint()
    assert not fielddescr.is_pointer_field()
    if fielddescr.is_float_field():
        cpu.bh_setfield_raw_f(struct, itembox.getfloatstorage(), fielddescr)
    else:
        cpu.bh_setfield_raw_i(struct, itembox.getint(), fielddescr)

def do_raw_store(cpu, _, addrbox, offsetbox, valuebox, arraydescr):
    addr = addrbox.getint()
    offset = offsetbox.getint()
    if arraydescr.is_array_of_pointers():
        raise AssertionError("cannot store GC pointers in raw store")
    elif arraydescr.is_array_of_floats():
        cpu.bh_raw_store_f(addr, offset, valuebox.getfloatstorage(),arraydescr)
    else:
        cpu.bh_raw_store_i(addr, offset, valuebox.getint(), arraydescr)

def do_raw_load(cpu, _, addrbox, offsetbox, arraydescr):
    raise Exception("implement me")    
    xxx
    addr = addrbox.getint()
    offset = offsetbox.getint()
    if arraydescr.is_array_of_pointers():
        raise AssertionError("cannot store GC pointers in raw store")
    elif arraydescr.is_array_of_floats():
        return BoxFloat(cpu.bh_raw_load_f(addr, offset, arraydescr))
    else:
        return BoxInt(cpu.bh_raw_load_i(addr, offset, arraydescr))

def exec_new_with_vtable(cpu, descr):
    return cpu.bh_new_with_vtable(descr)

def do_new_with_vtable(cpu, _, clsbox):
    return exec_new_with_vtable(cpu, clsbox)

def do_int_add_ovf(cpu, metainterp, box1, box2):
    # the overflow operations can be called without a metainterp, if an
    # overflow cannot occur
    a = box1.getint()
    b = box2.getint()
    try:
        z = ovfcheck(a + b)
    except OverflowError:
        assert metainterp is not None
        metainterp.ovf_flag = True
        z = 0
    return z

def do_int_sub_ovf(cpu, metainterp, box1, box2):
    a = box1.getint()
    b = box2.getint()
    try:
        z = ovfcheck(a - b)
    except OverflowError:
        assert metainterp is not None
        metainterp.ovf_flag = True
        z = 0
    return z

def do_int_mul_ovf(cpu, metainterp, box1, box2):
    a = box1.getint()
    b = box2.getint()
    try:
        z = ovfcheck(a * b)
    except OverflowError:
        assert metainterp is not None
        metainterp.ovf_flag = True
        z = 0
    return z

def do_same_as_i(cpu, _, v):
    return v.getint()

def do_same_as_r(cpu, _, v):
    return v.getref_base()

def do_same_as_f(cpu, _, v):
    return v.getfloatstorage()

def do_copystrcontent(cpu, _, srcbox, dstbox,
                      srcstartbox, dststartbox, lengthbox):
    src = srcbox.getref(lltype.Ptr(rstr.STR))
    dst = dstbox.getref(lltype.Ptr(rstr.STR))
    srcstart = srcstartbox.getint()
    dststart = dststartbox.getint()
    length = lengthbox.getint()
    rstr.copy_string_contents(src, dst, srcstart, dststart, length)

def do_copyunicodecontent(cpu, _, srcbox, dstbox,
                          srcstartbox, dststartbox, lengthbox):
    src = srcbox.getref(lltype.Ptr(rstr.UNICODE))
    dst = dstbox.getref(lltype.Ptr(rstr.UNICODE))
    srcstart = srcstartbox.getint()
    dststart = dststartbox.getint()
    length = lengthbox.getint()
    rstr.copy_unicode_contents(src, dst, srcstart, dststart, length)

def do_keepalive(cpu, _, x):
    pass

# ____________________________________________________________


def _make_execute_list():
    execute_by_num_args = {}
    for key, value in rop.__dict__.items():
        if not key.startswith('_'):
            if (rop._FINAL_FIRST <= value <= rop._FINAL_LAST or
                rop._GUARD_FIRST <= value <= rop._GUARD_LAST):
                continue
            # find which list to store the operation in, based on num_args
            num_args = resoperation.oparity[value]
            withdescr = resoperation.opwithdescr[value]
            dictkey = num_args, withdescr
            if dictkey not in execute_by_num_args:
                execute_by_num_args[dictkey] = [None] * (rop._LAST+1)
            execute = execute_by_num_args[dictkey]
            #
            if execute[value] is not None:
                raise AssertionError("duplicate entry for op number %d"% value)
            #
            # Fish for a way for the pyjitpl interpreter to delegate
            # really running the operation to the blackhole interpreter
            # or directly to the cpu.  First try the do_xxx() functions
            # explicitly encoded above:
            name = 'do_' + key.lower()
            if name in globals():
                execute[value] = globals()[name]
                continue
            #
            # Maybe the same without the _PURE suffix?
            if key[-7:-2] == '_PURE':
                key = key[:-7] + key[-2:]
                name = 'do_' + key.lower()
                if name in globals():
                    execute[value] = globals()[name]
                    continue
            #
            # If missing, fallback to the bhimpl_xxx() method of the
            # blackhole interpreter.  This only works if there is a
            # method of the exact same name and it accepts simple
            # parameters.
            name = 'bhimpl_' + key.lower()
            if hasattr(BlackholeInterpreter, name):
                func = make_execute_function(
                    key.lower(),
                    getattr(BlackholeInterpreter, name).im_func)
                if func is not None:
                    execute[value] = func
                    continue
            if value in (rop.FORCE_TOKEN,
                         rop.CALL_ASSEMBLER_R,
                         rop.CALL_ASSEMBLER_F,
                         rop.CALL_ASSEMBLER_I,
                         rop.CALL_ASSEMBLER_N,
                         rop.INCREMENT_DEBUG_COUNTER,
                         rop.COND_CALL_GC_WB,
                         rop.COND_CALL_GC_WB_ARRAY,
                         rop.ZERO_PTR_FIELD,
                         rop.ZERO_ARRAY,
                         rop.DEBUG_MERGE_POINT,
                         rop.JIT_DEBUG,
                         rop.ENTER_PORTAL_FRAME,
                         rop.LEAVE_PORTAL_FRAME,
                         rop.SETARRAYITEM_RAW,
                         rop.SETINTERIORFIELD_RAW,
                         rop.CALL_RELEASE_GIL_I,
                         rop.CALL_RELEASE_GIL_R,
                         rop.CALL_RELEASE_GIL_F,
                         rop.CALL_RELEASE_GIL_N,
                         rop.QUASIIMMUT_FIELD,
                         rop.CALL_MALLOC_GC,
                         rop.CALL_MALLOC_NURSERY,
                         rop.CALL_MALLOC_NURSERY_VARSIZE,
                         rop.CALL_MALLOC_NURSERY_VARSIZE_FRAME,
                         rop.NURSERY_PTR_INCREMENT,
                         rop.LABEL,
<<<<<<< HEAD
                         rop.BRIDGE_EXCEPTION,
                         rop.VEC_RAW_LOAD_I,
                         rop.VEC_RAW_LOAD_F,
                         rop.VEC_RAW_STORE,
                         rop.VEC_GETARRAYITEM_RAW_I,
                         rop.VEC_GETARRAYITEM_RAW_F,
                         rop.VEC_SETARRAYITEM_RAW,
                         rop.VEC_GETARRAYITEM_GC_I,
                         rop.VEC_GETARRAYITEM_GC_F,
                         rop.VEC_SETARRAYITEM_GC,
=======
                         rop.SAVE_EXC_CLASS,
                         rop.SAVE_EXCEPTION,
                         rop.RESTORE_EXCEPTION,
>>>>>>> e5779a65
                         ):      # list of opcodes never executed by pyjitpl
                continue
            if rop._VEC_PURE_FIRST <= value <= rop._VEC_PURE_LAST:
                continue

            raise AssertionError("missing %r" % (key,))
    return execute_by_num_args

def make_execute_function(name, func):
    # Make a wrapper for 'func'.  The func is a simple bhimpl_xxx function
    # from the BlackholeInterpreter class.  The wrapper is a new function
    # that receives and returns boxed values.
    for argtype in func.argtypes:
        if argtype not in ('i', 'r', 'f', 'd', 'cpu'):
            return None
    if list(func.argtypes).count('d') > 1:
        return None
    argtypes = unrolling_iterable(func.argtypes)
    #
    def do(cpu, _, *argboxes):
        newargs = ()
        for argtype in argtypes:
            if argtype == 'cpu':
                value = cpu
            elif argtype == 'd':
                value = argboxes[-1]
                assert isinstance(value, AbstractDescr)
                argboxes = argboxes[:-1]
            else:
                argbox = argboxes[0]
                argboxes = argboxes[1:]
                if argtype == 'i':   value = argbox.getint()
                elif argtype == 'r': value = argbox.getref_base()
                elif argtype == 'f': value = argbox.getfloatstorage()
            newargs = newargs + (value,)
        assert not argboxes
        #
        return func(*newargs)
    #
    do.func_name = 'do_' + name
    return do

def get_execute_funclist(num_args, withdescr):
    # workaround, similar to the next one
    return EXECUTE_BY_NUM_ARGS[num_args, withdescr]
get_execute_funclist._annspecialcase_ = 'specialize:memo'

def get_execute_function(opnum, num_args, withdescr):
    # workaround for an annotation limitation: putting this code in
    # a specialize:memo function makes sure the following line is
    # constant-folded away.  Only works if opnum and num_args are
    # constants, of course.
    func = EXECUTE_BY_NUM_ARGS[num_args, withdescr][opnum]
    #assert func is not None, "EXECUTE_BY_NUM_ARGS[%s, %s][%s]" % (
    #    num_args, withdescr, resoperation.opname[opnum])
    return func
get_execute_function._annspecialcase_ = 'specialize:memo'

def has_descr(opnum):
    # workaround, similar to the previous one
    return resoperation.opwithdescr[opnum]
has_descr._annspecialcase_ = 'specialize:memo'


def execute(cpu, metainterp, opnum, descr, *argboxes):
    # only for opnums with a fixed arity
    num_args = len(argboxes)
    withdescr = has_descr(opnum)
    if withdescr:
        check_descr(descr)
        argboxes = argboxes + (descr,)
    else:
        assert descr is None
    func = get_execute_function(opnum, num_args, withdescr)
    return func(cpu, metainterp, *argboxes)  # note that the 'argboxes' tuple
                                             # optionally ends with the descr
execute._annspecialcase_ = 'specialize:arg(2)'

def execute_varargs(cpu, metainterp, opnum, argboxes, descr):
    # only for opnums with a variable arity (calls, typically)
    check_descr(descr)
    func = get_execute_function(opnum, -1, True)
    return func(cpu, metainterp, argboxes, descr)
execute_varargs._annspecialcase_ = 'specialize:arg(2)'

@specialize.argtype(0)
def wrap_constant(value):
    if lltype.typeOf(value) == lltype.Signed:
        return ConstInt(value)
    elif isinstance(value, bool):
        return ConstInt(int(value))
    elif lltype.typeOf(value) == longlong.FLOATSTORAGE:
        return ConstFloat(value)
    elif isinstance(value, float):
        return ConstFloat(longlong.getfloatstorage(value))
    else:
        assert lltype.typeOf(value) == llmemory.GCREF
        return ConstPtr(value)

def constant_from_op(op):
    if op.type == 'i':
        return ConstInt(op.getint())
    elif op.type == 'r':
        return ConstPtr(op.getref_base())
    else:
        assert op.type == 'f'
        return ConstFloat(op.getfloatstorage())

unrolled_range = unrolling_iterable(range(rop._LAST))
    
def execute_nonspec_const(cpu, metainterp, opnum, argboxes, descr=None,
                          type='i'):
    for num in unrolled_range:
        if num == opnum:
            return wrap_constant(_execute_arglist(cpu, metainterp, num,
                                                  argboxes, descr))
    assert False

@specialize.arg(2)
def _execute_arglist(cpu, metainterp, opnum, argboxes, descr=None):
    arity = resoperation.oparity[opnum]    
    assert arity == -1 or len(argboxes) == arity
    if resoperation.opwithdescr[opnum]:
        check_descr(descr)
        if arity == -1:
            func = get_execute_function(opnum, -1, True)
            if func:
                return func(cpu, metainterp, argboxes, descr)
        if arity == 0:
            func = get_execute_function(opnum, 0, True)
            if func:
                return func(cpu, metainterp, descr)
        if arity == 1:
            func = get_execute_function(opnum, 1, True)
            if func:
                return func(cpu, metainterp, argboxes[0], descr)
        if arity == 2:
            func = get_execute_function(opnum, 2, True)
            if func:
                return func(cpu, metainterp, argboxes[0], argboxes[1], descr)
        if arity == 3:
            func = get_execute_function(opnum, 3, True)
            if func:
                return func(cpu, metainterp, argboxes[0], argboxes[1],
                            argboxes[2], descr)
    else:
        assert descr is None
        if arity == 1:
            func = get_execute_function(opnum, 1, False)
            if func:
                return func(cpu, metainterp, argboxes[0])
        if arity == 2:
            func = get_execute_function(opnum, 2, False)
            if func:
                return func(cpu, metainterp, argboxes[0], argboxes[1])
        if arity == 3:
            func = get_execute_function(opnum, 3, False)
            if func:
                return func(cpu, metainterp, argboxes[0], argboxes[1],
                            argboxes[2])
        if arity == 5:    # copystrcontent, copyunicodecontent
            func = get_execute_function(opnum, 5, False)
            if func:
                return func(cpu, metainterp, argboxes[0], argboxes[1],
                        argboxes[2], argboxes[3], argboxes[4])
    raise NotImplementedError


EXECUTE_BY_NUM_ARGS = _make_execute_list()<|MERGE_RESOLUTION|>--- conflicted
+++ resolved
@@ -386,8 +386,9 @@
                          rop.CALL_MALLOC_NURSERY_VARSIZE_FRAME,
                          rop.NURSERY_PTR_INCREMENT,
                          rop.LABEL,
-<<<<<<< HEAD
-                         rop.BRIDGE_EXCEPTION,
+                         rop.SAVE_EXC_CLASS,
+                         rop.SAVE_EXCEPTION,
+                         rop.RESTORE_EXCEPTION,
                          rop.VEC_RAW_LOAD_I,
                          rop.VEC_RAW_LOAD_F,
                          rop.VEC_RAW_STORE,
@@ -397,11 +398,6 @@
                          rop.VEC_GETARRAYITEM_GC_I,
                          rop.VEC_GETARRAYITEM_GC_F,
                          rop.VEC_SETARRAYITEM_GC,
-=======
-                         rop.SAVE_EXC_CLASS,
-                         rop.SAVE_EXCEPTION,
-                         rop.RESTORE_EXCEPTION,
->>>>>>> e5779a65
                          ):      # list of opcodes never executed by pyjitpl
                 continue
             if rop._VEC_PURE_FIRST <= value <= rop._VEC_PURE_LAST:
