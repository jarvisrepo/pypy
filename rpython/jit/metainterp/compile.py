import weakref
from rpython.rtyper.lltypesystem import lltype, llmemory
from rpython.rtyper.annlowlevel import cast_instance_to_gcref
from rpython.rlib.objectmodel import we_are_translated
from rpython.rlib.debug import debug_start, debug_stop, debug_print
from rpython.rlib.rarithmetic import r_uint, intmask
from rpython.rlib import rstack
from rpython.rlib.jit import JitDebugInfo, Counters, dont_look_inside
from rpython.conftest import option

from rpython.jit.metainterp.resoperation import ResOperation, rop, get_deep_immutable_oplist
from rpython.jit.metainterp.history import (TreeLoop, Const, JitCellToken,
    TargetToken, AbstractFailDescr, ConstInt)
from rpython.jit.metainterp import history, jitexc
from rpython.jit.metainterp.optimize import InvalidLoop
from rpython.jit.metainterp.resume import NUMBERING, PENDINGFIELDSP, ResumeDataDirectReader
from rpython.jit.codewriter import heaptracker, longlong


def giveup():
    from rpython.jit.metainterp.pyjitpl import SwitchToBlackhole
    raise SwitchToBlackhole(Counters.ABORT_BRIDGE)


def show_procedures(metainterp_sd, procedure=None, error=None):
    # debugging
    if option and (option.view or option.viewloops):
        if error:
            errmsg = error.__class__.__name__
            if str(error):
                errmsg += ': ' + str(error)
        else:
            errmsg = None
        if procedure is None:
            extraprocedures = []
        else:
            extraprocedures = [procedure]
        metainterp_sd.stats.view(errmsg=errmsg,
                                 extraprocedures=extraprocedures,
                                 metainterp_sd=metainterp_sd)

def create_empty_loop(metainterp, name_prefix=''):
    name = metainterp.staticdata.stats.name_for_new_loop()
    loop = TreeLoop(name_prefix + name)
    loop.call_pure_results = metainterp.call_pure_results
    return loop


def make_jitcell_token(jitdriver_sd):
    jitcell_token = JitCellToken()
    jitcell_token.outermost_jitdriver_sd = jitdriver_sd
    return jitcell_token

def record_loop_or_bridge(metainterp_sd, loop):
    """Do post-backend recordings and cleanups on 'loop'.
    """
    # get the original jitcell token corresponding to jitcell form which
    # this trace starts
    original_jitcell_token = loop.original_jitcell_token
    assert original_jitcell_token is not None
    if metainterp_sd.warmrunnerdesc is not None:    # for tests
        assert original_jitcell_token.generation > 0     # has been registered with memmgr
    wref = weakref.ref(original_jitcell_token)
    for op in loop.operations:
        descr = op.getdescr()
        if isinstance(descr, ResumeDescr):
            descr.wref_original_loop_token = wref   # stick it there
            n = descr.index
            if n >= 0:       # we also record the resumedescr number
                original_jitcell_token.compiled_loop_token.record_faildescr_index(n)
        elif isinstance(descr, JitCellToken):
            # for a CALL_ASSEMBLER: record it as a potential jump.
            if descr is not original_jitcell_token:
                original_jitcell_token.record_jump_to(descr)
            op.cleardescr()    # clear reference, mostly for tests
        elif isinstance(descr, TargetToken):
            # for a JUMP: record it as a potential jump.
            # (the following test is not enough to prevent more complicated
            # cases of cycles, but at least it helps in simple tests of
            # test_memgr.py)
            if descr.original_jitcell_token is not original_jitcell_token:
                assert descr.original_jitcell_token is not None
                original_jitcell_token.record_jump_to(descr.original_jitcell_token)
            if not we_are_translated():
                op._descr_wref = weakref.ref(op._descr)
            op.cleardescr()    # clear reference to prevent the history.Stats
                               # from keeping the loop alive during tests
    # record this looptoken on the QuasiImmut used in the code
    if loop.quasi_immutable_deps is not None:
        for qmut in loop.quasi_immutable_deps:
            qmut.register_loop_token(wref)
        # XXX maybe we should clear the dictionary here
    # mostly for tests: make sure we don't keep a reference to the LoopToken
    loop.original_jitcell_token = None
    if not we_are_translated():
        loop._looptoken_number = original_jitcell_token.number

# ____________________________________________________________

class Memo(object):
    def __init__(self, initial_args=None, initial_res=None):
        self.snapshots = {}
        self.box_mapping = {}
        if initial_args is not None:
            for i in range(len(initial_args)):
                self.box_mapping[initial_args[i]] = initial_res[i]

    def get(self, box, default):
        return self.box_mapping.get(box, default)

    def set(self, box, newbox):
        self.box_mapping[box] = newbox

def compile_loop(metainterp, greenkey, start,
                 inputargs, jumpargs,
                 full_preamble_needed=True,
                 try_disabling_unroll=False):
    """Try to compile a new procedure by closing the current history back
    to the first operation.
    """
    from rpython.jit.metainterp.optimizeopt import optimize_trace

    metainterp_sd = metainterp.staticdata
    jitdriver_sd = metainterp.jitdriver_sd
    history = metainterp.history

    enable_opts = jitdriver_sd.warmstate.enable_opts
    if try_disabling_unroll:
        if 'unroll' not in enable_opts:
            return None
        enable_opts = enable_opts.copy()
        del enable_opts['unroll']

    jitcell_token = make_jitcell_token(jitdriver_sd)
    part = create_empty_loop(metainterp)
    part.inputargs = inputargs[:]
    h_ops = history.operations
    memo = Memo()
    part.operations = [ResOperation(rop.LABEL, inputargs, descr=TargetToken(jitcell_token))] + \
                      [h_ops[i].clone(memo) for i in range(start, len(h_ops))]
    jumpargs = [memo.get(box, box) for box in jumpargs]
    part.operations.append(ResOperation(rop.LABEL, jumpargs, descr=jitcell_token))

    try:
        start_state = optimize_trace(metainterp_sd, part, enable_opts,
                                     export_state=True)
    except InvalidLoop:
        return None
    target_token = part.operations[0].getdescr()
    assert isinstance(target_token, TargetToken)
    all_target_tokens = [target_token]

    loop = create_empty_loop(metainterp)
    loop.inputargs = part.inputargs
    loop.operations = part.operations
    loop.quasi_immutable_deps = {}
    if part.quasi_immutable_deps:
        loop.quasi_immutable_deps.update(part.quasi_immutable_deps)
    if part.operations[-1].getopnum() == rop.LABEL:
        inliner = Inliner(inputargs, jumpargs)
        part.quasi_immutable_deps = None
        part.operations = [part.operations[-1]] + \
                          [inliner.inline_op(h_ops[i]) for i in range(start, len(h_ops))] + \
                          [ResOperation(rop.JUMP, [inliner.inline_arg(a) for a in jumpargs],
                                        None, descr=jitcell_token)]
        target_token = part.operations[0].getdescr()
        assert isinstance(target_token, TargetToken)
        all_target_tokens.append(target_token)
        inputargs = jumpargs
        jumpargs = part.operations[-1].getarglist()

        try:
            optimize_trace(metainterp_sd, part, enable_opts,
                           start_state=start_state, export_state=False)
        except InvalidLoop:
            return None

        loop.operations = loop.operations[:-1] + part.operations
        if part.quasi_immutable_deps:
            loop.quasi_immutable_deps.update(part.quasi_immutable_deps)
    assert part.operations[-1].getopnum() != rop.LABEL

    if not loop.quasi_immutable_deps:
        loop.quasi_immutable_deps = None
    for box in loop.inputargs:
        assert not isinstance(box, Const)

    loop.original_jitcell_token = jitcell_token
    for label in all_target_tokens:
        assert isinstance(label, TargetToken)
        if label.virtual_state and label.short_preamble:
            metainterp_sd.logger_ops.log_short_preamble([], label.short_preamble)
    jitcell_token.target_tokens = all_target_tokens
    propagate_original_jitcell_token(loop)
    send_loop_to_backend(greenkey, jitdriver_sd, metainterp_sd, loop, "loop")
    record_loop_or_bridge(metainterp_sd, loop)
    return all_target_tokens[0]

def compile_retrace(metainterp, greenkey, start,
                    inputargs, jumpargs,
                    partial_trace, resumekey, start_state):
    """Try to compile a new procedure by closing the current history back
    to the first operation.
    """
    xxx
    from rpython.jit.metainterp.optimizeopt import optimize_trace

    history = metainterp.history
    metainterp_sd = metainterp.staticdata
    jitdriver_sd = metainterp.jitdriver_sd

    loop_jitcell_token = metainterp.get_procedure_token(greenkey)
    assert loop_jitcell_token
    assert partial_trace.operations[-1].getopnum() == rop.LABEL

    part = create_empty_loop(metainterp)
    part.inputargs = inputargs[:]
    h_ops = history.operations

    part.operations = [partial_trace.operations[-1]] + \
                      [h_ops[i].clone() for i in range(start, len(h_ops))] + \
                      [ResOperation(rop.JUMP, jumpargs, None, descr=loop_jitcell_token)]
    label = part.operations[0]
    orignial_label = label.clone()
    assert label.getopnum() == rop.LABEL
    try:
        optimize_trace(metainterp_sd, part, jitdriver_sd.warmstate.enable_opts,
                       start_state=start_state, export_state=False)
    except InvalidLoop:
        # Fall back on jumping to preamble
        target_token = label.getdescr()
        assert isinstance(target_token, TargetToken)
        part.operations = [orignial_label] + \
                          [ResOperation(rop.JUMP, inputargs[:],
                                        None, descr=loop_jitcell_token)]
        try:
            optimize_trace(metainterp_sd, part,
                           jitdriver_sd.warmstate.enable_opts,
                           inline_short_preamble=False, start_state=start_state,
                           export_state=False)
        except InvalidLoop:
            return None
    assert part.operations[-1].getopnum() != rop.LABEL
    target_token = label.getdescr()
    assert isinstance(target_token, TargetToken)
    assert loop_jitcell_token.target_tokens
    loop_jitcell_token.target_tokens.append(target_token)
    if target_token.short_preamble:
        metainterp_sd.logger_ops.log_short_preamble([], target_token.short_preamble)

    loop = partial_trace
    loop.operations = loop.operations[:-1] + part.operations

    quasi_immutable_deps = {}
    if loop.quasi_immutable_deps:
        quasi_immutable_deps.update(loop.quasi_immutable_deps)
    if part.quasi_immutable_deps:
        quasi_immutable_deps.update(part.quasi_immutable_deps)
    if quasi_immutable_deps:
        loop.quasi_immutable_deps = quasi_immutable_deps

    for box in loop.inputargs:
        assert isinstance(box, Box)

    target_token = loop.operations[-1].getdescr()
    resumekey.compile_and_attach(metainterp, loop)

    target_token = label.getdescr()
    assert isinstance(target_token, TargetToken)
    record_loop_or_bridge(metainterp_sd, loop)
    return target_token

def patch_new_loop_to_load_virtualizable_fields(loop, jitdriver_sd):
    vinfo = jitdriver_sd.virtualizable_info
    extra_ops = []
    inputargs = loop.inputargs
    vable_box = inputargs[jitdriver_sd.index_of_virtualizable]
    i = jitdriver_sd.num_red_args
    loop.inputargs = inputargs[:i]
    for descr in vinfo.static_field_descrs:
        assert i < len(inputargs)
        box = inputargs[i]
        extra_ops.append(
            ResOperation(rop.GETFIELD_GC, [vable_box], box, descr))
        i += 1
    arrayindex = 0
    for descr in vinfo.array_field_descrs:
        vable = vable_box.getref_base()
        arraylen = vinfo.get_array_length(vable, arrayindex)
        arraybox = BoxPtr()
        extra_ops.append(
            ResOperation(rop.GETFIELD_GC, [vable_box], arraybox, descr))
        arraydescr = vinfo.array_descrs[arrayindex]
        assert i + arraylen <= len(inputargs)
        for index in range(arraylen):
            box = inputargs[i]
            extra_ops.append(
                ResOperation(rop.GETARRAYITEM_GC,
                             [arraybox, ConstInt(index)],
                             box, descr=arraydescr))
            i += 1
        arrayindex += 1
    assert i == len(inputargs)
    loop.operations = extra_ops + loop.operations

def propagate_original_jitcell_token(trace):
    for op in trace.operations:
        if op.getopnum() == rop.LABEL:
            token = op.getdescr()
            assert isinstance(token, TargetToken)
            assert token.original_jitcell_token is None
            token.original_jitcell_token = trace.original_jitcell_token


def do_compile_loop(metainterp_sd, inputargs, operations, looptoken,
                    log=True, name=''):
    metainterp_sd.logger_ops.log_loop(inputargs, operations, -2,
                                      'compiling', name=name)
    return metainterp_sd.cpu.compile_loop(inputargs, operations, looptoken,
                                          log=log, name=name,
                                          logger=metainterp_sd.logger_ops)

def do_compile_bridge(metainterp_sd, faildescr, inputargs, operations,
                      original_loop_token, log=True):
    metainterp_sd.logger_ops.log_bridge(inputargs, operations, "compiling")
    assert isinstance(faildescr, AbstractFailDescr)
    return metainterp_sd.cpu.compile_bridge(faildescr, inputargs, operations,
                                            original_loop_token, log=log,
                                            logger=metainterp_sd.logger_ops)

def send_loop_to_backend(greenkey, jitdriver_sd, metainterp_sd, loop, type):
    vinfo = jitdriver_sd.virtualizable_info
    if vinfo is not None:
        patch_new_loop_to_load_virtualizable_fields(loop, jitdriver_sd)

    original_jitcell_token = loop.original_jitcell_token
    loopname = jitdriver_sd.warmstate.get_location_str(greenkey)
    globaldata = metainterp_sd.globaldata
    original_jitcell_token.number = n = globaldata.loopnumbering
    globaldata.loopnumbering += 1

    if not we_are_translated():
        show_procedures(metainterp_sd, loop)
        loop.check_consistency()

    if metainterp_sd.warmrunnerdesc is not None:
        hooks = metainterp_sd.warmrunnerdesc.hooks
        debug_info = JitDebugInfo(jitdriver_sd, metainterp_sd.logger_ops,
                                  original_jitcell_token, loop.operations,
                                  type, greenkey)
        hooks.before_compile(debug_info)
    else:
        debug_info = None
        hooks = None
    operations = get_deep_immutable_oplist(loop.operations)
    metainterp_sd.profiler.start_backend()
    debug_start("jit-backend")
    try:
        asminfo = do_compile_loop(metainterp_sd, loop.inputargs,
                                  operations, original_jitcell_token,
                                  name=loopname)
    finally:
        debug_stop("jit-backend")
    metainterp_sd.profiler.end_backend()
    if hooks is not None:
        debug_info.asminfo = asminfo
        hooks.after_compile(debug_info)
    metainterp_sd.stats.add_new_loop(loop)
    if not we_are_translated():
        metainterp_sd.stats.compiled()
    metainterp_sd.log("compiled new " + type)
    #
    if asminfo is not None:
        ops_offset = asminfo.ops_offset
    else:
        ops_offset = None
    metainterp_sd.logger_ops.log_loop(loop.inputargs, loop.operations, n,
                                      type, ops_offset,
                                      name=loopname)
    #
    if metainterp_sd.warmrunnerdesc is not None:    # for tests
        metainterp_sd.warmrunnerdesc.memory_manager.keep_loop_alive(original_jitcell_token)

def send_bridge_to_backend(jitdriver_sd, metainterp_sd, faildescr, inputargs,
                           operations, original_loop_token):
    if not we_are_translated():
        show_procedures(metainterp_sd)
        seen = dict.fromkeys(inputargs)
        TreeLoop.check_consistency_of_branch(operations, seen)
    if metainterp_sd.warmrunnerdesc is not None:
        hooks = metainterp_sd.warmrunnerdesc.hooks
        debug_info = JitDebugInfo(jitdriver_sd, metainterp_sd.logger_ops,
                                  original_loop_token, operations, 'bridge',
                                  fail_descr=faildescr)
        hooks.before_compile_bridge(debug_info)
    else:
        hooks = None
        debug_info = None
    operations = get_deep_immutable_oplist(operations)
    metainterp_sd.profiler.start_backend()
    debug_start("jit-backend")
    try:
        asminfo = do_compile_bridge(metainterp_sd, faildescr, inputargs,
                                    operations,
                                    original_loop_token)
    finally:
        debug_stop("jit-backend")
    metainterp_sd.profiler.end_backend()
    if hooks is not None:
        debug_info.asminfo = asminfo
        hooks.after_compile_bridge(debug_info)
    if not we_are_translated():
        metainterp_sd.stats.compiled()
    metainterp_sd.log("compiled new bridge")
    #
    if asminfo is not None:
        ops_offset = asminfo.ops_offset
    else:
        ops_offset = None
    metainterp_sd.logger_ops.log_bridge(inputargs, operations, None, faildescr,
                                        ops_offset)
    #
    #if metainterp_sd.warmrunnerdesc is not None:    # for tests
    #    metainterp_sd.warmrunnerdesc.memory_manager.keep_loop_alive(
    #        original_loop_token)

# ____________________________________________________________

class _DoneWithThisFrameDescr(AbstractFailDescr):
    final_descr = True

class DoneWithThisFrameDescrVoid(_DoneWithThisFrameDescr):
    def handle_fail(self, deadframe, metainterp_sd, jitdriver_sd):
        assert jitdriver_sd.result_type == history.VOID
        raise jitexc.DoneWithThisFrameVoid()

class DoneWithThisFrameDescrInt(_DoneWithThisFrameDescr):
    def handle_fail(self, deadframe, metainterp_sd, jitdriver_sd):
        assert jitdriver_sd.result_type == history.INT
        result = metainterp_sd.cpu.get_int_value(deadframe, 0)
        raise jitexc.DoneWithThisFrameInt(result)

class DoneWithThisFrameDescrRef(_DoneWithThisFrameDescr):
    def handle_fail(self, deadframe, metainterp_sd, jitdriver_sd):
        assert jitdriver_sd.result_type == history.REF
        cpu = metainterp_sd.cpu
        result = cpu.get_ref_value(deadframe, 0)
        raise jitexc.DoneWithThisFrameRef(cpu, result)

class DoneWithThisFrameDescrFloat(_DoneWithThisFrameDescr):
    def handle_fail(self, deadframe, metainterp_sd, jitdriver_sd):
        assert jitdriver_sd.result_type == history.FLOAT
        result = metainterp_sd.cpu.get_float_value(deadframe, 0)
        raise jitexc.DoneWithThisFrameFloat(result)

class ExitFrameWithExceptionDescrRef(_DoneWithThisFrameDescr):
    def handle_fail(self, deadframe, metainterp_sd, jitdriver_sd):
        cpu = metainterp_sd.cpu
        value = cpu.get_ref_value(deadframe, 0)
        raise jitexc.ExitFrameWithExceptionRef(cpu, value)


class TerminatingLoopToken(JitCellToken): # FIXME: kill?
    terminating = True

    def __init__(self, nargs, finishdescr):
        self.finishdescr = finishdescr

def make_done_loop_tokens():
    done_with_this_frame_descr_void = DoneWithThisFrameDescrVoid()
    done_with_this_frame_descr_int = DoneWithThisFrameDescrInt()
    done_with_this_frame_descr_ref = DoneWithThisFrameDescrRef()
    done_with_this_frame_descr_float = DoneWithThisFrameDescrFloat()
    exit_frame_with_exception_descr_ref = ExitFrameWithExceptionDescrRef()

    # pseudo loop tokens to make the life of optimize.py easier
    d = {'loop_tokens_done_with_this_frame_int': [
                TerminatingLoopToken(1, done_with_this_frame_descr_int)
                ],
            'loop_tokens_done_with_this_frame_ref': [
                TerminatingLoopToken(1, done_with_this_frame_descr_ref)
                ],
            'loop_tokens_done_with_this_frame_float': [
                TerminatingLoopToken(1, done_with_this_frame_descr_float)
                ],
            'loop_tokens_done_with_this_frame_void': [
                TerminatingLoopToken(0, done_with_this_frame_descr_void)
                ],
            'loop_tokens_exit_frame_with_exception_ref': [
                TerminatingLoopToken(1, exit_frame_with_exception_descr_ref)
                ],
    }
    d.update(locals())
    return d

class ResumeDescr(AbstractFailDescr):
    pass

class ResumeGuardDescr(ResumeDescr):
    # this class also gets the following attributes stored by resume.py code
    # XXX move all of unused stuff to guard_op, now that we can have
    #     a separate class, so it does not survive that long
    rd_snapshot = None
    rd_frame_info_list = None
    rd_numb = lltype.nullptr(NUMBERING)
    rd_count = 0
    rd_consts = None
    rd_virtuals = None
    rd_pendingfields = lltype.nullptr(PENDINGFIELDSP.TO)

    status = r_uint(0)

    ST_BUSY_FLAG    = 0x01     # if set, busy tracing from the guard
    ST_TYPE_MASK    = 0x06     # mask for the type (TY_xxx)
    ST_SHIFT        = 3        # in "status >> ST_SHIFT" is stored:
                               # - if TY_NONE, the jitcounter hash directly
                               # - otherwise, the guard_value failarg index
    ST_SHIFT_MASK   = -(1 << ST_SHIFT)
    TY_NONE         = 0x00
    TY_INT          = 0x02
    TY_REF          = 0x04
    TY_FLOAT        = 0x06

    def store_final_boxes(self, guard_op, boxes, metainterp_sd):
        guard_op.setfailargs(boxes)
        self.rd_count = len(boxes)
        self.guard_opnum = guard_op.getopnum()
        #
        if metainterp_sd.warmrunnerdesc is not None:   # for tests
            jitcounter = metainterp_sd.warmrunnerdesc.jitcounter
            hash = jitcounter.fetch_next_hash()
            self.status = hash & self.ST_SHIFT_MASK

    def make_a_counter_per_value(self, guard_value_op):
        assert guard_value_op.getopnum() == rop.GUARD_VALUE
        box = guard_value_op.getarg(0)
        try:
            i = guard_value_op.getfailargs().index(box)
        except ValueError:
            return     # xxx probably very rare
        else:
            if box.type == history.INT:
                ty = self.TY_INT
            elif box.type == history.REF:
                ty = self.TY_REF
            elif box.type == history.FLOAT:
                ty = self.TY_FLOAT
            else:
                assert 0, box.type
            self.status = ty | (r_uint(i) << self.ST_SHIFT)

    def handle_fail(self, deadframe, metainterp_sd, jitdriver_sd):
        if self.must_compile(deadframe, metainterp_sd, jitdriver_sd):
            self.start_compiling()
            try:
                self._trace_and_compile_from_bridge(deadframe, metainterp_sd,
                                                    jitdriver_sd)
            finally:
                self.done_compiling()
        else:
            from rpython.jit.metainterp.blackhole import resume_in_blackhole
            resume_in_blackhole(metainterp_sd, jitdriver_sd, self, deadframe)
        assert 0, "unreachable"

    def _trace_and_compile_from_bridge(self, deadframe, metainterp_sd,
                                       jitdriver_sd):
        # 'jitdriver_sd' corresponds to the outermost one, i.e. the one
        # of the jit_merge_point where we started the loop, even if the
        # loop itself may contain temporarily recursion into other
        # jitdrivers.
        from rpython.jit.metainterp.pyjitpl import MetaInterp
        metainterp = MetaInterp(metainterp_sd, jitdriver_sd)
        metainterp.handle_guard_failure(self, deadframe)
    _trace_and_compile_from_bridge._dont_inline_ = True

    def must_compile(self, deadframe, metainterp_sd, jitdriver_sd):
        jitcounter = metainterp_sd.warmrunnerdesc.jitcounter
        #
        if self.status & (self.ST_BUSY_FLAG | self.ST_TYPE_MASK) == 0:
            # common case: this is not a guard_value, and we are not
            # already busy tracing.  The rest of self.status stores a
            # valid per-guard index in the jitcounter.
            hash = self.status
            assert hash == (self.status & self.ST_SHIFT_MASK)
        #
        # do we have the BUSY flag?  If so, we're tracing right now, e.g. in an
        # outer invocation of the same function, so don't trace again for now.
        elif self.status & self.ST_BUSY_FLAG:
            return False
        #
        else:    # we have a GUARD_VALUE that fails.
            from rpython.rlib.objectmodel import current_object_addr_as_int

            index = intmask(self.status >> self.ST_SHIFT)
            typetag = intmask(self.status & self.ST_TYPE_MASK)

            # fetch the actual value of the guard_value, possibly turning
            # it to an integer
            if typetag == self.TY_INT:
                intval = metainterp_sd.cpu.get_int_value(deadframe, index)
            elif typetag == self.TY_REF:
                refval = metainterp_sd.cpu.get_ref_value(deadframe, index)
                intval = lltype.cast_ptr_to_int(refval)
            elif typetag == self.TY_FLOAT:
                floatval = metainterp_sd.cpu.get_float_value(deadframe, index)
                intval = longlong.gethash_fast(floatval)
            else:
                assert 0, typetag

            if not we_are_translated():
                if isinstance(intval, llmemory.AddressAsInt):
                    intval = llmemory.cast_adr_to_int(
                        llmemory.cast_int_to_adr(intval), "forced")

            hash = r_uint(current_object_addr_as_int(self) * 777767777 +
                          intval * 1442968193)
        #
        increment = jitdriver_sd.warmstate.increment_trace_eagerness
        return jitcounter.tick(hash, increment)

    def get_index_of_guard_value(self):
        if (self.status & self.ST_TYPE_MASK) == 0:
            return -1
        return intmask(self.status >> self.ST_SHIFT)

    def start_compiling(self):
        # start tracing and compiling from this guard.
        self.status |= self.ST_BUSY_FLAG

    def done_compiling(self):
        # done tracing and compiling from this guard.  Note that if the
        # bridge has not been successfully compiled, the jitcounter for
        # it was reset to 0 already by jitcounter.tick() and not
        # incremented at all as long as ST_BUSY_FLAG was set.
        self.status &= ~self.ST_BUSY_FLAG

    def compile_and_attach(self, metainterp, new_loop):
        # We managed to create a bridge.  Attach the new operations
        # to the corresponding guard_op and compile from there
        assert metainterp.resumekey_original_loop_token is not None
        new_loop.original_jitcell_token = metainterp.resumekey_original_loop_token
        inputargs = metainterp.history.inputargs
        if not we_are_translated():
            self._debug_suboperations = new_loop.operations
        propagate_original_jitcell_token(new_loop)
        send_bridge_to_backend(metainterp.jitdriver_sd, metainterp.staticdata,
                               self, inputargs, new_loop.operations,
                               new_loop.original_jitcell_token)

    def copy_all_attributes_into(self, res, memo):
        # XXX a bit ugly to have to list them all here
        res.rd_snapshot = self.rd_snapshot.copy(memo)
        res.rd_frame_info_list = self.rd_frame_info_list
        res.rd_numb = self.rd_numb
        res.rd_consts = self.rd_consts
        res.rd_virtuals = self.rd_virtuals
        res.rd_pendingfields = self.rd_pendingfields
        res.rd_count = self.rd_count

    def _clone_if_mutable(self, memo):
        res = ResumeGuardDescr()
        self.copy_all_attributes_into(res, memo)
        return res

class ResumeGuardNotInvalidated(ResumeGuardDescr):
    def _clone_if_mutable(self, memo):
        res = ResumeGuardNotInvalidated()
        self.copy_all_attributes_into(res, memo)
        return res

class ResumeAtPositionDescr(ResumeGuardDescr):
    def _clone_if_mutable(self, memo):
        res = ResumeAtPositionDescr()
        self.copy_all_attributes_into(res, memo)
        return res

class AllVirtuals:
    llopaque = True
    cache = None

    def __init__(self, cache):
        self.cache = cache

    def hide(self, cpu):
        ptr = cpu.ts.cast_instance_to_base_ref(self)
        return cpu.ts.cast_to_ref(ptr)

    @staticmethod
    def show(cpu, gcref):
        from rpython.rtyper.annlowlevel import cast_base_ptr_to_instance
        ptr = cpu.ts.cast_to_baseclass(gcref)
        return cast_base_ptr_to_instance(AllVirtuals, ptr)


class ResumeGuardForcedDescr(ResumeGuardDescr):

    def __init__(self, metainterp_sd, jitdriver_sd):
        self.metainterp_sd = metainterp_sd
        self.jitdriver_sd = jitdriver_sd

    def handle_fail(self, deadframe, metainterp_sd, jitdriver_sd):
        # Failures of a GUARD_NOT_FORCED are never compiled, but
        # always just blackholed.  First fish for the data saved when
        # the virtualrefs and virtualizable have been forced by
        # handle_async_forcing() just a moment ago.
        from rpython.jit.metainterp.blackhole import resume_in_blackhole
        hidden_all_virtuals = metainterp_sd.cpu.get_savedata_ref(deadframe)
        obj = AllVirtuals.show(metainterp_sd.cpu, hidden_all_virtuals)
        all_virtuals = obj.cache
        if all_virtuals is None:
            all_virtuals = ResumeDataDirectReader.VirtualCache([], [])
        assert jitdriver_sd is self.jitdriver_sd
        resume_in_blackhole(metainterp_sd, jitdriver_sd, self, deadframe,
                            all_virtuals)
        assert 0, "unreachable"

    @staticmethod
    @dont_look_inside
    def force_now(cpu, token):
        # Called during a residual call from the assembler, if the code
        # actually needs to force one of the virtualrefs or the virtualizable.
        # Implemented by forcing *all* virtualrefs and the virtualizable.

        # don't interrupt me! If the stack runs out in force_from_resumedata()
        # then we have seen cpu.force() but not self.save_data(), leaving in
        # an inconsistent state
        rstack._stack_criticalcode_start()
        try:
            deadframe = cpu.force(token)
            # this should set descr to ResumeGuardForceDescr, if it
            # was not that already
            faildescr = cpu.get_latest_descr(deadframe)
            assert isinstance(faildescr, ResumeGuardForcedDescr)
            faildescr.handle_async_forcing(deadframe)
        finally:
            rstack._stack_criticalcode_stop()

    def handle_async_forcing(self, deadframe):
        from rpython.jit.metainterp.resume import (force_from_resumedata,
                                                   AlreadyForced)
        metainterp_sd = self.metainterp_sd
        vinfo = self.jitdriver_sd.virtualizable_info
        ginfo = self.jitdriver_sd.greenfield_info
        # there is some chance that this is already forced. In this case
        # the virtualizable would have a token = NULL
        try:
            all_virtuals = force_from_resumedata(metainterp_sd, self, deadframe,
                                                 vinfo, ginfo)
        except AlreadyForced:
            return
        # The virtualizable data was stored on the real virtualizable above.
        # Handle all_virtuals: keep them for later blackholing from the
        # future failure of the GUARD_NOT_FORCED
        obj = AllVirtuals(all_virtuals)
        hidden_all_virtuals = obj.hide(metainterp_sd.cpu)
        metainterp_sd.cpu.set_savedata_ref(deadframe, hidden_all_virtuals)

    def _clone_if_mutable(self, memo):
        res = ResumeGuardForcedDescr(self.metainterp_sd,
                                     self.jitdriver_sd)
        self.copy_all_attributes_into(res, memo)
        return res


class ResumeFromInterpDescr(ResumeDescr):
    def __init__(self, original_greenkey):
        self.original_greenkey = original_greenkey

    def compile_and_attach(self, metainterp, new_loop):
        # We managed to create a bridge going from the interpreter
        # to previously-compiled code.  We keep 'new_loop', which is not
        # a loop at all but ends in a jump to the target loop.  It starts
        # with completely unoptimized arguments, as in the interpreter.
        metainterp_sd = metainterp.staticdata
        jitdriver_sd = metainterp.jitdriver_sd
        new_loop.original_jitcell_token = jitcell_token = make_jitcell_token(jitdriver_sd)
        propagate_original_jitcell_token(new_loop)
        send_loop_to_backend(self.original_greenkey, metainterp.jitdriver_sd,
                             metainterp_sd, new_loop, "entry bridge")
        # send the new_loop to warmspot.py, to be called directly the next time
        jitdriver_sd.warmstate.attach_procedure_to_interp(
            self.original_greenkey, jitcell_token)
        metainterp_sd.stats.add_jitcell_token(jitcell_token)


def compile_trace(metainterp, resumekey):
    """Try to compile a new bridge leading from the beginning of the history
    to some existing place.
    """
    from rpython.jit.metainterp.optimizeopt import optimize_trace

    # The history contains new operations to attach as the code for the
    # failure of 'resumekey.guard_op'.
    #
    # Attempt to use optimize_bridge().  This may return None in case
    # it does not work -- i.e. none of the existing old_loop_tokens match.
    new_trace = create_empty_loop(metainterp)
    new_trace.inputargs = metainterp.history.inputargs[:]
    # clone ops, as optimize_bridge can mutate the ops

    memo = Memo()
    new_trace.operations = [op.clone(memo) for op in
                            metainterp.history.operations]
    metainterp_sd = metainterp.staticdata
    state = metainterp.jitdriver_sd.warmstate
    if isinstance(resumekey, ResumeAtPositionDescr):
        inline_short_preamble = False
    else:
        inline_short_preamble = True
    try:
        state = optimize_trace(metainterp_sd, new_trace, state.enable_opts,
<<<<<<< HEAD
                               inline_short_preamble)
=======
                               inline_short_preamble, export_state=True)
>>>>>>> ea7b5e1d
    except InvalidLoop:
        debug_print("compile_new_bridge: got an InvalidLoop")
        # XXX I am fairly convinced that optimize_bridge cannot actually raise
        # InvalidLoop
        debug_print('InvalidLoop in compile_new_bridge')
        return None

    if new_trace.operations[-1].getopnum() != rop.LABEL:
        # We managed to create a bridge.  Dispatch to resumekey to
        # know exactly what we must do (ResumeGuardDescr/ResumeFromInterpDescr)
        target_token = new_trace.operations[-1].getdescr()
        resumekey.compile_and_attach(metainterp, new_trace)
        record_loop_or_bridge(metainterp_sd, new_trace)
        return target_token
    else:
        metainterp.retrace_needed(new_trace, state)
        return None

# ____________________________________________________________

memory_error = MemoryError()

class PropagateExceptionDescr(AbstractFailDescr):
    def handle_fail(self, deadframe, metainterp_sd, jitdriver_sd):
        cpu = metainterp_sd.cpu
        exception = cpu.grab_exc_value(deadframe)
        if not exception:
            exception = cast_instance_to_gcref(memory_error)
        assert exception, "PropagateExceptionDescr: no exception??"
        raise jitexc.ExitFrameWithExceptionRef(cpu, exception)

def compile_tmp_callback(cpu, jitdriver_sd, greenboxes, redargtypes,
                         memory_manager=None):
    """Make a LoopToken that corresponds to assembler code that just
    calls back the interpreter.  Used temporarily: a fully compiled
    version of the code may end up replacing it.
    """
    xxx
    jitcell_token = make_jitcell_token(jitdriver_sd)
    nb_red_args = jitdriver_sd.num_red_args
    assert len(redargtypes) == nb_red_args
    inputargs = []
    for kind in redargtypes:
        if kind == history.INT:
            box = BoxInt()
        elif kind == history.REF:
            box = BoxPtr()
        elif kind == history.FLOAT:
            box = BoxFloat()
        else:
            raise AssertionError
        inputargs.append(box)
    k = jitdriver_sd.portal_runner_adr
    funcbox = history.ConstInt(heaptracker.adr2int(k))
    callargs = [funcbox] + greenboxes + inputargs
    #
    result_type = jitdriver_sd.result_type
    if result_type == history.INT:
        result = BoxInt()
    elif result_type == history.REF:
        result = BoxPtr()
    elif result_type == history.FLOAT:
        result = BoxFloat()
    elif result_type == history.VOID:
        result = None
    else:
        assert 0, "bad result_type"
    if result is not None:
        finishargs = [result]
    else:
        finishargs = []
    #
    jd = jitdriver_sd
    faildescr = jitdriver_sd.propagate_exc_descr
    operations = [
        ResOperation(rop.CALL, callargs, result, descr=jd.portal_calldescr),
        ResOperation(rop.GUARD_NO_EXCEPTION, [], None, descr=faildescr),
        ResOperation(rop.FINISH, finishargs, None, descr=jd.portal_finishtoken)
    ]
    operations[1].setfailargs([])
    operations = get_deep_immutable_oplist(operations)
    cpu.compile_loop(inputargs, operations, jitcell_token, log=False)
    if memory_manager is not None:    # for tests
        memory_manager.keep_loop_alive(jitcell_token)
    return jitcell_token<|MERGE_RESOLUTION|>--- conflicted
+++ resolved
@@ -809,11 +809,7 @@
         inline_short_preamble = True
     try:
         state = optimize_trace(metainterp_sd, new_trace, state.enable_opts,
-<<<<<<< HEAD
-                               inline_short_preamble)
-=======
                                inline_short_preamble, export_state=True)
->>>>>>> ea7b5e1d
     except InvalidLoop:
         debug_print("compile_new_bridge: got an InvalidLoop")
         # XXX I am fairly convinced that optimize_bridge cannot actually raise
