--- conflicted
+++ resolved
@@ -401,7 +401,6 @@
     resumekey.compile_and_attach(metainterp, loop, inputargs)
 
     record_loop_or_bridge(metainterp_sd, loop)
-
     return target_token
 
 def get_box_replacement(op, allow_none=False):
@@ -698,27 +697,16 @@
 class ResumeDescr(AbstractFailDescr):
     _attrs_ = ()
 
-<<<<<<< HEAD
-class ResumeGuardDescr(ResumeDescr):
-    _attrs_ = ('rd_numb', 'rd_count', 'rd_consts', 'rd_virtuals',
-               'rd_frame_info_list', 'rd_pendingfields', 'status',
-               'stm_location_int', 'stm_location_ref')   # stm only
-
-    rd_numb = lltype.nullptr(NUMBERING)
-    rd_count = 0
-    rd_consts = None
-    rd_virtuals = None
-    rd_frame_info_list = None
-    rd_pendingfields = lltype.nullptr(PENDINGFIELDSP.TO)
-=======
     def clone(self):
         return self
->>>>>>> 2d490beb
 
 class AbstractResumeGuardDescr(ResumeDescr):
-    _attrs_ = ('status',)
+    _attrs_ = ('status', 
+               'stm_location_int', 'stm_location_ref')   # stm only
 
     status = r_uint(0)
+    stm_location_int = 0
+    stm_location_ref = lltype.nullptr(llmemory.GCREF.TO)
 
     ST_BUSY_FLAG    = 0x01     # if set, busy tracing from the guard
     ST_TYPE_MASK    = 0x06     # mask for the type (TY_xxx)
@@ -731,24 +719,6 @@
     TY_REF          = 0x04
     TY_FLOAT        = 0x06
 
-<<<<<<< HEAD
-    stm_location_int = 0
-    stm_location_ref = lltype.nullptr(llmemory.GCREF.TO)
-
-    def store_final_boxes(self, guard_op, boxes, metainterp_sd):
-        guard_op.setfailargs(boxes)
-        self.rd_count = len(boxes)
-        if guard_op.stm_location is not None:    # constant-folded if not stm
-            self.stm_location_int = guard_op.stm_location.num
-            self.stm_location_ref = guard_op.stm_location.ref
-        #
-        if metainterp_sd.warmrunnerdesc is not None:   # for tests
-            jitcounter = metainterp_sd.warmrunnerdesc.jitcounter
-            hash = jitcounter.fetch_next_hash()
-            self.status = hash & self.ST_SHIFT_MASK
-
-=======
->>>>>>> 2d490beb
     def handle_fail(self, deadframe, metainterp_sd, jitdriver_sd):
         if self.must_compile(deadframe, metainterp_sd, jitdriver_sd):
             self.start_compiling()
@@ -884,7 +854,8 @@
             self.status = hash & self.ST_SHIFT_MASK
 
 class ResumeGuardCopiedDescr(AbstractResumeGuardDescr):
-    _attrs_ = ('status', 'prev')
+    _attrs_ = ('status', 'prev',
+               'stm_location_int', 'stm_location_ref')   # stm only
 
     def copy_all_attributes_from(self, other):
         assert isinstance(other, ResumeGuardCopiedDescr)
@@ -894,7 +865,6 @@
         cloned = ResumeGuardCopiedDescr()
         cloned.copy_all_attributes_from(self)
         return cloned
-
 
 class ResumeGuardDescr(AbstractResumeGuardDescr):
     _attrs_ = ('rd_numb', 'rd_count', 'rd_consts', 'rd_virtuals',
@@ -926,6 +896,9 @@
     def store_final_boxes(self, guard_op, boxes, metainterp_sd):
         guard_op.setfailargs(boxes)
         self.rd_count = len(boxes)
+        if guard_op.stm_location is not None:    # constant-folded if not stm
+            self.stm_location_int = guard_op.stm_location.num
+            self.stm_location_ref = guard_op.stm_location.ref
         self.store_hash(metainterp_sd)
 
     def clone(self):
@@ -1182,12 +1155,7 @@
     else:
         finishargs = []
     #
-<<<<<<< HEAD
-    jd = jitdriver_sd
     faildescr = PropagateExceptionDescr()
-=======
-    faildescr = jitdriver_sd.propagate_exc_descr
->>>>>>> 2d490beb
     operations = [
         call_op,
         ResOperation(rop.GUARD_NO_EXCEPTION, [], descr=faildescr),
