import weakref
import py
from rpython.rtyper.lltypesystem import lltype
from rpython.rtyper.ootypesystem import ootype
from rpython.flowspace.model import Constant, Variable
from rpython.rlib.objectmodel import we_are_translated
from rpython.rlib.debug import debug_start, debug_stop, debug_print
from rpython.rlib import rstack
from rpython.rlib.jit import JitDebugInfo, Counters, dont_look_inside
from rpython.tool.sourcetools import func_with_new_name

from rpython.jit.metainterp.resoperation import ResOperation, rop, get_deep_immutable_oplist
from rpython.jit.metainterp.history import TreeLoop, Box, History, JitCellToken, TargetToken
from rpython.jit.metainterp.history import AbstractFailDescr, BoxInt
from rpython.jit.metainterp.history import BoxPtr, BoxObj, BoxFloat, Const, ConstInt
from rpython.jit.metainterp import history, resume
from rpython.jit.metainterp.typesystem import llhelper, oohelper
from rpython.jit.metainterp.optimize import InvalidLoop
from rpython.jit.metainterp.inliner import Inliner
from rpython.jit.metainterp.resume import NUMBERING, PENDINGFIELDSP
from rpython.jit.codewriter import heaptracker, longlong

def giveup():
    from rpython.jit.metainterp.pyjitpl import SwitchToBlackhole
    raise SwitchToBlackhole(Counters.ABORT_BRIDGE)

def show_procedures(metainterp_sd, procedure=None, error=None):
    # debugging
<<<<<<< HEAD
    option = py.test.config.option
    if option.view or option.viewloops:
=======
    if option and (option.view or option.viewloops):
>>>>>>> ed668cde
        if error:
            errmsg = error.__class__.__name__
            if str(error):
                errmsg += ': ' + str(error)
        else:
            errmsg = None
        if procedure is None:
            extraprocedures = []
        else:
            extraprocedures = [procedure]
        metainterp_sd.stats.view(errmsg=errmsg,
                                 extraprocedures=extraprocedures,
                                 metainterp_sd=metainterp_sd)

def create_empty_loop(metainterp, name_prefix=''):
    name = metainterp.staticdata.stats.name_for_new_loop()
    loop = TreeLoop(name_prefix + name)
    loop.call_pure_results = metainterp.call_pure_results
    return loop


def make_jitcell_token(jitdriver_sd):
    jitcell_token = JitCellToken()
    jitcell_token.outermost_jitdriver_sd = jitdriver_sd
    return jitcell_token

def record_loop_or_bridge(metainterp_sd, loop):
    """Do post-backend recordings and cleanups on 'loop'.
    """
    # get the original jitcell token corresponding to jitcell form which
    # this trace starts
    original_jitcell_token = loop.original_jitcell_token
    assert original_jitcell_token is not None
    if metainterp_sd.warmrunnerdesc is not None:    # for tests
        assert original_jitcell_token.generation > 0     # has been registered with memmgr
    wref = weakref.ref(original_jitcell_token)
    for op in loop.operations:
        descr = op.getdescr()
        if isinstance(descr, ResumeDescr):
            descr.wref_original_loop_token = wref   # stick it there
            n = descr.index
            if n >= 0:       # we also record the resumedescr number
                original_jitcell_token.compiled_loop_token.record_faildescr_index(n)
        elif isinstance(descr, JitCellToken):
            # for a CALL_ASSEMBLER: record it as a potential jump.
            if descr is not original_jitcell_token:
                original_jitcell_token.record_jump_to(descr)
            descr.exported_state = None
            op.cleardescr()    # clear reference, mostly for tests
        elif isinstance(descr, TargetToken):
            # for a JUMP: record it as a potential jump.
            # (the following test is not enough to prevent more complicated
            # cases of cycles, but at least it helps in simple tests of
            # test_memgr.py)
            if descr.original_jitcell_token is not original_jitcell_token:
                assert descr.original_jitcell_token is not None
                original_jitcell_token.record_jump_to(descr.original_jitcell_token)
            # exported_state is clear by optimizeopt when the short preamble is
            # constrcucted. if that did not happen the label should not show up
            # in a trace that will be used
            assert descr.exported_state is None 
            if not we_are_translated():
                op._descr_wref = weakref.ref(op._descr)
            op.cleardescr()    # clear reference to prevent the history.Stats
                               # from keeping the loop alive during tests
    # record this looptoken on the QuasiImmut used in the code
    if loop.quasi_immutable_deps is not None:
        for qmut in loop.quasi_immutable_deps:
            qmut.register_loop_token(wref)
        # XXX maybe we should clear the dictionary here
    # mostly for tests: make sure we don't keep a reference to the LoopToken
    loop.original_jitcell_token = None
    if not we_are_translated():
        loop._looptoken_number = original_jitcell_token.number

# ____________________________________________________________

def compile_loop(metainterp, greenkey, start,
                 inputargs, jumpargs,
                 resume_at_jump_descr, full_preamble_needed=True,
                 try_disabling_unroll=False):
    """Try to compile a new procedure by closing the current history back
    to the first operation.
    """
    from rpython.jit.metainterp.optimizeopt import optimize_trace

    metainterp_sd = metainterp.staticdata
    jitdriver_sd = metainterp.jitdriver_sd
    history = metainterp.history

    enable_opts = jitdriver_sd.warmstate.enable_opts
    if try_disabling_unroll:
        if 'unroll' not in enable_opts:
            return None
        enable_opts = enable_opts.copy()
        del enable_opts['unroll']

    jitcell_token = make_jitcell_token(jitdriver_sd)
    part = create_empty_loop(metainterp)
    part.inputargs = inputargs[:]
    h_ops = history.operations
    part.resume_at_jump_descr = resume_at_jump_descr
    part.operations = [ResOperation(rop.LABEL, inputargs, None, descr=TargetToken(jitcell_token))] + \
                      [h_ops[i].clone() for i in range(start, len(h_ops))] + \
                      [ResOperation(rop.LABEL, jumpargs, None, descr=jitcell_token)]

    try:
        optimize_trace(metainterp_sd, part, enable_opts)
    except InvalidLoop:
        return None
    target_token = part.operations[0].getdescr()
    assert isinstance(target_token, TargetToken)
    all_target_tokens = [target_token]

    loop = create_empty_loop(metainterp)        
    loop.inputargs = part.inputargs
    loop.operations = part.operations
    loop.quasi_immutable_deps = {}
    if part.quasi_immutable_deps:
        loop.quasi_immutable_deps.update(part.quasi_immutable_deps)
    while part.operations[-1].getopnum() == rop.LABEL:
        inliner = Inliner(inputargs, jumpargs)
        part.quasi_immutable_deps = None
        part.operations = [part.operations[-1]] + \
                          [inliner.inline_op(h_ops[i]) for i in range(start, len(h_ops))] + \
                          [ResOperation(rop.JUMP, [inliner.inline_arg(a) for a in jumpargs],
                                        None, descr=jitcell_token)]
        target_token = part.operations[0].getdescr()
        assert isinstance(target_token, TargetToken)
        all_target_tokens.append(target_token)
        inputargs = jumpargs
        jumpargs = part.operations[-1].getarglist()

        try:
            optimize_trace(metainterp_sd, part, enable_opts)
        except InvalidLoop:
            return None
            
        loop.operations = loop.operations[:-1] + part.operations
        if part.quasi_immutable_deps:
            loop.quasi_immutable_deps.update(part.quasi_immutable_deps)

    if not loop.quasi_immutable_deps:
        loop.quasi_immutable_deps = None
    for box in loop.inputargs:
        assert isinstance(box, Box)

    loop.original_jitcell_token = jitcell_token
    for label in all_target_tokens:
        assert isinstance(label, TargetToken)
        if label.virtual_state and label.short_preamble:
            metainterp_sd.logger_ops.log_short_preamble([], label.short_preamble)
    jitcell_token.target_tokens = all_target_tokens
    propagate_original_jitcell_token(loop)
    send_loop_to_backend(greenkey, jitdriver_sd, metainterp_sd, loop, "loop")
    record_loop_or_bridge(metainterp_sd, loop)
    return all_target_tokens[0]

def compile_retrace(metainterp, greenkey, start,
                    inputargs, jumpargs,
                    resume_at_jump_descr, partial_trace, resumekey):
    """Try to compile a new procedure by closing the current history back
    to the first operation.
    """
    from rpython.jit.metainterp.optimizeopt import optimize_trace

    history = metainterp.history
    metainterp_sd = metainterp.staticdata
    jitdriver_sd = metainterp.jitdriver_sd

    loop_jitcell_token = metainterp.get_procedure_token(greenkey)
    assert loop_jitcell_token
    assert partial_trace.operations[-1].getopnum() == rop.LABEL

    part = create_empty_loop(metainterp)
    part.inputargs = inputargs[:]
    part.resume_at_jump_descr = resume_at_jump_descr
    h_ops = history.operations

    part.operations = [partial_trace.operations[-1]] + \
                      [h_ops[i].clone() for i in range(start, len(h_ops))] + \
                      [ResOperation(rop.JUMP, jumpargs, None, descr=loop_jitcell_token)]
    label = part.operations[0]
    orignial_label = label.clone()
    assert label.getopnum() == rop.LABEL
    try:
        optimize_trace(metainterp_sd, part, jitdriver_sd.warmstate.enable_opts)
    except InvalidLoop:
        # Fall back on jumping to preamble
        target_token = label.getdescr()
        assert isinstance(target_token, TargetToken)
        assert target_token.exported_state
        part.operations = [orignial_label] + \
                          [ResOperation(rop.JUMP, inputargs[:],
                                        None, descr=loop_jitcell_token)]
        try:
            optimize_trace(metainterp_sd, part, jitdriver_sd.warmstate.enable_opts,
                           inline_short_preamble=False)
            
        except InvalidLoop:
            return None
    assert part.operations[-1].getopnum() != rop.LABEL
    target_token = label.getdescr()
    assert isinstance(target_token, TargetToken)
    assert loop_jitcell_token.target_tokens
    loop_jitcell_token.target_tokens.append(target_token)
    if target_token.short_preamble:
        metainterp_sd.logger_ops.log_short_preamble([], target_token.short_preamble)

    loop = partial_trace
    loop.operations = loop.operations[:-1] + part.operations

    quasi_immutable_deps = {}
    if loop.quasi_immutable_deps:
        quasi_immutable_deps.update(loop.quasi_immutable_deps)
    if part.quasi_immutable_deps:
        quasi_immutable_deps.update(part.quasi_immutable_deps)
    if quasi_immutable_deps:
        loop.quasi_immutable_deps = quasi_immutable_deps

    for box in loop.inputargs:
        assert isinstance(box, Box)

    target_token = loop.operations[-1].getdescr()    
    resumekey.compile_and_attach(metainterp, loop)
    
    target_token = label.getdescr()
    assert isinstance(target_token, TargetToken)
    record_loop_or_bridge(metainterp_sd, loop)
    return target_token

def patch_new_loop_to_load_virtualizable_fields(loop, jitdriver_sd):
    vinfo = jitdriver_sd.virtualizable_info
    extra_ops = []
    inputargs = loop.inputargs
    vable_box = inputargs[jitdriver_sd.index_of_virtualizable]
    i = jitdriver_sd.num_red_args
    loop.inputargs = inputargs[:i]
    for descr in vinfo.static_field_descrs:
        assert i < len(inputargs)
        box = inputargs[i]
        extra_ops.append(
            ResOperation(rop.GETFIELD_GC, [vable_box], box, descr))
        i += 1
    arrayindex = 0
    for descr in vinfo.array_field_descrs:
        vable = vable_box.getref_base()
        arraylen = vinfo.get_array_length(vable, arrayindex)
        arraybox = BoxPtr()
        extra_ops.append(
            ResOperation(rop.GETFIELD_GC, [vable_box], arraybox, descr))
        arraydescr = vinfo.array_descrs[arrayindex]
        assert i + arraylen <= len(inputargs)
        for index in range(arraylen):
            box = inputargs[i]
            extra_ops.append(
                ResOperation(rop.GETARRAYITEM_GC,
                             [arraybox, ConstInt(index)],
                             box, descr=arraydescr))
            i += 1
        arrayindex += 1
    assert i == len(inputargs)
    loop.operations = extra_ops + loop.operations

def propagate_original_jitcell_token(trace):
    for op in trace.operations:
        if op.getopnum() == rop.LABEL:
            token = op.getdescr()
            assert isinstance(token, TargetToken)
            assert token.original_jitcell_token is None
            token.original_jitcell_token = trace.original_jitcell_token


def do_compile_loop(metainterp_sd, inputargs, operations, looptoken,
                    log=True, name=''):
    metainterp_sd.logger_ops.log_loop(inputargs, operations, -2,
                                      'compiling', name=name)
    return metainterp_sd.cpu.compile_loop(inputargs, operations, looptoken,
                                          log=log, name=name)

def do_compile_bridge(metainterp_sd, faildescr, inputargs, operations,
                      original_loop_token, log=True):
    metainterp_sd.logger_ops.log_bridge(inputargs, operations, -2)
    return metainterp_sd.cpu.compile_bridge(faildescr, inputargs, operations,
                                            original_loop_token, log=log)

def send_loop_to_backend(greenkey, jitdriver_sd, metainterp_sd, loop, type):
    vinfo = jitdriver_sd.virtualizable_info
    if vinfo is not None:
        patch_new_loop_to_load_virtualizable_fields(loop, jitdriver_sd)

    original_jitcell_token = loop.original_jitcell_token
    loopname = jitdriver_sd.warmstate.get_location_str(greenkey)
    globaldata = metainterp_sd.globaldata
    original_jitcell_token.number = n = globaldata.loopnumbering
    globaldata.loopnumbering += 1

    if not we_are_translated():
        show_procedures(metainterp_sd, loop)
        loop.check_consistency()

    if metainterp_sd.warmrunnerdesc is not None:
        hooks = metainterp_sd.warmrunnerdesc.hooks
        debug_info = JitDebugInfo(jitdriver_sd, metainterp_sd.logger_ops,
                                  original_jitcell_token, loop.operations,
                                  type, greenkey)
        hooks.before_compile(debug_info)
    else:
        debug_info = None
        hooks = None
    operations = get_deep_immutable_oplist(loop.operations)
    metainterp_sd.profiler.start_backend()
    debug_start("jit-backend")
    try:
        asminfo = do_compile_loop(metainterp_sd, loop.inputargs,
                                  operations, original_jitcell_token,
                                  name=loopname)
    finally:
        debug_stop("jit-backend")
    metainterp_sd.profiler.end_backend()
    if hooks is not None:
        debug_info.asminfo = asminfo
        hooks.after_compile(debug_info)
    metainterp_sd.stats.add_new_loop(loop)
    if not we_are_translated():
        metainterp_sd.stats.compiled()
    metainterp_sd.log("compiled new " + type)
    #
    if asminfo is not None:
        ops_offset = asminfo.ops_offset
    else:
        ops_offset = None
    metainterp_sd.logger_ops.log_loop(loop.inputargs, loop.operations, n,
                                      type, ops_offset,
                                      name=loopname)
    #
    if metainterp_sd.warmrunnerdesc is not None:    # for tests
        metainterp_sd.warmrunnerdesc.memory_manager.keep_loop_alive(original_jitcell_token)

def send_bridge_to_backend(jitdriver_sd, metainterp_sd, faildescr, inputargs,
                           operations, original_loop_token):
    n = metainterp_sd.cpu.get_fail_descr_number(faildescr)
    if not we_are_translated():
        show_procedures(metainterp_sd)
        seen = dict.fromkeys(inputargs)
        TreeLoop.check_consistency_of_branch(operations, seen)
    if metainterp_sd.warmrunnerdesc is not None:
        hooks = metainterp_sd.warmrunnerdesc.hooks
        debug_info = JitDebugInfo(jitdriver_sd, metainterp_sd.logger_ops,
                                  original_loop_token, operations, 'bridge',
                                  fail_descr_no=n)
        hooks.before_compile_bridge(debug_info)
    else:
        hooks = None
        debug_info = None
    operations = get_deep_immutable_oplist(operations)
    metainterp_sd.profiler.start_backend()
    debug_start("jit-backend")
    try:
        asminfo = do_compile_bridge(metainterp_sd, faildescr, inputargs,
                                    operations,
                                    original_loop_token)
    finally:
        debug_stop("jit-backend")
    metainterp_sd.profiler.end_backend()
    if hooks is not None:
        debug_info.asminfo = asminfo
        hooks.after_compile_bridge(debug_info)
    if not we_are_translated():
        metainterp_sd.stats.compiled()
    metainterp_sd.log("compiled new bridge")
    #
    if asminfo is not None:
        ops_offset = asminfo.ops_offset
    else:
        ops_offset = None
    metainterp_sd.logger_ops.log_bridge(inputargs, operations, n, ops_offset)
    #
    #if metainterp_sd.warmrunnerdesc is not None:    # for tests
    #    metainterp_sd.warmrunnerdesc.memory_manager.keep_loop_alive(
    #        original_loop_token)

# ____________________________________________________________

class _DoneWithThisFrameDescr(AbstractFailDescr):
    pass

class DoneWithThisFrameDescrVoid(_DoneWithThisFrameDescr):
    def handle_fail(self, deadframe, metainterp_sd, jitdriver_sd):
        assert jitdriver_sd.result_type == history.VOID
        raise metainterp_sd.DoneWithThisFrameVoid()

class DoneWithThisFrameDescrInt(_DoneWithThisFrameDescr):
    def handle_fail(self, deadframe, metainterp_sd, jitdriver_sd):
        assert jitdriver_sd.result_type == history.INT
        result = metainterp_sd.cpu.get_latest_value_int(deadframe, 0)
        raise metainterp_sd.DoneWithThisFrameInt(result)

class DoneWithThisFrameDescrRef(_DoneWithThisFrameDescr):
    def handle_fail(self, deadframe, metainterp_sd, jitdriver_sd):
        assert jitdriver_sd.result_type == history.REF
        cpu = metainterp_sd.cpu
        result = cpu.get_latest_value_ref(deadframe, 0)
        raise metainterp_sd.DoneWithThisFrameRef(cpu, result)

class DoneWithThisFrameDescrFloat(_DoneWithThisFrameDescr):
    def handle_fail(self, deadframe, metainterp_sd, jitdriver_sd):
        assert jitdriver_sd.result_type == history.FLOAT
        result = metainterp_sd.cpu.get_latest_value_float(deadframe, 0)
        raise metainterp_sd.DoneWithThisFrameFloat(result)

class ExitFrameWithExceptionDescrRef(_DoneWithThisFrameDescr):
    def handle_fail(self, deadframe, metainterp_sd, jitdriver_sd):
        cpu = metainterp_sd.cpu
        value = cpu.get_latest_value_ref(deadframe, 0)
        raise metainterp_sd.ExitFrameWithExceptionRef(cpu, value)


class TerminatingLoopToken(JitCellToken): # FIXME: kill?
    terminating = True

    def __init__(self, nargs, finishdescr):
        self.finishdescr = finishdescr

def make_done_loop_tokens():
    done_with_this_frame_descr_void = DoneWithThisFrameDescrVoid()
    done_with_this_frame_descr_int = DoneWithThisFrameDescrInt()
    done_with_this_frame_descr_ref = DoneWithThisFrameDescrRef()
    done_with_this_frame_descr_float = DoneWithThisFrameDescrFloat()
    exit_frame_with_exception_descr_ref = ExitFrameWithExceptionDescrRef()

    # pseudo loop tokens to make the life of optimize.py easier
    return {'loop_tokens_done_with_this_frame_int': [
                TerminatingLoopToken(1, done_with_this_frame_descr_int)
                ],
            'loop_tokens_done_with_this_frame_ref': [
                TerminatingLoopToken(1, done_with_this_frame_descr_ref)
                ],
            'loop_tokens_done_with_this_frame_float': [
                TerminatingLoopToken(1, done_with_this_frame_descr_float)
                ],
            'loop_tokens_done_with_this_frame_void': [
                TerminatingLoopToken(0, done_with_this_frame_descr_void)
                ],
            'loop_tokens_exit_frame_with_exception_ref': [
                TerminatingLoopToken(1, exit_frame_with_exception_descr_ref)
                ],
            }

class ResumeDescr(AbstractFailDescr):
    pass

class ResumeGuardDescr(ResumeDescr):
    _counter = 0        # on a GUARD_VALUE, there is one counter per value;
    _counters = None    # they get stored in _counters then.

    # this class also gets the following attributes stored by resume.py code
    rd_snapshot = None
    rd_frame_info_list = None
    rd_numb = lltype.nullptr(NUMBERING)
    rd_consts = None
    rd_virtuals = None
    rd_pendingfields = lltype.nullptr(PENDINGFIELDSP.TO)

    CNT_BASE_MASK  =  0x0FFFFFFF     # the base counter value
    CNT_BUSY_FLAG  =  0x10000000     # if set, busy tracing from the guard
    CNT_TYPE_MASK  =  0x60000000     # mask for the type

    CNT_INT        =  0x20000000
    CNT_REF        =  0x40000000
    CNT_FLOAT      =  0x60000000

    def store_final_boxes(self, guard_op, boxes):
        guard_op.setfailargs(boxes)
        self.guard_opnum = guard_op.getopnum()

    def make_a_counter_per_value(self, guard_value_op):
        assert guard_value_op.getopnum() == rop.GUARD_VALUE
        box = guard_value_op.getarg(0)
        try:
            i = guard_value_op.getfailargs().index(box)
        except ValueError:
            return     # xxx probably very rare
        else:
            if i > self.CNT_BASE_MASK:
                return    # probably never, but better safe than sorry
            if box.type == history.INT:
                cnt = self.CNT_INT
            elif box.type == history.REF:
                cnt = self.CNT_REF
            elif box.type == history.FLOAT:
                cnt = self.CNT_FLOAT
            else:
                assert 0, box.type
            assert cnt > self.CNT_BASE_MASK
            self._counter = cnt | i

    def handle_fail(self, deadframe, metainterp_sd, jitdriver_sd):
        if self.must_compile(deadframe, metainterp_sd, jitdriver_sd):
            self.start_compiling()
            try:
                self._trace_and_compile_from_bridge(deadframe, metainterp_sd,
                                                    jitdriver_sd)
            finally:
                self.done_compiling()
        else:
            from rpython.jit.metainterp.blackhole import resume_in_blackhole
            resume_in_blackhole(metainterp_sd, jitdriver_sd, self, deadframe)
        assert 0, "unreachable"

    def _trace_and_compile_from_bridge(self, deadframe, metainterp_sd,
                                       jitdriver_sd):
        # 'jitdriver_sd' corresponds to the outermost one, i.e. the one
        # of the jit_merge_point where we started the loop, even if the
        # loop itself may contain temporarily recursion into other
        # jitdrivers.
        from rpython.jit.metainterp.pyjitpl import MetaInterp
        metainterp = MetaInterp(metainterp_sd, jitdriver_sd)
        metainterp.handle_guard_failure(self, deadframe)
    _trace_and_compile_from_bridge._dont_inline_ = True

    def must_compile(self, deadframe, metainterp_sd, jitdriver_sd):
        trace_eagerness = jitdriver_sd.warmstate.trace_eagerness
        #
        if self._counter <= self.CNT_BASE_MASK:
            # simple case: just counting from 0 to trace_eagerness
            self._counter += 1
            return self._counter >= trace_eagerness
        #
        # do we have the BUSY flag?  If so, we're tracing right now, e.g. in an
        # outer invocation of the same function, so don't trace again for now.
        elif self._counter & self.CNT_BUSY_FLAG:
            return False
        #
        else: # we have a GUARD_VALUE that fails.  Make a _counters instance
            # (only now, when the guard is actually failing at least once),
            # and use it to record some statistics about the failing values.
            index = self._counter & self.CNT_BASE_MASK
            typetag = self._counter & self.CNT_TYPE_MASK
            counters = self._counters
            if typetag == self.CNT_INT:
                intvalue = metainterp_sd.cpu.get_latest_value_int(
                    deadframe, index)
                if counters is None:
                    self._counters = counters = ResumeGuardCountersInt()
                else:
                    assert isinstance(counters, ResumeGuardCountersInt)
                counter = counters.see_int(intvalue)
            elif typetag == self.CNT_REF:
                refvalue = metainterp_sd.cpu.get_latest_value_ref(
                    deadframe, index)
                if counters is None:
                    self._counters = counters = ResumeGuardCountersRef()
                else:
                    assert isinstance(counters, ResumeGuardCountersRef)
                counter = counters.see_ref(refvalue)
            elif typetag == self.CNT_FLOAT:
                floatvalue = metainterp_sd.cpu.get_latest_value_float(
                    deadframe, index)
                if counters is None:
                    self._counters = counters = ResumeGuardCountersFloat()
                else:
                    assert isinstance(counters, ResumeGuardCountersFloat)
                counter = counters.see_float(floatvalue)
            else:
                assert 0, typetag
            return counter >= trace_eagerness

    def start_compiling(self):
        # start tracing and compiling from this guard.
        self._counter |= self.CNT_BUSY_FLAG

    def done_compiling(self):
        # done tracing and compiling from this guard.  Either the bridge has
        # been successfully compiled, in which case whatever value we store
        # in self._counter will not be seen any more, or not, in which case
        # we should reset the counter to 0, in order to wait a bit until the
        # next attempt.
        if self._counter >= 0:
            self._counter = 0
        self._counters = None

    def compile_and_attach(self, metainterp, new_loop):
        # We managed to create a bridge.  Attach the new operations
        # to the corresponding guard_op and compile from there
        assert metainterp.resumekey_original_loop_token is not None
        new_loop.original_jitcell_token = metainterp.resumekey_original_loop_token
        inputargs = metainterp.history.inputargs
        if not we_are_translated():
            self._debug_suboperations = new_loop.operations
        propagate_original_jitcell_token(new_loop)
        send_bridge_to_backend(metainterp.jitdriver_sd, metainterp.staticdata,
                               self, inputargs, new_loop.operations,
                               new_loop.original_jitcell_token)

    def copy_all_attributes_into(self, res):
        # XXX a bit ugly to have to list them all here
        res.rd_snapshot = self.rd_snapshot
        res.rd_frame_info_list = self.rd_frame_info_list
        res.rd_numb = self.rd_numb
        res.rd_consts = self.rd_consts
        res.rd_virtuals = self.rd_virtuals
        res.rd_pendingfields = self.rd_pendingfields

    def _clone_if_mutable(self):
        res = ResumeGuardDescr()
        self.copy_all_attributes_into(res)
        return res

class ResumeGuardNotInvalidated(ResumeGuardDescr):
    def _clone_if_mutable(self):
        res = ResumeGuardNotInvalidated()
        self.copy_all_attributes_into(res)
        return res

class ResumeAtPositionDescr(ResumeGuardDescr):
    def _clone_if_mutable(self):
        res = ResumeAtPositionDescr()
        self.copy_all_attributes_into(res)
        return res

class AllVirtuals:
    llopaque = True
    list = [resume.ResumeDataDirectReader.virtual_default]   # annotation hack
    def __init__(self, list):
        self.list = list
    def hide(self, cpu):
        ptr = cpu.ts.cast_instance_to_base_ref(self)
        return cpu.ts.cast_to_ref(ptr)
    @staticmethod
    def show(cpu, gcref):
        from rpython.rtyper.annlowlevel import cast_base_ptr_to_instance
        ptr = cpu.ts.cast_to_baseclass(gcref)
        return cast_base_ptr_to_instance(AllVirtuals, ptr)

class ResumeGuardForcedDescr(ResumeGuardDescr):

    def __init__(self, metainterp_sd, jitdriver_sd):
        self.metainterp_sd = metainterp_sd
        self.jitdriver_sd = jitdriver_sd

    def handle_fail(self, deadframe, metainterp_sd, jitdriver_sd):
        # Failures of a GUARD_NOT_FORCED are never compiled, but
        # always just blackholed.  First fish for the data saved when
        # the virtualrefs and virtualizable have been forced by
        # handle_async_forcing() just a moment ago.
        from rpython.jit.metainterp.blackhole import resume_in_blackhole
        hidden_all_virtuals = metainterp_sd.cpu.get_savedata_ref(deadframe)
        obj = AllVirtuals.show(metainterp_sd.cpu, hidden_all_virtuals)
        all_virtuals = obj.list
        if all_virtuals is None:
            all_virtuals = []
        assert jitdriver_sd is self.jitdriver_sd
        resume_in_blackhole(metainterp_sd, jitdriver_sd, self, deadframe,
                            all_virtuals)
        assert 0, "unreachable"

    @staticmethod
    @dont_look_inside
    def force_now(cpu, token):
        # Called during a residual call from the assembler, if the code
        # actually needs to force one of the virtualrefs or the virtualizable.
        # Implemented by forcing *all* virtualrefs and the virtualizable.

        # don't interrupt me! If the stack runs out in force_from_resumedata()
        # then we have seen cpu.force() but not self.save_data(), leaving in
        # an inconsistent state
        rstack._stack_criticalcode_start()
        try:
            deadframe = cpu.force(token)
            faildescr = cpu.get_latest_descr(deadframe)
            assert isinstance(faildescr, ResumeGuardForcedDescr)
            faildescr.handle_async_forcing(deadframe)
        finally:
            rstack._stack_criticalcode_stop()

    def handle_async_forcing(self, deadframe):
        from rpython.jit.metainterp.resume import force_from_resumedata
        metainterp_sd = self.metainterp_sd
        vinfo = self.jitdriver_sd.virtualizable_info
        ginfo = self.jitdriver_sd.greenfield_info
        all_virtuals = force_from_resumedata(metainterp_sd, self, deadframe,
                                             vinfo, ginfo)
        # The virtualizable data was stored on the real virtualizable above.
        # Handle all_virtuals: keep them for later blackholing from the
        # future failure of the GUARD_NOT_FORCED
        obj = AllVirtuals(all_virtuals)
        hidden_all_virtuals = obj.hide(metainterp_sd.cpu)
        metainterp_sd.cpu.set_savedata_ref(deadframe, hidden_all_virtuals)

    def _clone_if_mutable(self):
        res = ResumeGuardForcedDescr(self.metainterp_sd,
                                     self.jitdriver_sd)
        self.copy_all_attributes_into(res)
        return res


class AbstractResumeGuardCounters(object):
    # Completely custom algorithm for now: keep 5 pairs (value, counter),
    # and when we need more, we discard the middle pair (middle in the
    # current value of the counter).  That way, we tend to keep the
    # values with a high counter, but also we avoid always throwing away
    # the most recently added value.  **THIS ALGO MUST GO AWAY AT SOME POINT**
    pass

def _see(self, newvalue):
    # find and update an existing counter
    unused = -1
    for i in range(5):
        cnt = self.counters[i]
        if cnt:
            if self.values[i] == newvalue:
                cnt += 1
                self.counters[i] = cnt
                return cnt
        else:
            unused = i
    # not found.  Use a previously unused entry, if there is one
    if unused >= 0:
        self.counters[unused] = 1
        self.values[unused] = newvalue
        return 1
    # no unused entry.  Overwrite the middle one.  Computed with indices
    # a, b, c meaning the highest, second highest, and third highest
    # entries.
    a = 0
    b = c = -1
    for i in range(1, 5):
        if self.counters[i] > self.counters[a]:
            c = b; b = a; a = i
        elif b < 0 or self.counters[i] > self.counters[b]:
            c = b; b = i
        elif c < 0 or self.counters[i] > self.counters[c]:
            c = i
    self.counters[c] = 1
    self.values[c] = newvalue
    return 1

class ResumeGuardCountersInt(AbstractResumeGuardCounters):
    def __init__(self):
        self.counters = [0] * 5
        self.values = [0] * 5
    see_int = func_with_new_name(_see, 'see_int')

class ResumeGuardCountersRef(AbstractResumeGuardCounters):
    def __init__(self):
        self.counters = [0] * 5
        self.values = [history.ConstPtr.value] * 5
    see_ref = func_with_new_name(_see, 'see_ref')

class ResumeGuardCountersFloat(AbstractResumeGuardCounters):
    def __init__(self):
        self.counters = [0] * 5
        self.values = [longlong.ZEROF] * 5
    see_float = func_with_new_name(_see, 'see_float')


class ResumeFromInterpDescr(ResumeDescr):
    def __init__(self, original_greenkey):
        self.original_greenkey = original_greenkey

    def compile_and_attach(self, metainterp, new_loop):
        # We managed to create a bridge going from the interpreter
        # to previously-compiled code.  We keep 'new_loop', which is not
        # a loop at all but ends in a jump to the target loop.  It starts
        # with completely unoptimized arguments, as in the interpreter.
        metainterp_sd = metainterp.staticdata
        jitdriver_sd = metainterp.jitdriver_sd
        redargs = new_loop.inputargs
        new_loop.original_jitcell_token = jitcell_token = make_jitcell_token(jitdriver_sd)
        propagate_original_jitcell_token(new_loop)
        send_loop_to_backend(self.original_greenkey, metainterp.jitdriver_sd,
                             metainterp_sd, new_loop, "entry bridge")
        # send the new_loop to warmspot.py, to be called directly the next time
        jitdriver_sd.warmstate.attach_procedure_to_interp(
            self.original_greenkey, jitcell_token)
        metainterp_sd.stats.add_jitcell_token(jitcell_token)


def compile_trace(metainterp, resumekey, resume_at_jump_descr=None):
    """Try to compile a new bridge leading from the beginning of the history
    to some existing place.
    """
    from rpython.jit.metainterp.optimizeopt import optimize_trace
    
    # The history contains new operations to attach as the code for the
    # failure of 'resumekey.guard_op'.
    # 
    # Attempt to use optimize_bridge().  This may return None in case
    # it does not work -- i.e. none of the existing old_loop_tokens match.
    new_trace = create_empty_loop(metainterp)
    new_trace.inputargs = inputargs = metainterp.history.inputargs[:]
    # clone ops, as optimize_bridge can mutate the ops

    new_trace.operations = [op.clone() for op in metainterp.history.operations]
    new_trace.resume_at_jump_descr = resume_at_jump_descr
    metainterp_sd = metainterp.staticdata
    state = metainterp.jitdriver_sd.warmstate
    if isinstance(resumekey, ResumeAtPositionDescr):
        inline_short_preamble = False
    else:
        inline_short_preamble = True
    try:
        optimize_trace(metainterp_sd, new_trace, state.enable_opts, inline_short_preamble)
    except InvalidLoop:
        debug_print("compile_new_bridge: got an InvalidLoop")
        # XXX I am fairly convinced that optimize_bridge cannot actually raise
        # InvalidLoop
        debug_print('InvalidLoop in compile_new_bridge')
        return None

    if new_trace.operations[-1].getopnum() != rop.LABEL:
        # We managed to create a bridge.  Dispatch to resumekey to
        # know exactly what we must do (ResumeGuardDescr/ResumeFromInterpDescr)
        target_token = new_trace.operations[-1].getdescr()
        resumekey.compile_and_attach(metainterp, new_trace)
        record_loop_or_bridge(metainterp_sd, new_trace)
        return target_token
    else:
        metainterp.retrace_needed(new_trace)
        return None
        

# ____________________________________________________________

class PropagateExceptionDescr(AbstractFailDescr):
    def handle_fail(self, deadframe, metainterp_sd, jitdriver_sd):
        cpu = metainterp_sd.cpu
        exception = cpu.grab_exc_value(deadframe)
        assert exception, "PropagateExceptionDescr: no exception??"
        raise metainterp_sd.ExitFrameWithExceptionRef(cpu, exception)

def compile_tmp_callback(cpu, jitdriver_sd, greenboxes, redargtypes,
                         memory_manager=None):
    """Make a LoopToken that corresponds to assembler code that just
    calls back the interpreter.  Used temporarily: a fully compiled
    version of the code may end up replacing it.
    """
    jitcell_token = make_jitcell_token(jitdriver_sd)
    nb_red_args = jitdriver_sd.num_red_args
    assert len(redargtypes) == nb_red_args
    inputargs = []
    for kind in redargtypes:
        if   kind == history.INT:   box = BoxInt()
        elif kind == history.REF:   box = BoxPtr()
        elif kind == history.FLOAT: box = BoxFloat()
        else: raise AssertionError
        inputargs.append(box)
    k = jitdriver_sd.portal_runner_adr
    funcbox = history.ConstInt(heaptracker.adr2int(k))
    callargs = [funcbox] + greenboxes + inputargs
    #
    result_type = jitdriver_sd.result_type
    if result_type == history.INT:
        result = BoxInt()
    elif result_type == history.REF:
        result = BoxPtr()
    elif result_type == history.FLOAT:
        result = BoxFloat()
    elif result_type == history.VOID:
        result = None
    else:
        assert 0, "bad result_type"
    if result is not None:
        finishargs = [result]
    else:
        finishargs = []
    #
    jd = jitdriver_sd
    faildescr = jitdriver_sd.propagate_exc_descr
    operations = [
        ResOperation(rop.CALL, callargs, result, descr=jd.portal_calldescr),
        ResOperation(rop.GUARD_NO_EXCEPTION, [], None, descr=faildescr),
        ResOperation(rop.FINISH, finishargs, None, descr=jd.portal_finishtoken)
        ]
    operations[1].setfailargs([])
    operations = get_deep_immutable_oplist(operations)
    cpu.compile_loop(inputargs, operations, jitcell_token, log=False)
    if memory_manager is not None:    # for tests
        memory_manager.keep_loop_alive(jitcell_token)
    return jitcell_token<|MERGE_RESOLUTION|>--- conflicted
+++ resolved
@@ -26,12 +26,9 @@
 
 def show_procedures(metainterp_sd, procedure=None, error=None):
     # debugging
-<<<<<<< HEAD
+    #XXX: decuple from pytest
     option = py.test.config.option
     if option.view or option.viewloops:
-=======
-    if option and (option.view or option.viewloops):
->>>>>>> ed668cde
         if error:
             errmsg = error.__class__.__name__
             if str(error):
