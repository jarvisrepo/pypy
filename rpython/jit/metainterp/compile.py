import weakref
from rpython.rtyper.lltypesystem import lltype, llmemory
from rpython.rtyper.annlowlevel import cast_instance_to_gcref
from rpython.rlib.objectmodel import we_are_translated
from rpython.rlib.debug import debug_start, debug_stop, debug_print, have_debug_prints
from rpython.rlib.rarithmetic import r_uint, intmask
from rpython.rlib import rstack
from rpython.rlib.jit import JitDebugInfo, Counters, dont_look_inside
from rpython.conftest import option

from rpython.jit.metainterp.resoperation import ResOperation, rop,\
     get_deep_immutable_oplist, OpHelpers, InputArgInt, InputArgRef,\
     InputArgFloat
from rpython.jit.metainterp.history import (TreeLoop, Const, JitCellToken,
    TargetToken, AbstractFailDescr, ConstInt)
from rpython.jit.metainterp import history, jitexc
from rpython.jit.metainterp.optimize import InvalidLoop
from rpython.jit.metainterp.resume import (NUMBERING, PENDINGFIELDSP,
        ResumeDataDirectReader, AccumInfo)
from rpython.jit.codewriter import heaptracker, longlong


def giveup():
    from rpython.jit.metainterp.pyjitpl import SwitchToBlackhole
    raise SwitchToBlackhole(Counters.ABORT_BRIDGE)

class CompileData(object):
    memo = None
    
    def forget_optimization_info(self):
        for arg in self.start_label.getarglist():
            arg.set_forwarded(None)
        for op in self.operations:
            op.set_forwarded(None)

class LoopCompileData(CompileData):
    """ An object that accumulates all of the necessary info for
    the optimization phase, but does not actually have any other state

    This is the case of label() ops label()
    """
    def __init__(self, start_label, end_label, operations,
                 call_pure_results=None, enable_opts=None):
        self.start_label = start_label
        self.end_label = end_label
        self.enable_opts = enable_opts
        assert start_label.getopnum() == rop.LABEL
        assert end_label.getopnum() == rop.LABEL
        self.operations = operations
        self.call_pure_results = call_pure_results

    def optimize(self, metainterp_sd, jitdriver_sd, optimizations, unroll):
        from rpython.jit.metainterp.optimizeopt.unroll import (UnrollOptimizer,
                                                               Optimizer)

        if unroll:
            opt = UnrollOptimizer(metainterp_sd, jitdriver_sd, optimizations)
            return opt.optimize_preamble(self.start_label, self.end_label,
                                         self.operations,
                                         self.call_pure_results,
                                         self.box_names_memo)
        else:
            opt = Optimizer(metainterp_sd, jitdriver_sd, optimizations)
            return opt.propagate_all_forward(self.start_label.getarglist(),
               self.operations, self.call_pure_results)

class SimpleCompileData(CompileData):
    """ This represents label() ops jump with no extra info associated with
    the label
    """
    def __init__(self, start_label, operations, call_pure_results=None,
                 enable_opts=None):
        self.start_label = start_label
        self.operations = operations
        self.call_pure_results = call_pure_results
        self.enable_opts = enable_opts

    def optimize(self, metainterp_sd, jitdriver_sd, optimizations, unroll):
        from rpython.jit.metainterp.optimizeopt.optimizer import Optimizer

        #assert not unroll
        opt = Optimizer(metainterp_sd, jitdriver_sd, optimizations)
        return opt.propagate_all_forward(self.start_label.getarglist(),
            self.operations, self.call_pure_results)

class BridgeCompileData(CompileData):
    """ This represents ops() with a jump at the end that goes to some
    loop, we need to deal with virtual state and inlining of short preamble
    """
    def __init__(self, start_label, operations, call_pure_results=None,
                 enable_opts=None, inline_short_preamble=False):
        self.start_label = start_label
        self.operations = operations
        self.call_pure_results = call_pure_results
        self.enable_opts = enable_opts
        self.inline_short_preamble = inline_short_preamble

    def optimize(self, metainterp_sd, jitdriver_sd, optimizations, unroll):
        from rpython.jit.metainterp.optimizeopt.unroll import UnrollOptimizer

        opt = UnrollOptimizer(metainterp_sd, jitdriver_sd, optimizations)
        return opt.optimize_bridge(self.start_label, self.operations,
                                   self.call_pure_results,
                                   self.inline_short_preamble,
                                   self.box_names_memo)

class UnrolledLoopData(CompileData):
    """ This represents label() ops jump with extra info that's from the
    run of LoopCompileData. Jump goes to the same label
    """
    def __init__(self, start_label, end_jump, operations, state,
                 call_pure_results=None, enable_opts=None,
                 inline_short_preamble=True):
        self.start_label = start_label
        self.end_jump = end_jump
        self.operations = operations
        self.enable_opts = enable_opts
        self.state = state
        self.call_pure_results = call_pure_results
        self.inline_short_preamble = inline_short_preamble

    def optimize(self, metainterp_sd, jitdriver_sd, optimizations, unroll):
        from rpython.jit.metainterp.optimizeopt.unroll import UnrollOptimizer

        assert unroll # we should not be here if it's disabled
        opt = UnrollOptimizer(metainterp_sd, jitdriver_sd, optimizations)
        return opt.optimize_peeled_loop(self.start_label, self.end_jump,
            self.operations, self.state, self.call_pure_results,
            self.inline_short_preamble)

def show_procedures(metainterp_sd, procedure=None, error=None):
    # debugging
    if option and (option.view or option.viewloops):
        if error:
            errmsg = error.__class__.__name__
            if str(error):
                errmsg += ': ' + str(error)
        else:
            errmsg = None
        if procedure is None:
            extraprocedures = []
        else:
            extraprocedures = [procedure]
        metainterp_sd.stats.view(errmsg=errmsg,
                                 extraprocedures=extraprocedures,
                                 metainterp_sd=metainterp_sd)

def create_empty_loop(metainterp, name_prefix=''):
    name = metainterp.staticdata.stats.name_for_new_loop()
    loop = TreeLoop(name_prefix + name)
    return loop


def make_jitcell_token(jitdriver_sd):
    jitcell_token = JitCellToken()
    jitcell_token.outermost_jitdriver_sd = jitdriver_sd
    return jitcell_token

def record_loop_or_bridge(metainterp_sd, loop):
    """Do post-backend recordings and cleanups on 'loop'.
    """
    # get the original jitcell token corresponding to jitcell form which
    # this trace starts
    original_jitcell_token = loop.original_jitcell_token
    assert original_jitcell_token is not None
    if metainterp_sd.warmrunnerdesc is not None:    # for tests
        assert original_jitcell_token.generation > 0     # has been registered with memmgr
    wref = weakref.ref(original_jitcell_token)
    clt = original_jitcell_token.compiled_loop_token
    clt.loop_token_wref = wref
    for op in loop.operations:
        descr = op.getdescr()
        # not sure what descr.index is about
        if isinstance(descr, ResumeDescr):
            descr.rd_loop_token = clt   # stick it there
            #n = descr.index
            #if n >= 0:       # we also record the resumedescr number
            #    original_jitcell_token.compiled_loop_token.record_faildescr_index(n)
        #    pass
        if isinstance(descr, JitCellToken):
            # for a CALL_ASSEMBLER: record it as a potential jump.
            if descr is not original_jitcell_token:
                original_jitcell_token.record_jump_to(descr)
            op.cleardescr()    # clear reference, mostly for tests
        elif isinstance(descr, TargetToken):
            # for a JUMP: record it as a potential jump.
            # (the following test is not enough to prevent more complicated
            # cases of cycles, but at least it helps in simple tests of
            # test_memgr.py)
            if descr.original_jitcell_token is not original_jitcell_token:
                assert descr.original_jitcell_token is not None
                original_jitcell_token.record_jump_to(descr.original_jitcell_token)
            if not we_are_translated():
                op._descr_wref = weakref.ref(op._descr)
            op.cleardescr()    # clear reference to prevent the history.Stats
                               # from keeping the loop alive during tests
    # record this looptoken on the QuasiImmut used in the code
    if loop.quasi_immutable_deps is not None:
        for qmut in loop.quasi_immutable_deps:
            qmut.register_loop_token(wref)
        # XXX maybe we should clear the dictionary here
    # mostly for tests: make sure we don't keep a reference to the LoopToken
    loop.original_jitcell_token = None
    if not we_are_translated():
        loop._looptoken_number = original_jitcell_token.number

# ____________________________________________________________


def compile_simple_loop(metainterp, greenkey, start, inputargs, ops, jumpargs,
                        enable_opts):
    from rpython.jit.metainterp.optimizeopt import optimize_trace

    jitdriver_sd = metainterp.jitdriver_sd
    metainterp_sd = metainterp.staticdata
    jitcell_token = make_jitcell_token(jitdriver_sd)
    label = ResOperation(rop.LABEL, inputargs[:], descr=jitcell_token)
    jump_op = ResOperation(rop.JUMP, jumpargs[:], descr=jitcell_token)
    call_pure_results = metainterp.call_pure_results
    data = SimpleCompileData(label, ops + [jump_op],
                                 call_pure_results=call_pure_results,
                                 enable_opts=enable_opts)
    try:
        loop_info, ops = optimize_trace(metainterp_sd, jitdriver_sd,
                                        data, metainterp.box_names_memo)
    except InvalidLoop:
        return None
    loop = create_empty_loop(metainterp)
    loop.original_jitcell_token = jitcell_token
    loop.inputargs = loop_info.inputargs
    if loop_info.quasi_immutable_deps:
        loop.quasi_immutable_deps = loop_info.quasi_immutable_deps
    jump_op = ops[-1]
    target_token = TargetToken(jitcell_token)
    target_token.original_jitcell_token = jitcell_token
    label = ResOperation(rop.LABEL, loop_info.inputargs[:], descr=target_token)
    jump_op.setdescr(target_token)
    loop.operations = [label] + ops
    if not we_are_translated():
        loop.check_consistency()
    jitcell_token.target_tokens = [target_token]
    send_loop_to_backend(greenkey, jitdriver_sd, metainterp_sd, loop, "loop",
                         inputargs, metainterp.box_names_memo)
    record_loop_or_bridge(metainterp_sd, loop)
    return target_token

def compile_loop(metainterp, greenkey, start, inputargs, jumpargs,
                 full_preamble_needed=True, try_disabling_unroll=False):
    """Try to compile a new procedure by closing the current history back
    to the first operation.
    """
    from rpython.jit.metainterp.optimizeopt import optimize_trace

    metainterp_sd = metainterp.staticdata
    jitdriver_sd = metainterp.jitdriver_sd
    history = metainterp.history
    warmstate = jitdriver_sd.warmstate

    enable_opts = jitdriver_sd.warmstate.enable_opts
    if try_disabling_unroll:
        if 'unroll' not in enable_opts:
            return None
        enable_opts = enable_opts.copy()
        del enable_opts['unroll']

    ops = history.operations[start:]
    if 'unroll' not in enable_opts or not metainterp.cpu.supports_guard_gc_type:
        return compile_simple_loop(metainterp, greenkey, start, inputargs, ops,
                                   jumpargs, enable_opts)
    jitcell_token = make_jitcell_token(jitdriver_sd)
    label = ResOperation(rop.LABEL, inputargs,
                         descr=TargetToken(jitcell_token))
    end_label = ResOperation(rop.LABEL, jumpargs, descr=jitcell_token)
    call_pure_results = metainterp.call_pure_results
    preamble_data = LoopCompileData(label, end_label, ops,
                                    call_pure_results=call_pure_results,
                                    enable_opts=enable_opts)
    try:
        start_state, preamble_ops = optimize_trace(metainterp_sd, jitdriver_sd,
                                                   preamble_data,
                                                   metainterp.box_names_memo)
    except InvalidLoop:
        return None

    metainterp_sd = metainterp.staticdata
    jitdriver_sd = metainterp.jitdriver_sd
    end_label = ResOperation(rop.LABEL, inputargs,
                             descr=jitcell_token)
    jump_op = ResOperation(rop.JUMP, jumpargs, descr=jitcell_token)
    start_descr = TargetToken(jitcell_token,
                              original_jitcell_token=jitcell_token)
    jitcell_token.target_tokens = [start_descr]
    loop_data = UnrolledLoopData(end_label, jump_op, ops, start_state,
                                 call_pure_results=call_pure_results,
                                 enable_opts=enable_opts)
    try:
        loop_info, loop_ops = optimize_trace(metainterp_sd, jitdriver_sd,
                                             loop_data,
                                             metainterp.box_names_memo)
    except InvalidLoop:
        return None

    if ((warmstate.vec and jitdriver_sd.vec) or warmstate.vec_all):
        from rpython.jit.metainterp.optimizeopt.vector import optimize_vector
        loop_info, loop_ops = optimize_vector(metainterp_sd,
                                              jitdriver_sd, warmstate,
                                              loop_info, loop_ops,
                                              jitcell_token)
    #
    loop = create_empty_loop(metainterp)
    loop.original_jitcell_token = jitcell_token
    loop.inputargs = start_state.renamed_inputargs
    quasi_immutable_deps = {}
    if start_state.quasi_immutable_deps:
        quasi_immutable_deps.update(start_state.quasi_immutable_deps)
    if loop_info.quasi_immutable_deps:
        quasi_immutable_deps.update(loop_info.quasi_immutable_deps)
    if quasi_immutable_deps:
        loop.quasi_immutable_deps = quasi_immutable_deps
    start_label = ResOperation(rop.LABEL, start_state.renamed_inputargs,
                               descr=start_descr)
    label_token = loop_info.label_op.getdescr()
    assert isinstance(label_token, TargetToken)
    if label_token.short_preamble:
        metainterp_sd.logger_ops.log_short_preamble([],
            label_token.short_preamble, metainterp.box_names_memo)
    loop.operations = ([start_label] + preamble_ops + loop_info.extra_same_as +
                       [loop_info.label_op] + loop_ops)
    if not we_are_translated():
        loop.check_consistency()
    send_loop_to_backend(greenkey, jitdriver_sd, metainterp_sd, loop, "loop",
                         inputargs, metainterp.box_names_memo)
    record_loop_or_bridge(metainterp_sd, loop)
    loop_info.post_loop_compilation(loop, jitdriver_sd, metainterp, jitcell_token)
    return start_descr

def compile_retrace(metainterp, greenkey, start,
                    inputargs, jumpargs,
                    partial_trace, resumekey, start_state):
    """Try to compile a new procedure by closing the current history back
    to the first operation.
    """
    from rpython.jit.metainterp.optimizeopt import optimize_trace
    from rpython.jit.metainterp.optimizeopt.optimizer import BasicLoopInfo

    history = metainterp.history
    metainterp_sd = metainterp.staticdata
    jitdriver_sd = metainterp.jitdriver_sd

    loop_jitcell_token = metainterp.get_procedure_token(greenkey)
    assert loop_jitcell_token

    end_label = ResOperation(rop.LABEL, inputargs[:],
                             descr=loop_jitcell_token)
    jump_op = ResOperation(rop.JUMP, jumpargs[:], descr=loop_jitcell_token)
    enable_opts = jitdriver_sd.warmstate.enable_opts
    ops = history.operations[start:]
    call_pure_results = metainterp.call_pure_results
    loop_data = UnrolledLoopData(end_label, jump_op, ops, start_state,
                                 call_pure_results=call_pure_results,
                                 enable_opts=enable_opts)
    try:
        loop_info, loop_ops = optimize_trace(metainterp_sd, jitdriver_sd,
                                             loop_data,
                                             metainterp.box_names_memo)
    except InvalidLoop:
        # Fall back on jumping directly to preamble
        jump_op = ResOperation(rop.JUMP, inputargs[:], descr=loop_jitcell_token)
        loop_data = UnrolledLoopData(end_label, jump_op, [jump_op], start_state,
                                     call_pure_results=call_pure_results,
                                     enable_opts=enable_opts,
                                     inline_short_preamble=False)
        try:
            loop_info, loop_ops = optimize_trace(metainterp_sd, jitdriver_sd,
                                                 loop_data,
                                                 metainterp.box_names_memo)
        except InvalidLoop:
            return None

    label_token = loop_info.label_op.getdescr()
    assert isinstance(label_token, TargetToken)
    if label_token.short_preamble:
        metainterp_sd.logger_ops.log_short_preamble([],
            label_token.short_preamble, metainterp.box_names_memo)
    loop = partial_trace
    loop.original_jitcell_token = loop_jitcell_token
    loop.operations = (loop.operations + loop_info.extra_same_as +
                       [loop_info.label_op]
                       + loop_ops)

    quasi_immutable_deps = {}
    if loop_info.quasi_immutable_deps:
        quasi_immutable_deps.update(loop_info.quasi_immutable_deps)
    if start_state.quasi_immutable_deps:
        quasi_immutable_deps.update(start_state.quasi_immutable_deps)
    if quasi_immutable_deps:
        loop.quasi_immutable_deps = quasi_immutable_deps

    target_token = loop.operations[-1].getdescr()
    resumekey.compile_and_attach(metainterp, loop, inputargs)

    record_loop_or_bridge(metainterp_sd, loop)
    return target_token

def get_box_replacement(op, allow_none=False):
    if allow_none and op is None:
        return None # for failargs
    while op.get_forwarded():
        op = op.get_forwarded()
    return op

def emit_op(lst, op):
    op = get_box_replacement(op)
    orig_op = op
    # XXX specialize on number of args
    replaced = False
    for i in range(op.numargs()):
        orig_arg = op.getarg(i)
        arg = get_box_replacement(orig_arg)
        if orig_arg is not arg:
            if not replaced:
                op = op.copy_and_change(op.getopnum())
                orig_op.set_forwarded(op)
                replaced = True
            op.setarg(i, arg)
    if op.is_guard():
        if not replaced:
            op = op.copy_and_change(op.getopnum())
            orig_op.set_forwarded(op)
        op.setfailargs([get_box_replacement(a, True)
                        for a in op.getfailargs()])
    lst.append(op)

def patch_new_loop_to_load_virtualizable_fields(loop, jitdriver_sd, vable):
    # XXX merge with rewriting
    vinfo = jitdriver_sd.virtualizable_info
    extra_ops = []
    inputargs = loop.inputargs
    vable_box = inputargs[jitdriver_sd.index_of_virtualizable]
    i = jitdriver_sd.num_red_args
    loop.inputargs = inputargs[:i]
    for descr in vinfo.static_field_descrs:
        assert i < len(inputargs)
        box = inputargs[i]
        opnum = OpHelpers.getfield_for_descr(descr)
        emit_op(extra_ops,
                ResOperation(opnum, [vable_box], descr))
        box.set_forwarded(extra_ops[-1])
        i += 1
    arrayindex = 0
    for descr in vinfo.array_field_descrs:
        arraylen = vinfo.get_array_length(vable, arrayindex)
        arrayop = ResOperation(rop.GETFIELD_GC_R, [vable_box], descr)
        emit_op(extra_ops, arrayop)
        arraydescr = vinfo.array_descrs[arrayindex]
        assert i + arraylen <= len(inputargs)
        for index in range(arraylen):
            opnum = OpHelpers.getarrayitem_for_descr(arraydescr)
            box = inputargs[i]
            emit_op(extra_ops,
                ResOperation(opnum,
                             [arrayop, ConstInt(index)],
                             descr=arraydescr))
            i += 1
            box.set_forwarded(extra_ops[-1])
        arrayindex += 1
    assert i == len(inputargs)
    for op in loop.operations:
        emit_op(extra_ops, op)
    loop.operations = extra_ops

def propagate_original_jitcell_token(trace):
    for op in trace.operations:
        if op.getopnum() == rop.LABEL:
            token = op.getdescr()
            assert isinstance(token, TargetToken)
            token.original_jitcell_token = trace.original_jitcell_token


def do_compile_loop(jd_id, unique_id, metainterp_sd, inputargs, operations,
                    looptoken, log=True, name='', memo=None):
    metainterp_sd.logger_ops.log_loop(inputargs, operations, -2,
                                      'compiling', None, name, memo)
    return metainterp_sd.cpu.compile_loop(inputargs,
                                          operations, looptoken,
                                          jd_id=jd_id, unique_id=unique_id,
                                          log=log, name=name,
                                          logger=metainterp_sd.logger_ops)

def do_compile_bridge(metainterp_sd, faildescr, inputargs, operations,
                      original_loop_token, log=True, memo=None):
    metainterp_sd.logger_ops.log_bridge(inputargs, operations, "compiling",
                                        memo=memo)
    assert isinstance(faildescr, AbstractFailDescr)
    return metainterp_sd.cpu.compile_bridge(faildescr, inputargs, operations,
                                            original_loop_token, log=log,
                                            logger=metainterp_sd.logger_ops)

def forget_optimization_info(lst, reset_values=False):
    for item in lst:
        item.set_forwarded(None)
        # XXX we should really do it, but we need to remember the values
        #     somehoe for ContinueRunningNormally
        if reset_values:
            item.reset_value()

def send_loop_to_backend(greenkey, jitdriver_sd, metainterp_sd, loop, type,
                         orig_inpargs, memo):
    forget_optimization_info(loop.operations)
    forget_optimization_info(loop.inputargs)
    vinfo = jitdriver_sd.virtualizable_info
    if vinfo is not None:
        vable = orig_inpargs[jitdriver_sd.index_of_virtualizable].getref_base()
        patch_new_loop_to_load_virtualizable_fields(loop, jitdriver_sd, vable)

    original_jitcell_token = loop.original_jitcell_token
    globaldata = metainterp_sd.globaldata
    original_jitcell_token.number = n = globaldata.loopnumbering
    globaldata.loopnumbering += 1

    if not we_are_translated():
        show_procedures(metainterp_sd, loop)
        loop.check_consistency()

    if metainterp_sd.warmrunnerdesc is not None:
        hooks = metainterp_sd.warmrunnerdesc.hooks
        debug_info = JitDebugInfo(jitdriver_sd, metainterp_sd.logger_ops,
                                  original_jitcell_token, loop.operations,
                                  type, greenkey)
        hooks.before_compile(debug_info)
    else:
        debug_info = None
        hooks = None
    operations = get_deep_immutable_oplist(loop.operations)
    metainterp_sd.profiler.start_backend()
    debug_start("jit-backend")
    try:
        loopname = jitdriver_sd.warmstate.get_location_str(greenkey)
        unique_id = jitdriver_sd.warmstate.get_unique_id(greenkey)
        asminfo = do_compile_loop(jitdriver_sd.index, unique_id, metainterp_sd,
                                  loop.inputargs,
                                  operations, original_jitcell_token,
                                  name=loopname,
                                  log=have_debug_prints(),
                                  memo=memo)
    finally:
        debug_stop("jit-backend")
    metainterp_sd.profiler.end_backend()
    if hooks is not None:
        debug_info.asminfo = asminfo
        hooks.after_compile(debug_info)
    metainterp_sd.stats.add_new_loop(loop)
    if not we_are_translated():
        metainterp_sd.stats.compiled()
    metainterp_sd.log("compiled new " + type)
    #
    if asminfo is not None:
        ops_offset = asminfo.ops_offset
    else:
        ops_offset = None
    metainterp_sd.logger_ops.log_loop(loop.inputargs, loop.operations, n,
                                      type, ops_offset,
                                      name=loopname)
    #
    if metainterp_sd.warmrunnerdesc is not None:    # for tests
        metainterp_sd.warmrunnerdesc.memory_manager.keep_loop_alive(original_jitcell_token)

def send_bridge_to_backend(jitdriver_sd, metainterp_sd, faildescr, inputargs,
                           operations, original_loop_token, memo):
    forget_optimization_info(operations)
    forget_optimization_info(inputargs)
    if not we_are_translated():
        show_procedures(metainterp_sd)
        seen = dict.fromkeys(inputargs)
        TreeLoop.check_consistency_of_branch(operations, seen)
    if metainterp_sd.warmrunnerdesc is not None:
        hooks = metainterp_sd.warmrunnerdesc.hooks
        debug_info = JitDebugInfo(jitdriver_sd, metainterp_sd.logger_ops,
                                  original_loop_token, operations, 'bridge',
                                  fail_descr=faildescr)
        hooks.before_compile_bridge(debug_info)
    else:
        hooks = None
        debug_info = None
    operations = get_deep_immutable_oplist(operations)
    metainterp_sd.profiler.start_backend()
    debug_start("jit-backend")
    try:
        asminfo = do_compile_bridge(metainterp_sd, faildescr, inputargs,
                                    operations,
                                    original_loop_token, have_debug_prints(),
                                    memo)
    finally:
        debug_stop("jit-backend")
    metainterp_sd.profiler.end_backend()
    if hooks is not None:
        debug_info.asminfo = asminfo
        hooks.after_compile_bridge(debug_info)
    if not we_are_translated():
        metainterp_sd.stats.compiled()
    metainterp_sd.log("compiled new bridge")
    #
    if asminfo is not None:
        ops_offset = asminfo.ops_offset
    else:
        ops_offset = None
    metainterp_sd.logger_ops.log_bridge(inputargs, operations, None, faildescr,
                                        ops_offset, memo=memo)
    #
    #if metainterp_sd.warmrunnerdesc is not None:    # for tests
    #    metainterp_sd.warmrunnerdesc.memory_manager.keep_loop_alive(
    #        original_loop_token)
    return asminfo

# ____________________________________________________________

class _DoneWithThisFrameDescr(AbstractFailDescr):
    final_descr = True

class DoneWithThisFrameDescrVoid(_DoneWithThisFrameDescr):
    def handle_fail(self, deadframe, metainterp_sd, jitdriver_sd):
        assert jitdriver_sd.result_type == history.VOID
        raise jitexc.DoneWithThisFrameVoid()

class DoneWithThisFrameDescrInt(_DoneWithThisFrameDescr):
    def handle_fail(self, deadframe, metainterp_sd, jitdriver_sd):
        assert jitdriver_sd.result_type == history.INT
        result = metainterp_sd.cpu.get_int_value(deadframe, 0)
        raise jitexc.DoneWithThisFrameInt(result)

class DoneWithThisFrameDescrRef(_DoneWithThisFrameDescr):
    def handle_fail(self, deadframe, metainterp_sd, jitdriver_sd):
        assert jitdriver_sd.result_type == history.REF
        cpu = metainterp_sd.cpu
        result = cpu.get_ref_value(deadframe, 0)
        raise jitexc.DoneWithThisFrameRef(cpu, result)

class DoneWithThisFrameDescrFloat(_DoneWithThisFrameDescr):
    def handle_fail(self, deadframe, metainterp_sd, jitdriver_sd):
        assert jitdriver_sd.result_type == history.FLOAT
        result = metainterp_sd.cpu.get_float_value(deadframe, 0)
        raise jitexc.DoneWithThisFrameFloat(result)

class ExitFrameWithExceptionDescrRef(_DoneWithThisFrameDescr):
    def handle_fail(self, deadframe, metainterp_sd, jitdriver_sd):
        cpu = metainterp_sd.cpu
        value = cpu.get_ref_value(deadframe, 0)
        raise jitexc.ExitFrameWithExceptionRef(cpu, value)


class TerminatingLoopToken(JitCellToken): # FIXME: kill?
    terminating = True

    def __init__(self, nargs, finishdescr):
        self.finishdescr = finishdescr

def make_done_loop_tokens():
    done_with_this_frame_descr_void = DoneWithThisFrameDescrVoid()
    done_with_this_frame_descr_int = DoneWithThisFrameDescrInt()
    done_with_this_frame_descr_ref = DoneWithThisFrameDescrRef()
    done_with_this_frame_descr_float = DoneWithThisFrameDescrFloat()
    exit_frame_with_exception_descr_ref = ExitFrameWithExceptionDescrRef()

    # pseudo loop tokens to make the life of optimize.py easier
    d = {'loop_tokens_done_with_this_frame_int': [
                TerminatingLoopToken(1, done_with_this_frame_descr_int)
                ],
            'loop_tokens_done_with_this_frame_ref': [
                TerminatingLoopToken(1, done_with_this_frame_descr_ref)
                ],
            'loop_tokens_done_with_this_frame_float': [
                TerminatingLoopToken(1, done_with_this_frame_descr_float)
                ],
            'loop_tokens_done_with_this_frame_void': [
                TerminatingLoopToken(0, done_with_this_frame_descr_void)
                ],
            'loop_tokens_exit_frame_with_exception_ref': [
                TerminatingLoopToken(1, exit_frame_with_exception_descr_ref)
                ],
    }
    d.update(locals())
    return d

class ResumeDescr(AbstractFailDescr):
    _attrs_ = ()

<<<<<<< HEAD
class ResumeGuardDescr(ResumeDescr):
    _attrs_ = ('rd_numb', 'rd_count', 'rd_consts', 'rd_virtuals',
               'rd_frame_info_list', 'rd_pendingfields', 'status')

    rd_numb = lltype.nullptr(NUMBERING)
    rd_count = 0
    rd_consts = None
    rd_virtuals = None
    rd_frame_info_list = None
    rd_pendingfields = lltype.nullptr(PENDINGFIELDSP.TO)

    status = r_uint(0)

    def copy_all_attributes_from(self, other):
        assert isinstance(other, ResumeGuardDescr)
        self.rd_count = other.rd_count
        self.rd_consts = other.rd_consts
        self.rd_frame_info_list = other.rd_frame_info_list
        self.rd_pendingfields = other.rd_pendingfields
        self.rd_virtuals = other.rd_virtuals
        self.rd_numb = other.rd_numb
        if other.rd_accum_list:
            self.rd_accum_list = other.rd_accum_list.clone()
        else:
            other.rd_accum_list = None
        # we don't copy status

=======
class AbstractResumeGuardDescr(ResumeDescr):
    _attrs_ = ('status',)

    status = r_uint(0)

>>>>>>> b9535e92
    ST_BUSY_FLAG    = 0x01     # if set, busy tracing from the guard
    ST_TYPE_MASK    = 0x06     # mask for the type (TY_xxx)
    ST_SHIFT        = 3        # in "status >> ST_SHIFT" is stored:
                               # - if TY_NONE, the jitcounter hash directly
                               # - otherwise, the guard_value failarg index
    ST_SHIFT_MASK   = -(1 << ST_SHIFT)
    TY_NONE         = 0x00
    TY_INT          = 0x02
    TY_REF          = 0x04
    TY_FLOAT        = 0x06

    def handle_fail(self, deadframe, metainterp_sd, jitdriver_sd):
        if self.must_compile(deadframe, metainterp_sd, jitdriver_sd):
            self.start_compiling()
            try:
                self._trace_and_compile_from_bridge(deadframe, metainterp_sd,
                                                    jitdriver_sd)
            finally:
                self.done_compiling()
        else:
            from rpython.jit.metainterp.blackhole import resume_in_blackhole
            if isinstance(self, ResumeGuardCopiedDescr):
                resume_in_blackhole(metainterp_sd, jitdriver_sd, self.prev, deadframe)    
            else:
                assert isinstance(self, ResumeGuardDescr)
                resume_in_blackhole(metainterp_sd, jitdriver_sd, self, deadframe)
        assert 0, "unreachable"


    def _trace_and_compile_from_bridge(self, deadframe, metainterp_sd,
                                       jitdriver_sd):
        # 'jitdriver_sd' corresponds to the outermost one, i.e. the one
        # of the jit_merge_point where we started the loop, even if the
        # loop itself may contain temporarily recursion into other
        # jitdrivers.
        from rpython.jit.metainterp.pyjitpl import MetaInterp
        metainterp = MetaInterp(metainterp_sd, jitdriver_sd)
        metainterp.handle_guard_failure(self, deadframe)
    _trace_and_compile_from_bridge._dont_inline_ = True

    def get_jitcounter_hash(self):
        return self.status & self.ST_SHIFT_MASK

    def must_compile(self, deadframe, metainterp_sd, jitdriver_sd):
        jitcounter = metainterp_sd.warmrunnerdesc.jitcounter
        #
        if self.status & (self.ST_BUSY_FLAG | self.ST_TYPE_MASK) == 0:
            # common case: this is not a guard_value, and we are not
            # already busy tracing.  The rest of self.status stores a
            # valid per-guard index in the jitcounter.
            hash = self.status
            assert hash == (self.status & self.ST_SHIFT_MASK)
        #
        # do we have the BUSY flag?  If so, we're tracing right now, e.g. in an
        # outer invocation of the same function, so don't trace again for now.
        elif self.status & self.ST_BUSY_FLAG:
            return False
        #
        else:    # we have a GUARD_VALUE that fails.
            from rpython.rlib.objectmodel import current_object_addr_as_int

            index = intmask(self.status >> self.ST_SHIFT)
            typetag = intmask(self.status & self.ST_TYPE_MASK)

            # fetch the actual value of the guard_value, possibly turning
            # it to an integer
            if typetag == self.TY_INT:
                intval = metainterp_sd.cpu.get_value_direct(deadframe, 'i',
                                                            index)
            elif typetag == self.TY_REF:
                refval = metainterp_sd.cpu.get_value_direct(deadframe, 'r',
                                                            index)
                intval = lltype.cast_ptr_to_int(refval)
            elif typetag == self.TY_FLOAT:
                floatval = metainterp_sd.cpu.get_value_direct(deadframe, 'f',
                                                              index)
                intval = longlong.gethash_fast(floatval)
            else:
                assert 0, typetag

            if not we_are_translated():
                if isinstance(intval, llmemory.AddressAsInt):
                    intval = llmemory.cast_adr_to_int(
                        llmemory.cast_int_to_adr(intval), "forced")

            hash = r_uint(current_object_addr_as_int(self) * 777767777 +
                          intval * 1442968193)
        #
        increment = jitdriver_sd.warmstate.increment_trace_eagerness
        return jitcounter.tick(hash, increment)

    def start_compiling(self):
        # start tracing and compiling from this guard.
        self.status |= self.ST_BUSY_FLAG

    def done_compiling(self):
        # done tracing and compiling from this guard.  Note that if the
        # bridge has not been successfully compiled, the jitcounter for
        # it was reset to 0 already by jitcounter.tick() and not
        # incremented at all as long as ST_BUSY_FLAG was set.
        self.status &= ~self.ST_BUSY_FLAG

    def compile_and_attach(self, metainterp, new_loop, orig_inputargs):
        # We managed to create a bridge.  Attach the new operations
        # to the corresponding guard_op and compile from there
        assert metainterp.resumekey_original_loop_token is not None
        new_loop.original_jitcell_token = metainterp.resumekey_original_loop_token
        inputargs = new_loop.inputargs
        if not we_are_translated():
            self._debug_subinputargs = new_loop.inputargs
            self._debug_suboperations = new_loop.operations
        propagate_original_jitcell_token(new_loop)
        send_bridge_to_backend(metainterp.jitdriver_sd, metainterp.staticdata,
                               self, inputargs, new_loop.operations,
                               new_loop.original_jitcell_token,
                               metainterp.box_names_memo)

    def make_a_counter_per_value(self, guard_value_op, index):
        assert guard_value_op.getopnum() == rop.GUARD_VALUE
        box = guard_value_op.getarg(0)
        if box.type == history.INT:
            ty = self.TY_INT
        elif box.type == history.REF:
            ty = self.TY_REF
        elif box.type == history.FLOAT:
            ty = self.TY_FLOAT
        else:
<<<<<<< HEAD
            if box.type == history.INT:
                ty = self.TY_INT
            elif box.type == history.REF:
                ty = self.TY_REF
            elif box.type == history.FLOAT:
                ty = self.TY_FLOAT
            else:
                assert 0, box.type
            self.status = ty | (r_uint(i) << self.ST_SHIFT)

    def clone(self):
        cloned = self.__class__()
        cloned.copy_all_attributes_from(self)
        return cloned

    def exits_early(self):
        return False

    def attach_accum_info(self, pos, operator, arg, loc):
        self.rd_accum_list = \
                AccumInfo(self.rd_accum_list, pos, operator, arg, loc)

class ResumeGuardNonnullDescr(ResumeGuardDescr):
    guard_opnum = rop.GUARD_NONNULL

class ResumeGuardIsnullDescr(ResumeGuardDescr):
    guard_opnum = rop.GUARD_ISNULL

class ResumeGuardClassDescr(ResumeGuardDescr):
    guard_opnum = rop.GUARD_CLASS

class ResumeGuardTrueDescr(ResumeGuardDescr):
    guard_opnum = rop.GUARD_TRUE
=======
            assert 0, box.type
        self.status = ty | (r_uint(index) << self.ST_SHIFT)
>>>>>>> b9535e92

    def store_hash(self, metainterp_sd):
        if metainterp_sd.warmrunnerdesc is not None:   # for tests
            jitcounter = metainterp_sd.warmrunnerdesc.jitcounter
            hash = jitcounter.fetch_next_hash()
            self.status = hash & self.ST_SHIFT_MASK

class ResumeGuardCopiedDescr(AbstractResumeGuardDescr):
    _attrs_ = ('status', 'prev')

    def copy_all_attributes_from(self, other):
        assert isinstance(other, ResumeGuardCopiedDescr)
        self.prev = other.prev

class ResumeGuardDescr(AbstractResumeGuardDescr):
    _attrs_ = ('rd_numb', 'rd_count', 'rd_consts', 'rd_virtuals',
               'rd_frame_info_list', 'rd_pendingfields', 'status')
    
    rd_numb = lltype.nullptr(NUMBERING)
    rd_count = 0
    rd_consts = None
    rd_virtuals = None
    rd_frame_info_list = None
    rd_pendingfields = lltype.nullptr(PENDINGFIELDSP.TO)

    def copy_all_attributes_from(self, other):
        if isinstance(other, ResumeGuardCopiedDescr):
            other = other.prev
        assert isinstance(other, ResumeGuardDescr)
        self.rd_count = other.rd_count
        self.rd_consts = other.rd_consts
        self.rd_frame_info_list = other.rd_frame_info_list
        self.rd_pendingfields = other.rd_pendingfields
        self.rd_virtuals = other.rd_virtuals
        self.rd_numb = other.rd_numb
        # we don't copy status

    def store_final_boxes(self, guard_op, boxes, metainterp_sd):
        guard_op.setfailargs(boxes)
        self.rd_count = len(boxes)
        self.store_hash(metainterp_sd)

class ResumeGuardExcDescr(ResumeGuardDescr):
    pass

class ResumeGuardCopiedExcDescr(ResumeGuardCopiedDescr):
    pass

class ResumeAtPositionDescr(ResumeGuardDescr):
    pass

class CompileLoopVersionDescr(ResumeGuardDescr):
    guard_opnum = rop.GUARD_EARLY_EXIT

    def handle_fail(self, deadframe, metainterp_sd, jitdriver_sd):
        assert 0, "this guard must never fail"

    def exits_early(self):
        return True

    def loop_version(self):
        return True

class AllVirtuals:
    llopaque = True
    cache = None

    def __init__(self, cache):
        self.cache = cache

    def hide(self, cpu):
        ptr = cpu.ts.cast_instance_to_base_ref(self)
        return cpu.ts.cast_to_ref(ptr)

    @staticmethod
    def show(cpu, gcref):
        from rpython.rtyper.annlowlevel import cast_base_ptr_to_instance
        ptr = cpu.ts.cast_to_baseclass(gcref)
        return cast_base_ptr_to_instance(AllVirtuals, ptr)

def invent_fail_descr_for_op(opnum, optimizer, copied_guard=False):
    if opnum == rop.GUARD_NOT_FORCED or opnum == rop.GUARD_NOT_FORCED_2:
        assert not copied_guard
        resumedescr = ResumeGuardForcedDescr()
        resumedescr._init(optimizer.metainterp_sd, optimizer.jitdriver_sd)
    elif opnum in (rop.GUARD_IS_OBJECT, rop.GUARD_SUBCLASS, rop.GUARD_GC_TYPE):
        # note - this only happens in tests
        resumedescr = ResumeAtPositionDescr()
    elif opnum in (rop.GUARD_EXCEPTION, rop.GUARD_NO_EXCEPTION):
        if copied_guard:
            resumedescr = ResumeGuardCopiedExcDescr()
        else:
            resumedescr = ResumeGuardExcDescr()
    else:
        if copied_guard:
            resumedescr = ResumeGuardCopiedDescr()
        else:
            resumedescr = ResumeGuardDescr()
    return resumedescr

class ResumeGuardForcedDescr(ResumeGuardDescr):
    def _init(self, metainterp_sd, jitdriver_sd):
        # to please the annotator
        self.metainterp_sd = metainterp_sd
        self.jitdriver_sd = jitdriver_sd

    def handle_fail(self, deadframe, metainterp_sd, jitdriver_sd):
        # Failures of a GUARD_NOT_FORCED are never compiled, but
        # always just blackholed.  First fish for the data saved when
        # the virtualrefs and virtualizable have been forced by
        # handle_async_forcing() just a moment ago.
        from rpython.jit.metainterp.blackhole import resume_in_blackhole
        hidden_all_virtuals = metainterp_sd.cpu.get_savedata_ref(deadframe)
        obj = AllVirtuals.show(metainterp_sd.cpu, hidden_all_virtuals)
        all_virtuals = obj.cache
        if all_virtuals is None:
            all_virtuals = ResumeDataDirectReader.VirtualCache([], [])
        assert jitdriver_sd is self.jitdriver_sd
        resume_in_blackhole(metainterp_sd, jitdriver_sd, self, deadframe,
                            all_virtuals)
        assert 0, "unreachable"

    @staticmethod
    @dont_look_inside
    def force_now(cpu, token):
        # Called during a residual call from the assembler, if the code
        # actually needs to force one of the virtualrefs or the virtualizable.
        # Implemented by forcing *all* virtualrefs and the virtualizable.

        # don't interrupt me! If the stack runs out in force_from_resumedata()
        # then we have seen cpu.force() but not self.save_data(), leaving in
        # an inconsistent state
        rstack._stack_criticalcode_start()
        try:
            deadframe = cpu.force(token)
            # this should set descr to ResumeGuardForcedDescr, if it
            # was not that already
            faildescr = cpu.get_latest_descr(deadframe)
            assert isinstance(faildescr, ResumeGuardForcedDescr)
            faildescr.handle_async_forcing(deadframe)
        finally:
            rstack._stack_criticalcode_stop()

    def handle_async_forcing(self, deadframe):
        from rpython.jit.metainterp.resume import force_from_resumedata
        metainterp_sd = self.metainterp_sd
        vinfo = self.jitdriver_sd.virtualizable_info
        ginfo = self.jitdriver_sd.greenfield_info
        # there is some chance that this is already forced. In this case
        # the virtualizable would have a token = NULL
        all_virtuals = force_from_resumedata(metainterp_sd, self, deadframe,
                                             vinfo, ginfo)
        # The virtualizable data was stored on the real virtualizable above.
        # Handle all_virtuals: keep them for later blackholing from the
        # future failure of the GUARD_NOT_FORCED
        obj = AllVirtuals(all_virtuals)
        hidden_all_virtuals = obj.hide(metainterp_sd.cpu)
        metainterp_sd.cpu.set_savedata_ref(deadframe, hidden_all_virtuals)

<<<<<<< HEAD
    def clone(self):
        cloned = self.__class__()
        cloned.metainterp_sd = self.metainterp_sd
        cloned.jitdriver_sd = self.jitdriver_sd
        cloned.copy_all_attributes_from(self)
        return cloned

def invent_fail_descr_for_op(opnum, optimizer):
    if opnum == rop.GUARD_NOT_FORCED or opnum == rop.GUARD_NOT_FORCED_2:
        resumedescr = ResumeGuardForcedDescr()
        resumedescr._init(optimizer.metainterp_sd, optimizer.jitdriver_sd)
    elif opnum == rop.GUARD_NOT_INVALIDATED:
        resumedescr = ResumeGuardNotInvalidated()
    elif opnum == rop.GUARD_FUTURE_CONDITION:
        resumedescr = ResumeAtPositionDescr()
    elif opnum == rop.GUARD_VALUE:
        resumedescr = ResumeGuardValueDescr()
    elif opnum == rop.GUARD_NONNULL:
        resumedescr = ResumeGuardNonnullDescr()
    elif opnum == rop.GUARD_ISNULL:
        resumedescr = ResumeGuardIsnullDescr()
    elif opnum == rop.GUARD_NONNULL_CLASS:
        resumedescr = ResumeGuardNonnullClassDescr()
    elif opnum == rop.GUARD_CLASS:
        resumedescr = ResumeGuardClassDescr()
    elif opnum == rop.GUARD_TRUE:
        resumedescr = ResumeGuardTrueDescr()
    elif opnum == rop.GUARD_FALSE:
        resumedescr = ResumeGuardFalseDescr()
    elif opnum == rop.GUARD_EXCEPTION:
        resumedescr = ResumeGuardExceptionDescr()
    elif opnum == rop.GUARD_NO_EXCEPTION:
        resumedescr = ResumeGuardNoExceptionDescr()
    elif opnum == rop.GUARD_OVERFLOW:
        resumedescr = ResumeGuardOverflowDescr()
    elif opnum == rop.GUARD_NO_OVERFLOW:
        resumedescr = ResumeGuardNoOverflowDescr()
    elif opnum in (rop.GUARD_IS_OBJECT, rop.GUARD_SUBCLASS, rop.GUARD_GC_TYPE):
        # note - this only happens in tests
        resumedescr = ResumeAtPositionDescr()
    else:
        assert False
    return resumedescr

=======
>>>>>>> b9535e92
class ResumeFromInterpDescr(ResumeDescr):
    def __init__(self, original_greenkey):
        self.original_greenkey = original_greenkey

    def compile_and_attach(self, metainterp, new_loop, orig_inputargs):
        # We managed to create a bridge going from the interpreter
        # to previously-compiled code.  We keep 'new_loop', which is not
        # a loop at all but ends in a jump to the target loop.  It starts
        # with completely unoptimized arguments, as in the interpreter.
        metainterp_sd = metainterp.staticdata
        jitdriver_sd = metainterp.jitdriver_sd
        new_loop.original_jitcell_token = jitcell_token = make_jitcell_token(jitdriver_sd)
        propagate_original_jitcell_token(new_loop)
        send_loop_to_backend(self.original_greenkey, metainterp.jitdriver_sd,
                             metainterp_sd, new_loop, "entry bridge",
                             orig_inputargs, metainterp.box_names_memo)
        # send the new_loop to warmspot.py, to be called directly the next time
        jitdriver_sd.warmstate.attach_procedure_to_interp(
            self.original_greenkey, jitcell_token)
        metainterp_sd.stats.add_jitcell_token(jitcell_token)


def compile_trace(metainterp, resumekey):
    """Try to compile a new bridge leading from the beginning of the history
    to some existing place.
    """

    from rpython.jit.metainterp.optimizeopt import optimize_trace

    # The history contains new operations to attach as the code for the
    # failure of 'resumekey.guard_op'.
    #
    # Attempt to use optimize_bridge().  This may return None in case
    # it does not work -- i.e. none of the existing old_loop_tokens match.
    metainterp_sd = metainterp.staticdata
    jitdriver_sd = metainterp.jitdriver_sd
    if isinstance(resumekey, ResumeAtPositionDescr):
        inline_short_preamble = False
    else:
        inline_short_preamble = True
    inputargs = metainterp.history.inputargs[:]
    operations = metainterp.history.operations
    label = ResOperation(rop.LABEL, inputargs)
    jitdriver_sd = metainterp.jitdriver_sd
    enable_opts = jitdriver_sd.warmstate.enable_opts

    call_pure_results = metainterp.call_pure_results

    if operations[-1].getopnum() == rop.JUMP:
        data = BridgeCompileData(label, operations[:],
                                 call_pure_results=call_pure_results,
                                 enable_opts=enable_opts,
                                 inline_short_preamble=inline_short_preamble)
    else:
        data = SimpleCompileData(label, operations[:],
                                 call_pure_results=call_pure_results,
                                 enable_opts=enable_opts)
    try:
        info, newops = optimize_trace(metainterp_sd, jitdriver_sd,
                                      data, metainterp.box_names_memo)
    except InvalidLoop:
        #pdb.post_mortem(sys.exc_info()[2])
        debug_print("compile_new_bridge: got an InvalidLoop")
        # XXX I am fairly convinced that optimize_bridge cannot actually raise
        # InvalidLoop
        debug_print('InvalidLoop in compile_new_bridge')
        return None

    new_trace = create_empty_loop(metainterp)
    new_trace.operations = newops
    if info.quasi_immutable_deps:
        new_trace.quasi_immutable_deps = info.quasi_immutable_deps
    if info.final():
        new_trace.inputargs = info.inputargs
        target_token = new_trace.operations[-1].getdescr()
        resumekey.compile_and_attach(metainterp, new_trace, inputargs)
        record_loop_or_bridge(metainterp_sd, new_trace)
        return target_token
    new_trace.inputargs = info.renamed_inputargs
    metainterp.retrace_needed(new_trace, info)
    return None

# ____________________________________________________________

memory_error = MemoryError()

class PropagateExceptionDescr(AbstractFailDescr):
    def handle_fail(self, deadframe, metainterp_sd, jitdriver_sd):
        cpu = metainterp_sd.cpu
        exception = cpu.grab_exc_value(deadframe)
        if not exception:
            exception = cast_instance_to_gcref(memory_error)
        assert exception, "PropagateExceptionDescr: no exception??"
        raise jitexc.ExitFrameWithExceptionRef(cpu, exception)

def compile_tmp_callback(cpu, jitdriver_sd, greenboxes, redargtypes,
                         memory_manager=None):
    """Make a LoopToken that corresponds to assembler code that just
    calls back the interpreter.  Used temporarily: a fully compiled
    version of the code may end up replacing it.
    """
    jitcell_token = make_jitcell_token(jitdriver_sd)
    nb_red_args = jitdriver_sd.num_red_args
    assert len(redargtypes) == nb_red_args
    inputargs = []
    for kind in redargtypes:
        if kind == history.INT:
            box = InputArgInt()
        elif kind == history.REF:
            box = InputArgRef()
        elif kind == history.FLOAT:
            box = InputArgFloat()
        else:
            raise AssertionError
        inputargs.append(box)
    k = jitdriver_sd.portal_runner_adr
    funcbox = history.ConstInt(heaptracker.adr2int(k))
    callargs = [funcbox] + greenboxes + inputargs
    #

    jd = jitdriver_sd
    opnum = OpHelpers.call_for_descr(jd.portal_calldescr)
    call_op = ResOperation(opnum, callargs, descr=jd.portal_calldescr)
    if call_op.type != 'v' is not None:
        finishargs = [call_op]
    else:
        finishargs = []
    #
    faildescr = jitdriver_sd.propagate_exc_descr
    operations = [
        call_op,
        ResOperation(rop.GUARD_NO_EXCEPTION, [], descr=faildescr),
        ResOperation(rop.FINISH, finishargs, descr=jd.portal_finishtoken)
    ]
    operations[1].setfailargs([])
    operations = get_deep_immutable_oplist(operations)
    cpu.compile_loop(inputargs, operations, jitcell_token, log=False)
    if memory_manager is not None:    # for tests
        memory_manager.keep_loop_alive(jitcell_token)
    return jitcell_token<|MERGE_RESOLUTION|>--- conflicted
+++ resolved
@@ -684,41 +684,11 @@
 class ResumeDescr(AbstractFailDescr):
     _attrs_ = ()
 
-<<<<<<< HEAD
-class ResumeGuardDescr(ResumeDescr):
-    _attrs_ = ('rd_numb', 'rd_count', 'rd_consts', 'rd_virtuals',
-               'rd_frame_info_list', 'rd_pendingfields', 'status')
-
-    rd_numb = lltype.nullptr(NUMBERING)
-    rd_count = 0
-    rd_consts = None
-    rd_virtuals = None
-    rd_frame_info_list = None
-    rd_pendingfields = lltype.nullptr(PENDINGFIELDSP.TO)
-
-    status = r_uint(0)
-
-    def copy_all_attributes_from(self, other):
-        assert isinstance(other, ResumeGuardDescr)
-        self.rd_count = other.rd_count
-        self.rd_consts = other.rd_consts
-        self.rd_frame_info_list = other.rd_frame_info_list
-        self.rd_pendingfields = other.rd_pendingfields
-        self.rd_virtuals = other.rd_virtuals
-        self.rd_numb = other.rd_numb
-        if other.rd_accum_list:
-            self.rd_accum_list = other.rd_accum_list.clone()
-        else:
-            other.rd_accum_list = None
-        # we don't copy status
-
-=======
 class AbstractResumeGuardDescr(ResumeDescr):
     _attrs_ = ('status',)
 
     status = r_uint(0)
 
->>>>>>> b9535e92
     ST_BUSY_FLAG    = 0x01     # if set, busy tracing from the guard
     ST_TYPE_MASK    = 0x06     # mask for the type (TY_xxx)
     ST_SHIFT        = 3        # in "status >> ST_SHIFT" is stored:
@@ -744,9 +714,8 @@
                 resume_in_blackhole(metainterp_sd, jitdriver_sd, self.prev, deadframe)    
             else:
                 assert isinstance(self, ResumeGuardDescr)
-                resume_in_blackhole(metainterp_sd, jitdriver_sd, self, deadframe)
+            resume_in_blackhole(metainterp_sd, jitdriver_sd, self, deadframe)
         assert 0, "unreachable"
-
 
     def _trace_and_compile_from_bridge(self, deadframe, metainterp_sd,
                                        jitdriver_sd):
@@ -790,7 +759,8 @@
                                                             index)
             elif typetag == self.TY_REF:
                 refval = metainterp_sd.cpu.get_value_direct(deadframe, 'r',
-                                                            index)
+            elif typetag == self.TY_REF:
+                refval = metainterp_sd.cpu.get_ref_value(deadframe, index)
                 intval = lltype.cast_ptr_to_int(refval)
             elif typetag == self.TY_FLOAT:
                 floatval = metainterp_sd.cpu.get_value_direct(deadframe, 'f',
@@ -846,44 +816,8 @@
         elif box.type == history.FLOAT:
             ty = self.TY_FLOAT
         else:
-<<<<<<< HEAD
-            if box.type == history.INT:
-                ty = self.TY_INT
-            elif box.type == history.REF:
-                ty = self.TY_REF
-            elif box.type == history.FLOAT:
-                ty = self.TY_FLOAT
-            else:
-                assert 0, box.type
-            self.status = ty | (r_uint(i) << self.ST_SHIFT)
-
-    def clone(self):
-        cloned = self.__class__()
-        cloned.copy_all_attributes_from(self)
-        return cloned
-
-    def exits_early(self):
-        return False
-
-    def attach_accum_info(self, pos, operator, arg, loc):
-        self.rd_accum_list = \
-                AccumInfo(self.rd_accum_list, pos, operator, arg, loc)
-
-class ResumeGuardNonnullDescr(ResumeGuardDescr):
-    guard_opnum = rop.GUARD_NONNULL
-
-class ResumeGuardIsnullDescr(ResumeGuardDescr):
-    guard_opnum = rop.GUARD_ISNULL
-
-class ResumeGuardClassDescr(ResumeGuardDescr):
-    guard_opnum = rop.GUARD_CLASS
-
-class ResumeGuardTrueDescr(ResumeGuardDescr):
-    guard_opnum = rop.GUARD_TRUE
-=======
             assert 0, box.type
         self.status = ty | (r_uint(index) << self.ST_SHIFT)
->>>>>>> b9535e92
 
     def store_hash(self, metainterp_sd):
         if metainterp_sd.warmrunnerdesc is not None:   # for tests
@@ -891,6 +825,18 @@
             hash = jitcounter.fetch_next_hash()
             self.status = hash & self.ST_SHIFT_MASK
 
+    def clone(self):
+        cloned = self.__class__()
+        cloned.copy_all_attributes_from(self)
+        return cloned
+
+    def exits_early(self):
+        return False
+
+    def attach_accum_info(self, pos, operator, arg, loc):
+        self.rd_accum_list = \
+                AccumInfo(self.rd_accum_list, pos, operator, arg, loc)
+
 class ResumeGuardCopiedDescr(AbstractResumeGuardDescr):
     _attrs_ = ('status', 'prev')
 
@@ -901,7 +847,7 @@
 class ResumeGuardDescr(AbstractResumeGuardDescr):
     _attrs_ = ('rd_numb', 'rd_count', 'rd_consts', 'rd_virtuals',
                'rd_frame_info_list', 'rd_pendingfields', 'status')
-    
+
     rd_numb = lltype.nullptr(NUMBERING)
     rd_count = 0
     rd_consts = None
@@ -920,6 +866,10 @@
         self.rd_virtuals = other.rd_virtuals
         self.rd_numb = other.rd_numb
         # we don't copy status
+        if other.rd_accum_list:
+            self.rd_accum_list = other.rd_accum_list.clone()
+        else:
+            other.rd_accum_list = None
 
     def store_final_boxes(self, guard_op, boxes, metainterp_sd):
         guard_op.setfailargs(boxes)
@@ -936,8 +886,6 @@
     pass
 
 class CompileLoopVersionDescr(ResumeGuardDescr):
-    guard_opnum = rop.GUARD_EARLY_EXIT
-
     def handle_fail(self, deadframe, metainterp_sd, jitdriver_sd):
         assert 0, "this guard must never fail"
 
@@ -964,25 +912,6 @@
         ptr = cpu.ts.cast_to_baseclass(gcref)
         return cast_base_ptr_to_instance(AllVirtuals, ptr)
 
-def invent_fail_descr_for_op(opnum, optimizer, copied_guard=False):
-    if opnum == rop.GUARD_NOT_FORCED or opnum == rop.GUARD_NOT_FORCED_2:
-        assert not copied_guard
-        resumedescr = ResumeGuardForcedDescr()
-        resumedescr._init(optimizer.metainterp_sd, optimizer.jitdriver_sd)
-    elif opnum in (rop.GUARD_IS_OBJECT, rop.GUARD_SUBCLASS, rop.GUARD_GC_TYPE):
-        # note - this only happens in tests
-        resumedescr = ResumeAtPositionDescr()
-    elif opnum in (rop.GUARD_EXCEPTION, rop.GUARD_NO_EXCEPTION):
-        if copied_guard:
-            resumedescr = ResumeGuardCopiedExcDescr()
-        else:
-            resumedescr = ResumeGuardExcDescr()
-    else:
-        if copied_guard:
-            resumedescr = ResumeGuardCopiedDescr()
-        else:
-            resumedescr = ResumeGuardDescr()
-    return resumedescr
 
 class ResumeGuardForcedDescr(ResumeGuardDescr):
     def _init(self, metainterp_sd, jitdriver_sd):
@@ -1043,53 +972,13 @@
         hidden_all_virtuals = obj.hide(metainterp_sd.cpu)
         metainterp_sd.cpu.set_savedata_ref(deadframe, hidden_all_virtuals)
 
-<<<<<<< HEAD
-    def clone(self):
-        cloned = self.__class__()
-        cloned.metainterp_sd = self.metainterp_sd
-        cloned.jitdriver_sd = self.jitdriver_sd
-        cloned.copy_all_attributes_from(self)
-        return cloned
-
-def invent_fail_descr_for_op(opnum, optimizer):
-    if opnum == rop.GUARD_NOT_FORCED or opnum == rop.GUARD_NOT_FORCED_2:
-        resumedescr = ResumeGuardForcedDescr()
-        resumedescr._init(optimizer.metainterp_sd, optimizer.jitdriver_sd)
-    elif opnum == rop.GUARD_NOT_INVALIDATED:
-        resumedescr = ResumeGuardNotInvalidated()
-    elif opnum == rop.GUARD_FUTURE_CONDITION:
-        resumedescr = ResumeAtPositionDescr()
-    elif opnum == rop.GUARD_VALUE:
-        resumedescr = ResumeGuardValueDescr()
-    elif opnum == rop.GUARD_NONNULL:
-        resumedescr = ResumeGuardNonnullDescr()
-    elif opnum == rop.GUARD_ISNULL:
-        resumedescr = ResumeGuardIsnullDescr()
-    elif opnum == rop.GUARD_NONNULL_CLASS:
-        resumedescr = ResumeGuardNonnullClassDescr()
-    elif opnum == rop.GUARD_CLASS:
-        resumedescr = ResumeGuardClassDescr()
-    elif opnum == rop.GUARD_TRUE:
-        resumedescr = ResumeGuardTrueDescr()
-    elif opnum == rop.GUARD_FALSE:
-        resumedescr = ResumeGuardFalseDescr()
-    elif opnum == rop.GUARD_EXCEPTION:
-        resumedescr = ResumeGuardExceptionDescr()
-    elif opnum == rop.GUARD_NO_EXCEPTION:
-        resumedescr = ResumeGuardNoExceptionDescr()
-    elif opnum == rop.GUARD_OVERFLOW:
-        resumedescr = ResumeGuardOverflowDescr()
-    elif opnum == rop.GUARD_NO_OVERFLOW:
-        resumedescr = ResumeGuardNoOverflowDescr()
-    elif opnum in (rop.GUARD_IS_OBJECT, rop.GUARD_SUBCLASS, rop.GUARD_GC_TYPE):
-        # note - this only happens in tests
-        resumedescr = ResumeAtPositionDescr()
-    else:
-        assert False
-    return resumedescr
-
-=======
->>>>>>> b9535e92
+    #def clone(self):
+    #    cloned = self.__class__()
+    #    cloned.metainterp_sd = self.metainterp_sd
+    #    cloned.jitdriver_sd = self.jitdriver_sd
+    #    cloned.copy_all_attributes_from(self)
+    #    return cloned
+
 class ResumeFromInterpDescr(ResumeDescr):
     def __init__(self, original_greenkey):
         self.original_greenkey = original_greenkey
@@ -1124,6 +1013,7 @@
     #
     # Attempt to use optimize_bridge().  This may return None in case
     # it does not work -- i.e. none of the existing old_loop_tokens match.
+
     metainterp_sd = metainterp.staticdata
     jitdriver_sd = metainterp.jitdriver_sd
     if isinstance(resumekey, ResumeAtPositionDescr):
