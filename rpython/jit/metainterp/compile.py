--- conflicted
+++ resolved
@@ -139,18 +139,10 @@
     part = create_empty_loop(metainterp)
     part.inputargs = inputargs[:]
     h_ops = history.operations
-<<<<<<< HEAD
-    memo = Memo()
-    part.operations = [ResOperation(rop.LABEL, inputargs, descr=TargetToken(jitcell_token))] + \
-                      [h_ops[i].clone(memo) for i in range(start, len(h_ops))]
-    jumpargs = [memo.get(box, box) for box in jumpargs]
-    part.operations.append(ResOperation(rop.LABEL, jumpargs, descr=jitcell_token))
-=======
     label = ResOperation(rop.LABEL, inputargs, None,
                          descr=TargetToken(jitcell_token))
     end_label = ResOperation(rop.LABEL, jumpargs, None, descr=jitcell_token)
     part.operations = [label] + h_ops[start:] + [end_label]
->>>>>>> 862529b5
 
     try:
         start_state = optimize_trace(metainterp_sd, jitdriver_sd, part,
@@ -649,34 +641,6 @@
                                self, inputargs, new_loop.operations,
                                new_loop.original_jitcell_token)
 
-<<<<<<< HEAD
-    def copy_all_attributes_into(self, res, memo):
-        # XXX a bit ugly to have to list them all here
-        res.rd_snapshot = self.rd_snapshot.copy(memo)
-        res.rd_frame_info_list = self.rd_frame_info_list
-        res.rd_numb = self.rd_numb
-        res.rd_consts = self.rd_consts
-        res.rd_virtuals = self.rd_virtuals
-        res.rd_pendingfields = self.rd_pendingfields
-        res.rd_count = self.rd_count
-
-    def _clone_if_mutable(self, memo):
-        res = ResumeGuardDescr()
-        self.copy_all_attributes_into(res, memo)
-        return res
-
-class ResumeGuardNotInvalidated(ResumeGuardDescr):
-    def _clone_if_mutable(self, memo):
-        res = ResumeGuardNotInvalidated()
-        self.copy_all_attributes_into(res, memo)
-        return res
-
-class ResumeAtPositionDescr(ResumeGuardDescr):
-    def _clone_if_mutable(self, memo):
-        res = ResumeAtPositionDescr()
-        self.copy_all_attributes_into(res, memo)
-        return res
-=======
     def make_a_counter_per_value(self, guard_value_op):
         assert guard_value_op.getopnum() == rop.GUARD_VALUE
         box = guard_value_op.getarg(0)
@@ -733,7 +697,6 @@
 
 class ResumeAtPositionDescr(ResumeGuardDescr):
     guard_opnum = rop.GUARD_FUTURE_CONDITION
->>>>>>> 862529b5
 
 class AllVirtuals:
     llopaque = True
@@ -818,14 +781,6 @@
         hidden_all_virtuals = obj.hide(metainterp_sd.cpu)
         metainterp_sd.cpu.set_savedata_ref(deadframe, hidden_all_virtuals)
 
-<<<<<<< HEAD
-    def _clone_if_mutable(self, memo):
-        res = ResumeGuardForcedDescr(self.metainterp_sd,
-                                     self.jitdriver_sd)
-        self.copy_all_attributes_into(res, memo)
-        return res
-
-=======
 def invent_fail_descr_for_op(opnum, optimizer):
     if opnum == rop.GUARD_NOT_FORCED or opnum == rop.GUARD_NOT_FORCED_2:
         resumedescr = ResumeGuardForcedDescr()
@@ -859,7 +814,6 @@
     else:
         assert False
     return resumedescr
->>>>>>> 862529b5
 
 class ResumeFromInterpDescr(ResumeDescr):
     def __init__(self, original_greenkey):
@@ -896,13 +850,7 @@
     new_trace = create_empty_loop(metainterp)
     new_trace.inputargs = metainterp.history.inputargs[:]
 
-<<<<<<< HEAD
-    memo = Memo()
-    new_trace.operations = [op.clone(memo) for op in
-                            metainterp.history.operations]
-=======
     new_trace.operations = metainterp.history.operations[:]
->>>>>>> 862529b5
     metainterp_sd = metainterp.staticdata
     jitdriver_sd = metainterp.jitdriver_sd
     state = jitdriver_sd.warmstate
