--- conflicted
+++ resolved
@@ -842,13 +842,7 @@
 
 class ResumeGuardDescr(AbstractResumeGuardDescr):
     _attrs_ = ('rd_numb', 'rd_count', 'rd_consts', 'rd_virtuals',
-<<<<<<< HEAD
                'rd_pendingfields', 'rd_stackdepth', 'status')
-    
-=======
-               'rd_frame_info_list', 'rd_pendingfields', 'status')
-
->>>>>>> 2f6bf634
     rd_numb = lltype.nullptr(NUMBERING)
     rd_count = 0
     rd_consts = None
