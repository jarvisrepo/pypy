import weakref
from rpython.rtyper.lltypesystem import lltype, llmemory
from rpython.rtyper.annlowlevel import cast_instance_to_gcref
from rpython.rlib.objectmodel import we_are_translated
from rpython.rlib.debug import debug_start, debug_stop, debug_print
from rpython.rlib.rarithmetic import r_uint, intmask
from rpython.rlib import rstack, rgc
from rpython.rlib.jit import JitDebugInfo, Counters, dont_look_inside
from rpython.conftest import option
from rpython.tool.sourcetools import func_with_new_name

from rpython.jit.metainterp.resoperation import ResOperation, rop, get_deep_immutable_oplist
from rpython.jit.metainterp.history import (TreeLoop, Box, JitCellToken,
    TargetToken, AbstractFailDescr, BoxInt, BoxPtr, BoxFloat, ConstInt)
from rpython.jit.metainterp import history, jitexc
from rpython.jit.metainterp.optimize import InvalidLoop
from rpython.jit.metainterp.inliner import Inliner
from rpython.jit.metainterp.resume import NUMBERING, PENDINGFIELDSP, ResumeDataDirectReader
from rpython.jit.codewriter import heaptracker, longlong
from rpython.rlib import rstm


def giveup():
    from rpython.jit.metainterp.pyjitpl import SwitchToBlackhole
    raise SwitchToBlackhole(Counters.ABORT_BRIDGE)


def show_procedures(metainterp_sd, procedure=None, error=None):
    # debugging
    if option and (option.view or option.viewloops):
        if error:
            errmsg = error.__class__.__name__
            if str(error):
                errmsg += ': ' + str(error)
        else:
            errmsg = None
        if procedure is None:
            extraprocedures = []
        else:
            extraprocedures = [procedure]
        metainterp_sd.stats.view(errmsg=errmsg,
                                 extraprocedures=extraprocedures,
                                 metainterp_sd=metainterp_sd)

def create_empty_loop(metainterp, name_prefix=''):
    name = metainterp.staticdata.stats.name_for_new_loop()
    loop = TreeLoop(name_prefix + name)
    loop.call_pure_results = metainterp.call_pure_results
    return loop


def make_jitcell_token(jitdriver_sd):
    jitcell_token = JitCellToken()
    jitcell_token.outermost_jitdriver_sd = jitdriver_sd
    return jitcell_token

def record_loop_or_bridge(metainterp_sd, loop):
    """Do post-backend recordings and cleanups on 'loop'.
    """
    # get the original jitcell token corresponding to jitcell form which
    # this trace starts
    original_jitcell_token = loop.original_jitcell_token
    assert original_jitcell_token is not None
    if metainterp_sd.warmrunnerdesc is not None:    # for tests
        assert original_jitcell_token.generation > 0     # has been registered with memmgr
    wref = weakref.ref(original_jitcell_token)
    clt = original_jitcell_token.compiled_loop_token
    clt.loop_token_wref = wref
    for op in loop.operations:
        descr = op.getdescr()
        # not sure what descr.index is about
        if isinstance(descr, ResumeDescr):
            descr.rd_loop_token = clt   # stick it there
            #n = descr.index
            #if n >= 0:       # we also record the resumedescr number
            #    original_jitcell_token.compiled_loop_token.record_faildescr_index(n)
        #    pass
        if isinstance(descr, JitCellToken):
            # for a CALL_ASSEMBLER: record it as a potential jump.
            if descr is not original_jitcell_token:
                original_jitcell_token.record_jump_to(descr)
            op.cleardescr()    # clear reference, mostly for tests
        elif isinstance(descr, TargetToken):
            # for a JUMP: record it as a potential jump.
            # (the following test is not enough to prevent more complicated
            # cases of cycles, but at least it helps in simple tests of
            # test_memgr.py)
            if descr.original_jitcell_token is not original_jitcell_token:
                assert descr.original_jitcell_token is not None
                original_jitcell_token.record_jump_to(descr.original_jitcell_token)
            if not we_are_translated():
                op._descr_wref = weakref.ref(op._descr)
            op.cleardescr()    # clear reference to prevent the history.Stats
                               # from keeping the loop alive during tests
    # record this looptoken on the QuasiImmut used in the code
    if loop.quasi_immutable_deps is not None:
        for qmut in loop.quasi_immutable_deps:
            qmut.register_loop_token(wref)
        # XXX maybe we should clear the dictionary here
    # mostly for tests: make sure we don't keep a reference to the LoopToken
    loop.original_jitcell_token = None
    if not we_are_translated():
        loop._looptoken_number = original_jitcell_token.number

# ____________________________________________________________

def compile_loop(metainterp, greenkey, start,
                 inputargs, jumpargs,
                 full_preamble_needed=True,
                 try_disabling_unroll=False):
    """Try to compile a new procedure by closing the current history back
    to the first operation.
    """
    from rpython.jit.metainterp.optimizeopt import optimize_trace

    metainterp_sd = metainterp.staticdata
    jitdriver_sd = metainterp.jitdriver_sd
    history = metainterp.history

    enable_opts = jitdriver_sd.warmstate.enable_opts
    if try_disabling_unroll:
        if 'unroll' not in enable_opts:
            return None
        enable_opts = enable_opts.copy()
        del enable_opts['unroll']

    jitcell_token = make_jitcell_token(jitdriver_sd)
    part = create_empty_loop(metainterp)
    part.inputargs = inputargs[:]
    h_ops = history.operations
    label = ResOperation(rop.LABEL, inputargs, None,
                         descr=TargetToken(jitcell_token))
    end_label = ResOperation(rop.LABEL, jumpargs, None, descr=jitcell_token)
    part.operations = [label] + h_ops[start:] + [end_label]

    try:
        start_state = optimize_trace(metainterp_sd, jitdriver_sd, part,
                                     enable_opts, export_state=True)
    except InvalidLoop:
        return None
    target_token = part.operations[0].getdescr()
    assert isinstance(target_token, TargetToken)
    all_target_tokens = [target_token]

    loop = create_empty_loop(metainterp)
    loop.inputargs = part.inputargs
    loop.operations = part.operations
    loop.quasi_immutable_deps = {}
    if part.quasi_immutable_deps:
        loop.quasi_immutable_deps.update(part.quasi_immutable_deps)
    if part.operations[-1].getopnum() == rop.LABEL:
        inliner = Inliner(inputargs, jumpargs)
        part.quasi_immutable_deps = None
        part.operations = [part.operations[-1]] + \
                          [inliner.inline_op(h_ops[i]) for i in range(start, len(h_ops))] + \
                          [ResOperation(rop.JUMP, [inliner.inline_arg(a) for a in jumpargs],
                                        None, descr=jitcell_token)]
        target_token = part.operations[0].getdescr()
        assert isinstance(target_token, TargetToken)
        all_target_tokens.append(target_token)
        inputargs = jumpargs
        jumpargs = part.operations[-1].getarglist()

        try:
            optimize_trace(metainterp_sd, jitdriver_sd, part, enable_opts,
                           start_state=start_state, export_state=False)
        except InvalidLoop:
            return None

        loop.operations = loop.operations[:-1] + part.operations
        if part.quasi_immutable_deps:
            loop.quasi_immutable_deps.update(part.quasi_immutable_deps)
    assert part.operations[-1].getopnum() != rop.LABEL

    if not loop.quasi_immutable_deps:
        loop.quasi_immutable_deps = None
    for box in loop.inputargs:
        assert isinstance(box, Box)

    loop.original_jitcell_token = jitcell_token
    for label in all_target_tokens:
        assert isinstance(label, TargetToken)
        if label.virtual_state and label.short_preamble:
            metainterp_sd.logger_ops.log_short_preamble([], label.short_preamble)
    jitcell_token.target_tokens = all_target_tokens
    propagate_original_jitcell_token(loop)
    send_loop_to_backend(greenkey, jitdriver_sd, metainterp_sd, loop, "loop")
    record_loop_or_bridge(metainterp_sd, loop)
    return all_target_tokens[0]

def compile_retrace(metainterp, greenkey, start,
                    inputargs, jumpargs,
                    partial_trace, resumekey, start_state):
    """Try to compile a new procedure by closing the current history back
    to the first operation.
    """
    from rpython.jit.metainterp.optimizeopt import optimize_trace

    history = metainterp.history
    metainterp_sd = metainterp.staticdata
    jitdriver_sd = metainterp.jitdriver_sd

    loop_jitcell_token = metainterp.get_procedure_token(greenkey)
    assert loop_jitcell_token
    assert partial_trace.operations[-1].getopnum() == rop.LABEL

    part = create_empty_loop(metainterp)
    part.inputargs = inputargs[:]
    h_ops = history.operations

    part.operations = [partial_trace.operations[-1]] + \
                      h_ops[start:] + \
                      [ResOperation(rop.JUMP, jumpargs, None, descr=loop_jitcell_token)]
    label = part.operations[0]
    orignial_label = label.clone()
    assert label.getopnum() == rop.LABEL
    try:
        optimize_trace(metainterp_sd, jitdriver_sd, part,
                       jitdriver_sd.warmstate.enable_opts,
                       start_state=start_state, export_state=False)
    except InvalidLoop:
        # Fall back on jumping to preamble
        target_token = label.getdescr()
        assert isinstance(target_token, TargetToken)
        part.operations = [orignial_label] + \
                          [ResOperation(rop.JUMP, inputargs[:],
                                        None, descr=loop_jitcell_token)]
        try:
            optimize_trace(metainterp_sd, jitdriver_sd, part,
                           jitdriver_sd.warmstate.enable_opts,
                           inline_short_preamble=False, start_state=start_state,
                           export_state=False)
        except InvalidLoop:
            return None
    assert part.operations[-1].getopnum() != rop.LABEL
    target_token = label.getdescr()
    assert isinstance(target_token, TargetToken)
    assert loop_jitcell_token.target_tokens
    loop_jitcell_token.target_tokens.append(target_token)
    if target_token.short_preamble:
        metainterp_sd.logger_ops.log_short_preamble([], target_token.short_preamble)

    loop = partial_trace
    loop.operations = loop.operations[:-1] + part.operations

    quasi_immutable_deps = {}
    if loop.quasi_immutable_deps:
        quasi_immutable_deps.update(loop.quasi_immutable_deps)
    if part.quasi_immutable_deps:
        quasi_immutable_deps.update(part.quasi_immutable_deps)
    if quasi_immutable_deps:
        loop.quasi_immutable_deps = quasi_immutable_deps

    for box in loop.inputargs:
        assert isinstance(box, Box)

    target_token = loop.operations[-1].getdescr()
    resumekey.compile_and_attach(metainterp, loop)

    target_token = label.getdescr()
    assert isinstance(target_token, TargetToken)
    record_loop_or_bridge(metainterp_sd, loop)

    return target_token

def patch_new_loop_to_load_virtualizable_fields(loop, jitdriver_sd):
    vinfo = jitdriver_sd.virtualizable_info
    extra_ops = []
    inputargs = loop.inputargs
    vable_box = inputargs[jitdriver_sd.index_of_virtualizable]
    i = jitdriver_sd.num_red_args
    loop.inputargs = inputargs[:i]
    for descr in vinfo.static_field_descrs:
        assert i < len(inputargs)
        box = inputargs[i]
        extra_ops.append(
            ResOperation(rop.GETFIELD_GC, [vable_box], box, descr))
        i += 1
    arrayindex = 0
    for descr in vinfo.array_field_descrs:
        vable = vable_box.getref_base()
        arraylen = vinfo.get_array_length(vable, arrayindex)
        arraybox = BoxPtr()
        extra_ops.append(
            ResOperation(rop.GETFIELD_GC, [vable_box], arraybox, descr))
        arraydescr = vinfo.array_descrs[arrayindex]
        assert i + arraylen <= len(inputargs)
        for index in range(arraylen):
            box = inputargs[i]
            extra_ops.append(
                ResOperation(rop.GETARRAYITEM_GC,
                             [arraybox, ConstInt(index)],
                             box, descr=arraydescr))
            i += 1
        arrayindex += 1
    assert i == len(inputargs)
    loop.operations = extra_ops + loop.operations

def propagate_original_jitcell_token(trace):
    for op in trace.operations:
        if op.getopnum() == rop.LABEL:
            token = op.getdescr()
            assert isinstance(token, TargetToken)
            assert token.original_jitcell_token is None
            token.original_jitcell_token = trace.original_jitcell_token


def do_compile_loop(metainterp_sd, inputargs, operations, looptoken,
                    log=True, name=''):
    metainterp_sd.logger_ops.log_loop(inputargs, operations, -2,
                                      'compiling', name=name)
    return metainterp_sd.cpu.compile_loop(inputargs, operations, looptoken,
                                          log=log, name=name,
                                          logger=metainterp_sd.logger_ops)

def do_compile_bridge(metainterp_sd, faildescr, inputargs, operations,
                      original_loop_token, log=True):
    metainterp_sd.logger_ops.log_bridge(inputargs, operations, "compiling")
    assert isinstance(faildescr, AbstractFailDescr)
    return metainterp_sd.cpu.compile_bridge(faildescr, inputargs, operations,
                                            original_loop_token, log=log,
                                            logger=metainterp_sd.logger_ops)

def send_loop_to_backend(greenkey, jitdriver_sd, metainterp_sd, loop, type):
    vinfo = jitdriver_sd.virtualizable_info
    if vinfo is not None:
        patch_new_loop_to_load_virtualizable_fields(loop, jitdriver_sd)

    original_jitcell_token = loop.original_jitcell_token
    loopname = jitdriver_sd.warmstate.get_location_str(greenkey)
    globaldata = metainterp_sd.globaldata
    original_jitcell_token.number = n = globaldata.loopnumbering
    globaldata.loopnumbering += 1

    if not we_are_translated():
        show_procedures(metainterp_sd, loop)
        loop.check_consistency()

    if metainterp_sd.warmrunnerdesc is not None:
        hooks = metainterp_sd.warmrunnerdesc.hooks
        debug_info = JitDebugInfo(jitdriver_sd, metainterp_sd.logger_ops,
                                  original_jitcell_token, loop.operations,
                                  type, greenkey)
        hooks.before_compile(debug_info)
    else:
        debug_info = None
        hooks = None
    operations = get_deep_immutable_oplist(loop.operations)
    metainterp_sd.profiler.start_backend()
    debug_start("jit-backend")
    try:
        asminfo = do_compile_loop(metainterp_sd, loop.inputargs,
                                  operations, original_jitcell_token,
                                  name=loopname)
    finally:
        debug_stop("jit-backend")
    metainterp_sd.profiler.end_backend()
    if hooks is not None:
        debug_info.asminfo = asminfo
        hooks.after_compile(debug_info)
    metainterp_sd.stats.add_new_loop(loop)
    if not we_are_translated():
        metainterp_sd.stats.compiled()
    metainterp_sd.log("compiled new " + type)
    #
    if asminfo is not None:
        ops_offset = asminfo.ops_offset
    else:
        ops_offset = None
    metainterp_sd.logger_ops.log_loop(loop.inputargs, loop.operations, n,
                                      type, ops_offset,
                                      name=loopname)
    #
    if metainterp_sd.warmrunnerdesc is not None:    # for tests
        metainterp_sd.warmrunnerdesc.memory_manager.keep_loop_alive(original_jitcell_token)

def send_bridge_to_backend(jitdriver_sd, metainterp_sd, faildescr, inputargs,
                           operations, original_loop_token):
    if not we_are_translated():
        show_procedures(metainterp_sd)
        seen = dict.fromkeys(inputargs)
        TreeLoop.check_consistency_of_branch(operations, seen)
    if metainterp_sd.warmrunnerdesc is not None:
        hooks = metainterp_sd.warmrunnerdesc.hooks
        debug_info = JitDebugInfo(jitdriver_sd, metainterp_sd.logger_ops,
                                  original_loop_token, operations, 'bridge',
                                  fail_descr=faildescr)
        hooks.before_compile_bridge(debug_info)
    else:
        hooks = None
        debug_info = None
    operations = get_deep_immutable_oplist(operations)
    metainterp_sd.profiler.start_backend()
    debug_start("jit-backend")
    try:
        asminfo = do_compile_bridge(metainterp_sd, faildescr, inputargs,
                                    operations,
                                    original_loop_token)
    finally:
        debug_stop("jit-backend")
    metainterp_sd.profiler.end_backend()
    if hooks is not None:
        debug_info.asminfo = asminfo
        hooks.after_compile_bridge(debug_info)
    if not we_are_translated():
        metainterp_sd.stats.compiled()
    metainterp_sd.log("compiled new bridge")
    #
    if asminfo is not None:
        ops_offset = asminfo.ops_offset
    else:
        ops_offset = None
    metainterp_sd.logger_ops.log_bridge(inputargs, operations, None, faildescr,
                                        ops_offset)
    #
    #if metainterp_sd.warmrunnerdesc is not None:    # for tests
    #    metainterp_sd.warmrunnerdesc.memory_manager.keep_loop_alive(
    #        original_loop_token)

# ____________________________________________________________

class _DoneWithThisFrameDescr(AbstractFailDescr):
    final_descr = True

class DoneWithThisFrameDescrVoid(_DoneWithThisFrameDescr):
    def handle_fail(self, deadframe, metainterp_sd, jitdriver_sd):
        assert jitdriver_sd.result_type == history.VOID
        raise jitexc.DoneWithThisFrameVoid()

class DoneWithThisFrameDescrInt(_DoneWithThisFrameDescr):
    def handle_fail(self, deadframe, metainterp_sd, jitdriver_sd):
        assert jitdriver_sd.result_type == history.INT
        result = metainterp_sd.cpu.get_int_value(deadframe, 0)
        raise jitexc.DoneWithThisFrameInt(result)

class DoneWithThisFrameDescrRef(_DoneWithThisFrameDescr):
    def handle_fail(self, deadframe, metainterp_sd, jitdriver_sd):
        assert jitdriver_sd.result_type == history.REF
        cpu = metainterp_sd.cpu
        result = cpu.get_ref_value(deadframe, 0)
        raise jitexc.DoneWithThisFrameRef(cpu, result)

class DoneWithThisFrameDescrFloat(_DoneWithThisFrameDescr):
    def handle_fail(self, deadframe, metainterp_sd, jitdriver_sd):
        assert jitdriver_sd.result_type == history.FLOAT
        result = metainterp_sd.cpu.get_float_value(deadframe, 0)
        raise jitexc.DoneWithThisFrameFloat(result)

class ExitFrameWithExceptionDescrRef(_DoneWithThisFrameDescr):
    def handle_fail(self, deadframe, metainterp_sd, jitdriver_sd):
        cpu = metainterp_sd.cpu
        value = cpu.get_ref_value(deadframe, 0)
        raise jitexc.ExitFrameWithExceptionRef(cpu, value)


class TerminatingLoopToken(JitCellToken): # FIXME: kill?
    terminating = True

    def __init__(self, nargs, finishdescr):
        self.finishdescr = finishdescr

def make_done_loop_tokens():
    done_with_this_frame_descr_void = DoneWithThisFrameDescrVoid()
    done_with_this_frame_descr_int = DoneWithThisFrameDescrInt()
    done_with_this_frame_descr_ref = DoneWithThisFrameDescrRef()
    done_with_this_frame_descr_float = DoneWithThisFrameDescrFloat()
    exit_frame_with_exception_descr_ref = ExitFrameWithExceptionDescrRef()

    # pseudo loop tokens to make the life of optimize.py easier
    d = {'loop_tokens_done_with_this_frame_int': [
                TerminatingLoopToken(1, done_with_this_frame_descr_int)
                ],
            'loop_tokens_done_with_this_frame_ref': [
                TerminatingLoopToken(1, done_with_this_frame_descr_ref)
                ],
            'loop_tokens_done_with_this_frame_float': [
                TerminatingLoopToken(1, done_with_this_frame_descr_float)
                ],
            'loop_tokens_done_with_this_frame_void': [
                TerminatingLoopToken(0, done_with_this_frame_descr_void)
                ],
            'loop_tokens_exit_frame_with_exception_ref': [
                TerminatingLoopToken(1, exit_frame_with_exception_descr_ref)
                ],
    }
    d.update(locals())
    return d

class ResumeDescr(AbstractFailDescr):
    _attrs_ = ()

class ResumeGuardDescr(ResumeDescr):
    _attrs_ = ('rd_numb', 'rd_count', 'rd_consts', 'rd_virtuals',
               'rd_frame_info_list', 'rd_pendingfields', 'status')
    
    rd_numb = lltype.nullptr(NUMBERING)
    rd_count = 0
    rd_consts = None
    rd_virtuals = None
    rd_frame_info_list = None
    rd_pendingfields = lltype.nullptr(PENDINGFIELDSP.TO)

    status = r_uint(0)

    def copy_all_attributes_from(self, other):
        assert isinstance(other, ResumeGuardDescr)
        self.rd_count = other.rd_count
        self.rd_consts = other.rd_consts
        self.rd_frame_info_list = other.rd_frame_info_list
        self.rd_pendingfields = other.rd_pendingfields
        self.rd_virtuals = other.rd_virtuals
        self.rd_numb = other.rd_numb
        # we don't copy status

    ST_BUSY_FLAG    = 0x01     # if set, busy tracing from the guard
    ST_TYPE_MASK    = 0x06     # mask for the type (TY_xxx)
    ST_SHIFT        = 3        # in "status >> ST_SHIFT" is stored:
                               # - if TY_NONE, the jitcounter hash directly
                               # - otherwise, the guard_value failarg index
    ST_SHIFT_MASK   = -(1 << ST_SHIFT)
    TY_NONE         = 0x00
    TY_INT          = 0x02
    TY_REF          = 0x04
    TY_FLOAT        = 0x06

    stm_location_int = 0
    stm_location_ref = lltype.nullptr(llmemory.GCREF.TO)

    def store_final_boxes(self, guard_op, boxes, metainterp_sd):
        guard_op.setfailargs(boxes)
        self.rd_count = len(boxes)
<<<<<<< HEAD
        self.guard_opnum = guard_op.getopnum()
        if guard_op.stm_location is not None:    # constant-folded if not stm
            self.stm_location_int = guard_op.stm_location.num
            self.stm_location_ref = guard_op.stm_location.ref
=======
>>>>>>> 024daef6
        #
        if metainterp_sd.warmrunnerdesc is not None:   # for tests
            jitcounter = metainterp_sd.warmrunnerdesc.jitcounter
            hash = jitcounter.fetch_next_hash()
            self.status = hash & self.ST_SHIFT_MASK

    def handle_fail(self, deadframe, metainterp_sd, jitdriver_sd):
        if self.must_compile(deadframe, metainterp_sd, jitdriver_sd):
            self.start_compiling()
            try:
                self._trace_and_compile_from_bridge(deadframe, metainterp_sd,
                                                    jitdriver_sd)
            finally:
                self.done_compiling()
        else:
            from rpython.jit.metainterp.blackhole import resume_in_blackhole
            resume_in_blackhole(metainterp_sd, jitdriver_sd, self, deadframe)
        assert 0, "unreachable"

    def _trace_and_compile_from_bridge(self, deadframe, metainterp_sd,
                                       jitdriver_sd):
        # 'jitdriver_sd' corresponds to the outermost one, i.e. the one
        # of the jit_merge_point where we started the loop, even if the
        # loop itself may contain temporarily recursion into other
        # jitdrivers.
        from rpython.jit.metainterp.pyjitpl import MetaInterp
        metainterp = MetaInterp(metainterp_sd, jitdriver_sd)
        metainterp.handle_guard_failure(self, deadframe)
    _trace_and_compile_from_bridge._dont_inline_ = True

    def must_compile(self, deadframe, metainterp_sd, jitdriver_sd):
        jitcounter = metainterp_sd.warmrunnerdesc.jitcounter
        #
        if self.status & (self.ST_BUSY_FLAG | self.ST_TYPE_MASK) == 0:
            # common case: this is not a guard_value, and we are not
            # already busy tracing.  The rest of self.status stores a
            # valid per-guard index in the jitcounter.
            hash = self.status
            assert hash == (self.status & self.ST_SHIFT_MASK)
        #
        # do we have the BUSY flag?  If so, we're tracing right now, e.g. in an
        # outer invocation of the same function, so don't trace again for now.
        elif self.status & self.ST_BUSY_FLAG:
            return False
        #
        else:    # we have a GUARD_VALUE that fails.
            from rpython.rlib.objectmodel import current_object_addr_as_int

            index = intmask(self.status >> self.ST_SHIFT)
            typetag = intmask(self.status & self.ST_TYPE_MASK)

            # fetch the actual value of the guard_value, possibly turning
            # it to an integer
            if typetag == self.TY_INT:
                intval = metainterp_sd.cpu.get_int_value(deadframe, index)
            elif typetag == self.TY_REF:
                refval = metainterp_sd.cpu.get_ref_value(deadframe, index)
                intval = lltype.cast_ptr_to_int(refval)
            elif typetag == self.TY_FLOAT:
                floatval = metainterp_sd.cpu.get_float_value(deadframe, index)
                intval = longlong.gethash_fast(floatval)
            else:
                assert 0, typetag

            if not we_are_translated():
                if isinstance(intval, llmemory.AddressAsInt):
                    intval = llmemory.cast_adr_to_int(
                        llmemory.cast_int_to_adr(intval), "forced")

            hash = r_uint(current_object_addr_as_int(self) * 777767777 +
                          intval * 1442968193)
        #
        increment = jitdriver_sd.warmstate.increment_trace_eagerness
        result = jitcounter.tick(hash, increment)
        if rgc.stm_is_enabled():
            # The call to guard_already_patched is necessary because it is 
            # possible that the current transaction didn't see the 
            # patched JMP yet, but already sees the ST_BUSY_FLAG as 0 (because
            # the patching is in raw-memory).
            # Thus it may try to compile a trace too and also patch the assembler.
            # However, this would trigger the assertion in 
            #     x86.assembler.patch_jump_for_descr.
            result = result and not metainterp_sd.cpu.guard_already_patched(self)
        return result

    def get_index_of_guard_value(self):
        if (self.status & self.ST_TYPE_MASK) == 0:
            return -1
        return intmask(self.status >> self.ST_SHIFT)

    def start_compiling(self):
        # start tracing and compiling from this guard.
        self.status |= self.ST_BUSY_FLAG

    def done_compiling(self):
        # done tracing and compiling from this guard.  Note that if the
        # bridge has not been successfully compiled, the jitcounter for
        # it was reset to 0 already by jitcounter.tick() and not
        # incremented at all as long as ST_BUSY_FLAG was set.
        self.status &= ~self.ST_BUSY_FLAG

    def compile_and_attach(self, metainterp, new_loop):
        # We managed to create a bridge.  Attach the new operations
        # to the corresponding guard_op and compile from there
        assert metainterp.resumekey_original_loop_token is not None
        new_loop.original_jitcell_token = metainterp.resumekey_original_loop_token
        inputargs = metainterp.history.inputargs
        if not we_are_translated():
            self._debug_suboperations = new_loop.operations
        propagate_original_jitcell_token(new_loop)
        send_bridge_to_backend(metainterp.jitdriver_sd, metainterp.staticdata,
                               self, inputargs, new_loop.operations,
                               new_loop.original_jitcell_token)

    def make_a_counter_per_value(self, guard_value_op):
        assert guard_value_op.getopnum() == rop.GUARD_VALUE
        box = guard_value_op.getarg(0)
        try:
            i = guard_value_op.getfailargs().index(box)
        except ValueError:
            return     # xxx probably very rare
        else:
            if box.type == history.INT:
                ty = self.TY_INT
            elif box.type == history.REF:
                ty = self.TY_REF
            elif box.type == history.FLOAT:
                ty = self.TY_FLOAT
            else:
                assert 0, box.type
            self.status = ty | (r_uint(i) << self.ST_SHIFT)

class ResumeGuardNonnullDescr(ResumeGuardDescr):
    guard_opnum = rop.GUARD_NONNULL

class ResumeGuardIsnullDescr(ResumeGuardDescr):
    guard_opnum = rop.GUARD_ISNULL

class ResumeGuardClassDescr(ResumeGuardDescr):
    guard_opnum = rop.GUARD_CLASS

class ResumeGuardTrueDescr(ResumeGuardDescr):
    guard_opnum = rop.GUARD_TRUE

class ResumeGuardFalseDescr(ResumeGuardDescr):
    guard_opnum = rop.GUARD_FALSE

class ResumeGuardNonnullClassDescr(ResumeGuardDescr):
    guard_opnum = rop.GUARD_NONNULL_CLASS

class ResumeGuardExceptionDescr(ResumeGuardDescr):
    guard_opnum = rop.GUARD_EXCEPTION

class ResumeGuardNoExceptionDescr(ResumeGuardDescr):
    guard_opnum = rop.GUARD_NO_EXCEPTION

class ResumeGuardOverflowDescr(ResumeGuardDescr):
    guard_opnum = rop.GUARD_OVERFLOW

class ResumeGuardNoOverflowDescr(ResumeGuardDescr):
    guard_opnum = rop.GUARD_NO_OVERFLOW

class ResumeGuardValueDescr(ResumeGuardDescr):
    guard_opnum = rop.GUARD_VALUE

class ResumeGuardNotInvalidated(ResumeGuardDescr):
    guard_opnum = rop.GUARD_NOT_INVALIDATED

class ResumeAtPositionDescr(ResumeGuardDescr):
    guard_opnum = rop.GUARD_FUTURE_CONDITION

class AllVirtuals:
    llopaque = True
    cache = None

    def __init__(self, cache):
        self.cache = cache

    def hide(self, cpu):
        ptr = cpu.ts.cast_instance_to_base_ref(self)
        return cpu.ts.cast_to_ref(ptr)

    @staticmethod
    def show(cpu, gcref):
        from rpython.rtyper.annlowlevel import cast_base_ptr_to_instance
        ptr = cpu.ts.cast_to_baseclass(gcref)
        return cast_base_ptr_to_instance(AllVirtuals, ptr)


class ResumeGuardForcedDescr(ResumeGuardDescr):
    guard_opnum = rop.GUARD_NOT_FORCED

    def _init(self, metainterp_sd, jitdriver_sd):
        # to please the annotator
        self.metainterp_sd = metainterp_sd
        self.jitdriver_sd = jitdriver_sd

    def handle_fail(self, deadframe, metainterp_sd, jitdriver_sd):
        # Failures of a GUARD_NOT_FORCED are never compiled, but
        # always just blackholed.  First fish for the data saved when
        # the virtualrefs and virtualizable have been forced by
        # handle_async_forcing() just a moment ago.
        from rpython.jit.metainterp.blackhole import resume_in_blackhole
        hidden_all_virtuals = metainterp_sd.cpu.get_savedata_ref(deadframe)
        obj = AllVirtuals.show(metainterp_sd.cpu, hidden_all_virtuals)
        all_virtuals = obj.cache
        if all_virtuals is None:
            all_virtuals = ResumeDataDirectReader.VirtualCache([], [])
        assert jitdriver_sd is self.jitdriver_sd
        resume_in_blackhole(metainterp_sd, jitdriver_sd, self, deadframe,
                            all_virtuals)
        assert 0, "unreachable"

    @staticmethod
    @dont_look_inside
    def force_now(cpu, token):
        # Called during a residual call from the assembler, if the code
        # actually needs to force one of the virtualrefs or the virtualizable.
        # Implemented by forcing *all* virtualrefs and the virtualizable.

        # don't interrupt me! If the stack runs out in force_from_resumedata()
        # then we have seen cpu.force() but not self.save_data(), leaving in
        # an inconsistent state
        rstack._stack_criticalcode_start()
        try:
            deadframe = cpu.force(token)
            # this should set descr to ResumeGuardForceDescr, if it
            # was not that already
            faildescr = cpu.get_latest_descr(deadframe)
            assert isinstance(faildescr, ResumeGuardForcedDescr)
            faildescr.handle_async_forcing(deadframe)
        finally:
            rstack._stack_criticalcode_stop()

    def handle_async_forcing(self, deadframe):
        from rpython.jit.metainterp.resume import (force_from_resumedata,
                                                   AlreadyForced)
        metainterp_sd = self.metainterp_sd
        vinfo = self.jitdriver_sd.virtualizable_info
        ginfo = self.jitdriver_sd.greenfield_info
        # there is some chance that this is already forced. In this case
        # the virtualizable would have a token = NULL
        try:
            all_virtuals = force_from_resumedata(metainterp_sd, self, deadframe,
                                                 vinfo, ginfo)
        except AlreadyForced:
            return
        # The virtualizable data was stored on the real virtualizable above.
        # Handle all_virtuals: keep them for later blackholing from the
        # future failure of the GUARD_NOT_FORCED
        obj = AllVirtuals(all_virtuals)
        hidden_all_virtuals = obj.hide(metainterp_sd.cpu)
        metainterp_sd.cpu.set_savedata_ref(deadframe, hidden_all_virtuals)

def invent_fail_descr_for_op(opnum, optimizer):
    if opnum == rop.GUARD_NOT_FORCED or opnum == rop.GUARD_NOT_FORCED_2:
        resumedescr = ResumeGuardForcedDescr()
        resumedescr._init(optimizer.metainterp_sd, optimizer.jitdriver_sd)
    elif opnum == rop.GUARD_NOT_INVALIDATED:
        resumedescr = ResumeGuardNotInvalidated()
    elif opnum == rop.GUARD_FUTURE_CONDITION:
        resumedescr = ResumeAtPositionDescr()
    elif opnum == rop.GUARD_VALUE:
        resumedescr = ResumeGuardValueDescr()
    elif opnum == rop.GUARD_NONNULL:
        resumedescr = ResumeGuardNonnullDescr()
    elif opnum == rop.GUARD_ISNULL:
        resumedescr = ResumeGuardIsnullDescr()
    elif opnum == rop.GUARD_NONNULL_CLASS:
        resumedescr = ResumeGuardNonnullClassDescr()
    elif opnum == rop.GUARD_CLASS:
        resumedescr = ResumeGuardClassDescr()
    elif opnum == rop.GUARD_TRUE:
        resumedescr = ResumeGuardTrueDescr()
    elif opnum == rop.GUARD_FALSE:
        resumedescr = ResumeGuardFalseDescr()
    elif opnum == rop.GUARD_EXCEPTION:
        resumedescr = ResumeGuardExceptionDescr()
    elif opnum == rop.GUARD_NO_EXCEPTION:
        resumedescr = ResumeGuardNoExceptionDescr()
    elif opnum == rop.GUARD_OVERFLOW:
        resumedescr = ResumeGuardOverflowDescr()
    elif opnum == rop.GUARD_NO_OVERFLOW:
        resumedescr = ResumeGuardNoOverflowDescr()
    else:
        assert False
    return resumedescr

class ResumeFromInterpDescr(ResumeDescr):
    def __init__(self, original_greenkey):
        self.original_greenkey = original_greenkey

    def compile_and_attach(self, metainterp, new_loop):
        # We managed to create a bridge going from the interpreter
        # to previously-compiled code.  We keep 'new_loop', which is not
        # a loop at all but ends in a jump to the target loop.  It starts
        # with completely unoptimized arguments, as in the interpreter.
        metainterp_sd = metainterp.staticdata
        jitdriver_sd = metainterp.jitdriver_sd
        new_loop.original_jitcell_token = jitcell_token = make_jitcell_token(jitdriver_sd)
        propagate_original_jitcell_token(new_loop)
        send_loop_to_backend(self.original_greenkey, metainterp.jitdriver_sd,
                             metainterp_sd, new_loop, "entry bridge")
        # send the new_loop to warmspot.py, to be called directly the next time
        jitdriver_sd.warmstate.attach_procedure_to_interp(
            self.original_greenkey, jitcell_token)
        metainterp_sd.stats.add_jitcell_token(jitcell_token)


def compile_trace(metainterp, resumekey):
    """Try to compile a new bridge leading from the beginning of the history
    to some existing place.
    """
    from rpython.jit.metainterp.optimizeopt import optimize_trace

    # The history contains new operations to attach as the code for the
    # failure of 'resumekey.guard_op'.
    #
    # Attempt to use optimize_bridge().  This may return None in case
    # it does not work -- i.e. none of the existing old_loop_tokens match.
    new_trace = create_empty_loop(metainterp)
    new_trace.inputargs = metainterp.history.inputargs[:]

    new_trace.operations = metainterp.history.operations[:]
    metainterp_sd = metainterp.staticdata
    jitdriver_sd = metainterp.jitdriver_sd
    state = jitdriver_sd.warmstate
    if isinstance(resumekey, ResumeAtPositionDescr):
        inline_short_preamble = False
    else:
        inline_short_preamble = True
    try:
        state = optimize_trace(metainterp_sd, jitdriver_sd, new_trace,
                               state.enable_opts,
                               inline_short_preamble, export_state=True)
    except InvalidLoop:
        debug_print("compile_new_bridge: got an InvalidLoop")
        # XXX I am fairly convinced that optimize_bridge cannot actually raise
        # InvalidLoop
        debug_print('InvalidLoop in compile_new_bridge')
        return None

    if new_trace.operations[-1].getopnum() != rop.LABEL:
        # We managed to create a bridge.  Dispatch to resumekey to
        # know exactly what we must do (ResumeGuardDescr/ResumeFromInterpDescr)
        target_token = new_trace.operations[-1].getdescr()
        resumekey.compile_and_attach(metainterp, new_trace)
        record_loop_or_bridge(metainterp_sd, new_trace)
        return target_token
    else:
        metainterp.retrace_needed(new_trace, state)
        return None

# ____________________________________________________________

memory_error = MemoryError()

class PropagateExceptionDescr(AbstractFailDescr):
    def handle_fail(self, deadframe, metainterp_sd, jitdriver_sd):
        cpu = metainterp_sd.cpu
        exception = cpu.grab_exc_value(deadframe)
        if not exception:
            exception = cast_instance_to_gcref(memory_error)
        assert exception, "PropagateExceptionDescr: no exception??"
        raise jitexc.ExitFrameWithExceptionRef(cpu, exception)

def compile_tmp_callback(cpu, jitdriver_sd, greenboxes, redargtypes,
                         memory_manager=None):
    """Make a LoopToken that corresponds to assembler code that just
    calls back the interpreter.  Used temporarily: a fully compiled
    version of the code may end up replacing it.
    """
    jitcell_token = make_jitcell_token(jitdriver_sd)
    nb_red_args = jitdriver_sd.num_red_args
    assert len(redargtypes) == nb_red_args
    inputargs = []
    for kind in redargtypes:
        if kind == history.INT:
            box = BoxInt()
        elif kind == history.REF:
            box = BoxPtr()
        elif kind == history.FLOAT:
            box = BoxFloat()
        else:
            raise AssertionError
        inputargs.append(box)
    k = jitdriver_sd.portal_runner_adr
    funcbox = history.ConstInt(heaptracker.adr2int(k))
    callargs = [funcbox] + greenboxes + inputargs
    #
    result_type = jitdriver_sd.result_type
    if result_type == history.INT:
        result = BoxInt()
    elif result_type == history.REF:
        result = BoxPtr()
    elif result_type == history.FLOAT:
        result = BoxFloat()
    elif result_type == history.VOID:
        result = None
    else:
        assert 0, "bad result_type"
    if result is not None:
        finishargs = [result]
    else:
        finishargs = []
    #
    jd = jitdriver_sd
    faildescr = PropagateExceptionDescr()
    operations = [
        ResOperation(rop.CALL, callargs, result, descr=jd.portal_calldescr),
        ResOperation(rop.GUARD_NO_EXCEPTION, [], None, descr=faildescr),
        ResOperation(rop.FINISH, finishargs, None, descr=jd.portal_finishtoken)
    ]
    operations[1].setfailargs([])
    operations = get_deep_immutable_oplist(operations)
    cpu.compile_loop(inputargs, operations, jitcell_token, log=False)
    if memory_manager is not None:    # for tests
        memory_manager.keep_loop_alive(jitcell_token)
    return jitcell_token<|MERGE_RESOLUTION|>--- conflicted
+++ resolved
@@ -529,13 +529,9 @@
     def store_final_boxes(self, guard_op, boxes, metainterp_sd):
         guard_op.setfailargs(boxes)
         self.rd_count = len(boxes)
-<<<<<<< HEAD
-        self.guard_opnum = guard_op.getopnum()
         if guard_op.stm_location is not None:    # constant-folded if not stm
             self.stm_location_int = guard_op.stm_location.num
             self.stm_location_ref = guard_op.stm_location.ref
-=======
->>>>>>> 024daef6
         #
         if metainterp_sd.warmrunnerdesc is not None:   # for tests
             jitcounter = metainterp_sd.warmrunnerdesc.jitcounter
