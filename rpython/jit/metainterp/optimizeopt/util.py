import itertools

import py
from rpython.rlib.objectmodel import r_dict, compute_identity_hash, specialize
from rpython.rlib.rarithmetic import intmask
from rpython.rlib.unroll import unrolling_iterable
from rpython.jit.metainterp import resoperation
from rpython.rlib.debug import make_sure_not_resized
from rpython.jit.metainterp.resoperation import rop
from rpython.rlib.objectmodel import we_are_translated

# ____________________________________________________________
# Misc. utilities

def _findall(Class, name_prefix, op_prefix=None):
    result = []
    for name in dir(Class):
        if name.startswith(name_prefix):
            opname = name[len(name_prefix):]
            if opname.isupper():
                assert hasattr(resoperation.rop, opname)
    for value, name in resoperation.opname.items():
        if op_prefix and not name.startswith(op_prefix):
            continue
        if hasattr(Class, name_prefix + name):
            opclass = resoperation.opclasses[getattr(rop, name)]
            assert name in opclass.__name__
            result.append((value, opclass, getattr(Class, name_prefix + name)))
    return unrolling_iterable(result)

def make_dispatcher_method(Class, name_prefix, op_prefix=None, default=None):
    ops = _findall(Class, name_prefix, op_prefix)
    def dispatch(self, op, *args):
        if we_are_translated():
            opnum = op.getopnum()
            for value, cls, func in ops:
                if opnum == value:
                    assert isinstance(op, cls)
                    return func(self, op, *args)
            if default:
                return default(self, op, *args)
        else:
            func = getattr(Class, name_prefix + op.getopname().upper(), None)
            if func is not None:
                return func(self, op, *args)
            if default:
                return default(self, op, *args)
    dispatch.func_name = "dispatch_" + name_prefix
    return dispatch


def partition(array, left, right):
    last_item = array[right]
    pivot = last_item.sort_key()
    storeindex = left
    for i in range(left, right):
        if array[i].sort_key() <= pivot:
            array[i], array[storeindex] = array[storeindex], array[i]
            storeindex += 1
    # Move pivot to its final place
    array[storeindex], array[right] = last_item, array[storeindex]
    return storeindex

def quicksort(array, left, right):
    # sort array[left:right+1] (i.e. bounds included)
    if right > left:
        pivotnewindex = partition(array, left, right)
        quicksort(array, left, pivotnewindex - 1)
        quicksort(array, pivotnewindex + 1, right)

def sort_descrs(lst):
    quicksort(lst, 0, len(lst)-1)


def descrlist_hash(l):
    res = 0x345678
    for descr in l:
        y = compute_identity_hash(descr)
        res = intmask((1000003 * res) ^ y)
    return res

def descrlist_eq(l1, l2):
    if len(l1) != len(l2):
        return False
    for i in range(len(l1)):
        if l1[i] is not l2[i]:
            return False
    return True

def descrlist_dict():
    return r_dict(descrlist_eq, descrlist_hash)

# ____________________________________________________________

def args_eq(args1, args2):
    make_sure_not_resized(args1)
    make_sure_not_resized(args2)
    if len(args1) != len(args2):
        return False
    for i in range(len(args1)):
        arg1 = args1[i]
        arg2 = args2[i]
        if arg1 is None:
            if arg2 is not None:
                return False
        elif not arg1.same_box(arg2):
            return False
    return True

def args_hash(args):
    make_sure_not_resized(args)
    res = 0x345678
    for arg in args:
        if arg is None:
            y = 17
        else:
            y = arg._get_hash_()
        res = intmask((1000003 * res) ^ y)
    return res

@specialize.call_location()
def args_dict():
    return r_dict(args_eq, args_hash)

<<<<<<< HEAD
def args_dict_box():
    return r_dict(args_eq, args_hash)

def args_dict_value():
    return r_dict(args_eq, args_hash)


=======
>>>>>>> 035e3272
# ____________________________________________________________

def equaloplists(oplist1, oplist2, strict_fail_args=True, remap={},
                 text_right=None):
    # try to use the full width of the terminal to display the list
    # unfortunately, does not work with the default capture method of py.test
    # (which is fd), you you need to use either -s or --capture=sys, else you
    # get the standard 80 columns width
    totwidth = py.io.get_terminal_width()
    width = totwidth / 2 - 1
    print ' Comparing lists '.center(totwidth, '-')
    text_right = text_right or 'expected'
    print '%s| %s' % ('optimized'.center(width), text_right.center(width))
    for op1, op2 in itertools.izip_longest(oplist1, oplist2, fillvalue=''):
        txt1 = str(op1)
        txt2 = str(op2)
        while txt1 or txt2:
            print '%s| %s' % (txt1[:width].ljust(width), txt2[:width])
            txt1 = txt1[width:]
            txt2 = txt2[width:]
    print '-' * totwidth

    for op1, op2 in zip(oplist1, oplist2):
        assert op1.getopnum() == op2.getopnum()
        assert op1.numargs() == op2.numargs()
        for i in range(op1.numargs()):
            x = op1.getarg(i)
            y = op2.getarg(i)
            assert x.same_box(remap.get(y, y))
        if op2.result in remap:
            if op2.result is None:
                assert op1.result == remap[op2.result]
            else:
                assert op1.result.same_box(remap[op2.result])
        else:
            remap[op2.result] = op1.result
        if op1.getopnum() not in (rop.JUMP, rop.LABEL):      # xxx obscure
            assert op1.getdescr() == op2.getdescr()
        if op1.getfailargs() or op2.getfailargs():
            assert len(op1.getfailargs()) == len(op2.getfailargs())
            if strict_fail_args:
                for x, y in zip(op1.getfailargs(), op2.getfailargs()):
                    if x is None:
                        assert remap.get(y, y) is None
                    else:
                        assert x.same_box(remap.get(y, y))
            else:
                fail_args1 = set(op1.getfailargs())
                fail_args2 = set([remap.get(y, y) for y in op2.getfailargs()])
                for x in fail_args1:
                    for y in fail_args2:
                        if x.same_box(y):
                            fail_args2.remove(y)
                            break
                    else:
                        assert False
    assert len(oplist1) == len(oplist2)
    return True<|MERGE_RESOLUTION|>--- conflicted
+++ resolved
@@ -122,16 +122,6 @@
 def args_dict():
     return r_dict(args_eq, args_hash)
 
-<<<<<<< HEAD
-def args_dict_box():
-    return r_dict(args_eq, args_hash)
-
-def args_dict_value():
-    return r_dict(args_eq, args_hash)
-
-
-=======
->>>>>>> 035e3272
 # ____________________________________________________________
 
 def equaloplists(oplist1, oplist2, strict_fail_args=True, remap={},
