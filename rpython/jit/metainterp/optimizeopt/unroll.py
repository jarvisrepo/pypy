import sys

from rpython.jit.metainterp.compile import Memo
from rpython.jit.metainterp.history import TargetToken, JitCellToken, Const
from rpython.jit.metainterp.logger import LogOperations
from rpython.jit.metainterp.optimize import InvalidLoop
from rpython.jit.metainterp.optimizeopt.generalize import KillHugeIntBounds
from rpython.jit.metainterp.optimizeopt.optimizer import Optimizer, Optimization
from rpython.jit.metainterp.optimizeopt.virtualstate import (VirtualStateConstructor,
        ShortBoxes, BadVirtualState, VirtualStatesCantMatch)
from rpython.jit.metainterp.resoperation import rop, ResOperation, DONT_CHANGE,\
     OpHelpers, AbstractInputArg
from rpython.jit.metainterp.resume import Snapshot
from rpython.rlib.debug import debug_print, debug_start, debug_stop


# FIXME: Introduce some VirtualOptimizer super class instead

def optimize_unroll(metainterp_sd, loop, optimizations,
                    inline_short_preamble=True, start_state=None,
                    export_state=True):
    opt = UnrollOptimizer(metainterp_sd, loop, optimizations)
    opt.inline_short_preamble = inline_short_preamble
    return opt.propagate_all_forward(start_state, export_state)


class UnrollableOptimizer(Optimizer):
    def setup(self):
        self.importable_values = {}
        self.emitting_dissabled = False
        self.emitted_guards = 0

    def ensure_imported(self, value):
        if not self.emitting_dissabled and value in self.importable_values:
            imp = self.importable_values[value]
            del self.importable_values[value]
            imp.import_value(value)

    def emit_operation(self, op):
        if op.returns_bool_result():
            self.bool_boxes[self.getvalue(op)] = None
        if self.emitting_dissabled:
            return
        if op.is_guard():
            self.emitted_guards += 1 # FIXME: can we use counter in self._emit_operation?
        self._emit_operation(op)


class UnrollOptimizer(Optimization):
    """Unroll the loop into two iterations. The first one will
    become the preamble or entry bridge (don't think there is a
    distinction anymore)"""

    inline_short_preamble = True

    def __init__(self, metainterp_sd, loop, optimizations):
        self.optimizer = UnrollableOptimizer(metainterp_sd, loop, optimizations)
        self.boxes_created_this_iteration = None

    def get_virtual_state(self, args):
        modifier = VirtualStateConstructor(self.optimizer)
        return modifier.get_virtual_state(args)

    def fix_snapshot(self, jump_args, snapshot):
        if snapshot is None:
            return None
        snapshot_args = snapshot.boxes
        new_snapshot_args = []
        for a in snapshot_args:
            a = self.getvalue(a).get_key_box()
            new_snapshot_args.append(a)
        prev = self.fix_snapshot(jump_args, snapshot.prev)
        return Snapshot(prev, new_snapshot_args)

    def propagate_all_forward(self, starting_state, export_state=True):
        loop = self.optimizer.loop
        self.optimizer.clear_newoperations()

        start_label = loop.operations[0]
        if start_label.getopnum() == rop.LABEL:
            loop.operations = loop.operations[1:]
            # We need to emit the label op before import_state() as emitting it
            # will clear heap caches
            self.optimizer.send_extra_operation(start_label)
        else:
            start_label = None

        patchguardop = None
        if len(loop.operations) > 1:
            patchguardop = loop.operations[-2]
            if patchguardop.getopnum() != rop.GUARD_FUTURE_CONDITION:
                patchguardop = None

        jumpop = loop.operations[-1]
        if jumpop.getopnum() == rop.JUMP or jumpop.getopnum() == rop.LABEL:
            loop.operations = loop.operations[:-1]
        else:
            jumpop = None

        self.import_state(start_label, starting_state)
        self.optimizer.propagate_all_forward(clear=False)

        if not jumpop:
            return

        cell_token = jumpop.getdescr()
        assert isinstance(cell_token, JitCellToken)
        stop_label = ResOperation(rop.LABEL, jumpop.getarglist(), TargetToken(cell_token))

        if jumpop.getopnum() == rop.JUMP:
            if self.jump_to_already_compiled_trace(jumpop, patchguardop):
                # Found a compiled trace to jump to
                if self.short:
                    # Construct our short preamble
                    assert start_label
                    self.close_bridge(start_label)
                return

            if start_label and self.jump_to_start_label(start_label, stop_label):
                # Initial label matches, jump to it
                jumpop = ResOperation(rop.JUMP, stop_label.getarglist(),
                                      descr=start_label.getdescr())
                if self.short:
                    # Construct our short preamble
                    self.close_loop(start_label, jumpop, patchguardop)
                else:
                    self.optimizer.send_extra_operation(jumpop)
                return

            if cell_token.target_tokens:
                limit = self.optimizer.metainterp_sd.warmrunnerdesc.memory_manager.retrace_limit
                if cell_token.retraced_count < limit:
                    cell_token.retraced_count += 1
                    debug_print('Retracing (%d/%d)' % (cell_token.retraced_count, limit))
                else:
                    debug_print("Retrace count reached, jumping to preamble")
                    assert cell_token.target_tokens[0].virtual_state is None
                    jumpop.setdescr(cell_token.target_tokens[0])
                    self.optimizer.send_extra_operation(jumpop)
                    return

        # Found nothing to jump to, emit a label instead

        if self.short:
            # Construct our short preamble
            assert start_label
            self.close_bridge(start_label)

        self.optimizer.flush()
        if export_state:
            KillHugeIntBounds(self.optimizer).apply()

        loop.operations = self.optimizer.get_newoperations()
<<<<<<< HEAD
        final_state = self.export_state(stop_label)
        final_state.dump(self.optimizer.metainterp_sd)
=======
        if export_state:
            final_state = self.export_state(stop_label)
        else:
            final_state = None
>>>>>>> ea7b5e1d
        loop.operations.append(stop_label)
        return final_state

    def jump_to_start_label(self, start_label, stop_label):
        if not start_label or not stop_label:
            return False

        stop_target = stop_label.getdescr()
        start_target = start_label.getdescr()
        assert isinstance(stop_target, TargetToken)
        assert isinstance(start_target, TargetToken)
        return stop_target.targeting_jitcell_token is start_target.targeting_jitcell_token


    def export_state(self, targetop):
        original_jump_args = targetop.getarglist()
        jump_args = [self.getvalue(a).get_key_box() for a in original_jump_args]

        virtual_state = self.get_virtual_state(jump_args)

        values = [self.getvalue(arg) for arg in jump_args]
        inputargs = virtual_state.make_inputargs(values, self.optimizer)
        short_inputargs = virtual_state.make_inputargs(values, self.optimizer, keyboxes=True)

        if self.boxes_created_this_iteration is not None:
            for box in self.inputargs:
                self.boxes_created_this_iteration[box] = None

        short_boxes = ShortBoxes(self.optimizer, inputargs)

        self.optimizer.clear_newoperations()
        for i in range(len(original_jump_args)):
            srcbox = jump_args[i]
            if values[i].is_virtual():
                srcbox = values[i].force_box(self.optimizer)
            if original_jump_args[i] is not srcbox:
                opnum = OpHelpers.same_as_for_type(original_jump_args[i].type)
                op = self.optimizer.replace_op_with(original_jump_args[i],
                                                    opnum, [srcbox],
                                                    descr=DONT_CHANGE)
                self.optimizer.emit_operation(op)
        inputarg_setup_ops = self.optimizer.get_newoperations()

        target_token = targetop.getdescr()
        assert isinstance(target_token, TargetToken)
        targetop.initarglist(inputargs)
        target_token.virtual_state = virtual_state
        target_token.short_preamble = [ResOperation(rop.LABEL, short_inputargs, None)]

        exported_values = {}
        for box in inputargs:
            exported_values[box] = self.optimizer.getvalue(box)
        for op in short_boxes.operations():
            if op and op.type != 'v':
                exported_values[op] = self.optimizer.getvalue(op)

        return ExportedState(short_boxes, inputarg_setup_ops, exported_values)

    def import_state(self, targetop, exported_state):
        if not targetop: # Trace did not start with a label
            self.inputargs = self.optimizer.loop.inputargs
            self.short = None
            self.initial_virtual_state = None
            return

        self.inputargs = targetop.getarglist()
        target_token = targetop.getdescr()
        assert isinstance(target_token, TargetToken)
        if not exported_state:
            # No state exported, construct one without virtuals
            self.short = None
            virtual_state = self.get_virtual_state(self.inputargs)
            self.initial_virtual_state = virtual_state
            return

        self.short = target_token.short_preamble[:]
        self.short_seen = {}
        self.short_boxes = exported_state.short_boxes
        self.initial_virtual_state = target_token.virtual_state

        seen = {}
        for box in self.inputargs:
            if box in seen:
                continue
            seen[box] = None
            preamble_value = exported_state.exported_values[box]
            value = self.optimizer.getvalue(box)
            value.import_from(preamble_value, self.optimizer)

        # Setup the state of the new optimizer by emiting the
        # short operations and discarding the result
        self.optimizer.emitting_dissabled = True
        for op in exported_state.inputarg_setup_ops:
            self.optimizer.send_extra_operation(op)

        seen = {}
        for op in self.short_boxes.operations():
            self.ensure_short_op_emitted(op, self.optimizer, seen)
            if op and op.type != 'v':
                preamble_value = exported_state.exported_values[op]
                value = self.optimizer.getvalue(op)
                if not value.is_virtual() and not value.is_constant():
                    imp = ValueImporter(self, preamble_value, op)
                    self.optimizer.importable_values[value] = imp
                newvalue = self.optimizer.getvalue(op)
                newresult = newvalue.get_key_box()
                # note that emitting here SAME_AS should not happen, but
                # in case it does, we would prefer to be suboptimal in asm
                # to a fatal RPython exception.
                source_op = newresult
                while source_op.source_op:
                    source_op = source_op.source_op
                if source_op is not op and \
                   not self.short_boxes.has_producer(newresult) and \
                   not newvalue.is_constant():
                    xxx
                    opnum = OpHelpers.same_as_for_type(op.type)
                    op = ResOperation(opnum, [op])
                    self.optimizer._newoperations.append(op)
                    #if self.optimizer.loop.logops:
                    #    debug_print('  Falling back to add extra: ' +
                    #                self.optimizer.loop.logops.repr_of_resop(op))

        self.optimizer.flush()
        self.optimizer.emitting_dissabled = False

    def close_bridge(self, start_label):
        inputargs = self.inputargs
        short_jumpargs = inputargs[:]

        # We dont need to inline the short preamble we are creating as we are conneting
        # the bridge to a different trace with a different short preamble
        self.memo = None

        newoperations = self.optimizer.get_newoperations()
        self.boxes_created_this_iteration = {}
        i = 0
        while i < len(newoperations):
            self._import_op(newoperations[i], inputargs, short_jumpargs, [])
            i += 1
            newoperations = self.optimizer.get_newoperations()
        self.short.append(ResOperation(rop.JUMP, short_jumpargs, None, descr=start_label.getdescr()))
        self.finalize_short_preamble(start_label)

    def close_loop(self, start_label, jumpop, patchguardop):
        virtual_state = self.initial_virtual_state
        short_inputargs = self.short[0].getarglist()
        inputargs = self.inputargs
        short_jumpargs = inputargs[:]

        # Construct jumpargs from the virtual state
        original_jumpargs = jumpop.getarglist()[:]
        values = [self.getvalue(arg) for arg in jumpop.getarglist()]
        import pdb
        pdb.set_trace()
        try:
            jumpargs = virtual_state.make_inputargs(values, self.optimizer)
        except BadVirtualState:
            raise InvalidLoop('The state of the optimizer at the end of ' +
                              'peeled loop is inconsistent with the ' +
                              'VirtualState at the beginning of the peeled ' +
                              'loop')
        jumpop.initarglist(jumpargs)

        # Inline the short preamble at the end of the loop
        jmp_to_short_args = virtual_state.make_inputargs(values,
                                                         self.optimizer,
                                                         keyboxes=True)
        assert len(short_inputargs) == len(jmp_to_short_args)
        args = {}
        for i in range(len(short_inputargs)):
            if short_inputargs[i] in args:
                if args[short_inputargs[i]] != jmp_to_short_args[i]:
                    raise InvalidLoop('The short preamble wants the ' +
                                      'same box passed to multiple of its ' +
                                      'inputargs, but the jump at the ' +
                                      'end of this bridge does not do that.')

            args[short_inputargs[i]] = jmp_to_short_args[i]
        self.memo = Memo(short_inputargs, jmp_to_short_args)
        self._inline_short_preamble(self.short, self.memo,
                                    patchguardop,
                                    self.short_boxes.assumed_classes)

        # Import boxes produced in the preamble but used in the loop
        newoperations = self.optimizer.get_newoperations()
        self.boxes_created_this_iteration = {}
        i = j = 0
        while i < len(newoperations) or j < len(jumpargs):
            if i == len(newoperations):
                while j < len(jumpargs):
                    a = jumpargs[j]
                    #if self.optimizer.loop.logops:
                    #    debug_print('J:  ' + self.optimizer.loop.logops.repr_of_arg(a))
                    self.import_box(a, inputargs, short_jumpargs, jumpargs)
                    j += 1
            else:
                self._import_op(newoperations[i], inputargs, short_jumpargs, jumpargs)
                i += 1
            newoperations = self.optimizer.get_newoperations()

        jumpop.initarglist(jumpargs)
        self.optimizer.send_extra_operation(jumpop)
        self.short.append(ResOperation(rop.JUMP, short_jumpargs, descr=jumpop.getdescr()))

        # Verify that the virtual state at the end of the loop is one
        # that is compatible with the virtual state at the start of the loop
        final_virtual_state = self.get_virtual_state(original_jumpargs)
        #debug_start('jit-log-virtualstate')
        #virtual_state.debug_print('Closed loop with ')
        bad = {}
        if not virtual_state.generalization_of(final_virtual_state, bad,
                                               cpu=self.optimizer.cpu):
            # We ended up with a virtual state that is not compatible
            # and we are thus unable to jump to the start of the loop
            #final_virtual_state.debug_print("Bad virtual state at end of loop, ",
            #                                bad)
            #debug_stop('jit-log-virtualstate')
            raise InvalidLoop('The virtual state at the end of the peeled ' +
                              'loop is not compatible with the virtual ' +
                              'state at the start of the loop which makes ' +
                              'it impossible to close the loop')

        #debug_stop('jit-log-virtualstate')

        maxguards = self.optimizer.metainterp_sd.warmrunnerdesc.memory_manager.max_retrace_guards
        if self.optimizer.emitted_guards > maxguards:
            target_token = jumpop.getdescr()
            assert isinstance(target_token, TargetToken)
            target_token.targeting_jitcell_token.retraced_count = sys.maxint

        self.finalize_short_preamble(start_label)

    def finalize_short_preamble(self, start_label):
        short = self.short
        assert short[-1].getopnum() == rop.JUMP
        target_token = start_label.getdescr()
        assert isinstance(target_token, TargetToken)

        # Turn guards into conditional jumps to the preamble
        #for i in range(len(short)):
        #    op = short[i]
        #    if op.is_guard():
                #op = op.clone(self.memo)
                #op.is_source_op = True
        #        op.setfailargs(None)
        #        op.setdescr(None) # will be set to a proper descr when the preamble is used
        #        short[i] = op

        # Clone ops and boxes to get private versions and
        short_inputargs = short[0].getarglist()
        boxmap = {}
        newargs = [None] * len(short_inputargs)
        for i in range(len(short_inputargs)):
            a = short_inputargs[i]
            if a in boxmap:
                newargs[i] = boxmap[a]
            else:
                newargs[i] = a.clone_input_arg()
                boxmap[a] = newargs[i]
        memo = Memo(short_inputargs, newargs)
        target_token.assumed_classes = {}
        for i in range(len(short)):
            op = short[i]
            newop = op.clone(memo)
            if newop.is_guard():
                newop.setfailargs(None)
                newop.setdescr(None)
            if op in self.short_boxes.assumed_classes:
                target_token.assumed_classes[newop] = self.short_boxes.assumed_classes[op]
            short[i] = newop

        # Forget the values to allow them to be freed
        for box in short[0].getarglist():
            box.forget_value()
        for op in short:
            op.forget_value()
        target_token.short_preamble = self.short

    def ensure_short_op_emitted(self, op, optimizer, seen):
        if op is None:
            return
        if op.type != 'v' and op in seen:
            return
        for a in op.getarglist():
            if not isinstance(a, Const) and not isinstance(a, AbstractInputArg) and a not in seen:
                self.ensure_short_op_emitted(self.short_boxes.producer(a), optimizer,
                                             seen)

        #if self.optimizer.loop.logops:
        #    debug_print('  Emitting short op: ' +
        #                self.optimizer.loop.logops.repr_of_resop(op))

        optimizer.send_extra_operation(op)
        seen[op] = None
        if op.is_ovf():
            guard = ResOperation(rop.GUARD_NO_OVERFLOW, [])
            optimizer.send_extra_operation(guard)

    def add_op_to_short(self, op, emit=True, guards_needed=False):
        if op is None:
            return None
        if op is not None and op in self.short_seen:
            if emit and self.memo:
                return self.memo.get(op, op)
            else:
                return None

        for a in op.getarglist():
            if not isinstance(a, Const) and a not in self.short_seen:
                self.add_op_to_short(self.short_boxes.producer(a), emit, guards_needed)
        if op.is_guard():
            op.setdescr(None) # will be set to a proper descr when the preamble is used

        if guards_needed and self.short_boxes.has_producer(op):
            value_guards = self.getvalue(op).make_guards(op)
        else:
            value_guards = []

        self.short.append(op)
        self.short_seen[op] = None
        if emit and self.short_inliner:
            newop = self.short_inliner.inline_op(op)
            self.optimizer.send_extra_operation(newop)
        else:
            newop = None

        if op.is_ovf():
            # FIXME: ensure that GUARD_OVERFLOW:ed ops not end up here
            guard = ResOperation(rop.GUARD_NO_OVERFLOW, [], None)
            self.add_op_to_short(guard, emit, guards_needed)
        for guard in value_guards:
            self.add_op_to_short(guard, emit, guards_needed)

        if newop:
            return newop.result
        return None

    def import_box(self, box, inputargs, short_jumpargs, jumpargs):
        if isinstance(box, Const) or box in inputargs:
            return
        if box in self.boxes_created_this_iteration:
            return

        short_op = self.short_boxes.producer(box)
        newresult = self.add_op_to_short(short_op)

        short_jumpargs.append(short_op)
        inputargs.append(box)
        box = newresult
        if box in self.optimizer.values:
            box = self.optimizer.values[box].force_box(self.optimizer)
        jumpargs.append(box)


    def _import_op(self, op, inputargs, short_jumpargs, jumpargs):
        self.boxes_created_this_iteration[op] = None
        args = op.getarglist()
        if op.is_guard():
            args = args + op.getfailargs()

        for a in args:
            self.import_box(a, inputargs, short_jumpargs, jumpargs)

    def jump_to_already_compiled_trace(self, jumpop, patchguardop):
        assert jumpop.getopnum() == rop.JUMP
        cell_token = jumpop.getdescr()

        assert isinstance(cell_token, JitCellToken)
        if not cell_token.target_tokens:
            return False

        if not self.inline_short_preamble:
            assert cell_token.target_tokens[0].virtual_state is None
            jumpop.setdescr(cell_token.target_tokens[0])
            self.optimizer.send_extra_operation(jumpop)
            return True

        args = jumpop.getarglist()
        virtual_state = self.get_virtual_state(args)
        values = [self.getvalue(arg)
                  for arg in jumpop.getarglist()]
        debug_start('jit-log-virtualstate')
        virtual_state.debug_print("Looking for ", metainterp_sd=self.optimizer.metainterp_sd)

        for target in cell_token.target_tokens:
            if not target.virtual_state:
                continue
            extra_guards = []

            try:
                cpu = self.optimizer.cpu
                state = target.virtual_state.generate_guards(virtual_state,
                                                             values,
                                                             cpu)

                extra_guards = state.extra_guards
                if extra_guards:
                    debugmsg = 'Guarded to match '
                else:
                    debugmsg = 'Matched '
            except VirtualStatesCantMatch, e:
                debugmsg = 'Did not match:\n%s\n' % (e.msg, )
                target.virtual_state.debug_print(debugmsg, e.state.bad, metainterp_sd=self.optimizer.metainterp_sd)
                continue

            assert patchguardop is not None or (extra_guards == [] and len(target.short_preamble) == 1)

            target.virtual_state.debug_print(debugmsg, {})

            debug_stop('jit-log-virtualstate')

            args = target.virtual_state.make_inputargs(values, self.optimizer,
                                                       keyboxes=True)
            short_inputargs = target.short_preamble[0].getarglist()
            memo = Memo(short_inputargs, args)

            for guard in extra_guards:
                if guard.is_guard():
                    descr = patchguardop.getdescr().clone_if_mutable()
                    guard.setdescr(descr)
                self.optimizer.send_extra_operation(guard)

            try:
                # NB: the short_preamble ends with a jump
                self._inline_short_preamble(target.short_preamble, memo,
                                            patchguardop,
                                            target.assumed_classes)
            except InvalidLoop:
                #debug_print("Inlining failed unexpectedly",
                #            "jumping to preamble instead")
                assert cell_token.target_tokens[0].virtual_state is None
                jumpop.setdescr(cell_token.target_tokens[0])
                self.optimizer.send_extra_operation(jumpop)
            return True
        debug_stop('jit-log-virtualstate')
        return False

    def _inline_short_preamble(self, short_preamble, memo, patchguardop,
                               assumed_classes):
        i = 1
        # XXX this is intentiontal :-(. short_preamble can change during the
        # loop in some cases
        while i < len(short_preamble):
            shop = short_preamble[i]
            newop = shop.clone(memo)
            newop.is_source_op = True
            if newop.is_guard():
                if not patchguardop:
                    raise InvalidLoop("would like to have short preamble, but it has a guard and there's no guard_future_condition")
                descr = patchguardop.getdescr().clone_if_mutable(memo)
                newop.setdescr(descr)
            self.optimizer.send_extra_operation(newop)
            if shop in assumed_classes:
                classbox = self.getvalue(newop.result).get_constant_class(self.optimizer.cpu)
                if not classbox or not classbox.same_constant(assumed_classes[shop.result]):
                    raise InvalidLoop('The class of an opaque pointer before the jump ' +
                                      'does not mach the class ' +
                                      'it has at the start of the target loop')
            i += 1


class ValueImporter(object):
    def __init__(self, unroll, value, op):
        self.unroll = unroll
        self.preamble_value = value
        self.op = op

    def import_value(self, value):
        value.import_from(self.preamble_value, self.unroll.optimizer)
        self.unroll.add_op_to_short(self.op, False, True)


class ExportedState(object):
    def __init__(self, short_boxes, inputarg_setup_ops, exported_values):
        self.short_boxes = short_boxes
        self.inputarg_setup_ops = inputarg_setup_ops
        self.exported_values = exported_values

    def dump(self, metainterp_sd):
        debug_start("jit-exported-state")
        logops = LogOperations(metainterp_sd, False)
        debug_print("   inputarg setup")
        logops._log_operations([], self.inputarg_setup_ops)
        debug_print("   short boxes")
        self.short_boxes.dump(logops)
        debug_print("   exported values")
        for k, v in self.exported_values.iteritems():
            debug_print("%s:%s" % (logops.repr_of_resop(k),
                                   logops.repr_of_resop(v.box)))
        debug_stop("jit-exported-state")<|MERGE_RESOLUTION|>--- conflicted
+++ resolved
@@ -151,15 +151,10 @@
             KillHugeIntBounds(self.optimizer).apply()
 
         loop.operations = self.optimizer.get_newoperations()
-<<<<<<< HEAD
-        final_state = self.export_state(stop_label)
-        final_state.dump(self.optimizer.metainterp_sd)
-=======
         if export_state:
             final_state = self.export_state(stop_label)
         else:
             final_state = None
->>>>>>> ea7b5e1d
         loop.operations.append(stop_label)
         return final_state
 
