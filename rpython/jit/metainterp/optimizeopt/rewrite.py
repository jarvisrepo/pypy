--- conflicted
+++ resolved
@@ -423,21 +423,12 @@
         self.optimize_guard(op, CONST_0)
 
     def optimize_RECORD_EXACT_CLASS(self, op):
+        expectedclassbox = op.getarg(1)
         opinfo = self.getptrinfo(op.getarg(0))
-        expectedclassbox = op.getarg(1)
-<<<<<<< HEAD
         if not isinstance(expectedclassbox, Const):
-            # can't optimize
-            if not value.is_nonnull():
-                value.make_nonnull(None)
-            return
-        realclassbox = value.get_constant_class(self.optimizer.cpu)
-        if realclassbox is not None:
-            assert realclassbox.same_constant(expectedclassbox)
-            return
-        value.make_constant_class(None, expectedclassbox)
-=======
-        assert isinstance(expectedclassbox, Const)
+            if opinfo is None or not opinfo.is_nonnull():
+                self.make_nonnull(op.getarg(0))
+            return
         if opinfo is not None:
             realclassbox = opinfo.get_known_class(self.optimizer.cpu)
             if realclassbox is not None:
@@ -445,7 +436,6 @@
                 return
         self.make_constant_class(op.getarg(0), expectedclassbox,
                                  update_last_guard=False)
->>>>>>> a467d300
 
     def optimize_GUARD_CLASS(self, op):
         expectedclassbox = op.getarg(1)
