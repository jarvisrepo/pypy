--- conflicted
+++ resolved
@@ -136,13 +136,8 @@
             self.make_equal_to(op, arg1)
         elif b1.equal(0):
             op = self.replace_op_with(op, rop.INT_NEG, args=[arg2])
-<<<<<<< HEAD
-            return self.emit(op)
-        elif arg1.same_box(arg2):
-=======
-            self.emit_operation(op)
+            return self.emit(op)
         elif arg1 == arg2:
->>>>>>> 2bc3023c
             self.make_constant_int(op, 0)
         else:
             return self.emit(op)
@@ -197,16 +192,10 @@
     def _optimize_CALL_INT_UDIV(self, op):
         b2 = self.getintbound(op.getarg(2))
         if b2.is_constant() and b2.getint() == 1:
-<<<<<<< HEAD
-            self.make_equal_to(op, op.getarg(0))
-        else:
-            return self.emit(op)
-=======
             self.make_equal_to(op, op.getarg(1))
             self.last_emitted_operation = REMOVED
             return True
         return False
->>>>>>> 2bc3023c
 
     def optimize_INT_LSHIFT(self, op):
         b1 = self.getintbound(op.getarg(0))
@@ -702,10 +691,7 @@
             self.make_constant(op, result)
             self.last_emitted_operation = REMOVED
             return
-<<<<<<< HEAD
-        return self.emit(op)
-
-=======
+
         # dispatch based on 'oopspecindex' to a method that handles
         # specifically the given oopspec call.
         effectinfo = op.getdescr().get_extra_info()
@@ -719,8 +705,7 @@
         elif oopspecindex == EffectInfo.OS_INT_PY_MOD:
             if self._optimize_CALL_INT_PY_MOD(op):
                 return
-        self.emit_operation(op)
->>>>>>> 2bc3023c
+        return self.emit(op)
     optimize_CALL_PURE_R = optimize_CALL_PURE_I
     optimize_CALL_PURE_F = optimize_CALL_PURE_I
     optimize_CALL_PURE_N = optimize_CALL_PURE_I
@@ -743,15 +728,6 @@
 
         if b1.is_constant() and b1.getint() == 0:
             self.make_constant_int(op, 0)
-<<<<<<< HEAD
-            return
-        if b1.known_ge(IntBound(0, 0)) and b2.is_constant():
-            val = b2.getint()
-            if val & (val - 1) == 0 and val > 0: # val == 2**shift
-                op = self.replace_op_with(op, rop.INT_RSHIFT,
-                            args = [op.getarg(0), ConstInt(highest_bit(val))])
-        return self.emit(op)
-=======
             self.last_emitted_operation = REMOVED
             return True
         # This is Python's integer division: 'x // (2**shift)' can always
@@ -821,7 +797,6 @@
                 self.optimizer.send_extra_operation(newop)
             self.make_equal_to(op, newop)
             return True
->>>>>>> 2bc3023c
 
     def optimize_CAST_PTR_TO_INT(self, op):
         self.optimizer.pure_reverse(op)
