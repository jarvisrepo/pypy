from rpython.jit.codewriter.effectinfo import EffectInfo
from rpython.jit.codewriter import longlong
from rpython.jit.metainterp import compile
from rpython.jit.metainterp.history import (Const, ConstInt, make_hashable_int,
                                            ConstFloat)
from rpython.jit.metainterp.optimize import InvalidLoop
from rpython.jit.metainterp.optimizeopt.intutils import IntBound
from rpython.jit.metainterp.optimizeopt.optimizer import (Optimization, REMOVED,
    CONST_0, CONST_1)
from rpython.jit.metainterp.optimizeopt.info import INFO_NONNULL, INFO_NULL
from rpython.jit.metainterp.optimizeopt.util import _findall, make_dispatcher_method
from rpython.jit.metainterp.resoperation import rop, ResOperation, opclasses,\
     OpHelpers
from rpython.rlib.rarithmetic import highest_bit
import math

class OptRewrite(Optimization):
    """Rewrite operations into equivalent, cheaper operations.
       This includes already executed operations and constants.
    """
    def __init__(self):
        self.loop_invariant_results = {}
        self.loop_invariant_producer = {}

    def setup(self):
        self.optimizer.optrewrite = self

    def produce_potential_short_preamble_ops(self, sb):
        for op in self.loop_invariant_producer.values():
            sb.add_loopinvariant_op(op)

    def propagate_forward(self, op):
        if op.boolinverse != -1 or op.boolreflex != -1:
            if self.find_rewritable_bool(op):
                return

        dispatch_opt(self, op)

    def try_boolinvers(self, op, targs):
        oldop = self.get_pure_result(targs)
        if oldop is not None:
            b = self.getintbound(oldop)
            if b.equal(1):
                self.make_constant(op, CONST_0)
                return True
            elif b.equal(0):
                self.make_constant(op, CONST_1)
                return True
        return False


    def find_rewritable_bool(self, op):
        oldopnum = op.boolinverse
        arg0 = op.getarg(0)
        arg1 = op.getarg(1)
        if oldopnum != -1:
            top = ResOperation(oldopnum, [arg0, arg1], None)
            if self.try_boolinvers(op, top):
                return True

        oldopnum = op.boolreflex # FIXME: add INT_ADD, INT_MUL
        if oldopnum != -1:
            top = ResOperation(oldopnum, [arg1, arg0], None)
            oldop = self.get_pure_result(top)
            if oldop is not None:
                self.optimizer.make_equal_to(op, oldop)
                return True

        if op.boolreflex == -1:
            return False
        oldopnum = opclasses[op.boolreflex].boolinverse
        if oldopnum != -1:
            top = ResOperation(oldopnum, [arg1, arg0], None)
            if self.try_boolinvers(op, top):
                return True

        return False

    def optimize_INT_AND(self, op):
        b1 = self.getintbound(op.getarg(0))
        b2 = self.getintbound(op.getarg(1))
        if b1.equal(0) or b2.equal(0):
            self.make_constant_int(op, 0)
            return
        elif b2.is_constant():
            val = b2.lower
            if val == -1 or b1.lower >= 0 \
                and b1.upper <= val & ~(val + 1):
                self.make_equal_to(op, op.getarg(0))
                return
        elif b1.is_constant():
            val = b1.lower
            if val == -1 or b2.lower >= 0 \
                and b2.upper <= val & ~(val + 1):
                self.make_equal_to(op, op.getarg(1))
                return

        self.emit_operation(op)

    def optimize_INT_OR(self, op):
        b1 = self.getintbound(op.getarg(0))
        b2 = self.getintbound(op.getarg(1))
        if b1.equal(0):
            self.make_equal_to(op, op.getarg(1))
        elif b2.equal(0):
            self.make_equal_to(op, op.getarg(0))
        else:
            self.emit_operation(op)

    def optimize_INT_SUB(self, op):
        arg1 = self.get_box_replacement(op.getarg(0))
        b1 = self.getintbound(arg1)
        arg2 = self.get_box_replacement(op.getarg(1))
        b2 = self.getintbound(arg2)
        if b2.equal(0):
            self.make_equal_to(op, arg1)
        elif b1.equal(0):
            op = self.replace_op_with(op, rop.INT_NEG, args=[arg2])
            self.emit_operation(op)
        elif arg1.same_box(arg2):
            self.make_constant_int(op, 0)
        else:
            self.emit_operation(op)
            self.optimizer.pure_reverse(op)

    def optimize_INT_ADD(self, op):
        if self.is_raw_ptr(op.getarg(0)) or self.is_raw_ptr(op.getarg(1)):
            self.emit_operation(op)
            return
        arg1 = self.get_box_replacement(op.getarg(0))
        b1 = self.getintbound(arg1)
        arg2 = self.get_box_replacement(op.getarg(1))
        b2 = self.getintbound(arg2)

        # If one side of the op is 0 the result is the other side.
        if b1.equal(0):
            self.make_equal_to(op, arg2)
        elif b2.equal(0):
            self.make_equal_to(op, arg1)
        else:
            self.emit_operation(op)
            self.optimizer.pure_reverse(op)

    def optimize_INT_MUL(self, op):
        arg1 = self.get_box_replacement(op.getarg(0))
        b1 = self.getintbound(arg1)
        arg2 = self.get_box_replacement(op.getarg(1))
        b2 = self.getintbound(arg2)

        # If one side of the op is 1 the result is the other side.
        if b1.equal(1):
            self.make_equal_to(op, arg2)
        elif b2.equal(1):
            self.make_equal_to(op, arg1)
        elif b1.equal(0) or b2.equal(0):
            self.make_constant_int(op, 0)
        else:
            for lhs, rhs in [(arg1, arg2), (arg2, arg1)]:
                lh_info = self.getintbound(lhs)
                if lh_info.is_constant():
                    x = lh_info.getint()
                    # x & (x - 1) == 0 is a quick test for power of 2
                    if x & (x - 1) == 0:
                        new_rhs = ConstInt(highest_bit(lh_info.getint()))
                        op = self.replace_op_with(op, rop.INT_LSHIFT, args=[rhs, new_rhs])
                        break
            self.emit_operation(op)

    def optimize_UINT_FLOORDIV(self, op):
        b2 = self.getintbound(op.getarg(1))

        if b2.is_constant() and b2.getint() == 1:
            self.make_equal_to(op, op.getarg(0))
        else:
            self.emit_operation(op)

    def optimize_INT_LSHIFT(self, op):
        b1 = self.getintbound(op.getarg(0))
        b2 = self.getintbound(op.getarg(1))

        if b2.is_constant() and b2.getint() == 0:
            self.make_equal_to(op, op.getarg(0))
        elif b1.is_constant() and b1.getint() == 0:
            self.make_constant_int(op, 0)
        else:
            self.emit_operation(op)

    def optimize_INT_RSHIFT(self, op):
        b1 = self.getintbound(op.getarg(0))
        b2 = self.getintbound(op.getarg(1))

        if b2.is_constant() and b2.getint() == 0:
            self.make_equal_to(op, op.getarg(0))
        elif b1.is_constant() and b1.getint() == 0:
            self.make_constant_int(op, 0)
        else:
            self.emit_operation(op)

    def optimize_INT_XOR(self, op):
        b1 = self.getintbound(op.getarg(0))
        b2 = self.getintbound(op.getarg(1))

        if b1.equal(0):
            self.make_equal_to(op, op.getarg(1))
        elif b2.equal(0):
            self.make_equal_to(op, op.getarg(0))
        else:
            self.emit_operation(op)

    def optimize_FLOAT_MUL(self, op):
        arg1 = op.getarg(0)
        arg2 = op.getarg(1)

        # Constant fold f0 * 1.0 and turn f0 * -1.0 into a FLOAT_NEG, these
        # work in all cases, including NaN and inf
        for lhs, rhs in [(arg1, arg2), (arg2, arg1)]:
            v1 = self.get_box_replacement(lhs)
            v2 = self.get_box_replacement(rhs)

            if v1.is_constant():
                if v1.getfloatstorage() == 1.0:
                    self.make_equal_to(op, v2)
                    return
                elif v1.getfloatstorage() == -1.0:
                    newop = self.replace_op_with(op, rop.FLOAT_NEG, args=[rhs])
                    self.emit_operation(newop)
                    return
        self.emit_operation(op)
        self.optimizer.pure_reverse(op)

    def optimize_FLOAT_TRUEDIV(self, op):
        arg1 = op.getarg(0)
        arg2 = op.getarg(1)
        v2 = self.get_box_replacement(arg2)

        # replace "x / const" by "x * (1/const)" if possible
        newop = op
        if v2.is_constant():
            divisor = v2.getfloatstorage()
            fraction = math.frexp(divisor)[0]
            # This optimization is valid for powers of two
            # but not for zeroes, some denormals and NaN:
            if fraction == 0.5 or fraction == -0.5:
                reciprocal = 1.0 / divisor
                rfraction = math.frexp(reciprocal)[0]
                if rfraction == 0.5 or rfraction == -0.5:
                    c = ConstFloat(longlong.getfloatstorage(reciprocal))
                    newop = self.replace_op_with(op, rop.FLOAT_MUL,
                                                 args=[arg1, c])
        self.emit_operation(newop)

    def optimize_FLOAT_NEG(self, op):
        self.emit_operation(op)
        self.optimizer.pure_reverse(op)

    def optimize_guard(self, op, constbox, emit_operation=True):
        box = op.getarg(0)
        if box.type == 'i':
            intbound = self.getintbound(box)
            if intbound.is_constant():
                if not intbound.getint() == constbox.getint():
                    r = self.optimizer.metainterp_sd.logger_ops.repr_of_resop(
                        op)
                    raise InvalidLoop('A GUARD_{VALUE,TRUE,FALSE} (%s) was '
                                      'proven to always fail' % r)
                return
        elif box.type == 'r':
            box = self.get_box_replacement(box)
            if box.is_constant():
                if not box.same_constant(constbox):
                    r = self.optimizer.metainterp_sd.logger_ops.repr_of_resop(
                        op)
                    raise InvalidLoop('A GUARD_VALUE (%s) was proven '
                                      'to always fail' % r)
                return
                    
        if emit_operation:
            self.emit_operation(op)
        self.make_constant(box, constbox)
        #if self.optimizer.optheap:  XXX
        #    self.optimizer.optheap.value_updated(value, self.getvalue(constbox))

    def optimize_GUARD_ISNULL(self, op):
        info = self.getptrinfo(op.getarg(0))
        if info is not None:
            if info.is_null():
                return
            elif info.is_nonnull():
                r = self.optimizer.metainterp_sd.logger_ops.repr_of_resop(op)
                raise InvalidLoop('A GUARD_ISNULL (%s) was proven to always '
                                  'fail' % r)
        self.emit_operation(op)
        self.make_constant(op.getarg(0), self.optimizer.cpu.ts.CONST_NULL)

    def optimize_GUARD_NONNULL(self, op):
        opinfo = self.getptrinfo(op.getarg(0))
        if opinfo is not None:
            if opinfo.is_nonnull():
                return
            elif opinfo.is_null():
                r = self.optimizer.metainterp_sd.logger_ops.repr_of_resop(op)
                raise InvalidLoop('A GUARD_NONNULL (%s) was proven to always '
                                  'fail' % r)
        self.emit_operation(op)
        self.make_nonnull(op.getarg(0))
        self.getptrinfo(op.getarg(0)).mark_last_guard(self.optimizer)

    def optimize_GUARD_VALUE(self, op):
        arg0 = op.getarg(0)
        if arg0.type == 'r':
            info = self.getptrinfo(arg0)
            if info:
                if info.is_virtual():
                    raise InvalidLoop("promote of a virtual")
                old_guard_op = info.get_last_guard(self.optimizer)
                if old_guard_op is not None:
                    op = self.replace_guard_class_with_guard_value(op, info,
                                                              old_guard_op)
        elif arg0.type == 'f':
            arg0 = self.get_box_replacement(arg0)
            if arg0.is_constant():
                return
        constbox = op.getarg(1)
        assert isinstance(constbox, Const)
        self.optimize_guard(op, constbox)

    def replace_guard_class_with_guard_value(self, op, info, old_guard_op):
        if old_guard_op.opnum != rop.GUARD_NONNULL:
            previous_classbox = info.get_known_class(self.optimizer.cpu)
            expected_classbox = self.optimizer.cpu.ts.cls_of_box(op.getarg(1))
            assert previous_classbox is not None
            assert expected_classbox is not None
            if not previous_classbox.same_constant(
                    expected_classbox):
                r = self.optimizer.metainterp_sd.logger_ops.repr_of_resop(op)
                raise InvalidLoop('A GUARD_VALUE (%s) was proven to '
                                  'always fail' % r)
        descr = compile.ResumeGuardValueDescr()
        op = old_guard_op.copy_and_change(rop.GUARD_VALUE,
                         args = [old_guard_op.getarg(0), op.getarg(1)],
                         descr = descr)
        # Note: we give explicitly a new descr for 'op'; this is why the
        # old descr must not be ResumeAtPositionDescr (checked above).
        # Better-safe-than-sorry but it should never occur: we should
        # not put in short preambles guard_xxx and guard_value
        # on the same box.
        self.optimizer.replace_guard(op, info)
        descr.make_a_counter_per_value(op)
        # to be safe
        info.reset_last_guard_pos()
        return op

    def optimize_GUARD_TRUE(self, op):
        self.optimize_guard(op, CONST_1)

    def optimize_GUARD_FALSE(self, op):
        self.optimize_guard(op, CONST_0)

<<<<<<< HEAD
    def optimize_RECORD_KNOWN_CLASS(self, op):
        opinfo = self.getptrinfo(op.getarg(0))
=======
    def optimize_RECORD_EXACT_CLASS(self, op):
        value = self.getvalue(op.getarg(0))
>>>>>>> d2bbb374
        expectedclassbox = op.getarg(1)
        assert isinstance(expectedclassbox, Const)
        if opinfo is not None:
            realclassbox = opinfo.get_known_class(self.optimizer.cpu)
            if realclassbox is not None:
                assert realclassbox.same_constant(expectedclassbox)
                return
        self.make_constant_class(op.getarg(0), expectedclassbox,
                                 update_last_guard=False)

    def optimize_GUARD_CLASS(self, op):
        expectedclassbox = op.getarg(1)
        info = self.ensure_ptr_info_arg0(op)
        assert isinstance(expectedclassbox, Const)
        realclassbox = info.get_known_class(self.optimizer.cpu)
        if realclassbox is not None:
            if realclassbox.same_constant(expectedclassbox):
                return
            r = self.optimizer.metainterp_sd.logger_ops.repr_of_resop(op)
            raise InvalidLoop('A GUARD_CLASS (%s) was proven to always fail'
                              % r)
        old_guard_op = info.get_last_guard(self.optimizer)
        if old_guard_op and not isinstance(old_guard_op.getdescr(),
                                           compile.ResumeAtPositionDescr):
            # there already has been a guard_nonnull or guard_class or
            # guard_nonnull_class on this value.
            if old_guard_op.getopnum() == rop.GUARD_NONNULL:
                # it was a guard_nonnull, which we replace with a
                # guard_nonnull_class.
                descr = compile.ResumeGuardNonnullClassDescr()
                op = old_guard_op.copy_and_change (rop.GUARD_NONNULL_CLASS,
                            args = [old_guard_op.getarg(0), op.getarg(1)],
                            descr=descr)
                # Note: we give explicitly a new descr for 'op'; this is why the
                # old descr must not be ResumeAtPositionDescr (checked above).
                # Better-safe-than-sorry but it should never occur: we should
                # not put in short preambles guard_nonnull and guard_class
                # on the same box.
                self.optimizer.replace_guard(op, info)
                self.emit_operation(op)
                self.make_constant_class(op.getarg(0), expectedclassbox, False)
                return
        self.emit_operation(op)
        self.make_constant_class(op.getarg(0), expectedclassbox)

    def optimize_GUARD_NONNULL_CLASS(self, op):
        info = self.getptrinfo(op.getarg(0))
        if info and info.is_null():
            r = self.optimizer.metainterp_sd.logger_ops.repr_of_resop(op)
            raise InvalidLoop('A GUARD_NONNULL_CLASS (%s) was proven to '
                              'always fail' % r)
        self.optimize_GUARD_CLASS(op)

    def optimize_CALL_LOOPINVARIANT_I(self, op):
        arg = op.getarg(0)
        # 'arg' must be a Const, because residual_call in codewriter
        # expects a compile-time constant
        assert isinstance(arg, Const)
        key = make_hashable_int(arg.getint())

        resvalue = self.loop_invariant_results.get(key, None)
        if resvalue is not None:
            resvalue = self.optimizer.force_op_from_preamble(resvalue)
            self.loop_invariant_results[key] = resvalue
            self.make_equal_to(op, resvalue)
            self.last_emitted_operation = REMOVED
            return
        # change the op to be a normal call, from the backend's point of view
        # there is no reason to have a separate operation for this
        newop = self.replace_op_with(op,
                                     OpHelpers.call_for_descr(op.getdescr()))
        self.emit_operation(newop)
        self.loop_invariant_producer[key] = self.optimizer.getlastop()
        self.loop_invariant_results[key] = op
    optimize_CALL_LOOPINVARIANT_R = optimize_CALL_LOOPINVARIANT_I
    optimize_CALL_LOOPINVARIANT_F = optimize_CALL_LOOPINVARIANT_I
    optimize_CALL_LOOPINVARIANT_N = optimize_CALL_LOOPINVARIANT_I

    def optimize_COND_CALL(self, op):
        arg = op.getarg(0)
        b = self.getintbound(arg)
        if b.is_constant():
            if b.getint() == 0:
                self.last_emitted_operation = REMOVED
                return
            opnum = OpHelpers.call_for_type(op.type)
            op = op.copy_and_change(opnum, args=op.getarglist()[1:])
        self.emit_operation(op)

    def _optimize_nullness(self, op, box, expect_nonnull):
        info = self.getnullness(box)
        if info == INFO_NONNULL:
            self.make_constant_int(op, expect_nonnull)
        elif info == INFO_NULL:
            self.make_constant_int(op, not expect_nonnull)
        else:
            self.emit_operation(op)

    def optimize_INT_IS_TRUE(self, op):
        if self.getintbound(op.getarg(0)).is_bool():
            self.make_equal_to(op, op.getarg(0))
            return
        self._optimize_nullness(op, op.getarg(0), True)

    def optimize_INT_IS_ZERO(self, op):
        self._optimize_nullness(op, op.getarg(0), False)

    def _optimize_oois_ooisnot(self, op, expect_isnot, instance):
        arg0 = self.get_box_replacement(op.getarg(0))
        arg1 = self.get_box_replacement(op.getarg(1))
        info0 = self.getptrinfo(arg0)
        info1 = self.getptrinfo(arg1)
        if info0 and info0.is_virtual():
            if info1 and info1.is_virtual():
                intres = (info0 is info1) ^ expect_isnot
                self.make_constant_int(op, intres)
            else:
                self.make_constant_int(op, expect_isnot)
        elif info1 and info1.is_virtual():
            self.make_constant_int(op, expect_isnot)
        elif info1 and info1.is_null():
            self._optimize_nullness(op, op.getarg(0), expect_isnot)
        elif info0 and info0.is_null():
            self._optimize_nullness(op, op.getarg(1), expect_isnot)
        elif arg0 is arg1:
            self.make_constant_int(op, not expect_isnot)
        else:
            if instance:
                if info0 is None:
                    cls0 = None
                else:
                    cls0 = info0.get_known_class(self.optimizer.cpu)
                if cls0 is not None:
                    if info1 is None:
                        cls1 = None
                    else:
                        cls1 = info1.get_known_class(self.optimizer.cpu)
                    if cls1 is not None and not cls0.same_constant(cls1):
                        # cannot be the same object, as we know that their
                        # class is different
                        self.make_constant_int(op, expect_isnot)
                        return
            self.emit_operation(op)

    def optimize_PTR_EQ(self, op):
        self._optimize_oois_ooisnot(op, False, False)

    def optimize_PTR_NE(self, op):
        self._optimize_oois_ooisnot(op, True, False)

    def optimize_INSTANCE_PTR_EQ(self, op):
        self._optimize_oois_ooisnot(op, False, True)

    def optimize_INSTANCE_PTR_NE(self, op):
        self._optimize_oois_ooisnot(op, True, True)

    def optimize_CALL_N(self, op):
        # dispatch based on 'oopspecindex' to a method that handles
        # specifically the given oopspec call.  For non-oopspec calls,
        # oopspecindex is just zero.
        effectinfo = op.getdescr().get_extra_info()
        oopspecindex = effectinfo.oopspecindex
        if oopspecindex == EffectInfo.OS_ARRAYCOPY:
            if self._optimize_CALL_ARRAYCOPY(op):
                return
        self.emit_operation(op)

    def _optimize_CALL_ARRAYCOPY(self, op):
        length = self.get_constant_box(op.getarg(5))
        if length and length.getint() == 0:
            return True # 0-length arraycopy

        source_info = self.getptrinfo(op.getarg(1))
        dest_info = self.getptrinfo(op.getarg(2))
        source_start_box = self.get_constant_box(op.getarg(3))
        dest_start_box = self.get_constant_box(op.getarg(4))
        extrainfo = op.getdescr().get_extra_info()
        if (source_start_box and dest_start_box
            and length and ((dest_info and dest_info.is_virtual()) or
                            length.getint() <= 8) and
            ((source_info and source_info.is_virtual()) or length.getint() <= 8)
            and len(extrainfo.write_descrs_arrays) == 1):   # <-sanity check
            source_start = source_start_box.getint()
            dest_start = dest_start_box.getint()
            arraydescr = extrainfo.write_descrs_arrays[0]
            if arraydescr.is_array_of_structs():
                return False       # not supported right now

            # XXX fish fish fish
            for index in range(length.getint()):
                if source_info and source_info.is_virtual():
                    val = source_info.getitem(arraydescr, index + source_start)
                else:
                    opnum = OpHelpers.getarrayitem_for_descr(arraydescr)
                    newop = ResOperation(opnum,
                                      [op.getarg(1),
                                       ConstInt(index + source_start)],
                                       descr=arraydescr)
                    self.optimizer.send_extra_operation(newop)
                    val = newop
                if val is None:
                    continue
                if dest_info and dest_info.is_virtual():
                    dest_info.setitem(arraydescr, index + dest_start,
                                      self.get_box_replacement(op.getarg(2)),
                                      val)
                else:
                    newop = ResOperation(rop.SETARRAYITEM_GC,
                                         [op.getarg(2),
                                          ConstInt(index + dest_start),
                                          val],
                                         descr=arraydescr)
                    self.emit_operation(newop)
            return True
        return False

    def optimize_CALL_PURE_I(self, op):
        # this removes a CALL_PURE with all constant arguments.
        # Note that it's also done in pure.py.  For now we need both...
        result = self._can_optimize_call_pure(op)
        if result is not None:
            self.make_constant(op, result)
            self.last_emitted_operation = REMOVED
            return
        self.emit_operation(op)
    optimize_CALL_PURE_R = optimize_CALL_PURE_I
    optimize_CALL_PURE_F = optimize_CALL_PURE_I
    optimize_CALL_PURE_N = optimize_CALL_PURE_I

    def optimize_GUARD_NO_EXCEPTION(self, op):
        if self.last_emitted_operation is REMOVED:
            # it was a CALL_PURE or a CALL_LOOPINVARIANT that was killed;
            # so we also kill the following GUARD_NO_EXCEPTION
            return
        self.emit_operation(op)

    def optimize_GUARD_FUTURE_CONDITION(self, op):
        self.optimizer.notice_guard_future_condition(op)

    def optimize_INT_FLOORDIV(self, op):
        arg0 = op.getarg(0)
        b1 = self.getintbound(arg0)
        arg1 = op.getarg(1)
        b2 = self.getintbound(arg1)

        if b2.is_constant() and b2.getint() == 1:
            self.make_equal_to(op, arg0)
            return
        elif b1.is_constant() and b1.getint() == 0:
            self.make_constant_int(op, 0)
            return
        if b1.known_ge(IntBound(0, 0)) and b2.is_constant():
            val = b2.getint()
            if val & (val - 1) == 0 and val > 0: # val == 2**shift
                op = self.replace_op_with(op, rop.INT_RSHIFT,
                            args = [op.getarg(0), ConstInt(highest_bit(val))])
        self.emit_operation(op)

    def optimize_CAST_PTR_TO_INT(self, op):
        self.optimizer.pure_reverse(op)
        self.emit_operation(op)

    def optimize_CAST_INT_TO_PTR(self, op):
        self.optimizer.pure_reverse(op)
        self.emit_operation(op)

    def optimize_SAME_AS_I(self, op):
        self.make_equal_to(op, op.getarg(0))
    optimize_SAME_AS_R = optimize_SAME_AS_I
    optimize_SAME_AS_F = optimize_SAME_AS_I

dispatch_opt = make_dispatcher_method(OptRewrite, 'optimize_',
        default=OptRewrite.emit_operation)
optimize_guards = _findall(OptRewrite, 'optimize_', 'GUARD')<|MERGE_RESOLUTION|>--- conflicted
+++ resolved
@@ -356,13 +356,8 @@
     def optimize_GUARD_FALSE(self, op):
         self.optimize_guard(op, CONST_0)
 
-<<<<<<< HEAD
-    def optimize_RECORD_KNOWN_CLASS(self, op):
+    def optimize_RECORD_EXACT_CLASS(self, op):
         opinfo = self.getptrinfo(op.getarg(0))
-=======
-    def optimize_RECORD_EXACT_CLASS(self, op):
-        value = self.getvalue(op.getarg(0))
->>>>>>> d2bbb374
         expectedclassbox = op.getarg(1)
         assert isinstance(expectedclassbox, Const)
         if opinfo is not None:
