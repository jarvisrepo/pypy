import sys
from rpython.jit.metainterp.history import ConstInt
from rpython.jit.metainterp.optimize import InvalidLoop
from rpython.jit.metainterp.optimizeopt.intutils import (IntBound,
    IntLowerBound, IntUpperBound, ConstIntBound)
from rpython.jit.metainterp.optimizeopt.optimizer import (Optimization, CONST_1,
    CONST_0)
from rpython.jit.metainterp.optimizeopt.util import make_dispatcher_method
from rpython.jit.metainterp.resoperation import rop, AbstractResOp
from rpython.jit.metainterp.optimizeopt import vstring
from rpython.jit.codewriter.effectinfo import EffectInfo
from rpython.rlib.rarithmetic import intmask

def get_integer_min(is_unsigned, byte_size):
    if is_unsigned:
        return 0
    else:
        return -(1 << ((byte_size << 3) - 1))


def get_integer_max(is_unsigned, byte_size):
    if is_unsigned:
        return (1 << (byte_size << 3)) - 1
    else:
        return (1 << ((byte_size << 3) - 1)) - 1


IS_64_BIT = sys.maxint > 2**32

def next_pow2_m1(n):
    """Calculate next power of 2 greater than n minus one."""
    n |= n >> 1
    n |= n >> 2
    n |= n >> 4
    n |= n >> 8
    n |= n >> 16
    if IS_64_BIT:
        n |= n >> 32
    return n


class OptIntBounds(Optimization):
    """Keeps track of the bounds placed on integers by guards and remove
       redundant guards"""

    def propagate_forward(self, op):
        return dispatch_opt(self, op)

    def propagate_postprocess(self, op):
        return dispatch_postprocess(self, op)

    def propagate_bounds_backward(self, box):
        # FIXME: This takes care of the instruction where box is the reuslt
        #        but the bounds produced by all instructions where box is
        #        an argument might also be tighten
        b = self.getintbound(box)
        if b.has_lower and b.has_upper and b.lower == b.upper:
            self.make_constant_int(box, b.lower)

        if isinstance(box, AbstractResOp):
            dispatch_bounds_ops(self, box)

    def _optimize_guard_true_false_value(self, op):
        return self.emit(op)

    def _postprocess_guard_true_false_value(self, op):
        if op.getarg(0).type == 'i':
            self.propagate_bounds_backward(op.getarg(0))

    optimize_GUARD_TRUE = _optimize_guard_true_false_value
    optimize_GUARD_FALSE = _optimize_guard_true_false_value
    optimize_GUARD_VALUE = _optimize_guard_true_false_value

    postprocess_GUARD_TRUE = _postprocess_guard_true_false_value
    postprocess_GUARD_FALSE = _postprocess_guard_true_false_value
    postprocess_GUARD_VALUE = _postprocess_guard_true_false_value

    def optimize_INT_OR_or_XOR(self, op):
        v1 = self.get_box_replacement(op.getarg(0))
        v2 = self.get_box_replacement(op.getarg(1))
        if v1 is v2:
            if op.getopnum() == rop.INT_OR:
                self.make_equal_to(op, v1)
            else:
                self.make_constant_int(op, 0)
            return None
        return self.emit(op)

    def postprocess_INT_OR_or_XOR(self, op):
        v1 = self.get_box_replacement(op.getarg(0))
        b1 = self.getintbound(v1)
        v2 = self.get_box_replacement(op.getarg(1))
        b2 = self.getintbound(v2)
        if b1.known_ge(IntBound(0, 0)) and \
           b2.known_ge(IntBound(0, 0)):
            r = self.getintbound(op)
            mostsignificant = b1.upper | b2.upper
            r.intersect(IntBound(0, next_pow2_m1(mostsignificant)))

    optimize_INT_OR = optimize_INT_OR_or_XOR
    optimize_INT_XOR = optimize_INT_OR_or_XOR

    postprocess_INT_OR = postprocess_INT_OR_or_XOR
    postprocess_INT_XOR = postprocess_INT_OR_or_XOR

    def optimize_INT_AND(self, op):
        return self.emit(op)

    def postprocess_INT_AND(self, op):
        b1 = self.getintbound(op.getarg(0))
        b2 = self.getintbound(op.getarg(1))
        r = self.getintbound(op)
        pos1 = b1.known_ge(IntBound(0, 0))
        pos2 = b2.known_ge(IntBound(0, 0))
        if pos1 or pos2:
            r.make_ge(IntBound(0, 0))
        if pos1:
            r.make_le(b1)
        if pos2:
            r.make_le(b2)

    def optimize_INT_SUB(self, op):
        return self.emit(op)

    def postprocess_INT_SUB(self, op):
        b1 = self.getintbound(op.getarg(0))
        b2 = self.getintbound(op.getarg(1))
        b = b1.sub_bound(b2)
        if b.bounded():
            self.getintbound(op).intersect(b)

    def optimize_INT_ADD(self, op):
        arg1 = self.get_box_replacement(op.getarg(0))
        arg2 = self.get_box_replacement(op.getarg(1))
        if self.is_raw_ptr(arg1) or self.is_raw_ptr(arg2):
            return self.emit(op)
        v1 = self.getintbound(arg1)
        v2 = self.getintbound(arg2)

        # Optimize for addition chains in code "b = a + 1; c = b + 1" by
        # detecting the int_add chain, and swapping with "b = a + 1;
        # c = a + 2". If b is not used elsewhere, the backend eliminates
        # it.

        # either v1 or v2 can be a constant, swap the arguments around if
        # v1 is the constant
        if v1.is_constant():
            arg1, arg2 = arg2, arg1
            v1, v2 = v2, v1
        # if both are constant, the pure optimization will deal with it
        if v2.is_constant() and not v1.is_constant():
            if not self.optimizer.is_inputarg(arg1):
                if arg1.getopnum() == rop.INT_ADD:
                    prod_arg1 = arg1.getarg(0)
                    prod_arg2 = arg1.getarg(1)
                    prod_v1 = self.getintbound(prod_arg1)
                    prod_v2 = self.getintbound(prod_arg2)

                    # same thing here: prod_v1 or prod_v2 can be a
                    # constant
                    if prod_v1.is_constant():
                        prod_arg1, prod_arg2 = prod_arg2, prod_arg1
                        prod_v1, prod_v2 = prod_v2, prod_v1
                    if prod_v2.is_constant():
                        sum = intmask(arg2.getint() + prod_arg2.getint())
                        arg1 = prod_arg1
                        arg2 = ConstInt(sum)
                        op = self.replace_op_with(op, rop.INT_ADD, args=[arg1, arg2])

        return self.emit(op)

    def postprocess_INT_ADD(self, op):
        b1 = self.getintbound(op.getarg(0))
        b2 = self.getintbound(op.getarg(1))
        r = self.getintbound(op)
        b = b1.add_bound(b2)
        if b.bounded():
            r.intersect(b)

    def optimize_INT_MUL(self, op):
        return self.emit(op)

    def postprocess_INT_MUL(self, op):
        b1 = self.getintbound(op.getarg(0))
        b2 = self.getintbound(op.getarg(1))
        r = self.getintbound(op)
        b = b1.mul_bound(b2)
        if b.bounded():
            r.intersect(b)

<<<<<<< HEAD
    def optimize_INT_FLOORDIV(self, op):
        return self.emit(op)

    def postprocess_INT_FLOORDIV(self, op):
        b1 = self.getintbound(op.getarg(0))
        b2 = self.getintbound(op.getarg(1))
=======
    def optimize_CALL_PURE_I(self, op):
        # dispatch based on 'oopspecindex' to a method that handles
        # specifically the given oopspec call.
        effectinfo = op.getdescr().get_extra_info()
        oopspecindex = effectinfo.oopspecindex
        if oopspecindex == EffectInfo.OS_INT_PY_DIV:
            self.opt_call_INT_PY_DIV(op)
            return
        elif oopspecindex == EffectInfo.OS_INT_PY_MOD:
            self.opt_call_INT_PY_MOD(op)
            return
        self.emit_operation(op)

    def opt_call_INT_PY_DIV(self, op):
        b1 = self.getintbound(op.getarg(1))
        b2 = self.getintbound(op.getarg(2))
        self.emit_operation(op)
>>>>>>> 2bc3023c
        r = self.getintbound(op)
        r.intersect(b1.py_div_bound(b2))

<<<<<<< HEAD
    def optimize_INT_MOD(self, op):
        b1 = self.getintbound(op.getarg(0))
        b2 = self.getintbound(op.getarg(1))
        known_nonneg = (b1.known_ge(IntBound(0, 0)) and
                        b2.known_ge(IntBound(0, 0)))
        if known_nonneg and b2.is_constant():
            val = b2.getint()
            if (val & (val-1)) == 0:
                # nonneg % power-of-two ==> nonneg & (power-of-two - 1)
                arg1 = op.getarg(0)
                arg2 = ConstInt(val-1)
                op = self.replace_op_with(op, rop.INT_AND,
                                          args=[arg1, arg2])
        return self.emit(op)

    def postprocess_INT_MOD(self, op):
        b1 = self.getintbound(op.getarg(0))
        b2 = self.getintbound(op.getarg(1))
        known_nonneg = (b1.known_ge(IntBound(0, 0)) and
                        b2.known_ge(IntBound(0, 0)))
        if b2.is_constant():
            val = b2.getint()
            r = self.getintbound(op)
            if val < 0:
                if val == -sys.maxint-1:
                    return None     # give up
                val = -val
            if known_nonneg:
=======
    def opt_call_INT_PY_MOD(self, op):
        b1 = self.getintbound(op.getarg(1))
        b2 = self.getintbound(op.getarg(2))
        self.emit_operation(op)
        if b2.is_constant():
            val = b2.getint()
            r = self.getintbound(op)
            if val >= 0:        # with Python's modulo:  0 <= (x % pos) < pos
>>>>>>> 2bc3023c
                r.make_ge(IntBound(0, 0))
                r.make_lt(IntBound(val, val))
            else:               # with Python's modulo:  neg < (x % neg) <= 0
                r.make_gt(IntBound(val, val))
                r.make_le(IntBound(0, 0))

    def optimize_INT_LSHIFT(self, op):
        return self.emit(op)

    def postprocess_INT_LSHIFT(self, op):
        arg0 = self.get_box_replacement(op.getarg(0))
        b1 = self.getintbound(arg0)
        arg1 = self.get_box_replacement(op.getarg(1))
        b2 = self.getintbound(arg1)
        r = self.getintbound(op)
        b = b1.lshift_bound(b2)
        r.intersect(b)
        # intbound.lshift_bound checks for an overflow and if the
        # lshift can be proven not to overflow sets b.has_upper and
        # b.has_lower
        if b.has_lower and b.has_upper:
            # Synthesize the reverse op for optimize_default to reuse
            self.pure_from_args(rop.INT_RSHIFT,
                                [op, arg1], arg0)

    def optimize_INT_RSHIFT(self, op):
        b1 = self.getintbound(op.getarg(0))
        b2 = self.getintbound(op.getarg(1))
        b = b1.rshift_bound(b2)
        if b.has_lower and b.has_upper and b.lower == b.upper:
            # constant result (likely 0, for rshifts that kill all bits)
            self.make_constant_int(op, b.lower)
            return None
        return self.emit(op)

    def postprocess_INT_RSHIFT(self, op):
        b1 = self.getintbound(op.getarg(0))
        b2 = self.getintbound(op.getarg(1))
        b = b1.rshift_bound(b2)
        r = self.getintbound(op)
        r.intersect(b)

    def optimize_GUARD_NO_OVERFLOW(self, op):
        lastop = self.last_emitted_operation
        if lastop is not None:
            opnum = lastop.getopnum()
            args = lastop.getarglist()
            result = lastop
            # If the INT_xxx_OVF was replaced with INT_xxx or removed
            # completely, then we can kill the GUARD_NO_OVERFLOW.
            if (opnum != rop.INT_ADD_OVF and
                opnum != rop.INT_SUB_OVF and
                opnum != rop.INT_MUL_OVF):
                return
            # Else, synthesize the non overflowing op for optimize_default to
            # reuse, as well as the reverse op
            elif opnum == rop.INT_ADD_OVF:
                #self.pure(rop.INT_ADD, args[:], result)
                self.pure_from_args(rop.INT_SUB, [result, args[1]], args[0])
                self.pure_from_args(rop.INT_SUB, [result, args[0]], args[1])
            elif opnum == rop.INT_SUB_OVF:
                #self.pure(rop.INT_SUB, args[:], result)
                self.pure_from_args(rop.INT_ADD, [result, args[1]], args[0])
                self.pure_from_args(rop.INT_SUB, [args[0], result], args[1])
            #elif opnum == rop.INT_MUL_OVF:
            #    self.pure(rop.INT_MUL, args[:], result)
            return self.emit(op)

    def optimize_GUARD_OVERFLOW(self, op):
        # If INT_xxx_OVF was replaced by INT_xxx, *but* we still see
        # GUARD_OVERFLOW, then the loop is invalid.
        lastop = self.last_emitted_operation
        if lastop is None:
            return # e.g. beginning of the loop
        opnum = lastop.getopnum()
        if opnum not in (rop.INT_ADD_OVF, rop.INT_SUB_OVF, rop.INT_MUL_OVF):
            raise InvalidLoop('An INT_xxx_OVF was proven not to overflow but' +
                              'guarded with GUARD_OVERFLOW')

        return self.emit(op)

    def optimize_INT_ADD_OVF(self, op):
        b1 = self.getintbound(op.getarg(0))
        b2 = self.getintbound(op.getarg(1))
        resbound = b1.add_bound(b2)
        if resbound.bounded():
            # Transform into INT_ADD.  The following guard will be killed
            # by optimize_GUARD_NO_OVERFLOW; if we see instead an
            # optimize_GUARD_OVERFLOW, then InvalidLoop.
            op = self.replace_op_with(op, rop.INT_ADD)
        return self.emit(op)

    def postprocess_INT_ADD_OVF(self, op):
        b1 = self.getintbound(op.getarg(0))
        b2 = self.getintbound(op.getarg(1))
        resbound = b1.add_bound(b2)
        r = self.getintbound(op)
        r.intersect(resbound)

    def optimize_INT_SUB_OVF(self, op):
        arg0 = self.get_box_replacement(op.getarg(0))
        arg1 = self.get_box_replacement(op.getarg(1))
        b0 = self.getintbound(arg0)
        b1 = self.getintbound(arg1)
        if arg0.same_box(arg1):
            self.make_constant_int(op, 0)
            return None
        resbound = b0.sub_bound(b1)
        if resbound.bounded():
            op = self.replace_op_with(op, rop.INT_SUB)
        return self.emit(op)

    def postprocess_INT_SUB_OVF(self, op):
        arg0 = self.get_box_replacement(op.getarg(0))
        arg1 = self.get_box_replacement(op.getarg(1))
        b0 = self.getintbound(arg0)
        b1 = self.getintbound(arg1)
        resbound = b0.sub_bound(b1)
        r = self.getintbound(op)
        r.intersect(resbound)

    def optimize_INT_MUL_OVF(self, op):
        b1 = self.getintbound(op.getarg(0))
        b2 = self.getintbound(op.getarg(1))
        resbound = b1.mul_bound(b2)
        if resbound.bounded():
            op = self.replace_op_with(op, rop.INT_MUL)
        return self.emit(op)

    def postprocess_INT_MUL_OVF(self, op):
        b1 = self.getintbound(op.getarg(0))
        b2 = self.getintbound(op.getarg(1))
        resbound = b1.mul_bound(b2)
        r = self.getintbound(op)
        r.intersect(resbound)

    def optimize_INT_LT(self, op):
        arg1 = self.get_box_replacement(op.getarg(0))
        arg2 = self.get_box_replacement(op.getarg(1))
        b1 = self.getintbound(arg1)
        b2 = self.getintbound(arg2)
        if b1.known_lt(b2):
            self.make_constant_int(op, 1)
        elif b1.known_ge(b2) or arg1 is arg2:
            self.make_constant_int(op, 0)
        else:
            return self.emit(op)

    def optimize_INT_GT(self, op):
        arg1 = self.get_box_replacement(op.getarg(0))
        arg2 = self.get_box_replacement(op.getarg(1))
        b1 = self.getintbound(arg1)
        b2 = self.getintbound(arg2)
        if b1.known_gt(b2):
            self.make_constant_int(op, 1)
        elif b1.known_le(b2) or arg1 is arg2:
            self.make_constant_int(op, 0)
        else:
            return self.emit(op)

    def optimize_INT_LE(self, op):
        arg1 = self.get_box_replacement(op.getarg(0))
        arg2 = self.get_box_replacement(op.getarg(1))
        b1 = self.getintbound(arg1)
        b2 = self.getintbound(arg2)
        if b1.known_le(b2) or arg1 is arg2:
            self.make_constant_int(op, 1)
        elif b1.known_gt(b2):
            self.make_constant_int(op, 0)
        else:
            return self.emit(op)

    def optimize_INT_GE(self, op):
        arg1 = self.get_box_replacement(op.getarg(0))
        arg2 = self.get_box_replacement(op.getarg(1))
        b1 = self.getintbound(arg1)
        b2 = self.getintbound(arg2)
        if b1.known_ge(b2) or arg1 is arg2:
            self.make_constant_int(op, 1)
        elif b1.known_lt(b2):
            self.make_constant_int(op, 0)
        else:
            return self.emit(op)

    def optimize_INT_EQ(self, op):
        arg0 = self.get_box_replacement(op.getarg(0))
        arg1 = self.get_box_replacement(op.getarg(1))
        b1 = self.getintbound(op.getarg(0))
        b2 = self.getintbound(op.getarg(1))
        if b1.known_gt(b2):
            self.make_constant_int(op, 0)
        elif b1.known_lt(b2):
            self.make_constant_int(op, 0)
        elif arg0.same_box(arg1):
            self.make_constant_int(op, 1)
        else:
            return self.emit(op)

    def optimize_INT_NE(self, op):
        arg0 = self.get_box_replacement(op.getarg(0))
        b1 = self.getintbound(arg0)
        arg1 = self.get_box_replacement(op.getarg(1))
        b2 = self.getintbound(arg1)
        if b1.known_gt(b2):
            self.make_constant_int(op, 1)
        elif b1.known_lt(b2):
            self.make_constant_int(op, 1)
        elif arg0 is arg1:
            self.make_constant_int(op, 0)
        else:
            return self.emit(op)

    def optimize_INT_FORCE_GE_ZERO(self, op):
        b = self.getintbound(op.getarg(0))
        if b.known_ge(IntBound(0, 0)):
            self.make_equal_to(op, op.getarg(0))
        else:
            return self.emit(op)

    def optimize_INT_SIGNEXT(self, op):
        b = self.getintbound(op.getarg(0))
        numbits = op.getarg(1).getint() * 8
        start = -(1 << (numbits - 1))
        stop = 1 << (numbits - 1)
        bounds = IntBound(start, stop - 1)
        if bounds.contains_bound(b):
            self.make_equal_to(op, op.getarg(0))
        else:
            return self.emit(op)

    def postprocess_INT_SIGNEXT(self, op):
        numbits = op.getarg(1).getint() * 8
        start = -(1 << (numbits - 1))
        stop = 1 << (numbits - 1)
        bounds = IntBound(start, stop - 1)
        bres = self.getintbound(op)
        bres.intersect(bounds)

    def optimize_ARRAYLEN_GC(self, op):
        return self.emit(op)

    def postprocess_ARRAYLEN_GC(self, op):
        array = self.ensure_ptr_info_arg0(op)
        self.optimizer.setintbound(op, array.getlenbound(None))

    def optimize_STRLEN(self, op):
        return self.emit(op)

    def postprocess_STRLEN(self, op):
        self.make_nonnull_str(op.getarg(0), vstring.mode_string)
        array = self.getptrinfo(op.getarg(0))
        self.optimizer.setintbound(op, array.getlenbound(vstring.mode_string))

    def optimize_UNICODELEN(self, op):
        return self.emit(op)

    def postprocess_UNICODELEN(self, op):
        self.make_nonnull_str(op.getarg(0), vstring.mode_unicode)
        array = self.getptrinfo(op.getarg(0))
        self.optimizer.setintbound(op, array.getlenbound(vstring.mode_unicode))

    def optimize_STRGETITEM(self, op):
        return self.emit(op)

    def postprocess_STRGETITEM(self, op):
        v1 = self.getintbound(op)
        v2 = self.getptrinfo(op.getarg(0))
        intbound = self.getintbound(op.getarg(1))
        if (intbound.has_lower and v2 is not None and
            v2.getlenbound(vstring.mode_string) is not None):
            lb = IntLowerBound(intbound.lower + 1)
            v2.getlenbound(vstring.mode_string).make_ge(lb)
        v1.make_ge(IntLowerBound(0))
        v1.make_lt(IntUpperBound(256))

    def optimize_GETFIELD_RAW_I(self, op):
        return self.emit(op)

    def postprocess_GETFIELD_RAW_I(self, op):
        descr = op.getdescr()
        if descr.is_integer_bounded():
            b1 = self.getintbound(op)
            b1.make_ge(IntLowerBound(descr.get_integer_min()))
            b1.make_le(IntUpperBound(descr.get_integer_max()))

    optimize_GETFIELD_RAW_F = optimize_GETFIELD_RAW_I
    optimize_GETFIELD_RAW_R = optimize_GETFIELD_RAW_I
    optimize_GETFIELD_GC_I = optimize_GETFIELD_RAW_I
    optimize_GETFIELD_GC_R = optimize_GETFIELD_RAW_I
    optimize_GETFIELD_GC_F = optimize_GETFIELD_RAW_I

    postprocess_GETFIELD_RAW_F = postprocess_GETFIELD_RAW_I
    postprocess_GETFIELD_RAW_R = postprocess_GETFIELD_RAW_I
    postprocess_GETFIELD_GC_I = postprocess_GETFIELD_RAW_I
    postprocess_GETFIELD_GC_R = postprocess_GETFIELD_RAW_I
    postprocess_GETFIELD_GC_F = postprocess_GETFIELD_RAW_I

    optimize_GETINTERIORFIELD_GC_I = optimize_GETFIELD_RAW_I
    optimize_GETINTERIORFIELD_GC_R = optimize_GETFIELD_RAW_I
    optimize_GETINTERIORFIELD_GC_F = optimize_GETFIELD_RAW_I

    postprocess_GETINTERIORFIELD_GC_I = postprocess_GETFIELD_RAW_I
    postprocess_GETINTERIORFIELD_GC_R = postprocess_GETFIELD_RAW_I
    postprocess_GETINTERIORFIELD_GC_F = postprocess_GETFIELD_RAW_I

    def optimize_GETARRAYITEM_RAW_I(self, op):
        return self.emit(op)

    def postprocess_GETARRAYITEM_RAW_I(self, op):
        descr = op.getdescr()
        if descr and descr.is_item_integer_bounded():
            intbound = self.getintbound(op)
            intbound.make_ge(IntLowerBound(descr.get_item_integer_min()))
            intbound.make_le(IntUpperBound(descr.get_item_integer_max()))

    optimize_GETARRAYITEM_RAW_F = optimize_GETARRAYITEM_RAW_I
    optimize_GETARRAYITEM_GC_I = optimize_GETARRAYITEM_RAW_I
    optimize_GETARRAYITEM_GC_F = optimize_GETARRAYITEM_RAW_I
    optimize_GETARRAYITEM_GC_R = optimize_GETARRAYITEM_RAW_I

    postprocess_GETARRAYITEM_RAW_F = postprocess_GETARRAYITEM_RAW_I
    postprocess_GETARRAYITEM_GC_I = postprocess_GETARRAYITEM_RAW_I
    postprocess_GETARRAYITEM_GC_F = postprocess_GETARRAYITEM_RAW_I
    postprocess_GETARRAYITEM_GC_R = postprocess_GETARRAYITEM_RAW_I

    def optimize_UNICODEGETITEM(self, op):
        return self.emit(op)

    def postprocess_UNICODEGETITEM(self, op):
        b1 = self.getintbound(op)
        b1.make_ge(IntLowerBound(0))
        v2 = self.getptrinfo(op.getarg(0))
        intbound = self.getintbound(op.getarg(1))
        if (intbound.has_lower and v2 is not None and
            v2.getlenbound(vstring.mode_unicode) is not None):
            lb = IntLowerBound(intbound.lower + 1)
            v2.getlenbound(vstring.mode_unicode).make_ge(lb)

    def make_int_lt(self, box1, box2):
        b1 = self.getintbound(box1)
        b2 = self.getintbound(box2)
        if b1.make_lt(b2):
            self.propagate_bounds_backward(box1)
        if b2.make_gt(b1):
            self.propagate_bounds_backward(box2)

    def make_int_le(self, box1, box2):
        b1 = self.getintbound(box1)
        b2 = self.getintbound(box2)
        if b1.make_le(b2):
            self.propagate_bounds_backward(box1)
        if b2.make_ge(b1):
            self.propagate_bounds_backward(box2)

    def make_int_gt(self, box1, box2):
        self.make_int_lt(box2, box1)

    def make_int_ge(self, box1, box2):
        self.make_int_le(box2, box1)

    def propagate_bounds_INT_LT(self, op):
        r = self.getintbound(op)
        if r.is_constant():
            if r.getint() == 1:
                self.make_int_lt(op.getarg(0), op.getarg(1))
            else:
                assert r.getint() == 0
                self.make_int_ge(op.getarg(0), op.getarg(1))

    def propagate_bounds_INT_GT(self, op):
        r = self.getintbound(op)
        if r.is_constant():
            if r.getint() == 1:
                self.make_int_gt(op.getarg(0), op.getarg(1))
            else:
                assert r.getint() == 0
                self.make_int_le(op.getarg(0), op.getarg(1))

    def propagate_bounds_INT_LE(self, op):
        r = self.getintbound(op)
        if r.is_constant():
            if r.getint() == 1:
                self.make_int_le(op.getarg(0), op.getarg(1))
            else:
                assert r.getint() == 0
                self.make_int_gt(op.getarg(0), op.getarg(1))

    def propagate_bounds_INT_GE(self, op):
        r = self.getintbound(op)
        if r.is_constant():
            if r.getint() == 1:
                self.make_int_ge(op.getarg(0), op.getarg(1))
            else:
                assert r.getint() == 0
                self.make_int_lt(op.getarg(0), op.getarg(1))

    def propagate_bounds_INT_EQ(self, op):
        r = self.getintbound(op)
        if r.is_constant():
            if r.equal(1):
                b1 = self.getintbound(op.getarg(0))
                b2 = self.getintbound(op.getarg(1))
                if b1.intersect(b2):
                    self.propagate_bounds_backward(op.getarg(0))
                if b2.intersect(b1):
                    self.propagate_bounds_backward(op.getarg(1))

    def propagate_bounds_INT_NE(self, op):
        r = self.getintbound(op)
        if r.is_constant():
            if r.equal(0):
                b1 = self.getintbound(op.getarg(0))
                b2 = self.getintbound(op.getarg(1))
                if b1.intersect(b2):
                    self.propagate_bounds_backward(op.getarg(0))
                if b2.intersect(b1):
                    self.propagate_bounds_backward(op.getarg(1))

    def _propagate_int_is_true_or_zero(self, op, valnonzero, valzero):
        if self.is_raw_ptr(op.getarg(0)):
            return
        r = self.getintbound(op)
        if r.is_constant():
            if r.getint() == valnonzero:
                b1 = self.getintbound(op.getarg(0))
                if b1.known_ge(IntBound(0, 0)):
                    b1.make_gt(IntBound(0, 0))
                    self.propagate_bounds_backward(op.getarg(0))
            elif r.getint() == valzero:
                b1 = self.getintbound(op.getarg(0))
                # XXX remove this hack maybe?
                # Clever hack, we can't use self.make_constant_int yet because
                # the args aren't in the values dictionary yet so it runs into
                # an assert, this is a clever way of expressing the same thing.
                b1.make_ge(IntBound(0, 0))
                b1.make_lt(IntBound(1, 1))
                self.propagate_bounds_backward(op.getarg(0))

    def propagate_bounds_INT_IS_TRUE(self, op):
        self._propagate_int_is_true_or_zero(op, 1, 0)

    def propagate_bounds_INT_IS_ZERO(self, op):
        self._propagate_int_is_true_or_zero(op, 0, 1)

    def propagate_bounds_INT_ADD(self, op):
        if self.is_raw_ptr(op.getarg(0)) or self.is_raw_ptr(op.getarg(1)):
            return
        b1 = self.getintbound(op.getarg(0))
        b2 = self.getintbound(op.getarg(1))
        r = self.getintbound(op)
        b = r.sub_bound(b2)
        if b1.intersect(b):
            self.propagate_bounds_backward(op.getarg(0))
        b = r.sub_bound(b1)
        if b2.intersect(b):
            self.propagate_bounds_backward(op.getarg(1))

    def propagate_bounds_INT_SUB(self, op):
        b1 = self.getintbound(op.getarg(0))
        b2 = self.getintbound(op.getarg(1))
        r = self.getintbound(op)
        b = r.add_bound(b2)
        if b1.intersect(b):
            self.propagate_bounds_backward(op.getarg(0))
        b = r.sub_bound(b1).mul(-1)
        if b2.intersect(b):
            self.propagate_bounds_backward(op.getarg(1))

    def propagate_bounds_INT_MUL(self, op):
        b1 = self.getintbound(op.getarg(0))
        b2 = self.getintbound(op.getarg(1))
        r = self.getintbound(op)
        b = r.py_div_bound(b2)
        if b1.intersect(b):
            self.propagate_bounds_backward(op.getarg(0))
        b = r.py_div_bound(b1)
        if b2.intersect(b):
            self.propagate_bounds_backward(op.getarg(1))

    def propagate_bounds_INT_LSHIFT(self, op):
        b1 = self.getintbound(op.getarg(0))
        b2 = self.getintbound(op.getarg(1))
        r = self.getintbound(op)
        b = r.rshift_bound(b2)
        if b1.intersect(b):
            self.propagate_bounds_backward(op.getarg(0))

    propagate_bounds_INT_ADD_OVF = propagate_bounds_INT_ADD
    propagate_bounds_INT_SUB_OVF = propagate_bounds_INT_SUB
    propagate_bounds_INT_MUL_OVF = propagate_bounds_INT_MUL


dispatch_opt = make_dispatcher_method(OptIntBounds, 'optimize_',
                                      default=OptIntBounds.emit)
dispatch_bounds_ops = make_dispatcher_method(OptIntBounds, 'propagate_bounds_')
dispatch_postprocess = make_dispatcher_method(OptIntBounds, 'postprocess_')<|MERGE_RESOLUTION|>--- conflicted
+++ resolved
@@ -188,74 +188,31 @@
         if b.bounded():
             r.intersect(b)
 
-<<<<<<< HEAD
-    def optimize_INT_FLOORDIV(self, op):
-        return self.emit(op)
-
-    def postprocess_INT_FLOORDIV(self, op):
-        b1 = self.getintbound(op.getarg(0))
-        b2 = self.getintbound(op.getarg(1))
-=======
     def optimize_CALL_PURE_I(self, op):
+        return self.emit(op)
+
+    def postprocess_CALL_PURE_I(self, op):
         # dispatch based on 'oopspecindex' to a method that handles
         # specifically the given oopspec call.
         effectinfo = op.getdescr().get_extra_info()
         oopspecindex = effectinfo.oopspecindex
         if oopspecindex == EffectInfo.OS_INT_PY_DIV:
-            self.opt_call_INT_PY_DIV(op)
-            return
+            self.post_call_INT_PY_DIV(op)
         elif oopspecindex == EffectInfo.OS_INT_PY_MOD:
-            self.opt_call_INT_PY_MOD(op)
-            return
-        self.emit_operation(op)
-
-    def opt_call_INT_PY_DIV(self, op):
+            self.post_call_INT_PY_MOD(op)
+
+    def post_call_INT_PY_DIV(self, op):
         b1 = self.getintbound(op.getarg(1))
         b2 = self.getintbound(op.getarg(2))
-        self.emit_operation(op)
->>>>>>> 2bc3023c
         r = self.getintbound(op)
         r.intersect(b1.py_div_bound(b2))
 
-<<<<<<< HEAD
-    def optimize_INT_MOD(self, op):
-        b1 = self.getintbound(op.getarg(0))
-        b2 = self.getintbound(op.getarg(1))
-        known_nonneg = (b1.known_ge(IntBound(0, 0)) and
-                        b2.known_ge(IntBound(0, 0)))
-        if known_nonneg and b2.is_constant():
-            val = b2.getint()
-            if (val & (val-1)) == 0:
-                # nonneg % power-of-two ==> nonneg & (power-of-two - 1)
-                arg1 = op.getarg(0)
-                arg2 = ConstInt(val-1)
-                op = self.replace_op_with(op, rop.INT_AND,
-                                          args=[arg1, arg2])
-        return self.emit(op)
-
-    def postprocess_INT_MOD(self, op):
-        b1 = self.getintbound(op.getarg(0))
-        b2 = self.getintbound(op.getarg(1))
-        known_nonneg = (b1.known_ge(IntBound(0, 0)) and
-                        b2.known_ge(IntBound(0, 0)))
-        if b2.is_constant():
-            val = b2.getint()
-            r = self.getintbound(op)
-            if val < 0:
-                if val == -sys.maxint-1:
-                    return None     # give up
-                val = -val
-            if known_nonneg:
-=======
-    def opt_call_INT_PY_MOD(self, op):
-        b1 = self.getintbound(op.getarg(1))
+    def post_call_INT_PY_MOD(self, op):
         b2 = self.getintbound(op.getarg(2))
-        self.emit_operation(op)
         if b2.is_constant():
             val = b2.getint()
             r = self.getintbound(op)
             if val >= 0:        # with Python's modulo:  0 <= (x % pos) < pos
->>>>>>> 2bc3023c
                 r.make_ge(IntBound(0, 0))
                 r.make_lt(IntBound(val, val))
             else:               # with Python's modulo:  neg < (x % neg) <= 0
