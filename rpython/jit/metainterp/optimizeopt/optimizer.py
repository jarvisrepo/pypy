--- conflicted
+++ resolved
@@ -1,18 +1,9 @@
 from rpython.jit.metainterp import jitprof, resume, compile
-<<<<<<< HEAD
 from rpython.jit.metainterp.executor import execute_nonspec_const
 from rpython.jit.metainterp.logger import LogOperations
 from rpython.jit.metainterp.history import Const, ConstInt, REF
 from rpython.jit.metainterp.optimizeopt.intutils import IntBound,\
-     ImmutableIntUnbounded, IntLowerBound, MININT, MAXINT
-=======
-from rpython.jit.metainterp.executor import execute_nonspec
-from rpython.jit.metainterp.history import BoxInt, BoxFloat, Const, ConstInt,\
-     REF, BoxPtr, ConstPtr, ConstFloat
-from rpython.jit.metainterp.optimizeopt.intutils import IntBound, IntUnbounded,\
-                                                     IntLowerBound, MININT,\
-                                                     MAXINT
->>>>>>> 31f42947
+     IntLowerBound, MININT, MAXINT
 from rpython.jit.metainterp.optimizeopt.util import make_dispatcher_method
 from rpython.jit.metainterp.resoperation import rop, ResOperation,\
      AbstractResOp, AbstractInputArg, GuardResOp
@@ -332,26 +323,11 @@
 class IntOptInfo(OptInfo):
     _attrs_ = ('intbound',)
 
-<<<<<<< HEAD
-    intbound = ImmutableIntUnbounded()
-
     def __init__(self, level=LEVEL_UNKNOWN, known_class=None, intbound=None):
         OptInfo.__init__(self, level, None, None)
         if intbound:
             self.intbound = intbound
         else:
-=======
-    def __init__(self, box, level=None, known_class=None, intbound=None):
-        OptValue.__init__(self, box, level, None, None)
-        if isinstance(box, Const):
-            value = box.getint()
-            self.intbound = IntBound(value, value)
-            return
-        if intbound:
-            self.intbound = intbound
-        else:
-            assert isinstance(box, BoxInt)
->>>>>>> 31f42947
             self.intbound = IntBound(MININT, MAXINT)
 
     def copy_from(self, other_value):
