--- conflicted
+++ resolved
@@ -133,43 +133,6 @@
             return self.box.same_constant(other.box)
         return self is other
 
-<<<<<<< HEAD
-    def make_constant(self, constbox):
-        """Replace 'self.box' with a Const box."""
-        assert isinstance(constbox, Const)
-        self.box = constbox
-        self.level = LEVEL_CONSTANT
-
-        if isinstance(constbox, ConstInt):
-            val = constbox.getint()
-            self.intbound = IntBound(val, val)
-        else:
-            self.intbound = IntUnbounded()
-
-    def get_constant_class(self, cpu):
-        level = self.level
-        if level == LEVEL_KNOWNCLASS:
-            return self.known_class
-        # stmgc: added "and not self.is_null()" here, it's also in default
-        # but the method was moved.  Ignore the conflict.  (97c2a0a39120)
-        elif level == LEVEL_CONSTANT and not self.is_null():
-            return cpu.ts.cls_of_box(self.box)
-        else:
-            return None
-
-    def make_constant_class(self, classbox, guardop):
-        assert self.level < LEVEL_KNOWNCLASS
-        self.known_class = classbox
-        self.level = LEVEL_KNOWNCLASS
-        self.last_guard = guardop
-
-    def make_nonnull(self, guardop):
-        assert self.level < LEVEL_NONNULL
-        self.level = LEVEL_NONNULL
-        self.last_guard = guardop
-
-=======
->>>>>>> 024daef6
     def is_nonnull(self):
         level = self.getlevel()
         if level == LEVEL_NONNULL or level == LEVEL_KNOWNCLASS:
@@ -341,7 +304,7 @@
         level = self.getlevel()
         if level == LEVEL_KNOWNCLASS:
             return self.known_class
-        elif level == LEVEL_CONSTANT:
+        elif level == LEVEL_CONSTANT and not self.is_null():
             return cpu.ts.cls_of_box(self.box)
         else:
             return None
