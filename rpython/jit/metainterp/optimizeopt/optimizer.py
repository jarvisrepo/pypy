--- conflicted
+++ resolved
@@ -833,25 +833,12 @@
                 descr.make_a_counter_per_value(op)
         return op
 
-    def get_arg_key(self, box):
-        try:
-            value = self.values[box]
-        except KeyError:
-            pass
-        else:
-            box = value.get_key_box()
-        return box
-
     def make_args_key(self, op):
         n = op.numargs()
         args = [None] * (n + 2)
         for i in range(n):
-<<<<<<< HEAD
-            args[i] = self.get_arg_key(op.getarg(i))
-=======
             arg = self.get_box_replacement(op.getarg(i))
             args[i] = arg
->>>>>>> b60dd06e
         args[n] = ConstInt(op.getopnum())
         args[n + 1] = op.getdescr()
         return args
