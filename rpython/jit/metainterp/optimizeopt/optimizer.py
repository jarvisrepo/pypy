--- conflicted
+++ resolved
@@ -54,12 +54,6 @@
         if level is not None:
             self._tag = level
 
-<<<<<<< HEAD
-=======
-        if isinstance(box, Const):
-            self.make_constant(box)
-        # invariant: box is a Const if and only if level == LEVEL_CONSTANT
-
     def __repr__(self):
         level = {LEVEL_UNKNOWN: 'UNKNOWN',
                  LEVEL_NONNULL: 'NONNULL',
@@ -71,7 +65,6 @@
             level,
             self.box)
 
->>>>>>> b8c469c0
     def getlevel(self):
         return self._tag & 0x3
 
