from rpython.jit.metainterp import jitprof, resume, compile
<<<<<<< HEAD
from rpython.jit.metainterp.executor import execute_nonspec_const
from rpython.jit.metainterp.logger import LogOperations
from rpython.jit.metainterp.history import Const, ConstInt, REF, ConstPtr
from rpython.jit.metainterp.optimizeopt.intutils import IntBound,\
     IntUnbounded, ConstIntBound
=======
from rpython.jit.metainterp.executor import execute_nonspec
from rpython.jit.metainterp.history import BoxInt, BoxFloat, Const, ConstInt,\
     REF, BoxPtr, ConstPtr, ConstFloat, Box
from rpython.jit.metainterp.optimizeopt.intutils import IntBound, IntUnbounded,\
                                                     IntLowerBound, MININT,\
                                                     MAXINT
>>>>>>> ad57f52a
from rpython.jit.metainterp.optimizeopt.util import make_dispatcher_method
from rpython.jit.metainterp.resoperation import rop, AbstractResOp, GuardResOp
from rpython.jit.metainterp.optimizeopt import info
from rpython.jit.metainterp.typesystem import llhelper
from rpython.rlib.objectmodel import specialize, we_are_translated


class LenBound(object):
    def __init__(self, mode, descr, bound):
        self.mode = mode
        self.descr = descr
        self.bound = bound

    def clone(self):
        return LenBound(self.mode, self.descr, self.bound.clone())

    def generalization_of(self, other):
        return (other is not None and
                self.mode == other.mode and
                self.descr == other.descr and
                self.bound.contains_bound(other.bound))


## class OptInfo(object):

##     def getlevel(self):
##         return self._tag & 0x3

##     def setlevel(self, level):
##         self._tag = (self._tag & (~0x3)) | level

##     def import_from(self, other, optimizer):
##         if self.getlevel() == LEVEL_CONSTANT:
##             assert other.getlevel() == LEVEL_CONSTANT
##             assert other.box.same_constant(self.box)
##             return
##         assert self.getlevel() <= LEVEL_NONNULL
##         if other.getlevel() == LEVEL_CONSTANT:
##             self.make_constant(other.get_key_box())
##         elif other.getlevel() == LEVEL_KNOWNCLASS:
##             self.make_constant_class(None, other.get_known_class())
##         else:
##             if other.getlevel() == LEVEL_NONNULL:
##                 self.ensure_nonnull()

##     def make_guards(self, box):
##         if self.getlevel() == LEVEL_CONSTANT:
##             op = ResOperation(rop.GUARD_VALUE, [box, self.box], None)
##             return [op]
##         return []

##     def copy_from(self, other_value):
##         assert isinstance(other_value, OptValue)
##         self.box = other_value.box
##         self._tag = other_value._tag

##     def force_box(self, optforce):
##         xxx
##         return self.box

##     def force_at_end_of_preamble(self, already_forced, optforce):
##         return self

##     # visitor API

##     def visitor_walk_recursive(self, visitor):
##         pass

##     @specialize.argtype(1)
##     def visitor_dispatch_virtual_type(self, visitor):
##         if self.is_virtual():
##             return self._visitor_dispatch_virtual_type(visitor)
##         else:
##             return visitor.visit_not_virtual(self)

##     @specialize.argtype(1)
##     def _visitor_dispatch_virtual_type(self, visitor):
##         assert 0, "unreachable"

##     def is_constant(self):
##         return self.getlevel() == LEVEL_CONSTANT

##     def is_null(self):
##         if self.is_constant():
##             box = self.box
##             assert isinstance(box, Const)
##             return not box.nonnull()
##         return False

##     def same_value(self, other):
##         if not other:
##             return False
##         if self.is_constant() and other.is_constant():
##             return self.box.same_constant(other.box)
##         return self is other

##     def is_nonnull(self):
##         level = self.getlevel()
##         if level == LEVEL_NONNULL or level == LEVEL_KNOWNCLASS:
##             return True
##         elif level == LEVEL_CONSTANT:
##             box = self.box
##             assert isinstance(box, Const)
##             return box.nonnull()
##         else:
##             return False

##     def ensure_nonnull(self):
##         if self.getlevel() < LEVEL_NONNULL:
##             self.setlevel(LEVEL_NONNULL)

##     def get_constant_int(self):
##         assert self.is_constant()
##         box = self.box
##         assert isinstance(box, ConstInt)
##         return box.getint()

##     def is_virtual(self):
##         return False # overwridden in VirtualInfo

##     def is_forced_virtual(self):
##         return False

##     def getfield(self, ofs, default):
##         raise NotImplementedError

##     def setfield(self, ofs, value):
##         raise NotImplementedError

##     def getlength(self):
##         raise NotImplementedError

##     def getitem(self, index):
##         raise NotImplementedError

##     def setitem(self, index, value):
##         raise NotImplementedError

##     def getitem_raw(self, offset, length, descr):
##         raise NotImplementedError

##     def setitem_raw(self, offset, length, descr, value):
##         raise NotImplementedError

##     def getinteriorfield(self, index, ofs, default):
##         raise NotImplementedError

##     def setinteriorfield(self, index, ofs, value):
##         raise NotImplementedError

##     def get_missing_null_value(self):
##         raise NotImplementedError    # only for VArrayValue

##     def make_constant(self, constbox):
##         """Replace 'self.box' with a Const box."""
##         assert isinstance(constbox, Const)
##         self.box = constbox
##         self.setlevel(LEVEL_CONSTANT)

##     def get_last_guard(self, optimizer):
##         return None

##     def get_known_class(self):
##         return None

##     def getlenbound(self):
##         return None

##     def getintbound(self):
##         return None

##     def get_constant_class(self, cpu):
##         return None


## class IntOptInfo(OptInfo):
##     _attrs_ = ('intbound',)

##     def __init__(self, level=LEVEL_UNKNOWN, known_class=None, intbound=None):
##         OptInfo.__init__(self, level, None, None)
##         if intbound:
##             self.intbound = intbound
##         else:
##             self.intbound = IntBound(MININT, MAXINT)

##     def copy_from(self, other_value):
##         assert isinstance(other_value, IntOptValue)
##         self.box = other_value.box
##         self.intbound = other_value.intbound
##         self._tag = other_value._tag

##     def make_constant(self, constbox):
##         """Replace 'self.box' with a Const box."""
##         assert isinstance(constbox, ConstInt)
##         self.box = constbox
##         self.setlevel(LEVEL_CONSTANT)
##         val = constbox.getint()
##         self.intbound = IntBound(val, val)

##     def is_nonnull(self):
##         if OptValue.is_nonnull(self):
##             return True
##         if self.intbound:
##             if self.intbound.known_gt(IntBound(0, 0)) or \
##                self.intbound.known_lt(IntBound(0, 0)):
##                 return True
##         return False

##     def make_nonnull(self, optimizer):
##         assert self.getlevel() < LEVEL_NONNULL
##         self.setlevel(LEVEL_NONNULL)

##     def import_from(self, other, optimizer):
##         OptValue.import_from(self, other, optimizer)
##         if self.getlevel() != LEVEL_CONSTANT:
##             if other.getintbound() is not None: # VRawBufferValue
##                 self.intbound.intersect(other.getintbound())

##     def make_guards(self, box):
##         guards = []
##         level = self.getlevel()
##         if level == LEVEL_CONSTANT:
##             op = ResOperation(rop.GUARD_VALUE, [box, self.box], None)
##             guards.append(op)
##         elif level == LEVEL_KNOWNCLASS:
##             op = ResOperation(rop.GUARD_NONNULL, [box], None)
##             guards.append(op)
##         else:
##             if level == LEVEL_NONNULL:
##                 op = ResOperation(rop.GUARD_NONNULL, [box], None)
##                 guards.append(op)
##             self.intbound.make_guards(box, guards)
##         return guards

##     def getintbound(self):
##         return self.intbound

##     def get_last_guard(self, optimizer):
##         return None

##     def get_known_class(self):
##         return None

##     def getlenbound(self):
##         return None


CONST_0      = ConstInt(0)
CONST_1      = ConstInt(1)
CONST_ZERO_FLOAT = Const._new(0.0)
llhelper.CONST_NULLREF = llhelper.CONST_NULL
REMOVED = AbstractResOp()

INFO_NULL = 0
INFO_NONNULL = 1
INFO_UNKNOWN = 2

class Optimization(object):
    next_optimization = None

    def __init__(self):
        pass # make rpython happy

    def propagate_forward(self, op):
        raise NotImplementedError

    def emit_operation(self, op):
        self.last_emitted_operation = op
        self.next_optimization.propagate_forward(op)

    def getintbound(self, op):#, create=True):
        assert op.type == 'i'
        op = self.get_box_replacement(op)
        if isinstance(op, ConstInt):
            return ConstIntBound(op.getint())
        fw = op.get_forwarded()
        if isinstance(fw, IntBound):
            return fw
        assert fw is None
        assert op.type == 'i'
        intbound = IntUnbounded()
        op.set_forwarded(intbound)
        return intbound

    def getnullness(self, op):
        if op.type == 'i':
            return self.getintbound(op).getnullness()
        xxxx

    def make_constant_class(self, op, class_const):
        op = self.get_box_replacement(op)
        opinfo = op.get_forwarded()
        if opinfo is not None:
            return opinfo
        opinfo = info.InstancePtrInfo(class_const)
        op.set_forwarded(opinfo)
        return opinfo

    def getptrinfo(self, op):
        assert op.type == 'r'
        op = self.get_box_replacement(op)
        assert op.type == 'r'
        if isinstance(op, ConstPtr):
            return info.ConstPtrInfo(op)
        fw = op.get_forwarded()
        if fw is not None:
            assert isinstance(fw, info.PtrInfo)
            return fw
        return None

    def get_box_replacement(self, op):
        return self.optimizer.get_box_replacement(op)

    def getlastop(self):
        return self.optimizer._last_emitted_op

    def replace_op_with(self, op, newopnum, args=None, descr=None):
        return self.optimizer.replace_op_with(op, newopnum, args, descr)

    def get_box_replacement(self, box):
        return self.optimizer.get_box_replacement(box)

    def make_constant(self, box, constbox):
        return self.optimizer.make_constant(box, constbox)

    def make_constant_int(self, box, intconst):
        return self.optimizer.make_constant_int(box, intconst)

    def make_equal_to(self, box, value):
        return self.optimizer.make_equal_to(box, value)

    def make_nonnull(self, op):
        return self.optimizer.make_nonnull(op)

    def get_constant_box(self, box):
        return self.optimizer.get_constant_box(box)

    def new_box(self, fieldofs):
        return self.optimizer.new_box(fieldofs)

    def new_const(self, fieldofs):
        return self.optimizer.new_const(fieldofs)

    def new_box_item(self, arraydescr):
        return self.optimizer.new_box_item(arraydescr)

    def new_const_item(self, arraydescr):
        return self.optimizer.new_const_item(arraydescr)

    def pure(self, opnum, args, result):
        if self.optimizer.optpure:
            self.optimizer.optpure.pure(opnum, args, result)

    def has_pure_result(self, opnum, args, descr):
        if self.optimizer.optpure:
            return self.optimizer.optpure.has_pure_result(opnum, args, descr)
        return False

    def get_pure_result(self, key):
        if self.optimizer.optpure:
            return self.optimizer.optpure.get_pure_result(key)
        return None

    def setup(self):
        pass

    def force_at_end_of_preamble(self):
        pass

    # Called after last operation has been propagated to flush out any posponed ops
    def flush(self):
        pass

    def produce_potential_short_preamble_ops(self, potential_ops):
        pass

    def forget_numberings(self, box):
        self.optimizer.forget_numberings(box)

    def _can_optimize_call_pure(self, op):
        arg_consts = []
        for i in range(op.numargs()):
            arg = op.getarg(i)
            const = self.optimizer.get_constant_box(arg)
            if const is None:
                return None
            arg_consts.append(const)
        else:
            # all constant arguments: check if we already know the result
            try:
                return self.optimizer.call_pure_results[arg_consts]
            except KeyError:
                return None


class Optimizer(Optimization):

    exporting_state = False
    emitting_dissabled = False

    def __init__(self, metainterp_sd, jitdriver_sd, loop, optimizations=None):
        self.metainterp_sd = metainterp_sd
        self.jitdriver_sd = jitdriver_sd
        self.cpu = metainterp_sd.cpu
        self.loop = loop
        self.logops = LogOperations(metainterp_sd, False)
        self.interned_refs = self.cpu.ts.new_ref_dict()
        self.interned_ints = {}
        self.resumedata_memo = resume.ResumeDataLoopMemo(metainterp_sd)
        self.pendingfields = None # set temporarily to a list, normally by
                                  # heap.py, as we're about to generate a guard
        self.quasi_immutable_deps = None
        self.opaque_pointers = {}
        self.replaces_guard = {}
        self._newoperations = []
        self.optimizer = self
        self.optpure = None
        self.optheap = None
        self.optearlyforce = None
        # the following two fields is the data kept for unrolling,
        # those are the operations that can go to the short_preamble
        if loop is not None:
            self.call_pure_results = loop.call_pure_results

        self.set_optimizations(optimizations)
        self.setup()

    def set_optimizations(self, optimizations):
        if optimizations:
            self.first_optimization = optimizations[0]
            for i in range(1, len(optimizations)):
                optimizations[i - 1].next_optimization = optimizations[i]
            optimizations[-1].next_optimization = self
            for o in optimizations:
                o.optimizer = self
                o.last_emitted_operation = None
                o.setup()
        else:
            optimizations = []
            self.first_optimization = self

        self.optimizations  = optimizations

    def replace_guard(self, op, value):
        assert isinstance(value, PtrOptValue)
        if value.last_guard_pos == -1:
            return
        self.replaces_guard[op] = value.last_guard_pos

    def force_at_end_of_preamble(self):
        for o in self.optimizations:
            o.force_at_end_of_preamble()

    def flush(self):
        for o in self.optimizations:
            o.flush()

    def produce_potential_short_preamble_ops(self, sb):
        for opt in self.optimizations:
            opt.produce_potential_short_preamble_ops(sb)

    def forget_numberings(self, virtualbox):
        self.metainterp_sd.profiler.count(jitprof.Counters.OPT_FORCINGS)
        self.resumedata_memo.forget_numberings(virtualbox)

    def getinterned(self, box):
        constbox = self.get_constant_box(box)
        if constbox is None:
            return box
        if constbox.type == REF:
            value = constbox.getref_base()
            if not value:
                return box
            return self.interned_refs.setdefault(value, box)
        #elif constbox.type == INT:
        #    value = constbox.getint()
        #    return self.interned_ints.setdefault(value, box)
        else:
            return box

    ## def getinfo(self, op, create=False):
    ##     xxx
    ##     yyy

    ##     XXX
    ##     box = self.getinterned(box)
    ##     try:
    ##         value = self.values[box]
    ##     except KeyError:
    ##         if box.type == "r":
    ##             value = self.values[box] = PtrOptValue(box)
    ##         elif box.type == "i":
    ##             value = self.values[box] = IntOptValue(box)
    ##         else:
    ##             assert box.type == "f"
    ##             value = self.values[box] = OptValue(box)
    ##     self.ensure_imported(value)
    ##     return value

    def get_box_replacement(self, op):
        orig_op = op
        while (op.get_forwarded() is not None and
               not op.get_forwarded().is_info_class):
            op = op.get_forwarded()
        if op is not orig_op:
            orig_op.set_forwarded(op)
        return op

    def force_box(self, op):
        op = self.get_box_replacement(op)
        info = op.get_forwarded()
        if info is not None:
            return info.force_box(op, self)
        return op

    def ensure_imported(self, value):
        pass

    def get_constant_box(self, box):
        box = self.get_box_replacement(box)
        if isinstance(box, Const):
            return box
        #self.ensure_imported(value)

    def get_newoperations(self):
        self.flush()
        return self._newoperations

    def clear_newoperations(self):
        self._newoperations = []

    def make_equal_to(self, op, oldop):
        assert op.get_forwarded() is None
        op.set_forwarded(oldop)

    def replace_op_with(self, op, newopnum, args=None, descr=None):
        newop = op.copy_and_change(newopnum, args, descr)
        if newop.type != 'v':
            op = self.get_box_replacement(op)
            opinfo = op.get_forwarded()
            if opinfo is not None:
                newop.set_forwarded(opinfo)
            op.set_forwarded(newop)
        return newop

    def make_constant(self, box, constbox):
        assert isinstance(constbox, Const)
        box = self.get_box_replacement(box)
        if not we_are_translated():    # safety-check
            if (box.get_forwarded() is not None and
                isinstance(constbox, ConstInt)):
                assert box.get_forwarded().contains(constbox.getint())
        if box.is_constant():
            return
        box.set_forwarded(constbox)

    def make_constant_int(self, box, intvalue):
        self.make_constant(box, ConstInt(intvalue))

    def make_nonnull(self, op):
        op = self.get_box_replacement(op)
        opinfo = op.get_forwarded()
        if opinfo is not None:
            assert opinfo.is_nonnull()
            return
        op.set_forwarded(info.NonNullPtrInfo())

    def new_ptr_box(self):
        xxx
        return self.cpu.ts.BoxRef()

    def new_box(self, fieldofs):
        xxx
        if fieldofs.is_pointer_field():
            return self.new_ptr_box()
        elif fieldofs.is_float_field():
            return BoxFloat()
        else:
            return BoxInt()

    def new_const(self, fieldofs):
        if fieldofs.is_pointer_field():
            return self.cpu.ts.CVAL_NULLREF
        elif fieldofs.is_float_field():
            return CVAL_ZERO_FLOAT
        else:
            return CVAL_ZERO

    def new_box_item(self, arraydescr):
        xxx
        if arraydescr.is_array_of_pointers():
            return self.new_ptr_box()
        elif arraydescr.is_array_of_floats():
            return BoxFloat()
        else:
            return BoxInt()

    def new_const_item(self, arraydescr):
        if arraydescr.is_array_of_pointers():
            return self.cpu.ts.CVAL_NULLREF
        elif arraydescr.is_array_of_floats():
            return CVAL_ZERO_FLOAT
        else:
            return CVAL_ZERO

    def propagate_all_forward(self, clear=True):
        if clear:
            self.clear_newoperations()
        for op in self.loop.operations:
<<<<<<< HEAD
            self._last_emitted_op = None
=======
            self._really_emitted_operation = None
>>>>>>> ad57f52a
            self.first_optimization.propagate_forward(op)
        self.loop.operations = self.get_newoperations()
        self.loop.quasi_immutable_deps = self.quasi_immutable_deps
        # accumulate counters
        self.resumedata_memo.update_counters(self.metainterp_sd.profiler)

    def send_extra_operation(self, op):
        self.first_optimization.propagate_forward(op)

    def propagate_forward(self, op):
        dispatch_opt(self, op)

    def emit_operation(self, op):
        if op.returns_bool_result():
            self.getintbound(op).make_bool()
        self._emit_operation(op)

    @specialize.argtype(0)
    def _emit_operation(self, op):
        assert not op.is_call_pure()
        orig_op = op
        op = self.replace_op_with(op, op.getopnum())
        for i in range(op.numargs()):
            arg = self.force_box(op.getarg(i))
            #self.ensure_imported(value)
            #    newbox = value.force_box(self)
            op.setarg(i, arg)
        self.metainterp_sd.profiler.count(jitprof.Counters.OPT_OPS)
        if op.is_guard():
            self.metainterp_sd.profiler.count(jitprof.Counters.OPT_GUARDS)
            pendingfields = self.pendingfields
            self.pendingfields = None
            if self.replaces_guard and orig_op in self.replaces_guard:
                self.replace_guard_op(self.replaces_guard[orig_op], op)
                del self.replaces_guard[orig_op]
                return
            else:
                guard_op = self.replace_op_with(op, op.getopnum())
                op = self.store_final_boxes_in_guard(guard_op, pendingfields)
        elif op.can_raise():
            self.exception_might_have_happened = True
<<<<<<< HEAD
        self._last_emitted_op = op
        self._newoperations.append(op)

    def replace_guard_op(self, old_op_pos, new_op):
=======
        self._really_emitted_operation = op
        self._newoperations.append(op)

    def getlastop(self):
        return self._really_emitted_operation

    def get_op_replacement(self, op):
        changed = False
        for i, arg in enumerate(op.getarglist()):
            try:
                v = self.values[arg]
            except KeyError:
                pass
            else:
                box = v.get_key_box()
                if box is not arg:
                    if not changed:
                        changed = True
                        op = op.clone()
                    op.setarg(i, box)
        return op

    def replace_op(self, old_op_pos, new_op):
>>>>>>> ad57f52a
        old_op = self._newoperations[old_op_pos]
        assert old_op.is_guard()
        old_descr = old_op.getdescr()
        new_descr = new_op.getdescr()
        new_descr.copy_all_attributes_from(old_descr)
        self._newoperations[old_op_pos] = new_op

    def store_final_boxes_in_guard(self, op, pendingfields):
        assert pendingfields is not None
        if op.getdescr() is not None:
            descr = op.getdescr()
            assert isinstance(descr, compile.ResumeAtPositionDescr)
        else:
            descr = compile.invent_fail_descr_for_op(op.getopnum(), self)
            op.setdescr(descr)
        assert isinstance(descr, compile.ResumeGuardDescr)
        assert isinstance(op, GuardResOp)
        modifier = resume.ResumeDataVirtualAdder(descr, op,
                                                 self.resumedata_memo)
        try:
            newboxes = modifier.finish(self, pendingfields)
            if (newboxes is not None and
                len(newboxes) > self.metainterp_sd.options.failargs_limit):
                raise resume.TagOverflow
        except resume.TagOverflow:
            raise compile.giveup()
        descr.store_final_boxes(op, newboxes, self.metainterp_sd)
        #
        if op.getopnum() == rop.GUARD_VALUE and 0: # XXX
            val = self.getvalue(op.getarg(0))
            if val in self.bool_boxes:
                # Hack: turn guard_value(bool) into guard_true/guard_false.
                # This is done after the operation is emitted to let
                # store_final_boxes_in_guard set the guard_opnum field of the
                # descr to the original rop.GUARD_VALUE.
                constvalue = op.getarg(1).getint()
                if constvalue == 0:
                    opnum = rop.GUARD_FALSE
                elif constvalue == 1:
                    opnum = rop.GUARD_TRUE
                else:
                    raise AssertionError("uh?")
                newop = self.replace_op_with(op, opnum, [op.getarg(0)], descr)
                newop.setfailargs(op.getfailargs())
                return newop
            else:
                # a real GUARD_VALUE.  Make it use one counter per value.
                descr.make_a_counter_per_value(op)
        return op

<<<<<<< HEAD
    def make_args_key(self, opnum, arglist, descr):
        n = len(arglist)
        args = [None] * (n + 2)
        for i in range(n):
            arg = self.get_box_replacement(arglist[i])
            args[i] = arg
        args[n] = ConstInt(opnum)
        args[n + 1] = descr
        return args

=======
>>>>>>> ad57f52a
    def optimize_default(self, op):
        self.emit_operation(op)

    def constant_fold(self, op):
        argboxes = [self.get_constant_box(op.getarg(i))
                    for i in range(op.numargs())]
        return execute_nonspec_const(self.cpu, None,
                                       op.getopnum(), argboxes,
                                       op.getdescr(), op.type)

    def pure_reverse(self, op):
        if self.optpure is None:
            return
        optpure = self.optpure
        if op.getopnum() == rop.INT_ADD:
            optpure.pure(rop.INT_ADD, [op.getarg(1), op.getarg(0)], op)
            # Synthesize the reverse op for optimize_default to reuse
            optpure.pure(rop.INT_SUB, [op, op.getarg(1)], op.getarg(0))
            optpure.pure(rop.INT_SUB, [op, op.getarg(0)], op.getarg(1))
        elif op.getopnum() == rop.INT_SUB:
            optpure.pure(rop.INT_ADD, [op, op.getarg(1)], op.getarg(0))
            optpure.pure(rop.INT_SUB, [op.getarg(0), op], op.getarg(1))
        elif op.getopnum() == rop.FLOAT_MUL:
            optpure.pure(rop.FLOAT_MUL, [op.getarg(1), op.getarg(0)], op)
        elif op.getopnum() == rop.FLOAT_NEG:
            optpure.pure(rop.FLOAT_NEG, [op], op.getarg(0))
        elif op.getopnum() == rop.CAST_INT_TO_PTR:
            optpure.pure(rop.CAST_PTR_TO_INT, [op], op.getarg(0))
        elif op.getopnum() == rop.CAST_PTR_TO_INT:
            optpure.pure(rop.CAST_INT_TO_PTR, [op], op.getarg(0))

    #def optimize_GUARD_NO_OVERFLOW(self, op):
    #    # otherwise the default optimizer will clear fields, which is unwanted
    #    # in this case
    #    self.emit_operation(op)
    # FIXME: Is this still needed?

    def optimize_DEBUG_MERGE_POINT(self, op):
        self.emit_operation(op)

    def optimize_JIT_DEBUG(self, op):
        self.emit_operation(op)

    def optimize_STRGETITEM(self, op):
        indexvalue = self.getvalue(op.getarg(1))
        if indexvalue.is_constant():
            arrayvalue = self.getvalue(op.getarg(0))
            arrayvalue.make_len_gt(MODE_STR, op.getdescr(), indexvalue.box.getint())
        self.optimize_default(op)

    def optimize_UNICODEGETITEM(self, op):
        indexvalue = self.getvalue(op.getarg(1))
        if indexvalue.is_constant():
            arrayvalue = self.getvalue(op.getarg(0))
            arrayvalue.make_len_gt(MODE_UNICODE, op.getdescr(), indexvalue.box.getint())
        self.optimize_default(op)

    # These are typically removed already by OptRewrite, but it can be
    # dissabled and unrolling emits some SAME_AS ops to setup the
    # optimizier state. These needs to always be optimized out.
    def optimize_SAME_AS_I(self, op):
        self.make_equal_to(op, self.getvalue(op.getarg(0)))
    optimize_SAME_AS_R = optimize_SAME_AS_I
    optimize_SAME_AS_F = optimize_SAME_AS_I

    def optimize_MARK_OPAQUE_PTR(self, op):
        value = self.getvalue(op.getarg(0))
        self.optimizer.opaque_pointers[value] = True

dispatch_opt = make_dispatcher_method(Optimizer, 'optimize_',
        default=Optimizer.optimize_default)<|MERGE_RESOLUTION|>--- conflicted
+++ resolved
@@ -1,18 +1,9 @@
 from rpython.jit.metainterp import jitprof, resume, compile
-<<<<<<< HEAD
 from rpython.jit.metainterp.executor import execute_nonspec_const
 from rpython.jit.metainterp.logger import LogOperations
 from rpython.jit.metainterp.history import Const, ConstInt, REF, ConstPtr
 from rpython.jit.metainterp.optimizeopt.intutils import IntBound,\
      IntUnbounded, ConstIntBound
-=======
-from rpython.jit.metainterp.executor import execute_nonspec
-from rpython.jit.metainterp.history import BoxInt, BoxFloat, Const, ConstInt,\
-     REF, BoxPtr, ConstPtr, ConstFloat, Box
-from rpython.jit.metainterp.optimizeopt.intutils import IntBound, IntUnbounded,\
-                                                     IntLowerBound, MININT,\
-                                                     MAXINT
->>>>>>> ad57f52a
 from rpython.jit.metainterp.optimizeopt.util import make_dispatcher_method
 from rpython.jit.metainterp.resoperation import rop, AbstractResOp, GuardResOp
 from rpython.jit.metainterp.optimizeopt import info
@@ -622,11 +613,7 @@
         if clear:
             self.clear_newoperations()
         for op in self.loop.operations:
-<<<<<<< HEAD
-            self._last_emitted_op = None
-=======
             self._really_emitted_operation = None
->>>>>>> ad57f52a
             self.first_optimization.propagate_forward(op)
         self.loop.operations = self.get_newoperations()
         self.loop.quasi_immutable_deps = self.quasi_immutable_deps
@@ -668,36 +655,13 @@
                 op = self.store_final_boxes_in_guard(guard_op, pendingfields)
         elif op.can_raise():
             self.exception_might_have_happened = True
-<<<<<<< HEAD
-        self._last_emitted_op = op
-        self._newoperations.append(op)
-
-    def replace_guard_op(self, old_op_pos, new_op):
-=======
         self._really_emitted_operation = op
         self._newoperations.append(op)
 
     def getlastop(self):
         return self._really_emitted_operation
 
-    def get_op_replacement(self, op):
-        changed = False
-        for i, arg in enumerate(op.getarglist()):
-            try:
-                v = self.values[arg]
-            except KeyError:
-                pass
-            else:
-                box = v.get_key_box()
-                if box is not arg:
-                    if not changed:
-                        changed = True
-                        op = op.clone()
-                    op.setarg(i, box)
-        return op
-
-    def replace_op(self, old_op_pos, new_op):
->>>>>>> ad57f52a
+    def replace_guard_op(self, old_op_pos, new_op):
         old_op = self._newoperations[old_op_pos]
         assert old_op.is_guard()
         old_descr = old_op.getdescr()
@@ -748,19 +712,6 @@
                 descr.make_a_counter_per_value(op)
         return op
 
-<<<<<<< HEAD
-    def make_args_key(self, opnum, arglist, descr):
-        n = len(arglist)
-        args = [None] * (n + 2)
-        for i in range(n):
-            arg = self.get_box_replacement(arglist[i])
-            args[i] = arg
-        args[n] = ConstInt(opnum)
-        args[n + 1] = descr
-        return args
-
-=======
->>>>>>> ad57f52a
     def optimize_default(self, op):
         self.emit_operation(op)
 
