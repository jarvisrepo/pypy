--- conflicted
+++ resolved
@@ -7,523 +7,6 @@
 
 from rpython.jit.metainterp.optimizeopt.rawbuffer import InvalidRawOperation
 from rpython.jit.metainterp.resoperation import rop, ResOperation
-<<<<<<< HEAD
-from rpython.rlib.objectmodel import we_are_translated, specialize
-from rpython.jit.metainterp.optimizeopt.intutils import IntUnbounded
-
-class AbstractVirtualValue(optimizer.PtrOptValue):
-    _attrs_ = ('keybox', 'source_op', '_cached_vinfo')
-    box = None
-    _tag = optimizer.LEVEL_NONNULL
-    is_about_raw = False
-    _cached_vinfo = None
-
-    def __init__(self, keybox, source_op=None):
-        self.keybox = keybox   # only used as a key in dictionaries
-        self.source_op = source_op  # the NEW_WITH_VTABLE/NEW_ARRAY operation
-                                    # that builds this box
-
-    def is_forced_virtual(self):
-        return self.box is not None
-
-    def get_key_box(self):
-        if self.box is None:
-            return self.keybox
-        return self.box
-
-    def force_box(self, optforce):
-        if self.box is None:
-            optforce.forget_numberings(self.keybox)
-            self._really_force(optforce)
-        return self.box
-
-    def force_at_end_of_preamble(self, already_forced, optforce):
-        value = already_forced.get(self, None)
-        if value:
-            return value
-        return OptValue(self.force_box(optforce))
-
-    def visitor_walk_recursive(self, visitor):
-        # checks for recursion: it is False unless
-        # we have already seen the very same keybox
-        if self.box is None and not visitor.already_seen_virtual(self.keybox):
-            self._visitor_walk_recursive(visitor)
-
-    def _visitor_walk_recursive(self, visitor):
-        raise NotImplementedError("abstract base")
-
-    @specialize.argtype(1)
-    def _visitor_dispatch_virtual_type(self, visitor):
-        raise NotImplementedError("abstract base")
-
-    def _really_force(self, optforce):
-        raise NotImplementedError("abstract base")
-
-    def import_from(self, other, optimizer):
-        raise NotImplementedError("should not be called at this level")
-
-def get_fielddescrlist_cache(cpu):
-    if not hasattr(cpu, '_optimizeopt_fielddescrlist_cache'):
-        result = descrlist_dict()
-        cpu._optimizeopt_fielddescrlist_cache = result
-        return result
-    return cpu._optimizeopt_fielddescrlist_cache
-get_fielddescrlist_cache._annspecialcase_ = "specialize:memo"
-
-class AbstractVirtualStructValue(AbstractVirtualValue):
-    _attrs_ = ('_fields', 'cpu', '_cached_sorted_fields')
-
-    def __init__(self, cpu, keybox, source_op=None):
-        AbstractVirtualValue.__init__(self, keybox, source_op)
-        self.cpu = cpu
-        self._fields = {}
-        self._cached_sorted_fields = None
-
-    def getfield(self, ofs, default):
-        return self._fields.get(ofs, default)
-
-    def setfield(self, ofs, fieldvalue):
-        assert isinstance(fieldvalue, optimizer.OptValue)
-        self._fields[ofs] = fieldvalue
-
-    def _get_descr(self):
-        raise NotImplementedError
-
-    def _is_immutable_and_filled_with_constants(self, memo=None):
-        # check if it is possible to force the given structure into a
-        # compile-time constant: this is allowed only if it is declared
-        # immutable, if all fields are already filled, and if each field
-        # is either a compile-time constant or (recursively) a structure
-        # which also answers True to the same question.
-        #
-        # check that all fields are filled.  The following equality check
-        # also fails if count == -1, meaning "not an immutable at all".
-        count = self._get_descr().count_fields_if_immutable()
-        if count != len(self._fields):
-            return False
-        #
-        # initialize 'memo'
-        if memo is None:
-            memo = {}
-        elif self in memo:
-            return True   # recursive case: assume yes
-        memo[self] = None
-        #
-        for value in self._fields.itervalues():
-            if value.is_constant():
-                pass            # it is a constant value: ok
-            elif (isinstance(value, AbstractVirtualStructValue)
-                  and value.is_virtual()):
-                # recursive check
-                if not value._is_immutable_and_filled_with_constants(memo):
-                    return False
-            else:
-                return False    # not a constant at all
-        return True
-
-    def force_at_end_of_preamble(self, already_forced, optforce):
-        if self in already_forced:
-            return self
-        already_forced[self] = self
-        if self._fields:
-            for ofs in self._fields.keys():
-                self._fields[ofs] = self._fields[ofs].force_at_end_of_preamble(already_forced, optforce)
-        return self
-
-    def _really_force(self, optforce):
-        op = self.source_op
-        assert op is not None
-        # ^^^ This case should not occur any more (see test_bug_3).
-        #
-        if not we_are_translated():
-            op.name = 'FORCE ' + self.source_op.name
-
-        if self._is_immutable_and_filled_with_constants():
-            box = optforce.optimizer.constant_fold(op)
-            self.make_constant(box)
-            for ofs, value in self._fields.iteritems():
-                subbox = value.force_box(optforce)
-                assert isinstance(subbox, Const)
-                execute(optforce.optimizer.cpu, None, rop.SETFIELD_GC,
-                        ofs, box, subbox)
-            # keep self._fields, because it's all immutable anyway
-        else:
-            optforce.emit_operation(op)
-            self.box = box = op.result
-            #
-            iteritems = self._fields.iteritems()
-            if not we_are_translated(): #random order is fine, except for tests
-                iteritems = list(iteritems)
-                iteritems.sort(key=lambda (x, y): x.sort_key())
-            for ofs, value in iteritems:
-                subbox = value.force_box(optforce)
-                # STM note: recording stm_location is pointless, because
-                # it should not fail here: we just allocated 'box'
-                op = ResOperation(rop.SETFIELD_GC, [box, subbox], None,
-                                  descr=ofs)
-                optforce.emit_operation(op)
-
-    def _get_field_descr_list(self):
-        _cached_sorted_fields = self._cached_sorted_fields
-        if self._fields is None:
-            nfields = 0
-        else:
-            nfields = len(self._fields)
-        if (_cached_sorted_fields is not None and
-            nfields == len(_cached_sorted_fields)):
-            lst = self._cached_sorted_fields
-        else:
-            if self._fields is None:
-                lst = []
-            else:
-                lst = self._fields.keys()
-            sort_descrs(lst)
-            cache = get_fielddescrlist_cache(self.cpu)
-            result = cache.get(lst, None)
-            if result is None:
-                cache[lst] = lst
-            else:
-                lst = result
-            # store on self, to not have to repeatedly get it from the global
-            # cache, which involves sorting
-            self._cached_sorted_fields = lst
-        return lst
-
-    def _visitor_walk_recursive(self, visitor):
-        lst = self._get_field_descr_list()
-        fieldboxes = [self._fields[ofs].get_key_box() for ofs in lst]
-        visitor.register_virtual_fields(self.keybox, fieldboxes)
-        for ofs in lst:
-            fieldvalue = self._fields[ofs]
-            fieldvalue.visitor_walk_recursive(visitor)
-
-class VirtualValue(AbstractVirtualStructValue):
-    _tag = optimizer.LEVEL_KNOWNCLASS
-
-    def __init__(self, cpu, known_class, keybox, source_op=None):
-        AbstractVirtualStructValue.__init__(self, cpu, keybox, source_op)
-        assert isinstance(known_class, Const)
-        self.known_class = known_class
-
-    @specialize.argtype(1)
-    def _visitor_dispatch_virtual_type(self, visitor):
-        fielddescrs = self._get_field_descr_list()
-        return visitor.visit_virtual(self.known_class, fielddescrs)
-
-    def _get_descr(self):
-        return vtable2descr(self.cpu, self.known_class.getint())
-
-    def __repr__(self):
-        cls_name = self.known_class.value.adr.ptr._obj._TYPE._name
-        if self._fields is None:
-            return '<VirtualValue FORCED cls=%s>' % (cls_name,)
-        field_names = [field.name for field in self._fields]
-        return "<VirtualValue cls=%s fields=%s>" % (cls_name, field_names)
-
-class VStructValue(AbstractVirtualStructValue):
-
-    def __init__(self, cpu, structdescr, keybox, source_op=None):
-        AbstractVirtualStructValue.__init__(self, cpu, keybox, source_op)
-        self.structdescr = structdescr
-
-    @specialize.argtype(1)
-    def _visitor_dispatch_virtual_type(self, visitor):
-        fielddescrs = self._get_field_descr_list()
-        return visitor.visit_vstruct(self.structdescr, fielddescrs)
-
-    def _get_descr(self):
-        return self.structdescr
-
-class AbstractVArrayValue(AbstractVirtualValue):
-    """
-    Base class for VArrayValue (for normal GC arrays) and VRawBufferValue (for
-    malloc()ed memory)
-    """
-
-    def getlength(self):
-        return len(self._items)
-
-    def get_item_value(self, i):
-        raise NotImplementedError
-
-    def set_item_value(self, i, newval):
-        raise NotImplementedError
-
-    def _visitor_walk_recursive(self, visitor):
-        itemboxes = []
-        for i in range(self.getlength()):
-            itemvalue = self.get_item_value(i)
-            if itemvalue is not None:
-                box = itemvalue.get_key_box()
-            else:
-                box = None
-            itemboxes.append(box)
-        visitor.register_virtual_fields(self.keybox, itemboxes)
-        for i in range(self.getlength()):
-            itemvalue = self.get_item_value(i)
-            if itemvalue is not None:
-                itemvalue.visitor_walk_recursive(visitor)
-
-
-class VArrayValue(AbstractVArrayValue):
-
-    def __init__(self, arraydescr, constvalue, size, keybox, source_op=None,
-                 clear=False):
-        AbstractVirtualValue.__init__(self, keybox, source_op)
-        self.arraydescr = arraydescr
-        self.constvalue = constvalue
-        if clear:
-            self._items = [constvalue] * size
-        else:
-            self._items = [None] * size
-        self.clear = clear
-
-    def getlength(self):
-        return len(self._items)
-
-    def get_missing_null_value(self):
-        return self.constvalue
-
-    def get_item_value(self, i):
-        """Return the i'th item, unless it is 'constvalue' on a 'clear'
-        array.  In that case (or if the i'th item is already None),
-        return None.  The idea is that this method returns the value
-        that must be set into an array that was allocated "correctly",
-        i.e. if 'clear' is True, that means with zero=True."""
-        subvalue = self._items[i]
-        if self.clear and (subvalue is self.constvalue or
-                           subvalue.is_null()):
-            subvalue = None
-        return subvalue
-
-    def set_item_value(self, i, newval):
-        self._items[i] = newval
-
-    def getitem(self, index):
-        res = self._items[index]
-        return res
-
-    def setitem(self, index, itemvalue):
-        assert isinstance(itemvalue, optimizer.OptValue)
-        self._items[index] = itemvalue        
-
-    def force_at_end_of_preamble(self, already_forced, optforce):
-        # note that this method is on VArrayValue instead of
-        # AbstractVArrayValue because we do not want to support virtualstate
-        # for rawbuffers for now
-        if self in already_forced:
-            return self
-        already_forced[self] = self
-        for index in range(self.getlength()):
-            itemval = self._items[index]
-            # XXX should be skip alltogether, but I don't wanna know or
-            #     fight unrolling just yet
-            if itemval is None:
-                itemval = self.constvalue
-            itemval = itemval.force_at_end_of_preamble(already_forced, optforce)
-            self.set_item_value(index, itemval)
-        return self
-
-    def _really_force(self, optforce):
-        assert self.source_op is not None
-        if not we_are_translated():
-            self.source_op.name = 'FORCE ' + self.source_op.name
-        # XXX two possible optimizations:
-        # * if source_op is NEW_ARRAY_CLEAR, emit NEW_ARRAY if it's
-        #   immediately followed by SETARRAYITEM_GC into all items (hard?)
-        # * if source_op is NEW_ARRAY, emit NEW_ARRAY_CLEAR if it's
-        #   followed by setting most items to zero anyway
-        optforce.emit_operation(self.source_op)
-        self.box = box = self.source_op.result
-        for index in range(len(self._items)):
-            subvalue = self._items[index]
-            if subvalue is None:
-                continue
-            if self.clear:
-                if subvalue is self.constvalue or subvalue.is_null():
-                    continue
-            subbox = subvalue.force_box(optforce)
-            op = ResOperation(rop.SETARRAYITEM_GC,
-                              [box, ConstInt(index), subbox], None,
-                               descr=self.arraydescr)
-            optforce.emit_operation(op)
-        optforce.pure(rop.ARRAYLEN_GC, [box], ConstInt(len(self._items)))
-
-    @specialize.argtype(1)
-    def _visitor_dispatch_virtual_type(self, visitor):
-        return visitor.visit_varray(self.arraydescr, self.clear)
-
-
-class VArrayStructValue(AbstractVirtualValue):
-    def __init__(self, arraydescr, size, keybox, source_op=None):
-        AbstractVirtualValue.__init__(self, keybox, source_op)
-        self.arraydescr = arraydescr
-        self._items = [{} for _ in xrange(size)]
-
-    def getlength(self):
-        return len(self._items)
-
-    def getinteriorfield(self, index, ofs, default):
-        return self._items[index].get(ofs, default)
-
-    def setinteriorfield(self, index, ofs, itemvalue):
-        assert isinstance(itemvalue, optimizer.OptValue)
-        self._items[index][ofs] = itemvalue
-
-    def _really_force(self, optforce):
-        assert self.source_op is not None
-        if not we_are_translated():
-            self.source_op.name = 'FORCE ' + self.source_op.name
-        optforce.emit_operation(self.source_op)
-        self.box = box = self.source_op.result
-        for index in range(len(self._items)):
-            iteritems = self._items[index].iteritems()
-            # random order is fine, except for tests
-            if not we_are_translated():
-                iteritems = list(iteritems)
-                iteritems.sort(key=lambda (x, y): x.sort_key())
-            for descr, value in iteritems:
-                subbox = value.force_box(optforce)
-                op = ResOperation(rop.SETINTERIORFIELD_GC,
-                    [box, ConstInt(index), subbox], None, descr=descr
-                )
-                optforce.emit_operation(op)
-
-    def _get_list_of_descrs(self):
-        descrs = []
-        for item in self._items:
-            item_descrs = item.keys()
-            sort_descrs(item_descrs)
-            descrs.append(item_descrs)
-        return descrs
-
-    def _visitor_walk_recursive(self, visitor):
-        itemdescrs = self._get_list_of_descrs()
-        itemboxes = []
-        for i in range(len(self._items)):
-            for descr in itemdescrs[i]:
-                itemboxes.append(self._items[i][descr].get_key_box())
-        visitor.register_virtual_fields(self.keybox, itemboxes)
-        for i in range(len(self._items)):
-            for descr in itemdescrs[i]:
-                self._items[i][descr].visitor_walk_recursive(visitor)
-
-    def force_at_end_of_preamble(self, already_forced, optforce):
-        if self in already_forced:
-            return self
-        already_forced[self] = self
-        for index in range(len(self._items)):
-            for descr in self._items[index].keys():
-                self._items[index][descr] = self._items[index][descr].force_at_end_of_preamble(already_forced, optforce)
-        return self
-
-    @specialize.argtype(1)
-    def _visitor_dispatch_virtual_type(self, visitor):
-        return visitor.visit_varraystruct(self.arraydescr, self._get_list_of_descrs())
-
-
-class VRawBufferValue(AbstractVArrayValue):
-    is_about_raw = True
-
-    def __init__(self, cpu, logops, size, keybox, source_op):
-        AbstractVirtualValue.__init__(self, keybox, source_op)
-        # note that size is unused, because we assume that the buffer is big
-        # enough to write/read everything we need. If it's not, it's undefined
-        # behavior anyway, although in theory we could probably detect such
-        # cases here
-        self.size = size
-        self.buffer = RawBuffer(cpu, logops)
-
-    def getintbound(self):
-        return IntUnbounded()
-
-    def getlength(self):
-        return len(self.buffer.values)
-
-    def get_item_value(self, i):
-        return self.buffer.values[i]
-
-    def set_item_value(self, i, newval):
-        self.buffer.values[i] = newval
-
-    def getitem_raw(self, offset, length, descr):
-        if not self.is_virtual():
-            raise InvalidRawOperation
-            # see 'test_virtual_raw_buffer_forced_but_slice_not_forced'
-            # for the test above: it's not enough to check is_virtual()
-            # on the original object, because it might be a VRawSliceValue
-            # instead.  If it is a virtual one, then we'll reach here anway.
-        return self.buffer.read_value(offset, length, descr)
-
-    def setitem_raw(self, offset, length, descr, value):
-        if not self.is_virtual():
-            raise InvalidRawOperation
-        self.buffer.write_value(offset, length, descr, value)
-
-    def _really_force(self, optforce):
-        op = self.source_op
-        assert op is not None
-        if not we_are_translated():
-            op.name = 'FORCE ' + self.source_op.name
-        optforce.emit_operation(self.source_op)
-        self.box = self.source_op.result
-        for i in range(len(self.buffer.offsets)):
-            # write the value
-            offset = self.buffer.offsets[i]
-            descr = self.buffer.descrs[i]
-            itemvalue = self.buffer.values[i]
-            itembox = itemvalue.force_box(optforce)
-            op = ResOperation(rop.RAW_STORE,
-                              [self.box, ConstInt(offset), itembox], None,
-                              descr=descr)
-            optforce.emit_operation(op)
-
-    @specialize.argtype(1)
-    def _visitor_dispatch_virtual_type(self, visitor):
-        # I *think* we need to make a copy of offsets and descrs because we
-        # want a snapshot of the virtual state right now: if we grow more
-        # elements later, we don't want them to go in this virtual state
-        return visitor.visit_vrawbuffer(self.size,
-                                        self.buffer.offsets[:],
-                                        self.buffer.descrs[:])
-
-
-class VRawSliceValue(AbstractVirtualValue):
-    is_about_raw = True
-
-    def __init__(self, rawbuffer_value, offset, keybox, source_op):
-        AbstractVirtualValue.__init__(self, keybox, source_op)
-        self.rawbuffer_value = rawbuffer_value
-        self.offset = offset
-
-    def getintbound(self):
-        return IntUnbounded()
-
-    def _really_force(self, optforce):
-        op = self.source_op
-        assert op is not None
-        if not we_are_translated():
-            op.name = 'FORCE ' + self.source_op.name
-        self.box = self.source_op.result
-        self.rawbuffer_value.force_box(optforce)
-        optforce.emit_operation(op)
-
-    def setitem_raw(self, offset, length, descr, value):
-        self.rawbuffer_value.setitem_raw(self.offset+offset, length, descr, value)
-
-    def getitem_raw(self, offset, length, descr):
-        return self.rawbuffer_value.getitem_raw(self.offset+offset, length, descr)
-
-    def _visitor_walk_recursive(self, visitor):
-        box = self.rawbuffer_value.get_key_box()
-        visitor.register_virtual_fields(self.keybox, [box])
-        self.rawbuffer_value.visitor_walk_recursive(visitor)
-
-    @specialize.argtype(1)
-    def _visitor_dispatch_virtual_type(self, visitor):
-        return visitor.visit_vrawslice(self.offset)
-=======
->>>>>>> 2d490beb
 
 
 class OptVirtualize(optimizer.Optimization):
