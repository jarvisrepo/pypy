""" Code to feed information from the optimizer via the resume code into the
optimizer of the bridge attached to a guard. """

from rpython.jit.metainterp import resumecode

from rpython.rlib.debug import (have_debug_prints, debug_start, debug_stop,
    debug_print)

# adds the following sections at the end of the resume code:
#
# ---- known classes
# <bitfield> size is the number of reference boxes in the liveboxes
#            1 klass known
#            0 klass unknown
#            (the class is found by actually looking at the runtime value)
#            the bits are bunched in bunches of 7
#
# ---- heap knowledge
# <length>
# (<box1> <descr> <box2>) length times, if getfield(box1, descr) == box2
#                         both boxes should be in the liveboxes
#                         (or constants)
#
# <length>
# (<box1> <index> <descr> <box2>) length times, if getarrayitem_gc(box1, index, descr) == box2
#                                 both boxes should be in the liveboxes
#                                 (or constants)
#
# ---- call_loopinvariant knowledge
# <length>
# (<const> <box2>) length times, if call_loopinvariant(const) == box2
#                  box2 should be in liveboxes
# ----


# maybe should be delegated to the optimization classes?

def tag_box(box, liveboxes_from_env, memo):
    from rpython.jit.metainterp.history import Const
    if isinstance(box, Const):
        return memo.getconst(box)
    else:
        return liveboxes_from_env[box] # has to exist

def decode_box(resumestorage, tagged, liveboxes, cpu):
    from rpython.jit.metainterp.resume import untag, TAGCONST, TAGINT, TAGBOX
    from rpython.jit.metainterp.resume import NULLREF, TAG_CONST_OFFSET, tagged_eq
    from rpython.jit.metainterp.history import ConstInt
    num, tag = untag(tagged)
    # NB: the TAGVIRTUAL case can't happen here, because this code runs after
    # virtuals are already forced again
    if tag == TAGCONST:
        if tagged_eq(tagged, NULLREF):
            box = cpu.ts.CONST_NULL
        else:
            box = resumestorage.rd_consts[num - TAG_CONST_OFFSET]
    elif tag == TAGINT:
        box = ConstInt(num)
    elif tag == TAGBOX:
        box = liveboxes[num]
    else:
        raise AssertionError("unreachable")
    return box

def serialize_optimizer_knowledge(optimizer, numb_state, liveboxes, liveboxes_from_env, memo):
    from rpython.jit.metainterp.history import ConstInt
    available_boxes = {}
    for box in liveboxes:
        if box is not None and box in liveboxes_from_env:
            available_boxes[box] = None

    # class knowledge is stored as bits, true meaning the class is known, false
    # means unknown. on deserializing we look at the bits, and read the runtime
    # class for the known classes (which has to be the same in the bridge) and
    # mark that as known. this works for guard_class too: the class is only
    # known *after* the guard
    bitfield = 0
    shifts = 0
    for box in liveboxes:
        if box is None or box.type != "r":
            continue
        info = optimizer.getptrinfo(box)
        known_class = info is not None and info.get_known_class(optimizer.cpu) is not None
        bitfield <<= 1
        bitfield |= known_class
        shifts += 1
        if shifts == 6:
            numb_state.append_int(bitfield)
            bitfield = shifts = 0
    if shifts:
        numb_state.append_int(bitfield << (6 - shifts))

    # heap knowledge: we store triples of known heap fields in non-virtual
    # structs
    if optimizer.optheap:
        triples_struct, triples_array = optimizer.optheap.serialize_optheap(available_boxes)
        # can only encode descrs that have a known index into
        # metainterp_sd.all_descrs
        triples_struct = [triple for triple in triples_struct if triple[1].descr_index != -1]
        numb_state.append_int(len(triples_struct))
        for box1, descr, box2 in triples_struct:
            descr_index = descr.descr_index
            numb_state.append_short(tag_box(box1, liveboxes_from_env, memo))
            numb_state.append_int(descr_index)
            numb_state.append_short(tag_box(box2, liveboxes_from_env, memo))
        numb_state.append_int(len(triples_array))
        for box1, index, descr, box2 in triples_array:
            descr_index = descr.descr_index
            numb_state.append_short(tag_box(box1, liveboxes_from_env, memo))
            numb_state.append_int(index)
            numb_state.append_int(descr_index)
            numb_state.append_short(tag_box(box2, liveboxes_from_env, memo))
    else:
        numb_state.append_int(0)
        numb_state.append_int(0)

    if optimizer.optrewrite:
        tuples_loopinvariant = optimizer.optrewrite.serialize_optrewrite(
                available_boxes)
        numb_state.append_int(len(tuples_loopinvariant))
        for constarg0, box in tuples_loopinvariant:
            numb_state.append_short(
                    tag_box(ConstInt(constarg0), liveboxes_from_env, memo))
            numb_state.append_short(tag_box(box, liveboxes_from_env, memo))
    else:
        numb_state.append_int(0)

def deserialize_optimizer_knowledge(optimizer, resumestorage, frontend_boxes, liveboxes):
<<<<<<< HEAD
    from rpython.rlib.objectmodel import compute_unique_id
    from rpython.rlib.rarithmetic import r_uint

    debug_start("jit-bridge-deserialize")

=======
    from rpython.jit.metainterp.history import ConstInt
>>>>>>> 58037cec
    reader = resumecode.Reader(resumestorage.rd_numb)
    hash = r_uint(compute_unique_id(resumestorage))
    debug_print("resuming from Guard0x%x" % hash)
    assert len(frontend_boxes) == len(liveboxes)
    metainterp_sd = optimizer.metainterp_sd

    # skip resume section
    startcount = reader.next_item()
    reader.jump(startcount - 1)

    # class knowledge
    debug_print("# class knowledge")
    bitfield = 0
    mask = 0
    for i, box in enumerate(liveboxes):
        if box.type != "r":
            continue
        if not mask:
            bitfield = reader.next_item()
            mask = 0b100000
        class_known = bitfield & mask
        mask >>= 1
        if class_known:
            cls = optimizer.cpu.ts.cls_of_box(frontend_boxes[i])
            optimizer.make_constant_class(box, cls)
            debug_print("class known", i)
        else:
            debug_print("class NOT known", i)

    # heap knowledge
<<<<<<< HEAD
    debug_print("# heap knowledge")
    if not optimizer.optheap:
        debug_print("# no optheap!")
        return
=======
>>>>>>> 58037cec
    length = reader.next_item()
    result_struct = []
    for i in range(length):
        tagged = reader.next_item()
        box1 = decode_box(resumestorage, tagged, liveboxes, metainterp_sd.cpu)
        descr_index = reader.next_item()
        descr = metainterp_sd.all_descrs[descr_index]
        tagged = reader.next_item()
        box2 = decode_box(resumestorage, tagged, liveboxes, metainterp_sd.cpu)
        result_struct.append((box1, descr, box2))

        attrname = descr.repr_of_descr()
        try:
            i1 = liveboxes.index(box1)
            i2 = liveboxes.index(box2)
        except ValueError:
            debug_print("getfield: some unknown box with field", attrname)
        else:
            debug_print("getfield:", i1, i2, attrname)
    length = reader.next_item()
    result_array = []
    for i in range(length):
        tagged = reader.next_item()
        box1 = decode_box(resumestorage, tagged, liveboxes, metainterp_sd.cpu)
        index = reader.next_item()
        descr_index = reader.next_item()
        descr = metainterp_sd.all_descrs[descr_index]
        tagged = reader.next_item()
        box2 = decode_box(resumestorage, tagged, liveboxes, metainterp_sd.cpu)
        result_array.append((box1, index, descr, box2))
<<<<<<< HEAD
    optimizer.optheap.deserialize_optheap(result_struct, result_array)

    debug_stop("jit-bridge-deserialize")
=======
    if optimizer.optheap:
        optimizer.optheap.deserialize_optheap(result_struct, result_array)

    # call_loopinvariant knowledge
    length = reader.next_item()
    result_loopinvariant = []
    for i in range(length):
        tagged1 = reader.next_item()
        const = decode_box(resumestorage, tagged1, liveboxes, metainterp_sd.cpu)
        assert isinstance(const, ConstInt)
        i = const.getint()
        tagged2 = reader.next_item()
        box = decode_box(resumestorage, tagged2, liveboxes, metainterp_sd.cpu)
        result_loopinvariant.append((i, box))
    if optimizer.optrewrite:
        optimizer.optrewrite.deserialize_optrewrite(result_loopinvariant)
>>>>>>> 58037cec
<|MERGE_RESOLUTION|>--- conflicted
+++ resolved
@@ -126,15 +126,12 @@
         numb_state.append_int(0)
 
 def deserialize_optimizer_knowledge(optimizer, resumestorage, frontend_boxes, liveboxes):
-<<<<<<< HEAD
     from rpython.rlib.objectmodel import compute_unique_id
     from rpython.rlib.rarithmetic import r_uint
+    from rpython.jit.metainterp.history import ConstInt
 
     debug_start("jit-bridge-deserialize")
 
-=======
-    from rpython.jit.metainterp.history import ConstInt
->>>>>>> 58037cec
     reader = resumecode.Reader(resumestorage.rd_numb)
     hash = r_uint(compute_unique_id(resumestorage))
     debug_print("resuming from Guard0x%x" % hash)
@@ -165,13 +162,7 @@
             debug_print("class NOT known", i)
 
     # heap knowledge
-<<<<<<< HEAD
     debug_print("# heap knowledge")
-    if not optimizer.optheap:
-        debug_print("# no optheap!")
-        return
-=======
->>>>>>> 58037cec
     length = reader.next_item()
     result_struct = []
     for i in range(length):
@@ -202,11 +193,6 @@
         tagged = reader.next_item()
         box2 = decode_box(resumestorage, tagged, liveboxes, metainterp_sd.cpu)
         result_array.append((box1, index, descr, box2))
-<<<<<<< HEAD
-    optimizer.optheap.deserialize_optheap(result_struct, result_array)
-
-    debug_stop("jit-bridge-deserialize")
-=======
     if optimizer.optheap:
         optimizer.optheap.deserialize_optheap(result_struct, result_array)
 
@@ -223,4 +209,5 @@
         result_loopinvariant.append((i, box))
     if optimizer.optrewrite:
         optimizer.optrewrite.deserialize_optrewrite(result_loopinvariant)
->>>>>>> 58037cec
+
+    debug_stop("jit-bridge-deserialize")