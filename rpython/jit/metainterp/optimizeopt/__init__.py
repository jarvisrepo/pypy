from rpython.jit.metainterp.optimizeopt.optimizer import Optimizer
from rpython.jit.metainterp.optimizeopt.rewrite import OptRewrite
from rpython.jit.metainterp.optimizeopt.intbounds import OptIntBounds
from rpython.jit.metainterp.optimizeopt.virtualize import OptVirtualize
from rpython.jit.metainterp.optimizeopt.heap import OptHeap
from rpython.jit.metainterp.optimizeopt.vstring import OptString
from rpython.jit.metainterp.optimizeopt.simplify import OptSimplify
from rpython.jit.metainterp.optimizeopt.pure import OptPure
from rpython.jit.metainterp.optimizeopt.earlyforce import OptEarlyForce
from rpython.jit.metainterp.jitlog import MARK_TRACE
from rpython.rlib.jit import PARAMETERS, ENABLE_ALL_OPTS
from rpython.rlib.unroll import unrolling_iterable
from rpython.rlib.debug import debug_start, debug_stop, debug_print


ALL_OPTS = [('intbounds', OptIntBounds),
            ('rewrite', OptRewrite),
            ('virtualize', OptVirtualize),
            ('string', OptString),
            ('pure', OptPure),
            ('earlyforce', OptEarlyForce),
            ('heap', OptHeap),
            ('unroll', None)]
# no direct instantiation of unroll
unroll_all_opts = unrolling_iterable(ALL_OPTS)

ALL_OPTS_DICT = dict.fromkeys([name for name, _ in ALL_OPTS])
ALL_OPTS_LIST = [name for name, _ in ALL_OPTS]
ALL_OPTS_NAMES = ':'.join([name for name, _ in ALL_OPTS])

assert ENABLE_ALL_OPTS == ALL_OPTS_NAMES, (
    'please fix rlib/jit.py to say ENABLE_ALL_OPTS = %r' % (ALL_OPTS_NAMES,))

def build_opt_chain(metainterp_sd, enable_opts):
    optimizations = []
    unroll = 'unroll' in enable_opts    # 'enable_opts' is normally a dict
    if (metainterp_sd.cpu is not None and
        not metainterp_sd.cpu.supports_guard_gc_type):
        unroll = False
    for name, opt in unroll_all_opts:
        if name in enable_opts:
            if opt is not None:
                o = opt()
                optimizations.append(o)

    if ('rewrite' not in enable_opts or 'virtualize' not in enable_opts
        or 'heap' not in enable_opts or 'pure' not in enable_opts):
        optimizations.append(OptSimplify(unroll))

    return optimizations, unroll

def optimize_trace(metainterp_sd, jitdriver_sd, compile_data, memo=None):
    """Optimize loop.operations to remove internal overheadish operations.
    """
    debug_start("jit-optimize")
    try:
<<<<<<< HEAD
        # TODO missing the unique id
        # TODO log = metainterp_sd.jitlog.log_trace(MARK_TRACE, metainterp_sd, None)
        # TODO log.write(inputargs, compile_data.operations)
        #
        metainterp_sd.logger_noopt.log_loop(inputargs,
                                            compile_data.operations,
                                            memo=memo)
=======
        if compile_data.log_noopt:
            metainterp_sd.logger_noopt.log_loop_from_trace(compile_data.trace, memo=memo)
>>>>>>> e11888c8
        if memo is None:
            memo = {}
        compile_data.box_names_memo = memo
        optimizations, unroll = build_opt_chain(metainterp_sd,
                                                compile_data.enable_opts)
        return compile_data.optimize(metainterp_sd, jitdriver_sd,
                                     optimizations, unroll)
    finally:
        compile_data.forget_optimization_info()
        debug_stop("jit-optimize")

if __name__ == '__main__':
    print ALL_OPTS_NAMES
<|MERGE_RESOLUTION|>--- conflicted
+++ resolved
@@ -54,18 +54,11 @@
     """
     debug_start("jit-optimize")
     try:
-<<<<<<< HEAD
-        # TODO missing the unique id
+	# TODO missing the unique id
         # TODO log = metainterp_sd.jitlog.log_trace(MARK_TRACE, metainterp_sd, None)
         # TODO log.write(inputargs, compile_data.operations)
-        #
-        metainterp_sd.logger_noopt.log_loop(inputargs,
-                                            compile_data.operations,
-                                            memo=memo)
-=======
         if compile_data.log_noopt:
             metainterp_sd.logger_noopt.log_loop_from_trace(compile_data.trace, memo=memo)
->>>>>>> e11888c8
         if memo is None:
             memo = {}
         compile_data.box_names_memo = memo
