from rpython.jit.metainterp.optimizeopt.optimizer import Optimizer
from rpython.jit.metainterp.optimizeopt.rewrite import OptRewrite
from rpython.jit.metainterp.optimizeopt.intbounds import OptIntBounds
from rpython.jit.metainterp.optimizeopt.virtualize import OptVirtualize
from rpython.jit.metainterp.optimizeopt.heap import OptHeap
from rpython.jit.metainterp.optimizeopt.vstring import OptString
from rpython.jit.metainterp.optimizeopt.unroll import optimize_unroll
from rpython.jit.metainterp.optimizeopt.simplify import OptSimplify
from rpython.jit.metainterp.optimizeopt.pure import OptPure
from rpython.jit.metainterp.optimizeopt.earlyforce import OptEarlyForce
from rpython.jit.metainterp.optimizeopt.vectorize import optimize_vector
from rpython.rlib.jit import PARAMETERS, ENABLE_ALL_OPTS
from rpython.rlib.unroll import unrolling_iterable
from rpython.rlib.debug import debug_start, debug_stop, debug_print


ALL_OPTS = [('intbounds', OptIntBounds),
            ('rewrite', OptRewrite),
            ('virtualize', OptVirtualize),
            ('string', OptString),
            ('pure', OptPure),
            ('earlyforce', OptEarlyForce),
            ('heap', OptHeap),
            ('unroll', None)]
# no direct instantiation of unroll
unroll_all_opts = unrolling_iterable(ALL_OPTS)

ALL_OPTS_DICT = dict.fromkeys([name for name, _ in ALL_OPTS])
ALL_OPTS_LIST = [name for name, _ in ALL_OPTS]
ALL_OPTS_NAMES = ':'.join([name for name, _ in ALL_OPTS])

assert ENABLE_ALL_OPTS == ALL_OPTS_NAMES, (
    'please fix rlib/jit.py to say ENABLE_ALL_OPTS = %r' % (ALL_OPTS_NAMES,))

def build_opt_chain(metainterp_sd, enable_opts):
    optimizations = []
    unroll = 'unroll' in enable_opts    # 'enable_opts' is normally a dict
    if (metainterp_sd.cpu is not None and
        not metainterp_sd.cpu.supports_guard_gc_type):
        unroll = False
    for name, opt in unroll_all_opts:
        if name in enable_opts:
            if opt is not None:
                o = opt()
                optimizations.append(o)

    if ('rewrite' not in enable_opts or 'virtualize' not in enable_opts
        or 'heap' not in enable_opts or 'pure' not in enable_opts):
        optimizations.append(OptSimplify(unroll))

    return optimizations, unroll

def optimize_trace(metainterp_sd, jitdriver_sd, compile_data, memo=None):
    """Optimize loop.operations to remove internal overheadish operations.
    """

    debug_start("jit-optimize")
<<<<<<< HEAD

    enable_opts = warmstate.enable_opts
    if try_disabling_unroll:
        if 'unroll' not in enable_opts:
            return None
        enable_opts = enable_opts.copy()
        del enable_opts['unroll']

=======
    inputargs = compile_data.start_label.getarglist()
>>>>>>> 91b9d708
    try:
        metainterp_sd.logger_noopt.log_loop(inputargs,
                                            compile_data.operations,
                                            memo=memo)
        if memo is None:
            memo = {}
        compile_data.box_names_memo = memo
        optimizations, unroll = build_opt_chain(metainterp_sd,
                                                compile_data.enable_opts)
        return compile_data.optimize(metainterp_sd, jitdriver_sd,
                                     optimizations, unroll)
        # XXX if unroll:
        # XXX     if not export_state and \
        # XXX         ((warmstate.vec and jitdriver_sd.vec) \
        # XXX          or warmstate.vec_all):
        # XXX         optimize_vector(metainterp_sd, jitdriver_sd, loop,
        # XXX                         optimizations, inline_short_preamble,
        # XXX                         start_state, warmstate)
        # XXX     else:
        # XXX         return optimize_unroll(metainterp_sd, jitdriver_sd, loop,
        # XXX                                optimizations, inline_short_preamble,
        # XXX                                start_state, export_state)
        # XXX else:
        # XXX     optimizer = Optimizer(metainterp_sd, jitdriver_sd, loop,
        # XXX                           optimizations)
        # XXX     optimizer.propagate_all_forward()
    finally:
        compile_data.forget_optimization_info()
        debug_stop("jit-optimize")

if __name__ == '__main__':
    print ALL_OPTS_NAMES
<|MERGE_RESOLUTION|>--- conflicted
+++ resolved
@@ -53,10 +53,8 @@
 def optimize_trace(metainterp_sd, jitdriver_sd, compile_data, memo=None):
     """Optimize loop.operations to remove internal overheadish operations.
     """
-
     debug_start("jit-optimize")
-<<<<<<< HEAD
-
+    inputargs = compile_data.start_label.getarglist()
     enable_opts = warmstate.enable_opts
     if try_disabling_unroll:
         if 'unroll' not in enable_opts:
@@ -64,9 +62,6 @@
         enable_opts = enable_opts.copy()
         del enable_opts['unroll']
 
-=======
-    inputargs = compile_data.start_label.getarglist()
->>>>>>> 91b9d708
     try:
         metainterp_sd.logger_noopt.log_loop(inputargs,
                                             compile_data.operations,
