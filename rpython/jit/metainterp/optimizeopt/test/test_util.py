import py, random

from rpython.rlib.debug import debug_print
from rpython.rtyper.lltypesystem import lltype, llmemory, rffi
from rpython.rtyper import rclass
from rpython.rtyper.rclass import (
    OBJECT, OBJECT_VTABLE, FieldListAccessor, IR_QUASIIMMUTABLE)

from rpython.jit.backend.llgraph import runner
from rpython.jit.metainterp.history import (TreeLoop, AbstractDescr,
                                            JitCellToken, TargetToken)
from rpython.jit.metainterp.optimizeopt.util import sort_descrs, equaloplists
from rpython.jit.codewriter.effectinfo import EffectInfo
from rpython.jit.metainterp.logger import LogOperations
from rpython.jit.tool.oparser import OpParser
from rpython.jit.metainterp.quasiimmut import QuasiImmutDescr
from rpython.jit.metainterp import compile, resume, history
from rpython.jit.metainterp.jitprof import EmptyProfiler
from rpython.jit.metainterp.counter import DeterministicJitCounter
from rpython.config.translationoption import get_combined_translation_config
from rpython.jit.metainterp.resoperation import rop, ResOperation, InputArgRef
from rpython.jit.metainterp.optimizeopt.util import args_dict


def test_sort_descrs():
    class PseudoDescr(AbstractDescr):
        def __init__(self, n):
            self.n = n
        def sort_key(self):
            return self.n
    for i in range(17):
        lst = [PseudoDescr(j) for j in range(i)]
        lst2 = lst[:]
        random.shuffle(lst2)
        sort_descrs(lst2)
        assert lst2 == lst

def test_equaloplists():
    ops = """
    [i0]
    i1 = int_add(i0, 1)
    i2 = int_add(i1, 1)
    guard_true(i1) [i2]
    jump(i1)
    """
    namespace = {}
    loop1 = pure_parse(ops, namespace=namespace)
    loop2 = pure_parse(ops, namespace=namespace)
    loop3 = pure_parse(ops.replace("i2 = int_add", "i2 = int_sub"),
                       namespace=namespace)
    assert equaloplists(loop1.operations, loop2.operations)
    py.test.raises(AssertionError,
                   "equaloplists(loop1.operations, loop3.operations)")

def test_equaloplists_fail_args():
    ops = """
    [i0]
    i1 = int_add(i0, 1)
    i2 = int_add(i1, 1)
    guard_true(i1) [i2, i1]
    jump(i1)
    """
    namespace = {}
    loop1 = pure_parse(ops, namespace=namespace)
    loop2 = pure_parse(ops.replace("[i2, i1]", "[i1, i2]"),
                       namespace=namespace)
    py.test.raises(AssertionError,
                   "equaloplists(loop1.operations, loop2.operations)")
    assert equaloplists(loop1.operations, loop2.operations,
                        strict_fail_args=False)
    loop3 = pure_parse(ops.replace("[i2, i1]", "[i2, i0]"),
                       namespace=namespace)
    py.test.raises(AssertionError,
                   "equaloplists(loop1.operations, loop3.operations)")

# ____________________________________________________________

class LLtypeMixin(object):
    type_system = 'lltype'

    def get_class_of_box(self, box):
        base = box.getref_base()
        return lltype.cast_opaque_ptr(rclass.OBJECTPTR, base).typeptr

    node_vtable = lltype.malloc(OBJECT_VTABLE, immortal=True)
    node_vtable.name = rclass.alloc_array_name('node')
    node_vtable_adr = llmemory.cast_ptr_to_adr(node_vtable)
    node_vtable2 = lltype.malloc(OBJECT_VTABLE, immortal=True)
    node_vtable2.name = rclass.alloc_array_name('node2')
    node_vtable_adr2 = llmemory.cast_ptr_to_adr(node_vtable2)
    node_vtable3 = lltype.malloc(OBJECT_VTABLE, immortal=True)
    node_vtable3.name = rclass.alloc_array_name('node3')
    node_vtable_adr3 = llmemory.cast_ptr_to_adr(node_vtable3)
    cpu = runner.LLGraphCPU(None)

    NODE = lltype.GcForwardReference()
    NODE.become(lltype.GcStruct('NODE', ('parent', OBJECT),
                                        ('value', lltype.Signed),
                                        ('floatval', lltype.Float),
                                        ('charval', lltype.Char),
                                        ('next', lltype.Ptr(NODE))))
    NODE2 = lltype.GcStruct('NODE2', ('parent', NODE),
                                     ('other', lltype.Ptr(NODE)))

    NODE3 = lltype.GcForwardReference()
    NODE3.become(lltype.GcStruct('NODE3', ('parent', OBJECT),
                            ('value', lltype.Signed),
                            ('next', lltype.Ptr(NODE3)),
                            hints={'immutable': True}))
    
    node = lltype.malloc(NODE)
    node.value = 5
    node.next = node
    node.parent.typeptr = node_vtable
    nodeaddr = lltype.cast_opaque_ptr(llmemory.GCREF, node)
    #nodebox = InputArgRef(lltype.cast_opaque_ptr(llmemory.GCREF, node))
    node2 = lltype.malloc(NODE2)
    node2.parent.parent.typeptr = node_vtable2
    node2addr = lltype.cast_opaque_ptr(llmemory.GCREF, node2)
    myptr = lltype.cast_opaque_ptr(llmemory.GCREF, node)
    myptr2 = lltype.cast_opaque_ptr(llmemory.GCREF, lltype.malloc(NODE))
    nullptr = lltype.nullptr(llmemory.GCREF.TO)
    #nodebox2 = InputArgRef(lltype.cast_opaque_ptr(llmemory.GCREF, node2))
    nodesize = cpu.sizeof(NODE, True)
    nodesize2 = cpu.sizeof(NODE2, True)
    nodesize3 = cpu.sizeof(NODE3, True)
    valuedescr = cpu.fielddescrof(NODE, 'value')
    floatdescr = cpu.fielddescrof(NODE, 'floatval')
    chardescr = cpu.fielddescrof(NODE, 'charval')
    nextdescr = cpu.fielddescrof(NODE, 'next')
    otherdescr = cpu.fielddescrof(NODE2, 'other')
    valuedescr3 = cpu.fielddescrof(NODE3, 'value')
    nextdescr3 = cpu.fielddescrof(NODE3, 'next')
    assert valuedescr3.is_always_pure()
    assert nextdescr3.is_always_pure()

    accessor = FieldListAccessor()
    accessor.initialize(None, {'inst_field': IR_QUASIIMMUTABLE})
    QUASI = lltype.GcStruct('QUASIIMMUT', ('inst_field', lltype.Signed),
                            ('mutate_field', rclass.OBJECTPTR),
                            hints={'immutable_fields': accessor})
    quasisize = cpu.sizeof(QUASI, False)
    quasi = lltype.malloc(QUASI, immortal=True)
    quasi.inst_field = -4247
    quasifielddescr = cpu.fielddescrof(QUASI, 'inst_field')
    quasiptr = lltype.cast_opaque_ptr(llmemory.GCREF, quasi)
    quasiimmutdescr = QuasiImmutDescr(cpu, quasiptr, quasifielddescr,
                                      cpu.fielddescrof(QUASI, 'mutate_field'))

    NODEOBJ = lltype.GcStruct('NODEOBJ', ('parent', OBJECT),
                                         ('ref', lltype.Ptr(OBJECT)))
    nodeobj = lltype.malloc(NODEOBJ)
    nodeobjvalue = lltype.cast_opaque_ptr(llmemory.GCREF, nodeobj)
    refdescr = cpu.fielddescrof(NODEOBJ, 'ref')

    INTOBJ_NOIMMUT = lltype.GcStruct('INTOBJ_NOIMMUT', ('parent', OBJECT),
                                                ('intval', lltype.Signed))
    INTOBJ_IMMUT = lltype.GcStruct('INTOBJ_IMMUT', ('parent', OBJECT),
                                            ('intval', lltype.Signed),
                                            hints={'immutable': True})
    intobj_noimmut_vtable = lltype.malloc(OBJECT_VTABLE, immortal=True)
    intobj_immut_vtable = lltype.malloc(OBJECT_VTABLE, immortal=True)
    noimmut_intval = cpu.fielddescrof(INTOBJ_NOIMMUT, 'intval')
    immut_intval = cpu.fielddescrof(INTOBJ_IMMUT, 'intval')
    noimmut_descr = cpu.sizeof(INTOBJ_NOIMMUT, True)
    immut_descr = cpu.sizeof(INTOBJ_IMMUT, True)

    PTROBJ_IMMUT = lltype.GcStruct('PTROBJ_IMMUT', ('parent', OBJECT),
                                            ('ptrval', lltype.Ptr(OBJECT)),
                                            hints={'immutable': True})
    ptrobj_immut_vtable = lltype.malloc(OBJECT_VTABLE, immortal=True)
    immut_ptrval = cpu.fielddescrof(PTROBJ_IMMUT, 'ptrval')

    arraydescr = cpu.arraydescrof(lltype.GcArray(lltype.Signed))
    gcarraydescr = cpu.arraydescrof(lltype.GcArray(llmemory.GCREF))
    floatarraydescr = cpu.arraydescrof(lltype.GcArray(lltype.Float))

    # a GcStruct not inheriting from OBJECT
    S = lltype.GcStruct('TUPLE', ('a', lltype.Signed), ('abis', lltype.Signed),
                        ('b', lltype.Ptr(NODE)))
    ssize = cpu.sizeof(S, False)
    adescr = cpu.fielddescrof(S, 'a')
    abisdescr = cpu.fielddescrof(S, 'abis')
    bdescr = cpu.fielddescrof(S, 'b')
    #sbox = BoxPtr(lltype.cast_opaque_ptr(llmemory.GCREF, lltype.malloc(S)))
    arraydescr2 = cpu.arraydescrof(lltype.GcArray(lltype.Ptr(S)))

    T = lltype.GcStruct('TUPLE',
                        ('c', lltype.Signed),
                        ('d', lltype.Ptr(lltype.GcArray(lltype.Ptr(NODE)))))

    W_ROOT = lltype.GcStruct('W_ROOT', ('parent', OBJECT),
        ('inst_w_seq', llmemory.GCREF), ('inst_index', lltype.Signed),
        ('inst_w_list', llmemory.GCREF), ('inst_length', lltype.Signed),
        ('inst_start', lltype.Signed), ('inst_step', lltype.Signed))
    inst_w_seq = cpu.fielddescrof(W_ROOT, 'inst_w_seq')
    inst_index = cpu.fielddescrof(W_ROOT, 'inst_index')
    inst_length = cpu.fielddescrof(W_ROOT, 'inst_length')
    inst_start = cpu.fielddescrof(W_ROOT, 'inst_start')
    inst_step = cpu.fielddescrof(W_ROOT, 'inst_step')
    inst_w_list = cpu.fielddescrof(W_ROOT, 'inst_w_list')
    w_root_vtable = lltype.malloc(OBJECT_VTABLE, immortal=True)
    
    tsize = cpu.sizeof(T, False)
    cdescr = cpu.fielddescrof(T, 'c')
    ddescr = cpu.fielddescrof(T, 'd')
    arraydescr3 = cpu.arraydescrof(lltype.GcArray(lltype.Ptr(NODE)))

    U = lltype.GcStruct('U',
                        ('parent', OBJECT),
                        ('one', lltype.Ptr(lltype.GcArray(lltype.Ptr(NODE)))))
    u_vtable = lltype.malloc(OBJECT_VTABLE, immortal=True)
    u_vtable_adr = llmemory.cast_ptr_to_adr(u_vtable)
    SIMPLE = lltype.GcStruct('simple',
        ('parent', OBJECT),
        ('value', lltype.Signed))
    simpledescr = cpu.sizeof(SIMPLE, True)
    simplevalue = cpu.fielddescrof(SIMPLE, 'value')
    simple_vtable = lltype.malloc(OBJECT_VTABLE, immortal=True)
    usize = cpu.sizeof(U, True)
    onedescr = cpu.fielddescrof(U, 'one')

    FUNC = lltype.FuncType([lltype.Signed], lltype.Signed)
    plaincalldescr = cpu.calldescrof(FUNC, FUNC.ARGS, FUNC.RESULT,
                                     EffectInfo.MOST_GENERAL)
    elidablecalldescr = cpu.calldescrof(FUNC, FUNC.ARGS, FUNC.RESULT,
                                    EffectInfo([valuedescr], [], [],
                                               [valuedescr], [], [],
                                         EffectInfo.EF_ELIDABLE_CANNOT_RAISE))
    elidable2calldescr = cpu.calldescrof(FUNC, FUNC.ARGS, FUNC.RESULT,
                                    EffectInfo([valuedescr], [], [],
                                               [valuedescr], [], [],
                                         EffectInfo.EF_ELIDABLE_OR_MEMORYERROR))
    elidable3calldescr = cpu.calldescrof(FUNC, FUNC.ARGS, FUNC.RESULT,
                                    EffectInfo([valuedescr], [], [],
                                               [valuedescr], [], [],
                                         EffectInfo.EF_ELIDABLE_CAN_RAISE))
    nonwritedescr = cpu.calldescrof(FUNC, FUNC.ARGS, FUNC.RESULT,
                                    EffectInfo([], [], [], [], [], []))
    writeadescr = cpu.calldescrof(FUNC, FUNC.ARGS, FUNC.RESULT,
                                  EffectInfo([], [], [], [adescr], [], []))
    writearraydescr = cpu.calldescrof(FUNC, FUNC.ARGS, FUNC.RESULT,
                                  EffectInfo([], [], [], [adescr], [arraydescr],
                                             []))
    readadescr = cpu.calldescrof(FUNC, FUNC.ARGS, FUNC.RESULT,
                                 EffectInfo([adescr], [], [], [], [], []))
    mayforcevirtdescr = cpu.calldescrof(FUNC, FUNC.ARGS, FUNC.RESULT,
                 EffectInfo([nextdescr], [], [], [], [], [],
                            EffectInfo.EF_FORCES_VIRTUAL_OR_VIRTUALIZABLE,
                            can_invalidate=True))
    arraycopydescr = cpu.calldescrof(FUNC, FUNC.ARGS, FUNC.RESULT,
             EffectInfo([], [arraydescr], [], [], [arraydescr], [],
                        EffectInfo.EF_CANNOT_RAISE,
                        oopspecindex=EffectInfo.OS_ARRAYCOPY))

    raw_malloc_descr = cpu.calldescrof(FUNC, FUNC.ARGS, FUNC.RESULT,
             EffectInfo([], [], [], [], [], [],
                        EffectInfo.EF_CAN_RAISE,
                        oopspecindex=EffectInfo.OS_RAW_MALLOC_VARSIZE_CHAR))
    raw_free_descr = cpu.calldescrof(FUNC, FUNC.ARGS, FUNC.RESULT,
             EffectInfo([], [], [], [], [], [],
                        EffectInfo.EF_CANNOT_RAISE,
                        oopspecindex=EffectInfo.OS_RAW_FREE))

    chararray = lltype.GcArray(lltype.Char)
    chararraydescr = cpu.arraydescrof(chararray)
    u2array = lltype.GcArray(rffi.USHORT)
    u2arraydescr = cpu.arraydescrof(u2array)

    # array of structs (complex data)
    complexarray = lltype.GcArray(
        lltype.Struct("complex",
            ("real", lltype.Float),
            ("imag", lltype.Float),
        )
    )
    complexarraydescr = cpu.arraydescrof(complexarray)
    complexrealdescr = cpu.interiorfielddescrof(complexarray, "real")
    compleximagdescr = cpu.interiorfielddescrof(complexarray, "imag")
    complexarraycopydescr = cpu.calldescrof(FUNC, FUNC.ARGS, FUNC.RESULT,
            EffectInfo([], [complexarraydescr], [], [], [complexarraydescr], [],
                       EffectInfo.EF_CANNOT_RAISE,
                       oopspecindex=EffectInfo.OS_ARRAYCOPY))

    rawarraydescr = cpu.arraydescrof(lltype.Array(lltype.Signed,
                                                  hints={'nolength': True}))
    rawarraydescr_char = cpu.arraydescrof(lltype.Array(lltype.Char,
                                                       hints={'nolength': True}))
    rawarraydescr_float = cpu.arraydescrof(lltype.Array(lltype.Float,
                                                        hints={'nolength': True}))

    fc_array = lltype.GcArray(
        lltype.Struct(
            "floatchar", ("float", lltype.Float), ("char", lltype.Char)))
    fc_array_descr = cpu.arraydescrof(fc_array)
    fc_array_floatdescr = cpu.interiorfielddescrof(fc_array, "float")
    fc_array_chardescr = cpu.interiorfielddescrof(fc_array, "char")

    for _name, _os in [
        ('strconcatdescr',               'OS_STR_CONCAT'),
        ('strslicedescr',                'OS_STR_SLICE'),
        ('strequaldescr',                'OS_STR_EQUAL'),
        ('streq_slice_checknull_descr',  'OS_STREQ_SLICE_CHECKNULL'),
        ('streq_slice_nonnull_descr',    'OS_STREQ_SLICE_NONNULL'),
        ('streq_slice_char_descr',       'OS_STREQ_SLICE_CHAR'),
        ('streq_nonnull_descr',          'OS_STREQ_NONNULL'),
        ('streq_nonnull_char_descr',     'OS_STREQ_NONNULL_CHAR'),
        ('streq_checknull_char_descr',   'OS_STREQ_CHECKNULL_CHAR'),
        ('streq_lengthok_descr',         'OS_STREQ_LENGTHOK'),
        ]:
        if _name in ('strconcatdescr', 'strslicedescr'):
            _extra = EffectInfo.EF_ELIDABLE_OR_MEMORYERROR
        else:
            _extra = EffectInfo.EF_ELIDABLE_CANNOT_RAISE
        _oopspecindex = getattr(EffectInfo, _os)
        locals()[_name] = \
            cpu.calldescrof(FUNC, FUNC.ARGS, FUNC.RESULT,
                EffectInfo([], [], [], [], [], [], _extra,
                           oopspecindex=_oopspecindex))
        #
        _oopspecindex = getattr(EffectInfo, _os.replace('STR', 'UNI'))
        locals()[_name.replace('str', 'unicode')] = \
            cpu.calldescrof(FUNC, FUNC.ARGS, FUNC.RESULT,
                EffectInfo([], [], [], [], [], [], _extra,
                           oopspecindex=_oopspecindex))

    s2u_descr = cpu.calldescrof(FUNC, FUNC.ARGS, FUNC.RESULT,
            EffectInfo([], [], [], [], [], [], EffectInfo.EF_ELIDABLE_CAN_RAISE,
                       oopspecindex=EffectInfo.OS_STR2UNICODE))
    #

    class LoopToken(AbstractDescr):
        pass
    asmdescr = LoopToken() # it can be whatever, it's not a descr though

    from rpython.jit.metainterp.virtualref import VirtualRefInfo

    class FakeWarmRunnerDesc:
        pass
    FakeWarmRunnerDesc.cpu = cpu
    vrefinfo = VirtualRefInfo(FakeWarmRunnerDesc)
    virtualtokendescr = vrefinfo.descr_virtual_token
    virtualforceddescr = vrefinfo.descr_forced
    FUNC = lltype.FuncType([], lltype.Void)
    ei = EffectInfo([], [], [], [], [], [], EffectInfo.EF_CANNOT_RAISE,
                    can_invalidate=False,
                    oopspecindex=EffectInfo.OS_JIT_FORCE_VIRTUALIZABLE)
    clear_vable = cpu.calldescrof(FUNC, FUNC.ARGS, FUNC.RESULT, ei)

    jit_virtual_ref_vtable = vrefinfo.jit_virtual_ref_vtable
    jvr_vtable_adr = llmemory.cast_ptr_to_adr(jit_virtual_ref_vtable)
    vref_descr = cpu.sizeof(vrefinfo.JIT_VIRTUAL_REF, False)

<<<<<<< HEAD
    register_known_gctype(cpu, node_vtable,  NODE)
    register_known_gctype(cpu, node_vtable2, NODE2)
    register_known_gctype(cpu, node_vtable3, NODE3)
    register_known_gctype(cpu, u_vtable,     U)
    register_known_gctype(cpu, simple_vtable,     SIMPLE)
    register_known_gctype(cpu, jit_virtual_ref_vtable,vrefinfo.JIT_VIRTUAL_REF)
    register_known_gctype(cpu, intobj_noimmut_vtable, INTOBJ_NOIMMUT)
    register_known_gctype(cpu, intobj_immut_vtable,   INTOBJ_IMMUT)
    register_known_gctype(cpu, ptrobj_immut_vtable,   PTROBJ_IMMUT)
    register_known_gctype(cpu, w_root_vtable, W_ROOT)

=======
>>>>>>> b3606c45
    namespace = locals()

# ____________________________________________________________


class Fake(object):
    failargs_limit = 1000
    storedebug = None


class FakeMetaInterpStaticData(object):

    def __init__(self, cpu):
        self.cpu = cpu
        self.profiler = EmptyProfiler()
        self.options = Fake()
        self.globaldata = Fake()
        self.config = get_combined_translation_config(translating=True)

    class logger_noopt:
        @classmethod
        def log_loop(*args):
            pass

    class logger_ops:
        repr_of_resop = repr

    class warmrunnerdesc:
        class memory_manager:
            retrace_limit = 5
            max_retrace_guards = 15
        jitcounter = DeterministicJitCounter()

    def get_name_from_address(self, addr):
        # hack
        try:
            return "".join(addr.ptr.name.chars)
        except AttributeError:
            return ""

class Info(object):
    def __init__(self, preamble, short_preamble=None, virtual_state=None):
        self.preamble = preamble
        self.short_preamble = short_preamble
        self.virtual_state = virtual_state

class Storage(compile.ResumeGuardDescr):
    "for tests."
    def __init__(self, metainterp_sd=None, original_greenkey=None):
        self.metainterp_sd = metainterp_sd
        self.original_greenkey = original_greenkey
    def store_final_boxes(self, op, boxes, metainterp_sd):
        op.setfailargs(boxes)
    def __eq__(self, other):
        return True # screw this
        #return type(self) is type(other)      # xxx obscure

def _sortboxes(boxes):
    _kind2count = {history.INT: 1, history.REF: 2, history.FLOAT: 3}
    return sorted(boxes, key=lambda box: _kind2count[box.type])

final_descr = history.BasicFinalDescr()

class BaseTest(object):

    def parse(self, s, boxkinds=None, want_fail_descr=True, postprocess=None):
        self.oparse = OpParser(s, self.cpu, self.namespace, 'lltype',
                               boxkinds,
                               None, False, postprocess)
        return self.oparse.parse()

    def postprocess(self, op):
        if op.is_guard():
            op.rd_snapshot = resume.Snapshot(None, op.getfailargs())
            op.rd_frame_info_list = resume.FrameInfo(None, "code", 11)

    def add_guard_future_condition(self, res):
        # invent a GUARD_FUTURE_CONDITION to not have to change all tests
        if res.operations[-1].getopnum() == rop.JUMP:
            guard = ResOperation(rop.GUARD_FUTURE_CONDITION, [], None)
            guard.rd_snapshot = resume.Snapshot(None, [])
            res.operations.insert(-1, guard)

    def assert_equal(self, optimized, expected, text_right=None):
        from rpython.jit.metainterp.optimizeopt.util import equaloplists
        assert len(optimized.inputargs) == len(expected.inputargs)
        remap = {}
        for box1, box2 in zip(optimized.inputargs, expected.inputargs):
            assert box1.type == box2.type
            remap[box2] = box1
        assert equaloplists(optimized.operations,
                            expected.operations, False, remap, text_right)

    def _do_optimize_loop(self, compile_data):
        from rpython.jit.metainterp.optimizeopt import optimize_trace
        metainterp_sd = FakeMetaInterpStaticData(self.cpu)
        if hasattr(self, 'vrefinfo'):
            metainterp_sd.virtualref_info = self.vrefinfo
        if hasattr(self, 'callinfocollection'):
            metainterp_sd.callinfocollection = self.callinfocollection
        #
        compile_data.enable_opts = self.enable_opts
        state = optimize_trace(metainterp_sd, None, compile_data)
        return state

    def _convert_call_pure_results(self, d):
        from rpython.jit.metainterp.optimizeopt.util import args_dict

        if d is None:
            return
        call_pure_results = args_dict()
        for k, v in d.items():
            call_pure_results[list(k)] = v
        return call_pure_results

    def unroll_and_optimize(self, loop, call_pure_results=None):
        self.add_guard_future_condition(loop)
        jump_op = loop.operations[-1]
        assert jump_op.getopnum() == rop.JUMP
        ops = loop.operations[:-1]
        start_label = ResOperation(rop.LABEL, loop.inputargs)
        end_label = jump_op.copy_and_change(opnum=rop.LABEL)
        call_pure_results = self._convert_call_pure_results(call_pure_results)
        preamble_data = compile.LoopCompileData(start_label, end_label, ops,
                                                call_pure_results)
        start_state, preamble_ops = self._do_optimize_loop(preamble_data)
        preamble_data.forget_optimization_info()
        loop_data = compile.UnrolledLoopData(start_label, jump_op,
                                             ops, start_state,
                                             call_pure_results)
        loop_info, ops = self._do_optimize_loop(loop_data)
        preamble = TreeLoop('preamble')
        preamble.inputargs = start_state.renamed_inputargs
        start_label = ResOperation(rop.LABEL, start_state.renamed_inputargs)
        emit_end_label = ResOperation(rop.LABEL, loop_info.label_args)
        preamble.operations = ([start_label] + preamble_ops +
                               loop_info.extra_same_as + [emit_end_label])
        loop.inputargs = loop_info.label_args[:]
        loop.operations = [emit_end_label] + ops
        return Info(preamble, loop_info.short_preamble,
                    start_state.virtual_state)


class FakeDescr(compile.ResumeGuardDescr):
    def clone_if_mutable(self):
        return FakeDescr()
    def __eq__(self, other):
        return isinstance(other, FakeDescr)

def convert_old_style_to_targets(loop, jump):
    newloop = TreeLoop(loop.name)
    newloop.inputargs = loop.inputargs
    newloop.operations = [ResOperation(rop.LABEL, loop.inputargs, descr=FakeDescr())] + \
                      loop.operations
    if not jump:
        assert newloop.operations[-1].getopnum() == rop.JUMP
        newloop.operations[-1] = newloop.operations[-1].copy_and_change(
            rop.LABEL)
    return newloop

# ____________________________________________________________
<|MERGE_RESOLUTION|>--- conflicted
+++ resolved
@@ -351,20 +351,6 @@
     jvr_vtable_adr = llmemory.cast_ptr_to_adr(jit_virtual_ref_vtable)
     vref_descr = cpu.sizeof(vrefinfo.JIT_VIRTUAL_REF, False)
 
-<<<<<<< HEAD
-    register_known_gctype(cpu, node_vtable,  NODE)
-    register_known_gctype(cpu, node_vtable2, NODE2)
-    register_known_gctype(cpu, node_vtable3, NODE3)
-    register_known_gctype(cpu, u_vtable,     U)
-    register_known_gctype(cpu, simple_vtable,     SIMPLE)
-    register_known_gctype(cpu, jit_virtual_ref_vtable,vrefinfo.JIT_VIRTUAL_REF)
-    register_known_gctype(cpu, intobj_noimmut_vtable, INTOBJ_NOIMMUT)
-    register_known_gctype(cpu, intobj_immut_vtable,   INTOBJ_IMMUT)
-    register_known_gctype(cpu, ptrobj_immut_vtable,   PTROBJ_IMMUT)
-    register_known_gctype(cpu, w_root_vtable, W_ROOT)
-
-=======
->>>>>>> b3606c45
     namespace = locals()
 
 # ____________________________________________________________
