--- conflicted
+++ resolved
@@ -570,12 +570,9 @@
             metainterp_sd.virtualref_info = self.vrefinfo
         if hasattr(self, 'callinfocollection'):
             metainterp_sd.callinfocollection = self.callinfocollection
-<<<<<<< HEAD
         if hasattr(self, 'stm'):
             metainterp_sd.config.translation.stm = self.stm
-=======
         compute_bitstrings(self.cpu.fetch_all_descrs())
->>>>>>> f317d70f
         #
         compile_data.enable_opts = self.enable_opts
         state = optimize_trace(metainterp_sd, None, compile_data)
