import py, random

from rpython.rlib.debug import debug_print
from rpython.rtyper.lltypesystem import lltype, llmemory, rffi
from rpython.rtyper import rclass
from rpython.rtyper.rclass import (
    OBJECT, OBJECT_VTABLE, FieldListAccessor, IR_QUASIIMMUTABLE)

from rpython.jit.backend.llgraph import runner
from rpython.jit.metainterp.history import (TreeLoop, AbstractDescr,
                                            JitCellToken, TargetToken)
from rpython.jit.metainterp.optimizeopt.util import sort_descrs, equaloplists
from rpython.jit.codewriter.effectinfo import EffectInfo
from rpython.jit.metainterp.logger import LogOperations
from rpython.jit.tool.oparser import OpParser, pure_parse
from rpython.jit.metainterp.quasiimmut import QuasiImmutDescr
from rpython.jit.metainterp import compile, resume, history
from rpython.jit.metainterp.jitprof import EmptyProfiler
from rpython.jit.metainterp.counter import DeterministicJitCounter
from rpython.config.translationoption import get_combined_translation_config
from rpython.jit.metainterp.resoperation import (rop, ResOperation,
        InputArgRef, AbstractValue)
from rpython.jit.metainterp.optimizeopt.util import args_dict


def test_sort_descrs():
    class PseudoDescr(AbstractDescr):
        def __init__(self, n):
            self.n = n
        def sort_key(self):
            return self.n
    for i in range(17):
        lst = [PseudoDescr(j) for j in range(i)]
        lst2 = lst[:]
        random.shuffle(lst2)
        sort_descrs(lst2)
        assert lst2 == lst

def make_remap(inp1, inp2):
    remap = {}
    for a, b in zip(inp1, inp2):
        remap[b] = a
    return remap

def test_equaloplists():
    ops = """
    [i0]
    i1 = int_add(i0, 1)
    i2 = int_add(i1, 1)
    guard_true(i1) [i2]
    jump(i1)
    """
    namespace = {}
    loop1 = pure_parse(ops, namespace=namespace)
    loop2 = pure_parse(ops, namespace=namespace)
    loop3 = pure_parse(ops.replace("i2 = int_add", "i2 = int_sub"),
                       namespace=namespace)
    assert equaloplists(loop1.operations, loop2.operations,
                        remap=make_remap(loop1.inputargs,
                                         loop2.inputargs))
    py.test.raises(AssertionError,
                   "equaloplists(loop1.operations, loop3.operations,"
                   "remap=make_remap(loop1.inputargs, loop3.inputargs))")

def test_equaloplists_fail_args():
    ops = """
    [i0]
    i1 = int_add(i0, 1)
    i2 = int_add(i1, 1)
    guard_true(i1) [i2, i1]
    jump(i1)
    """
    namespace = {}
    loop1 = pure_parse(ops, namespace=namespace)
    loop2 = pure_parse(ops.replace("[i2, i1]", "[i1, i2]"),
                       namespace=namespace)
    py.test.raises(AssertionError,
                   "equaloplists(loop1.operations, loop2.operations,"
                   "remap=make_remap(loop1.inputargs, loop2.inputargs))")
    assert equaloplists(loop1.operations, loop2.operations,
                        remap=make_remap(loop1.inputargs, loop2.inputargs),
                        strict_fail_args=False)
    loop3 = pure_parse(ops.replace("[i2, i1]", "[i2, i0]"),
                       namespace=namespace)
    py.test.raises(AssertionError,
                   "equaloplists(loop1.operations, loop3.operations,"
                   " remap=make_remap(loop1.inputargs, loop3.inputargs))")

# ____________________________________________________________

class LLtypeMixin(object):
    def get_class_of_box(self, box):
        base = box.getref_base()
        return lltype.cast_opaque_ptr(rclass.OBJECTPTR, base).typeptr

    node_vtable = lltype.malloc(OBJECT_VTABLE, immortal=True)
    node_vtable.name = rclass.alloc_array_name('node')
    node_vtable_adr = llmemory.cast_ptr_to_adr(node_vtable)
    node_vtable2 = lltype.malloc(OBJECT_VTABLE, immortal=True)
    node_vtable2.name = rclass.alloc_array_name('node2')
    node_vtable_adr2 = llmemory.cast_ptr_to_adr(node_vtable2)
    node_vtable3 = lltype.malloc(OBJECT_VTABLE, immortal=True)
    node_vtable3.name = rclass.alloc_array_name('node3')
    node_vtable_adr3 = llmemory.cast_ptr_to_adr(node_vtable3)
    cpu = runner.LLGraphCPU(None)

    NODE = lltype.GcForwardReference()
    S = lltype.GcForwardReference()
    NODE.become(lltype.GcStruct('NODE', ('parent', OBJECT),
                                        ('value', lltype.Signed),
                                        ('floatval', lltype.Float),
                                        ('charval', lltype.Char),
                                        ('nexttuple', lltype.Ptr(S)),
                                        ('next', lltype.Ptr(NODE))))
    S.become(lltype.GcStruct('TUPLE', ('a', lltype.Signed), ('abis', lltype.Signed),
                        ('b', lltype.Ptr(NODE))))
    NODE2 = lltype.GcStruct('NODE2', ('parent', NODE),
                                     ('other', lltype.Ptr(NODE)))

    NODE3 = lltype.GcForwardReference()
    NODE3.become(lltype.GcStruct('NODE3', ('parent', OBJECT),
                            ('value', lltype.Signed),
                            ('next', lltype.Ptr(NODE3)),
                            hints={'immutable': True}))

    node = lltype.malloc(NODE)
    node.value = 5
    node.next = node
    node.parent.typeptr = node_vtable
    nodeaddr = lltype.cast_opaque_ptr(llmemory.GCREF, node)
    #nodebox = InputArgRef(lltype.cast_opaque_ptr(llmemory.GCREF, node))
    node2 = lltype.malloc(NODE2)
    node2.parent.parent.typeptr = node_vtable2
    node2addr = lltype.cast_opaque_ptr(llmemory.GCREF, node2)
    myptr = lltype.cast_opaque_ptr(llmemory.GCREF, node)
    mynode2 = lltype.malloc(NODE)
    myarray = lltype.cast_opaque_ptr(llmemory.GCREF, lltype.malloc(lltype.GcArray(lltype.Signed), 13, zero=True))
    mynode2.parent.typeptr = node_vtable
    myptr2 = lltype.cast_opaque_ptr(llmemory.GCREF, mynode2)
    mynode3 = lltype.malloc(NODE2)
    mynode3.parent.parent.typeptr = node_vtable2
    myptr3 = lltype.cast_opaque_ptr(llmemory.GCREF, mynode3)
    nullptr = lltype.nullptr(llmemory.GCREF.TO)
    #nodebox2 = InputArgRef(lltype.cast_opaque_ptr(llmemory.GCREF, node2))
    nodesize = cpu.sizeof(NODE, node_vtable)
    node_tid = nodesize.get_type_id()
    nodesize2 = cpu.sizeof(NODE2, node_vtable2)
    nodesize3 = cpu.sizeof(NODE3, node_vtable3)
    valuedescr = cpu.fielddescrof(NODE, 'value')
    floatdescr = cpu.fielddescrof(NODE, 'floatval')
    chardescr = cpu.fielddescrof(NODE, 'charval')
    nextdescr = cpu.fielddescrof(NODE, 'next')
    nexttupledescr = cpu.fielddescrof(NODE, 'nexttuple')
    otherdescr = cpu.fielddescrof(NODE2, 'other')
    valuedescr3 = cpu.fielddescrof(NODE3, 'value')
    nextdescr3 = cpu.fielddescrof(NODE3, 'next')
    assert valuedescr3.is_always_pure()
    assert nextdescr3.is_always_pure()

    accessor = FieldListAccessor()
    accessor.initialize(None, {'inst_field': IR_QUASIIMMUTABLE})
    QUASI = lltype.GcStruct('QUASIIMMUT', ('inst_field', lltype.Signed),
                            ('mutate_field', rclass.OBJECTPTR),
                            hints={'immutable_fields': accessor})
    quasisize = cpu.sizeof(QUASI, None)
    quasi = lltype.malloc(QUASI, immortal=True)
    quasi.inst_field = -4247
    quasifielddescr = cpu.fielddescrof(QUASI, 'inst_field')
    quasiptr = lltype.cast_opaque_ptr(llmemory.GCREF, quasi)
    quasiimmutdescr = QuasiImmutDescr(cpu, quasiptr, quasifielddescr,
                                      cpu.fielddescrof(QUASI, 'mutate_field'))

    NODEOBJ = lltype.GcStruct('NODEOBJ', ('parent', OBJECT),
                                         ('ref', lltype.Ptr(OBJECT)))
    nodeobj = lltype.malloc(NODEOBJ)
    nodeobjvalue = lltype.cast_opaque_ptr(llmemory.GCREF, nodeobj)
    refdescr = cpu.fielddescrof(NODEOBJ, 'ref')

    INTOBJ_NOIMMUT = lltype.GcStruct('INTOBJ_NOIMMUT', ('parent', OBJECT),
                                                ('intval', lltype.Signed))
    INTOBJ_IMMUT = lltype.GcStruct('INTOBJ_IMMUT', ('parent', OBJECT),
                                            ('intval', lltype.Signed),
                                            hints={'immutable': True})
    intobj_noimmut_vtable = lltype.malloc(OBJECT_VTABLE, immortal=True)
    intobj_immut_vtable = lltype.malloc(OBJECT_VTABLE, immortal=True)
    noimmut_intval = cpu.fielddescrof(INTOBJ_NOIMMUT, 'intval')
    immut_intval = cpu.fielddescrof(INTOBJ_IMMUT, 'intval')
    immut = lltype.malloc(INTOBJ_IMMUT, zero=True)
    immutaddr = lltype.cast_opaque_ptr(llmemory.GCREF, immut)
    noimmut_descr = cpu.sizeof(INTOBJ_NOIMMUT, intobj_noimmut_vtable)
    immut_descr = cpu.sizeof(INTOBJ_IMMUT, intobj_immut_vtable)

    PTROBJ_IMMUT = lltype.GcStruct('PTROBJ_IMMUT', ('parent', OBJECT),
                                            ('ptrval', lltype.Ptr(OBJECT)),
                                            hints={'immutable': True})
    ptrobj_immut_vtable = lltype.malloc(OBJECT_VTABLE, immortal=True)
    ptrobj_immut_descr = cpu.sizeof(PTROBJ_IMMUT, ptrobj_immut_vtable)
    immut_ptrval = cpu.fielddescrof(PTROBJ_IMMUT, 'ptrval')

    arraydescr = cpu.arraydescrof(lltype.GcArray(lltype.Signed))
    int32arraydescr = cpu.arraydescrof(lltype.GcArray(rffi.INT))
    int16arraydescr = cpu.arraydescrof(lltype.GcArray(rffi.SHORT))
    floatarraydescr = cpu.arraydescrof(lltype.GcArray(lltype.Float))
    float32arraydescr = cpu.arraydescrof(lltype.GcArray(lltype.SingleFloat))
    arraydescr_tid = arraydescr.get_type_id()
    array = lltype.malloc(lltype.GcArray(lltype.Signed), 15, zero=True)
    arrayref = lltype.cast_opaque_ptr(llmemory.GCREF, array)
    array2 = lltype.malloc(lltype.GcArray(lltype.Ptr(S)), 15, zero=True)
    array2ref = lltype.cast_opaque_ptr(llmemory.GCREF, array2)
    gcarraydescr = cpu.arraydescrof(lltype.GcArray(llmemory.GCREF))
    gcarraydescr_tid = gcarraydescr.get_type_id()

    # a GcStruct not inheriting from OBJECT
    tpl = lltype.malloc(S, zero=True)
    tupleaddr = lltype.cast_opaque_ptr(llmemory.GCREF, tpl)
    nodefull2 = lltype.malloc(NODE, zero=True)
    nodefull2addr = lltype.cast_opaque_ptr(llmemory.GCREF, nodefull2)
    ssize = cpu.sizeof(S, None)
    adescr = cpu.fielddescrof(S, 'a')
    abisdescr = cpu.fielddescrof(S, 'abis')
    bdescr = cpu.fielddescrof(S, 'b')
    #sbox = BoxPtr(lltype.cast_opaque_ptr(llmemory.GCREF, lltype.malloc(S)))
    arraydescr2 = cpu.arraydescrof(lltype.GcArray(lltype.Ptr(S)))

    T = lltype.GcStruct('TUPLE',
                        ('c', lltype.Signed),
                        ('d', lltype.Ptr(lltype.GcArray(lltype.Ptr(NODE)))))

    W_ROOT = lltype.GcStruct('W_ROOT', ('parent', OBJECT),
        ('inst_w_seq', llmemory.GCREF), ('inst_index', lltype.Signed),
        ('inst_w_list', llmemory.GCREF), ('inst_length', lltype.Signed),
        ('inst_start', lltype.Signed), ('inst_step', lltype.Signed))
    inst_w_seq = cpu.fielddescrof(W_ROOT, 'inst_w_seq')
    inst_index = cpu.fielddescrof(W_ROOT, 'inst_index')
    inst_length = cpu.fielddescrof(W_ROOT, 'inst_length')
    inst_start = cpu.fielddescrof(W_ROOT, 'inst_start')
    inst_step = cpu.fielddescrof(W_ROOT, 'inst_step')
    inst_w_list = cpu.fielddescrof(W_ROOT, 'inst_w_list')
    w_root_vtable = lltype.malloc(OBJECT_VTABLE, immortal=True)

    tsize = cpu.sizeof(T, None)
    cdescr = cpu.fielddescrof(T, 'c')
    ddescr = cpu.fielddescrof(T, 'd')
    arraydescr3 = cpu.arraydescrof(lltype.GcArray(lltype.Ptr(NODE)))

    U = lltype.GcStruct('U',
                        ('parent', OBJECT),
                        ('one', lltype.Ptr(lltype.GcArray(lltype.Ptr(NODE)))))
    u_vtable = lltype.malloc(OBJECT_VTABLE, immortal=True)
    u_vtable_adr = llmemory.cast_ptr_to_adr(u_vtable)
    SIMPLE = lltype.GcStruct('simple',
        ('parent', OBJECT),
        ('value', lltype.Signed))
    simplevalue = cpu.fielddescrof(SIMPLE, 'value')
    simple_vtable = lltype.malloc(OBJECT_VTABLE, immortal=True)
    simpledescr = cpu.sizeof(SIMPLE, simple_vtable)
    simple = lltype.malloc(SIMPLE, zero=True)
    simpleaddr = lltype.cast_opaque_ptr(llmemory.GCREF, simple)
    #usize = cpu.sizeof(U, ...)
    onedescr = cpu.fielddescrof(U, 'one')

    FUNC = lltype.FuncType([lltype.Signed], lltype.Signed)
    plaincalldescr = cpu.calldescrof(FUNC, FUNC.ARGS, FUNC.RESULT,
                                     EffectInfo.MOST_GENERAL)
    elidablecalldescr = cpu.calldescrof(FUNC, FUNC.ARGS, FUNC.RESULT,
                                    EffectInfo([valuedescr], [], [],
                                               [valuedescr], [], [],
                                         EffectInfo.EF_ELIDABLE_CANNOT_RAISE))
    elidable2calldescr = cpu.calldescrof(FUNC, FUNC.ARGS, FUNC.RESULT,
                                    EffectInfo([valuedescr], [], [],
                                               [valuedescr], [], [],
                                         EffectInfo.EF_ELIDABLE_OR_MEMORYERROR))
    elidable3calldescr = cpu.calldescrof(FUNC, FUNC.ARGS, FUNC.RESULT,
                                    EffectInfo([valuedescr], [], [],
                                               [valuedescr], [], [],
                                         EffectInfo.EF_ELIDABLE_CAN_RAISE))
    nonwritedescr = cpu.calldescrof(FUNC, FUNC.ARGS, FUNC.RESULT,
                                    EffectInfo([], [], [], [], [], []))
    writeadescr = cpu.calldescrof(FUNC, FUNC.ARGS, FUNC.RESULT,
                                  EffectInfo([], [], [], [adescr], [], []))
    writearraydescr = cpu.calldescrof(FUNC, FUNC.ARGS, FUNC.RESULT,
                                  EffectInfo([], [], [], [adescr], [arraydescr],
                                             []))
    writevalue3descr = cpu.calldescrof(FUNC, FUNC.ARGS, FUNC.RESULT,
                                       EffectInfo([], [], [], [valuedescr3], [], []))
    readadescr = cpu.calldescrof(FUNC, FUNC.ARGS, FUNC.RESULT,
                                 EffectInfo([adescr], [], [], [], [], []))
    mayforcevirtdescr = cpu.calldescrof(FUNC, FUNC.ARGS, FUNC.RESULT,
                 EffectInfo([nextdescr], [], [], [], [], [],
                            EffectInfo.EF_FORCES_VIRTUAL_OR_VIRTUALIZABLE,
                            can_invalidate=True))
    arraycopydescr = cpu.calldescrof(FUNC, FUNC.ARGS, FUNC.RESULT,
             EffectInfo([], [arraydescr], [], [], [arraydescr], [],
                        EffectInfo.EF_CANNOT_RAISE,
                        oopspecindex=EffectInfo.OS_ARRAYCOPY))

    raw_malloc_descr = cpu.calldescrof(FUNC, FUNC.ARGS, FUNC.RESULT,
             EffectInfo([], [], [], [], [], [],
                        EffectInfo.EF_CAN_RAISE,
                        oopspecindex=EffectInfo.OS_RAW_MALLOC_VARSIZE_CHAR))
    raw_free_descr = cpu.calldescrof(FUNC, FUNC.ARGS, FUNC.RESULT,
             EffectInfo([], [], [], [], [], [],
                        EffectInfo.EF_CANNOT_RAISE,
                        oopspecindex=EffectInfo.OS_RAW_FREE))

    chararray = lltype.GcArray(lltype.Char)
    chararraydescr = cpu.arraydescrof(chararray)
    u2array = lltype.GcArray(rffi.USHORT)
    u2arraydescr = cpu.arraydescrof(u2array)

    nodefull = lltype.malloc(NODE2, zero=True)
    nodefull.parent.next = lltype.cast_pointer(lltype.Ptr(NODE), nodefull)
    nodefull.parent.nexttuple = tpl
    nodefulladdr = lltype.cast_opaque_ptr(llmemory.GCREF, nodefull)

    # array of structs (complex data)
    complexarray = lltype.GcArray(
        lltype.Struct("complex",
            ("real", lltype.Float),
            ("imag", lltype.Float),
        )
    )
    complexarraydescr = cpu.arraydescrof(complexarray)
    complexrealdescr = cpu.interiorfielddescrof(complexarray, "real")
    compleximagdescr = cpu.interiorfielddescrof(complexarray, "imag")
    complexarraycopydescr = cpu.calldescrof(FUNC, FUNC.ARGS, FUNC.RESULT,
            EffectInfo([], [complexarraydescr], [], [], [complexarraydescr], [],
                       EffectInfo.EF_CANNOT_RAISE,
                       oopspecindex=EffectInfo.OS_ARRAYCOPY))

    rawarraydescr = cpu.arraydescrof(lltype.Array(lltype.Signed,
                                                  hints={'nolength': True}))
    rawarraydescr_char = cpu.arraydescrof(lltype.Array(lltype.Char,
                                                       hints={'nolength': True}))
    rawarraydescr_float = cpu.arraydescrof(lltype.Array(lltype.Float,
                                                        hints={'nolength': True}))

    fc_array = lltype.GcArray(
        lltype.Struct(
            "floatchar", ("float", lltype.Float), ("char", lltype.Char)))
    fc_array_descr = cpu.arraydescrof(fc_array)
    fc_array_floatdescr = cpu.interiorfielddescrof(fc_array, "float")
    fc_array_chardescr = cpu.interiorfielddescrof(fc_array, "char")

    for _name, _os in [
        ('strconcatdescr',               'OS_STR_CONCAT'),
        ('strslicedescr',                'OS_STR_SLICE'),
        ('strequaldescr',                'OS_STR_EQUAL'),
        ('streq_slice_checknull_descr',  'OS_STREQ_SLICE_CHECKNULL'),
        ('streq_slice_nonnull_descr',    'OS_STREQ_SLICE_NONNULL'),
        ('streq_slice_char_descr',       'OS_STREQ_SLICE_CHAR'),
        ('streq_nonnull_descr',          'OS_STREQ_NONNULL'),
        ('streq_nonnull_char_descr',     'OS_STREQ_NONNULL_CHAR'),
        ('streq_checknull_char_descr',   'OS_STREQ_CHECKNULL_CHAR'),
        ('streq_lengthok_descr',         'OS_STREQ_LENGTHOK'),
        ]:
        if _name in ('strconcatdescr', 'strslicedescr'):
            _extra = EffectInfo.EF_ELIDABLE_OR_MEMORYERROR
        else:
            _extra = EffectInfo.EF_ELIDABLE_CANNOT_RAISE
        _oopspecindex = getattr(EffectInfo, _os)
        locals()[_name] = \
            cpu.calldescrof(FUNC, FUNC.ARGS, FUNC.RESULT,
                EffectInfo([], [], [], [], [], [], _extra,
                           oopspecindex=_oopspecindex))
        #
        _oopspecindex = getattr(EffectInfo, _os.replace('STR', 'UNI'))
        locals()[_name.replace('str', 'unicode')] = \
            cpu.calldescrof(FUNC, FUNC.ARGS, FUNC.RESULT,
                EffectInfo([], [], [], [], [], [], _extra,
                           oopspecindex=_oopspecindex))

    s2u_descr = cpu.calldescrof(FUNC, FUNC.ARGS, FUNC.RESULT,
            EffectInfo([], [], [], [], [], [], EffectInfo.EF_ELIDABLE_CAN_RAISE,
                       oopspecindex=EffectInfo.OS_STR2UNICODE))
    #

    class LoopToken(AbstractDescr):
        pass
    asmdescr = LoopToken() # it can be whatever, it's not a descr though

    from rpython.jit.metainterp.virtualref import VirtualRefInfo

    class FakeWarmRunnerDesc:
        pass
    FakeWarmRunnerDesc.cpu = cpu
    vrefinfo = VirtualRefInfo(FakeWarmRunnerDesc)
    virtualtokendescr = vrefinfo.descr_virtual_token
    virtualforceddescr = vrefinfo.descr_forced
    FUNC = lltype.FuncType([], lltype.Void)
    ei = EffectInfo([], [], [], [], [], [], EffectInfo.EF_CANNOT_RAISE,
                    can_invalidate=False,
                    oopspecindex=EffectInfo.OS_JIT_FORCE_VIRTUALIZABLE)
    clear_vable = cpu.calldescrof(FUNC, FUNC.ARGS, FUNC.RESULT, ei)

    jit_virtual_ref_vtable = vrefinfo.jit_virtual_ref_vtable
    jvr_vtable_adr = llmemory.cast_ptr_to_adr(jit_virtual_ref_vtable)
    vref_descr = cpu.sizeof(vrefinfo.JIT_VIRTUAL_REF, jit_virtual_ref_vtable)

    namespace = locals()

# ____________________________________________________________


class Fake(object):
    failargs_limit = 1000
    storedebug = None

class FakeWarmState(object):
    vec = True # default is on
    vec_all = False
    vec_cost = 0
    def __init__(self, enable_opts):
        self.enable_opts = enable_opts

class FakeJitDriverStaticData(object):
    vec = False

class FakeMetaInterpStaticData(object):

    def __init__(self, cpu):
        self.cpu = cpu
        self.profiler = EmptyProfiler()
        self.options = Fake()
        self.globaldata = Fake()
        self.config = get_combined_translation_config(translating=True)

    class logger_noopt:
        @classmethod
        def log_loop(*args, **kwds):
            pass

    class logger_ops:
        repr_of_resop = repr

    class warmrunnerdesc:
        class memory_manager:
            retrace_limit = 5
            max_retrace_guards = 15
        jitcounter = DeterministicJitCounter()

    def get_name_from_address(self, addr):
        # hack
        try:
            return "".join(addr.ptr.name.chars)
        except AttributeError:
            return ""

class Info(object):
    def __init__(self, preamble, short_preamble=None, virtual_state=None):
        self.preamble = preamble
        self.short_preamble = short_preamble
        self.virtual_state = virtual_state

class Storage(compile.ResumeGuardDescr):
    "for tests."
    def __init__(self, metainterp_sd=None, original_greenkey=None):
        self.metainterp_sd = metainterp_sd
        self.original_greenkey = original_greenkey
    def store_final_boxes(self, op, boxes, metainterp_sd):
        op.setfailargs(boxes)
    def __eq__(self, other):
        return True # screw this
        #return type(self) is type(other)      # xxx obscure

def _sortboxes(boxes):
    _kind2count = {history.INT: 1, history.REF: 2, history.FLOAT: 3}
    return sorted(boxes, key=lambda box: _kind2count[box.type])

final_descr = history.BasicFinalDescr()

class BaseTest(object):

    def parse(self, s, boxkinds=None, want_fail_descr=True, postprocess=None):
<<<<<<< HEAD
        AbstractValue._repr_memo.counter = 0
        self.oparse = OpParser(s, self.cpu, self.namespace, 'lltype',
                               boxkinds,
=======
        self.oparse = OpParser(s, self.cpu, self.namespace, boxkinds,
>>>>>>> 091a74ce
                               None, False, postprocess)
        return self.oparse.parse()

    def postprocess(self, op):
        if op.is_guard():
            op.rd_snapshot = resume.Snapshot(None, op.getfailargs())
            op.rd_frame_info_list = resume.FrameInfo(None, "code", 11)

    def add_guard_future_condition(self, res):
        # invent a GUARD_FUTURE_CONDITION to not have to change all tests
        if res.operations[-1].getopnum() == rop.JUMP:
            guard = ResOperation(rop.GUARD_FUTURE_CONDITION, [], None)
            guard.rd_snapshot = resume.Snapshot(None, [])
            res.operations.insert(-1, guard)

    def assert_equal(self, optimized, expected, text_right=None):
        from rpython.jit.metainterp.optimizeopt.util import equaloplists
        assert len(optimized.inputargs) == len(expected.inputargs)
        remap = {}
        for box1, box2 in zip(optimized.inputargs, expected.inputargs):
            assert box1.type == box2.type
            remap[box2] = box1
        assert equaloplists(optimized.operations,
                            expected.operations, False, remap, text_right)

    def _do_optimize_loop(self, compile_data):
        from rpython.jit.metainterp.optimizeopt import optimize_trace
        metainterp_sd = FakeMetaInterpStaticData(self.cpu)
        if hasattr(self, 'vrefinfo'):
            metainterp_sd.virtualref_info = self.vrefinfo
        if hasattr(self, 'callinfocollection'):
            metainterp_sd.callinfocollection = self.callinfocollection
        #
        compile_data.enable_opts = self.enable_opts
        state = optimize_trace(metainterp_sd, None, compile_data)
        return state

    def _convert_call_pure_results(self, d):
        from rpython.jit.metainterp.optimizeopt.util import args_dict

        if d is None:
            return
        call_pure_results = args_dict()
        for k, v in d.items():
            call_pure_results[list(k)] = v
        return call_pure_results

    def unroll_and_optimize(self, loop, call_pure_results=None):
        self.add_guard_future_condition(loop)
        jump_op = loop.operations[-1]
        assert jump_op.getopnum() == rop.JUMP
        ops = loop.operations[:-1]
        jump_op.setdescr(JitCellToken())
        start_label = ResOperation(rop.LABEL, loop.inputargs,
                                   jump_op.getdescr())
        end_label = jump_op.copy_and_change(opnum=rop.LABEL)
        call_pure_results = self._convert_call_pure_results(call_pure_results)
        preamble_data = compile.LoopCompileData(start_label, end_label, ops,
                                                call_pure_results)
        start_state, preamble_ops = self._do_optimize_loop(preamble_data)
        preamble_data.forget_optimization_info()
        loop_data = compile.UnrolledLoopData(start_label, jump_op,
                                             ops, start_state,
                                             call_pure_results)
        loop_info, ops = self._do_optimize_loop(loop_data)
        preamble = TreeLoop('preamble')
        preamble.inputargs = start_state.renamed_inputargs
        start_label = ResOperation(rop.LABEL, start_state.renamed_inputargs)
        preamble.operations = ([start_label] + preamble_ops +
                               loop_info.extra_same_as + [loop_info.label_op])
        loop.inputargs = loop_info.label_op.getarglist()[:]
        loop.operations = [loop_info.label_op] + ops
        return Info(preamble, loop_info.target_token.short_preamble,
                    start_state.virtual_state)

    def set_values(self, ops, jump_values=None):
        jump_op = ops[-1]
        assert jump_op.getopnum() == rop.JUMP
        if jump_values is not None:
            for i, v in enumerate(jump_values):
                if v is not None:
                    jump_op.getarg(i).setref_base(v)
        else:
            for i, box in enumerate(jump_op.getarglist()):
                if box.type == 'r' and not box.is_constant():
                    box.setref_base(self.nodefulladdr)



class FakeDescr(compile.ResumeGuardDescr):
    def clone_if_mutable(self):
        return FakeDescr()
    def __eq__(self, other):
        return isinstance(other, FakeDescr)

def convert_old_style_to_targets(loop, jump):
    newloop = TreeLoop(loop.name)
    newloop.inputargs = loop.inputargs
    newloop.operations = [ResOperation(rop.LABEL, loop.inputargs, descr=FakeDescr())] + \
                      loop.operations
    if not jump:
        assert newloop.operations[-1].getopnum() == rop.JUMP
        newloop.operations[-1] = newloop.operations[-1].copy_and_change(
            rop.LABEL)
    return newloop

# ____________________________________________________________<|MERGE_RESOLUTION|>--- conflicted
+++ resolved
@@ -122,7 +122,7 @@
                             ('value', lltype.Signed),
                             ('next', lltype.Ptr(NODE3)),
                             hints={'immutable': True}))
-
+    
     node = lltype.malloc(NODE)
     node.value = 5
     node.next = node
@@ -237,7 +237,7 @@
     inst_step = cpu.fielddescrof(W_ROOT, 'inst_step')
     inst_w_list = cpu.fielddescrof(W_ROOT, 'inst_w_list')
     w_root_vtable = lltype.malloc(OBJECT_VTABLE, immortal=True)
-
+    
     tsize = cpu.sizeof(T, None)
     cdescr = cpu.fielddescrof(T, 'c')
     ddescr = cpu.fielddescrof(T, 'd')
@@ -472,13 +472,8 @@
 class BaseTest(object):
 
     def parse(self, s, boxkinds=None, want_fail_descr=True, postprocess=None):
-<<<<<<< HEAD
         AbstractValue._repr_memo.counter = 0
-        self.oparse = OpParser(s, self.cpu, self.namespace, 'lltype',
-                               boxkinds,
-=======
         self.oparse = OpParser(s, self.cpu, self.namespace, boxkinds,
->>>>>>> 091a74ce
                                None, False, postprocess)
         return self.oparse.parse()
 
