--- conflicted
+++ resolved
@@ -7,25 +7,13 @@
     OBJECT, OBJECT_VTABLE, FieldListAccessor, IR_QUASIIMMUTABLE)
 
 from rpython.jit.backend.llgraph import runner
-<<<<<<< HEAD
 from rpython.jit.metainterp.history import (TreeLoop, AbstractDescr,
                                             JitCellToken, TargetToken)
-=======
-from rpython.jit.metainterp.history import (BoxInt, BoxPtr, ConstInt, ConstPtr,
-                                         Const, TreeLoop, AbstractDescr,
-                                         JitCellToken, TargetToken,
-    BasicFinalDescr)
->>>>>>> 862529b5
 from rpython.jit.metainterp.optimizeopt.util import sort_descrs, equaloplists
 from rpython.jit.codewriter.effectinfo import EffectInfo
-<<<<<<< HEAD
 from rpython.jit.metainterp.logger import LogOperations
 from rpython.jit.codewriter.heaptracker import register_known_gctype
 from rpython.jit.tool.oparser import parse, pure_parse
-=======
-from rpython.jit.codewriter.heaptracker import register_known_gctype, adr2int
-from rpython.jit.tool.oparser import OpParser, pure_parse
->>>>>>> 862529b5
 from rpython.jit.metainterp.quasiimmut import QuasiImmutDescr
 from rpython.jit.metainterp import compile, resume, history
 from rpython.jit.metainterp.jitprof import EmptyProfiler
@@ -361,16 +349,8 @@
     def store_final_boxes(self, op, boxes, metainterp_sd):
         op.setfailargs(boxes)
     def __eq__(self, other):
-<<<<<<< HEAD
-        return type(self) is type(other)      # xxx obscure
-    def clone_if_mutable(self, memo):
-        res = Storage(self.metainterp_sd, self.original_greenkey)
-        self.copy_all_attributes_into(res, memo)
-        return res
-=======
         return True # screw this
         #return type(self) is type(other)      # xxx obscure
->>>>>>> 862529b5
 
 def _sortboxes(boxes):
     _kind2count = {history.INT: 1, history.REF: 2, history.FLOAT: 3}
@@ -394,12 +374,8 @@
     def add_guard_future_condition(self, res):
         # invent a GUARD_FUTURE_CONDITION to not have to change all tests
         if res.operations[-1].getopnum() == rop.JUMP:
-<<<<<<< HEAD
-            guard = ResOperation(rop.GUARD_FUTURE_CONDITION, [], descr=self.invent_fail_descr(None, -1, []))
-=======
             guard = ResOperation(rop.GUARD_FUTURE_CONDITION, [], None)
             guard.rd_snapshot = resume.Snapshot(None, [])
->>>>>>> 862529b5
             res.operations.insert(-1, guard)
 
     def assert_equal(self, optimized, expected, text_right=None):
