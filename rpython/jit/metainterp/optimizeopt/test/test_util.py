import py, random, string

from rpython.rlib.debug import debug_print
from rpython.rtyper.lltypesystem import lltype, llmemory, rffi
from rpython.rtyper import rclass
from rpython.rtyper.rclass import (
    OBJECT, OBJECT_VTABLE, FieldListAccessor, IR_QUASIIMMUTABLE)

from rpython.jit.backend.llgraph import runner
from rpython.jit.metainterp.history import (TreeLoop, AbstractDescr,
                                            JitCellToken, TargetToken)
from rpython.jit.metainterp.optimizeopt.util import sort_descrs, equaloplists
from rpython.jit.codewriter.effectinfo import EffectInfo
from rpython.jit.metainterp.logger import LogOperations
from rpython.jit.tool.oparser import OpParser, pure_parse
from rpython.jit.metainterp.quasiimmut import QuasiImmutDescr
from rpython.jit.metainterp import compile, resume, history
from rpython.jit.metainterp.jitprof import EmptyProfiler
from rpython.jit.metainterp.counter import DeterministicJitCounter
from rpython.config.translationoption import get_combined_translation_config
from rpython.jit.metainterp.resoperation import (rop, ResOperation,
        InputArgRef, AbstractValue)
from rpython.jit.metainterp.optimizeopt.util import args_dict


def test_sort_descrs():
    class PseudoDescr(AbstractDescr):
        def __init__(self, n):
            self.n = n
        def sort_key(self):
            return self.n
    for i in range(17):
        lst = [PseudoDescr(j) for j in range(i)]
        lst2 = lst[:]
        random.shuffle(lst2)
        sort_descrs(lst2)
        assert lst2 == lst

def make_remap(inp1, inp2):
    remap = {}
    for a, b in zip(inp1, inp2):
        remap[b] = a
    return remap

def test_equaloplists():
    ops = """
    [i0]
    i1 = int_add(i0, 1)
    i2 = int_add(i1, 1)
    guard_true(i1) [i2]
    jump(i1)
    """
    namespace = {}
    loop1 = pure_parse(ops, namespace=namespace)
    loop2 = pure_parse(ops, namespace=namespace)
    loop3 = pure_parse(ops.replace("i2 = int_add", "i2 = int_sub"),
                       namespace=namespace)
    assert equaloplists(loop1.operations, loop2.operations,
                        remap=make_remap(loop1.inputargs,
                                         loop2.inputargs))
    py.test.raises(AssertionError,
                   "equaloplists(loop1.operations, loop3.operations,"
                   "remap=make_remap(loop1.inputargs, loop3.inputargs))")

def test_equaloplists_fail_args():
    ops = """
    [i0]
    i1 = int_add(i0, 1)
    i2 = int_add(i1, 1)
    guard_true(i1) [i2, i1]
    jump(i1)
    """
    namespace = {}
    loop1 = pure_parse(ops, namespace=namespace)
    loop2 = pure_parse(ops.replace("[i2, i1]", "[i1, i2]"),
                       namespace=namespace)
    py.test.raises(AssertionError,
                   "equaloplists(loop1.operations, loop2.operations,"
                   "remap=make_remap(loop1.inputargs, loop2.inputargs))")
    assert equaloplists(loop1.operations, loop2.operations,
                        remap=make_remap(loop1.inputargs, loop2.inputargs),
                        strict_fail_args=False)
    loop3 = pure_parse(ops.replace("[i2, i1]", "[i2, i0]"),
                       namespace=namespace)
    py.test.raises(AssertionError,
                   "equaloplists(loop1.operations, loop3.operations,"
                   " remap=make_remap(loop1.inputargs, loop3.inputargs))")

# ____________________________________________________________

class LLtypeMixin(object):
    def get_class_of_box(self, box):
        base = box.getref_base()
        return lltype.cast_opaque_ptr(rclass.OBJECTPTR, base).typeptr

    node_vtable = lltype.malloc(OBJECT_VTABLE, immortal=True)
    node_vtable.name = rclass.alloc_array_name('node')
    node_vtable_adr = llmemory.cast_ptr_to_adr(node_vtable)
    node_vtable2 = lltype.malloc(OBJECT_VTABLE, immortal=True)
    node_vtable2.name = rclass.alloc_array_name('node2')
    node_vtable_adr2 = llmemory.cast_ptr_to_adr(node_vtable2)
    node_vtable3 = lltype.malloc(OBJECT_VTABLE, immortal=True)
    node_vtable3.name = rclass.alloc_array_name('node3')
    node_vtable_adr3 = llmemory.cast_ptr_to_adr(node_vtable3)
    cpu = runner.LLGraphCPU(None)

    NODE = lltype.GcForwardReference()
    S = lltype.GcForwardReference()
    NODE.become(lltype.GcStruct('NODE', ('parent', OBJECT),
                                        ('value', lltype.Signed),
                                        ('floatval', lltype.Float),
                                        ('charval', lltype.Char),
                                        ('nexttuple', lltype.Ptr(S)),
                                        ('next', lltype.Ptr(NODE))))
    S.become(lltype.GcStruct('TUPLE', ('a', lltype.Signed), ('abis', lltype.Signed),
                        ('b', lltype.Ptr(NODE))))
    NODE2 = lltype.GcStruct('NODE2', ('parent', NODE),
                                     ('other', lltype.Ptr(NODE)))

    NODE3 = lltype.GcForwardReference()
    NODE3.become(lltype.GcStruct('NODE3', ('parent', OBJECT),
                            ('value', lltype.Signed),
                            ('next', lltype.Ptr(NODE3)),
                            hints={'immutable': True}))

<<<<<<< HEAD
=======
    big_fields = [('big' + i, lltype.Signed) for i in string.ascii_lowercase]
    BIG = lltype.GcForwardReference()
    BIG.become(lltype.GcStruct('BIG', *big_fields, hints={'immutable': True}))

    for field, _ in big_fields:
        locals()[field + 'descr'] = cpu.fielddescrof(BIG, field)

>>>>>>> ceb4979b
    node = lltype.malloc(NODE)
    node.value = 5
    node.next = node
    node.parent.typeptr = node_vtable
    nodeaddr = lltype.cast_opaque_ptr(llmemory.GCREF, node)
    #nodebox = InputArgRef(lltype.cast_opaque_ptr(llmemory.GCREF, node))
    node2 = lltype.malloc(NODE2)
    node2.parent.parent.typeptr = node_vtable2
    node2addr = lltype.cast_opaque_ptr(llmemory.GCREF, node2)
    myptr = lltype.cast_opaque_ptr(llmemory.GCREF, node)
    mynodeb = lltype.malloc(NODE)
    myarray = lltype.cast_opaque_ptr(llmemory.GCREF, lltype.malloc(lltype.GcArray(lltype.Signed), 13, zero=True))
    mynodeb.parent.typeptr = node_vtable
    myptrb = lltype.cast_opaque_ptr(llmemory.GCREF, mynodeb)
    myptr2 = lltype.malloc(NODE2)
    myptr2.parent.parent.typeptr = node_vtable2
    myptr2 = lltype.cast_opaque_ptr(llmemory.GCREF, myptr2)
    nullptr = lltype.nullptr(llmemory.GCREF.TO)

    mynode3 = lltype.malloc(NODE3)
    mynode3.parent.typeptr = node_vtable3
    mynode3.value = 7
    mynode3.next = mynode3
    myptr3 = lltype.cast_opaque_ptr(llmemory.GCREF, mynode3)   # a NODE2
    mynode4 = lltype.malloc(NODE3)
    mynode4.parent.typeptr = node_vtable3
    myptr4 = lltype.cast_opaque_ptr(llmemory.GCREF, mynode4)   # a NODE3


    nullptr = lltype.nullptr(llmemory.GCREF.TO)
    #nodebox2 = InputArgRef(lltype.cast_opaque_ptr(llmemory.GCREF, node2))
    nodesize = cpu.sizeof(NODE, node_vtable)
    node_tid = nodesize.get_type_id()
    nodesize2 = cpu.sizeof(NODE2, node_vtable2)
    nodesize3 = cpu.sizeof(NODE3, node_vtable3)
    valuedescr = cpu.fielddescrof(NODE, 'value')
    floatdescr = cpu.fielddescrof(NODE, 'floatval')
    chardescr = cpu.fielddescrof(NODE, 'charval')
    nextdescr = cpu.fielddescrof(NODE, 'next')
    nexttupledescr = cpu.fielddescrof(NODE, 'nexttuple')
    otherdescr = cpu.fielddescrof(NODE2, 'other')
    valuedescr3 = cpu.fielddescrof(NODE3, 'value')
    nextdescr3 = cpu.fielddescrof(NODE3, 'next')
    assert valuedescr3.is_immutable()
    assert nextdescr3.is_immutable()

    accessor = FieldListAccessor()
    accessor.initialize(None, {'inst_field': IR_QUASIIMMUTABLE})
    QUASI = lltype.GcStruct('QUASIIMMUT', ('inst_field', lltype.Signed),
                            ('mutate_field', rclass.OBJECTPTR),
                            hints={'immutable_fields': accessor})
    quasisize = cpu.sizeof(QUASI, None)
    quasi = lltype.malloc(QUASI, immortal=True)
    quasi.inst_field = -4247
    quasifielddescr = cpu.fielddescrof(QUASI, 'inst_field')
    quasiptr = lltype.cast_opaque_ptr(llmemory.GCREF, quasi)
    quasiimmutdescr = QuasiImmutDescr(cpu, quasiptr, quasifielddescr,
                                      cpu.fielddescrof(QUASI, 'mutate_field'))

    NODEOBJ = lltype.GcStruct('NODEOBJ', ('parent', OBJECT),
                                         ('ref', lltype.Ptr(OBJECT)))
    nodeobj = lltype.malloc(NODEOBJ)
    nodeobjvalue = lltype.cast_opaque_ptr(llmemory.GCREF, nodeobj)
    refdescr = cpu.fielddescrof(NODEOBJ, 'ref')

    INTOBJ_NOIMMUT = lltype.GcStruct('INTOBJ_NOIMMUT', ('parent', OBJECT),
                                                ('intval', lltype.Signed))
    INTOBJ_IMMUT = lltype.GcStruct('INTOBJ_IMMUT', ('parent', OBJECT),
                                            ('intval', lltype.Signed),
                                            hints={'immutable': True})
    intobj_noimmut_vtable = lltype.malloc(OBJECT_VTABLE, immortal=True)
    intobj_immut_vtable = lltype.malloc(OBJECT_VTABLE, immortal=True)
    noimmut_intval = cpu.fielddescrof(INTOBJ_NOIMMUT, 'intval')
    immut_intval = cpu.fielddescrof(INTOBJ_IMMUT, 'intval')
    immut = lltype.malloc(INTOBJ_IMMUT, zero=True)
    immutaddr = lltype.cast_opaque_ptr(llmemory.GCREF, immut)
    noimmut_descr = cpu.sizeof(INTOBJ_NOIMMUT, intobj_noimmut_vtable)
    immut_descr = cpu.sizeof(INTOBJ_IMMUT, intobj_immut_vtable)

    PTROBJ_IMMUT = lltype.GcStruct('PTROBJ_IMMUT', ('parent', OBJECT),
                                            ('ptrval', lltype.Ptr(OBJECT)),
                                            hints={'immutable': True})
    ptrobj_immut_vtable = lltype.malloc(OBJECT_VTABLE, immortal=True)
    ptrobj_immut_descr = cpu.sizeof(PTROBJ_IMMUT, ptrobj_immut_vtable)
    immut_ptrval = cpu.fielddescrof(PTROBJ_IMMUT, 'ptrval')

    arraydescr = cpu.arraydescrof(lltype.GcArray(lltype.Signed))
    int32arraydescr = cpu.arraydescrof(lltype.GcArray(rffi.INT))
    int16arraydescr = cpu.arraydescrof(lltype.GcArray(rffi.SHORT))
    float32arraydescr = cpu.arraydescrof(lltype.GcArray(lltype.SingleFloat))
    arraydescr_tid = arraydescr.get_type_id()
    array = lltype.malloc(lltype.GcArray(lltype.Signed), 15, zero=True)
    arrayref = lltype.cast_opaque_ptr(llmemory.GCREF, array)
    array2 = lltype.malloc(lltype.GcArray(lltype.Ptr(S)), 15, zero=True)
    array2ref = lltype.cast_opaque_ptr(llmemory.GCREF, array2)
    gcarraydescr = cpu.arraydescrof(lltype.GcArray(llmemory.GCREF))
    gcarraydescr_tid = gcarraydescr.get_type_id()
    floatarraydescr = cpu.arraydescrof(lltype.GcArray(lltype.Float))

    arrayimmutdescr = cpu.arraydescrof(lltype.GcArray(lltype.Signed, hints={"immutable": True}))
    immutarray = lltype.cast_opaque_ptr(llmemory.GCREF, lltype.malloc(arrayimmutdescr.A, 13, zero=True))
    gcarrayimmutdescr = cpu.arraydescrof(lltype.GcArray(llmemory.GCREF, hints={"immutable": True}))
    floatarrayimmutdescr = cpu.arraydescrof(lltype.GcArray(lltype.Float, hints={"immutable": True}))

    # a GcStruct not inheriting from OBJECT
    tpl = lltype.malloc(S, zero=True)
    tupleaddr = lltype.cast_opaque_ptr(llmemory.GCREF, tpl)
    nodefull2 = lltype.malloc(NODE, zero=True)
    nodefull2addr = lltype.cast_opaque_ptr(llmemory.GCREF, nodefull2)
    ssize = cpu.sizeof(S, None)
    adescr = cpu.fielddescrof(S, 'a')
    abisdescr = cpu.fielddescrof(S, 'abis')
    bdescr = cpu.fielddescrof(S, 'b')
    #sbox = BoxPtr(lltype.cast_opaque_ptr(llmemory.GCREF, lltype.malloc(S)))
    arraydescr2 = cpu.arraydescrof(lltype.GcArray(lltype.Ptr(S)))

    T = lltype.GcStruct('TUPLE',
                        ('c', lltype.Signed),
                        ('d', lltype.Ptr(lltype.GcArray(lltype.Ptr(NODE)))))

    W_ROOT = lltype.GcStruct('W_ROOT', ('parent', OBJECT),
        ('inst_w_seq', llmemory.GCREF), ('inst_index', lltype.Signed),
        ('inst_w_list', llmemory.GCREF), ('inst_length', lltype.Signed),
        ('inst_start', lltype.Signed), ('inst_step', lltype.Signed))
    inst_w_seq = cpu.fielddescrof(W_ROOT, 'inst_w_seq')
    inst_index = cpu.fielddescrof(W_ROOT, 'inst_index')
    inst_length = cpu.fielddescrof(W_ROOT, 'inst_length')
    inst_start = cpu.fielddescrof(W_ROOT, 'inst_start')
    inst_step = cpu.fielddescrof(W_ROOT, 'inst_step')
    inst_w_list = cpu.fielddescrof(W_ROOT, 'inst_w_list')
    w_root_vtable = lltype.malloc(OBJECT_VTABLE, immortal=True)

    tsize = cpu.sizeof(T, None)
    cdescr = cpu.fielddescrof(T, 'c')
    ddescr = cpu.fielddescrof(T, 'd')
    arraydescr3 = cpu.arraydescrof(lltype.GcArray(lltype.Ptr(NODE3)))

    U = lltype.GcStruct('U',
                        ('parent', OBJECT),
                        ('one', lltype.Ptr(lltype.GcArray(lltype.Ptr(NODE)))))
    u_vtable = lltype.malloc(OBJECT_VTABLE, immortal=True)
    u_vtable_adr = llmemory.cast_ptr_to_adr(u_vtable)
    SIMPLE = lltype.GcStruct('simple',
        ('parent', OBJECT),
        ('value', lltype.Signed))
    simplevalue = cpu.fielddescrof(SIMPLE, 'value')
    simple_vtable = lltype.malloc(OBJECT_VTABLE, immortal=True)
    simpledescr = cpu.sizeof(SIMPLE, simple_vtable)
    simple = lltype.malloc(SIMPLE, zero=True)
    simpleaddr = lltype.cast_opaque_ptr(llmemory.GCREF, simple)
    #usize = cpu.sizeof(U, ...)
    onedescr = cpu.fielddescrof(U, 'one')

    FUNC = lltype.FuncType([lltype.Signed], lltype.Signed)
    plaincalldescr = cpu.calldescrof(FUNC, FUNC.ARGS, FUNC.RESULT,
                                     EffectInfo.MOST_GENERAL)
    elidablecalldescr = cpu.calldescrof(FUNC, FUNC.ARGS, FUNC.RESULT,
                                    EffectInfo([valuedescr], [], [],
                                               [valuedescr], [], [],
                                         EffectInfo.EF_ELIDABLE_CANNOT_RAISE))
    elidable2calldescr = cpu.calldescrof(FUNC, FUNC.ARGS, FUNC.RESULT,
                                    EffectInfo([valuedescr], [], [],
                                               [valuedescr], [], [],
                                         EffectInfo.EF_ELIDABLE_OR_MEMORYERROR))
    elidable3calldescr = cpu.calldescrof(FUNC, FUNC.ARGS, FUNC.RESULT,
                                    EffectInfo([valuedescr], [], [],
                                               [valuedescr], [], [],
                                         EffectInfo.EF_ELIDABLE_CAN_RAISE))
    nonwritedescr = cpu.calldescrof(FUNC, FUNC.ARGS, FUNC.RESULT,
                                    EffectInfo([], [], [], [], [], []))
    writeadescr = cpu.calldescrof(FUNC, FUNC.ARGS, FUNC.RESULT,
                                  EffectInfo([], [], [], [adescr], [], []))
    writearraydescr = cpu.calldescrof(FUNC, FUNC.ARGS, FUNC.RESULT,
                                  EffectInfo([], [], [], [adescr], [arraydescr],
                                             []))
    writevalue3descr = cpu.calldescrof(FUNC, FUNC.ARGS, FUNC.RESULT,
                                       EffectInfo([], [], [], [valuedescr3], [], []))
    readadescr = cpu.calldescrof(FUNC, FUNC.ARGS, FUNC.RESULT,
                                 EffectInfo([adescr], [], [], [], [], []))
    mayforcevirtdescr = cpu.calldescrof(FUNC, FUNC.ARGS, FUNC.RESULT,
                 EffectInfo([nextdescr], [], [], [], [], [],
                            EffectInfo.EF_FORCES_VIRTUAL_OR_VIRTUALIZABLE,
                            can_invalidate=True))
    arraycopydescr = cpu.calldescrof(FUNC, FUNC.ARGS, FUNC.RESULT,
             EffectInfo([], [arraydescr], [], [], [arraydescr], [],
                        EffectInfo.EF_CANNOT_RAISE,
                        oopspecindex=EffectInfo.OS_ARRAYCOPY))

    raw_malloc_descr = cpu.calldescrof(FUNC, FUNC.ARGS, FUNC.RESULT,
             EffectInfo([], [], [], [], [], [],
                        EffectInfo.EF_CAN_RAISE,
                        oopspecindex=EffectInfo.OS_RAW_MALLOC_VARSIZE_CHAR))
    raw_free_descr = cpu.calldescrof(FUNC, FUNC.ARGS, FUNC.RESULT,
             EffectInfo([], [], [], [], [], [],
                        EffectInfo.EF_CANNOT_RAISE,
                        oopspecindex=EffectInfo.OS_RAW_FREE))

    chararray = lltype.GcArray(lltype.Char)
    chararraydescr = cpu.arraydescrof(chararray)
    u2array = lltype.GcArray(rffi.USHORT)
    u2arraydescr = cpu.arraydescrof(u2array)

    nodefull = lltype.malloc(NODE2, zero=True)
    nodefull.parent.next = lltype.cast_pointer(lltype.Ptr(NODE), nodefull)
    nodefull.parent.nexttuple = tpl
    nodefulladdr = lltype.cast_opaque_ptr(llmemory.GCREF, nodefull)

    # array of structs (complex data)
    complexarray = lltype.GcArray(
        lltype.Struct("complex",
            ("real", lltype.Float),
            ("imag", lltype.Float),
        )
    )
    complexarraydescr = cpu.arraydescrof(complexarray)
    complexrealdescr = cpu.interiorfielddescrof(complexarray, "real")
    compleximagdescr = cpu.interiorfielddescrof(complexarray, "imag")
    complexarraycopydescr = cpu.calldescrof(FUNC, FUNC.ARGS, FUNC.RESULT,
            EffectInfo([], [complexarraydescr], [], [], [complexarraydescr], [],
                       EffectInfo.EF_CANNOT_RAISE,
                       oopspecindex=EffectInfo.OS_ARRAYCOPY))

    rawarraydescr = cpu.arraydescrof(lltype.Array(lltype.Signed,
                                                  hints={'nolength': True}))
    rawarraydescr_char = cpu.arraydescrof(lltype.Array(lltype.Char,
                                                       hints={'nolength': True}))
    rawarraydescr_float = cpu.arraydescrof(lltype.Array(lltype.Float,
                                                        hints={'nolength': True}))

    fc_array = lltype.GcArray(
        lltype.Struct(
            "floatchar", ("float", lltype.Float), ("char", lltype.Char)))
    fc_array_descr = cpu.arraydescrof(fc_array)
    fc_array_floatdescr = cpu.interiorfielddescrof(fc_array, "float")
    fc_array_chardescr = cpu.interiorfielddescrof(fc_array, "char")

    for _name, _os in [
        ('strconcatdescr',               'OS_STR_CONCAT'),
        ('strslicedescr',                'OS_STR_SLICE'),
        ('strequaldescr',                'OS_STR_EQUAL'),
        ('streq_slice_checknull_descr',  'OS_STREQ_SLICE_CHECKNULL'),
        ('streq_slice_nonnull_descr',    'OS_STREQ_SLICE_NONNULL'),
        ('streq_slice_char_descr',       'OS_STREQ_SLICE_CHAR'),
        ('streq_nonnull_descr',          'OS_STREQ_NONNULL'),
        ('streq_nonnull_char_descr',     'OS_STREQ_NONNULL_CHAR'),
        ('streq_checknull_char_descr',   'OS_STREQ_CHECKNULL_CHAR'),
        ('streq_lengthok_descr',         'OS_STREQ_LENGTHOK'),
        ]:
        if _name in ('strconcatdescr', 'strslicedescr'):
            _extra = EffectInfo.EF_ELIDABLE_OR_MEMORYERROR
        else:
            _extra = EffectInfo.EF_ELIDABLE_CANNOT_RAISE
        _oopspecindex = getattr(EffectInfo, _os)
        locals()[_name] = \
            cpu.calldescrof(FUNC, FUNC.ARGS, FUNC.RESULT,
                EffectInfo([], [], [], [], [], [], _extra,
                           oopspecindex=_oopspecindex))
        #
        _oopspecindex = getattr(EffectInfo, _os.replace('STR', 'UNI'))
        locals()[_name.replace('str', 'unicode')] = \
            cpu.calldescrof(FUNC, FUNC.ARGS, FUNC.RESULT,
                EffectInfo([], [], [], [], [], [], _extra,
                           oopspecindex=_oopspecindex))

    s2u_descr = cpu.calldescrof(FUNC, FUNC.ARGS, FUNC.RESULT,
            EffectInfo([], [], [], [], [], [], EffectInfo.EF_ELIDABLE_CAN_RAISE,
                       oopspecindex=EffectInfo.OS_STR2UNICODE))
    #

    class LoopToken(AbstractDescr):
        pass
    asmdescr = LoopToken() # it can be whatever, it's not a descr though

    from rpython.jit.metainterp.virtualref import VirtualRefInfo

    class FakeWarmRunnerDesc:
        pass
    FakeWarmRunnerDesc.cpu = cpu
    vrefinfo = VirtualRefInfo(FakeWarmRunnerDesc)
    virtualtokendescr = vrefinfo.descr_virtual_token
    virtualforceddescr = vrefinfo.descr_forced
    FUNC = lltype.FuncType([], lltype.Void)
    ei = EffectInfo([], [], [], [], [], [], EffectInfo.EF_CANNOT_RAISE,
                    can_invalidate=False,
                    oopspecindex=EffectInfo.OS_JIT_FORCE_VIRTUALIZABLE)
    clear_vable = cpu.calldescrof(FUNC, FUNC.ARGS, FUNC.RESULT, ei)

    jit_virtual_ref_vtable = vrefinfo.jit_virtual_ref_vtable
    jvr_vtable_adr = llmemory.cast_ptr_to_adr(jit_virtual_ref_vtable)
    vref_descr = cpu.sizeof(vrefinfo.JIT_VIRTUAL_REF, jit_virtual_ref_vtable)

    namespace = locals()

# ____________________________________________________________


class Fake(object):
    failargs_limit = 1000
    storedebug = None

class FakeWarmState(object):
    vec = True # default is on
    vec_all = False
    vec_cost = 0
    def __init__(self, enable_opts):
        self.enable_opts = enable_opts

class FakeJitDriverStaticData(object):
    vec = False

class FakeMetaInterpStaticData(object):

    def __init__(self, cpu):
        self.cpu = cpu
        self.profiler = EmptyProfiler()
        self.options = Fake()
        self.globaldata = Fake()
        self.config = get_combined_translation_config(translating=True)

    class logger_noopt:
        @classmethod
        def log_loop(*args, **kwds):
            pass

    class logger_ops:
        repr_of_resop = repr

    class warmrunnerdesc:
        class memory_manager:
            retrace_limit = 5
            max_retrace_guards = 15
        jitcounter = DeterministicJitCounter()

    def get_name_from_address(self, addr):
        # hack
        try:
            return "".join(addr.ptr.name.chars)
        except AttributeError:
            return ""

class Info(object):
    def __init__(self, preamble, short_preamble=None, virtual_state=None):
        self.preamble = preamble
        self.short_preamble = short_preamble
        self.virtual_state = virtual_state

class Storage(compile.ResumeGuardDescr):
    "for tests."
    def __init__(self, metainterp_sd=None, original_greenkey=None):
        self.metainterp_sd = metainterp_sd
        self.original_greenkey = original_greenkey
    def store_final_boxes(self, op, boxes, metainterp_sd):
        op.setfailargs(boxes)
    def __eq__(self, other):
        return True # screw this
        #return type(self) is type(other)      # xxx obscure

def _sortboxes(boxes):
    _kind2count = {history.INT: 1, history.REF: 2, history.FLOAT: 3}
    return sorted(boxes, key=lambda box: _kind2count[box.type])

final_descr = history.BasicFinalDescr()

class BaseTest(object):

    def parse(self, s, boxkinds=None, want_fail_descr=True, postprocess=None):
        AbstractValue._repr_memo.counter = 0
        self.oparse = OpParser(s, self.cpu, self.namespace, boxkinds,
                               None, False, postprocess)
        return self.oparse.parse()

    def postprocess(self, op):
        class FakeJitCode(object):
            index = 0

        if op.is_guard():
            op.rd_snapshot = resume.Snapshot(None, op.getfailargs())
            op.rd_frame_info_list = resume.FrameInfo(None, FakeJitCode(), 11)

    def add_guard_future_condition(self, res):
        # invent a GUARD_FUTURE_CONDITION to not have to change all tests
        if res.operations[-1].getopnum() == rop.JUMP:
            guard = ResOperation(rop.GUARD_FUTURE_CONDITION, [], None)
            guard.rd_snapshot = resume.Snapshot(None, [])
            res.operations.insert(-1, guard)

    def assert_equal(self, optimized, expected, text_right=None):
        from rpython.jit.metainterp.optimizeopt.util import equaloplists
        assert len(optimized.inputargs) == len(expected.inputargs)
        remap = {}
        for box1, box2 in zip(optimized.inputargs, expected.inputargs):
            assert box1.type == box2.type
            remap[box2] = box1
        assert equaloplists(optimized.operations,
                            expected.operations, False, remap, text_right,
                            expect_stm_locations_from_right=True)

    def _do_optimize_loop(self, compile_data):
        from rpython.jit.metainterp.optimizeopt import optimize_trace
        metainterp_sd = FakeMetaInterpStaticData(self.cpu)
        if hasattr(self, 'vrefinfo'):
            metainterp_sd.virtualref_info = self.vrefinfo
        if hasattr(self, 'callinfocollection'):
            metainterp_sd.callinfocollection = self.callinfocollection
        if hasattr(self, 'stm'):
            metainterp_sd.config.translation.stm = self.stm
        #
        compile_data.enable_opts = self.enable_opts
        state = optimize_trace(metainterp_sd, None, compile_data)
        return state

    def _convert_call_pure_results(self, d):
        from rpython.jit.metainterp.optimizeopt.util import args_dict

        if d is None:
            return
        call_pure_results = args_dict()
        for k, v in d.items():
            call_pure_results[list(k)] = v
        return call_pure_results

    def unroll_and_optimize(self, loop, call_pure_results=None):
        self.add_guard_future_condition(loop)
        jump_op = loop.operations[-1]
        assert jump_op.getopnum() == rop.JUMP
        ops = loop.operations[:-1]
        jump_op.setdescr(JitCellToken())
        start_label = ResOperation(rop.LABEL, loop.inputargs,
                                   jump_op.getdescr())
        end_label = jump_op.copy_and_change(opnum=rop.LABEL)
        call_pure_results = self._convert_call_pure_results(call_pure_results)
        preamble_data = compile.LoopCompileData(start_label, end_label, ops,
                                                call_pure_results)
        start_state, preamble_ops = self._do_optimize_loop(preamble_data)
        preamble_data.forget_optimization_info()
        loop_data = compile.UnrolledLoopData(start_label, jump_op,
                                             ops, start_state,
                                             call_pure_results)
        loop_info, ops = self._do_optimize_loop(loop_data)
        preamble = TreeLoop('preamble')
        preamble.inputargs = start_state.renamed_inputargs
        start_label = ResOperation(rop.LABEL, start_state.renamed_inputargs)
        preamble.operations = ([start_label] + preamble_ops +
                               loop_info.extra_same_as + [loop_info.label_op])
        loop.inputargs = loop_info.label_op.getarglist()[:]
        loop.operations = [loop_info.label_op] + ops
        return Info(preamble, loop_info.target_token.short_preamble,
                    start_state.virtual_state)

    def set_values(self, ops, jump_values=None):
        jump_op = ops[-1]
        assert jump_op.getopnum() == rop.JUMP
        if jump_values is not None:
            for i, v in enumerate(jump_values):
                if v is not None:
                    jump_op.getarg(i).setref_base(v)
        else:
            for i, box in enumerate(jump_op.getarglist()):
                if box.type == 'r' and not box.is_constant():
                    # NOTE: we arbitrarily set the box contents to a NODE2
                    # object here.  If you need something different, you
                    # need to pass a 'jump_values' argument to e.g.
                    # optimize_loop()
                    box.setref_base(self.nodefulladdr)



class FakeDescr(compile.ResumeGuardDescr):
    def clone_if_mutable(self):
        return FakeDescr()
    def __eq__(self, other):
        return isinstance(other, FakeDescr)

def convert_old_style_to_targets(loop, jump):
    newloop = TreeLoop(loop.name)
    newloop.inputargs = loop.inputargs
    newloop.operations = [ResOperation(rop.LABEL, loop.inputargs, descr=FakeDescr())] + \
                      loop.operations
    if not jump:
        assert newloop.operations[-1].getopnum() == rop.JUMP
        newloop.operations[-1] = newloop.operations[-1].copy_and_change(
            rop.LABEL)
    return newloop

# ____________________________________________________________<|MERGE_RESOLUTION|>--- conflicted
+++ resolved
@@ -123,8 +123,6 @@
                             ('next', lltype.Ptr(NODE3)),
                             hints={'immutable': True}))
 
-<<<<<<< HEAD
-=======
     big_fields = [('big' + i, lltype.Signed) for i in string.ascii_lowercase]
     BIG = lltype.GcForwardReference()
     BIG.become(lltype.GcStruct('BIG', *big_fields, hints={'immutable': True}))
@@ -132,7 +130,6 @@
     for field, _ in big_fields:
         locals()[field + 'descr'] = cpu.fielddescrof(BIG, field)
 
->>>>>>> ceb4979b
     node = lltype.malloc(NODE)
     node.value = 5
     node.next = node
@@ -176,8 +173,8 @@
     otherdescr = cpu.fielddescrof(NODE2, 'other')
     valuedescr3 = cpu.fielddescrof(NODE3, 'value')
     nextdescr3 = cpu.fielddescrof(NODE3, 'next')
-    assert valuedescr3.is_immutable()
-    assert nextdescr3.is_immutable()
+    assert valuedescr3.is_always_pure()
+    assert nextdescr3.is_always_pure()
 
     accessor = FieldListAccessor()
     accessor.initialize(None, {'inst_field': IR_QUASIIMMUTABLE})
@@ -264,7 +261,7 @@
     inst_step = cpu.fielddescrof(W_ROOT, 'inst_step')
     inst_w_list = cpu.fielddescrof(W_ROOT, 'inst_w_list')
     w_root_vtable = lltype.malloc(OBJECT_VTABLE, immortal=True)
-
+    
     tsize = cpu.sizeof(T, None)
     cdescr = cpu.fielddescrof(T, 'c')
     ddescr = cpu.fielddescrof(T, 'd')
