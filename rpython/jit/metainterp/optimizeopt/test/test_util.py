import py, random

from rpython.rlib.debug import debug_print
from rpython.rtyper.lltypesystem import lltype, llmemory, rffi
from rpython.rtyper import rclass
from rpython.rtyper.rclass import (
    OBJECT, OBJECT_VTABLE, FieldListAccessor, IR_QUASIIMMUTABLE)

from rpython.jit.backend.llgraph import runner
from rpython.jit.metainterp.history import (TreeLoop, AbstractDescr,
                                            JitCellToken, TargetToken)
from rpython.jit.metainterp.optimizeopt.util import sort_descrs, equaloplists
from rpython.jit.codewriter.effectinfo import EffectInfo
from rpython.jit.metainterp.logger import LogOperations
from rpython.jit.tool.oparser import OpParser, pure_parse
from rpython.jit.metainterp.quasiimmut import QuasiImmutDescr
from rpython.jit.metainterp import compile, resume, history
from rpython.jit.metainterp.jitprof import EmptyProfiler
from rpython.jit.metainterp.counter import DeterministicJitCounter
from rpython.config.translationoption import get_combined_translation_config
from rpython.jit.metainterp.resoperation import (rop, ResOperation,
        InputArgRef, AbstractValue)
from rpython.jit.metainterp.optimizeopt.util import args_dict


def test_sort_descrs():
    class PseudoDescr(AbstractDescr):
        def __init__(self, n):
            self.n = n
        def sort_key(self):
            return self.n
    for i in range(17):
        lst = [PseudoDescr(j) for j in range(i)]
        lst2 = lst[:]
        random.shuffle(lst2)
        sort_descrs(lst2)
        assert lst2 == lst

def make_remap(inp1, inp2):
    remap = {}
    for a, b in zip(inp1, inp2):
        remap[b] = a
    return remap

def test_equaloplists():
    ops = """
    [i0]
    i1 = int_add(i0, 1)
    i2 = int_add(i1, 1)
    guard_true(i1) [i2]
    jump(i1)
    """
    namespace = {}
    loop1 = pure_parse(ops, namespace=namespace)
    loop2 = pure_parse(ops, namespace=namespace)
    loop3 = pure_parse(ops.replace("i2 = int_add", "i2 = int_sub"),
                       namespace=namespace)
    assert equaloplists(loop1.operations, loop2.operations,
                        remap=make_remap(loop1.inputargs,
                                         loop2.inputargs))
    py.test.raises(AssertionError,
                   "equaloplists(loop1.operations, loop3.operations,"
                   "remap=make_remap(loop1.inputargs, loop3.inputargs))")

def test_equaloplists_fail_args():
    ops = """
    [i0]
    i1 = int_add(i0, 1)
    i2 = int_add(i1, 1)
    guard_true(i1) [i2, i1]
    jump(i1)
    """
    namespace = {}
    loop1 = pure_parse(ops, namespace=namespace)
    loop2 = pure_parse(ops.replace("[i2, i1]", "[i1, i2]"),
                       namespace=namespace)
    py.test.raises(AssertionError,
                   "equaloplists(loop1.operations, loop2.operations,"
                   "remap=make_remap(loop1.inputargs, loop2.inputargs))")
    assert equaloplists(loop1.operations, loop2.operations,
                        remap=make_remap(loop1.inputargs, loop2.inputargs),
                        strict_fail_args=False)
    loop3 = pure_parse(ops.replace("[i2, i1]", "[i2, i0]"),
                       namespace=namespace)
    py.test.raises(AssertionError,
                   "equaloplists(loop1.operations, loop3.operations,"
                   " remap=make_remap(loop1.inputargs, loop3.inputargs))")

# ____________________________________________________________

class LLtypeMixin(object):
    def get_class_of_box(self, box):
        base = box.getref_base()
        return lltype.cast_opaque_ptr(rclass.OBJECTPTR, base).typeptr

    node_vtable = lltype.malloc(OBJECT_VTABLE, immortal=True)
    node_vtable.name = rclass.alloc_array_name('node')
    node_vtable_adr = llmemory.cast_ptr_to_adr(node_vtable)
    node_vtable2 = lltype.malloc(OBJECT_VTABLE, immortal=True)
    node_vtable2.name = rclass.alloc_array_name('node2')
    node_vtable_adr2 = llmemory.cast_ptr_to_adr(node_vtable2)
    node_vtable3 = lltype.malloc(OBJECT_VTABLE, immortal=True)
    node_vtable3.name = rclass.alloc_array_name('node3')
    node_vtable_adr3 = llmemory.cast_ptr_to_adr(node_vtable3)
    cpu = runner.LLGraphCPU(None)

    NODE = lltype.GcForwardReference()
    S = lltype.GcForwardReference()
    NODE.become(lltype.GcStruct('NODE', ('parent', OBJECT),
                                        ('value', lltype.Signed),
                                        ('floatval', lltype.Float),
                                        ('charval', lltype.Char),
                                        ('nexttuple', lltype.Ptr(S)),
                                        ('next', lltype.Ptr(NODE))))
    S.become(lltype.GcStruct('TUPLE', ('a', lltype.Signed), ('abis', lltype.Signed),
                        ('b', lltype.Ptr(NODE))))
    NODE2 = lltype.GcStruct('NODE2', ('parent', NODE),
                                     ('other', lltype.Ptr(NODE)))

    NODE3 = lltype.GcForwardReference()
    NODE3.become(lltype.GcStruct('NODE3', ('parent', OBJECT),
                            ('value', lltype.Signed),
                            ('next', lltype.Ptr(NODE3)),
                            hints={'immutable': True}))
    
    node = lltype.malloc(NODE)
    node.value = 5
    node.next = node
    node.parent.typeptr = node_vtable
    nodeaddr = lltype.cast_opaque_ptr(llmemory.GCREF, node)
    #nodebox = InputArgRef(lltype.cast_opaque_ptr(llmemory.GCREF, node))
    node2 = lltype.malloc(NODE2)
    node2.parent.parent.typeptr = node_vtable2
    node2addr = lltype.cast_opaque_ptr(llmemory.GCREF, node2)
    myptr = lltype.cast_opaque_ptr(llmemory.GCREF, node)
    mynodeb = lltype.malloc(NODE)
    myarray = lltype.cast_opaque_ptr(llmemory.GCREF, lltype.malloc(lltype.GcArray(lltype.Signed), 13, zero=True))
<<<<<<< HEAD
    mynodeb.parent.typeptr = node_vtable
    myptrb = lltype.cast_opaque_ptr(llmemory.GCREF, mynodeb)
    myptr2 = lltype.malloc(NODE2)
    myptr2.parent.parent.typeptr = node_vtable2
    myptr2 = lltype.cast_opaque_ptr(llmemory.GCREF, myptr2)
    nullptr = lltype.nullptr(llmemory.GCREF.TO)

    mynode3 = lltype.malloc(NODE3)
    mynode3.parent.typeptr = node_vtable3
    mynode3.value = 7
    mynode3.next = mynode3
    myptr3 = lltype.cast_opaque_ptr(llmemory.GCREF, mynode3)

=======
    mynode2.parent.typeptr = node_vtable
    myptr2 = lltype.cast_opaque_ptr(llmemory.GCREF, mynode2)
    mynode3 = lltype.malloc(NODE2)
    mynode3.parent.parent.typeptr = node_vtable2
    myptr3 = lltype.cast_opaque_ptr(llmemory.GCREF, mynode3)   # a NODE2
    mynode4 = lltype.malloc(NODE3)
    mynode4.parent.typeptr = node_vtable3
    myptr4 = lltype.cast_opaque_ptr(llmemory.GCREF, mynode4)   # a NODE3
>>>>>>> 50028b7c
    nullptr = lltype.nullptr(llmemory.GCREF.TO)
    #nodebox2 = InputArgRef(lltype.cast_opaque_ptr(llmemory.GCREF, node2))
    nodesize = cpu.sizeof(NODE, node_vtable)
    node_tid = nodesize.get_type_id()
    nodesize2 = cpu.sizeof(NODE2, node_vtable2)
    nodesize3 = cpu.sizeof(NODE3, node_vtable3)
    valuedescr = cpu.fielddescrof(NODE, 'value')
    floatdescr = cpu.fielddescrof(NODE, 'floatval')
    chardescr = cpu.fielddescrof(NODE, 'charval')
    nextdescr = cpu.fielddescrof(NODE, 'next')
    nexttupledescr = cpu.fielddescrof(NODE, 'nexttuple')
    otherdescr = cpu.fielddescrof(NODE2, 'other')
    valuedescr3 = cpu.fielddescrof(NODE3, 'value')
    nextdescr3 = cpu.fielddescrof(NODE3, 'next')
    assert valuedescr3.is_always_pure()
    assert nextdescr3.is_always_pure()

    accessor = FieldListAccessor()
    accessor.initialize(None, {'inst_field': IR_QUASIIMMUTABLE})
    QUASI = lltype.GcStruct('QUASIIMMUT', ('inst_field', lltype.Signed),
                            ('mutate_field', rclass.OBJECTPTR),
                            hints={'immutable_fields': accessor})
    quasisize = cpu.sizeof(QUASI, None)
    quasi = lltype.malloc(QUASI, immortal=True)
    quasi.inst_field = -4247
    quasifielddescr = cpu.fielddescrof(QUASI, 'inst_field')
    quasiptr = lltype.cast_opaque_ptr(llmemory.GCREF, quasi)
    quasiimmutdescr = QuasiImmutDescr(cpu, quasiptr, quasifielddescr,
                                      cpu.fielddescrof(QUASI, 'mutate_field'))

    NODEOBJ = lltype.GcStruct('NODEOBJ', ('parent', OBJECT),
                                         ('ref', lltype.Ptr(OBJECT)))
    nodeobj = lltype.malloc(NODEOBJ)
    nodeobjvalue = lltype.cast_opaque_ptr(llmemory.GCREF, nodeobj)
    refdescr = cpu.fielddescrof(NODEOBJ, 'ref')

    INTOBJ_NOIMMUT = lltype.GcStruct('INTOBJ_NOIMMUT', ('parent', OBJECT),
                                                ('intval', lltype.Signed))
    INTOBJ_IMMUT = lltype.GcStruct('INTOBJ_IMMUT', ('parent', OBJECT),
                                            ('intval', lltype.Signed),
                                            hints={'immutable': True})
    intobj_noimmut_vtable = lltype.malloc(OBJECT_VTABLE, immortal=True)
    intobj_immut_vtable = lltype.malloc(OBJECT_VTABLE, immortal=True)
    noimmut_intval = cpu.fielddescrof(INTOBJ_NOIMMUT, 'intval')
    immut_intval = cpu.fielddescrof(INTOBJ_IMMUT, 'intval')
    immut = lltype.malloc(INTOBJ_IMMUT, zero=True)
    immutaddr = lltype.cast_opaque_ptr(llmemory.GCREF, immut)
    noimmut_descr = cpu.sizeof(INTOBJ_NOIMMUT, intobj_noimmut_vtable)
    immut_descr = cpu.sizeof(INTOBJ_IMMUT, intobj_immut_vtable)

    PTROBJ_IMMUT = lltype.GcStruct('PTROBJ_IMMUT', ('parent', OBJECT),
                                            ('ptrval', lltype.Ptr(OBJECT)),
                                            hints={'immutable': True})
    ptrobj_immut_vtable = lltype.malloc(OBJECT_VTABLE, immortal=True)
    ptrobj_immut_descr = cpu.sizeof(PTROBJ_IMMUT, ptrobj_immut_vtable)
    immut_ptrval = cpu.fielddescrof(PTROBJ_IMMUT, 'ptrval')

    arraydescr = cpu.arraydescrof(lltype.GcArray(lltype.Signed))
<<<<<<< HEAD
=======
    int32arraydescr = cpu.arraydescrof(lltype.GcArray(rffi.INT))
    int16arraydescr = cpu.arraydescrof(lltype.GcArray(rffi.SHORT))
    floatarraydescr = cpu.arraydescrof(lltype.GcArray(lltype.Float))
    float32arraydescr = cpu.arraydescrof(lltype.GcArray(lltype.SingleFloat))
>>>>>>> 50028b7c
    arraydescr_tid = arraydescr.get_type_id()
    array = lltype.malloc(lltype.GcArray(lltype.Signed), 15, zero=True)
    arrayref = lltype.cast_opaque_ptr(llmemory.GCREF, array)
    array2 = lltype.malloc(lltype.GcArray(lltype.Ptr(S)), 15, zero=True)
    array2ref = lltype.cast_opaque_ptr(llmemory.GCREF, array2)
    gcarraydescr = cpu.arraydescrof(lltype.GcArray(llmemory.GCREF))
    gcarraydescr_tid = gcarraydescr.get_type_id()

    arrayimmutdescr = cpu.arraydescrof(lltype.GcArray(lltype.Signed, hints={"immutable": True}))
    immutarray = lltype.cast_opaque_ptr(llmemory.GCREF, lltype.malloc(arrayimmutdescr.A, 13, zero=True))
    gcarrayimmutdescr = cpu.arraydescrof(lltype.GcArray(llmemory.GCREF, hints={"immutable": True}))
    floatarrayimmutdescr = cpu.arraydescrof(lltype.GcArray(lltype.Float, hints={"immutable": True}))

    # a GcStruct not inheriting from OBJECT
    tpl = lltype.malloc(S, zero=True)
    tupleaddr = lltype.cast_opaque_ptr(llmemory.GCREF, tpl)
    nodefull2 = lltype.malloc(NODE, zero=True)
    nodefull2addr = lltype.cast_opaque_ptr(llmemory.GCREF, nodefull2)
    ssize = cpu.sizeof(S, None)
    adescr = cpu.fielddescrof(S, 'a')
    abisdescr = cpu.fielddescrof(S, 'abis')
    bdescr = cpu.fielddescrof(S, 'b')
    #sbox = BoxPtr(lltype.cast_opaque_ptr(llmemory.GCREF, lltype.malloc(S)))
    arraydescr2 = cpu.arraydescrof(lltype.GcArray(lltype.Ptr(S)))

    T = lltype.GcStruct('TUPLE',
                        ('c', lltype.Signed),
                        ('d', lltype.Ptr(lltype.GcArray(lltype.Ptr(NODE)))))

    W_ROOT = lltype.GcStruct('W_ROOT', ('parent', OBJECT),
        ('inst_w_seq', llmemory.GCREF), ('inst_index', lltype.Signed),
        ('inst_w_list', llmemory.GCREF), ('inst_length', lltype.Signed),
        ('inst_start', lltype.Signed), ('inst_step', lltype.Signed))
    inst_w_seq = cpu.fielddescrof(W_ROOT, 'inst_w_seq')
    inst_index = cpu.fielddescrof(W_ROOT, 'inst_index')
    inst_length = cpu.fielddescrof(W_ROOT, 'inst_length')
    inst_start = cpu.fielddescrof(W_ROOT, 'inst_start')
    inst_step = cpu.fielddescrof(W_ROOT, 'inst_step')
    inst_w_list = cpu.fielddescrof(W_ROOT, 'inst_w_list')
    w_root_vtable = lltype.malloc(OBJECT_VTABLE, immortal=True)
    
    tsize = cpu.sizeof(T, None)
    cdescr = cpu.fielddescrof(T, 'c')
    ddescr = cpu.fielddescrof(T, 'd')
    arraydescr3 = cpu.arraydescrof(lltype.GcArray(lltype.Ptr(NODE3)))

    U = lltype.GcStruct('U',
                        ('parent', OBJECT),
                        ('one', lltype.Ptr(lltype.GcArray(lltype.Ptr(NODE)))))
    u_vtable = lltype.malloc(OBJECT_VTABLE, immortal=True)
    u_vtable_adr = llmemory.cast_ptr_to_adr(u_vtable)
    SIMPLE = lltype.GcStruct('simple',
        ('parent', OBJECT),
        ('value', lltype.Signed))
    simplevalue = cpu.fielddescrof(SIMPLE, 'value')
    simple_vtable = lltype.malloc(OBJECT_VTABLE, immortal=True)
    simpledescr = cpu.sizeof(SIMPLE, simple_vtable)
    simple = lltype.malloc(SIMPLE, zero=True)
    simpleaddr = lltype.cast_opaque_ptr(llmemory.GCREF, simple)
    #usize = cpu.sizeof(U, ...)
    onedescr = cpu.fielddescrof(U, 'one')

    FUNC = lltype.FuncType([lltype.Signed], lltype.Signed)
    plaincalldescr = cpu.calldescrof(FUNC, FUNC.ARGS, FUNC.RESULT,
                                     EffectInfo.MOST_GENERAL)
    elidablecalldescr = cpu.calldescrof(FUNC, FUNC.ARGS, FUNC.RESULT,
                                    EffectInfo([valuedescr], [], [],
                                               [valuedescr], [], [],
                                         EffectInfo.EF_ELIDABLE_CANNOT_RAISE))
    elidable2calldescr = cpu.calldescrof(FUNC, FUNC.ARGS, FUNC.RESULT,
                                    EffectInfo([valuedescr], [], [],
                                               [valuedescr], [], [],
                                         EffectInfo.EF_ELIDABLE_OR_MEMORYERROR))
    elidable3calldescr = cpu.calldescrof(FUNC, FUNC.ARGS, FUNC.RESULT,
                                    EffectInfo([valuedescr], [], [],
                                               [valuedescr], [], [],
                                         EffectInfo.EF_ELIDABLE_CAN_RAISE))
    nonwritedescr = cpu.calldescrof(FUNC, FUNC.ARGS, FUNC.RESULT,
                                    EffectInfo([], [], [], [], [], []))
    writeadescr = cpu.calldescrof(FUNC, FUNC.ARGS, FUNC.RESULT,
                                  EffectInfo([], [], [], [adescr], [], []))
    writearraydescr = cpu.calldescrof(FUNC, FUNC.ARGS, FUNC.RESULT,
                                  EffectInfo([], [], [], [adescr], [arraydescr],
                                             []))
    writevalue3descr = cpu.calldescrof(FUNC, FUNC.ARGS, FUNC.RESULT,
                                       EffectInfo([], [], [], [valuedescr3], [], []))
    readadescr = cpu.calldescrof(FUNC, FUNC.ARGS, FUNC.RESULT,
                                 EffectInfo([adescr], [], [], [], [], []))
    mayforcevirtdescr = cpu.calldescrof(FUNC, FUNC.ARGS, FUNC.RESULT,
                 EffectInfo([nextdescr], [], [], [], [], [],
                            EffectInfo.EF_FORCES_VIRTUAL_OR_VIRTUALIZABLE,
                            can_invalidate=True))
    arraycopydescr = cpu.calldescrof(FUNC, FUNC.ARGS, FUNC.RESULT,
             EffectInfo([], [arraydescr], [], [], [arraydescr], [],
                        EffectInfo.EF_CANNOT_RAISE,
                        oopspecindex=EffectInfo.OS_ARRAYCOPY))

    raw_malloc_descr = cpu.calldescrof(FUNC, FUNC.ARGS, FUNC.RESULT,
             EffectInfo([], [], [], [], [], [],
                        EffectInfo.EF_CAN_RAISE,
                        oopspecindex=EffectInfo.OS_RAW_MALLOC_VARSIZE_CHAR))
    raw_free_descr = cpu.calldescrof(FUNC, FUNC.ARGS, FUNC.RESULT,
             EffectInfo([], [], [], [], [], [],
                        EffectInfo.EF_CANNOT_RAISE,
                        oopspecindex=EffectInfo.OS_RAW_FREE))

    chararray = lltype.GcArray(lltype.Char)
    chararraydescr = cpu.arraydescrof(chararray)
    u2array = lltype.GcArray(rffi.USHORT)
    u2arraydescr = cpu.arraydescrof(u2array)

    nodefull = lltype.malloc(NODE2, zero=True)
    nodefull.parent.next = lltype.cast_pointer(lltype.Ptr(NODE), nodefull)
    nodefull.parent.nexttuple = tpl
    nodefulladdr = lltype.cast_opaque_ptr(llmemory.GCREF, nodefull)

    # array of structs (complex data)
    complexarray = lltype.GcArray(
        lltype.Struct("complex",
            ("real", lltype.Float),
            ("imag", lltype.Float),
        )
    )
    complexarraydescr = cpu.arraydescrof(complexarray)
    complexrealdescr = cpu.interiorfielddescrof(complexarray, "real")
    compleximagdescr = cpu.interiorfielddescrof(complexarray, "imag")
    complexarraycopydescr = cpu.calldescrof(FUNC, FUNC.ARGS, FUNC.RESULT,
            EffectInfo([], [complexarraydescr], [], [], [complexarraydescr], [],
                       EffectInfo.EF_CANNOT_RAISE,
                       oopspecindex=EffectInfo.OS_ARRAYCOPY))

    rawarraydescr = cpu.arraydescrof(lltype.Array(lltype.Signed,
                                                  hints={'nolength': True}))
    rawarraydescr_char = cpu.arraydescrof(lltype.Array(lltype.Char,
                                                       hints={'nolength': True}))
    rawarraydescr_float = cpu.arraydescrof(lltype.Array(lltype.Float,
                                                        hints={'nolength': True}))

    fc_array = lltype.GcArray(
        lltype.Struct(
            "floatchar", ("float", lltype.Float), ("char", lltype.Char)))
    fc_array_descr = cpu.arraydescrof(fc_array)
    fc_array_floatdescr = cpu.interiorfielddescrof(fc_array, "float")
    fc_array_chardescr = cpu.interiorfielddescrof(fc_array, "char")

    for _name, _os in [
        ('strconcatdescr',               'OS_STR_CONCAT'),
        ('strslicedescr',                'OS_STR_SLICE'),
        ('strequaldescr',                'OS_STR_EQUAL'),
        ('streq_slice_checknull_descr',  'OS_STREQ_SLICE_CHECKNULL'),
        ('streq_slice_nonnull_descr',    'OS_STREQ_SLICE_NONNULL'),
        ('streq_slice_char_descr',       'OS_STREQ_SLICE_CHAR'),
        ('streq_nonnull_descr',          'OS_STREQ_NONNULL'),
        ('streq_nonnull_char_descr',     'OS_STREQ_NONNULL_CHAR'),
        ('streq_checknull_char_descr',   'OS_STREQ_CHECKNULL_CHAR'),
        ('streq_lengthok_descr',         'OS_STREQ_LENGTHOK'),
        ]:
        if _name in ('strconcatdescr', 'strslicedescr'):
            _extra = EffectInfo.EF_ELIDABLE_OR_MEMORYERROR
        else:
            _extra = EffectInfo.EF_ELIDABLE_CANNOT_RAISE
        _oopspecindex = getattr(EffectInfo, _os)
        locals()[_name] = \
            cpu.calldescrof(FUNC, FUNC.ARGS, FUNC.RESULT,
                EffectInfo([], [], [], [], [], [], _extra,
                           oopspecindex=_oopspecindex))
        #
        _oopspecindex = getattr(EffectInfo, _os.replace('STR', 'UNI'))
        locals()[_name.replace('str', 'unicode')] = \
            cpu.calldescrof(FUNC, FUNC.ARGS, FUNC.RESULT,
                EffectInfo([], [], [], [], [], [], _extra,
                           oopspecindex=_oopspecindex))

    s2u_descr = cpu.calldescrof(FUNC, FUNC.ARGS, FUNC.RESULT,
            EffectInfo([], [], [], [], [], [], EffectInfo.EF_ELIDABLE_CAN_RAISE,
                       oopspecindex=EffectInfo.OS_STR2UNICODE))
    #

    class LoopToken(AbstractDescr):
        pass
    asmdescr = LoopToken() # it can be whatever, it's not a descr though

    from rpython.jit.metainterp.virtualref import VirtualRefInfo

    class FakeWarmRunnerDesc:
        pass
    FakeWarmRunnerDesc.cpu = cpu
    vrefinfo = VirtualRefInfo(FakeWarmRunnerDesc)
    virtualtokendescr = vrefinfo.descr_virtual_token
    virtualforceddescr = vrefinfo.descr_forced
    FUNC = lltype.FuncType([], lltype.Void)
    ei = EffectInfo([], [], [], [], [], [], EffectInfo.EF_CANNOT_RAISE,
                    can_invalidate=False,
                    oopspecindex=EffectInfo.OS_JIT_FORCE_VIRTUALIZABLE)
    clear_vable = cpu.calldescrof(FUNC, FUNC.ARGS, FUNC.RESULT, ei)

    jit_virtual_ref_vtable = vrefinfo.jit_virtual_ref_vtable
    jvr_vtable_adr = llmemory.cast_ptr_to_adr(jit_virtual_ref_vtable)
    vref_descr = cpu.sizeof(vrefinfo.JIT_VIRTUAL_REF, jit_virtual_ref_vtable)

    namespace = locals()

# ____________________________________________________________


class Fake(object):
    failargs_limit = 1000
    storedebug = None

class FakeWarmState(object):
    vec = True # default is on
    vec_all = False
    vec_cost = 0
    def __init__(self, enable_opts):
        self.enable_opts = enable_opts

class FakeJitDriverStaticData(object):
    vec = False

class FakeMetaInterpStaticData(object):

    def __init__(self, cpu):
        self.cpu = cpu
        self.profiler = EmptyProfiler()
        self.options = Fake()
        self.globaldata = Fake()
        self.config = get_combined_translation_config(translating=True)

    class logger_noopt:
        @classmethod
        def log_loop(*args, **kwds):
            pass

    class logger_ops:
        repr_of_resop = repr

    class warmrunnerdesc:
        class memory_manager:
            retrace_limit = 5
            max_retrace_guards = 15
        jitcounter = DeterministicJitCounter()

    def get_name_from_address(self, addr):
        # hack
        try:
            return "".join(addr.ptr.name.chars)
        except AttributeError:
            return ""

class Info(object):
    def __init__(self, preamble, short_preamble=None, virtual_state=None):
        self.preamble = preamble
        self.short_preamble = short_preamble
        self.virtual_state = virtual_state

class Storage(compile.ResumeGuardDescr):
    "for tests."
    def __init__(self, metainterp_sd=None, original_greenkey=None):
        self.metainterp_sd = metainterp_sd
        self.original_greenkey = original_greenkey
    def store_final_boxes(self, op, boxes, metainterp_sd):
        op.setfailargs(boxes)
    def __eq__(self, other):
        return True # screw this
        #return type(self) is type(other)      # xxx obscure

def _sortboxes(boxes):
    _kind2count = {history.INT: 1, history.REF: 2, history.FLOAT: 3}
    return sorted(boxes, key=lambda box: _kind2count[box.type])

final_descr = history.BasicFinalDescr()

class BaseTest(object):

    def parse(self, s, boxkinds=None, want_fail_descr=True, postprocess=None):
        AbstractValue._repr_memo.counter = 0
        self.oparse = OpParser(s, self.cpu, self.namespace, boxkinds,
                               None, False, postprocess)
        return self.oparse.parse()

    def postprocess(self, op):
        if op.is_guard():
            op.rd_snapshot = resume.Snapshot(None, op.getfailargs())
            op.rd_frame_info_list = resume.FrameInfo(None, "code", 11)

    def add_guard_future_condition(self, res):
        # invent a GUARD_FUTURE_CONDITION to not have to change all tests
        if res.operations[-1].getopnum() == rop.JUMP:
            guard = ResOperation(rop.GUARD_FUTURE_CONDITION, [], None)
            guard.rd_snapshot = resume.Snapshot(None, [])
            res.operations.insert(-1, guard)

    def assert_equal(self, optimized, expected, text_right=None):
        from rpython.jit.metainterp.optimizeopt.util import equaloplists
        assert len(optimized.inputargs) == len(expected.inputargs)
        remap = {}
        for box1, box2 in zip(optimized.inputargs, expected.inputargs):
            assert box1.type == box2.type
            remap[box2] = box1
        assert equaloplists(optimized.operations,
                            expected.operations, False, remap, text_right)

    def _do_optimize_loop(self, compile_data):
        from rpython.jit.metainterp.optimizeopt import optimize_trace
        metainterp_sd = FakeMetaInterpStaticData(self.cpu)
        if hasattr(self, 'vrefinfo'):
            metainterp_sd.virtualref_info = self.vrefinfo
        if hasattr(self, 'callinfocollection'):
            metainterp_sd.callinfocollection = self.callinfocollection
        #
        compile_data.enable_opts = self.enable_opts
        state = optimize_trace(metainterp_sd, None, compile_data)
        return state

    def _convert_call_pure_results(self, d):
        from rpython.jit.metainterp.optimizeopt.util import args_dict

        if d is None:
            return
        call_pure_results = args_dict()
        for k, v in d.items():
            call_pure_results[list(k)] = v
        return call_pure_results

    def unroll_and_optimize(self, loop, call_pure_results=None):
        self.add_guard_future_condition(loop)
        jump_op = loop.operations[-1]
        assert jump_op.getopnum() == rop.JUMP
        ops = loop.operations[:-1]
        jump_op.setdescr(JitCellToken())
        start_label = ResOperation(rop.LABEL, loop.inputargs,
                                   jump_op.getdescr())
        end_label = jump_op.copy_and_change(opnum=rop.LABEL)
        call_pure_results = self._convert_call_pure_results(call_pure_results)
        preamble_data = compile.LoopCompileData(start_label, end_label, ops,
                                                call_pure_results)
        start_state, preamble_ops = self._do_optimize_loop(preamble_data)
        preamble_data.forget_optimization_info()
        loop_data = compile.UnrolledLoopData(start_label, jump_op,
                                             ops, start_state,
                                             call_pure_results)
        loop_info, ops = self._do_optimize_loop(loop_data)
        preamble = TreeLoop('preamble')
        preamble.inputargs = start_state.renamed_inputargs
        start_label = ResOperation(rop.LABEL, start_state.renamed_inputargs)
        preamble.operations = ([start_label] + preamble_ops +
                               loop_info.extra_same_as + [loop_info.label_op])
        loop.inputargs = loop_info.label_op.getarglist()[:]
        loop.operations = [loop_info.label_op] + ops
        return Info(preamble, loop_info.target_token.short_preamble,
                    start_state.virtual_state)

    def set_values(self, ops, jump_values=None):
        jump_op = ops[-1]
        assert jump_op.getopnum() == rop.JUMP
        if jump_values is not None:
            for i, v in enumerate(jump_values):
                if v is not None:
                    jump_op.getarg(i).setref_base(v)
        else:
            for i, box in enumerate(jump_op.getarglist()):
                if box.type == 'r' and not box.is_constant():
                    box.setref_base(self.nodefulladdr)



class FakeDescr(compile.ResumeGuardDescr):
    def clone_if_mutable(self):
        return FakeDescr()
    def __eq__(self, other):
        return isinstance(other, FakeDescr)

def convert_old_style_to_targets(loop, jump):
    newloop = TreeLoop(loop.name)
    newloop.inputargs = loop.inputargs
    newloop.operations = [ResOperation(rop.LABEL, loop.inputargs, descr=FakeDescr())] + \
                      loop.operations
    if not jump:
        assert newloop.operations[-1].getopnum() == rop.JUMP
        newloop.operations[-1] = newloop.operations[-1].copy_and_change(
            rop.LABEL)
    return newloop

# ____________________________________________________________<|MERGE_RESOLUTION|>--- conflicted
+++ resolved
@@ -135,7 +135,6 @@
     myptr = lltype.cast_opaque_ptr(llmemory.GCREF, node)
     mynodeb = lltype.malloc(NODE)
     myarray = lltype.cast_opaque_ptr(llmemory.GCREF, lltype.malloc(lltype.GcArray(lltype.Signed), 13, zero=True))
-<<<<<<< HEAD
     mynodeb.parent.typeptr = node_vtable
     myptrb = lltype.cast_opaque_ptr(llmemory.GCREF, mynodeb)
     myptr2 = lltype.malloc(NODE2)
@@ -147,18 +146,12 @@
     mynode3.parent.typeptr = node_vtable3
     mynode3.value = 7
     mynode3.next = mynode3
-    myptr3 = lltype.cast_opaque_ptr(llmemory.GCREF, mynode3)
-
-=======
-    mynode2.parent.typeptr = node_vtable
-    myptr2 = lltype.cast_opaque_ptr(llmemory.GCREF, mynode2)
-    mynode3 = lltype.malloc(NODE2)
-    mynode3.parent.parent.typeptr = node_vtable2
     myptr3 = lltype.cast_opaque_ptr(llmemory.GCREF, mynode3)   # a NODE2
     mynode4 = lltype.malloc(NODE3)
     mynode4.parent.typeptr = node_vtable3
     myptr4 = lltype.cast_opaque_ptr(llmemory.GCREF, mynode4)   # a NODE3
->>>>>>> 50028b7c
+
+
     nullptr = lltype.nullptr(llmemory.GCREF.TO)
     #nodebox2 = InputArgRef(lltype.cast_opaque_ptr(llmemory.GCREF, node2))
     nodesize = cpu.sizeof(NODE, node_vtable)
@@ -217,13 +210,9 @@
     immut_ptrval = cpu.fielddescrof(PTROBJ_IMMUT, 'ptrval')
 
     arraydescr = cpu.arraydescrof(lltype.GcArray(lltype.Signed))
-<<<<<<< HEAD
-=======
     int32arraydescr = cpu.arraydescrof(lltype.GcArray(rffi.INT))
     int16arraydescr = cpu.arraydescrof(lltype.GcArray(rffi.SHORT))
-    floatarraydescr = cpu.arraydescrof(lltype.GcArray(lltype.Float))
     float32arraydescr = cpu.arraydescrof(lltype.GcArray(lltype.SingleFloat))
->>>>>>> 50028b7c
     arraydescr_tid = arraydescr.get_type_id()
     array = lltype.malloc(lltype.GcArray(lltype.Signed), 15, zero=True)
     arrayref = lltype.cast_opaque_ptr(llmemory.GCREF, array)
@@ -231,6 +220,7 @@
     array2ref = lltype.cast_opaque_ptr(llmemory.GCREF, array2)
     gcarraydescr = cpu.arraydescrof(lltype.GcArray(llmemory.GCREF))
     gcarraydescr_tid = gcarraydescr.get_type_id()
+    floatarraydescr = cpu.arraydescrof(lltype.GcArray(lltype.Float))
 
     arrayimmutdescr = cpu.arraydescrof(lltype.GcArray(lltype.Signed, hints={"immutable": True}))
     immutarray = lltype.cast_opaque_ptr(llmemory.GCREF, lltype.malloc(arrayimmutdescr.A, 13, zero=True))
