import py, random

from rpython.rlib.debug import debug_print
from rpython.rtyper.lltypesystem import lltype, llmemory, rffi
from rpython.rtyper import rclass
from rpython.rtyper.rclass import (
    OBJECT, OBJECT_VTABLE, FieldListAccessor, IR_QUASIIMMUTABLE)

from rpython.jit.backend.llgraph import runner
from rpython.jit.metainterp.history import (TreeLoop, AbstractDescr,
                                            JitCellToken, TargetToken)
from rpython.jit.metainterp.optimizeopt.util import sort_descrs, equaloplists
from rpython.jit.codewriter.effectinfo import EffectInfo
from rpython.jit.metainterp.logger import LogOperations
from rpython.jit.codewriter.heaptracker import register_known_gctype
from rpython.jit.tool.oparser import parse, pure_parse
from rpython.jit.metainterp.quasiimmut import QuasiImmutDescr
from rpython.jit.metainterp import compile, resume, history
from rpython.jit.metainterp.jitprof import EmptyProfiler
from rpython.jit.metainterp.counter import DeterministicJitCounter
from rpython.config.translationoption import get_combined_translation_config
from rpython.jit.metainterp.resoperation import rop, ResOperation, InputArgRef


def test_sort_descrs():
    class PseudoDescr(AbstractDescr):
        def __init__(self, n):
            self.n = n
        def sort_key(self):
            return self.n
    for i in range(17):
        lst = [PseudoDescr(j) for j in range(i)]
        lst2 = lst[:]
        random.shuffle(lst2)
        sort_descrs(lst2)
        assert lst2 == lst

def test_equaloplists():
    ops = """
    [i0]
    i1 = int_add(i0, 1)
    i2 = int_add(i1, 1)
    guard_true(i1) [i2]
    jump(i1)
    """
    namespace = {}
    loop1 = pure_parse(ops, namespace=namespace)
    loop2 = pure_parse(ops, namespace=namespace)
    loop3 = pure_parse(ops.replace("i2 = int_add", "i2 = int_sub"),
                       namespace=namespace)
    assert equaloplists(loop1.operations, loop2.operations)
    py.test.raises(AssertionError,
                   "equaloplists(loop1.operations, loop3.operations)")

def test_equaloplists_fail_args():
    ops = """
    [i0]
    i1 = int_add(i0, 1)
    i2 = int_add(i1, 1)
    guard_true(i1) [i2, i1]
    jump(i1)
    """
    namespace = {}
    loop1 = pure_parse(ops, namespace=namespace)
    loop2 = pure_parse(ops.replace("[i2, i1]", "[i1, i2]"),
                       namespace=namespace)
    py.test.raises(AssertionError,
                   "equaloplists(loop1.operations, loop2.operations)")
    assert equaloplists(loop1.operations, loop2.operations,
                        strict_fail_args=False)
    loop3 = pure_parse(ops.replace("[i2, i1]", "[i2, i0]"),
                       namespace=namespace)
    py.test.raises(AssertionError,
                   "equaloplists(loop1.operations, loop3.operations)")

# ____________________________________________________________

class LLtypeMixin(object):
    type_system = 'lltype'

    def get_class_of_box(self, box):
        base = box.getref_base()
        return lltype.cast_opaque_ptr(rclass.OBJECTPTR, base).typeptr

    node_vtable = lltype.malloc(OBJECT_VTABLE, immortal=True)
    node_vtable.name = rclass.alloc_array_name('node')
    node_vtable_adr = llmemory.cast_ptr_to_adr(node_vtable)
    node_vtable2 = lltype.malloc(OBJECT_VTABLE, immortal=True)
    node_vtable2.name = rclass.alloc_array_name('node2')
    node_vtable_adr2 = llmemory.cast_ptr_to_adr(node_vtable2)
    cpu = runner.LLGraphCPU(None)

    NODE = lltype.GcForwardReference()
    NODE.become(lltype.GcStruct('NODE', ('parent', OBJECT),
                                        ('value', lltype.Signed),
                                        ('floatval', lltype.Float),
                                        ('charval', lltype.Char),
                                        ('next', lltype.Ptr(NODE))))
    NODE2 = lltype.GcStruct('NODE2', ('parent', NODE),
                                     ('other', lltype.Ptr(NODE)))
    node = lltype.malloc(NODE)
    node.parent.typeptr = node_vtable
    nodeaddr = lltype.cast_opaque_ptr(llmemory.GCREF, node)
    #nodebox = InputArgRef(lltype.cast_opaque_ptr(llmemory.GCREF, node))
    node2 = lltype.malloc(NODE2)
    node2.parent.parent.typeptr = node_vtable2
    myptr = lltype.cast_opaque_ptr(llmemory.GCREF, node)
    myptr2 = lltype.cast_opaque_ptr(llmemory.GCREF, lltype.malloc(NODE))
    nullptr = lltype.nullptr(llmemory.GCREF.TO)
    #nodebox2 = InputArgRef(lltype.cast_opaque_ptr(llmemory.GCREF, node2))
    nodesize = cpu.sizeof(NODE)
    nodesize2 = cpu.sizeof(NODE2)
    valuedescr = cpu.fielddescrof(NODE, 'value')
    floatdescr = cpu.fielddescrof(NODE, 'floatval')
    chardescr = cpu.fielddescrof(NODE, 'charval')
    nextdescr = cpu.fielddescrof(NODE, 'next')
    otherdescr = cpu.fielddescrof(NODE2, 'other')

    accessor = FieldListAccessor()
    accessor.initialize(None, {'inst_field': IR_QUASIIMMUTABLE})
    QUASI = lltype.GcStruct('QUASIIMMUT', ('inst_field', lltype.Signed),
                            ('mutate_field', rclass.OBJECTPTR),
                            hints={'immutable_fields': accessor})
    quasisize = cpu.sizeof(QUASI)
    quasi = lltype.malloc(QUASI, immortal=True)
    quasi.inst_field = -4247
    quasifielddescr = cpu.fielddescrof(QUASI, 'inst_field')
    quasiptr = lltype.cast_opaque_ptr(llmemory.GCREF, quasi)
    quasiimmutdescr = QuasiImmutDescr(cpu, quasiptr, quasifielddescr,
                                      cpu.fielddescrof(QUASI, 'mutate_field'))

    NODEOBJ = lltype.GcStruct('NODEOBJ', ('parent', OBJECT),
                                         ('ref', lltype.Ptr(OBJECT)))
    nodeobj = lltype.malloc(NODEOBJ)
    nodeobjvalue = lltype.cast_opaque_ptr(llmemory.GCREF, nodeobj)
    refdescr = cpu.fielddescrof(NODEOBJ, 'ref')

    INTOBJ_NOIMMUT = lltype.GcStruct('INTOBJ_NOIMMUT', ('parent', OBJECT),
                                                ('intval', lltype.Signed))
    INTOBJ_IMMUT = lltype.GcStruct('INTOBJ_IMMUT', ('parent', OBJECT),
                                            ('intval', lltype.Signed),
                                            hints={'immutable': True})
    intobj_noimmut_vtable = lltype.malloc(OBJECT_VTABLE, immortal=True)
    intobj_immut_vtable = lltype.malloc(OBJECT_VTABLE, immortal=True)
    noimmut_intval = cpu.fielddescrof(INTOBJ_NOIMMUT, 'intval')
    immut_intval = cpu.fielddescrof(INTOBJ_IMMUT, 'intval')

    PTROBJ_IMMUT = lltype.GcStruct('PTROBJ_IMMUT', ('parent', OBJECT),
                                            ('ptrval', lltype.Ptr(OBJECT)),
                                            hints={'immutable': True})
    ptrobj_immut_vtable = lltype.malloc(OBJECT_VTABLE, immortal=True)
    immut_ptrval = cpu.fielddescrof(PTROBJ_IMMUT, 'ptrval')

    arraydescr = cpu.arraydescrof(lltype.GcArray(lltype.Signed))
    floatarraydescr = cpu.arraydescrof(lltype.GcArray(lltype.Float))

    # a GcStruct not inheriting from OBJECT
    S = lltype.GcStruct('TUPLE', ('a', lltype.Signed), ('b', lltype.Ptr(NODE)))
    ssize = cpu.sizeof(S)
    adescr = cpu.fielddescrof(S, 'a')
    bdescr = cpu.fielddescrof(S, 'b')
    #sbox = BoxPtr(lltype.cast_opaque_ptr(llmemory.GCREF, lltype.malloc(S)))
    arraydescr2 = cpu.arraydescrof(lltype.GcArray(lltype.Ptr(S)))

    T = lltype.GcStruct('TUPLE',
                        ('c', lltype.Signed),
                        ('d', lltype.Ptr(lltype.GcArray(lltype.Ptr(NODE)))))
    tsize = cpu.sizeof(T)
    cdescr = cpu.fielddescrof(T, 'c')
    ddescr = cpu.fielddescrof(T, 'd')
    arraydescr3 = cpu.arraydescrof(lltype.GcArray(lltype.Ptr(NODE)))

    U = lltype.GcStruct('U',
                        ('parent', OBJECT),
                        ('one', lltype.Ptr(lltype.GcArray(lltype.Ptr(NODE)))))
    u_vtable = lltype.malloc(OBJECT_VTABLE, immortal=True)
    u_vtable_adr = llmemory.cast_ptr_to_adr(u_vtable)
    usize = cpu.sizeof(U)
    onedescr = cpu.fielddescrof(U, 'one')

    FUNC = lltype.FuncType([lltype.Signed], lltype.Signed)
    plaincalldescr = cpu.calldescrof(FUNC, FUNC.ARGS, FUNC.RESULT,
                                     EffectInfo.MOST_GENERAL)
    nonwritedescr = cpu.calldescrof(FUNC, FUNC.ARGS, FUNC.RESULT,
                                    EffectInfo([], [], [], [], [], []))
    writeadescr = cpu.calldescrof(FUNC, FUNC.ARGS, FUNC.RESULT,
                                  EffectInfo([], [], [], [adescr], [], []))
    writearraydescr = cpu.calldescrof(FUNC, FUNC.ARGS, FUNC.RESULT,
                                  EffectInfo([], [], [], [adescr], [arraydescr],
                                             []))
    readadescr = cpu.calldescrof(FUNC, FUNC.ARGS, FUNC.RESULT,
                                 EffectInfo([adescr], [], [], [], [], []))
    mayforcevirtdescr = cpu.calldescrof(FUNC, FUNC.ARGS, FUNC.RESULT,
                 EffectInfo([nextdescr], [], [], [], [], [],
                            EffectInfo.EF_FORCES_VIRTUAL_OR_VIRTUALIZABLE,
                            can_invalidate=True))
    arraycopydescr = cpu.calldescrof(FUNC, FUNC.ARGS, FUNC.RESULT,
             EffectInfo([], [arraydescr], [], [], [arraydescr], [],
                        EffectInfo.EF_CANNOT_RAISE,
                        oopspecindex=EffectInfo.OS_ARRAYCOPY))

    raw_malloc_descr = cpu.calldescrof(FUNC, FUNC.ARGS, FUNC.RESULT,
             EffectInfo([], [], [], [], [], [],
                        EffectInfo.EF_CAN_RAISE,
                        oopspecindex=EffectInfo.OS_RAW_MALLOC_VARSIZE_CHAR))
    raw_free_descr = cpu.calldescrof(FUNC, FUNC.ARGS, FUNC.RESULT,
             EffectInfo([], [], [], [], [], [],
                        EffectInfo.EF_CANNOT_RAISE,
                        oopspecindex=EffectInfo.OS_RAW_FREE))

    chararray = lltype.GcArray(lltype.Char)
    chararraydescr = cpu.arraydescrof(chararray)
    u2array = lltype.GcArray(rffi.USHORT)
    u2arraydescr = cpu.arraydescrof(u2array)

    # array of structs (complex data)
    complexarray = lltype.GcArray(
        lltype.Struct("complex",
            ("real", lltype.Float),
            ("imag", lltype.Float),
        )
    )
    complexarraydescr = cpu.arraydescrof(complexarray)
    complexrealdescr = cpu.interiorfielddescrof(complexarray, "real")
    compleximagdescr = cpu.interiorfielddescrof(complexarray, "imag")

    rawarraydescr = cpu.arraydescrof(lltype.Array(lltype.Signed,
                                                  hints={'nolength': True}))
    rawarraydescr_char = cpu.arraydescrof(lltype.Array(lltype.Char,
                                                       hints={'nolength': True}))
    rawarraydescr_float = cpu.arraydescrof(lltype.Array(lltype.Float,
                                                        hints={'nolength': True}))

    fc_array = lltype.GcArray(
        lltype.Struct(
            "floatchar", ("float", lltype.Float), ("char", lltype.Char)))
    fc_array_descr = cpu.arraydescrof(fc_array)
    fc_array_floatdescr = cpu.interiorfielddescrof(fc_array, "float")
    fc_array_chardescr = cpu.interiorfielddescrof(fc_array, "char")

    for _name, _os in [
        ('strconcatdescr',               'OS_STR_CONCAT'),
        ('strslicedescr',                'OS_STR_SLICE'),
        ('strequaldescr',                'OS_STR_EQUAL'),
        ('streq_slice_checknull_descr',  'OS_STREQ_SLICE_CHECKNULL'),
        ('streq_slice_nonnull_descr',    'OS_STREQ_SLICE_NONNULL'),
        ('streq_slice_char_descr',       'OS_STREQ_SLICE_CHAR'),
        ('streq_nonnull_descr',          'OS_STREQ_NONNULL'),
        ('streq_nonnull_char_descr',     'OS_STREQ_NONNULL_CHAR'),
        ('streq_checknull_char_descr',   'OS_STREQ_CHECKNULL_CHAR'),
        ('streq_lengthok_descr',         'OS_STREQ_LENGTHOK'),
        ]:
        _oopspecindex = getattr(EffectInfo, _os)
        locals()[_name] = \
            cpu.calldescrof(FUNC, FUNC.ARGS, FUNC.RESULT,
                EffectInfo([], [], [], [], [], [], EffectInfo.EF_CANNOT_RAISE,
                           oopspecindex=_oopspecindex))
        #
        _oopspecindex = getattr(EffectInfo, _os.replace('STR', 'UNI'))
        locals()[_name.replace('str', 'unicode')] = \
            cpu.calldescrof(FUNC, FUNC.ARGS, FUNC.RESULT,
                EffectInfo([], [], [], [], [], [], EffectInfo.EF_CANNOT_RAISE,
                           oopspecindex=_oopspecindex))

    s2u_descr = cpu.calldescrof(FUNC, FUNC.ARGS, FUNC.RESULT,
            EffectInfo([], [], [], [], [], [],
                       oopspecindex=EffectInfo.OS_STR2UNICODE))
    #

    class LoopToken(AbstractDescr):
        pass
    asmdescr = LoopToken() # it can be whatever, it's not a descr though

    from rpython.jit.metainterp.virtualref import VirtualRefInfo

    class FakeWarmRunnerDesc:
        pass
    FakeWarmRunnerDesc.cpu = cpu
    vrefinfo = VirtualRefInfo(FakeWarmRunnerDesc)
    virtualtokendescr = vrefinfo.descr_virtual_token
    virtualforceddescr = vrefinfo.descr_forced
    FUNC = lltype.FuncType([], lltype.Void)
    ei = EffectInfo([], [], [], [], [], [], EffectInfo.EF_CANNOT_RAISE,
                    can_invalidate=False,
                    oopspecindex=EffectInfo.OS_JIT_FORCE_VIRTUALIZABLE)
    clear_vable = cpu.calldescrof(FUNC, FUNC.ARGS, FUNC.RESULT, ei)

    jit_virtual_ref_vtable = vrefinfo.jit_virtual_ref_vtable
    jvr_vtable_adr = llmemory.cast_ptr_to_adr(jit_virtual_ref_vtable)

    register_known_gctype(cpu, node_vtable,  NODE)
    register_known_gctype(cpu, node_vtable2, NODE2)
    register_known_gctype(cpu, u_vtable,     U)
    register_known_gctype(cpu, jit_virtual_ref_vtable,vrefinfo.JIT_VIRTUAL_REF)
    register_known_gctype(cpu, intobj_noimmut_vtable, INTOBJ_NOIMMUT)
    register_known_gctype(cpu, intobj_immut_vtable,   INTOBJ_IMMUT)
    register_known_gctype(cpu, ptrobj_immut_vtable,   PTROBJ_IMMUT)

    namespace = locals()

# ____________________________________________________________


class Fake(object):
    failargs_limit = 1000
    storedebug = None


class FakeMetaInterpStaticData(object):

    def __init__(self, cpu):
        self.cpu = cpu
        self.profiler = EmptyProfiler()
        self.options = Fake()
        self.globaldata = Fake()
        self.config = get_combined_translation_config(translating=True)

    class logger_noopt:
        @classmethod
        def log_loop(*args):
            pass

    class logger_ops:
        repr_of_resop = repr

    class warmrunnerdesc:
        class memory_manager:
            retrace_limit = 5
            max_retrace_guards = 15
        jitcounter = DeterministicJitCounter()

    def get_name_from_address(self, addr):
        # hack
        try:
            return "".join(addr.ptr.name.chars)
        except AttributeError:
            return ""

class Storage(compile.ResumeGuardDescr):
    "for tests."
    def __init__(self, metainterp_sd=None, original_greenkey=None):
        self.metainterp_sd = metainterp_sd
        self.original_greenkey = original_greenkey
    def store_final_boxes(self, op, boxes, metainterp_sd):
        op.setfailargs(boxes)
    def __eq__(self, other):
        return type(self) is type(other)      # xxx obscure
    def clone_if_mutable(self, memo):
        res = Storage(self.metainterp_sd, self.original_greenkey)
        self.copy_all_attributes_into(res, memo)
        return res

def _sortboxes(boxes):
    _kind2count = {history.INT: 1, history.REF: 2, history.FLOAT: 3}
    return sorted(boxes, key=lambda box: _kind2count[box.type])

class BaseTest(object):

    def parse(self, s, boxkinds=None, want_fail_descr=True):
        if want_fail_descr:
            invent_fail_descr = self.invent_fail_descr
        else:
            invent_fail_descr = lambda *args: None
        return parse(s, self.cpu, self.namespace,
                     type_system=self.type_system,
                     boxkinds=boxkinds,
                     invent_fail_descr=invent_fail_descr)

    def add_guard_future_condition(self, res):
        # invent a GUARD_FUTURE_CONDITION to not have to change all tests
        if res.operations[-1].getopnum() == rop.JUMP:
            guard = ResOperation(rop.GUARD_FUTURE_CONDITION, [], descr=self.invent_fail_descr(None, -1, []))
            res.operations.insert(-1, guard)

    def invent_fail_descr(self, model, opnum, fail_args):
        if fail_args is None:
            return None
        descr = Storage()
        descr.rd_frame_info_list = resume.FrameInfo(None, "code", 11)
        descr.rd_snapshot = resume.Snapshot(None, _sortboxes(fail_args))
        return descr

    def assert_equal(self, optimized, expected, text_right=None):
        from rpython.jit.metainterp.optimizeopt.util import equaloplists
        assert len(optimized.inputargs) == len(expected.inputargs)
        remap = {}
        for box1, box2 in zip(optimized.inputargs, expected.inputargs):
            assert box1.type == box2.type
            remap[box2] = box1
        assert equaloplists(optimized.operations,
                            expected.operations, False, remap, text_right)

    def _do_optimize_loop(self, loop, call_pure_results, start_state=None,
                          export_state=False):
        from rpython.jit.metainterp.optimizeopt import optimize_trace
        from rpython.jit.metainterp.optimizeopt.util import args_dict

        self.loop = loop
        loop.call_pure_results = args_dict()
        if call_pure_results is not None:
            for k, v in call_pure_results.items():
                loop.call_pure_results[list(k)] = v
        metainterp_sd = FakeMetaInterpStaticData(self.cpu)
        if hasattr(self, 'vrefinfo'):
            metainterp_sd.virtualref_info = self.vrefinfo
        if hasattr(self, 'callinfocollection'):
            metainterp_sd.callinfocollection = self.callinfocollection
        #
        return optimize_trace(metainterp_sd, loop, self.enable_opts,
                              start_state=start_state,
                              export_state=export_state)

    def unroll_and_optimize(self, loop, call_pure_results=None):
        metainterp_sd = FakeMetaInterpStaticData(self.cpu)
        logops = LogOperations(metainterp_sd, False)
        self.add_guard_future_condition(loop)
        operations =  loop.operations
        jumpop = operations[-1]
        assert jumpop.getopnum() == rop.JUMP
        inputargs = loop.inputargs

        jump_args = jumpop.getarglist()[:]
        operations = operations[:-1]
        memo = compile.Memo(inputargs, jump_args)
        cloned_operations = [op.clone(memo) for op in operations]
        for op in cloned_operations:
            op.is_source_op = True

        preamble = TreeLoop('preamble')
        preamble.inputargs = inputargs

        token = JitCellToken()
        preamble.operations = [ResOperation(rop.LABEL, inputargs, descr=TargetToken(token))] + \
                              operations +  \
<<<<<<< HEAD
                              [ResOperation(rop.LABEL, jump_args, descr=token)]
        start_state = self._do_optimize_loop(preamble, call_pure_results)
        import pdb
        pdb.set_trace()
=======
                              [ResOperation(rop.LABEL, jump_args, None, descr=token)]
        start_state = self._do_optimize_loop(preamble, call_pure_results,
                                             export_state=True)
>>>>>>> ea7b5e1d

        assert preamble.operations[-1].getopnum() == rop.LABEL

        loop.operations = [preamble.operations[-1]] + \
                          cloned_operations + \
                          [ResOperation(rop.JUMP, [memo.get(a, a) for a in jump_args],
                                        descr=token)]
                          #[inliner.inline_op(jumpop)]
        
        assert loop.operations[-1].getopnum() == rop.JUMP
        assert loop.operations[0].getopnum() == rop.LABEL
        loop.inputargs = loop.operations[0].getarglist()

        self._do_optimize_loop(loop, call_pure_results, start_state,
                               export_state=False)
        extra_same_as = []
        while loop.operations[0].getopnum() != rop.LABEL:
            extra_same_as.append(loop.operations[0])
            del loop.operations[0]

        # Hack to prevent random order of same_as ops
        extra_same_as.sort(key=lambda op: str(preamble.operations).find(str(op.getarg(0))))

        for op in extra_same_as:
            preamble.operations.insert(-1, op)

        return preamble


class FakeDescr(compile.ResumeGuardDescr):
    def clone_if_mutable(self):
        return FakeDescr()
    def __eq__(self, other):
        return isinstance(other, FakeDescr)

def convert_old_style_to_targets(loop, jump):
    newloop = TreeLoop(loop.name)
    newloop.inputargs = loop.inputargs
    newloop.operations = [ResOperation(rop.LABEL, loop.inputargs, descr=FakeDescr())] + \
                      loop.operations
    if not jump:
        assert newloop.operations[-1].getopnum() == rop.JUMP
        newloop.operations[-1] = ResOperation(rop.LABEL, newloop.operations[-1].getarglist(), descr=FakeDescr())
    return newloop

# ____________________________________________________________
<|MERGE_RESOLUTION|>--- conflicted
+++ resolved
@@ -432,16 +432,9 @@
         token = JitCellToken()
         preamble.operations = [ResOperation(rop.LABEL, inputargs, descr=TargetToken(token))] + \
                               operations +  \
-<<<<<<< HEAD
                               [ResOperation(rop.LABEL, jump_args, descr=token)]
-        start_state = self._do_optimize_loop(preamble, call_pure_results)
-        import pdb
-        pdb.set_trace()
-=======
-                              [ResOperation(rop.LABEL, jump_args, None, descr=token)]
         start_state = self._do_optimize_loop(preamble, call_pure_results,
                                              export_state=True)
->>>>>>> ea7b5e1d
 
         assert preamble.operations[-1].getopnum() == rop.LABEL
 
