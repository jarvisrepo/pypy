--- conflicted
+++ resolved
@@ -44,12 +44,8 @@
                 operations.append(label)
             part.operations = operations
 
-<<<<<<< HEAD
+            self.add_guard_future_condition(part)
             self._do_optimize_loop(part, None, stm_info)
-=======
-            self.add_guard_future_condition(part)
-            self._do_optimize_loop(part, None)
->>>>>>> 5ab70865
             if part.operations[-1].getopnum() == rop.LABEL:
                 last_label = [part.operations.pop()]
             else:
