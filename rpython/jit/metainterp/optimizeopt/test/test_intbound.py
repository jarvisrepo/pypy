from rpython.jit.metainterp.optimizeopt.intutils import IntBound, IntUpperBound, \
     IntLowerBound, IntUnbounded
from rpython.jit.metainterp.optimizeopt.intbounds import next_pow2_m1

from copy import copy
import sys
from rpython.rlib.rarithmetic import LONG_BIT

def bound(a,b):
    if a is None and b is None:
        return IntUnbounded()
    elif a is None:
        return IntUpperBound(b)
    elif b is None:
        return IntLowerBound(a)
    else:
        return IntBound(a,b)

def const(a):
    return bound(a,a)

def some_bounds():
    brd = [None] + range(-2, 3)
    for lower in brd:
        for upper in brd:
            if lower is not None and upper is not None and lower > upper:
                continue
            yield (lower, upper, bound(lower, upper))

nbr = range(-5, 6)

def test_known():
    for lower, upper, b in some_bounds():
        inside = []
        border = []
        for n in nbr:
            if (lower is None or n >= lower) and \
               (upper is None or n <= upper):
                if n == lower or n ==upper:
                    border.append(n)
                else:
                    inside.append(n)
                    
        for n in nbr:
            c = const(n)
            if n in inside:
                assert b.contains(n)
                assert not b.known_lt(c)
                assert not b.known_gt(c)
                assert not b.known_le(c)
                assert not b.known_ge(c)
            elif n in border:
                assert b.contains(n)
                if n == upper:
                    assert b.known_le(const(upper))
                else:
                    assert b.known_ge(const(lower))
            else:
                assert not b.contains(n)
                some = (border + inside)[0]
                if n < some:
                    assert b.known_gt(c)
                else:
                    assert b.known_lt(c)


def test_make():                            
    for _, _, b1 in some_bounds():
        for _, _, b2 in some_bounds():
            lt = IntUnbounded()
            lt.make_lt(b1)
            lt.make_lt(b2)
            for n in nbr:
                c = const(n)
                if b1.known_le(c) or b2.known_le(c):
                    assert lt.known_lt(c)
                else:
                    assert not lt.known_lt(c)
                assert not lt.known_gt(c)
                assert not lt.known_ge(c)

            gt = IntUnbounded()
            gt.make_gt(b1)
            gt.make_gt(b2)
            for n in nbr:
                c = const(n)
                if b1.known_ge(c) or b2.known_ge(c):
                    assert gt.known_gt(c)
                else:
                    assert not gt.known_gt(c)
            assert not gt.known_lt(c)
            assert not gt.known_le(c)

            le = IntUnbounded()
            le.make_le(b1)
            le.make_le(b2)
            for n in nbr:
                c = const(n)
                if b1.known_le(c) or b2.known_le(c):
                    assert le.known_le(c)
                else:
                    assert not le.known_le(c)
                assert not le.known_gt(c)
                assert not le.known_ge(c)

                
            ge = IntUnbounded()
            ge.make_ge(b1)
            ge.make_ge(b2)
            for n in nbr:
                c = const(n)
                if b1.known_ge(c) or b2.known_ge(c):
                    assert ge.known_ge(c)
                else:
                    assert not ge.known_ge(c)
                assert not ge.known_lt(c)
                assert not ge.known_le(c)

            gl = IntUnbounded()
            gl.make_ge(b1)
            gl.make_le(b2)
            for n in nbr:
                c = const(n)
                if b1.known_ge(c):
                    assert gl.known_ge(c)
                else:
                    assert not gl.known_ge(c)
                    assert not gl.known_gt(c)
                if  b2.known_le(c):
                    assert gl.known_le(c)
                else:
                    assert not gl.known_le(c)
                    assert not gl.known_lt(c)

def test_intersect():                            
    for _, _, b1 in some_bounds():
        for _, _, b2 in some_bounds():
            b = copy(b1)
            b.intersect(b2)
            for n in nbr:
                if b1.contains(n) and b2.contains(n):
                    assert b.contains(n)
                else:
                    assert not b.contains(n)
                    
def test_add():
    for _, _, b1 in some_bounds():
        for n1 in nbr:
            b2 = b1.add(n1)
            for n2 in nbr:
                c1 = const(n2)
                c2 = const(n2 + n1)
                
                if b1.known_le(c1):
                    assert b2.known_le(c2)
                else:
                    assert not b2.known_le(c2)

                if b1.known_ge(c1):
                    assert b2.known_ge(c2)
                else:
                    assert not b2.known_ge(c2)

                if b1.known_le(c1):
                    assert b2.known_le(c2)
                else:
                    assert not b2.known_lt(c2)

                if b1.known_lt(c1):
                    assert b2.known_lt(c2)
                else:
                    assert not b2.known_lt(c2)

                if b1.known_gt(c1):
                    assert b2.known_gt(c2)
                else:
                    assert not b2.known_gt(c2)

def test_add_bound():
    for _, _, b1 in some_bounds():
        for _, _, b2 in some_bounds():
            b3 = b1.add_bound(b2)
            for n1 in nbr:
                for n2 in nbr:
                    if b1.contains(n1) and b2.contains(n2):
                        assert b3.contains(n1 + n2)

    a=bound(2, 4).add_bound(bound(1, 2))
    assert not a.contains(2)
    assert not a.contains(7)

def test_mul_bound():
    for _, _, b1 in some_bounds():
        for _, _, b2 in some_bounds():
            b3 = b1.mul_bound(b2)
            for n1 in nbr:
                for n2 in nbr:
                    if b1.contains(n1) and b2.contains(n2):
                        assert b3.contains(n1 * n2)

    a=bound(2, 4).mul_bound(bound(1, 2))
    assert not a.contains(1)
    assert not a.contains(9)

    a=bound(-3, 2).mul_bound(bound(1, 2))
    assert not a.contains(-7)
    assert not a.contains(5)
    assert a.contains(-6)
    assert a.contains(4)

    a=bound(-3, 2).mul(-1)
    for i in range(-2,4):
        assert a.contains(i)
    assert not a.contains(4)
    assert not a.contains(-3)

def test_shift_bound():
    for _, _, b1 in some_bounds():
        for _, _, b2 in some_bounds():
            bleft = b1.lshift_bound(b2)
            bright = b1.rshift_bound(b2)
            for n1 in nbr:
                for n2 in range(10):
                    if b1.contains(n1) and b2.contains(n2):
                        assert bleft.contains(n1 << n2)
                        assert bright.contains(n1 >> n2)

def test_shift_overflow():
    b10 = IntBound(0, 10)
    b100 = IntBound(0, 100)
    bmax = IntBound(0, sys.maxint/2)
    assert not b10.lshift_bound(b100).has_upper
    assert not bmax.lshift_bound(b10).has_upper
    assert b10.lshift_bound(b10).has_upper

    for b in (b10, b100, bmax, IntBound(0, 0)):
        for shift_count_bound in (IntBound(7, LONG_BIT), IntBound(-7, 7)):
            #assert not b.lshift_bound(shift_count_bound).has_upper
            assert not b.rshift_bound(shift_count_bound).has_upper


def test_div_bound():
    from rpython.rtyper.lltypesystem import lltype
    from rpython.rtyper.lltypesystem.lloperation import llop
    for _, _, b1 in some_bounds():
        for _, _, b2 in some_bounds():
            b3 = b1.py_div_bound(b2)
            for n1 in nbr:
                for n2 in nbr:
                    if b1.contains(n1) and b2.contains(n2):
                        if n2 != 0:
<<<<<<< HEAD
                            assert b3.contains(n1 / n2)   # Python-style div
=======
                            assert b3.contains(
                                llop.int_floordiv(lltype.Signed, n1, n2))
>>>>>>> 858fed93

    a=bound(2, 4).py_div_bound(bound(1, 2))
    assert not a.contains(0)
    assert not a.contains(5)

    a=bound(-3, 2).py_div_bound(bound(1, 2))
    assert not a.contains(-4)
    assert not a.contains(3)
    assert a.contains(-3)
    assert a.contains(0)


def test_sub_bound():
    for _, _, b1 in some_bounds():
        for _, _, b2 in some_bounds():
            b3 = b1.sub_bound(b2)
            for n1 in nbr:
                for n2 in nbr:
                    if b1.contains(n1) and b2.contains(n2):
                        assert b3.contains(n1 - n2)

    a=bound(2, 4).sub_bound(bound(1, 2))
    assert not a.contains(-1)
    assert not a.contains(4)


def test_next_pow2_m1():
    assert next_pow2_m1(0) == 0
    assert next_pow2_m1(1) == 1
    assert next_pow2_m1(7) == 7
    assert next_pow2_m1(256) == 511
    assert next_pow2_m1(255) == 255
    assert next_pow2_m1(80) == 127
    assert next_pow2_m1((1 << 32) - 5) == (1 << 32) - 1
    assert next_pow2_m1((1 << 64) - 1) == (1 << 64) - 1<|MERGE_RESOLUTION|>--- conflicted
+++ resolved
@@ -249,12 +249,7 @@
                 for n2 in nbr:
                     if b1.contains(n1) and b2.contains(n2):
                         if n2 != 0:
-<<<<<<< HEAD
                             assert b3.contains(n1 / n2)   # Python-style div
-=======
-                            assert b3.contains(
-                                llop.int_floordiv(lltype.Signed, n1, n2))
->>>>>>> 858fed93
 
     a=bound(2, 4).py_div_bound(bound(1, 2))
     assert not a.contains(0)
