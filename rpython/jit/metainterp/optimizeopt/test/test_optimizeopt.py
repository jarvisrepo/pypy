--- conflicted
+++ resolved
@@ -1683,14 +1683,8 @@
         expected = """
         []
         p1 = new_array(3, descr=arraydescr)
-<<<<<<< HEAD
         escape_n(p1)
-        i2 = arraylen_gc(p1)
-        escape_n(i2)
-=======
-        escape(p1)
-        escape(3)
->>>>>>> ff708498
+        escape_n(3)
         jump()
         """
         self.optimize_loop(ops, expected)
@@ -3670,11 +3664,7 @@
         ops = '''
         [p1, i1, i4]
         setfield_gc(p1, i1, descr=valuedescr)
-<<<<<<< HEAD
-        i3 = call_pure_i(p1, descr=plaincalldescr)
-=======
-        i3 = call_pure(p1, descr=elidablecalldescr)
->>>>>>> ff708498
+        i3 = call_pure_i(p1, descr=elidablecalldescr)
         setfield_gc(p1, i3, descr=valuedescr)
         jump(p1, i4, i3)
         '''
@@ -3686,11 +3676,7 @@
         preamble = '''
         [p1, i1, i4]
         setfield_gc(p1, i1, descr=valuedescr)
-<<<<<<< HEAD
-        i3 = call_i(p1, descr=plaincalldescr)
-=======
-        i3 = call(p1, descr=elidablecalldescr)
->>>>>>> ff708498
+        i3 = call_i(p1, descr=elidablecalldescr)
         setfield_gc(p1, i3, descr=valuedescr)
         i148 = same_as(i3)
         i147 = same_as(i3)
@@ -3705,7 +3691,7 @@
         ops = '''
         [p1, i1, i4]
         setfield_gc(p1, i1, descr=valuedescr)
-        i3 = call_pure(p1, descr=elidable2calldescr)
+        i3 = call_pure_i(p1, descr=elidable2calldescr)
         guard_no_exception() []
         setfield_gc(p1, i3, descr=valuedescr)
         jump(p1, i4, i3)
@@ -3718,7 +3704,7 @@
         preamble = '''
         [p1, i1, i4]
         setfield_gc(p1, i1, descr=valuedescr)
-        i3 = call(p1, descr=elidable2calldescr)
+        i3 = call_i(p1, descr=elidable2calldescr)
         guard_no_exception() []
         setfield_gc(p1, i3, descr=valuedescr)
         i148 = same_as(i3)
@@ -3736,7 +3722,7 @@
         ops = '''
         [p1, i1, i4]
         setfield_gc(p1, i1, descr=valuedescr)
-        i3 = call_pure(p1, descr=elidable3calldescr)
+        i3 = call_pure_i(p1, descr=elidable3calldescr)
         guard_no_exception() []
         setfield_gc(p1, i3, descr=valuedescr)
         jump(p1, i4, i3)
@@ -3744,7 +3730,7 @@
         expected = '''
         [p1, i1, i4]
         setfield_gc(p1, i1, descr=valuedescr)
-        i3 = call(p1, descr=elidable3calldescr)
+        i3 = call_i(p1, descr=elidable3calldescr)
         guard_no_exception() []
         setfield_gc(p1, i3, descr=valuedescr)
         jump(p1, i4, i3)
@@ -3752,7 +3738,7 @@
         preamble = '''
         [p1, i1, i4]
         setfield_gc(p1, i1, descr=valuedescr)
-        i3 = call(p1, descr=elidable3calldescr)
+        i3 = call_i(p1, descr=elidable3calldescr)
         guard_no_exception() []
         setfield_gc(p1, i3, descr=valuedescr)
         i167 = same_as(i3)
@@ -3765,11 +3751,7 @@
         ops = '''
         [p1, i1, i4]
         setfield_gc(p1, i1, descr=valuedescr)
-<<<<<<< HEAD
-        i3 = call_pure_i(p1, descr=plaincalldescr)
-=======
-        i3 = call_pure(p1, descr=elidablecalldescr)
->>>>>>> ff708498
+        i3 = call_pure_i(p1, descr=elidablecalldescr)
         setfield_gc(p1, i1, descr=valuedescr)
         jump(p1, i4, i3)
         '''
@@ -3781,12 +3763,7 @@
         preamble = '''
         [p1, i1, i4]
         setfield_gc(p1, i1, descr=valuedescr)
-<<<<<<< HEAD
-        i3 = call_i(p1, descr=plaincalldescr)
-        setfield_gc(p1, i1, descr=valuedescr)
-=======
-        i3 = call(p1, descr=elidablecalldescr)
->>>>>>> ff708498
+        i3 = call_i(p1, descr=elidablecalldescr)
         i151 = same_as(i3)
         jump(p1, i4, i3, i151)
         '''
@@ -3797,32 +3774,18 @@
         call_pure_results = {tuple(arg_consts): ConstInt(42)}
         ops = '''
         [i0, i1, i2]
-<<<<<<< HEAD
         escape_n(i1)
         escape_n(i2)
-        i3 = call_pure_i(123456, 4, 5, 6, descr=plaincalldescr)
-        i4 = call_pure_i(123456, 4, i0, 6, descr=plaincalldescr)
-=======
-        escape(i1)
-        escape(i2)
-        i3 = call_pure(123456, 4, 5, 6, descr=elidablecalldescr)
-        i4 = call_pure(123456, 4, i0, 6, descr=elidablecalldescr)
->>>>>>> ff708498
+        i3 = call_pure_i(123456, 4, 5, 6, descr=elidablecalldescr)
+        i4 = call_pure_i(123456, 4, i0, 6, descr=elidablecalldescr)
         jump(i0, i3, i4)
         '''
         preamble = '''
         [i0, i1, i2]
-<<<<<<< HEAD
         escape_n(i1)
         escape_n(i2)
-        i4 = call_i(123456, 4, i0, 6, descr=plaincalldescr)
+        i4 = call_i(123456, 4, i0, 6, descr=elidablecalldescr)
         i153 = same_as_i(i4)
-=======
-        escape(i1)
-        escape(i2)
-        i4 = call(123456, 4, i0, 6, descr=elidablecalldescr)
-        i153 = same_as(i4)
->>>>>>> ff708498
         jump(i0, i4, i153)
         '''
         expected = '''
@@ -3865,58 +3828,35 @@
         arg_consts = [ConstInt(i) for i in (123456, 4, 5, 6)]
         call_pure_results = {tuple(arg_consts): ConstInt(42)}
         ops = '''
-<<<<<<< HEAD
-        [i0, i1, i2]
+        [i0, i1, i2, i9]
         escape_n(i1)
         escape_n(i2)
-        i3 = call_pure_i(123456, 4, 5, 6, descr=plaincalldescr)
+        escape_n(i9)
+        i3 = call_pure_i(123456, 4, 5, 6, descr=elidable3calldescr)
         guard_no_exception() []
-        i4 = call_pure_i(123456, 4, i0, 6, descr=plaincalldescr)
-=======
-        [i0, i1, i2, i9]
-        escape(i1)
-        escape(i2)
-        escape(i9)
-        i3 = call_pure(123456, 4, 5, 6, descr=elidable3calldescr)
+        i4 = call_pure_i(123456, 4, i0, 6, descr=elidable3calldescr)
         guard_no_exception() []
-        i4 = call_pure(123456, 4, i0, 6, descr=elidable3calldescr)
->>>>>>> ff708498
-        guard_no_exception() []
-        i5 = call_pure(123456, 4, i0, 6, descr=elidable3calldescr)
+        i5 = call_pure_i(123456, 4, i0, 6, descr=elidable3calldescr)
         guard_no_exception() []
         jump(i0, i3, i4, i5)
         '''
         preamble = '''
-<<<<<<< HEAD
-        [i0, i1, i2]
+        [i0, i1, i2, i9]
         escape_n(i1)
         escape_n(i2)
-        i4 = call_i(123456, 4, i0, 6, descr=plaincalldescr)
-=======
-        [i0, i1, i2, i9]
-        escape(i1)
-        escape(i2)
-        escape(i9)
+        escape_n(i9)
         i4 = call(123456, 4, i0, 6, descr=elidable3calldescr)
->>>>>>> ff708498
         guard_no_exception() []
         jump(i0, i4)
         '''
         expected = '''
-<<<<<<< HEAD
-        [i0, i2, i3]
+        [i0, i2]
         escape_n(42)
         escape_n(i2)
-        jump(i0, i3, i3)
-=======
-        [i0, i2]
-        escape(42)
-        escape(i2)
         escape(i2)
         i4 = call(123456, 4, i0, 6, descr=elidable3calldescr)
         guard_no_exception() []
         jump(i0, i4)
->>>>>>> ff708498
         '''
         self.optimize_loop(ops, expected, preamble, call_pure_results)
 
@@ -3925,14 +3865,9 @@
         #      both in the preamble and in the peeled loop
         ops = '''
         [p1, i1, i2]
-<<<<<<< HEAD
         p2 = call_pure_i(0, p1, i1, i2, descr=strslicedescr)
+        guard_no_exception() []
         escape_n(p2)
-=======
-        p2 = call_pure(0, p1, i1, i2, descr=strslicedescr)
-        guard_no_exception() []
-        escape(p2)
->>>>>>> ff708498
         jump(p1, i1, i2)
         '''
         preamble = '''
@@ -4981,12 +4916,8 @@
         self.optimize_loop(ops, expected)
 
     def test_complains_getfieldpure_setfield(self):
-<<<<<<< HEAD
+        from rpython.jit.metainterp.optimizeopt.heap import BogusImmutableField
         py.test.skip("disabled for now")
-        from rpython.jit.metainterp.optimizeopt.heap import BogusPureField
-=======
-        from rpython.jit.metainterp.optimizeopt.heap import BogusImmutableField
->>>>>>> ff708498
         ops = """
         [p3]
         p1 = escape_r()
