--- conflicted
+++ resolved
@@ -1181,11 +1181,7 @@
         i1 = getfield_gc_i(p0, descr=valuedescr)
         i2 = int_sub(i1, 1)
         i3 = int_add(i0, i1)
-<<<<<<< HEAD
         #i4 = same_as_i(i2) # This same_as should be killed by backend
-=======
-        #i4 = same_as(i2) # This same_as should be killed by backend
->>>>>>> ea7b5e1d
         jump(i3, i1, i2)
         """
         expected = """
@@ -2418,15 +2414,9 @@
         guard_true(i3) []
         i4 = int_neg(i2)
         setfield_gc(p1, i2, descr=valuedescr)
-<<<<<<< HEAD
-        i7 = same_as_i(i2) # This same_as should be killed by backend
-        i6 = same_as_i(i4)
-        jump(p1, i1, i2, i4, i6)
-=======
         #i7 = same_as(i2) # This same_as should be killed by backend
         #i6 = same_as(i4)
         jump(p1, i1, i2, i4)
->>>>>>> ea7b5e1d
         """
         expected = """
         [p1, i1, i2, i4]
@@ -2455,27 +2445,16 @@
         guard_true(i3) [p1]
         i4 = int_neg(i2)
         setfield_gc(p1, NULL, descr=nextdescr)
-<<<<<<< HEAD
         escape_n()
-        i5 = same_as(i4)
-        jump(p1, i2, i4, i5)
-=======
-        escape()
         #i5 = same_as(i4)
         jump(p1, i2, i4)
->>>>>>> ea7b5e1d
         """
         expected = """
         [p1, i2, i4]
         guard_true(i4) [p1]
         setfield_gc(p1, NULL, descr=nextdescr)
-<<<<<<< HEAD
         escape_n()
-        jump(p1, i2, i5, i5)
-=======
-        escape()
         jump(p1, i2, 1)
->>>>>>> ea7b5e1d
         """
         self.optimize_loop(ops, expected, preamble)
 
@@ -2496,27 +2475,16 @@
         guard_true(i3) [i2, p1]
         i4 = int_neg(i2)
         setfield_gc(p1, NULL, descr=nextdescr)
-<<<<<<< HEAD
         escape_n()
-        i5 = same_as(i4)
-        jump(p1, i2, i4, i5)
-=======
-        escape()
         #i5 = same_as(i4)
         jump(p1, i2, i4)
->>>>>>> ea7b5e1d
         """
         expected = """
         [p1, i2, i4]
         guard_true(i4) [i2, p1]
         setfield_gc(p1, NULL, descr=nextdescr)
-<<<<<<< HEAD
         escape_n()
-        jump(p1, i2, i5, i5)
-=======
-        escape()
         jump(p1, i2, 1)
->>>>>>> ea7b5e1d
         """
         self.optimize_loop(ops, expected)
 
@@ -3736,17 +3704,10 @@
         jump(i0, i4)
         '''
         expected = '''
-<<<<<<< HEAD
-        [i0, i4, i5]
+        [i0, i4]
         escape_n(42)
         escape_n(i4)
-        jump(i0, i5, i5)
-=======
-        [i0, i4]
-        escape(42)
-        escape(i4)
         jump(i0, i4)
->>>>>>> ea7b5e1d
         '''
         self.optimize_loop(ops, expected, preamble, call_pure_results)
 
@@ -3774,17 +3735,10 @@
         jump(i0, i4)
         '''
         expected = '''
-<<<<<<< HEAD
-        [i0, i2, i3]
+        [i0, i2]
         escape_n(42)
         escape_n(i2)
-        jump(i0, i3, i3)
-=======
-        [i0, i2]
-        escape(42)
-        escape(i2)
         jump(i0, i2)
->>>>>>> ea7b5e1d
         '''
         self.optimize_loop(ops, expected, preamble, call_pure_results)
 
