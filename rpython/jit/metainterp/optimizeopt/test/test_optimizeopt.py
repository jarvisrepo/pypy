--- conflicted
+++ resolved
@@ -195,11 +195,7 @@
         short = """
         [i2]
         p3 = cast_int_to_ptr(i2)
-<<<<<<< HEAD
-        jump()
-=======
-        jump(i2)
->>>>>>> d2bbb374
+        jump()
         """
         self.optimize_loop(ops, expected, expected_short=short)
 
@@ -7118,13 +7114,8 @@
     def test_record_exact_class(self):
         ops = """
         [p0]
-<<<<<<< HEAD
         p1 = getfield_gc_r(p0, descr=nextdescr)
-        record_known_class(p1, ConstClass(node_vtable))
-=======
-        p1 = getfield_gc(p0, descr=nextdescr)
         record_exact_class(p1, ConstClass(node_vtable))
->>>>>>> d2bbb374
         guard_class(p1, ConstClass(node_vtable)) []
         jump(p1)
         """
@@ -7393,17 +7384,10 @@
         i2 = getfield_gc_i(p1, descr=chardescr)
         i3 = int_add(i1, i2)
         setfield_gc(p0, ii, descr=valuedescr)
-<<<<<<< HEAD
         setfield_gc(p1, ii, descr=chardescr)
         i10 = same_as_i(ii)
         i11 = same_as_i(ii)
         jump(p0, p1, ii2, ii, i10, i11)
-=======
-        setfield_gc(p1, ii, descr=otherdescr)
-        i7 = same_as(ii)
-        i8 = same_as(ii)
-        jump(p0, p1, ii2, ii, i8, i7)
->>>>>>> d2bbb374
         """
         expected = """
         [p0, p1, i1, i2, i7, i8]
@@ -8711,7 +8695,6 @@
         """
         self.optimize_loop(ops, expected, preamble)
 
-<<<<<<< HEAD
     def test_unroll_two_boxes_used_differently(self):
         ops = """
         [p0, i0, i2]
@@ -8771,6 +8754,7 @@
         jump(i19)
         """
         self.optimize_loop(ops, expected, expected_short=expected_short)
+ 
 
     def test_cached_arrayitem_write_descr(self):
         ops = """
@@ -8782,29 +8766,5 @@
         """
         self.optimize_loop(ops, ops)
 
-=======
-    def test_getfield_proven_constant(self):
-        py.test.skip("not working")
-        ops = """
-        [p0]
-        i1 = getfield_gc(p0, descr=valuedescr)
-        guard_value(i1, 13) []
-        escape(i1)
-        jump(p0)
-        """
-        expected = """
-        [p0]
-        escape(13)
-        jump(p0)
-        """
-        expected_short = """
-        [p0]
-        i1 = getfield_gc(p0, descr=valuedescr)
-        guard_value(i1, 13) []
-        jump(p0)
-        """
-        self.optimize_loop(ops, expected, expected_short=expected_short)
-
->>>>>>> d2bbb374
 class TestLLtype(OptimizeOptTest, LLtypeMixin):
     pass