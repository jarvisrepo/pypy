import py
import pytest
import sys
import re
from rpython.rlib.rarithmetic import intmask
from rpython.rlib.rarithmetic import LONG_BIT
from rpython.rtyper import rclass
from rpython.rtyper.lltypesystem import lltype
from rpython.jit.metainterp.optimize import InvalidLoop
from rpython.jit.metainterp.optimizeopt.test.test_util import (
    BaseTest, convert_old_style_to_targets, FakeJitDriverStaticData)
from rpython.jit.metainterp.history import (
    JitCellToken, ConstInt, get_const_ptr_for_string)
from rpython.jit.metainterp import executor, compile
from rpython.jit.metainterp.resoperation import (
    rop, ResOperation, InputArgInt, OpHelpers, InputArgRef)
from rpython.jit.metainterp.test.test_resume import (
    ResumeDataFakeReader, MyMetaInterp)
from rpython.jit.tool.oparser import parse, convert_loop_to_trace

# ____________________________________________________________


class BaseTestBasic(BaseTest):

    enable_opts = "intbounds:rewrite:virtualize:string:earlyforce:pure:heap"

    def optimize_loop(self, ops, optops, call_pure_results=None):
        loop = self.parse(ops)
        token = JitCellToken()
        if loop.operations[-1].getopnum() == rop.JUMP:
            loop.operations[-1].setdescr(token)
        exp = parse(optops, namespace=self.namespace.copy())
        expected = convert_old_style_to_targets(exp, jump=True)
        call_pure_results = self._convert_call_pure_results(call_pure_results)
        trace = convert_loop_to_trace(loop, self.metainterp_sd)
        compile_data = compile.SimpleCompileData(
            trace, call_pure_results=call_pure_results,
            enable_opts=self.enable_opts)
        jitdriver_sd = FakeJitDriverStaticData()
        info, ops = compile_data.optimize_trace(self.metainterp_sd, jitdriver_sd, {})
        label_op = ResOperation(rop.LABEL, info.inputargs)
        loop.inputargs = info.inputargs
        loop.operations = [label_op] + ops
        self.loop = loop
        self.assert_equal(loop, expected)


class TestOptimizeBasic(BaseTestBasic):
    # ----------

    def test_remove_guard_class_1(self):
        ops = """
        [p0]
        guard_class(p0, ConstClass(node_vtable)) []
        guard_class(p0, ConstClass(node_vtable)) []
        jump(p0)
        """
        expected = """
        [p0]
        guard_class(p0, ConstClass(node_vtable)) []
        jump(p0)
        """
        self.optimize_loop(ops, expected)

    def test_remove_guard_class_2(self):
        ops = """
        [i0]
        p0 = new_with_vtable(descr=nodesize)
        escape_n(p0)
        guard_class(p0, ConstClass(node_vtable)) []
        jump(i0)
        """
        expected = """
        [i0]
        p0 = new_with_vtable(descr=nodesize)
        escape_n(p0)
        jump(i0)
        """
        self.optimize_loop(ops, expected)

    def test_remove_guard_class_constant(self):
        ops = """
        [i0]
        p0 = same_as_r(ConstPtr(myptr))
        guard_class(p0, ConstClass(node_vtable)) []
        jump(i0)
        """
        expected = """
        [i0]
        jump(i0)
        """
        self.optimize_loop(ops, expected)

    def test_remove_guard_value_if_constant(self):
        ops = """
        [p1]
        guard_value(p1, ConstPtr(myptr)) []
        guard_value(p1, ConstPtr(myptr)) []
        jump(ConstPtr(myptr))
        """
        expected = """
        [p1]
        guard_value(p1, ConstPtr(myptr)) []
        jump(ConstPtr(myptr))
        """
        self.optimize_loop(ops, expected)

    def test_ooisnull_oononnull_1(self):
        ops = """
        [p0]
        guard_class(p0, ConstClass(node_vtable)) []
        guard_nonnull(p0) []
        jump(p0)
        """
        expected = """
        [p0]
        guard_class(p0, ConstClass(node_vtable)) []
        jump(p0)
        """
        self.optimize_loop(ops, expected)

    def test_ooisnull_oononnull_2(self):
        ops = """
        [p0]
        guard_nonnull(p0) []
        guard_nonnull(p0) []
        jump(p0)
        """
        expected = """
        [p0]
        guard_nonnull(p0) []
        jump(p0)
        """
        self.optimize_loop(ops, expected)

    def test_ooisnull_on_null_ptr_1(self):
        ops = """
        []
        p0 = escape_r()
        guard_isnull(p0) []
        guard_isnull(p0) []
        jump()
        """
        expected = """
        []
        p0 = escape_r()
        guard_isnull(p0) []
        jump()
        """
        self.optimize_loop(ops, expected)

    def test_ooisnull_oononnull_via_virtual(self):
        ops = """
        [p0]
        pv = new_with_vtable(descr=nodesize)
        setfield_gc(pv, p0, descr=valuedescr)
        guard_nonnull(p0) []
        p1 = getfield_gc_r(pv, descr=valuedescr)
        guard_nonnull(p1) []
        jump(p0)
        """
        expected = """
        [p0]
        guard_nonnull(p0) []
        jump(p0)
        """
        self.optimize_loop(ops, expected)

    def test_oois_1(self):
        ops = """
        [p0]
        guard_class(p0, ConstClass(node_vtable)) []
        i0 = instance_ptr_ne(p0, NULL)
        guard_true(i0) []
        i1 = instance_ptr_eq(p0, NULL)
        guard_false(i1) []
        i2 = instance_ptr_ne(NULL, p0)
        guard_true(i0) []
        i3 = instance_ptr_eq(NULL, p0)
        guard_false(i1) []
        jump(p0)
        """
        expected = """
        [p0]
        guard_class(p0, ConstClass(node_vtable)) []
        jump(p0)
        """
        self.optimize_loop(ops, expected)

    def test_instance_ptr_eq_is_symmetric(self):
        ops = """
        [p0, p1]
        i0 = instance_ptr_eq(p0, p1)
        guard_false(i0) []
        i1 = instance_ptr_eq(p1, p0)
        guard_false(i1) []
        jump(p0, p1)
        """
        expected = """
        [p0, p1]
        i0 = instance_ptr_eq(p0, p1)
        guard_false(i0) []
        jump(p0, p1)
        """
        self.optimize_loop(ops, expected)

        ops = """
        [p0, p1]
        i0 = instance_ptr_ne(p0, p1)
        guard_true(i0) []
        i1 = instance_ptr_ne(p1, p0)
        guard_true(i1) []
        jump(p0, p1)
        """
        expected = """
        [p0, p1]
        i0 = instance_ptr_ne(p0, p1)
        guard_true(i0) []
        jump(p0, p1)
        """
        self.optimize_loop(ops, expected)

    def test_nonnull_1(self):
        ops = """
        [p0]
        setfield_gc(p0, 5, descr=valuedescr)     # forces p0 != NULL
        i0 = ptr_ne(p0, NULL)
        guard_true(i0) []
        i1 = ptr_eq(p0, NULL)
        guard_false(i1) []
        i2 = ptr_ne(NULL, p0)
        guard_true(i0) []
        i3 = ptr_eq(NULL, p0)
        guard_false(i1) []
        guard_nonnull(p0) []
        jump(p0)
        """
        expected = """
        [p0]
        setfield_gc(p0, 5, descr=valuedescr)
        jump(p0)
        """
        self.optimize_loop(ops, expected)

    def test_constptr_guard_value(self):
        ops = """
        []
        p1 = escape_r()
        guard_value(p1, ConstPtr(myptr)) []
        jump()
        """
        self.optimize_loop(ops, ops)

    def test_p123_simple(self):
        ops = """
        [i1, p2, p3]
        i3 = getfield_gc_i(p3, descr=valuedescr)
        escape_n(i3)
        p1 = new_with_vtable(descr=nodesize)
        setfield_gc(p1, i1, descr=valuedescr)
        jump(i1, p1, p2)
        """
        # We cannot track virtuals that survive for more than two iterations.
        self.optimize_loop(ops, ops)

    def test_p123_nested(self):
        ops = """
        [i1, p2, p3]
        i3 = getfield_gc_i(p3, descr=valuedescr)
        escape_n(i3)
        p1 = new_with_vtable(descr=nodesize)
        p1sub = new_with_vtable(descr=nodesize2)
        setfield_gc(p1, i1, descr=valuedescr)
        setfield_gc(p1sub, i1, descr=valuedescr)
        setfield_gc(p1, p1sub, descr=nextdescr)
        jump(i1, p1, p2)
        """
        expected = """
        [i1, p2, p3]
        i3 = getfield_gc_i(p3, descr=valuedescr)
        escape_n(i3)
        p1 = new_with_vtable(descr=nodesize)
        p1sub = new_with_vtable(descr=nodesize2)
        setfield_gc(p1sub, i1, descr=valuedescr)
        setfield_gc(p1, i1, descr=valuedescr)
        setfield_gc(p1, p1sub, descr=nextdescr)
        jump(i1, p1, p2)
        """
        # The same as test_p123_simple, but with a virtual containing another
        # virtual.
        self.optimize_loop(ops, expected)

    def test_p123_anti_nested(self):
        ops = """
        [i1, p2, p3]
        p3sub = getfield_gc_r(p3, descr=nextdescr)
        i3 = getfield_gc_i(p3sub, descr=valuedescr)
        escape_n(i3)
        p2sub = new_with_vtable(descr=nodesize2)
        setfield_gc(p2sub, i1, descr=valuedescr)
        setfield_gc(p2, p2sub, descr=nextdescr)
        p1 = new_with_vtable(descr=nodesize)
        jump(i1, p1, p2)
        """
        # The same as test_p123_simple, but in the end the "old" p2 contains
        # a "young" virtual p2sub.  Make sure it is all forced.
        self.optimize_loop(ops, ops)

    # ----------

    def test_keep_guard_no_exception(self):
        ops = """
        [i1]
        i2 = call_i(i1, descr=nonwritedescr)
        guard_no_exception() [i1, i2]
        jump(i2)
        """
        self.optimize_loop(ops, ops)

    def test_keep_guard_no_exception_with_call_pure_that_is_not_folded(self):
        ops = """
        [i1]
        i2 = call_pure_i(123456, i1, descr=nonwritedescr)
        guard_no_exception() [i1, i2]
        jump(i2)
        """
        expected = """
        [i1]
        i2 = call_i(123456, i1, descr=nonwritedescr)
        guard_no_exception() [i1, i2]
        jump(i2)
        """
        self.optimize_loop(ops, expected)

    def test_remove_guard_no_exception_with_call_pure_on_constant_args(self):
        arg_consts = [ConstInt(i) for i in (123456, 81)]
        call_pure_results = {tuple(arg_consts): ConstInt(5)}
        ops = """
        [i1]
        i3 = same_as_i(81)
        i2 = call_pure_i(123456, i3, descr=nonwritedescr)
        guard_no_exception() [i1, i2]
        jump(i2)
        """
        expected = """
        [i1]
        jump(5)
        """
        self.optimize_loop(ops, expected, call_pure_results)

    def test_remove_guard_no_exception_with_duplicated_call_pure(self):
        ops = """
        [i1]
        i2 = call_pure_i(123456, i1, descr=nonwritedescr)
        guard_no_exception() [i1, i2]
        i3 = call_pure_i(123456, i1, descr=nonwritedescr)
        guard_no_exception() [i1, i2, i3]
        jump(i3)
        """
        expected = """
        [i1]
        i2 = call_i(123456, i1, descr=nonwritedescr)
        guard_no_exception() [i1, i2]
        jump(i2)
        """
        self.optimize_loop(ops, expected)

    # ----------

    def test_call_loopinvariant(self):
        ops = """
        [i1]
        i2 = call_loopinvariant_i(1, i1, descr=nonwritedescr)
        guard_no_exception() []
        guard_value(i2, 1) []
        i3 = call_loopinvariant_i(1, i1, descr=nonwritedescr)
        guard_no_exception() []
        guard_value(i3, 1) []
        i4 = call_loopinvariant_i(1, i1, descr=nonwritedescr)
        guard_no_exception() []
        guard_value(i4, 1) []
        jump(i1)
        """
        expected = """
        [i1]
        i2 = call_i(1, i1, descr=nonwritedescr)
        guard_no_exception() []
        guard_value(i2, 1) []
        jump(i1)
        """
        self.optimize_loop(ops, expected)


    # ----------

    def test_virtual_oois(self):
        ops = """
        [p0, p1, p2]
        guard_nonnull(p0) []
        i3 = ptr_ne(p0, NULL)
        guard_true(i3) []
        i4 = ptr_eq(p0, NULL)
        guard_false(i4) []
        i5 = ptr_ne(NULL, p0)
        guard_true(i5) []
        i6 = ptr_eq(NULL, p0)
        guard_false(i6) []
        i7 = ptr_ne(p0, p1)
        guard_true(i7) []
        i8 = ptr_eq(p0, p1)
        guard_false(i8) []
        i9 = ptr_ne(p0, p2)
        guard_true(i9) []
        i10 = ptr_eq(p0, p2)
        guard_false(i10) []
        i11 = ptr_ne(p2, p1)
        guard_true(i11) []
        i12 = ptr_eq(p2, p1)
        guard_false(i12) []
        jump(p0, p1, p2)
        """
        expected2 = """
        [p0, p1, p2]
        guard_nonnull(p0) []
        i7 = ptr_ne(p0, p1)
        guard_true(i7) []
        i9 = ptr_ne(p0, p2)
        guard_true(i9) []
        i11 = ptr_ne(p2, p1)
        guard_true(i11) []
        jump(p0, p1, p2)
        """
        self.optimize_loop(ops, expected2)

    def test_virtual_3(self):
        ops = """
        [i]
        p1 = new_with_vtable(descr=nodesize)
        setfield_gc(p1, i, descr=valuedescr)
        i0 = getfield_gc_i(p1, descr=valuedescr)
        i1 = int_add(i0, 1)
        jump(i1)
        """
        expected = """
        [i]
        i1 = int_add(i, 1)
        jump(i1)
        """
        self.optimize_loop(ops, expected)

    def test_virtual_constant_isnull(self):
        ops = """
        [i0]
        p0 = new_with_vtable(descr=nodesize)
        setfield_gc(p0, NULL, descr=nextdescr)
        p2 = getfield_gc_r(p0, descr=nextdescr)
        i1 = ptr_eq(p2, NULL)
        jump(i1)
        """
        expected = """
        [i0]
        jump(1)
        """
        self.optimize_loop(ops, expected)

    def test_virtual_constant_isnonnull(self):
        ops = """
        [i0]
        p0 = new_with_vtable(descr=nodesize)
        setfield_gc(p0, ConstPtr(myptr), descr=nextdescr)
        p2 = getfield_gc_r(p0, descr=nextdescr)
        i1 = ptr_eq(p2, NULL)
        jump(i1)
        """
        expected = """
        [i0]
        jump(0)
        """
        self.optimize_loop(ops, expected)

    def test_virtual_array_of_struct(self):
        ops = """
        [f0, f1, f2, f3]
        p0 = new_array_clear(2, descr=complexarraydescr)
        setinteriorfield_gc(p0, 0, f1, descr=compleximagdescr)
        setinteriorfield_gc(p0, 0, f0, descr=complexrealdescr)
        setinteriorfield_gc(p0, 1, f3, descr=compleximagdescr)
        setinteriorfield_gc(p0, 1, f2, descr=complexrealdescr)
        f4 = getinteriorfield_gc_f(p0, 0, descr=complexrealdescr)
        f5 = getinteriorfield_gc_f(p0, 1, descr=complexrealdescr)
        f6 = float_mul(f4, f5)
        f7 = getinteriorfield_gc_f(p0, 0, descr=compleximagdescr)
        f8 = getinteriorfield_gc_f(p0, 1, descr=compleximagdescr)
        f9 = float_mul(f7, f8)
        f10 = float_add(f6, f9)
        finish(f10)
        """
        expected = """
        [f0, f1, f2, f3]
        f4 = float_mul(f0, f2)
        f5 = float_mul(f1, f3)
        f6 = float_add(f4, f5)
        finish(f6)
        """
        self.optimize_loop(ops, expected)

    def test_virtual_array_of_struct_forced(self):
        ops = """
        [f0, f1]
        p0 = new_array_clear(1, descr=complexarraydescr)
        setinteriorfield_gc(p0, 0, f0, descr=complexrealdescr)
        setinteriorfield_gc(p0, 0, f1, descr=compleximagdescr)
        f2 = getinteriorfield_gc_f(p0, 0, descr=complexrealdescr)
        f3 = getinteriorfield_gc_f(p0, 0, descr=compleximagdescr)
        f4 = float_mul(f2, f3)
        i0 = escape_i(f4, p0)
        finish(i0)
        """
        expected = """
        [f0, f1]
        f2 = float_mul(f0, f1)
        p0 = new_array_clear(1, descr=complexarraydescr)
        setinteriorfield_gc(p0, 0, f0, descr=complexrealdescr)
        setinteriorfield_gc(p0, 0, f1, descr=compleximagdescr)
        i0 = escape_i(f2, p0)
        finish(i0)
        """
        self.optimize_loop(ops, expected)

    def test_virtual_array_of_struct_len(self):
        ops = """
        []
        p0 = new_array_clear(2, descr=complexarraydescr)
        i0 = arraylen_gc(p0)
        finish(i0)
        """
        expected = """
        []
        finish(2)
        """
        self.optimize_loop(ops, expected)

    def test_virtual_array_of_struct_arraycopy(self):
        ops = """
        [f0, f1]
        p0 = new_array_clear(3, descr=complexarraydescr)
        setinteriorfield_gc(p0, 0, f1, descr=complexrealdescr)
        setinteriorfield_gc(p0, 0, f0, descr=compleximagdescr)
        call_n(0, p0, p0, 0, 2, 1, descr=complexarraycopydescr)
        f2 = getinteriorfield_gc_f(p0, 2, descr=complexrealdescr)
        f3 = getinteriorfield_gc_f(p0, 2, descr=compleximagdescr)
        escape_n(f2)
        escape_n(f3)
        finish(1)
        """
        expected = """
        [f0, f1]
        escape_n(f1)
        escape_n(f0)
        finish(1)
        """
        self.optimize_loop(ops, ops)

    def test_nonvirtual_array_of_struct_arraycopy(self):
        ops = """
        [p0]
        call_n(0, p0, p0, 0, 2, 1, descr=complexarraycopydescr)
        f2 = getinteriorfield_gc_f(p0, 2, descr=compleximagdescr)
        f3 = getinteriorfield_gc_f(p0, 2, descr=complexrealdescr)
        escape_n(f2)
        escape_n(f3)
        finish(1)
        """
        self.optimize_loop(ops, ops)

    def test_nonvirtual_1(self):
        ops = """
        [i]
        p1 = new_with_vtable(descr=nodesize)
        setfield_gc(p1, i, descr=valuedescr)
        i0 = getfield_gc_i(p1, descr=valuedescr)
        i1 = int_add(i0, 1)
        escape_n(p1)
        escape_n(p1)
        jump(i1)
        """
        expected = """
        [i]
        i1 = int_add(i, 1)
        p1 = new_with_vtable(descr=nodesize)
        setfield_gc(p1, i, descr=valuedescr)
        escape_n(p1)
        escape_n(p1)
        jump(i1)
        """
        self.optimize_loop(ops, expected)

    def test_nonvirtual_2(self):
        ops = """
        [i, p0]
        i0 = getfield_gc_i(p0, descr=valuedescr)
        escape_n(p0)
        i1 = int_add(i0, i)
        p1 = new_with_vtable(descr=nodesize)
        setfield_gc(p1, i1, descr=valuedescr)
        jump(i, p1)
        """
        expected = ops
        self.optimize_loop(ops, expected)

    def test_nonvirtual_later(self):
        ops = """
        [i]
        p1 = new_with_vtable(descr=nodesize)
        setfield_gc(p1, i, descr=valuedescr)
        i1 = getfield_gc_i(p1, descr=valuedescr)
        escape_n(p1)
        i2 = getfield_gc_i(p1, descr=valuedescr)
        i3 = int_add(i1, i2)
        jump(i3)
        """
        expected = """
        [i]
        p1 = new_with_vtable(descr=nodesize)
        setfield_gc(p1, i, descr=valuedescr)
        escape_n(p1)
        i2 = getfield_gc_i(p1, descr=valuedescr)
        i3 = int_add(i, i2)
        jump(i3)
        """
        self.optimize_loop(ops, expected)

    def test_nonvirtual_write_null_fields_on_force(self):
        ops = """
        [i]
        p1 = new_with_vtable(descr=nodesize)
        setfield_gc(p1, i, descr=valuedescr)
        i1 = getfield_gc_i(p1, descr=valuedescr)
        setfield_gc(p1, 0, descr=valuedescr)
        escape_n(p1)
        i2 = getfield_gc_i(p1, descr=valuedescr)
        jump(i2)
        """
        expected = """
        [i]
        p1 = new_with_vtable(descr=nodesize)
        setfield_gc(p1, 0, descr=valuedescr)
        escape_n(p1)
        i2 = getfield_gc_i(p1, descr=valuedescr)
        jump(i2)
        """
        self.optimize_loop(ops, expected)

    def test_getfield_gc_1(self):
        ops = """
        [i]
        p1 = new_with_vtable(descr=nodesize3)
        setfield_gc(p1, i, descr=valuedescr3)
        i1 = getfield_gc_i(p1, descr=valuedescr3)
        jump(i1)
        """
        expected = """
        [i]
        jump(i)
        """
        self.optimize_loop(ops, expected)

    def test_getfield_gc_2(self):
        ops = """
        [i]
        i1 = getfield_gc_i(ConstPtr(myptr3), descr=valuedescr3)
        jump(i1)
        """
        expected = """
        [i]
        jump(7)
        """
        self.optimize_loop(ops, expected)

    def test_getfield_gc_nonpure_2(self):
        ops = """
        [i]
        i1 = getfield_gc_i(ConstPtr(myptr), descr=valuedescr)
        jump(i1)
        """
        expected = ops
        self.optimize_loop(ops, expected)

    def test_varray_1(self):
        ops = """
        [i1]
        p1 = new_array(3, descr=arraydescr)
        i3 = arraylen_gc(p1, descr=arraydescr)
        guard_value(i3, 3) []
        setarrayitem_gc(p1, 1, i1, descr=arraydescr)
        setarrayitem_gc(p1, 0, 25, descr=arraydescr)
        i2 = getarrayitem_gc_i(p1, 1, descr=arraydescr)
        jump(i2)
        """
        expected = """
        [i1]
        jump(i1)
        """
        self.optimize_loop(ops, expected)

    def test_varray_alloc_and_set(self):
        ops = """
        [i1]
        p1 = new_array(2, descr=arraydescr)
        setarrayitem_gc(p1, 0, 25, descr=arraydescr)
        i2 = getarrayitem_gc_i(p1, 0, descr=arraydescr)
        jump(i2)
        """
        expected = """
        [i1]
        jump(25)
        """
        self.optimize_loop(ops, expected)

    def test_varray_float(self):
        ops = """
        [f1]
        p1 = new_array(3, descr=floatarraydescr)
        i3 = arraylen_gc(p1, descr=floatarraydescr)
        guard_value(i3, 3) []
        setarrayitem_gc(p1, 1, f1, descr=floatarraydescr)
        setarrayitem_gc(p1, 0, 3.5, descr=floatarraydescr)
        f2 = getarrayitem_gc_f(p1, 1, descr=floatarraydescr)
        jump(f2)
        """
        expected = """
        [f1]
        jump(f1)
        """
        self.optimize_loop(ops, expected)

    def test_array_non_optimized(self):
        ops = """
        [i1, p0]
        setarrayitem_gc(p0, 0, i1, descr=arraydescr)
        guard_nonnull(p0) []
        p1 = new_array(i1, descr=arraydescr)
        jump(i1, p1)
        """
        expected = """
        [i1, p0]
        p1 = new_array(i1, descr=arraydescr)
        setarrayitem_gc(p0, 0, i1, descr=arraydescr)
        jump(i1, p1)
        """
        self.optimize_loop(ops, expected)

    def test_nonvirtual_array_write_null_fields_on_force(self):
        ops = """
        [i1]
        p1 = new_array(5, descr=arraydescr)
        setarrayitem_gc(p1, 0, i1, descr=arraydescr)
        setarrayitem_gc(p1, 1, 0, descr=arraydescr)
        escape_n(p1)
        jump(i1)
        """
        expected = """
        [i1]
        p1 = new_array(5, descr=arraydescr)
        setarrayitem_gc(p1, 0, i1, descr=arraydescr)
        setarrayitem_gc(p1, 1, 0, descr=arraydescr)
        escape_n(p1)
        jump(i1)
        """
        self.optimize_loop(ops, expected)

    def test_p123_array(self):
        ops = """
        [i1, p2, p3]
        i3 = getarrayitem_gc_i(p3, 0, descr=arraydescr)
        escape_n(i3)
        p1 = new_array(1, descr=arraydescr)
        setarrayitem_gc(p1, 0, i1, descr=arraydescr)
        jump(i1, p1, p2)
        """
        # We cannot track virtuals that survive for more than two iterations.
        self.optimize_loop(ops, ops)

    def test_varray_forced_1(self):
        ops = """
        []
        p2 = new_with_vtable(descr=nodesize)
        setfield_gc(p2, 3, descr=valuedescr)
        i1 = getfield_gc_i(p2, descr=valuedescr)    # i1 = const 3
        p1 = new_array(i1, descr=arraydescr)
        escape_n(p1)
        i2 = arraylen_gc(p1)
        escape_n(i2)
        jump()
        """
        # also check that the length of the forced array is known
        expected = """
        []
        p1 = new_array(3, descr=arraydescr)
        escape_n(p1)
        escape_n(3)
        jump()
        """
        self.optimize_loop(ops, expected)

    def test_varray_huge_size(self):
        ops = """
        []
        p1 = new_array(150100, descr=arraydescr)
        jump()
        """
        self.optimize_loop(ops, ops)

    def test_varray_negative_items_from_invalid_loop(self):
        ops = """
        [p1, p2]
        i2 = getarrayitem_gc_i(p1, -1, descr=arraydescr)
        setarrayitem_gc(p2, -1, i2, descr=arraydescr)
        jump(p1, p2)
        """
        self.optimize_loop(ops, ops)

    def test_varray_too_large_items(self):
        ops = """
        [p1, p2]
        i2 = getarrayitem_gc_i(p1, 150100, descr=arraydescr)
        i3 = getarrayitem_gc_i(p1, 150100, descr=arraydescr)  # not cached
        setarrayitem_gc(p2, 150100, i2, descr=arraydescr)
        i4 = getarrayitem_gc_i(p2, 150100, descr=arraydescr)  # cached, heap.py
        jump(p1, p2, i3, i4)
        """
        expected = """
        [p1, p2]
        i2 = getarrayitem_gc_i(p1, 150100, descr=arraydescr)
        i3 = getarrayitem_gc_i(p1, 150100, descr=arraydescr)  # not cached
        setarrayitem_gc(p2, 150100, i2, descr=arraydescr)
        jump(p1, p2, i3, i2)
        """
        self.optimize_loop(ops, expected)

    def test_varray_negative_items_from_invalid_loop_v(self):
        ops = """
        []
        p1 = new_array(10, descr=arraydescr)
        i2 = getarrayitem_gc_i(p1, -1, descr=arraydescr)
        jump(i2)
        """
        py.test.raises(InvalidLoop, self.optimize_loop, ops, ops)
        #
        ops = """
        [i2]
        p1 = new_array(10, descr=arraydescr)
        setarrayitem_gc(p1, -1, i2, descr=arraydescr)
        jump()
        """
        expected = """
        [i2]
        jump()
        """
        # the setarrayitem_gc is completely dropped because of invalid index.
        # we could also raise InvalidLoop, but both choices seem OK
        self.optimize_loop(ops, expected)

    def test_varray_too_large_items_from_invalid_loop_v(self):
        ops = """
        []
        p1 = new_array(10, descr=arraydescr)
        i2 = getarrayitem_gc_i(p1, 10, descr=arraydescr)
        jump(i2)
        """
        py.test.raises(InvalidLoop, self.optimize_loop, ops, ops)
        #
        ops = """
        [i2]
        p1 = new_array(10, descr=arraydescr)
        setarrayitem_gc(p1, 10, i2, descr=arraydescr)
        jump()
        """
        expected = """
        [i2]
        jump()
        """
        # the setarrayitem_gc is completely dropped because of invalid index.
        # we could also raise InvalidLoop, but both choices seem OK
        self.optimize_loop(ops, expected)

    def test_varray_huge_size_struct(self):
        ops = """
        []
        p1 = new_array(150100, descr=complexarraydescr)
        jump()
        """
        self.optimize_loop(ops, ops)

    def test_varray_struct_negative_items_from_invalid_loop(self):
        ops = """
        [p1, p2]
        f0 = getinteriorfield_gc_f(p1, -1, descr=complexrealdescr)
        setinteriorfield_gc(p2, -1, f0, descr=compleximagdescr)
        jump(p1, p2)
        """
        self.optimize_loop(ops, ops)

    def test_varray_struct_too_large_items(self):
        ops = """
        [p1, p2]
        f2 = getinteriorfield_gc_f(p1, 150100, descr=compleximagdescr)
        # not cached:
        f3 = getinteriorfield_gc_f(p1, 150100, descr=compleximagdescr)
        setinteriorfield_gc(p2, 150100, f2, descr=complexrealdescr)
        # this is not cached so far (it could be cached by heap.py)
        f4 = getinteriorfield_gc_f(p2, 150100, descr=complexrealdescr)
        jump(p1, p2, f3, f4)
        """
        self.optimize_loop(ops, ops)

    def test_varray_struct_negative_items_from_invalid_loop_v(self):
        ops = """
        []
        p1 = new_array_clear(10, descr=complexarraydescr)
        f0 = getinteriorfield_gc_f(p1, -1, descr=complexrealdescr)
        jump(f0)
        """
        py.test.raises(InvalidLoop, self.optimize_loop, ops, ops)
        #
        ops = """
        [f0]
        p1 = new_array_clear(10, descr=complexarraydescr)
        setinteriorfield_gc(p1, -1, f0, descr=complexrealdescr)
        jump()
        """
        expected = """
        [f0]
        jump()
        """
        # the setinteriorfield_gc is completely dropped because of invalid
        # index.  we could also raise InvalidLoop, but both choices seem OK
        self.optimize_loop(ops, expected)

    def test_varray_struct_too_large_items_from_invalid_loop_v(self):
        ops = """
        []
        p1 = new_array_clear(10, descr=complexarraydescr)
        f0 = getinteriorfield_gc_f(p1, 10, descr=complexrealdescr)
        jump(f0)
        """
        py.test.raises(InvalidLoop, self.optimize_loop, ops, ops)
        #
        ops = """
        [f0]
        p1 = new_array_clear(10, descr=complexarraydescr)
        setinteriorfield_gc(p1, 10, f0, descr=complexrealdescr)
        jump()
        """
        expected = """
        [f0]
        jump()
        """
        # the setinteriorfield_gc is completely dropped because of invalid
        # index.  we could also raise InvalidLoop, but both choices seem OK
        self.optimize_loop(ops, expected)

    def test_p123_vstruct(self):
        ops = """
        [i1, p2, p3]
        i3 = getfield_gc_i(p3, descr=adescr)
        escape_n(i3)
        p1 = new(descr=ssize)
        setfield_gc(p1, i1, descr=adescr)
        jump(i1, p1, p2)
        """
        # We cannot track virtuals that survive for more than two iterations.
        self.optimize_loop(ops, ops)

    def test_duplicate_getfield_1(self):
        ops = """
        [p1, p2]
        i1 = getfield_gc_i(p1, descr=valuedescr)
        i2 = getfield_gc_i(p2, descr=valuedescr)
        i3 = getfield_gc_i(p1, descr=valuedescr)
        i4 = getfield_gc_i(p2, descr=valuedescr)
        escape_n(i1)
        escape_n(i2)
        escape_n(i3)
        escape_n(i4)
        jump(p1, p2)
        """
        expected = """
        [p1, p2]
        i1 = getfield_gc_i(p1, descr=valuedescr)
        i2 = getfield_gc_i(p2, descr=valuedescr)
        escape_n(i1)
        escape_n(i2)
        escape_n(i1)
        escape_n(i2)
        jump(p1, p2)
        """
        self.optimize_loop(ops, expected)

    def test_getfield_after_setfield(self):
        ops = """
        [p1, i1]
        setfield_gc(p1, i1, descr=valuedescr)
        i2 = getfield_gc_i(p1, descr=valuedescr)
        escape_n(i2)
        jump(p1, i1)
        """
        expected = """
        [p1, i1]
        setfield_gc(p1, i1, descr=valuedescr)
        escape_n(i1)
        jump(p1, i1)
        """
        self.optimize_loop(ops, expected)

    def test_setfield_of_different_type_does_not_clear(self):
        ops = """
        [p1, p2, i1]
        setfield_gc(p1, i1, descr=valuedescr)
        setfield_gc(p2, p1, descr=nextdescr)
        i2 = getfield_gc_i(p1, descr=valuedescr)
        escape_n(i2)
        jump(p1, p2, i1)
        """
        expected = """
        [p1, p2, i1]
        setfield_gc(p1, i1, descr=valuedescr)
        setfield_gc(p2, p1, descr=nextdescr)
        escape_n(i1)
        jump(p1, p2, i1)
        """
        self.optimize_loop(ops, expected)

    def test_setfield_of_same_type_clears(self):
        ops = """
        [p1, p2, i1, i2]
        setfield_gc(p1, i1, descr=valuedescr)
        setfield_gc(p2, i2, descr=valuedescr)
        i3 = getfield_gc_i(p1, descr=valuedescr)
        escape_n(i3)
        jump(p1, p2, i1, i3)
        """
        self.optimize_loop(ops, ops)

    def test_duplicate_getfield_mergepoint_has_no_side_effects(self):
        ops = """
        [p1]
        i1 = getfield_gc_i(p1, descr=valuedescr)
        debug_merge_point(15, 0)
        i2 = getfield_gc_i(p1, descr=valuedescr)
        escape_n(i1)
        escape_n(i2)
        jump(p1)
        """
        expected = """
        [p1]
        i1 = getfield_gc_i(p1, descr=valuedescr)
        debug_merge_point(15, 0)
        escape_n(i1)
        escape_n(i1)
        jump(p1)
        """
        self.optimize_loop(ops, expected)

    def test_duplicate_getfield_ovf_op_does_not_clear(self):
        ops = """
        [p1]
        i1 = getfield_gc_i(p1, descr=valuedescr)
        i2 = int_add_ovf(i1, 14)
        guard_no_overflow() []
        i3 = getfield_gc_i(p1, descr=valuedescr)
        escape_n(i2)
        escape_n(i3)
        jump(p1)
        """
        expected = """
        [p1]
        i1 = getfield_gc_i(p1, descr=valuedescr)
        i2 = int_add_ovf(i1, 14)
        guard_no_overflow() []
        escape_n(i2)
        escape_n(i1)
        jump(p1)
        """
        self.optimize_loop(ops, expected)

    def test_duplicate_getfield_setarrayitem_does_not_clear(self):
        ops = """
        [p1, p2]
        i1 = getfield_gc_i(p1, descr=valuedescr)
        setarrayitem_gc(p2, 0, p1, descr=arraydescr2)
        i3 = getfield_gc_i(p1, descr=valuedescr)
        escape_n(i1)
        escape_n(i3)
        jump(p1, p2)
        """
        expected = """
        [p1, p2]
        i1 = getfield_gc_i(p1, descr=valuedescr)
        setarrayitem_gc(p2, 0, p1, descr=arraydescr2)
        escape_n(i1)
        escape_n(i1)
        jump(p1, p2)
        """
        self.optimize_loop(ops, expected)

    def test_duplicate_getfield_constant(self):
        ops = """
        []
        i1 = getfield_gc_i(ConstPtr(myptr), descr=valuedescr)
        i2 = getfield_gc_i(ConstPtr(myptr), descr=valuedescr)
        escape_n(i1)
        escape_n(i2)
        jump()
        """
        expected = """
        []
        i1 = getfield_gc_i(ConstPtr(myptr), descr=valuedescr)
        escape_n(i1)
        escape_n(i1)
        jump()
        """
        self.optimize_loop(ops, expected)

    def test_duplicate_getfield_sideeffects_1(self):
        ops = """
        [p1]
        i1 = getfield_gc_i(p1, descr=valuedescr)
        escape_n()
        i2 = getfield_gc_i(p1, descr=valuedescr)
        escape_n(i1)
        escape_n(i2)
        jump(p1)
        """
        self.optimize_loop(ops, ops)

    def test_duplicate_getfield_sideeffects_2(self):
        ops = """
        [p1, i1]
        setfield_gc(p1, i1, descr=valuedescr)
        escape_n()
        i2 = getfield_gc_i(p1, descr=valuedescr)
        escape_n(i2)
        jump(p1, i1)
        """
        self.optimize_loop(ops, ops)

    def test_duplicate_setfield_1(self):
        ops = """
        [p1, i1, i2]
        setfield_gc(p1, i1, descr=valuedescr)
        setfield_gc(p1, i2, descr=valuedescr)
        jump(p1, i1, i2)
        """
        expected = """
        [p1, i1, i2]
        setfield_gc(p1, i2, descr=valuedescr)
        jump(p1, i1, i2)
        """
        self.optimize_loop(ops, expected)

    def test_duplicate_setfield_2(self):
        ops = """
        [p1, i1, i3]
        setfield_gc(p1, i1, descr=valuedescr)
        i2 = getfield_gc_i(p1, descr=valuedescr)
        setfield_gc(p1, i3, descr=valuedescr)
        escape_n(i2)
        jump(p1, i1, i3)
        """
        expected = """
        [p1, i1, i3]
        setfield_gc(p1, i3, descr=valuedescr)
        escape_n(i1)
        jump(p1, i1, i3)
        """
        self.optimize_loop(ops, expected)

    def test_duplicate_setfield_3(self):
        ops = """
        [p1, p2, i1, i3]
        setfield_gc(p1, i1, descr=valuedescr)
        i2 = getfield_gc_i(p2, descr=valuedescr)
        setfield_gc(p1, i3, descr=valuedescr)
        escape_n(i2)
        jump(p1, p2, i1, i3)
        """
        # potential aliasing of p1 and p2 means that we cannot kill the
        # the setfield_gc
        self.optimize_loop(ops, ops)

    def test_duplicate_setfield_4(self):
        ops = """
        [p1, i1, i2, p3]
        setfield_gc(p1, i1, descr=valuedescr)
        #
        # some operations on which the above setfield_gc cannot have effect
        i3 = getarrayitem_gc_i(p3, 1, descr=arraydescr)
        i4 = getarrayitem_gc_i(p3, i3, descr=arraydescr)
        i5 = int_add(i3, i4)
        setarrayitem_gc(p3, 0, i5, descr=arraydescr)
        setfield_gc(p1, i4, descr=nextdescr)
        #
        setfield_gc(p1, i2, descr=valuedescr)
        jump(p1, i1, i2, p3)
        """
        expected = """
        [p1, i1, i2, p3]
        #
        i3 = getarrayitem_gc_i(p3, 1, descr=arraydescr)
        i4 = getarrayitem_gc_i(p3, i3, descr=arraydescr)
        i5 = int_add(i3, i4)
        #
        setfield_gc(p1, i2, descr=valuedescr)
        setfield_gc(p1, i4, descr=nextdescr)
        setarrayitem_gc(p3, 0, i5, descr=arraydescr)
        jump(p1, i1, i2, p3)
        """
        self.optimize_loop(ops, expected)

    def test_duplicate_setfield_5(self):
        ops = """
        [p0, i1]
        p1 = new_with_vtable(descr=nodesize)
        setfield_gc(p1, i1, descr=valuedescr)
        setfield_gc(p0, p1, descr=nextdescr)
        setfield_raw(i1, i1, descr=valuedescr)    # random op with side-effects
        p2 = getfield_gc_r(p0, descr=nextdescr)
        i2 = getfield_gc_i(p2, descr=valuedescr)
        setfield_gc(p0, NULL, descr=nextdescr)
        escape_n(i2)
        jump(p0, i1)
        """
        expected = """
        [p0, i1]
        setfield_raw(i1, i1, descr=valuedescr)
        setfield_gc(p0, NULL, descr=nextdescr)
        escape_n(i1)
        jump(p0, i1)
        """
        self.optimize_loop(ops, expected)

    def test_duplicate_setfield_sideeffects_1(self):
        ops = """
        [p1, i1, i2]
        setfield_gc(p1, i1, descr=valuedescr)
        escape_n()
        setfield_gc(p1, i2, descr=valuedescr)
        jump(p1, i1, i2)
        """
        self.optimize_loop(ops, ops)

    def test_duplicate_setfield_residual_guard_1(self):
        ops = """
        [p1, i1, i2, i3]
        setfield_gc(p1, i1, descr=valuedescr)
        guard_true(i3) []
        i4 = int_neg(i2)
        setfield_gc(p1, i2, descr=valuedescr)
        jump(p1, i1, i2, i4)
        """
        self.optimize_loop(ops, ops)

    def test_duplicate_setfield_residual_guard_2(self):
        # the difference with the previous test is that the field value is
        # a virtual, which we try hard to keep virtual
        ops = """
        [p1, i2, i3]
        p2 = new_with_vtable(descr=nodesize)
        setfield_gc(p1, p2, descr=nextdescr)
        guard_true(i3) []
        i4 = int_neg(i2)
        setfield_gc(p1, NULL, descr=nextdescr)
        jump(p1, i2, i4)
        """
        expected = """
        [p1, i2, i3]
        guard_true(i3) [p1]
        i4 = int_neg(i2)
        setfield_gc(p1, NULL, descr=nextdescr)
        jump(p1, i2, i4)
        """
        self.optimize_loop(ops, expected)

    def test_duplicate_setfield_residual_guard_3(self):
        ops = """
        [p1, i2, i3]
        p2 = new_with_vtable(descr=nodesize)
        setfield_gc(p2, i2, descr=valuedescr)
        setfield_gc(p1, p2, descr=nextdescr)
        guard_true(i3) []
        i4 = int_neg(i2)
        setfield_gc(p1, NULL, descr=nextdescr)
        jump(p1, i2, i4)
        """
        expected = """
        [p1, i2, i3]
        guard_true(i3) [i2, p1]
        i4 = int_neg(i2)
        setfield_gc(p1, NULL, descr=nextdescr)
        jump(p1, i2, i4)
        """
        self.optimize_loop(ops, expected)

    def test_duplicate_setfield_residual_guard_4(self):
        # test that the setfield_gc does not end up between int_eq and
        # the following guard_true
        ops = """
        [p1, i1, i2, i3]
        setfield_gc(p1, i1, descr=valuedescr)
        i5 = int_eq(i3, 5)
        guard_true(i5) []
        i4 = int_neg(i2)
        setfield_gc(p1, i2, descr=valuedescr)
        jump(p1, i1, i2, i4)
        """
        self.optimize_loop(ops, ops)

    def test_setfield_int_eq_result(self):
        # test that the setfield_gc does not end up before int_eq
        ops = """
        [p1, i1, i2]
        i3 = int_eq(i1, i2)
        setfield_gc(p1, i3, descr=valuedescr)
        jump(p1, i1, i2)
        """
        self.optimize_loop(ops, ops)

    def test_duplicate_setfield_aliasing(self):
        # a case where aliasing issues (and not enough cleverness) mean
        # that we fail to remove any setfield_gc
        ops = """
        [p1, p2, i1, i2, i3]
        setfield_gc(p1, i1, descr=valuedescr)
        setfield_gc(p2, i2, descr=valuedescr)
        setfield_gc(p1, i3, descr=valuedescr)
        jump(p1, p2, i1, i2, i3)
        """
        self.optimize_loop(ops, ops)

    def test_duplicate_setfield_guard_value_const(self):
        ops = """
        [p1, i1, i2]
        guard_value(p1, ConstPtr(myptr)) []
        setfield_gc(p1, i1, descr=valuedescr)
        setfield_gc(ConstPtr(myptr), i2, descr=valuedescr)
        jump(p1, i1, i2)
        """
        expected = """
        [p1, i1, i2]
        guard_value(p1, ConstPtr(myptr)) []
        setfield_gc(ConstPtr(myptr), i2, descr=valuedescr)
        jump(ConstPtr(myptr), i1, i2)
        """
        self.optimize_loop(ops, expected)

    def test_duplicate_getarrayitem_1(self):
        ops = """
        [p1]
        p2 = getarrayitem_gc_r(p1, 0, descr=arraydescr2)
        p3 = getarrayitem_gc_r(p1, 1, descr=arraydescr2)
        p4 = getarrayitem_gc_r(p1, 0, descr=arraydescr2)
        p5 = getarrayitem_gc_r(p1, 1, descr=arraydescr2)
        escape_n(p2)
        escape_n(p3)
        escape_n(p4)
        escape_n(p5)
        jump(p1)
        """
        expected = """
        [p1]
        p2 = getarrayitem_gc_r(p1, 0, descr=arraydescr2)
        p3 = getarrayitem_gc_r(p1, 1, descr=arraydescr2)
        escape_n(p2)
        escape_n(p3)
        escape_n(p2)
        escape_n(p3)
        jump(p1)
        """
        self.optimize_loop(ops, expected)

    def test_duplicate_getarrayitem_after_setarrayitem_1(self):
        ops = """
        [p1, p2]
        setarrayitem_gc(p1, 0, p2, descr=arraydescr2)
        p3 = getarrayitem_gc_r(p1, 0, descr=arraydescr2)
        escape_n(p3)
        jump(p1, p3)
        """
        expected = """
        [p1, p2]
        setarrayitem_gc(p1, 0, p2, descr=arraydescr2)
        escape_n(p2)
        jump(p1, p2)
        """
        self.optimize_loop(ops, expected)

    @pytest.mark.xfail
    def test_duplicate_getarrayitem_after_setarrayitem_2(self):
        ops = """
        [p1, p2, p3, i1]
        setarrayitem_gc(p1, 0, p2, descr=arraydescr2)
        setarrayitem_gc(p1, i1, p3, descr=arraydescr2)
        p4 = getarrayitem_gc(p1, 0, descr=arraydescr2)
        p5 = getarrayitem_gc(p1, i1, descr=arraydescr2)
        escape_n(p4)
        escape_n(p5)
        jump(p1, p2, p3, i1)
        """
        expected = """
        [p1, p2, p3, i1]
        setarrayitem_gc(p1, 0, p2, descr=arraydescr2)
        setarrayitem_gc(p1, i1, p3, descr=arraydescr2)
        p4 = getarrayitem_gc(p1, 0, descr=arraydescr2)
        escape_n(p4)
        escape_n(p3)
        jump(p1, p2, p3, i1)
        """
        self.optimize_loop(ops, expected)

    def test_duplicate_getarrayitem_after_setarrayitem_3(self):
        ops = """
        [p1, p2, p3, p4, i1]
        setarrayitem_gc(p1, i1, p2, descr=arraydescr2)
        setarrayitem_gc(p1, 0, p3, descr=arraydescr2)
        setarrayitem_gc(p1, 1, p4, descr=arraydescr2)
        p5 = getarrayitem_gc_r(p1, i1, descr=arraydescr2)
        p6 = getarrayitem_gc_r(p1, 0, descr=arraydescr2)
        p7 = getarrayitem_gc_r(p1, 1, descr=arraydescr2)
        escape_n(p5)
        escape_n(p6)
        escape_n(p7)
        jump(p1, p2, p3, p4, i1)
        """
        expected = """
        [p1, p2, p3, p4, i1]
        setarrayitem_gc(p1, i1, p2, descr=arraydescr2)
        setarrayitem_gc(p1, 0, p3, descr=arraydescr2)
        setarrayitem_gc(p1, 1, p4, descr=arraydescr2)
        p5 = getarrayitem_gc_r(p1, i1, descr=arraydescr2)
        escape_n(p5)
        escape_n(p3)
        escape_n(p4)
        jump(p1, p2, p3, p4, i1)
        """
        self.optimize_loop(ops, expected)

    def test_duplicate_getarrayitem_after_setarrayitem_and_guard(self):
        ops = """
        [p0, p1, p2, p3, i1]
        p4 = getarrayitem_gc_r(p0, 0, descr=arraydescr2)
        p5 = getarrayitem_gc_r(p0, 1, descr=arraydescr2)
        p6 = getarrayitem_gc_r(p1, 0, descr=arraydescr2)
        setarrayitem_gc(p1, 1, p3, descr=arraydescr2)
        guard_true(i1) [i1]
        p7 = getarrayitem_gc_r(p0, 0, descr=arraydescr2)
        p8 = getarrayitem_gc_r(p0, 1, descr=arraydescr2)
        p9 = getarrayitem_gc_r(p1, 0, descr=arraydescr2)
        p10 = getarrayitem_gc_r(p1, 1, descr=arraydescr2)
        escape_n(p4)
        escape_n(p5)
        escape_n(p6)
        escape_n(p7)
        escape_n(p8)
        escape_n(p9)
        escape_n(p10)
        jump(p0, p1, p2, p3, i1)
        """
        expected = """
        [p0, p1, p2, p3, i1]
        p4 = getarrayitem_gc_r(p0, 0, descr=arraydescr2)
        p5 = getarrayitem_gc_r(p0, 1, descr=arraydescr2)
        p6 = getarrayitem_gc_r(p1, 0, descr=arraydescr2)
        setarrayitem_gc(p1, 1, p3, descr=arraydescr2)
        guard_true(i1) [i1]
        p8 = getarrayitem_gc_r(p0, 1, descr=arraydescr2)
        escape_n(p4)
        escape_n(p5)
        escape_n(p6)
        escape_n(p4)
        escape_n(p8)
        escape_n(p6)
        escape_n(p3)
        jump(p0, p1, p2, p3, 1)
        """
        self.optimize_loop(ops, expected)

    def test_getarrayitem_pure_does_not_invalidate(self):
        ops = """
        [p1, p2]
        p3 = getarrayitem_gc_r(p1, 0, descr=arraydescr2)
        i4 = getfield_gc_i(ConstPtr(myptr3), descr=valuedescr3)
        p5 = getarrayitem_gc_r(p1, 0, descr=arraydescr2)
        escape_n(p3)
        escape_n(i4)
        escape_n(p5)
        jump(p1, p2)
        """
        expected = """
        [p1, p2]
        p3 = getarrayitem_gc_r(p1, 0, descr=arraydescr2)
        escape_n(p3)
        escape_n(7)
        escape_n(p3)
        jump(p1, p2)
        """
        self.optimize_loop(ops, expected)

    def test_duplicate_getarrayitem_after_setarrayitem_two_arrays(self):
        ops = """
        [p1, p2, p3, p4, i1]
        setarrayitem_gc(p1, 0, p3, descr=arraydescr2)
        setarrayitem_gc(p2, 1, p4, descr=arraydescr2)
        p5 = getarrayitem_gc_r(p1, 0, descr=arraydescr2)
        p6 = getarrayitem_gc_r(p2, 1, descr=arraydescr2)
        escape_n(p5)
        escape_n(p6)
        jump(p1, p2, p3, p4, i1)
        """
        expected = """
        [p1, p2, p3, p4, i1]
        setarrayitem_gc(p1, 0, p3, descr=arraydescr2)
        setarrayitem_gc(p2, 1, p4, descr=arraydescr2)
        escape_n(p3)
        escape_n(p4)
        jump(p1, p2, p3, p4, i1)
        """
        self.optimize_loop(ops, expected)

    def test_duplicate_getarrayitem_after_setarrayitem_bug(self):
        ops = """
        [p0, i0, i1]
        setarrayitem_gc(p0, 0, i0, descr=arraydescr)
        i6 = int_add(i0, 1)
        setarrayitem_gc(p0, i1, i6, descr=arraydescr)
        i10 = getarrayitem_gc_i(p0, 0, descr=arraydescr)
        i11 = int_add(i10, i0)
        jump(p0, i11, i1)
        """
        expected = """
        [p0, i0, i1]
        i6 = int_add(i0, 1)
        setarrayitem_gc(p0, 0, i0, descr=arraydescr)
        setarrayitem_gc(p0, i1, i6, descr=arraydescr)
        i10 = getarrayitem_gc_i(p0, 0, descr=arraydescr)
        i11 = int_add(i10, i0)
        jump(p0, i11, i1)
        """
        self.optimize_loop(ops, expected)

    def test_duplicate_getarrayitem_after_setarrayitem_bug2(self):
        ops = """
        [p0, i0, i1]
        i2 = getarrayitem_gc_i(p0, 0, descr=arraydescr)
        i6 = int_add(i0, 1)
        setarrayitem_gc(p0, i1, i6, descr=arraydescr)
        i10 = getarrayitem_gc_i(p0, 0, descr=arraydescr)
        i11 = int_add(i10, i2)
        jump(p0, i11, i1)
        """
        expected = """
        [p0, i0, i1]
        i2 = getarrayitem_gc_i(p0, 0, descr=arraydescr)
        i6 = int_add(i0, 1)
        setarrayitem_gc(p0, i1, i6, descr=arraydescr)
        i10 = getarrayitem_gc_i(p0, 0, descr=arraydescr)
        i11 = int_add(i10, i2)
        jump(p0, i11, i1)
        """
        self.optimize_loop(ops, expected)

    def test_merge_guard_class_guard_value(self):
        ops = """
        [p1, i0, i1, i2, p2]
        guard_class(p1, ConstClass(node_vtable)) [i0]
        i3 = int_add(i1, i2)
        guard_value(p1, ConstPtr(myptr)) [i1]
        jump(p2, i0, i1, i3, p2)
        """
        expected = """
        [p1, i0, i1, i2, p2]
        guard_value(p1, ConstPtr(myptr)) [i0]
        i3 = int_add(i1, i2)
        jump(p2, i0, i1, i3, p2)
        """
        self.optimize_loop(ops, expected)

    def test_merge_guard_nonnull_guard_class(self):
        ops = """
        [p1, i0, i1, i2, p2]
        guard_nonnull(p1) [i0]
        i3 = int_add(i1, i2)
        guard_class(p1, ConstClass(node_vtable)) [i1]
        jump(p2, i0, i1, i3, p2)
        """
        expected = """
        [p1, i0, i1, i2, p2]
        guard_nonnull_class(p1, ConstClass(node_vtable)) [i0]
        i3 = int_add(i1, i2)
        jump(p2, i0, i1, i3, p2)
        """
        self.optimize_loop(ops, expected)
        self.check_expanded_fail_descr("i0", rop.GUARD_NONNULL_CLASS)

    def test_merge_guard_nonnull_guard_value(self):
        ops = """
        [p1, i0, i1, i2, p2]
        guard_nonnull(p1) [i0]
        i3 = int_add(i1, i2)
        guard_value(p1, ConstPtr(myptr)) [i1]
        jump(p2, i0, i1, i3, p2)
        """
        expected = """
        [p1, i0, i1, i2, p2]
        guard_value(p1, ConstPtr(myptr)) [i0]
        i3 = int_add(i1, i2)
        jump(p2, i0, i1, i3, p2)
        """
        self.optimize_loop(ops, expected)
        self.check_expanded_fail_descr("i0", rop.GUARD_VALUE)

    def test_merge_guard_nonnull_guard_class_guard_value(self):
        ops = """
        [p1, i0, i1, i2, p2]
        guard_nonnull(p1) [i0]
        i3 = int_add(i1, i2)
        guard_class(p1, ConstClass(node_vtable)) [i2]
        i4 = int_sub(i3, 1)
        guard_value(p1, ConstPtr(myptr)) [i1]
        jump(p2, i0, i1, i4, p2)
        """
        expected = """
        [p1, i0, i1, i2, p2]
        guard_value(p1, ConstPtr(myptr)) [i0]
        i3 = int_add(i1, i2)
        i4 = int_sub(i3, 1)
        jump(p2, i0, i1, i4, p2)
        """
        self.optimize_loop(ops, expected)
        self.check_expanded_fail_descr("i0", rop.GUARD_VALUE)

    def test_guard_class_oois(self):
        ops = """
        [p1]
        guard_class(p1, ConstClass(node_vtable2)) []
        i = instance_ptr_ne(ConstPtr(myptr), p1)
        guard_true(i) []
        jump(p1)
        """
        expected = """
        [p1]
        guard_class(p1, ConstClass(node_vtable2)) []
        jump(p1)
        """
        self.optimize_loop(ops, expected)

    def test_oois_of_itself(self):
        ops = """
        [p0]
        p1 = getfield_gc_r(p0, descr=nextdescr)
        p2 = getfield_gc_r(p0, descr=nextdescr)
        i1 = ptr_eq(p1, p2)
        guard_true(i1) []
        i2 = ptr_ne(p1, p2)
        guard_false(i2) []
        jump(p0)
        """
        expected = """
        [p0]
        p1 = getfield_gc_r(p0, descr=nextdescr)
        jump(p0)
        """
        self.optimize_loop(ops, expected)

    def test_remove_duplicate_pure_op(self):
        ops = """
        [p1, p2]
        i1 = ptr_eq(p1, p2)
        i2 = ptr_eq(p1, p2)
        i3 = int_add(i1, 1)
        i3b = int_is_true(i3)
        guard_true(i3b) []
        i4 = int_add(i2, 1)
        i4b = int_is_true(i4)
        guard_true(i4b) []
        escape_n(i3)
        escape_n(i4)
        guard_true(i1) []
        guard_true(i2) []
        jump(p1, p2)
        """
        expected = """
        [p1, p2]
        i1 = ptr_eq(p1, p2)
        i3 = int_add(i1, 1)
        escape_n(i3)
        escape_n(i3)
        guard_true(i1) []
        jump(p1, p2)
        """
        self.optimize_loop(ops, expected)

    def test_remove_duplicate_pure_op_with_descr(self):
        ops = """
        [p1]
        i0 = arraylen_gc(p1, descr=arraydescr)
        i1 = int_gt(i0, 0)
        guard_true(i1) []
        i2 = arraylen_gc(p1, descr=arraydescr)
        i3 = int_gt(i0, 0)
        guard_true(i3) []
        jump(p1)
        """
        expected = """
        [p1]
        i0 = arraylen_gc(p1, descr=arraydescr)
        i1 = int_gt(i0, 0)
        guard_true(i1) []
        jump(p1)
        """
        self.optimize_loop(ops, expected)

    def test_fold_constant_partial_ops_float(self):
        ops = """
        [f0]
        f1 = float_mul(f0, 1.0)
        f2 = escape_f(f1)
        jump(f2)
        """
        expected = """
        [f0]
        f2 = escape_f(f0)
        jump(f2)
        """
        self.optimize_loop(ops, expected)

        ops = """
        [f0]
        f1 = float_mul(1.0, f0)
        f2 = escape_f(f1)
        jump(f2)
        """
        expected = """
        [f0]
        f2 = escape_f(f0)
        jump(f2)
        """
        self.optimize_loop(ops, expected)


        ops = """
        [f0]
        f1 = float_mul(f0, -1.0)
        f2 = escape_f(f1)
        jump(f2)
        """
        expected = """
        [f0]
        f1 = float_neg(f0)
        f2 = escape_f(f1)
        jump(f2)
        """
        self.optimize_loop(ops, expected)

        ops = """
        [f0]
        f1 = float_mul(-1.0, f0)
        f2 = escape_f(f1)
        jump(f2)
        """
        expected = """
        [f0]
        f1 = float_neg(f0)
        f2 = escape_f(f1)
        jump(f2)
        """
        self.optimize_loop(ops, expected)

    def test_fold_repeated_float_neg(self):
        ops = """
        [f0]
        f1 = float_neg(f0)
        f2 = float_neg(f1)
        f3 = float_neg(f2)
        f4 = float_neg(f3)
        escape_n(f4)
        jump(f4)
        """
        expected = """
        [f0]
        # The backend removes this dead op.
        f1 = float_neg(f0)
        escape_n(f0)
        jump(f0)
        """
        self.optimize_loop(ops, expected)

    def test_float_division_by_multiplication(self):
        ops = """
        [f0]
        f1 = float_truediv(f0, 2.0)
        f2 = float_truediv(f1, 3.0)
        f3 = float_truediv(f2, -0.25)
        f4 = float_truediv(f3, 0.0)
        f5 = escape_f(f4)
        jump(f5)
        """

        expected = """
        [f0]
        f1 = float_mul(f0, 0.5)
        f2 = float_truediv(f1, 3.0)
        f3 = float_mul(f2, -4.0)
        f4 = float_truediv(f3, 0.0)
        f5 = escape_f(f4)
        jump(f5)
        """
        self.optimize_loop(ops, expected)

    # ----------
    def get_class_of_box(self, box):
        base = box.getref_base()
        return lltype.cast_opaque_ptr(rclass.OBJECTPTR, base).typeptr

    def _verify_fail_args(self, boxes, oparse, text):
        r = re.compile(r"\bwhere\s+(\w+)\s+is a\s+(\w+)")
        parts = list(r.finditer(text))
        ends = [match.start() for match in parts] + [len(text)]
        #
        virtuals = {}
        for match, end in zip(parts, ends[1:]):
            pvar = match.group(1)
            fieldstext = text[match.end():end]
            if match.group(2) == 'varray':
                arrayname, fieldstext = fieldstext.split(':', 1)
                tag = ('varray', self.namespace[arrayname.strip()])
            elif match.group(2) == 'vstruct':
                if ',' in fieldstext:
                    structname, fieldstext = fieldstext.split(',', 1)
                else:
                    structname, fieldstext = fieldstext, ''
                tag = ('vstruct', self.namespace[structname.strip()])
            else:
                tag = ('virtual', self.namespace[match.group(2)])
            virtuals[pvar] = (tag, None, fieldstext)
        #
        r2 = re.compile(r"([\w\d()]+)[.](\w+)\s*=\s*([\w\d()]+)")
        pendingfields = []
        for match in r2.finditer(text):
            pvar = match.group(1)
            pfieldname = match.group(2)
            pfieldvar = match.group(3)
            pendingfields.append((pvar, pfieldname, pfieldvar))
        #
        def _variables_equal(box, varname, strict):
            if varname not in virtuals:
                if strict:
                    assert box.same_box(oparse.getvar(varname))
            else:
                tag, resolved, fieldstext = virtuals[varname]
                if tag[0] == 'virtual':
                    assert self.get_class_of_box(box) == tag[1]
                elif tag[0] == 'varray':
                    pass    # xxx check arraydescr
                elif tag[0] == 'vstruct':
                    pass    # xxx check typedescr
                else:
                    assert 0
                if resolved is not None:
                    assert resolved.getvalue() == box.getvalue()
                else:
                    virtuals[varname] = tag, box, fieldstext
        #
        basetext = text.splitlines()[0]
        varnames = [s.strip() for s in basetext.split(',')]
        if varnames == ['']:
            varnames = []
        assert len(boxes) == len(varnames)
        for box, varname in zip(boxes, varnames):
            _variables_equal(box, varname, strict=False)
        for pvar, pfieldname, pfieldvar in pendingfields:
            box = oparse.getvar(pvar)
            fielddescr = self.namespace[pfieldname.strip()]
            opnum = OpHelpers.getfield_for_descr(fielddescr)
            fieldval = executor.execute(self.cpu, None,
                                        opnum,
                                        fielddescr,
                                        box)
            _variables_equal(executor.wrap_constant(fieldval), pfieldvar,
                             strict=True)
        #
        for match in parts:
            pvar = match.group(1)
            tag, resolved, fieldstext = virtuals[pvar]
            assert resolved is not None
            index = 0
            for fieldtext in fieldstext.split(','):
                fieldtext = fieldtext.strip()
                if not fieldtext:
                    continue
                if tag[0] in ('virtual', 'vstruct'):
                    fieldname, fieldvalue = fieldtext.split('=')
                    fielddescr = self.namespace[fieldname.strip()]
                    opnum = OpHelpers.getfield_for_descr(fielddescr)
                    fieldval = executor.execute(self.cpu, None, opnum,
                                                fielddescr,
                                                resolved)
                elif tag[0] == 'varray':
                    fieldvalue = fieldtext
                    #opnum = OpHelpers.getarrayitem_for_descr(fielddescr)
                    fieldval = executor.execute(self.cpu, None,
                                                rop.GETARRAYITEM_GC_I,
                                                tag[1],
                                                resolved, ConstInt(index))
                else:
                    assert 0
                _variables_equal(executor.wrap_constant(fieldval),
                                 fieldvalue.strip(), strict=False)
                index += 1

    def check_expanded_fail_descr(self, expectedtext, guard_opnum, values=None):
        guard_op, = [op for op in self.loop.operations if op.is_guard()]
        fail_args = guard_op.getfailargs()
        if values is not None:
            fail_args = values
        fdescr = guard_op.getdescr()
        reader = ResumeDataFakeReader(fdescr, fail_args,
                                      MyMetaInterp(self.cpu))
        boxes = reader.consume_boxes()
        self._verify_fail_args(boxes, self.oparse, expectedtext)

    def test_expand_fail_1(self):
        ops = """
        [i1, i3]
        # first rename i3 into i4
        p1 = new_with_vtable(descr=nodesize)
        setfield_gc(p1, i3, descr=valuedescr)
        i4 = getfield_gc_i(p1, descr=valuedescr)
        #
        i2 = int_add(10, 5)
        guard_true(i1) [i2, i4]
        jump(i1, i4)
        """
        expected = """
        [i1, i3]
        guard_true(i1) [i3]
        jump(1, i3)
        """
        self.optimize_loop(ops, expected)
        self.check_expanded_fail_descr('15, i3', rop.GUARD_TRUE)

    def test_expand_fail_2(self):
        ops = """
        [i1, i2]
        p1 = new_with_vtable(descr=nodesize)
        setfield_gc(p1, i2, descr=valuedescr)
        setfield_gc(p1, p1, descr=nextdescr)
        guard_true(i1) [p1]
        jump(i1, i2)
        """
        expected = """
        [i1, i2]
        guard_true(i1) [i2]
        jump(1, i2)
        """
        self.optimize_loop(ops, expected)
        self.check_expanded_fail_descr('''ptr
            where ptr is a node_vtable, valuedescr=i2
            ''', rop.GUARD_TRUE)

    def test_expand_fail_3(self):
        ops = """
        [i1, i2, i3, p3]
        p1 = new_with_vtable(descr=nodesize)
        p2 = new_with_vtable(descr=nodesize)
        setfield_gc(p1, 1, descr=valuedescr)
        setfield_gc(p1, p2, descr=nextdescr)
        setfield_gc(p2, i2, descr=valuedescr)
        setfield_gc(p2, p3, descr=nextdescr)
        guard_true(i1) [i3, p1]
        jump(i2, i1, i3, p3)
        """
        expected = """
        [i1, i2, i3, p3]
        guard_true(i1) [i3, i2, p3]
        jump(i2, 1, i3, p3)
        """
        self.optimize_loop(ops, expected)
        self.check_expanded_fail_descr('''i3, p1
            where p1 is a node_vtable, valuedescr=1, nextdescr=p2
            where p2 is a node_vtable, valuedescr=i2, nextdescr=p3
            ''', rop.GUARD_TRUE)

    def test_expand_fail_4(self):
        for arg in ['p1', 'i2,p1', 'p1,p2', 'p2,p1',
                    'i2,p1,p2', 'i2,p2,p1']:
            ops = """
            [i1, i2, i3]
            p1 = new_with_vtable(descr=nodesize)
            setfield_gc(p1, i3, descr=valuedescr)
            i4 = getfield_gc_i(p1, descr=valuedescr)   # copy of i3
            p2 = new_with_vtable(descr=nodesize)
            setfield_gc(p1, i2, descr=valuedescr)
            setfield_gc(p1, p2, descr=nextdescr)
            setfield_gc(p2, i2, descr=valuedescr)
            guard_true(i1) [i4, i3, %s]
            jump(i1, i2, i3)
            """
            expected = """
            [i1, i2, i3]
            guard_true(i1) [i3, i2]
            jump(1, i2, i3)
            """
            self.optimize_loop(ops % arg, expected)
            self.check_expanded_fail_descr('''i3, i3, %s
                where p1 is a node_vtable, valuedescr=i2, nextdescr=p2
                where p2 is a node_vtable, valuedescr=i2''' % arg,
                                           rop.GUARD_TRUE)

    def test_expand_fail_5(self):
        ops = """
        [i1, i2, i3, i4]
        p1 = new_with_vtable(descr=nodesize)
        p2 = new_with_vtable(descr=nodesize)
        setfield_gc(p1, i4, descr=valuedescr)
        setfield_gc(p1, p2, descr=nextdescr)
        setfield_gc(p2, i2, descr=valuedescr)
        setfield_gc(p2, p1, descr=nextdescr)      # a cycle
        guard_true(i1) [i3, i4, p1, p2]
        jump(i2, i1, i3, i4)
        """
        expected = """
        [i1, i2, i3, i4]
        guard_true(i1) [i3, i4, i2]
        jump(i2, 1, i3, i4)
        """
        self.optimize_loop(ops, expected)
        self.check_expanded_fail_descr('''i3, i4, p1, p2
            where p1 is a node_vtable, valuedescr=i4, nextdescr=p2
            where p2 is a node_vtable, valuedescr=i2, nextdescr=p1
            ''', rop.GUARD_TRUE)

    def test_expand_fail_varray(self):
        ops = """
        [i1]
        p1 = new_array(3, descr=arraydescr)
        setarrayitem_gc(p1, 1, i1, descr=arraydescr)
        setarrayitem_gc(p1, 0, 25, descr=arraydescr)
        guard_true(i1) [p1]
        i2 = getarrayitem_gc_i(p1, 1, descr=arraydescr)
        jump(i2)
        """
        expected = """
        [i1]
        guard_true(i1) [i1]
        jump(1)
        """
        self.optimize_loop(ops, expected)
        self.check_expanded_fail_descr('''p1
            where p1 is a varray arraydescr: 25, i1
            ''', rop.GUARD_TRUE)

    def test_expand_fail_vstruct(self):
        ops = """
        [i1, p1]
        p2 = new(descr=ssize)
        setfield_gc(p2, i1, descr=adescr)
        setfield_gc(p2, p1, descr=bdescr)
        guard_true(i1) [p2]
        i3 = getfield_gc_i(p2, descr=adescr)
        p3 = getfield_gc_r(p2, descr=bdescr)
        jump(i3, p3)
        """
        expected = """
        [i1, p1]
        guard_true(i1) [i1, p1]
        jump(1, p1)
        """
        self.optimize_loop(ops, expected)
        self.check_expanded_fail_descr('''p2
            where p2 is a vstruct ssize, adescr=i1, bdescr=p1
            ''', rop.GUARD_TRUE)

    def test_expand_fail_lazy_setfield_1(self):
        ops = """
        [p1, i2, i3]
        p2 = new_with_vtable(descr=nodesize)
        setfield_gc(p2, i2, descr=valuedescr)
        setfield_gc(p1, p2, descr=nextdescr)
        guard_true(i3) []
        i4 = int_neg(i2)
        setfield_gc(p1, NULL, descr=nextdescr)
        jump(p1, i2, i4)
        """
        expected = """
        [p1, i2, i3]
        guard_true(i3) [i2, p1]
        i4 = int_neg(i2)
        setfield_gc(p1, NULL, descr=nextdescr)
        jump(p1, i2, i4)
        """
        self.optimize_loop(ops, expected)
        #
        # initialize p1.getref_base() to return a random pointer to a NODE
        # (it doesn't have to be self.nodeaddr, but it's convenient)
        failargs = self.loop.operations[1].getfailargs()
        if failargs[0].type == 'r':
            values = [InputArgRef(self.nodeaddr), InputArgInt(0)]
        else:
            values = [InputArgInt(0), InputArgRef(self.nodeaddr)]
        assert hasattr(self.oparse.getvar('p1'), '_resref')
        self.oparse.getvar('p1')._resref = self.nodeaddr
        #
        self.check_expanded_fail_descr(
            '''
            p1.nextdescr = p2
            where p2 is a node_vtable, valuedescr=i2
            ''', rop.GUARD_TRUE, values=values)

    def test_expand_fail_lazy_setfield_2(self):
        ops = """
        [i2, i3]
        p2 = new_with_vtable(descr=nodesize)
        setfield_gc(p2, i2, descr=valuedescr)
        setfield_gc(ConstPtr(myptr), p2, descr=nextdescr)
        guard_true(i3) []
        i4 = int_neg(i2)
        setfield_gc(ConstPtr(myptr), NULL, descr=nextdescr)
        jump(i2, i4)
        """
        expected = """
        [i2, i3]
        guard_true(i3) [i2]
        i4 = int_neg(i2)
        setfield_gc(ConstPtr(myptr), NULL, descr=nextdescr)
        jump(i2, i4)
        """
        self.optimize_loop(ops, expected)
        self.check_expanded_fail_descr('''
            ConstPtr(myptr).nextdescr = p2
            where p2 is a node_vtable, valuedescr=i2
            ''', rop.GUARD_TRUE)

    def test_residual_call_does_not_invalidate_caches(self):
        ops = """
        [p1, p2]
        i1 = getfield_gc_i(p1, descr=valuedescr)
        i2 = call_i(i1, descr=nonwritedescr)
        i3 = getfield_gc_i(p1, descr=valuedescr)
        escape_n(i1)
        escape_n(i3)
        jump(p1, p2)
        """
        expected = """
        [p1, p2]
        i1 = getfield_gc_i(p1, descr=valuedescr)
        i2 = call_i(i1, descr=nonwritedescr)
        escape_n(i1)
        escape_n(i1)
        jump(p1, p2)
        """
        self.optimize_loop(ops, expected)

    def test_residual_call_invalidate_some_caches(self):
        ops = """
        [p1, p2]
        i1 = getfield_gc_i(p1, descr=adescr)
        i2 = getfield_gc_i(p1, descr=bdescr)
        i3 = call_i(i1, descr=writeadescr)
        i4 = getfield_gc_i(p1, descr=adescr)
        i5 = getfield_gc_i(p1, descr=bdescr)
        escape_n(i1)
        escape_n(i2)
        escape_n(i4)
        escape_n(i5)
        jump(p1, p2)
        """
        expected = """
        [p1, p2]
        i1 = getfield_gc_i(p1, descr=adescr)
        i2 = getfield_gc_i(p1, descr=bdescr)
        i3 = call_i(i1, descr=writeadescr)
        i4 = getfield_gc_i(p1, descr=adescr)
        escape_n(i1)
        escape_n(i2)
        escape_n(i4)
        escape_n(i2)
        jump(p1, p2)
        """
        self.optimize_loop(ops, expected)

    def test_residual_call_invalidate_arrays(self):
        ops = """
        [p1, p2, i1]
        p3 = getarrayitem_gc_r(p1, 0, descr=arraydescr2)
        p4 = getarrayitem_gc_r(p2, 1, descr=arraydescr2)
        i3 = call_i(i1, descr=writeadescr)
        p5 = getarrayitem_gc_r(p1, 0, descr=arraydescr2)
        p6 = getarrayitem_gc_r(p2, 1, descr=arraydescr2)
        escape_n(p3)
        escape_n(p4)
        escape_n(p5)
        escape_n(p6)
        jump(p1, p2, i1)
        """
        expected = """
        [p1, p2, i1]
        p3 = getarrayitem_gc_r(p1, 0, descr=arraydescr2)
        p4 = getarrayitem_gc_r(p2, 1, descr=arraydescr2)
        i3 = call_i(i1, descr=writeadescr)
        escape_n(p3)
        escape_n(p4)
        escape_n(p3)
        escape_n(p4)
        jump(p1, p2, i1)
        """
        self.optimize_loop(ops, expected)

    def test_residual_call_invalidate_some_arrays(self):
        ops = """
        [p1, p2, i1]
        p3 = getarrayitem_gc_r(p2, 0, descr=arraydescr2)
        p4 = getarrayitem_gc_r(p2, 1, descr=arraydescr2)
        i2 = getarrayitem_gc_i(p1, 1, descr=arraydescr)
        i3 = call_i(i1, descr=writearraydescr)
        p5 = getarrayitem_gc_r(p2, 0, descr=arraydescr2)
        p6 = getarrayitem_gc_r(p2, 1, descr=arraydescr2)
        i4 = getarrayitem_gc_i(p1, 1, descr=arraydescr)
        escape_n(p3)
        escape_n(p4)
        escape_n(p5)
        escape_n(p6)
        escape_n(i2)
        escape_n(i4)
        jump(p1, p2, i1)
        """
        expected = """
        [p1, p2, i1]
        p3 = getarrayitem_gc_r(p2, 0, descr=arraydescr2)
        p4 = getarrayitem_gc_r(p2, 1, descr=arraydescr2)
        i2 = getarrayitem_gc_i(p1, 1, descr=arraydescr)
        i3 = call_i(i1, descr=writearraydescr)
        i4 = getarrayitem_gc_i(p1, 1, descr=arraydescr)
        escape_n(p3)
        escape_n(p4)
        escape_n(p3)
        escape_n(p4)
        escape_n(i2)
        escape_n(i4)
        jump(p1, p2, i1)
        """
        self.optimize_loop(ops, expected)

    def test_residual_call_invalidates_some_read_caches_1(self):
        ops = """
        [p1, i1, p2, i2]
        setfield_gc(p1, i1, descr=valuedescr)
        setfield_gc(p2, i2, descr=adescr)
        i3 = call_i(i1, descr=readadescr)
        setfield_gc(p1, i3, descr=valuedescr)
        setfield_gc(p2, i3, descr=adescr)
        jump(p1, i1, p2, i2)
        """
        expected = """
        [p1, i1, p2, i2]
        setfield_gc(p2, i2, descr=adescr)
        i3 = call_i(i1, descr=readadescr)
        setfield_gc(p2, i3, descr=adescr)
        setfield_gc(p1, i3, descr=valuedescr)
        jump(p1, i1, p2, i2)
        """
        self.optimize_loop(ops, expected)

    def test_residual_call_invalidates_some_read_caches_2(self):
        ops = """
        [p1, i1, p2, i2]
        setfield_gc(p1, i1, descr=valuedescr)
        setfield_gc(p2, i2, descr=adescr)
        i3 = call_i(i1, descr=writeadescr)
        setfield_gc(p2, i3, descr=adescr)
        setfield_gc(p1, i3, descr=valuedescr)
        jump(p1, i1, p2, i2)
        """
        expected = """
        [p1, i1, p2, i2]
        setfield_gc(p2, i2, descr=adescr)
        i3 = call_i(i1, descr=writeadescr)
        setfield_gc(p2, i3, descr=adescr)
        setfield_gc(p1, i3, descr=valuedescr)
        jump(p1, i1, p2, i2)
        """
        self.optimize_loop(ops, expected)

    def test_residual_call_invalidates_some_read_caches_3(self):
        ops = """
        [p1, i1, p2, i2]
        setfield_gc(p1, i1, descr=valuedescr)
        setfield_gc(p2, i2, descr=adescr)
        i3 = call_i(i1, descr=plaincalldescr)
        setfield_gc(p2, i3, descr=adescr)
        setfield_gc(p1, i3, descr=valuedescr)
        jump(p1, i1, p2, i2)
        """
        expected = """
        [p1, i1, p2, i2]
        setfield_gc(p2, i2, descr=adescr)
        setfield_gc(p1, i1, descr=valuedescr)
        i3 = call_i(i1, descr=plaincalldescr)
        setfield_gc(p2, i3, descr=adescr)
        setfield_gc(p1, i3, descr=valuedescr)
        jump(p1, i1, p2, i2)
        """
        self.optimize_loop(ops, expected)

    def test_call_assembler_invalidates_caches(self):
        ops = '''
        [p1, i1]
        setfield_gc(p1, i1, descr=valuedescr)
        i3 = call_assembler_i(i1, descr=asmdescr)
        setfield_gc(p1, i3, descr=valuedescr)
        jump(p1, i3)
        '''
        self.optimize_loop(ops, ops)

    def test_call_pure_invalidates_caches(self):
        # CALL_PURE should still force the setfield_gc() to occur before it
        ops = '''
        [p1, i1]
        setfield_gc(p1, i1, descr=valuedescr)
        i3 = call_pure_i(p1, descr=plaincalldescr)
        setfield_gc(p1, i3, descr=valuedescr)
        jump(p1, i3)
        '''
        expected = '''
        [p1, i1]
        setfield_gc(p1, i1, descr=valuedescr)
        i3 = call_i(p1, descr=plaincalldescr)
        setfield_gc(p1, i3, descr=valuedescr)
        jump(p1, i3)
        '''
        self.optimize_loop(ops, expected)

    def test_call_pure_constant_folding(self):
        # CALL_PURE is not marked as is_always_pure(), because it is wrong
        # to call the function arbitrary many times at arbitrary points in
        # time.  Check that it is either constant-folded (and replaced by
        # the result of the call, recorded as the first arg), or turned into
        # a regular CALL.
        arg_consts = [ConstInt(i) for i in (123456, 4, 5, 6)]
        call_pure_results = {tuple(arg_consts): ConstInt(42)}
        ops = '''
        [i0, i1, i2]
        escape_n(i1)
        escape_n(i2)
        i3 = call_pure_i(123456, 4, 5, 6, descr=plaincalldescr)
        i4 = call_pure_i(123456, 4, i0, 6, descr=plaincalldescr)
        jump(i0, i3, i4)
        '''
        expected = '''
        [i0, i1, i2]
        escape_n(i1)
        escape_n(i2)
        i4 = call_i(123456, 4, i0, 6, descr=plaincalldescr)
        jump(i0, 42, i4)
        '''
        self.optimize_loop(ops, expected, call_pure_results)

    def test_vref_nonvirtual_nonescape(self):
        ops = """
        [p1]
        p2 = virtual_ref(p1, 5)
        virtual_ref_finish(p2, p1)
        jump(p1)
        """
        expected = """
        [p1]
        p0 = force_token()
        jump(p1)
        """
        self.optimize_loop(ops, expected)

    def test_vref_nonvirtual_escape(self):
        ops = """
        [p1]
        p2 = virtual_ref(p1, 5)
        escape_n(p2)
        virtual_ref_finish(p2, p1)
        jump(p1)
        """
        expected = """
        [p1]
        p0 = force_token()
        p2 = new_with_vtable(descr=vref_descr)
        setfield_gc(p2, p0, descr=virtualtokendescr)
        setfield_gc(p2, NULL, descr=virtualforceddescr)
        escape_n(p2)
        setfield_gc(p2, NULL, descr=virtualtokendescr)
        setfield_gc(p2, p1, descr=virtualforceddescr)
        jump(p1)
        """
        # XXX we should optimize a bit more the case of a nonvirtual.
        # in theory it is enough to just do 'p2 = p1'.
        self.optimize_loop(ops, expected)

    def test_vref_virtual_1(self):
        ops = """
        [p0, i1]
        #
        p1 = new_with_vtable(descr=nodesize)
        p1b = new_with_vtable(descr=nodesize)
        setfield_gc(p1b, 252, descr=valuedescr)
        setfield_gc(p1, p1b, descr=nextdescr)
        #
        p2 = virtual_ref(p1, 3)
        setfield_gc(p0, p2, descr=nextdescr)
        call_may_force_n(i1, descr=mayforcevirtdescr)
        guard_not_forced() [i1]
        virtual_ref_finish(p2, p1)
        setfield_gc(p0, NULL, descr=nextdescr)
        jump(p0, i1)
        """
        expected = """
        [p0, i1]
        p3 = force_token()
        #
        p2 = new_with_vtable(descr=vref_descr)
        setfield_gc(p2, p3, descr=virtualtokendescr)
        setfield_gc(p2, NULL, descr=virtualforceddescr)
        setfield_gc(p0, p2, descr=nextdescr)
        #
        call_may_force_n(i1, descr=mayforcevirtdescr)
        guard_not_forced() [i1]
        #
        setfield_gc(p0, NULL, descr=nextdescr)
        setfield_gc(p2, NULL, descr=virtualtokendescr)
        p1 = new_with_vtable(descr=nodesize)
        p1b = new_with_vtable(descr=nodesize)
        setfield_gc(p1b, 252, descr=valuedescr)
        setfield_gc(p1, p1b, descr=nextdescr)
        setfield_gc(p2, p1, descr=virtualforceddescr)
        jump(p0, i1)
        """
        self.optimize_loop(ops, expected)

    def test_vref_virtual_2(self):
        ops = """
        [p0, i1]
        #
        p1 = new_with_vtable(descr=nodesize)
        p1b = new_with_vtable(descr=nodesize)
        setfield_gc(p1b, i1, descr=valuedescr)
        setfield_gc(p1, p1b, descr=nextdescr)
        #
        p2 = virtual_ref(p1, 2)
        setfield_gc(p0, p2, descr=nextdescr)
        call_may_force_n(i1, descr=mayforcevirtdescr)
        guard_not_forced() [p2, p1]
        virtual_ref_finish(p2, p1)
        setfield_gc(p0, NULL, descr=nextdescr)
        jump(p0, i1)
        """
        expected = """
        [p0, i1]
        p3 = force_token()
        #
        p2 = new_with_vtable(descr=vref_descr)
        setfield_gc(p2, p3, descr=virtualtokendescr)
        setfield_gc(p2, NULL, descr=virtualforceddescr)
        setfield_gc(p0, p2, descr=nextdescr)
        #
        call_may_force_n(i1, descr=mayforcevirtdescr)
        guard_not_forced() [p2, i1]
        #
        setfield_gc(p0, NULL, descr=nextdescr)
        setfield_gc(p2, NULL, descr=virtualtokendescr)
        p1 = new_with_vtable(descr=nodesize)
        p1b = new_with_vtable(descr=nodesize)
        setfield_gc(p1b, i1, descr=valuedescr)
        setfield_gc(p1, p1b, descr=nextdescr)
        setfield_gc(p2, p1, descr=virtualforceddescr)
        jump(p0, i1)
        """
        # the point of this test is that 'i1' should show up in the fail_args
        # of 'guard_not_forced', because it was stored in the virtual 'p1b'.
        self.optimize_loop(ops, expected)
        self.check_expanded_fail_descr('''p2, p1
            where p1 is a node_vtable, nextdescr=p1b
            where p1b is a node_vtable, valuedescr=i1
            ''', rop.GUARD_NOT_FORCED)

    @pytest.mark.xfail
    def test_vref_virtual_and_lazy_setfield(self):
        ops = """
        [p0, i1]
        #
        p1 = new_with_vtable(descr=nodesize)
        p1b = new_with_vtable(descr=nodesize)
        setfield_gc(p1b, i1, descr=valuedescr)
        setfield_gc(p1, p1b, descr=nextdescr)
        #
        p2 = virtual_ref(p1, 2)
        setfield_gc(p0, p2, descr=refdescr)
        call_n(i1, descr=nonwritedescr)
        guard_no_exception() [p2, p1]
        virtual_ref_finish(p2, p1)
        setfield_gc(p0, NULL, descr=refdescr)
        jump(p0, i1)
        """
        expected = """
        [p0, i1]
        p3 = force_token()
        call_n(i1, descr=nonwritedescr)
        guard_no_exception() [p3, i1, p0]
        setfield_gc(p0, NULL, descr=refdescr)
        jump(p0, i1)
        """
        self.optimize_loop(ops, expected)
        # the fail_args contain [p3, i1, p0]:
        #  - p3 is from the virtual expansion of p2
        #  - i1 is from the virtual expansion of p1
        #  - p0 is from the extra pendingfields
        self.loop.inputargs[0].setref_base(self.nodeobjvalue)
        self.check_expanded_fail_descr('''p2, p1
            p0.refdescr = p2
            where p2 is a jit_virtual_ref_vtable, virtualtokendescr=p3
            where p1 is a node_vtable, nextdescr=p1b
            where p1b is a node_vtable, valuedescr=i1
            ''', rop.GUARD_NO_EXCEPTION)

    def test_vref_virtual_after_finish(self):
        ops = """
        [i1]
        p1 = new_with_vtable(descr=nodesize)
        p2 = virtual_ref(p1, 7)
        escape_n(p2)
        virtual_ref_finish(p2, p1)
        call_may_force_n(i1, descr=mayforcevirtdescr)
        guard_not_forced() []
        jump(i1)
        """
        expected = """
        [i1]
        p3 = force_token()
        p2 = new_with_vtable(descr=vref_descr)
        setfield_gc(p2, p3, descr=virtualtokendescr)
        setfield_gc(p2, NULL, descr=virtualforceddescr)
        escape_n(p2)
        p1 = new_with_vtable(descr=nodesize)
        setfield_gc(p2, p1, descr=virtualforceddescr)
        setfield_gc(p2, NULL, descr=virtualtokendescr)
        call_may_force_n(i1, descr=mayforcevirtdescr)
        guard_not_forced() []
        jump(i1)
        """
        self.optimize_loop(ops, expected)

    def test_vref_nonvirtual_and_lazy_setfield(self):
        ops = """
        [i1, p1]
        p2 = virtual_ref(p1, 23)
        escape_n(p2)
        virtual_ref_finish(p2, p1)
        call_may_force_n(i1, descr=mayforcevirtdescr)
        guard_not_forced() [i1]
        jump(i1, p1)
        """
        expected = """
        [i1, p1]
        p3 = force_token()
        p2 = new_with_vtable(descr=vref_descr)
        setfield_gc(p2, p3, descr=virtualtokendescr)
        setfield_gc(p2, NULL, descr=virtualforceddescr)
        escape_n(p2)
        setfield_gc(p2, p1, descr=virtualforceddescr)
        setfield_gc(p2, NULL, descr=virtualtokendescr)
        call_may_force_n(i1, descr=mayforcevirtdescr)
        guard_not_forced() [i1]
        jump(i1, p1)
        """
        self.optimize_loop(ops, expected)

    def test_arraycopy_1(self):
        ops = '''
        [i0]
        p1 = new_array(3, descr=arraydescr)
        setarrayitem_gc(p1, 1, 1, descr=arraydescr)
        p2 = new_array(3, descr=arraydescr)
        setarrayitem_gc(p2, 1, 3, descr=arraydescr)
        call_n(0, p1, p2, 1, 1, 2, descr=arraycopydescr)
        i2 = getarrayitem_gc_i(p2, 1, descr=arraydescr)
        jump(i2)
        '''
        expected = '''
        [i0]
        jump(1)
        '''
        self.optimize_loop(ops, expected)

    def test_arraycopy_2(self):
        ops = '''
        [i0]
        p1 = new_array(3, descr=arraydescr)
        p2 = new_array(3, descr=arraydescr)
        setarrayitem_gc(p1, 0, i0, descr=arraydescr)
        setarrayitem_gc(p2, 0, 3, descr=arraydescr)
        call_n(0, p1, p2, 1, 1, 2, descr=arraycopydescr)
        i2 = getarrayitem_gc_i(p2, 0, descr=arraydescr)
        jump(i2)
        '''
        expected = '''
        [i0]
        jump(3)
        '''
        self.optimize_loop(ops, expected)

    def test_arraycopy_not_virtual(self):
        ops = '''
        [p0]
        p1 = new_array(3, descr=arraydescr)
        p2 = new_array(3, descr=arraydescr)
        setarrayitem_gc(p1, 2, 10, descr=arraydescr)
        setarrayitem_gc(p2, 2, 13, descr=arraydescr)
        call_n(0, p1, p2, 0, 0, 3, descr=arraycopydescr)
        jump(p2)
        '''
        expected = '''
        [p0]
        p2 = new_array(3, descr=arraydescr)
        setarrayitem_gc(p2, 2, 10, descr=arraydescr)
        jump(p2)
        '''
        self.optimize_loop(ops, expected)

    def test_arraycopy_not_virtual_2(self):
        ops = '''
        [p0]
        p1 = new_array(3, descr=arraydescr)
        call_n(0, p0, p1, 0, 0, 3, descr=arraycopydescr)
        i0 = getarrayitem_gc_i(p1, 0, descr=arraydescr)
        jump(i0)
        '''
        expected = '''
        [p0]
        i0 = getarrayitem_gc_i(p0, 0, descr=arraydescr)
        i1 = getarrayitem_gc_i(p0, 1, descr=arraydescr) # removed by the backend
        i2 = getarrayitem_gc_i(p0, 2, descr=arraydescr) # removed by the backend
        jump(i0)
        '''
        self.optimize_loop(ops, expected)

    def test_arraycopy_not_virtual_3(self):
        ops = '''
        [p0, p1]
        call_n(0, p0, p1, 0, 0, 3, descr=arraycopydescr)
        i0 = getarrayitem_gc_i(p1, 0, descr=arraydescr)
        jump(i0)
        '''
        expected = '''
        [p0, p1]
        i0 = getarrayitem_gc_i(p0, 0, descr=arraydescr)
        i1 = getarrayitem_gc_i(p0, 1, descr=arraydescr)
        i2 = getarrayitem_gc_i(p0, 2, descr=arraydescr)
        setarrayitem_gc(p1, 0, i0, descr=arraydescr)
        setarrayitem_gc(p1, 1, i1, descr=arraydescr)
        setarrayitem_gc(p1, 2, i2, descr=arraydescr)
        jump(i0)
        '''
        self.optimize_loop(ops, expected)

    def test_arraycopy_no_elem(self):
        """ this was actually observed in the wild
        """
        ops = '''
        [p1]
        p0 = new_array(0, descr=arraydescr)
        call_n(0, p0, p1, 0, 0, 0, descr=arraycopydescr)
        jump(p1)
        '''
        expected = '''
        [p1]
        jump(p1)
        '''
        self.optimize_loop(ops, expected)

    def test_arraycopy_invalidate_1(self):
        ops = """
        [i5]
        p0 = escape_r()
        p1 = new_array_clear(i5, descr=arraydescr)
        call_n(0, p0, p1, 0, 0, i5, descr=arraycopydescr)
        i2 = getarrayitem_gc_i(p1, 0, descr=arraydescr)   # != NULL
        jump(i2)
        """
        self.optimize_loop(ops, ops)

    def test_arraycopy_invalidate_2(self):
        ops = """
        [i5]
        p0 = escape_r()
        p1 = new_array_clear(i5, descr=arraydescr)
        call_n(0, p0, p1, 0, 0, 100, descr=arraycopydescr)
        i2 = getarrayitem_gc_i(p1, 0, descr=arraydescr)   # != NULL
        jump(i2)
        """
        self.optimize_loop(ops, ops)

    def test_arraycopy_invalidate_3(self):
        ops = """
        [i5]
        p0 = escape_r()
        p1 = new_array_clear(100, descr=arraydescr)
        call_n(0, p0, p1, 0, 0, i5, descr=arraycopydescr)
        i2 = getarrayitem_gc_i(p1, 0, descr=arraydescr)   # != NULL
        jump(i2)
        """
        self.optimize_loop(ops, ops)

    def test_arraycopy_invalidate_4(self):
        ops = """
        [i5]
        p0 = escape_r()
        p1 = new_array_clear(100, descr=arraydescr)
        call_n(0, p0, p1, 0, 0, 100, descr=arraycopydescr)
        i2 = getarrayitem_gc_i(p1, 0, descr=arraydescr)   # != NULL
        jump(i2)
        """
        self.optimize_loop(ops, ops)

    def test_arraymove_1(self):
        ops = '''
        [i0]
        p1 = new_array(6, descr=arraydescr)
        setarrayitem_gc(p1, 1, i0, descr=arraydescr)
        call_n(0, p1, 0, 2, 0, descr=arraymovedescr)    # 0-length arraymove
        i2 = getarrayitem_gc_i(p1, 1, descr=arraydescr)
        jump(i2)
        '''
        expected = '''
        [i0]
        jump(i0)
        '''
        self.optimize_loop(ops, expected)

    def test_framestackdepth_overhead(self):
        ops = """
        [p0, i22]
        i1 = getfield_gc_i(p0, descr=valuedescr)
        i2 = int_gt(i1, i22)
        guard_false(i2) []
        i3 = int_add(i1, 1)
        setfield_gc(p0, i3, descr=valuedescr)
        i4 = int_sub(i3, 1)
        setfield_gc(p0, i4, descr=valuedescr)
        i5 = int_gt(i4, i22)
        guard_false(i5) []
        i6 = int_add(i4, 1)
        p331 = force_token()
        i7 = int_sub(i6, 1)
        setfield_gc(p0, i7, descr=valuedescr)
        jump(p0, i22)
        """
        expected = """
        [p0, i22]
        i1 = getfield_gc_i(p0, descr=valuedescr)
        i2 = int_gt(i1, i22)
        guard_false(i2) []
        i3 = int_add(i1, 1)
        p331 = force_token()
        jump(p0, i22)
        """
        self.optimize_loop(ops, expected)


    # ----------
    def optimize_strunicode_loop(self, ops, optops):
        # check with the arguments passed in
        self.optimize_loop(ops, optops)
        # check with replacing 'str' with 'unicode' everywhere
        self.optimize_loop(ops.replace('str','unicode').replace('s"', 'u"'),
                           optops.replace('str','unicode').replace('s"', 'u"'))

    def test_newstr_1(self):
        ops = """
        [i0]
        p1 = newstr(1)
        strsetitem(p1, 0, i0)
        i1 = strgetitem(p1, 0)
        jump(i1)
        """
        expected = """
        [i0]
        jump(i0)
        """
        self.optimize_strunicode_loop(ops, expected)

    def test_newstr_2(self):
        ops = """
        [i0, i1]
        p1 = newstr(2)
        strsetitem(p1, 0, i0)
        strsetitem(p1, 1, i1)
        i2 = strgetitem(p1, 1)
        i3 = strgetitem(p1, 0)
        jump(i2, i3)
        """
        expected = """
        [i0, i1]
        jump(i1, i0)
        """
        self.optimize_strunicode_loop(ops, expected)

    def test_str_concat_1(self):
        ops = """
        [p1, p2]
        p3 = call_r(0, p1, p2, descr=strconcatdescr)
        jump(p2, p3)
        """
        expected = """
        [p1, p2]
        i1 = strlen(p1)
        i2 = strlen(p2)
        i3 = int_add(i1, i2)
        p3 = newstr(i3)
        copystrcontent(p1, p3, 0, 0, i1)
        copystrcontent(p2, p3, 0, i1, i2)
        jump(p2, p3)
        """
        self.optimize_strunicode_loop(ops, expected)

    def test_str_concat_2(self):
        ops = """
<<<<<<< HEAD
=======
        [i0]
        i1 = int_lt(i0, 0)
        guard_true(i1) []
        i2 = int_lt(i0, 7)
        guard_true(i2) []
        i3 = int_lt(i0, 5)
        guard_true(i3) []
        jump(i0)
        """
        expected = """
        [i0]
        i1 = int_lt(i0, 0)
        guard_true(i1) []
        jump(i0)
        """
        self.optimize_loop(ops, expected)

    def test_bound_lt_add(self):
        ops = """
        [i0]
        i1 = int_lt(i0, 4)
        guard_true(i1) []
        i2 = int_add(i0, 10)
        i3 = int_lt(i2, 15)
        guard_true(i3) []
        jump(i0)
        """
        expected = """
        [i0]
        i1 = int_lt(i0, 4)
        guard_true(i1) []
        i2 = int_add(i0, 10)
        jump(i0)
        """
        self.optimize_loop(ops, expected)

    def test_bound_lt_add_before(self):
        ops = """
        [i0]
        i2 = int_add(i0, 10)
        i3 = int_lt(i2, 15)
        guard_true(i3) []
        i1 = int_lt(i0, 6)
        guard_true(i1) []
        jump(i0)
        """
        expected = """
        [i0]
        i2 = int_add(i0, 10)
        i3 = int_lt(i2, 15)
        guard_true(i3) []
        jump(i0)
        """
        self.optimize_loop(ops, expected)

    def test_bound_lt_add_ovf(self):
        ops = """
        [i0]
        i1 = int_lt(i0, 4)
        guard_true(i1) []
        i2 = int_add_ovf(i0, 10)
        guard_no_overflow() []
        i3 = int_lt(i2, 15)
        guard_true(i3) []
        jump(i0)
        """
        expected = """
        [i0]
        i1 = int_lt(i0, 4)
        guard_true(i1) []
        i2 = int_add(i0, 10)
        jump(i0)
        """
        self.optimize_loop(ops, expected)

    def test_bound_lt_add_ovf_before(self):
        ops = """
        [i0]
        i2 = int_add_ovf(i0, 10)
        guard_no_overflow() []
        i3 = int_lt(i2, 15)
        guard_true(i3) []
        i1 = int_lt(i0, 6)
        guard_true(i1) []
        jump(i0)
        """
        expected = """
        [i0]
        i2 = int_add_ovf(i0, 10)
        guard_no_overflow() []
        i3 = int_lt(i2, 15)
        guard_true(i3) []
        jump(i0)
        """
        self.optimize_loop(ops, expected)

    def test_bound_lt_sub(self):
        ops = """
        [i0]
        i1 = int_lt(i0, 4)
        guard_true(i1) []
        i1p = int_gt(i0, -4)
        guard_true(i1p) []
        i2 = int_sub(i0, 10)
        i3 = int_lt(i2, -5)
        guard_true(i3) []
        jump(i0)
        """
        expected = """
        [i0]
        i1 = int_lt(i0, 4)
        guard_true(i1) []
        i1p = int_gt(i0, -4)
        guard_true(i1p) []
        i2 = int_sub(i0, 10)
        jump(i0)
        """
        self.optimize_loop(ops, expected)

    def test_bound_lt_sub_before(self):
        ops = """
        [i0]
        i2 = int_sub(i0, 10)
        i3 = int_lt(i2, -5)
        guard_true(i3) []
        i1 = int_lt(i0, 5)
        guard_true(i1) []
        jump(i0)
        """
        expected = """
        [i0]
        i2 = int_sub(i0, 10)
        i3 = int_lt(i2, -5)
        guard_true(i3) []
        jump(i0)
        """
        self.optimize_loop(ops, expected)

    def test_bound_ltle(self):
        ops = """
        [i0]
        i1 = int_lt(i0, 4)
        guard_true(i1) []
        i2 = int_le(i0, 3)
        guard_true(i2) []
        jump(i0)
        """
        expected = """
        [i0]
        i1 = int_lt(i0, 4)
        guard_true(i1) []
        jump(i0)
        """
        self.optimize_loop(ops, expected)

    def test_bound_lelt(self):
        ops = """
        [i0]
        i1 = int_le(i0, 4)
        guard_true(i1) []
        i2 = int_lt(i0, 5)
        guard_true(i2) []
        jump(i0)
        """
        expected = """
        [i0]
        i1 = int_le(i0, 4)
        guard_true(i1) []
        jump(i0)
        """
        self.optimize_loop(ops, expected)

    def test_bound_gt(self):
        ops = """
        [i0]
        i1 = int_gt(i0, 5)
        guard_true(i1) []
        i2 = int_gt(i0, 4)
        guard_true(i2) []
        jump(i0)
        """
        expected = """
        [i0]
        i1 = int_gt(i0, 5)
        guard_true(i1) []
        jump(i0)
        """
        self.optimize_loop(ops, expected)

    def test_bound_gtge(self):
        ops = """
        [i0]
        i1 = int_gt(i0, 5)
        guard_true(i1) []
        i2 = int_ge(i0, 6)
        guard_true(i2) []
        jump(i0)
        """
        expected = """
        [i0]
        i1 = int_gt(i0, 5)
        guard_true(i1) []
        jump(i0)
        """
        self.optimize_loop(ops, expected)

    def test_bound_gegt(self):
        ops = """
        [i0]
        i1 = int_ge(i0, 5)
        guard_true(i1) []
        i2 = int_gt(i0, 4)
        guard_true(i2) []
        jump(i0)
        """
        expected = """
        [i0]
        i1 = int_ge(i0, 5)
        guard_true(i1) []
        jump(i0)
        """
        self.optimize_loop(ops, expected)

    def test_bound_ovf(self):
        ops = """
        [i0]
        i1 = int_ge(i0, 0)
        guard_true(i1) []
        i2 = int_lt(i0, 10)
        guard_true(i2) []
        i3 = int_add_ovf(i0, 1)
        guard_no_overflow() []
        jump(i3)
        """
        expected = """
        [i0]
        i1 = int_ge(i0, 0)
        guard_true(i1) []
        i2 = int_lt(i0, 10)
        guard_true(i2) []
        i3 = int_add(i0, 1)
        jump(i3)
        """
        self.optimize_loop(ops, expected)

    def test_bound_arraylen(self):
        ops = """
        [i0, p0]
        p1 = new_array(i0, descr=arraydescr)
        i1 = arraylen_gc(p1, descr=arraydescr)
        i2 = int_gt(i1, -1)
        guard_true(i2) []
        setarrayitem_gc(p0, 0, p1, descr=arraydescr)
        jump(i0, p0)
        """
        # The dead arraylen_gc will be eliminated by the backend.
        expected = """
        [i0, p0]
        p1 = new_array(i0, descr=arraydescr)
        i1 = arraylen_gc(p1, descr=arraydescr)
        setarrayitem_gc(p0, 0, p1, descr=arraydescr)
        jump(i0, p0)
        """
        self.optimize_loop(ops, expected)

    def test_bound_strlen(self):
        ops = """
        [p0]
        i0 = strlen(p0)
        i1 = int_ge(i0, 0)
        guard_true(i1) []
        jump(p0)
        """
        # The dead strlen will be eliminated be the backend.
        expected = """
        [p0]
        i0 = strlen(p0)
        jump(p0)
        """
        self.optimize_strunicode_loop(ops, expected)

    @py.test.mark.xfail()  # see comment about optimize_UINT in intbounds.py
    def test_bound_unsigned_lt(self):
        ops = """
        [i0]
        i2 = int_lt(i0, 10)
        guard_true(i2) []
        i3 = int_ge(i0, 0)
        guard_true(i3) []
        i4 = uint_lt(i0, 10)
        guard_true(i4) []
        jump()
        """
        expected = """
        [i0]
        i2 = int_lt(i0, 10)
        guard_true(i2) []
        i3 = int_ge(i0, 0)
        guard_true(i3) []
        jump()
        """
        self.optimize_loop(ops, expected)
        #
        ops = """
        [i0]
        i2 = int_lt(i0, 10)
        guard_true(i2) []
        i3 = int_ge(i0, 0)
        guard_true(i3) []
        i4 = uint_lt(i0, 9)
        guard_true(i4) []
        jump()
        """
        self.optimize_loop(ops, ops)

    @py.test.mark.xfail()  # see comment about optimize_UINT in intbounds.py
    def test_bound_unsigned_le(self):
        ops = """
        [i0]
        i2 = int_lt(i0, 10)
        guard_true(i2) []
        i3 = int_ge(i0, 0)
        guard_true(i3) []
        i4 = uint_le(i0, 9)
        guard_true(i4) []
        jump()
        """
        expected = """
        [i0]
        i2 = int_lt(i0, 10)
        guard_true(i2) []
        i3 = int_ge(i0, 0)
        guard_true(i3) []
        jump()
        """
        self.optimize_loop(ops, expected)
        #
        ops = """
        [i0]
        i2 = int_lt(i0, 10)
        guard_true(i2) []
        i3 = int_ge(i0, 0)
        guard_true(i3) []
        i4 = uint_le(i0, 8)
        guard_true(i4) []
        jump()
        """
        self.optimize_loop(ops, ops)

    @py.test.mark.xfail()  # see comment about optimize_UINT in intbounds.py
    def test_bound_unsigned_gt(self):
        ops = """
        [i0]
        i2 = int_lt(i0, 10)
        guard_true(i2) []
        i3 = int_ge(i0, 0)
        guard_true(i3) []
        i4 = uint_gt(10, i0)
        guard_true(i4) []
        jump()
        """
        expected = """
        [i0]
        i2 = int_lt(i0, 10)
        guard_true(i2) []
        i3 = int_ge(i0, 0)
        guard_true(i3) []
        jump()
        """
        self.optimize_loop(ops, expected)
        #
        ops = """
        [i0]
        i2 = int_lt(i0, 10)
        guard_true(i2) []
        i3 = int_ge(i0, 0)
        guard_true(i3) []
        i4 = uint_gt(9, i0)
        guard_true(i4) []
        jump()
        """
        self.optimize_loop(ops, ops)

    @py.test.mark.xfail()  # see comment about optimize_UINT in intbounds.py
    def test_bound_unsigned_ge(self):
        ops = """
        [i0]
        i2 = int_lt(i0, 10)
        guard_true(i2) []
        i3 = int_ge(i0, 0)
        guard_true(i3) []
        i4 = uint_ge(9, i0)
        guard_true(i4) []
        jump()
        """
        expected = """
        [i0]
        i2 = int_lt(i0, 10)
        guard_true(i2) []
        i3 = int_ge(i0, 0)
        guard_true(i3) []
        jump()
        """
        self.optimize_loop(ops, expected)
        #
        ops = """
        [i0]
        i2 = int_lt(i0, 10)
        guard_true(i2) []
        i3 = int_ge(i0, 0)
        guard_true(i3) []
        i4 = uint_ge(8, i0)
        guard_true(i4) []
        jump()
        """
        self.optimize_loop(ops, ops)

    @py.test.mark.xfail()  # see comment about optimize_UINT in intbounds.py
    def test_bound_unsigned_not_ge(self):
        ops = """
        [i0]
        i2 = int_lt(i0, 10)
        guard_true(i2) []
        i3 = int_ge(i0, 0)
        guard_true(i3) []
        i4 = uint_ge(i0, 10)
        guard_false(i4) []
        jump()
        """
        expected = """
        [i0]
        i2 = int_lt(i0, 10)
        guard_true(i2) []
        i3 = int_ge(i0, 0)
        guard_true(i3) []
        jump()
        """
        self.optimize_loop(ops, expected)

    @py.test.mark.xfail()  # see comment about optimize_UINT in intbounds.py
    def test_bound_unsigned_not_gt(self):
        ops = """
        [i0]
        i2 = int_lt(i0, 10)
        guard_true(i2) []
        i3 = int_ge(i0, 0)
        guard_true(i3) []
        i4 = uint_gt(i0, 9)
        guard_false(i4) []
        jump()
        """
        expected = """
        [i0]
        i2 = int_lt(i0, 10)
        guard_true(i2) []
        i3 = int_ge(i0, 0)
        guard_true(i3) []
        jump()
        """
        self.optimize_loop(ops, expected)

    @py.test.mark.xfail()  # see comment about optimize_UINT in intbounds.py
    def test_bound_unsigned_not_le(self):
        ops = """
        [i0]
        i2 = int_lt(i0, 10)
        guard_true(i2) []
        i3 = int_ge(i0, 0)
        guard_true(i3) []
        i4 = uint_le(10, i0)
        guard_false(i4) []
        jump()
        """
        expected = """
        [i0]
        i2 = int_lt(i0, 10)
        guard_true(i2) []
        i3 = int_ge(i0, 0)
        guard_true(i3) []
        jump()
        """
        self.optimize_loop(ops, expected)

    @py.test.mark.xfail()  # see comment about optimize_UINT in intbounds.py
    def test_bound_unsigned_not_lt(self):
        ops = """
        [i0]
        i2 = int_lt(i0, 10)
        guard_true(i2) []
        i3 = int_ge(i0, 0)
        guard_true(i3) []
        i4 = uint_lt(9, i0)
        guard_false(i4) []
        jump()
        """
        expected = """
        [i0]
        i2 = int_lt(i0, 10)
        guard_true(i2) []
        i3 = int_ge(i0, 0)
        guard_true(i3) []
        jump()
        """
        self.optimize_loop(ops, expected)
        #
        ops = """
        [i0]
        i2 = int_lt(i0, 10)
        guard_true(i2) []
        i3 = int_ge(i0, 0)
        guard_true(i3) []
        i4 = uint_lt(8, i0)
        guard_true(i4) []
        jump()
        """
        self.optimize_loop(ops, ops)

    @py.test.mark.xfail()  # see comment about optimize_UINT in intbounds.py
    def test_bound_unsigned_lt_inv(self):
        ops = """
        [i0]
        i1 = uint_lt(i0, 10)
        guard_true(i1) []
        i2 = int_lt(i0, 10)
        guard_true(i2) []
        i3 = int_ge(i0, 0)
        guard_true(i3) []
        jump()
        """
        expected = """
        [i0]
        i1 = uint_lt(i0, 10)
        guard_true(i1) []
        jump()
        """
        self.optimize_loop(ops, expected)

    @py.test.mark.xfail()  # see comment about optimize_UINT in intbounds.py
    def test_bound_unsigned_range(self):
        ops = """
        [i0]
        i2 = uint_lt(i0, -10)
        guard_true(i2) []
        i3 = uint_gt(i0, -20)
        guard_true(i3) []
        jump()
        """
        self.optimize_loop(ops, ops)

    @py.test.mark.xfail()  # see comment about optimize_UINT in intbounds.py
    def test_bound_unsigned_le_inv(self):
        ops = """
        [i0]
        i1 = uint_le(i0, 10)
        guard_true(i1) []
        i2 = int_lt(i0, 11)
        guard_true(i2) []
        i3 = int_ge(i0, 0)
        guard_true(i3) []
        jump()
        """
        expected = """
        [i0]
        i1 = uint_le(i0, 10)
        guard_true(i1) []
        jump()
        """
        self.optimize_loop(ops, expected)

    @py.test.mark.xfail()  # see comment about optimize_UINT in intbounds.py
    def test_bound_unsigned_gt_inv(self):
        ops = """
        [i0]
        i1 = uint_gt(10, i0)
        guard_true(i1) []
        i2 = int_lt(i0, 10)
        guard_true(i2) []
        i3 = int_ge(i0, 0)
        guard_true(i3) []
        jump()
        """
        expected = """
        [i0]
        i1 = uint_gt(10, i0)
        guard_true(i1) []
        jump()
        """
        self.optimize_loop(ops, expected)

    @py.test.mark.xfail()  # see comment about optimize_UINT in intbounds.py
    def test_bound_unsigned_ge_inv(self):
        ops = """
        [i0]
        i1 = uint_ge(10, i0)
        guard_true(i1) []
        i2 = int_lt(i0, 11)
        guard_true(i2) []
        i3 = int_ge(i0, 0)
        guard_true(i3) []
        jump()
        """
        expected = """
        [i0]
        i1 = uint_ge(10, i0)
        guard_true(i1) []
        jump()
        """
        self.optimize_loop(ops, expected)

    @py.test.mark.xfail()  # see comment about optimize_UINT in intbounds.py
    def test_bound_unsigned_bug1(self):
        ops = """
        [i0]
        i1 = int_ge(i0, 5)
        guard_true(i1) []
        i2 = uint_lt(i0, -50)
        guard_true(i2) []
        jump()
        """
        self.optimize_loop(ops, ops)

    def test_addsub_const(self):
        ops = """
        [i0]
        i1 = int_add(i0, 1)
        i2 = int_sub(i1, 1)
        i3 = int_add(i2, 1)
        i4 = int_mul(i2, i3)
        jump(i4)
        """
        expected = """
        [i0]
        i1 = int_add(i0, 1)
        i4 = int_mul(i0, i1)
        jump(i4)
        """
        self.optimize_loop(ops, expected)

    def test_addsub_int(self):
        ops = """
        [i0, i10]
        i1 = int_add(i0, i10)
        i2 = int_sub(i1, i10)
        i3 = int_add(i2, i10)
        i4 = int_add(i2, i3)
        jump(i4, i10)
        """
        expected = """
        [i0, i10]
        i1 = int_add(i0, i10)
        i4 = int_add(i0, i1)
        jump(i4, i10)
        """
        self.optimize_loop(ops, expected)

    def test_addsub_int2(self):
        ops = """
        [i0, i10]
        i1 = int_add(i10, i0)
        i2 = int_sub(i1, i10)
        i3 = int_add(i10, i2)
        i4 = int_add(i2, i3)
        jump(i4, i10)
        """
        expected = """
        [i0, i10]
        i1 = int_add(i10, i0)
        i4 = int_add(i0, i1)
        jump(i4, i10)
        """
        self.optimize_loop(ops, expected)

    def test_int_add_commutative(self):
        ops = """
        [i0, i1]
        i2 = int_add(i0, i1)
        i3 = int_add(i1, i0)
        jump(i2, i3)
        """
        expected = """
        [i0, i1]
        i2 = int_add(i0, i1)
        jump(i2, i2)
        """
        self.optimize_loop(ops, expected)

    def test_int_add_sub_constants_inverse(self):
        ops = """
        [i0, i10, i11, i12, i13]
        i2 = int_add(1, i0)
        i3 = int_add(-1, i2)
        i4 = int_sub(i0, -1)
        i5 = int_sub(i0, i2)
        jump(i0, i2, i3, i4, i5)
        """
        expected = """
        [i0, i10, i11, i12, i13]
        i2 = int_add(1, i0)
        jump(i0, i2, i0, i2, -1)
        """
        self.optimize_loop(ops, expected)
        ops = """
        [i0, i10, i11, i12, i13]
        i2 = int_add(i0, 1)
        i3 = int_add(-1, i2)
        i4 = int_sub(i0, -1)
        i5 = int_sub(i0, i2)
        jump(i0, i2, i3, i4, i5)
        """
        expected = """
        [i0, i10, i11, i12, i13]
        i2 = int_add(i0, 1)
        jump(i0, i2, i0, i2, -1)
        """
        self.optimize_loop(ops, expected)

        ops = """
        [i0, i10, i11, i12, i13, i14]
        i2 = int_sub(i0, 1)
        i3 = int_add(-1, i0)
        i4 = int_add(i0, -1)
        i5 = int_sub(i2, -1)
        i6 = int_sub(i2, i0)
        jump(i0, i2, i3, i4, i5, i6)
        """
        expected = """
        [i0, i10, i11, i12, i13, i14]
        i2 = int_sub(i0, 1)
        jump(i0, i2, i2, i2, i0, -1)
        """
        self.optimize_loop(ops, expected)
        ops = """
        [i0, i10, i11, i12]
        i2 = int_add(%s, i0)
        i3 = int_add(i2, %s)
        i4 = int_sub(i0, %s)
        jump(i0, i2, i3, i4)
        """ % ((-sys.maxint - 1, ) * 3)
        expected = """
        [i0, i10, i11, i12]
        i2 = int_add(%s, i0)
        i4 = int_sub(i0, %s)
        jump(i0, i2, i0, i4)
        """ % ((-sys.maxint - 1, ) * 2)
        self.optimize_loop(ops, expected)

    def test_framestackdepth_overhead(self):
        ops = """
        [p0, i22]
        i1 = getfield_gc_i(p0, descr=valuedescr)
        i2 = int_gt(i1, i22)
        guard_false(i2) []
        i3 = int_add(i1, 1)
        setfield_gc(p0, i3, descr=valuedescr)
        i4 = int_sub(i3, 1)
        setfield_gc(p0, i4, descr=valuedescr)
        i5 = int_gt(i4, i22)
        guard_false(i5) []
        i6 = int_add(i4, 1)
        p331 = force_token()
        i7 = int_sub(i6, 1)
        setfield_gc(p0, i7, descr=valuedescr)
        jump(p0, i22)
        """
        expected = """
        [p0, i22]
        i1 = getfield_gc_i(p0, descr=valuedescr)
        i2 = int_gt(i1, i22)
        guard_false(i2) []
        i3 = int_add(i1, 1)
        p331 = force_token()
        jump(p0, i22)
        """
        self.optimize_loop(ops, expected)

    def test_addsub_ovf(self):
        ops = """
        [i0]
        i1 = int_add_ovf(i0, 10)
        guard_no_overflow() []
        i2 = int_sub_ovf(i1, 5)
        guard_no_overflow() []
        jump(i2)
        """
        expected = """
        [i0]
        i1 = int_add_ovf(i0, 10)
        guard_no_overflow() []
        i2 = int_sub(i1, 5)
        jump(i2)
        """
        self.optimize_loop(ops, expected)

    def test_subadd_ovf(self):
        ops = """
        [i0]
        i1 = int_sub_ovf(i0, 10)
        guard_no_overflow() []
        i2 = int_add_ovf(i1, 5)
        guard_no_overflow() []
        jump(i2)
        """
        expected = """
        [i0]
        i1 = int_sub_ovf(i0, 10)
        guard_no_overflow() []
        i2 = int_add(i1, 5)
        jump(i2)
        """
        self.optimize_loop(ops, expected)

    def test_sub_identity(self):
        ops = """
        [i0]
        i1 = int_sub(i0, i0)
        i2 = int_sub(i1, i0)
        jump(i1, i2)
        """
        expected = """
        [i0]
        i2 = int_neg(i0)
        jump(0, i2)
        """
        self.optimize_loop(ops, expected)

    def test_shift_zero(self):
        ops = """
        [i0]
        i1 = int_lshift(0, i0)
        i2 = int_rshift(0, i0)
        i3 = int_lshift(i0, 0)
        i4 = int_rshift(i0, 0)
        jump(i1, i2, i3, i4)
        """
        expected = """
        [i0]
        jump(0, 0, i0, i0)
        """
        self.optimize_loop(ops, expected)

    def test_ushift_zero(self):
        ops = """
        [i0]
        i2 = uint_rshift(0, i0)
        i4 = uint_rshift(i0, 0)
        jump(i2, i4)
        """
        expected = """
        [i0]
        jump(0, i0)
        """
        self.optimize_loop(ops, expected)


    def test_bound_and(self):
        ops = """
        [i0]
        i1 = int_and(i0, 255)
        i2 = int_lt(i1, 500)
        guard_true(i2) []
        i3 = int_le(i1, 255)
        guard_true(i3) []
        i4 = int_gt(i1, -1)
        guard_true(i4) []
        i5 = int_ge(i1, 0)
        guard_true(i5) []
        i6 = int_lt(i1, 0)
        guard_false(i6) []
        i7 = int_le(i1, -1)
        guard_false(i7) []
        i8 = int_gt(i1, 255)
        guard_false(i8) []
        i9 = int_ge(i1, 500)
        guard_false(i9) []
        i12 = int_lt(i1, 100)
        guard_true(i12) []
        i13 = int_le(i1, 90)
        guard_true(i13) []
        i14 = int_gt(i1, 10)
        guard_true(i14) []
        i15 = int_ge(i1, 20)
        guard_true(i15) []
        jump(i1)
        """
        expected = """
        [i0]
        i1 = int_and(i0, 255)
        i12 = int_lt(i1, 100)
        guard_true(i12) []
        i13 = int_le(i1, 90)
        guard_true(i13) []
        i14 = int_gt(i1, 10)
        guard_true(i14) []
        i15 = int_ge(i1, 20)
        guard_true(i15) []
        jump(i1)
        """
        self.optimize_loop(ops, expected)

    def test_subsub_ovf(self):
        ops = """
        [i0]
        i1 = int_sub_ovf(1, i0)
        guard_no_overflow() []
        i2 = int_gt(i1, 1)
        guard_true(i2) []
        i3 = int_sub_ovf(1, i0)
        guard_no_overflow() []
        i4 = int_gt(i3, 1)
        guard_true(i4) []
        jump(i0)
        """
        expected = """
        [i0]
        i1 = int_sub_ovf(1, i0)
        guard_no_overflow() []
        i2 = int_gt(i1, 1)
        guard_true(i2) []
        jump(i0)
        """
        self.optimize_loop(ops, expected)

    def test_bound_eq(self):
        ops = """
        [i0, i1]
        i2 = int_le(i0, 4)
        guard_true(i2) []
        i3 = int_eq(i0, i1)
        guard_true(i3) []
        i4 = int_lt(i1, 5)
        guard_true(i4) []
        jump(i0, i1)
        """
        expected = """
        [i0, i1]
        i2 = int_le(i0, 4)
        guard_true(i2) []
        i3 = int_eq(i0, i1)
        guard_true(i3) []
        jump(i0, i1)
        """
        self.optimize_loop(ops, expected)

    def test_bound_eq_const(self):
        ops = """
        [i0]
        i1 = int_eq(i0, 7)
        guard_true(i1) []
        i2 = int_add(i0, 3)
        jump(i2)
        """
        expected = """
        [i0]
        i1 = int_eq(i0, 7)
        guard_true(i1) []
        jump(10)

        """
        self.optimize_loop(ops, expected)

    def test_bound_eq_const_not(self):
        ops = """
        [i0]
        i1 = int_eq(i0, 7)
        guard_false(i1) []
        i2 = int_add(i0, 3)
        jump(i2)
        """
        expected = """
        [i0]
        i1 = int_eq(i0, 7)
        guard_false(i1) []
        i2 = int_add(i0, 3)
        jump(i2)

        """
        self.optimize_loop(ops, expected)

    def test_bound_ne_const(self):
        ops = """
        [i0]
        i1 = int_ne(i0, 7)
        guard_false(i1) []
        i2 = int_add(i0, 3)
        jump(i2)
        """
        expected = """
        [i0]
        i1 = int_ne(i0, 7)
        guard_false(i1) []
        jump(10)

        """
        self.optimize_loop(ops, expected)

    def test_bound_ne_const_not(self):
        ops = """
        [i0]
        i1 = int_ne(i0, 7)
        guard_true(i1) []
        i2 = int_add(i0, 3)
        jump(i2)
        """
        expected = """
        [i0]
        i1 = int_ne(i0, 7)
        guard_true(i1) []
        i2 = int_add(i0, 3)
        jump(i2)
        """
        self.optimize_loop(ops, expected)

    def test_bound_ltne(self):
        ops = """
        [i0, i1]
        i2 = int_lt(i0, 7)
        guard_true(i2) []
        i3 = int_ne(i0, 10)
        guard_true(i2) []
        jump(i0, i1)
        """
        expected = """
        [i0, i1]
        i2 = int_lt(i0, 7)
        guard_true(i2) []
        jump(i0, i1)
        """
        self.optimize_loop(ops, expected)

    def test_bound_lege_const(self):
        ops = """
        [i0]
        i1 = int_ge(i0, 7)
        guard_true(i1) []
        i2 = int_le(i0, 7)
        guard_true(i2) []
        i3 = int_add(i0, 3)
        jump(i3)
        """
        expected = """
        [i0]
        i1 = int_ge(i0, 7)
        guard_true(i1) []
        i2 = int_le(i0, 7)
        guard_true(i2) []
        jump(10)

        """
        self.optimize_loop(ops, expected)

    def test_mul_ovf(self):
        ops = """
        [i0, i1]
        i2 = int_and(i0, 255)
        i3 = int_lt(i1, 5)
        guard_true(i3) []
        i4 = int_gt(i1, -10)
        guard_true(i4) []
        i5 = int_mul_ovf(i2, i1)
        guard_no_overflow() []
        i6 = int_lt(i5, -2550)
        guard_false(i6) []
        i7 = int_ge(i5, 1276)
        guard_false(i7) []
        i8 = int_gt(i5, 126)
        guard_true(i8) []
        jump(i0, i1)
        """
        expected = """
        [i0, i1]
        i2 = int_and(i0, 255)
        i3 = int_lt(i1, 5)
        guard_true(i3) []
        i4 = int_gt(i1, -10)
        guard_true(i4) []
        i5 = int_mul(i2, i1)
        i8 = int_gt(i5, 126)
        guard_true(i8) []
        jump(i0, i1)
        """
        self.optimize_loop(ops, expected)

    def test_mul_ovf_before(self):
        ops = """
        [i0, i1]
        i2 = int_and(i0, 255)
        i22 = int_add(i2, 1)
        i3 = int_mul_ovf(i22, i1)
        guard_no_overflow() []
        i4 = int_lt(i3, 10)
        guard_true(i4) []
        i5 = int_gt(i3, 2)
        guard_true(i5) []
        i6 = int_lt(i1, 0)
        guard_false(i6) []
        jump(i0, i1)
        """
        expected = """
        [i0, i1]
        i2 = int_and(i0, 255)
        i22 = int_add(i2, 1)
        i3 = int_mul_ovf(i22, i1)
        guard_no_overflow() []
        i4 = int_lt(i3, 10)
        guard_true(i4) []
        i5 = int_gt(i3, 2)
        guard_true(i5) []
        jump(i0, i1)
        """
        self.optimize_loop(ops, expected)

    def test_sub_ovf_before(self):
        ops = """
        [i0, i1]
        i2 = int_and(i0, 255)
        i3 = int_sub_ovf(i2, i1)
        guard_no_overflow() []
        i4 = int_le(i3, 10)
        guard_true(i4) []
        i5 = int_ge(i3, 2)
        guard_true(i5) []
        i6 = int_lt(i1, -10)
        guard_false(i6) []
        i7 = int_gt(i1, 253)
        guard_false(i7) []
        jump(i0, i1)
        """
        expected = """
        [i0, i1]
        i2 = int_and(i0, 255)
        i3 = int_sub_ovf(i2, i1)
        guard_no_overflow() []
        i4 = int_le(i3, 10)
        guard_true(i4) []
        i5 = int_ge(i3, 2)
        guard_true(i5) []
        jump(i0, i1)
        """
        self.optimize_loop(ops, expected)

    # ----------
    def optimize_strunicode_loop(self, ops, optops):
        # check with the arguments passed in
        self.optimize_loop(ops, optops)
        # check with replacing 'str' with 'unicode' everywhere
        self.optimize_loop(ops.replace('str','unicode').replace('s"', 'u"'),
                           optops.replace('str','unicode').replace('s"', 'u"'))

    def test_newstr_1(self):
        ops = """
        [i0]
        p1 = newstr(1)
        strsetitem(p1, 0, i0)
        i1 = strgetitem(p1, 0)
        jump(i1)
        """
        expected = """
        [i0]
        jump(i0)
        """
        self.optimize_strunicode_loop(ops, expected)

    def test_newstr_2(self):
        ops = """
        [i0, i1]
        p1 = newstr(2)
        strsetitem(p1, 0, i0)
        strsetitem(p1, 1, i1)
        i2 = strgetitem(p1, 1)
        i3 = strgetitem(p1, 0)
        jump(i2, i3)
        """
        expected = """
        [i0, i1]
        jump(i1, i0)
        """
        self.optimize_strunicode_loop(ops, expected)

    def test_str_concat_1(self):
        ops = """
        [p1, p2]
        p3 = call_r(0, p1, p2, descr=strconcatdescr)
        jump(p2, p3)
        """
        expected = """
        [p1, p2]
        i1 = strlen(p1)
        i2 = strlen(p2)
        i3 = int_add(i1, i2)
        p3 = newstr(i3)
        copystrcontent(p1, p3, 0, 0, i1)
        copystrcontent(p2, p3, 0, i1, i2)
        jump(p2, p3)
        """
        self.optimize_strunicode_loop(ops, expected)

    def test_str_concat_2(self):
        ops = """
>>>>>>> 088ebf96
        [p1, p2]
        p3 = call_r(0, s"fo", p1, descr=strconcatdescr)
        escape_n(p3)
        i5 = strgetitem(p3, 0)
        escape_n(i5)
        jump(p2, p3)
        """
        expected = """
        [p1, p2]
        i1 = strlen(p1)
        i0 = int_add(2, i1)
        p5 = newstr(i0)
        strsetitem(p5, 0, 102)
        strsetitem(p5, 1, 111)
        copystrcontent(p1, p5, 0, 2, i1)
        escape_n(p5)
        escape_n(102)
        jump(p2, p5)
        """
        self.optimize_strunicode_loop(ops, expected)

    def test_str_concat_vstr2_str(self):
        ops = """
        [i0, i1, p2]
        p1 = newstr(2)
        strsetitem(p1, 0, i0)
        strsetitem(p1, 1, i1)
        p3 = call_r(0, p1, p2, descr=strconcatdescr)
        jump(i1, i0, p3)
        """
        expected = """
        [i0, i1, p2]
        i2 = strlen(p2)
        i3 = int_add(2, i2)
        p3 = newstr(i3)
        strsetitem(p3, 0, i0)
        strsetitem(p3, 1, i1)
        copystrcontent(p2, p3, 0, 2, i2)
        jump(i1, i0, p3)
        """
        self.optimize_strunicode_loop(ops, expected)

    def test_str_concat_vstr2_str_2(self):
        ops = """
        [i0, i1, p2]
        p1 = newstr(2)
        strsetitem(p1, 0, i0)
        strsetitem(p1, 1, i1)
        escape_n(p1)
        p3 = call_r(0, p1, p2, descr=strconcatdescr)
        jump(i1, i0, p3)
        """
        expected = """
        [i0, i1, p2]
        p1 = newstr(2)
        strsetitem(p1, 0, i0)
        strsetitem(p1, 1, i1)
        escape_n(p1)
        i2 = strlen(p2)
        i3 = int_add(2, i2)
        p3 = newstr(i3)
        strsetitem(p3, 0, i0)
        strsetitem(p3, 1, i1)
        copystrcontent(p2, p3, 0, 2, i2)
        jump(i1, i0, p3)
        """
        self.optimize_strunicode_loop(ops, expected)

    def test_str_concat_str_vstr2(self):
        ops = """
        [i0, i1, p2]
        p1 = newstr(2)
        strsetitem(p1, 0, i0)
        strsetitem(p1, 1, i1)
        p3 = call_r(0, p2, p1, descr=strconcatdescr)
        jump(i1, i0, p3)
        """
        expected = """
        [i0, i1, p2]
        i2 = strlen(p2)
        i3 = int_add(i2, 2)
        p3 = newstr(i3)
        copystrcontent(p2, p3, 0, 0, i2)
        strsetitem(p3, i2, i0)
        i5 = int_add(i2, 1)
        strsetitem(p3, i5, i1)
        jump(i1, i0, p3)
        """
        self.optimize_strunicode_loop(ops, expected)

    def test_str_concat_str_str_str(self):
        ops = """
        [p1, p2, p3]
        p4 = call_r(0, p1, p2, descr=strconcatdescr)
        p5 = call_r(0, p4, p3, descr=strconcatdescr)
        jump(p2, p3, p5)
        """
        expected = """
        [p1, p2, p3]
        i1 = strlen(p1)
        i2 = strlen(p2)
        i12 = int_add(i1, i2)
        i3 = strlen(p3)
        i123 = int_add(i12, i3)
        p5 = newstr(i123)
        copystrcontent(p1, p5, 0, 0, i1)
        copystrcontent(p2, p5, 0, i1, i2)
        copystrcontent(p3, p5, 0, i12, i3)
        jump(p2, p3, p5)
        """
        self.optimize_strunicode_loop(ops, expected)

    def test_str_concat_str_cstr1(self):
        ops = """
        [p2]
        p3 = call_r(0, p2, s"x", descr=strconcatdescr)
        jump(p3)
        """
        expected = """
        [p2]
        i2 = strlen(p2)
        i3 = int_add(i2, 1)
        p3 = newstr(i3)
        copystrcontent(p2, p3, 0, 0, i2)
        strsetitem(p3, i2, 120)     # == ord('x')
        jump(p3)
        """
        self.optimize_strunicode_loop(ops, expected)

    def test_str_concat_consts(self):
        ops = """
        []
        p1 = same_as_r(s"ab")
        p2 = same_as_r(s"cde")
        p3 = call_r(0, p1, p2, descr=strconcatdescr)
        escape_n(p3)
        jump()
        """
        expected = """
        []
        escape_n(s"abcde")
        jump()
        """
        self.optimize_strunicode_loop(ops, expected)

    def test_str_concat_constant_lengths(self):
        ops = """
        [i0]
        p0 = newstr(1)
        strsetitem(p0, 0, i0)
        p1 = newstr(0)
        p2 = call_r(0, p0, p1, descr=strconcatdescr)
        i1 = call_i(0, p2, p0, descr=strequaldescr)
        finish(i1)
        """
        expected = """
        [i0]
        finish(1)
        """
        self.optimize_strunicode_loop(ops, expected)

    def test_str_concat_constant_lengths_2(self):
        ops = """
        [i0]
        p0 = newstr(0)
        p1 = newstr(1)
        strsetitem(p1, 0, i0)
        p2 = call_r(0, p0, p1, descr=strconcatdescr)
        i1 = call_i(0, p2, p1, descr=strequaldescr)
        finish(i1)
        """
        expected = """
        [i0]
        finish(1)
        """
        self.optimize_strunicode_loop(ops, expected)

    def test_str_slice_1(self):
        ops = """
        [p1, i1, i2]
        p2 = call_r(0, p1, i1, i2, descr=strslicedescr)
        jump(p2, i1, i2)
        """
        expected = """
        [p1, i1, i2]
        i3 = int_sub(i2, i1)
        p2 = newstr(i3)
        copystrcontent(p1, p2, i1, 0, i3)
        jump(p2, i1, i2)
        """
        self.optimize_strunicode_loop(ops, expected)

    def test_str_slice_2(self):
        ops = """
        [p1, i2]
        p2 = call_r(0, p1, 0, i2, descr=strslicedescr)
        jump(p2, i2)
        """
        expected = """
        [p1, i2]
        p2 = newstr(i2)
        copystrcontent(p1, p2, 0, 0, i2)
        jump(p2, i2)
        """
        self.optimize_strunicode_loop(ops, expected)

    def test_str_slice_3(self):
        ops = """
        [p1, i1, i2, i3, i4]
        p2 = call_r(0, p1, i1, i2, descr=strslicedescr)
        p3 = call_r(0, p2, i3, i4, descr=strslicedescr)
        jump(p3, i1, i2, i3, i4)
        """
        expected = """
        [p1, i1, i2, i3, i4]
        i0 = int_sub(i2, i1)     # killed by the backend
        i5 = int_sub(i4, i3)
        i6 = int_add(i1, i3)
        p3 = newstr(i5)
        copystrcontent(p1, p3, i6, 0, i5)
        jump(p3, i1, i2, i3, i4)
        """
        self.optimize_strunicode_loop(ops, expected)

    def test_str_slice_getitem1(self):
        ops = """
        [p1, i1, i2, i3]
        p2 = call_r(0, p1, i1, i2, descr=strslicedescr)
        i4 = strgetitem(p2, i3)
        escape_n(i4)
        jump(p1, i1, i2, i3)
        """
        expected = """
        [p1, i1, i2, i3]
        i6 = int_sub(i2, i1)      # killed by the backend
        i5 = int_add(i1, i3)
        i4 = strgetitem(p1, i5)
        escape_n(i4)
        jump(p1, i1, i2, i3)
        """
        self.optimize_strunicode_loop(ops, expected)

    def test_str_slice_plain(self):
        ops = """
        [i3, i4]
        p1 = newstr(2)
        strsetitem(p1, 0, i3)
        strsetitem(p1, 1, i4)
        p2 = call_r(0, p1, 1, 2, descr=strslicedescr)
        i5 = strgetitem(p2, 0)
        escape_n(i5)
        jump(i3, i4)
        """
        expected = """
        [i3, i4]
        escape_n(i4)
        jump(i3, i4)
        """
        self.optimize_strunicode_loop(ops, expected)

    def test_str_slice_concat(self):
        ops = """
        [p1, i1, i2, p2]
        p3 = call_r(0, p1, i1, i2, descr=strslicedescr)
        p4 = call_r(0, p3, p2, descr=strconcatdescr)
        jump(p4, i1, i2, p2)
        """
        expected = """
        [p1, i1, i2, p2]
        i3 = int_sub(i2, i1)     # length of p3
        i4 = strlen(p2)
        i5 = int_add(i3, i4)
        p4 = newstr(i5)
        copystrcontent(p1, p4, i1, 0, i3)
        copystrcontent(p2, p4, 0, i3, i4)
        jump(p4, i1, i2, p2)
        """
        self.optimize_strunicode_loop(ops, expected)

    def test_str_slice_plain_virtual(self):
        ops = """
        []
        p0 = newstr(11)
        copystrcontent(s"hello world", p0, 0, 0, 11)
        p1 = call_r(0, p0, 0, 5, descr=strslicedescr)
        finish(p1)
        """
        expected = """
        []
        finish(s"hello")
        """
        self.optimize_strunicode_loop(ops, expected)

    # ----------
    def optimize_strunicode_loop_extradescrs(self, ops, optops):
        self.optimize_strunicode_loop(ops, optops)

    def test_str_equal_noop1(self):
        ops = """
        [p1, p2]
        i0 = call_i(0, p1, p2, descr=strequaldescr)
        escape_n(i0)
        jump(p1, p2)
        """
        self.optimize_strunicode_loop_extradescrs(ops, ops)

    def test_str_equal_noop2(self):
        ops = """
        [p1, p2, p3]
        p4 = call_r(0, p1, p2, descr=strconcatdescr)
        i0 = call_i(0, p3, p4, descr=strequaldescr)
        escape_n(i0)
        jump(p1, p2, p3)
        """
        expected = """
        [p1, p2, p3]
        i1 = strlen(p1)
        i2 = strlen(p2)
        i3 = int_add(i1, i2)
        p4 = newstr(i3)
        copystrcontent(p1, p4, 0, 0, i1)
        copystrcontent(p2, p4, 0, i1, i2)
        i0 = call_i(0, p3, p4, descr=strequaldescr)
        escape_n(i0)
        jump(p1, p2, p3)
        """
        self.optimize_strunicode_loop_extradescrs(ops, expected)

    def test_str_equal_slice1(self):
        ops = """
        [p1, i1, i2, p3]
        p4 = call_r(0, p1, i1, i2, descr=strslicedescr)
        i0 = call_i(0, p4, p3, descr=strequaldescr)
        escape_n(i0)
        jump(p1, i1, i2, p3)
        """
        expected = """
        [p1, i1, i2, p3]
        i3 = int_sub(i2, i1)
        i0 = call_i(0, p1, i1, i3, p3, descr=streq_slice_checknull_descr)
        escape_n(i0)
        jump(p1, i1, i2, p3)
        """
        self.optimize_strunicode_loop_extradescrs(ops, expected)

    def test_str_equal_slice2(self):
        ops = """
        [p1, i1, i2, p3]
        p4 = call_r(0, p1, i1, i2, descr=strslicedescr)
        i0 = call_i(0, p3, p4, descr=strequaldescr)
        escape_n(i0)
        jump(p1, i1, i2, p3)
        """
        expected = """
        [p1, i1, i2, p3]
        i4 = int_sub(i2, i1)
        i0 = call_i(0, p1, i1, i4, p3, descr=streq_slice_checknull_descr)
        escape_n(i0)
        jump(p1, i1, i2, p3)
        """
        self.optimize_strunicode_loop_extradescrs(ops, expected)

    def test_str_equal_slice3(self):
        ops = """
        [p1, i1, i2, p3]
        guard_nonnull(p3) []
        p4 = call_r(0, p1, i1, i2, descr=strslicedescr)
        i0 = call_i(0, p3, p4, descr=strequaldescr)
        escape_n(i0)
        jump(p1, i1, i2, p3)
        """
        expected = """
        [p1, i1, i2, p3]
        guard_nonnull(p3) []
        i4 = int_sub(i2, i1)
        i0 = call_i(0, p1, i1, i4, p3, descr=streq_slice_nonnull_descr)
        escape_n(i0)
        jump(p1, i1, i2, p3)
        """
        self.optimize_strunicode_loop_extradescrs(ops, expected)

    def test_str_equal_slice4(self):
        ops = """
        [p1, i1, i2]
        p3 = call_r(0, p1, i1, i2, descr=strslicedescr)
        i0 = call_i(0, p3, s"x", descr=strequaldescr)
        escape_n(i0)
        jump(p1, i1, i2)
        """
        expected = """
        [p1, i1, i2]
        i3 = int_sub(i2, i1)
        i0 = call_i(0, p1, i1, i3, 120, descr=streq_slice_char_descr)
        escape_n(i0)
        jump(p1, i1, i2)
        """
        self.optimize_strunicode_loop_extradescrs(ops, expected)

    def test_str_equal_slice5(self):
        ops = """
        [p1, i1, i2, i3]
        p4 = call_r(0, p1, i1, i2, descr=strslicedescr)
        p5 = newstr(1)
        strsetitem(p5, 0, i3)
        i0 = call_i(0, p5, p4, descr=strequaldescr)
        escape_n(i0)
        jump(p1, i1, i2, i3)
        """
        expected = """
        [p1, i1, i2, i3]
        i4 = int_sub(i2, i1)
        i0 = call_i(0, p1, i1, i4, i3, descr=streq_slice_char_descr)
        escape_n(i0)
        jump(p1, i1, i2, i3)
        """
        self.optimize_strunicode_loop_extradescrs(ops, expected)

    def test_str_equal_none1(self):
        ops = """
        [p1]
        i0 = call_i(0, p1, NULL, descr=strequaldescr)
        escape_n(i0)
        jump(p1)
        """
        expected = """
        [p1]
        i0 = ptr_eq(p1, NULL)
        escape_n(i0)
        jump(p1)
        """
        self.optimize_strunicode_loop_extradescrs(ops, expected)

    def test_str_equal_none2(self):
        ops = """
        [p1]
        i0 = call_i(0, NULL, p1, descr=strequaldescr)
        escape_n(i0)
        jump(p1)
        """
        expected = """
        [p1]
        i0 = ptr_eq(p1, NULL)
        escape_n(i0)
        jump(p1)
        """
        self.optimize_strunicode_loop_extradescrs(ops, expected)

    def test_str_equal_none3(self):
        ops = """
        []
        p5 = newstr(0)
        i0 = call_i(0, NULL, p5, descr=strequaldescr)
        escape_n(i0)
        jump()
        """
        expected = """
        []
        escape_n(0)
        jump()
        """
        self.optimize_strunicode_loop_extradescrs(ops, expected)

    def test_str_equal_none4(self):
        ops = """
        [p1]
        p5 = newstr(0)
        i0 = call_i(0, p5, p1, descr=strequaldescr)
        escape_n(i0)
        jump(p1)
        """
        expected = """
        [p1]
        # can't optimize more: p1 may be NULL!
        i0 = call_i(0, s"", p1, descr=strequaldescr)
        escape_n(i0)
        jump(p1)
        """
        self.optimize_strunicode_loop_extradescrs(ops, expected)

    def test_str_equal_none5(self):
        ops = """
        [p1]
        guard_nonnull(p1) []
        p5 = newstr(0)
        i0 = call_i(0, p5, p1, descr=strequaldescr)
        escape_n(i0)
        jump(p1)
        """
        expected = """
        [p1]
        guard_nonnull(p1) []
        # p1 is not NULL, so the string comparison (p1=="") becomes:
        i6 = strlen(p1)
        i0 = int_eq(i6, 0)
        escape_n(i0)
        jump(p1)
        """
        self.optimize_strunicode_loop_extradescrs(ops, expected)

    def test_str_equal_nonnull1(self):
        ops = """
        [p1]
        guard_nonnull(p1) []
        i0 = call_i(0, p1, s"hello world", descr=strequaldescr)
        escape_n(i0)
        jump(p1)
        """
        expected = """
        [p1]
        guard_nonnull(p1) []
        i0 = call_i(0, p1, s"hello world", descr=streq_nonnull_descr)
        escape_n(i0)
        jump(p1)
        """
        self.optimize_strunicode_loop_extradescrs(ops, expected)

    def test_str_equal_nonnull2(self):
        ops = """
        [p1]
        guard_nonnull(p1) []
        i0 = call_i(0, p1, s"", descr=strequaldescr)
        escape_n(i0)
        jump(p1)
        """
        expected = """
        [p1]
        guard_nonnull(p1) []
        i1 = strlen(p1)
        i0 = int_eq(i1, 0)
        escape_n(i0)
        jump(p1)
        """
        self.optimize_strunicode_loop_extradescrs(ops, expected)

    def test_str_equal_nonnull3(self):
        ops = """
        [p1]
        guard_nonnull(p1) []
        i0 = call_i(0, p1, s"x", descr=strequaldescr)
        escape_n(i0)
        jump(p1)
        """
        expected = """
        [p1]
        guard_nonnull(p1) []
        i0 = call_i(0, p1, 120, descr=streq_nonnull_char_descr)
        escape_n(i0)
        jump(p1)
        """
        self.optimize_strunicode_loop_extradescrs(ops, expected)

    def test_str_equal_nonnull4(self):
        ops = """
        [p1, p2]
        p4 = call_r(0, p1, p2, descr=strconcatdescr)
        i0 = call_i(0, s"hello world", p4, descr=strequaldescr)
        escape_n(i0)
        jump(p1, p2)
        """
        expected = """
        [p1, p2]
        i1 = strlen(p1)
        i2 = strlen(p2)
        i3 = int_add(i1, i2)
        p4 = newstr(i3)
        copystrcontent(p1, p4, 0, 0, i1)
        copystrcontent(p2, p4, 0, i1, i2)
        i0 = call_i(0, s"hello world", p4, descr=streq_nonnull_descr)
        escape_n(i0)
        jump(p1, p2)
        """
        self.optimize_strunicode_loop_extradescrs(ops, expected)

    def test_str_equal_chars0(self):
        ops = """
        [i1]
        p1 = newstr(0)
        i0 = call_i(0, p1, s"", descr=strequaldescr)
        escape_n(i0)
        jump(i1)
        """
        expected = """
        [i1]
        escape_n(1)
        jump(i1)
        """
        self.optimize_strunicode_loop_extradescrs(ops, expected)

    def test_str_equal_chars1(self):
        ops = """
        [i1]
        p1 = newstr(1)
        strsetitem(p1, 0, i1)
        i0 = call_i(0, p1, s"x", descr=strequaldescr)
        escape_n(i0)
        jump(i1)
        """
        expected = """
        [i1]
        i0 = int_eq(i1, 120)     # ord('x')
        escape_n(i0)
        jump(i1)
        """
        self.optimize_strunicode_loop_extradescrs(ops, expected)

    def test_str_equal_chars2(self):
        ops = """
        [i1, i2]
        p1 = newstr(2)
        strsetitem(p1, 0, i1)
        strsetitem(p1, 1, i2)
        i0 = call_i(0, p1, s"xy", descr=strequaldescr)
        escape_n(i0)
        jump(i1, i2)
        """
        expected = """
        [i1, i2]
        p1 = newstr(2)
        strsetitem(p1, 0, i1)
        strsetitem(p1, 1, i2)
        i0 = call_i(0, p1, s"xy", descr=streq_lengthok_descr)
        escape_n(i0)
        jump(i1, i2)
        """
        self.optimize_strunicode_loop_extradescrs(ops, expected)

    def test_str_equal_chars3(self):
        ops = """
        [p1]
        i0 = call_i(0, s"x", p1, descr=strequaldescr)
        escape_n(i0)
        jump(p1)
        """
        expected = """
        [p1]
        i0 = call_i(0, p1, 120, descr=streq_checknull_char_descr)
        escape_n(i0)
        jump(p1)
        """
        self.optimize_strunicode_loop_extradescrs(ops, expected)

    def test_str_equal_lengthmismatch1(self):
        ops = """
        [i1]
        p1 = newstr(1)
        strsetitem(p1, 0, i1)
        i0 = call_i(0, s"xy", p1, descr=strequaldescr)
        escape_n(i0)
        jump(i1)
        """
        expected = """
        [i1]
        escape_n(0)
        jump(i1)
        """
        self.optimize_strunicode_loop_extradescrs(ops, expected)

    def test_str2unicode_constant(self):
        ops = """
        []
        p0 = call_r(0, "xy", descr=s2u_descr)      # string -> unicode
        escape_n(p0)
        jump()
        """
        expected = """
        []
        escape_n(u"xy")
        jump()
        """
        self.optimize_strunicode_loop_extradescrs(ops, expected)

    def test_str2unicode_nonconstant(self):
        ops = """
        [p0]
        p1 = call_r(0, p0, descr=s2u_descr)      # string -> unicode
        escape_n(p1)
        jump(p1)
        """
        self.optimize_strunicode_loop_extradescrs(ops, ops)
        # more generally, supporting non-constant but virtual cases is
        # not obvious, because of the exception UnicodeDecodeError that
        # can be raised by ll_str2unicode()

    def test_strgetitem_repeated(self):
        ops = """
        [p0, i0]
        i1 = strgetitem(p0, i0)
        i2 = strgetitem(p0, i0)
        i3 = int_eq(i1, i2)
        guard_true(i3) []
        escape_n(i2)
        jump(p0, i0)
        """
        expected = """
        [p0, i0]
        i1 = strgetitem(p0, i0)
        escape_n(i1)
        jump(p0, i0)
        """
        self.optimize_strunicode_loop(ops, expected)

    def test_strslice_subtraction_folds(self):
        ops = """
        [p0, i0]
        i1 = int_add(i0, 1)
        p1 = call_r(0, p0, i0, i1, descr=strslicedescr)
        escape_n(p1)
        jump(p0, i1)
        """
        expected = """
        [p0, i0]
        i1 = int_add(i0, 1)
        p1 = newstr(1)
        i2 = strgetitem(p0, i0)
        strsetitem(p1, 0, i2)
        escape_n(p1)
        jump(p0, i1)
        """
        self.optimize_strunicode_loop(ops, expected)

    def test_float_mul_reversed(self):
        ops = """
        [f0, f1]
        f2 = float_mul(f0, f1)
        f3 = float_mul(f1, f0)
        jump(f2, f3)
        """
        expected = """
        [f0, f1]
        f2 = float_mul(f0, f1)
        jump(f2, f2)
        """
        self.optimize_loop(ops, expected)

    def test_null_char_str(self):
        ops = """
        [p0]
        p1 = newstr(4)
        strsetitem(p1, 2, 0)
        setfield_gc(p0, p1, descr=valuedescr)
        jump(p0)
        """
        # This test is slightly bogus: the string is not fully initialized.
        # I *think* it is still right to not have a series of extra
        # strsetitem(p1, idx, 0).  We do preserve the single one from the
        # source, though.
        expected = """
        [p0]
        p1 = newstr(4)
        strsetitem(p1, 2, 0)
        setfield_gc(p0, p1, descr=valuedescr)
        jump(p0)
        """
        self.optimize_strunicode_loop(ops, expected)

    def test_newstr_strlen(self):
        ops = """
        [i0]
        p0 = newstr(i0)
        escape_n(p0)
        i1 = strlen(p0)
        i2 = int_add(i1, 1)
        jump(i2)
        """
        expected = """
        [i0]
        p0 = newstr(i0)
        escape_n(p0)
        i1 = int_add(i0, 1)
        jump(i1)
        """
        self.optimize_strunicode_loop(ops, expected)

    def test_bounded_lazy_setfield(self):
        ops = """
        [p0, i0]
        i1 = int_gt(i0, 2)
        guard_true(i1) []
        setarrayitem_gc(p0, 0, 3, descr=arraydescr)
        setarrayitem_gc(p0, 2, 4, descr=arraydescr)
        setarrayitem_gc(p0, i0, 15, descr=arraydescr)
        i2 = getarrayitem_gc_i(p0, 2, descr=arraydescr)
        jump(p0, i2)
        """
        # Remove the getarrayitem_gc, because we know that p[i0] does not alias
        # p0[2]
        expected = """
        [p0, i0]
        i1 = int_gt(i0, 2)
        guard_true(i1) []
        setarrayitem_gc(p0, i0, 15, descr=arraydescr)
        setarrayitem_gc(p0, 0, 3, descr=arraydescr)
        setarrayitem_gc(p0, 2, 4, descr=arraydescr)
        jump(p0, 4)
        """
        self.optimize_loop(ops, expected)

    def test_empty_copystrunicontent(self):
        ops = """
        [p0, p1, i0, i2, i3]
        i4 = int_eq(i3, 0)
        guard_true(i4) []
        copystrcontent(p0, p1, i0, i2, i3)
        jump(p0, p1, i0, i2, i3)
        """
        expected = """
        [p0, p1, i0, i2, i3]
        i4 = int_eq(i3, 0)
        guard_true(i4) []
        jump(p0, p1, i0, i2, 0)
        """
        self.optimize_strunicode_loop(ops, expected)

    def test_empty_copystrunicontent_virtual(self):
        ops = """
        [p0]
        p1 = newstr(23)
        copystrcontent(p0, p1, 0, 0, 0)
        jump(p0)
        """
        expected = """
        [p0]
        jump(p0)
        """
        self.optimize_strunicode_loop(ops, expected)

    @pytest.mark.xfail
    def test_forced_virtuals_aliasing(self):
        ops = """
        [i0, i1]
        p0 = new(descr=ssize)
        p1 = new(descr=ssize)
        escape_n(p0)
        escape_n(p1)
        setfield_gc(p0, i0, descr=adescr)
        setfield_gc(p1, i1, descr=adescr)
        i2 = getfield_gc_i(p0, descr=adescr)
        jump(i2, i2)
        """
        expected = """
        [i0, i1]
        p0 = new(descr=ssize)
        escape_n(p0)
        p1 = new(descr=ssize)
        escape_n(p1)
        setfield_gc(p0, i0, descr=adescr)
        setfield_gc(p1, i1, descr=adescr)
        jump(i0, i0)
        """
        # setfields on things that used to be virtual still can't alias each
        # other
        self.optimize_loop(ops, expected)

    def test_plain_virtual_string_copy_content(self):
        ops = """
        [i1]
        p0 = newstr(6)
        copystrcontent(s"hello!", p0, 0, 0, 6)
        p1 = call_r(0, p0, s"abc123", descr=strconcatdescr)
        i0 = strgetitem(p1, i1)
        finish(i0)
        """
        expected = """
        [i1]
        i0 = strgetitem(s"hello!abc123", i1)
        finish(i0)
        """
        self.optimize_strunicode_loop(ops, expected)

    def test_plain_virtual_string_copy_content_2(self):
        ops = """
        []
        p0 = newstr(6)
        copystrcontent(s"hello!", p0, 0, 0, 6)
        p1 = call_r(0, p0, s"abc123", descr=strconcatdescr)
        i0 = strgetitem(p1, 0)
        finish(i0)
        """
        expected = """
        []
        finish(104)
        """
        self.optimize_strunicode_loop(ops, expected)

    def test_nonvirtual_newstr_strlen(self):
        ops = """
        [p0]
        p1 = call_r(0, p0, s"X", descr=strconcatdescr)
        i0 = strlen(p1)
        finish(i0)
        """
        expected = """
        [p0]
        i2 = strlen(p0)
        i4 = int_add(i2, 1)
        finish(i4)
        """
        self.optimize_strunicode_loop(ops, expected)

    def test_copy_long_string_to_virtual(self):
        ops = """
        []
        p0 = newstr(20)
        copystrcontent(s"aaaaaaaaaaaaaaaaaaaa", p0, 0, 0, 20)
        jump(p0)
        """
        expected = """
        []
        jump(s"aaaaaaaaaaaaaaaaaaaa")
        """
        self.optimize_strunicode_loop(ops, expected)

    def test_ptr_eq_str_constant(self):
        ops = """
        []
        i0 = ptr_eq(s"abc", s"\x00")
        finish(i0)
        """
        expected = """
        []
        finish(0)
        """
        self.optimize_loop(ops, expected)

    @pytest.mark.xfail
    def test_known_equal_ints(self):
        ops = """
        [i0, i1, i2, p0]
        i3 = int_eq(i0, i1)
        guard_true(i3) []

        i4 = int_lt(i2, i0)
        guard_true(i4) []
        i5 = int_lt(i2, i1)
        guard_true(i5) []

        i6 = getarrayitem_gc_i(p0, i2, descr=chararraydescr)
        finish(i6)
        """
        expected = """
        [i0, i1, i2, p0]
        i3 = int_eq(i0, i1)
        guard_true(i3) []

        i4 = int_lt(i2, i0)
        guard_true(i4) []

        i6 = getarrayitem_gc_i(p0, i3, descr=chararraydescr)
        finish(i6)
        """
        self.optimize_loop(ops, expected)

    def test_str_copy_virtual(self):
        ops = """
        [i0]
        p0 = newstr(8)
        strsetitem(p0, 0, i0)
        strsetitem(p0, 1, i0)
        strsetitem(p0, 2, i0)
        strsetitem(p0, 3, i0)
        strsetitem(p0, 4, i0)
        strsetitem(p0, 5, i0)
        strsetitem(p0, 6, i0)
        strsetitem(p0, 7, i0)
        p1 = newstr(12)
        copystrcontent(p0, p1, 0, 0, 8)
        strsetitem(p1, 8, 3)
        strsetitem(p1, 9, 0)
        strsetitem(p1, 10, 0)
        strsetitem(p1, 11, 0)
        finish(p1)
        """
        expected = """
        [i0]
        p1 = newstr(12)
        strsetitem(p1, 0, i0)
        strsetitem(p1, 1, i0)
        strsetitem(p1, 2, i0)
        strsetitem(p1, 3, i0)
        strsetitem(p1, 4, i0)
        strsetitem(p1, 5, i0)
        strsetitem(p1, 6, i0)
        strsetitem(p1, 7, i0)
        strsetitem(p1, 8, 3)
        strsetitem(p1, 9, 0)
        strsetitem(p1, 10, 0)
        strsetitem(p1, 11, 0)
        finish(p1)
        """
        self.optimize_strunicode_loop(ops, expected)

    def test_str_copy_constant_virtual(self):
        ops = """
        []
        p0 = newstr(10)
        copystrcontent(s"abcd", p0, 0, 0, 4)
        strsetitem(p0, 4, 101)
        copystrcontent(s"fghij", p0, 0, 5, 5)
        finish(p0)
        """
        expected = """
        []
        finish(s"abcdefghij")
        """
        self.optimize_strunicode_loop(ops, expected)

    def test_str_copy_virtual_src_concrete_dst(self):
        ops = """
        [p0]
        p1 = newstr(2)
        strsetitem(p1, 0, 101)
        strsetitem(p1, 1, 102)
        copystrcontent(p1, p0, 0, 0, 2)
        finish(p0)
        """
        expected = """
        [p0]
        strsetitem(p0, 0, 101)
        strsetitem(p0, 1, 102)
        finish(p0)
        """
        self.optimize_strunicode_loop(ops, expected)

    def test_str_copy_bug1(self):
        ops = """
        [i0]
        p1 = newstr(1)
        strsetitem(p1, 0, i0)
        p2 = newstr(1)
        escape_n(p2)
        copystrcontent(p1, p2, 0, 0, 1)
        finish()
        """
        expected = """
        [i0]
        p2 = newstr(1)
        escape_n(p2)
        strsetitem(p2, 0, i0)
        finish()
        """
        self.optimize_strunicode_loop(ops, expected)

    def test_call_pure_vstring_const(self):
        ops = """
        []
        p0 = newstr(3)
        strsetitem(p0, 0, 97)
        strsetitem(p0, 1, 98)
        strsetitem(p0, 2, 99)
        i0 = call_pure_i(123, p0, descr=nonwritedescr)
        finish(i0)
        """
        expected = """
        []
        finish(5)
        """
        call_pure_results = {
            (ConstInt(123), get_const_ptr_for_string("abc"),): ConstInt(5),
        }
        self.optimize_loop(ops, expected, call_pure_results)

    def test_call_pure_quasiimmut(self):
        ops = """
        []
        quasiimmut_field(ConstPtr(quasiptr), descr=quasiimmutdescr)
        guard_not_invalidated() []
        i0 = getfield_gc_i(ConstPtr(quasiptr), descr=quasifielddescr)
        i1 = call_pure_i(123, i0, descr=nonwritedescr)
        finish(i1)
        """
        expected = """
        []
        guard_not_invalidated() []
        finish(5)
        """
        call_pure_results = {
            (ConstInt(123), ConstInt(-4247)): ConstInt(5),
        }
        self.optimize_loop(ops, expected, call_pure_results)

    def test_guard_not_forced_2_virtual(self):
        ops = """
        [i0]
        p0 = new_array(3, descr=arraydescr)
        guard_not_forced_2() [p0]
        finish(p0)
        """
        self.optimize_loop(ops, ops)

    def test_getfield_cmp_above_bounds(self):
        ops = """
        [p0]
        i0 = getfield_gc_i(p0, descr=chardescr)
        i1 = int_lt(i0, 256)
        guard_true(i1) []
        """

        expected = """
        [p0]
        i0 = getfield_gc_i(p0, descr=chardescr)
        """
        self.optimize_loop(ops, expected)

    def test_getfield_cmp_below_bounds(self):
        ops = """
        [p0]
        i0 = getfield_gc_i(p0, descr=chardescr)
        i1 = int_gt(i0, -1)
        guard_true(i1) []
        """

        expected = """
        [p0]
        i0 = getfield_gc_i(p0, descr=chardescr)
        """
        self.optimize_loop(ops, expected)

    def test_getfield_cmp_in_bounds(self):
        ops = """
        [p0]
        i0 = getfield_gc_i(p0, descr=chardescr)
        i1 = int_gt(i0, 0)
        guard_true(i1) []
        i2 = int_lt(i0, 255)
        guard_true(i2) []
        """
        self.optimize_loop(ops, ops)

    def test_getfieldraw_cmp_outside_bounds(self):
        ops = """
        [p0]
        i0 = getfield_raw_i(p0, descr=chardescr)
        i1 = int_gt(i0, -1)
        guard_true(i1) []
        """

        expected = """
        [p0]
        i0 = getfield_raw_i(p0, descr=chardescr)
        """
        self.optimize_loop(ops, expected)


    def test_rawarray_cmp_outside_intbounds(self):
        ops = """
        [i0]
        i1 = getarrayitem_raw_i(i0, 0, descr=rawarraydescr_char)
        i2 = int_lt(i1, 256)
        guard_true(i2) []
        """

        expected = """
        [i0]
        i1 = getarrayitem_raw_i(i0, 0, descr=rawarraydescr_char)
        """
        self.optimize_loop(ops, expected)

    def test_gcarray_outside_intbounds(self):
        ops = """
        [p0]
        i0 = getarrayitem_gc_i(p0, 0, descr=chararraydescr)
        i1 = int_lt(i0, 256)
        guard_true(i1) []
        """

        expected = """
        [p0]
        i0 = getarrayitem_gc_i(p0, 0, descr=chararraydescr)
        """
        self.optimize_loop(ops, expected)

    def test_getinterior_outside_intbounds(self):
        ops = """
        [p0]
        f0 = getinteriorfield_gc_f(p0, 0, descr=fc_array_floatdescr)
        i0 = getinteriorfield_gc_i(p0, 0, descr=fc_array_chardescr)
        i1 = int_lt(i0, 256)
        guard_true(i1) []
        """

        expected = """
        [p0]
        f0 = getinteriorfield_gc_f(p0, 0, descr=fc_array_floatdescr)
        i0 = getinteriorfield_gc_i(p0, 0, descr=fc_array_chardescr)
        """
        self.optimize_loop(ops, expected)

<<<<<<< HEAD
=======
    def test_intand_1mask_covering_bitrange(self):
        ops = """
        [p0]
        i0 = getarrayitem_gc_i(p0, 0, descr=chararraydescr)
        i1 = int_and(i0, 255)
        i2 = int_and(i1, -1)
        i3 = int_and(511, i2)
        jump(i3)
        """

        expected = """
        [p0]
        i0 = getarrayitem_gc_i(p0, 0, descr=chararraydescr)
        jump(i0)
        """
        self.optimize_loop(ops, expected)

    def test_intand_maskwith0_in_bitrange(self):
        ops = """
        [p0]
        i0 = getarrayitem_gc_i(p0, 0, descr=chararraydescr)
        i1 = int_and(i0, 257)
        i2 = getarrayitem_gc_i(p0, 1, descr=chararraydescr)
        i3 = int_and(259, i2)
        jump(i1, i3)
        """
        self.optimize_loop(ops, ops)

    def test_int_and_cmp_above_bounds(self):
        ops = """
        [p0,p1]
        i0 = getarrayitem_gc_i(p0, 0, descr=chararraydescr)
        i1 = getarrayitem_gc_i(p1, 0, descr=u2arraydescr)
        i2 = int_and(i0, i1)
        i3 = int_le(i2, 255)
        guard_true(i3) []
        jump(i2)
        """

        expected = """
        [p0,p1]
        i0 = getarrayitem_gc_i(p0, 0, descr=chararraydescr)
        i1 = getarrayitem_gc_i(p1, 0, descr=u2arraydescr)
        i2 = int_and(i0, i1)
        jump(i2)
        """
        self.optimize_loop(ops, expected)

    def test_int_and_cmp_below_bounds(self):
        ops = """
        [p0,p1]
        i0 = getarrayitem_gc_i(p0, 0, descr=chararraydescr)
        i1 = getarrayitem_gc_i(p1, 0, descr=u2arraydescr)
        i2 = int_and(i0, i1)
        i3 = int_lt(i2, 255)
        guard_true(i3) []
        jump(i2)
        """
        self.optimize_loop(ops, ops)

    def test_int_and_positive(self):
        ops = """
        [i0, i1]
        i2 = int_ge(i1, 0)
        guard_true(i2) []
        i3 = int_and(i0, i1)
        i4 = int_ge(i3, 0)
        guard_true(i4) []
        jump(i3)
        """
        expected = """
        [i0, i1]
        i2 = int_ge(i1, 0)
        guard_true(i2) []
        i3 = int_and(i0, i1)
        jump(i3)
        """
        self.optimize_loop(ops, expected)

    def test_int_or_cmp_above_bounds(self):
        ops = """
        [p0,p1]
        i0 = getarrayitem_gc_i(p0, 0, descr=chararraydescr)
        i1 = getarrayitem_gc_i(p1, 0, descr=u2arraydescr)
        i2 = int_or(i0, i1)
        i3 = int_le(i2, 65535)
        guard_true(i3) []
        jump(i2)
        """

        expected = """
        [p0,p1]
        i0 = getarrayitem_gc_i(p0, 0, descr=chararraydescr)
        i1 = getarrayitem_gc_i(p1, 0, descr=u2arraydescr)
        i2 = int_or(i0, i1)
        jump(i2)
        """
        self.optimize_loop(ops, expected)

    def test_int_or_cmp_below_bounds(self):
        ops = """
        [p0,p1]
        i0 = getarrayitem_gc_i(p0, 0, descr=chararraydescr)
        i1 = getarrayitem_gc_i(p1, 0, descr=u2arraydescr)
        i2 = int_or(i0, i1)
        i3 = int_lt(i2, 65535)
        guard_true(i3) []
        jump(i2)
        """
        self.optimize_loop(ops, ops)

    def test_int_xor_cmp_above_bounds(self):
        ops = """
        [p0,p1]
        i0 = getarrayitem_gc_i(p0, 0, descr=chararraydescr)
        i1 = getarrayitem_gc_i(p1, 0, descr=u2arraydescr)
        i2 = int_xor(i0, i1)
        i3 = int_le(i2, 65535)
        guard_true(i3) []
        jump(i2)
        """

        expected = """
        [p0,p1]
        i0 = getarrayitem_gc_i(p0, 0, descr=chararraydescr)
        i1 = getarrayitem_gc_i(p1, 0, descr=u2arraydescr)
        i2 = int_xor(i0, i1)
        jump(i2)
        """
        self.optimize_loop(ops, expected)

    def test_int_xor_cmp_below_bounds(self):
        ops = """
        [p0,p1]
        i0 = getarrayitem_gc_i(p0, 0, descr=chararraydescr)
        i1 = getarrayitem_gc_i(p1, 0, descr=u2arraydescr)
        i2 = int_xor(i0, i1)
        i3 = int_lt(i2, 65535)
        guard_true(i3) []
        jump(i2)
        """
        self.optimize_loop(ops, ops)

    def test_int_xor_positive_is_positive(self):
        ops = """
        [i0, i1]
        i2 = int_lt(i0, 0)
        guard_false(i2) []
        i3 = int_lt(i1, 0)
        guard_false(i3) []
        i4 = int_xor(i0, i1)
        i5 = int_lt(i4, 0)
        guard_false(i5) []
        jump(i4, i0)
        """
        expected = """
        [i0, i1]
        i2 = int_lt(i0, 0)
        guard_false(i2) []
        i3 = int_lt(i1, 0)
        guard_false(i3) []
        i4 = int_xor(i0, i1)
        jump(i4, i0)
        """
        self.optimize_loop(ops, expected)

    def test_positive_rshift_bits_minus_1(self):
        ops = """
        [i0]
        i2 = int_lt(i0, 0)
        guard_false(i2) []
        i3 = int_rshift(i2, %d)
        escape_n(i3)
        jump(i0)
        """ % (LONG_BIT - 1,)
        expected = """
        [i0]
        i2 = int_lt(i0, 0)
        guard_false(i2) []
        escape_n(0)
        jump(i0)
        """
        self.optimize_loop(ops, expected)

    def test_int_or_same_arg(self):
        ops = """
        [i0]
        i1 = int_or(i0, i0)
        jump(i1)
        """
        expected = """
        [i0]
        jump(i0)
        """
        self.optimize_loop(ops, expected)

    @pytest.mark.xfail
>>>>>>> 088ebf96
    def test_consecutive_getinteriorfields(self):
        ops = """
        [p0, i0]
        i1 = getinteriorfield_gc_i(p0, i0, descr=valuedescr)
        i2 = getinteriorfield_gc_i(p0, i0, descr=valuedescr)
        jump(i1, i2)
        """
        expected = """
        [p0, i0]
        i1 = getinteriorfield_gc_i(p0, i0, descr=valuedescr)
        jump(i1, i1)
        """
        self.optimize_loop(ops, expected)

    def test_replace_result_of_new(self):
        ops = """
        [i0]
        guard_value(i0, 2) []
        p0 = newstr(i0)
        escape_n(p0)
        finish()
        """
        expected = """
        [i0]
        guard_value(i0, 2) []
        p0 = newstr(2)
        escape_n(p0)
        finish()
        """
        self.optimize_loop(ops, expected)

    def test_dirty_array_field_after_force(self):
        ops = """
        []
        p0 = new_array(1, descr=arraydescr)
        setarrayitem_gc(p0, 0, 0, descr=arraydescr)
        escape_n(p0) # force
        call_may_force_n(1, descr=mayforcevirtdescr)
        i1 = getarrayitem_gc_i(p0, 0, descr=arraydescr)
        finish(i1)
        """
        self.optimize_loop(ops, ops)

    def test_dirty_array_of_structs_field_after_force(self):
        ops = """
        []
        p0 = new_array_clear(1, descr=complexarraydescr)
        setinteriorfield_gc(p0, 0, 0.0, descr=complexrealdescr)
        setinteriorfield_gc(p0, 0, 0.0, descr=compleximagdescr)
        escape_n(p0) # force
        call_may_force_n(1, descr=mayforcevirtdescr)
        f1 = getinteriorfield_gc_f(p0, 0, descr=compleximagdescr)
        finish(f1)
        """
        self.optimize_loop(ops, ops)

    def test_random_call_forcing_strgetitem(self):
        ops = """
        [p3, i15]
        i13 = strgetitem(p3, i15)
        p0 = newstr(1)
        p2 = new_with_vtable(descr=nodesize)
        setfield_gc(p2, p0, descr=otherdescr)
        strsetitem(p0, 0, i13)
        i2 = strgetitem(p0, 0)
        i3 = call_pure_i(1, i2, descr=nonwritedescr)
        finish(i3)
        """
        expected = """
        [p3, i15]
        i13 = strgetitem(p3, i15)
        i3 = call_i(1, i13, descr=nonwritedescr)
        finish(i3)
        """
        self.optimize_loop(ops, expected)

    def test_float_guard_value(self):
        ops = """
        [f0]
        guard_value(f0, 3.5) []
        guard_value(f0, 3.5) []
        finish(f0)
        """
        expected = """
        [f0]
        guard_value(f0, 3.5) []
        finish(3.5)
        """
        self.optimize_loop(ops, expected)

    def test_getarrayitem_gc_pure_not_invalidated(self):
        ops = """
        [p0]
        i1 = getarrayitem_gc_pure_i(p0, 1, descr=arrayimmutdescr)
        escape_n(p0)
        i2 = getarrayitem_gc_pure_i(p0, 1, descr=arrayimmutdescr)
        escape_n(i2)
        jump(p0)
        """
        expected = """
        [p0]
        i1 = getarrayitem_gc_pure_i(p0, 1, descr=arrayimmutdescr)
        escape_n(p0)
        escape_n(i1)
        jump(p0)
        """
        self.optimize_loop(ops, expected)

    def test_force_virtual_write(self):
        ops = """
        [i1, i2]
        p1 = new(descr=ssize)
        setfield_gc(p1, i1, descr=adescr)
        setfield_gc(p1, i2, descr=bdescr)
        call_n(123, p1, descr=writeadescr)
        i3 = getfield_gc_i(p1, descr=bdescr)
        finish(i3)
        """
        expected = """
        [i1, i2]
        p1 = new(descr=ssize)
        setfield_gc(p1, i1, descr=adescr)
        call_n(123, p1, descr=writeadescr)
        setfield_gc(p1, i2, descr=bdescr)
        finish(i2)
        """
        self.optimize_loop(ops, expected)

    def test_remove_guard_gc_type(self):
        ops = """
        [p0, p1]
        setarrayitem_gc(p0, 1, p1, descr=gcarraydescr)
        guard_gc_type(p0, ConstInt(gcarraydescr_tid)) []
        """
        expected = """
        [p0, p1]
        setarrayitem_gc(p0, 1, p1, descr=gcarraydescr)
        """
        self.optimize_loop(ops, expected)

    def test_remove_guard_is_object_1(self):
        ops = """
        [p0]
        guard_class(p0, ConstClass(node_vtable)) []
        guard_is_object(p0) []
        """
        expected = """
        [p0]
        guard_class(p0, ConstClass(node_vtable)) []
        """
        self.optimize_loop(ops, expected)

    def test_remove_guard_is_object_2(self):
        ops = """
        [p0]
        i1 = getfield_gc_i(p0, descr=valuedescr)
        guard_is_object(p0) []
        finish(i1)
        """
        expected = """
        [p0]
        i1 = getfield_gc_i(p0, descr=valuedescr)
        finish(i1)
        """
        self.optimize_loop(ops, expected)

    def test_remove_guard_subclass_1(self):
        ops = """
        [p0]
        i1 = getfield_gc_i(p0, descr=valuedescr)
        guard_subclass(p0, ConstClass(node_vtable)) []
        finish(i1)
        """
        expected = """
        [p0]
        i1 = getfield_gc_i(p0, descr=valuedescr)
        finish(i1)
        """
        self.optimize_loop(ops, expected)

    def test_remove_guard_subclass_2(self):
        ops = """
        [p0]
        p1 = getfield_gc_i(p0, descr=otherdescr)
        guard_subclass(p0, ConstClass(node_vtable)) []
        finish(p1)
        """
        expected = """
        [p0]
        p1 = getfield_gc_i(p0, descr=otherdescr)
        finish(p1)
        """
        self.optimize_loop(ops, expected)

    def test_nonnull_str2unicode(self):
        ops = """
        [p0]
        guard_nonnull(p0) []
        p1 = call_r(0, p0, descr=s2u_descr)      # string -> unicode
        finish(p1)
        """
        self.optimize_loop(ops, ops)

    def test_random_strange_guards_on_consts(self):
        ops = """
        [p0]
        guard_value(p0, ConstPtr(nodeaddr)) []
        guard_is_object(p0) []
        guard_subclass(p0, ConstClass(node_vtable)) []
        guard_gc_type(p0, ConstInt(node_tid)) []
        jump(p0)
        """
        expected = """
        [p0]
        guard_value(p0, ConstPtr(nodeaddr)) []
        jump(ConstPtr(nodeaddr))
        """
        self.optimize_loop(ops, expected)

    def test_remove_multiple_setarrayitems(self):
        ops = """
        [p0, i1]
        setarrayitem_gc(p0, 2, NULL, descr=gcarraydescr)
        guard_value(i1, 42) []
        setarrayitem_gc(p0, 2, NULL, descr=gcarraydescr)   # remove this
        finish()
        """
        expected = """
        [p0, i1]
        setarrayitem_gc(p0, 2, NULL, descr=gcarraydescr)
        guard_value(i1, 42) []
        finish()
        """
        self.optimize_loop(ops, expected)

    def test_assert_not_none(self):
        ops = """
        [p0]
        assert_not_none(p0)
        guard_nonnull(p0) []
        finish()
        """
        expected = """
        [p0]
        finish()
        """
        self.optimize_loop(ops, expected)

    def test_convert_float_bytes_to_longlong(self):
        ops = """
        [f0, i0]
        i1 = convert_float_bytes_to_longlong(f0)
        f1 = convert_longlong_bytes_to_float(i1)
        escape_f(f1)

        f2 = convert_longlong_bytes_to_float(i0)
        i2 = convert_float_bytes_to_longlong(f2)
        escape_i(i2)
        """

        expected = """
        [f0, i0]
        i1 = convert_float_bytes_to_longlong(f0)
        escape_f(f0)

        f2 = convert_longlong_bytes_to_float(i0)
        escape_i(i0)
        """
        self.optimize_loop(ops, expected)


    def test_float_abs_abs_folds_to_abs(self):
        ops = """
        [f1]
        f2 = float_abs(f1)
        f3 = float_abs(f2)
        f4 = float_abs(f3)
        escape_f(f3)
        """
        expected = """
        [f1]
        f2 = float_abs(f1)
        escape_f(f2)
        """
        self.optimize_loop(ops, expected)<|MERGE_RESOLUTION|>--- conflicted
+++ resolved
@@ -2830,1207 +2830,6 @@
 
     def test_str_concat_2(self):
         ops = """
-<<<<<<< HEAD
-=======
-        [i0]
-        i1 = int_lt(i0, 0)
-        guard_true(i1) []
-        i2 = int_lt(i0, 7)
-        guard_true(i2) []
-        i3 = int_lt(i0, 5)
-        guard_true(i3) []
-        jump(i0)
-        """
-        expected = """
-        [i0]
-        i1 = int_lt(i0, 0)
-        guard_true(i1) []
-        jump(i0)
-        """
-        self.optimize_loop(ops, expected)
-
-    def test_bound_lt_add(self):
-        ops = """
-        [i0]
-        i1 = int_lt(i0, 4)
-        guard_true(i1) []
-        i2 = int_add(i0, 10)
-        i3 = int_lt(i2, 15)
-        guard_true(i3) []
-        jump(i0)
-        """
-        expected = """
-        [i0]
-        i1 = int_lt(i0, 4)
-        guard_true(i1) []
-        i2 = int_add(i0, 10)
-        jump(i0)
-        """
-        self.optimize_loop(ops, expected)
-
-    def test_bound_lt_add_before(self):
-        ops = """
-        [i0]
-        i2 = int_add(i0, 10)
-        i3 = int_lt(i2, 15)
-        guard_true(i3) []
-        i1 = int_lt(i0, 6)
-        guard_true(i1) []
-        jump(i0)
-        """
-        expected = """
-        [i0]
-        i2 = int_add(i0, 10)
-        i3 = int_lt(i2, 15)
-        guard_true(i3) []
-        jump(i0)
-        """
-        self.optimize_loop(ops, expected)
-
-    def test_bound_lt_add_ovf(self):
-        ops = """
-        [i0]
-        i1 = int_lt(i0, 4)
-        guard_true(i1) []
-        i2 = int_add_ovf(i0, 10)
-        guard_no_overflow() []
-        i3 = int_lt(i2, 15)
-        guard_true(i3) []
-        jump(i0)
-        """
-        expected = """
-        [i0]
-        i1 = int_lt(i0, 4)
-        guard_true(i1) []
-        i2 = int_add(i0, 10)
-        jump(i0)
-        """
-        self.optimize_loop(ops, expected)
-
-    def test_bound_lt_add_ovf_before(self):
-        ops = """
-        [i0]
-        i2 = int_add_ovf(i0, 10)
-        guard_no_overflow() []
-        i3 = int_lt(i2, 15)
-        guard_true(i3) []
-        i1 = int_lt(i0, 6)
-        guard_true(i1) []
-        jump(i0)
-        """
-        expected = """
-        [i0]
-        i2 = int_add_ovf(i0, 10)
-        guard_no_overflow() []
-        i3 = int_lt(i2, 15)
-        guard_true(i3) []
-        jump(i0)
-        """
-        self.optimize_loop(ops, expected)
-
-    def test_bound_lt_sub(self):
-        ops = """
-        [i0]
-        i1 = int_lt(i0, 4)
-        guard_true(i1) []
-        i1p = int_gt(i0, -4)
-        guard_true(i1p) []
-        i2 = int_sub(i0, 10)
-        i3 = int_lt(i2, -5)
-        guard_true(i3) []
-        jump(i0)
-        """
-        expected = """
-        [i0]
-        i1 = int_lt(i0, 4)
-        guard_true(i1) []
-        i1p = int_gt(i0, -4)
-        guard_true(i1p) []
-        i2 = int_sub(i0, 10)
-        jump(i0)
-        """
-        self.optimize_loop(ops, expected)
-
-    def test_bound_lt_sub_before(self):
-        ops = """
-        [i0]
-        i2 = int_sub(i0, 10)
-        i3 = int_lt(i2, -5)
-        guard_true(i3) []
-        i1 = int_lt(i0, 5)
-        guard_true(i1) []
-        jump(i0)
-        """
-        expected = """
-        [i0]
-        i2 = int_sub(i0, 10)
-        i3 = int_lt(i2, -5)
-        guard_true(i3) []
-        jump(i0)
-        """
-        self.optimize_loop(ops, expected)
-
-    def test_bound_ltle(self):
-        ops = """
-        [i0]
-        i1 = int_lt(i0, 4)
-        guard_true(i1) []
-        i2 = int_le(i0, 3)
-        guard_true(i2) []
-        jump(i0)
-        """
-        expected = """
-        [i0]
-        i1 = int_lt(i0, 4)
-        guard_true(i1) []
-        jump(i0)
-        """
-        self.optimize_loop(ops, expected)
-
-    def test_bound_lelt(self):
-        ops = """
-        [i0]
-        i1 = int_le(i0, 4)
-        guard_true(i1) []
-        i2 = int_lt(i0, 5)
-        guard_true(i2) []
-        jump(i0)
-        """
-        expected = """
-        [i0]
-        i1 = int_le(i0, 4)
-        guard_true(i1) []
-        jump(i0)
-        """
-        self.optimize_loop(ops, expected)
-
-    def test_bound_gt(self):
-        ops = """
-        [i0]
-        i1 = int_gt(i0, 5)
-        guard_true(i1) []
-        i2 = int_gt(i0, 4)
-        guard_true(i2) []
-        jump(i0)
-        """
-        expected = """
-        [i0]
-        i1 = int_gt(i0, 5)
-        guard_true(i1) []
-        jump(i0)
-        """
-        self.optimize_loop(ops, expected)
-
-    def test_bound_gtge(self):
-        ops = """
-        [i0]
-        i1 = int_gt(i0, 5)
-        guard_true(i1) []
-        i2 = int_ge(i0, 6)
-        guard_true(i2) []
-        jump(i0)
-        """
-        expected = """
-        [i0]
-        i1 = int_gt(i0, 5)
-        guard_true(i1) []
-        jump(i0)
-        """
-        self.optimize_loop(ops, expected)
-
-    def test_bound_gegt(self):
-        ops = """
-        [i0]
-        i1 = int_ge(i0, 5)
-        guard_true(i1) []
-        i2 = int_gt(i0, 4)
-        guard_true(i2) []
-        jump(i0)
-        """
-        expected = """
-        [i0]
-        i1 = int_ge(i0, 5)
-        guard_true(i1) []
-        jump(i0)
-        """
-        self.optimize_loop(ops, expected)
-
-    def test_bound_ovf(self):
-        ops = """
-        [i0]
-        i1 = int_ge(i0, 0)
-        guard_true(i1) []
-        i2 = int_lt(i0, 10)
-        guard_true(i2) []
-        i3 = int_add_ovf(i0, 1)
-        guard_no_overflow() []
-        jump(i3)
-        """
-        expected = """
-        [i0]
-        i1 = int_ge(i0, 0)
-        guard_true(i1) []
-        i2 = int_lt(i0, 10)
-        guard_true(i2) []
-        i3 = int_add(i0, 1)
-        jump(i3)
-        """
-        self.optimize_loop(ops, expected)
-
-    def test_bound_arraylen(self):
-        ops = """
-        [i0, p0]
-        p1 = new_array(i0, descr=arraydescr)
-        i1 = arraylen_gc(p1, descr=arraydescr)
-        i2 = int_gt(i1, -1)
-        guard_true(i2) []
-        setarrayitem_gc(p0, 0, p1, descr=arraydescr)
-        jump(i0, p0)
-        """
-        # The dead arraylen_gc will be eliminated by the backend.
-        expected = """
-        [i0, p0]
-        p1 = new_array(i0, descr=arraydescr)
-        i1 = arraylen_gc(p1, descr=arraydescr)
-        setarrayitem_gc(p0, 0, p1, descr=arraydescr)
-        jump(i0, p0)
-        """
-        self.optimize_loop(ops, expected)
-
-    def test_bound_strlen(self):
-        ops = """
-        [p0]
-        i0 = strlen(p0)
-        i1 = int_ge(i0, 0)
-        guard_true(i1) []
-        jump(p0)
-        """
-        # The dead strlen will be eliminated be the backend.
-        expected = """
-        [p0]
-        i0 = strlen(p0)
-        jump(p0)
-        """
-        self.optimize_strunicode_loop(ops, expected)
-
-    @py.test.mark.xfail()  # see comment about optimize_UINT in intbounds.py
-    def test_bound_unsigned_lt(self):
-        ops = """
-        [i0]
-        i2 = int_lt(i0, 10)
-        guard_true(i2) []
-        i3 = int_ge(i0, 0)
-        guard_true(i3) []
-        i4 = uint_lt(i0, 10)
-        guard_true(i4) []
-        jump()
-        """
-        expected = """
-        [i0]
-        i2 = int_lt(i0, 10)
-        guard_true(i2) []
-        i3 = int_ge(i0, 0)
-        guard_true(i3) []
-        jump()
-        """
-        self.optimize_loop(ops, expected)
-        #
-        ops = """
-        [i0]
-        i2 = int_lt(i0, 10)
-        guard_true(i2) []
-        i3 = int_ge(i0, 0)
-        guard_true(i3) []
-        i4 = uint_lt(i0, 9)
-        guard_true(i4) []
-        jump()
-        """
-        self.optimize_loop(ops, ops)
-
-    @py.test.mark.xfail()  # see comment about optimize_UINT in intbounds.py
-    def test_bound_unsigned_le(self):
-        ops = """
-        [i0]
-        i2 = int_lt(i0, 10)
-        guard_true(i2) []
-        i3 = int_ge(i0, 0)
-        guard_true(i3) []
-        i4 = uint_le(i0, 9)
-        guard_true(i4) []
-        jump()
-        """
-        expected = """
-        [i0]
-        i2 = int_lt(i0, 10)
-        guard_true(i2) []
-        i3 = int_ge(i0, 0)
-        guard_true(i3) []
-        jump()
-        """
-        self.optimize_loop(ops, expected)
-        #
-        ops = """
-        [i0]
-        i2 = int_lt(i0, 10)
-        guard_true(i2) []
-        i3 = int_ge(i0, 0)
-        guard_true(i3) []
-        i4 = uint_le(i0, 8)
-        guard_true(i4) []
-        jump()
-        """
-        self.optimize_loop(ops, ops)
-
-    @py.test.mark.xfail()  # see comment about optimize_UINT in intbounds.py
-    def test_bound_unsigned_gt(self):
-        ops = """
-        [i0]
-        i2 = int_lt(i0, 10)
-        guard_true(i2) []
-        i3 = int_ge(i0, 0)
-        guard_true(i3) []
-        i4 = uint_gt(10, i0)
-        guard_true(i4) []
-        jump()
-        """
-        expected = """
-        [i0]
-        i2 = int_lt(i0, 10)
-        guard_true(i2) []
-        i3 = int_ge(i0, 0)
-        guard_true(i3) []
-        jump()
-        """
-        self.optimize_loop(ops, expected)
-        #
-        ops = """
-        [i0]
-        i2 = int_lt(i0, 10)
-        guard_true(i2) []
-        i3 = int_ge(i0, 0)
-        guard_true(i3) []
-        i4 = uint_gt(9, i0)
-        guard_true(i4) []
-        jump()
-        """
-        self.optimize_loop(ops, ops)
-
-    @py.test.mark.xfail()  # see comment about optimize_UINT in intbounds.py
-    def test_bound_unsigned_ge(self):
-        ops = """
-        [i0]
-        i2 = int_lt(i0, 10)
-        guard_true(i2) []
-        i3 = int_ge(i0, 0)
-        guard_true(i3) []
-        i4 = uint_ge(9, i0)
-        guard_true(i4) []
-        jump()
-        """
-        expected = """
-        [i0]
-        i2 = int_lt(i0, 10)
-        guard_true(i2) []
-        i3 = int_ge(i0, 0)
-        guard_true(i3) []
-        jump()
-        """
-        self.optimize_loop(ops, expected)
-        #
-        ops = """
-        [i0]
-        i2 = int_lt(i0, 10)
-        guard_true(i2) []
-        i3 = int_ge(i0, 0)
-        guard_true(i3) []
-        i4 = uint_ge(8, i0)
-        guard_true(i4) []
-        jump()
-        """
-        self.optimize_loop(ops, ops)
-
-    @py.test.mark.xfail()  # see comment about optimize_UINT in intbounds.py
-    def test_bound_unsigned_not_ge(self):
-        ops = """
-        [i0]
-        i2 = int_lt(i0, 10)
-        guard_true(i2) []
-        i3 = int_ge(i0, 0)
-        guard_true(i3) []
-        i4 = uint_ge(i0, 10)
-        guard_false(i4) []
-        jump()
-        """
-        expected = """
-        [i0]
-        i2 = int_lt(i0, 10)
-        guard_true(i2) []
-        i3 = int_ge(i0, 0)
-        guard_true(i3) []
-        jump()
-        """
-        self.optimize_loop(ops, expected)
-
-    @py.test.mark.xfail()  # see comment about optimize_UINT in intbounds.py
-    def test_bound_unsigned_not_gt(self):
-        ops = """
-        [i0]
-        i2 = int_lt(i0, 10)
-        guard_true(i2) []
-        i3 = int_ge(i0, 0)
-        guard_true(i3) []
-        i4 = uint_gt(i0, 9)
-        guard_false(i4) []
-        jump()
-        """
-        expected = """
-        [i0]
-        i2 = int_lt(i0, 10)
-        guard_true(i2) []
-        i3 = int_ge(i0, 0)
-        guard_true(i3) []
-        jump()
-        """
-        self.optimize_loop(ops, expected)
-
-    @py.test.mark.xfail()  # see comment about optimize_UINT in intbounds.py
-    def test_bound_unsigned_not_le(self):
-        ops = """
-        [i0]
-        i2 = int_lt(i0, 10)
-        guard_true(i2) []
-        i3 = int_ge(i0, 0)
-        guard_true(i3) []
-        i4 = uint_le(10, i0)
-        guard_false(i4) []
-        jump()
-        """
-        expected = """
-        [i0]
-        i2 = int_lt(i0, 10)
-        guard_true(i2) []
-        i3 = int_ge(i0, 0)
-        guard_true(i3) []
-        jump()
-        """
-        self.optimize_loop(ops, expected)
-
-    @py.test.mark.xfail()  # see comment about optimize_UINT in intbounds.py
-    def test_bound_unsigned_not_lt(self):
-        ops = """
-        [i0]
-        i2 = int_lt(i0, 10)
-        guard_true(i2) []
-        i3 = int_ge(i0, 0)
-        guard_true(i3) []
-        i4 = uint_lt(9, i0)
-        guard_false(i4) []
-        jump()
-        """
-        expected = """
-        [i0]
-        i2 = int_lt(i0, 10)
-        guard_true(i2) []
-        i3 = int_ge(i0, 0)
-        guard_true(i3) []
-        jump()
-        """
-        self.optimize_loop(ops, expected)
-        #
-        ops = """
-        [i0]
-        i2 = int_lt(i0, 10)
-        guard_true(i2) []
-        i3 = int_ge(i0, 0)
-        guard_true(i3) []
-        i4 = uint_lt(8, i0)
-        guard_true(i4) []
-        jump()
-        """
-        self.optimize_loop(ops, ops)
-
-    @py.test.mark.xfail()  # see comment about optimize_UINT in intbounds.py
-    def test_bound_unsigned_lt_inv(self):
-        ops = """
-        [i0]
-        i1 = uint_lt(i0, 10)
-        guard_true(i1) []
-        i2 = int_lt(i0, 10)
-        guard_true(i2) []
-        i3 = int_ge(i0, 0)
-        guard_true(i3) []
-        jump()
-        """
-        expected = """
-        [i0]
-        i1 = uint_lt(i0, 10)
-        guard_true(i1) []
-        jump()
-        """
-        self.optimize_loop(ops, expected)
-
-    @py.test.mark.xfail()  # see comment about optimize_UINT in intbounds.py
-    def test_bound_unsigned_range(self):
-        ops = """
-        [i0]
-        i2 = uint_lt(i0, -10)
-        guard_true(i2) []
-        i3 = uint_gt(i0, -20)
-        guard_true(i3) []
-        jump()
-        """
-        self.optimize_loop(ops, ops)
-
-    @py.test.mark.xfail()  # see comment about optimize_UINT in intbounds.py
-    def test_bound_unsigned_le_inv(self):
-        ops = """
-        [i0]
-        i1 = uint_le(i0, 10)
-        guard_true(i1) []
-        i2 = int_lt(i0, 11)
-        guard_true(i2) []
-        i3 = int_ge(i0, 0)
-        guard_true(i3) []
-        jump()
-        """
-        expected = """
-        [i0]
-        i1 = uint_le(i0, 10)
-        guard_true(i1) []
-        jump()
-        """
-        self.optimize_loop(ops, expected)
-
-    @py.test.mark.xfail()  # see comment about optimize_UINT in intbounds.py
-    def test_bound_unsigned_gt_inv(self):
-        ops = """
-        [i0]
-        i1 = uint_gt(10, i0)
-        guard_true(i1) []
-        i2 = int_lt(i0, 10)
-        guard_true(i2) []
-        i3 = int_ge(i0, 0)
-        guard_true(i3) []
-        jump()
-        """
-        expected = """
-        [i0]
-        i1 = uint_gt(10, i0)
-        guard_true(i1) []
-        jump()
-        """
-        self.optimize_loop(ops, expected)
-
-    @py.test.mark.xfail()  # see comment about optimize_UINT in intbounds.py
-    def test_bound_unsigned_ge_inv(self):
-        ops = """
-        [i0]
-        i1 = uint_ge(10, i0)
-        guard_true(i1) []
-        i2 = int_lt(i0, 11)
-        guard_true(i2) []
-        i3 = int_ge(i0, 0)
-        guard_true(i3) []
-        jump()
-        """
-        expected = """
-        [i0]
-        i1 = uint_ge(10, i0)
-        guard_true(i1) []
-        jump()
-        """
-        self.optimize_loop(ops, expected)
-
-    @py.test.mark.xfail()  # see comment about optimize_UINT in intbounds.py
-    def test_bound_unsigned_bug1(self):
-        ops = """
-        [i0]
-        i1 = int_ge(i0, 5)
-        guard_true(i1) []
-        i2 = uint_lt(i0, -50)
-        guard_true(i2) []
-        jump()
-        """
-        self.optimize_loop(ops, ops)
-
-    def test_addsub_const(self):
-        ops = """
-        [i0]
-        i1 = int_add(i0, 1)
-        i2 = int_sub(i1, 1)
-        i3 = int_add(i2, 1)
-        i4 = int_mul(i2, i3)
-        jump(i4)
-        """
-        expected = """
-        [i0]
-        i1 = int_add(i0, 1)
-        i4 = int_mul(i0, i1)
-        jump(i4)
-        """
-        self.optimize_loop(ops, expected)
-
-    def test_addsub_int(self):
-        ops = """
-        [i0, i10]
-        i1 = int_add(i0, i10)
-        i2 = int_sub(i1, i10)
-        i3 = int_add(i2, i10)
-        i4 = int_add(i2, i3)
-        jump(i4, i10)
-        """
-        expected = """
-        [i0, i10]
-        i1 = int_add(i0, i10)
-        i4 = int_add(i0, i1)
-        jump(i4, i10)
-        """
-        self.optimize_loop(ops, expected)
-
-    def test_addsub_int2(self):
-        ops = """
-        [i0, i10]
-        i1 = int_add(i10, i0)
-        i2 = int_sub(i1, i10)
-        i3 = int_add(i10, i2)
-        i4 = int_add(i2, i3)
-        jump(i4, i10)
-        """
-        expected = """
-        [i0, i10]
-        i1 = int_add(i10, i0)
-        i4 = int_add(i0, i1)
-        jump(i4, i10)
-        """
-        self.optimize_loop(ops, expected)
-
-    def test_int_add_commutative(self):
-        ops = """
-        [i0, i1]
-        i2 = int_add(i0, i1)
-        i3 = int_add(i1, i0)
-        jump(i2, i3)
-        """
-        expected = """
-        [i0, i1]
-        i2 = int_add(i0, i1)
-        jump(i2, i2)
-        """
-        self.optimize_loop(ops, expected)
-
-    def test_int_add_sub_constants_inverse(self):
-        ops = """
-        [i0, i10, i11, i12, i13]
-        i2 = int_add(1, i0)
-        i3 = int_add(-1, i2)
-        i4 = int_sub(i0, -1)
-        i5 = int_sub(i0, i2)
-        jump(i0, i2, i3, i4, i5)
-        """
-        expected = """
-        [i0, i10, i11, i12, i13]
-        i2 = int_add(1, i0)
-        jump(i0, i2, i0, i2, -1)
-        """
-        self.optimize_loop(ops, expected)
-        ops = """
-        [i0, i10, i11, i12, i13]
-        i2 = int_add(i0, 1)
-        i3 = int_add(-1, i2)
-        i4 = int_sub(i0, -1)
-        i5 = int_sub(i0, i2)
-        jump(i0, i2, i3, i4, i5)
-        """
-        expected = """
-        [i0, i10, i11, i12, i13]
-        i2 = int_add(i0, 1)
-        jump(i0, i2, i0, i2, -1)
-        """
-        self.optimize_loop(ops, expected)
-
-        ops = """
-        [i0, i10, i11, i12, i13, i14]
-        i2 = int_sub(i0, 1)
-        i3 = int_add(-1, i0)
-        i4 = int_add(i0, -1)
-        i5 = int_sub(i2, -1)
-        i6 = int_sub(i2, i0)
-        jump(i0, i2, i3, i4, i5, i6)
-        """
-        expected = """
-        [i0, i10, i11, i12, i13, i14]
-        i2 = int_sub(i0, 1)
-        jump(i0, i2, i2, i2, i0, -1)
-        """
-        self.optimize_loop(ops, expected)
-        ops = """
-        [i0, i10, i11, i12]
-        i2 = int_add(%s, i0)
-        i3 = int_add(i2, %s)
-        i4 = int_sub(i0, %s)
-        jump(i0, i2, i3, i4)
-        """ % ((-sys.maxint - 1, ) * 3)
-        expected = """
-        [i0, i10, i11, i12]
-        i2 = int_add(%s, i0)
-        i4 = int_sub(i0, %s)
-        jump(i0, i2, i0, i4)
-        """ % ((-sys.maxint - 1, ) * 2)
-        self.optimize_loop(ops, expected)
-
-    def test_framestackdepth_overhead(self):
-        ops = """
-        [p0, i22]
-        i1 = getfield_gc_i(p0, descr=valuedescr)
-        i2 = int_gt(i1, i22)
-        guard_false(i2) []
-        i3 = int_add(i1, 1)
-        setfield_gc(p0, i3, descr=valuedescr)
-        i4 = int_sub(i3, 1)
-        setfield_gc(p0, i4, descr=valuedescr)
-        i5 = int_gt(i4, i22)
-        guard_false(i5) []
-        i6 = int_add(i4, 1)
-        p331 = force_token()
-        i7 = int_sub(i6, 1)
-        setfield_gc(p0, i7, descr=valuedescr)
-        jump(p0, i22)
-        """
-        expected = """
-        [p0, i22]
-        i1 = getfield_gc_i(p0, descr=valuedescr)
-        i2 = int_gt(i1, i22)
-        guard_false(i2) []
-        i3 = int_add(i1, 1)
-        p331 = force_token()
-        jump(p0, i22)
-        """
-        self.optimize_loop(ops, expected)
-
-    def test_addsub_ovf(self):
-        ops = """
-        [i0]
-        i1 = int_add_ovf(i0, 10)
-        guard_no_overflow() []
-        i2 = int_sub_ovf(i1, 5)
-        guard_no_overflow() []
-        jump(i2)
-        """
-        expected = """
-        [i0]
-        i1 = int_add_ovf(i0, 10)
-        guard_no_overflow() []
-        i2 = int_sub(i1, 5)
-        jump(i2)
-        """
-        self.optimize_loop(ops, expected)
-
-    def test_subadd_ovf(self):
-        ops = """
-        [i0]
-        i1 = int_sub_ovf(i0, 10)
-        guard_no_overflow() []
-        i2 = int_add_ovf(i1, 5)
-        guard_no_overflow() []
-        jump(i2)
-        """
-        expected = """
-        [i0]
-        i1 = int_sub_ovf(i0, 10)
-        guard_no_overflow() []
-        i2 = int_add(i1, 5)
-        jump(i2)
-        """
-        self.optimize_loop(ops, expected)
-
-    def test_sub_identity(self):
-        ops = """
-        [i0]
-        i1 = int_sub(i0, i0)
-        i2 = int_sub(i1, i0)
-        jump(i1, i2)
-        """
-        expected = """
-        [i0]
-        i2 = int_neg(i0)
-        jump(0, i2)
-        """
-        self.optimize_loop(ops, expected)
-
-    def test_shift_zero(self):
-        ops = """
-        [i0]
-        i1 = int_lshift(0, i0)
-        i2 = int_rshift(0, i0)
-        i3 = int_lshift(i0, 0)
-        i4 = int_rshift(i0, 0)
-        jump(i1, i2, i3, i4)
-        """
-        expected = """
-        [i0]
-        jump(0, 0, i0, i0)
-        """
-        self.optimize_loop(ops, expected)
-
-    def test_ushift_zero(self):
-        ops = """
-        [i0]
-        i2 = uint_rshift(0, i0)
-        i4 = uint_rshift(i0, 0)
-        jump(i2, i4)
-        """
-        expected = """
-        [i0]
-        jump(0, i0)
-        """
-        self.optimize_loop(ops, expected)
-
-
-    def test_bound_and(self):
-        ops = """
-        [i0]
-        i1 = int_and(i0, 255)
-        i2 = int_lt(i1, 500)
-        guard_true(i2) []
-        i3 = int_le(i1, 255)
-        guard_true(i3) []
-        i4 = int_gt(i1, -1)
-        guard_true(i4) []
-        i5 = int_ge(i1, 0)
-        guard_true(i5) []
-        i6 = int_lt(i1, 0)
-        guard_false(i6) []
-        i7 = int_le(i1, -1)
-        guard_false(i7) []
-        i8 = int_gt(i1, 255)
-        guard_false(i8) []
-        i9 = int_ge(i1, 500)
-        guard_false(i9) []
-        i12 = int_lt(i1, 100)
-        guard_true(i12) []
-        i13 = int_le(i1, 90)
-        guard_true(i13) []
-        i14 = int_gt(i1, 10)
-        guard_true(i14) []
-        i15 = int_ge(i1, 20)
-        guard_true(i15) []
-        jump(i1)
-        """
-        expected = """
-        [i0]
-        i1 = int_and(i0, 255)
-        i12 = int_lt(i1, 100)
-        guard_true(i12) []
-        i13 = int_le(i1, 90)
-        guard_true(i13) []
-        i14 = int_gt(i1, 10)
-        guard_true(i14) []
-        i15 = int_ge(i1, 20)
-        guard_true(i15) []
-        jump(i1)
-        """
-        self.optimize_loop(ops, expected)
-
-    def test_subsub_ovf(self):
-        ops = """
-        [i0]
-        i1 = int_sub_ovf(1, i0)
-        guard_no_overflow() []
-        i2 = int_gt(i1, 1)
-        guard_true(i2) []
-        i3 = int_sub_ovf(1, i0)
-        guard_no_overflow() []
-        i4 = int_gt(i3, 1)
-        guard_true(i4) []
-        jump(i0)
-        """
-        expected = """
-        [i0]
-        i1 = int_sub_ovf(1, i0)
-        guard_no_overflow() []
-        i2 = int_gt(i1, 1)
-        guard_true(i2) []
-        jump(i0)
-        """
-        self.optimize_loop(ops, expected)
-
-    def test_bound_eq(self):
-        ops = """
-        [i0, i1]
-        i2 = int_le(i0, 4)
-        guard_true(i2) []
-        i3 = int_eq(i0, i1)
-        guard_true(i3) []
-        i4 = int_lt(i1, 5)
-        guard_true(i4) []
-        jump(i0, i1)
-        """
-        expected = """
-        [i0, i1]
-        i2 = int_le(i0, 4)
-        guard_true(i2) []
-        i3 = int_eq(i0, i1)
-        guard_true(i3) []
-        jump(i0, i1)
-        """
-        self.optimize_loop(ops, expected)
-
-    def test_bound_eq_const(self):
-        ops = """
-        [i0]
-        i1 = int_eq(i0, 7)
-        guard_true(i1) []
-        i2 = int_add(i0, 3)
-        jump(i2)
-        """
-        expected = """
-        [i0]
-        i1 = int_eq(i0, 7)
-        guard_true(i1) []
-        jump(10)
-
-        """
-        self.optimize_loop(ops, expected)
-
-    def test_bound_eq_const_not(self):
-        ops = """
-        [i0]
-        i1 = int_eq(i0, 7)
-        guard_false(i1) []
-        i2 = int_add(i0, 3)
-        jump(i2)
-        """
-        expected = """
-        [i0]
-        i1 = int_eq(i0, 7)
-        guard_false(i1) []
-        i2 = int_add(i0, 3)
-        jump(i2)
-
-        """
-        self.optimize_loop(ops, expected)
-
-    def test_bound_ne_const(self):
-        ops = """
-        [i0]
-        i1 = int_ne(i0, 7)
-        guard_false(i1) []
-        i2 = int_add(i0, 3)
-        jump(i2)
-        """
-        expected = """
-        [i0]
-        i1 = int_ne(i0, 7)
-        guard_false(i1) []
-        jump(10)
-
-        """
-        self.optimize_loop(ops, expected)
-
-    def test_bound_ne_const_not(self):
-        ops = """
-        [i0]
-        i1 = int_ne(i0, 7)
-        guard_true(i1) []
-        i2 = int_add(i0, 3)
-        jump(i2)
-        """
-        expected = """
-        [i0]
-        i1 = int_ne(i0, 7)
-        guard_true(i1) []
-        i2 = int_add(i0, 3)
-        jump(i2)
-        """
-        self.optimize_loop(ops, expected)
-
-    def test_bound_ltne(self):
-        ops = """
-        [i0, i1]
-        i2 = int_lt(i0, 7)
-        guard_true(i2) []
-        i3 = int_ne(i0, 10)
-        guard_true(i2) []
-        jump(i0, i1)
-        """
-        expected = """
-        [i0, i1]
-        i2 = int_lt(i0, 7)
-        guard_true(i2) []
-        jump(i0, i1)
-        """
-        self.optimize_loop(ops, expected)
-
-    def test_bound_lege_const(self):
-        ops = """
-        [i0]
-        i1 = int_ge(i0, 7)
-        guard_true(i1) []
-        i2 = int_le(i0, 7)
-        guard_true(i2) []
-        i3 = int_add(i0, 3)
-        jump(i3)
-        """
-        expected = """
-        [i0]
-        i1 = int_ge(i0, 7)
-        guard_true(i1) []
-        i2 = int_le(i0, 7)
-        guard_true(i2) []
-        jump(10)
-
-        """
-        self.optimize_loop(ops, expected)
-
-    def test_mul_ovf(self):
-        ops = """
-        [i0, i1]
-        i2 = int_and(i0, 255)
-        i3 = int_lt(i1, 5)
-        guard_true(i3) []
-        i4 = int_gt(i1, -10)
-        guard_true(i4) []
-        i5 = int_mul_ovf(i2, i1)
-        guard_no_overflow() []
-        i6 = int_lt(i5, -2550)
-        guard_false(i6) []
-        i7 = int_ge(i5, 1276)
-        guard_false(i7) []
-        i8 = int_gt(i5, 126)
-        guard_true(i8) []
-        jump(i0, i1)
-        """
-        expected = """
-        [i0, i1]
-        i2 = int_and(i0, 255)
-        i3 = int_lt(i1, 5)
-        guard_true(i3) []
-        i4 = int_gt(i1, -10)
-        guard_true(i4) []
-        i5 = int_mul(i2, i1)
-        i8 = int_gt(i5, 126)
-        guard_true(i8) []
-        jump(i0, i1)
-        """
-        self.optimize_loop(ops, expected)
-
-    def test_mul_ovf_before(self):
-        ops = """
-        [i0, i1]
-        i2 = int_and(i0, 255)
-        i22 = int_add(i2, 1)
-        i3 = int_mul_ovf(i22, i1)
-        guard_no_overflow() []
-        i4 = int_lt(i3, 10)
-        guard_true(i4) []
-        i5 = int_gt(i3, 2)
-        guard_true(i5) []
-        i6 = int_lt(i1, 0)
-        guard_false(i6) []
-        jump(i0, i1)
-        """
-        expected = """
-        [i0, i1]
-        i2 = int_and(i0, 255)
-        i22 = int_add(i2, 1)
-        i3 = int_mul_ovf(i22, i1)
-        guard_no_overflow() []
-        i4 = int_lt(i3, 10)
-        guard_true(i4) []
-        i5 = int_gt(i3, 2)
-        guard_true(i5) []
-        jump(i0, i1)
-        """
-        self.optimize_loop(ops, expected)
-
-    def test_sub_ovf_before(self):
-        ops = """
-        [i0, i1]
-        i2 = int_and(i0, 255)
-        i3 = int_sub_ovf(i2, i1)
-        guard_no_overflow() []
-        i4 = int_le(i3, 10)
-        guard_true(i4) []
-        i5 = int_ge(i3, 2)
-        guard_true(i5) []
-        i6 = int_lt(i1, -10)
-        guard_false(i6) []
-        i7 = int_gt(i1, 253)
-        guard_false(i7) []
-        jump(i0, i1)
-        """
-        expected = """
-        [i0, i1]
-        i2 = int_and(i0, 255)
-        i3 = int_sub_ovf(i2, i1)
-        guard_no_overflow() []
-        i4 = int_le(i3, 10)
-        guard_true(i4) []
-        i5 = int_ge(i3, 2)
-        guard_true(i5) []
-        jump(i0, i1)
-        """
-        self.optimize_loop(ops, expected)
-
-    # ----------
-    def optimize_strunicode_loop(self, ops, optops):
-        # check with the arguments passed in
-        self.optimize_loop(ops, optops)
-        # check with replacing 'str' with 'unicode' everywhere
-        self.optimize_loop(ops.replace('str','unicode').replace('s"', 'u"'),
-                           optops.replace('str','unicode').replace('s"', 'u"'))
-
-    def test_newstr_1(self):
-        ops = """
-        [i0]
-        p1 = newstr(1)
-        strsetitem(p1, 0, i0)
-        i1 = strgetitem(p1, 0)
-        jump(i1)
-        """
-        expected = """
-        [i0]
-        jump(i0)
-        """
-        self.optimize_strunicode_loop(ops, expected)
-
-    def test_newstr_2(self):
-        ops = """
-        [i0, i1]
-        p1 = newstr(2)
-        strsetitem(p1, 0, i0)
-        strsetitem(p1, 1, i1)
-        i2 = strgetitem(p1, 1)
-        i3 = strgetitem(p1, 0)
-        jump(i2, i3)
-        """
-        expected = """
-        [i0, i1]
-        jump(i1, i0)
-        """
-        self.optimize_strunicode_loop(ops, expected)
-
-    def test_str_concat_1(self):
-        ops = """
-        [p1, p2]
-        p3 = call_r(0, p1, p2, descr=strconcatdescr)
-        jump(p2, p3)
-        """
-        expected = """
-        [p1, p2]
-        i1 = strlen(p1)
-        i2 = strlen(p2)
-        i3 = int_add(i1, i2)
-        p3 = newstr(i3)
-        copystrcontent(p1, p3, 0, 0, i1)
-        copystrcontent(p2, p3, 0, i1, i2)
-        jump(p2, p3)
-        """
-        self.optimize_strunicode_loop(ops, expected)
-
-    def test_str_concat_2(self):
-        ops = """
->>>>>>> 088ebf96
         [p1, p2]
         p3 = call_r(0, s"fo", p1, descr=strconcatdescr)
         escape_n(p3)
@@ -5218,206 +4017,7 @@
         """
         self.optimize_loop(ops, expected)
 
-<<<<<<< HEAD
-=======
-    def test_intand_1mask_covering_bitrange(self):
-        ops = """
-        [p0]
-        i0 = getarrayitem_gc_i(p0, 0, descr=chararraydescr)
-        i1 = int_and(i0, 255)
-        i2 = int_and(i1, -1)
-        i3 = int_and(511, i2)
-        jump(i3)
-        """
-
-        expected = """
-        [p0]
-        i0 = getarrayitem_gc_i(p0, 0, descr=chararraydescr)
-        jump(i0)
-        """
-        self.optimize_loop(ops, expected)
-
-    def test_intand_maskwith0_in_bitrange(self):
-        ops = """
-        [p0]
-        i0 = getarrayitem_gc_i(p0, 0, descr=chararraydescr)
-        i1 = int_and(i0, 257)
-        i2 = getarrayitem_gc_i(p0, 1, descr=chararraydescr)
-        i3 = int_and(259, i2)
-        jump(i1, i3)
-        """
-        self.optimize_loop(ops, ops)
-
-    def test_int_and_cmp_above_bounds(self):
-        ops = """
-        [p0,p1]
-        i0 = getarrayitem_gc_i(p0, 0, descr=chararraydescr)
-        i1 = getarrayitem_gc_i(p1, 0, descr=u2arraydescr)
-        i2 = int_and(i0, i1)
-        i3 = int_le(i2, 255)
-        guard_true(i3) []
-        jump(i2)
-        """
-
-        expected = """
-        [p0,p1]
-        i0 = getarrayitem_gc_i(p0, 0, descr=chararraydescr)
-        i1 = getarrayitem_gc_i(p1, 0, descr=u2arraydescr)
-        i2 = int_and(i0, i1)
-        jump(i2)
-        """
-        self.optimize_loop(ops, expected)
-
-    def test_int_and_cmp_below_bounds(self):
-        ops = """
-        [p0,p1]
-        i0 = getarrayitem_gc_i(p0, 0, descr=chararraydescr)
-        i1 = getarrayitem_gc_i(p1, 0, descr=u2arraydescr)
-        i2 = int_and(i0, i1)
-        i3 = int_lt(i2, 255)
-        guard_true(i3) []
-        jump(i2)
-        """
-        self.optimize_loop(ops, ops)
-
-    def test_int_and_positive(self):
-        ops = """
-        [i0, i1]
-        i2 = int_ge(i1, 0)
-        guard_true(i2) []
-        i3 = int_and(i0, i1)
-        i4 = int_ge(i3, 0)
-        guard_true(i4) []
-        jump(i3)
-        """
-        expected = """
-        [i0, i1]
-        i2 = int_ge(i1, 0)
-        guard_true(i2) []
-        i3 = int_and(i0, i1)
-        jump(i3)
-        """
-        self.optimize_loop(ops, expected)
-
-    def test_int_or_cmp_above_bounds(self):
-        ops = """
-        [p0,p1]
-        i0 = getarrayitem_gc_i(p0, 0, descr=chararraydescr)
-        i1 = getarrayitem_gc_i(p1, 0, descr=u2arraydescr)
-        i2 = int_or(i0, i1)
-        i3 = int_le(i2, 65535)
-        guard_true(i3) []
-        jump(i2)
-        """
-
-        expected = """
-        [p0,p1]
-        i0 = getarrayitem_gc_i(p0, 0, descr=chararraydescr)
-        i1 = getarrayitem_gc_i(p1, 0, descr=u2arraydescr)
-        i2 = int_or(i0, i1)
-        jump(i2)
-        """
-        self.optimize_loop(ops, expected)
-
-    def test_int_or_cmp_below_bounds(self):
-        ops = """
-        [p0,p1]
-        i0 = getarrayitem_gc_i(p0, 0, descr=chararraydescr)
-        i1 = getarrayitem_gc_i(p1, 0, descr=u2arraydescr)
-        i2 = int_or(i0, i1)
-        i3 = int_lt(i2, 65535)
-        guard_true(i3) []
-        jump(i2)
-        """
-        self.optimize_loop(ops, ops)
-
-    def test_int_xor_cmp_above_bounds(self):
-        ops = """
-        [p0,p1]
-        i0 = getarrayitem_gc_i(p0, 0, descr=chararraydescr)
-        i1 = getarrayitem_gc_i(p1, 0, descr=u2arraydescr)
-        i2 = int_xor(i0, i1)
-        i3 = int_le(i2, 65535)
-        guard_true(i3) []
-        jump(i2)
-        """
-
-        expected = """
-        [p0,p1]
-        i0 = getarrayitem_gc_i(p0, 0, descr=chararraydescr)
-        i1 = getarrayitem_gc_i(p1, 0, descr=u2arraydescr)
-        i2 = int_xor(i0, i1)
-        jump(i2)
-        """
-        self.optimize_loop(ops, expected)
-
-    def test_int_xor_cmp_below_bounds(self):
-        ops = """
-        [p0,p1]
-        i0 = getarrayitem_gc_i(p0, 0, descr=chararraydescr)
-        i1 = getarrayitem_gc_i(p1, 0, descr=u2arraydescr)
-        i2 = int_xor(i0, i1)
-        i3 = int_lt(i2, 65535)
-        guard_true(i3) []
-        jump(i2)
-        """
-        self.optimize_loop(ops, ops)
-
-    def test_int_xor_positive_is_positive(self):
-        ops = """
-        [i0, i1]
-        i2 = int_lt(i0, 0)
-        guard_false(i2) []
-        i3 = int_lt(i1, 0)
-        guard_false(i3) []
-        i4 = int_xor(i0, i1)
-        i5 = int_lt(i4, 0)
-        guard_false(i5) []
-        jump(i4, i0)
-        """
-        expected = """
-        [i0, i1]
-        i2 = int_lt(i0, 0)
-        guard_false(i2) []
-        i3 = int_lt(i1, 0)
-        guard_false(i3) []
-        i4 = int_xor(i0, i1)
-        jump(i4, i0)
-        """
-        self.optimize_loop(ops, expected)
-
-    def test_positive_rshift_bits_minus_1(self):
-        ops = """
-        [i0]
-        i2 = int_lt(i0, 0)
-        guard_false(i2) []
-        i3 = int_rshift(i2, %d)
-        escape_n(i3)
-        jump(i0)
-        """ % (LONG_BIT - 1,)
-        expected = """
-        [i0]
-        i2 = int_lt(i0, 0)
-        guard_false(i2) []
-        escape_n(0)
-        jump(i0)
-        """
-        self.optimize_loop(ops, expected)
-
-    def test_int_or_same_arg(self):
-        ops = """
-        [i0]
-        i1 = int_or(i0, i0)
-        jump(i1)
-        """
-        expected = """
-        [i0]
-        jump(i0)
-        """
-        self.optimize_loop(ops, expected)
-
     @pytest.mark.xfail
->>>>>>> 088ebf96
     def test_consecutive_getinteriorfields(self):
         ops = """
         [p0, i0]
