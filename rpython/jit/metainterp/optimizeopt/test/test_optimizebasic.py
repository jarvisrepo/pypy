import py
from rpython.rlib.objectmodel import instantiate
from rpython.jit.metainterp.optimizeopt.test.test_util import (
    LLtypeMixin, BaseTest, FakeMetaInterpStaticData, convert_old_style_to_targets)
from rpython.jit.metainterp.history import TargetToken, JitCellToken
import rpython.jit.metainterp.optimizeopt.optimizer as optimizeopt
import rpython.jit.metainterp.optimizeopt.virtualize as virtualize
from rpython.jit.metainterp.optimize import InvalidLoop
from rpython.jit.metainterp.history import ConstInt, get_const_ptr_for_string
from rpython.jit.metainterp import executor, compile, resume
from rpython.jit.metainterp.resoperation import rop, ResOperation, InputArgInt,\
     OpHelpers
from rpython.rlib.rarithmetic import LONG_BIT
from rpython.jit.tool.oparser import parse

def test_store_final_boxes_in_guard():
    from rpython.jit.metainterp.compile import ResumeGuardDescr
    from rpython.jit.metainterp.resume import tag, TAGBOX
    b0 = InputArgInt()
    b1 = InputArgInt()
    opt = optimizeopt.Optimizer(FakeMetaInterpStaticData(LLtypeMixin.cpu),
                                None, None)
    op = ResOperation(rop.GUARD_TRUE, ['dummy'], None)
    # setup rd data
    fi0 = resume.FrameInfo(None, "code0", 11)
    snapshot0 = resume.Snapshot(None, [b0])
    op.rd_snapshot = resume.Snapshot(snapshot0, [b1])
    op.rd_frame_info_list = resume.FrameInfo(fi0, "code1", 33)
    #
    opt.store_final_boxes_in_guard(op, [])
    fdescr = op.getdescr()
    if op.getfailargs() == [b0, b1]:
        assert list(fdescr.rd_numb.nums)      == [tag(1, TAGBOX)]
        assert list(fdescr.rd_numb.prev.nums) == [tag(0, TAGBOX)]
    else:
        assert op.getfailargs() == [b1, b0]
        assert list(fdescr.rd_numb.nums)      == [tag(0, TAGBOX)]
        assert list(fdescr.rd_numb.prev.nums) == [tag(1, TAGBOX)]
    assert fdescr.rd_virtuals is None
    assert fdescr.rd_consts == []

def test_sharing_field_lists_of_virtual():
    py.test.skip("needs to be rewritten")
    class FakeOptimizer(object):
        class optimizer(object):
            class cpu(object):
                pass
    opt = FakeOptimizer()
    virt1 = virtualize.AbstractVirtualStructValue(opt, None)
    lst1 = virt1._get_field_descr_list()
    assert lst1 == []
    lst2 = virt1._get_field_descr_list()
    assert lst1 is lst2
    virt1.setfield(LLtypeMixin.valuedescr, optimizeopt.OptValue(None))
    lst3 = virt1._get_field_descr_list()
    assert lst3 == [LLtypeMixin.valuedescr]
    lst4 = virt1._get_field_descr_list()
    assert lst3 is lst4

    virt2 = virtualize.AbstractVirtualStructValue(opt, None)
    lst5 = virt2._get_field_descr_list()
    assert lst5 is lst1
    virt2.setfield(LLtypeMixin.valuedescr, optimizeopt.OptValue(None))
    lst6 = virt1._get_field_descr_list()
    assert lst6 is lst3


# ____________________________________________________________


class BaseTestBasic(BaseTest):

    enable_opts = "intbounds:rewrite:virtualize:string:earlyforce:pure:heap"

    def optimize_loop(self, ops, optops, call_pure_results=None):
                
        loop = self.parse(ops, postprocess=self.postprocess)
        token = JitCellToken()
        loop.operations = [ResOperation(rop.LABEL, loop.inputargs, descr=TargetToken(token))] + \
                          loop.operations
        if loop.operations[-1].getopnum() == rop.JUMP:
            loop.operations[-1].setdescr(token)
        exp = parse(optops, namespace=self.namespace.copy())
        expected = convert_old_style_to_targets(exp, jump=True)
        self._do_optimize_loop(loop, call_pure_results, export_state=False)
        #print '\n'.join([str(o) for o in loop.operations])
        self.assert_equal(loop, expected)


class BaseTestOptimizeBasic(BaseTestBasic):

    def test_very_simple(self):
        ops = """
        [i]
        i0 = int_sub(i, 1)
        guard_value(i0, 0) [i0]
        jump(i0)
        """
        expected = """
        [i]
        i0 = int_sub(i, 1)
        guard_value(i0, 0) [i0]
        jump(0)
        """
        self.optimize_loop(ops, expected)

    def test_simple(self):
        ops = """
        [i]
        i0 = int_sub(i, 1)
        guard_value(i0, 0) [i0]
        jump(i)
        """
        expected = """
        [i]
        i0 = int_sub(i, 1)
        guard_value(i0, 0) [i0]
        jump(1)
        """
        self.optimize_loop(ops, expected)

    def test_constant_propagate(self):
        ops = """
        []
        i0 = int_add(2, 3)
        i1 = int_is_true(i0)
        guard_true(i1) []
        i2 = int_is_zero(i1)
        guard_false(i2) []
        guard_value(i0, 5) []
        jump()
        """
        expected = """
        []
        jump()
        """
        self.optimize_loop(ops, expected)

    def test_constant_propagate_ovf(self):
        ops = """
        []
        i0 = int_add_ovf(2, 3)
        guard_no_overflow() []
        i1 = int_is_true(i0)
        guard_true(i1) []
        i2 = int_is_zero(i1)
        guard_false(i2) []
        guard_value(i0, 5) []
        jump()
        """
        expected = """
        []
        jump()
        """
        self.optimize_loop(ops, expected)

    # ----------

    def test_remove_guard_class_1(self):
        ops = """
        [p0]
        guard_class(p0, ConstClass(node_vtable)) []
        guard_class(p0, ConstClass(node_vtable)) []
        jump(p0)
        """
        expected = """
        [p0]
        guard_class(p0, ConstClass(node_vtable)) []
        jump(p0)
        """
        self.optimize_loop(ops, expected)

    def test_remove_guard_class_2(self):
        ops = """
        [i0]
        p0 = new_with_vtable(descr=nodesize)
        escape_n(p0)
        guard_class(p0, ConstClass(node_vtable)) []
        jump(i0)
        """
        expected = """
        [i0]
        p0 = new_with_vtable(descr=nodesize)
        escape_n(p0)
        jump(i0)
        """
        self.optimize_loop(ops, expected)

    def test_remove_guard_class_constant(self):
        ops = """
        [i0]
        p0 = same_as_r(ConstPtr(myptr))
        guard_class(p0, ConstClass(node_vtable)) []
        jump(i0)
        """
        expected = """
        [i0]
        jump(i0)
        """
        self.optimize_loop(ops, expected)

    def test_constant_boolrewrite_lt(self):
        ops = """
        [i0]
        i1 = int_lt(i0, 0)
        guard_true(i1) []
        i2 = int_ge(i0, 0)
        guard_false(i2) []
        jump(i0)
        """
        expected = """
        [i0]
        i1 = int_lt(i0, 0)
        guard_true(i1) []
        jump(i0)
        """
        self.optimize_loop(ops, expected)

    def test_constant_boolrewrite_gt(self):
        ops = """
        [i0]
        i1 = int_gt(i0, 0)
        guard_true(i1) []
        i2 = int_le(i0, 0)
        guard_false(i2) []
        jump(i0)
        """
        expected = """
        [i0]
        i1 = int_gt(i0, 0)
        guard_true(i1) []
        jump(i0)
        """
        self.optimize_loop(ops, expected)

    def test_constant_boolrewrite_reflex(self):
        ops = """
        [i0]
        i1 = int_gt(i0, 0)
        guard_true(i1) []
        i2 = int_lt(0, i0)
        guard_true(i2) []
        jump(i0)
        """
        expected = """
        [i0]
        i1 = int_gt(i0, 0)
        guard_true(i1) []
        jump(i0)
        """
        self.optimize_loop(ops, expected)

    def test_constant_boolrewrite_reflex_invers(self):
        ops = """
        [i0]
        i1 = int_gt(i0, 0)
        guard_true(i1) []
        i2 = int_ge(0, i0)
        guard_false(i2) []
        jump(i0)
        """
        expected = """
        [i0]
        i1 = int_gt(i0, 0)
        guard_true(i1) []
        jump(i0)
        """
        self.optimize_loop(ops, expected)

    def test_remove_consecutive_guard_value_constfold(self):
        ops = """
        []
        i0 = escape_i()
        guard_value(i0, 0) []
        i1 = int_add(i0, 1)
        guard_value(i1, 1) []
        i2 = int_add(i1, 2)
        escape_n(i2)
        jump()
        """
        expected = """
        []
        i0 = escape_i()
        guard_value(i0, 0) []
        escape_n(3)
        jump()
        """
        self.optimize_loop(ops, expected)

    def test_remove_guard_value_if_constant(self):
        ops = """
        [p1]
        guard_value(p1, ConstPtr(myptr)) []
        guard_value(p1, ConstPtr(myptr)) []
        jump(ConstPtr(myptr))
        """
        expected = """
        [p1]
        guard_value(p1, ConstPtr(myptr)) []
        jump(ConstPtr(myptr))
        """
        self.optimize_loop(ops, expected)

    def test_ooisnull_oononnull_1(self):
        ops = """
        [p0]
        guard_class(p0, ConstClass(node_vtable)) []
        guard_nonnull(p0) []
        jump(p0)
        """
        expected = """
        [p0]
        guard_class(p0, ConstClass(node_vtable)) []
        jump(p0)
        """
        self.optimize_loop(ops, expected)

    def test_int_is_true_1(self):
        ops = """
        [i0]
        i1 = int_is_true(i0)
        guard_true(i1) []
        i2 = int_is_true(i0)
        guard_true(i2) []
        jump(i0)
        """
        expected = """
        [i0]
        i1 = int_is_true(i0)
        guard_true(i1) []
        jump(i0)
        """
        self.optimize_loop(ops, expected)

    def test_int_is_true_is_zero(self):
        py.test.skip("XXX implement me")
        ops = """
        [i0]
        i1 = int_is_true(i0)
        guard_true(i1) []
        i2 = int_is_zero(i0)
        guard_false(i2) []
        jump(i0)
        """
        expected = """
        [i0]
        i1 = int_is_true(i0)
        guard_true(i1) []
        jump(i0)
        """
        self.optimize_loop(ops, expected)

    def test_int_is_zero_int_is_true(self):
        ops = """
        [i0]
        i1 = int_is_zero(i0)
        guard_true(i1) []
        i2 = int_is_true(i0)
        guard_false(i2) []
        jump(i0)
        """
        expected = """
        [i0]
        i1 = int_is_zero(i0)
        guard_true(i1) []
        jump(0)
        """
        self.optimize_loop(ops, expected)

    def test_ooisnull_oononnull_2(self):
        ops = """
        [p0]
        guard_nonnull(p0) []
        guard_nonnull(p0) []
        jump(p0)
        """
        expected = """
        [p0]
        guard_nonnull(p0) []
        jump(p0)
        """
        self.optimize_loop(ops, expected)

    def test_ooisnull_on_null_ptr_1(self):
        ops = """
        []
        p0 = escape_r()
        guard_isnull(p0) []
        guard_isnull(p0) []
        jump()
        """
        expected = """
        []
        p0 = escape_r()
        guard_isnull(p0) []
        jump()
        """
        self.optimize_loop(ops, expected)

    def test_ooisnull_oononnull_via_virtual(self):
        ops = """
        [p0]
        pv = new_with_vtable(descr=nodesize)
        setfield_gc(pv, p0, descr=valuedescr)
        guard_nonnull(p0) []
        p1 = getfield_gc_r(pv, descr=valuedescr)
        guard_nonnull(p1) []
        jump(p0)
        """
        expected = """
        [p0]
        guard_nonnull(p0) []
        jump(p0)
        """
        self.optimize_loop(ops, expected)

    def test_oois_1(self):
        ops = """
        [p0]
        guard_class(p0, ConstClass(node_vtable)) []
        i0 = instance_ptr_ne(p0, NULL)
        guard_true(i0) []
        i1 = instance_ptr_eq(p0, NULL)
        guard_false(i1) []
        i2 = instance_ptr_ne(NULL, p0)
        guard_true(i0) []
        i3 = instance_ptr_eq(NULL, p0)
        guard_false(i1) []
        jump(p0)
        """
        expected = """
        [p0]
        guard_class(p0, ConstClass(node_vtable)) []
        jump(p0)
        """
        self.optimize_loop(ops, expected)

    def test_nonnull_1(self):
        ops = """
        [p0]
        setfield_gc(p0, 5, descr=valuedescr)     # forces p0 != NULL
        i0 = ptr_ne(p0, NULL)
        guard_true(i0) []
        i1 = ptr_eq(p0, NULL)
        guard_false(i1) []
        i2 = ptr_ne(NULL, p0)
        guard_true(i0) []
        i3 = ptr_eq(NULL, p0)
        guard_false(i1) []
        guard_nonnull(p0) []
        jump(p0)
        """
        expected = """
        [p0]
        setfield_gc(p0, 5, descr=valuedescr)
        jump(p0)
        """
        self.optimize_loop(ops, expected)

    def test_const_guard_value(self):
        ops = """
        []
        i = int_add(5, 3)
        guard_value(i, 8) []
        jump()
        """
        expected = """
        []
        jump()
        """
        self.optimize_loop(ops, expected)

    def test_constptr_guard_value(self):
        ops = """
        []
        p1 = escape_r()
        guard_value(p1, ConstPtr(myptr)) []
        jump()
        """
        self.optimize_loop(ops, ops)

    def test_guard_value_to_guard_true(self):
        ops = """
        [i]
        i1 = int_lt(i, 3)
        guard_value(i1, 1) [i]
        jump(i)
        """
        expected = """
        [i]
        i1 = int_lt(i, 3)
        guard_true(i1) [i]
        jump(i)
        """
        self.optimize_loop(ops, expected)

    def test_guard_value_to_guard_false(self):
        ops = """
        [i]
        i1 = int_is_true(i)
        guard_value(i1, 0) [i]
        jump(i)
        """
        expected = """
        [i]
        i1 = int_is_true(i)
        guard_false(i1) [i]
        jump(0)
        """
        self.optimize_loop(ops, expected)

    def test_guard_value_on_nonbool(self):
        ops = """
        [i]
        i1 = int_add(i, 3)
        guard_value(i1, 0) [i]
        jump(i)
        """
        expected = """
        [i]
        i1 = int_add(i, 3)
        guard_value(i1, 0) [i]
        jump(-3)
        """
        self.optimize_loop(ops, expected)

    def test_int_is_true_of_bool(self):
        ops = """
        [i0, i1]
        i2 = int_gt(i0, i1)
        i3 = int_is_true(i2)
        i4 = int_is_true(i3)
        guard_value(i4, 0) [i0, i1]
        jump(i0, i1)
        """
        expected = """
        [i0, i1]
        i2 = int_gt(i0, i1)
        guard_false(i2) [i0, i1]
        jump(i0, i1)
        """
        self.optimize_loop(ops, expected)




    def test_p123_simple(self):
        ops = """
        [i1, p2, p3]
        i3 = getfield_gc_i(p3, descr=valuedescr)
        escape_n(i3)
        p1 = new_with_vtable(descr=nodesize)
        setfield_gc(p1, i1, descr=valuedescr)
        jump(i1, p1, p2)
        """
        # We cannot track virtuals that survive for more than two iterations.
        self.optimize_loop(ops, ops)

    def test_p123_nested(self):
        ops = """
        [i1, p2, p3]
        i3 = getfield_gc_i(p3, descr=valuedescr)
        escape_n(i3)
        p1 = new_with_vtable(descr=nodesize)
        setfield_gc(p1, i1, descr=valuedescr)
        p1sub = new_with_vtable(descr=nodesize2)
        setfield_gc(p1sub, i1, descr=valuedescr)
        setfield_gc(p1, p1sub, descr=nextdescr)
        jump(i1, p1, p2)
        """
        # The same as test_p123_simple, but with a virtual containing another
        # virtual.
        self.optimize_loop(ops, ops)

    def test_p123_anti_nested(self):
        ops = """
        [i1, p2, p3]
        p3sub = getfield_gc_r(p3, descr=nextdescr)
        i3 = getfield_gc_i(p3sub, descr=valuedescr)
        escape_n(i3)
        p1 = new_with_vtable(descr=nodesize)
        p2sub = new_with_vtable(descr=nodesize2)
        setfield_gc(p2sub, i1, descr=valuedescr)
        setfield_gc(p2, p2sub, descr=nextdescr)
        jump(i1, p1, p2)
        """
        # The same as test_p123_simple, but in the end the "old" p2 contains
        # a "young" virtual p2sub.  Make sure it is all forced.
        self.optimize_loop(ops, ops)

    # ----------

    def test_keep_guard_no_exception(self):
        ops = """
        [i1]
        i2 = call_i(i1, descr=nonwritedescr)
        guard_no_exception() [i1, i2]
        jump(i2)
        """
        self.optimize_loop(ops, ops)

    def test_keep_guard_no_exception_with_call_pure_that_is_not_folded(self):
        ops = """
        [i1]
        i2 = call_pure_i(123456, i1, descr=nonwritedescr)
        guard_no_exception() [i1, i2]
        jump(i2)
        """
        expected = """
        [i1]
        i2 = call_i(123456, i1, descr=nonwritedescr)
        guard_no_exception() [i1, i2]
        jump(i2)
        """
        self.optimize_loop(ops, expected)

    def test_remove_guard_no_exception_with_call_pure_on_constant_args(self):
        arg_consts = [ConstInt(i) for i in (123456, 81)]
        call_pure_results = {tuple(arg_consts): ConstInt(5)}
        ops = """
        [i1]
        i3 = same_as_i(81)
        i2 = call_pure_i(123456, i3, descr=nonwritedescr)
        guard_no_exception() [i1, i2]
        jump(i2)
        """
        expected = """
        [i1]
        jump(5)
        """
        self.optimize_loop(ops, expected, call_pure_results)

    def test_remove_guard_no_exception_with_duplicated_call_pure(self):
        ops = """
        [i1]
        i2 = call_pure_i(123456, i1, descr=nonwritedescr)
        guard_no_exception() [i1, i2]
        i3 = call_pure_i(123456, i1, descr=nonwritedescr)
        guard_no_exception() [i1, i2, i3]
        jump(i3)
        """
        expected = """
        [i1]
        i2 = call_i(123456, i1, descr=nonwritedescr)
        guard_no_exception() [i1, i2]
        jump(i2)
        """
        self.optimize_loop(ops, expected)

    # ----------

    def test_call_loopinvariant(self):
        ops = """
        [i1]
        i2 = call_loopinvariant_i(1, i1, descr=nonwritedescr)
        guard_no_exception() []
        guard_value(i2, 1) []
        i3 = call_loopinvariant_i(1, i1, descr=nonwritedescr)
        guard_no_exception() []
        guard_value(i3, 1) []
        i4 = call_loopinvariant_i(1, i1, descr=nonwritedescr)
        guard_no_exception() []
        guard_value(i4, 1) []
        jump(i1)
        """
        expected = """
        [i1]
        i2 = call_i(1, i1, descr=nonwritedescr)
        guard_no_exception() []
        guard_value(i2, 1) []
        jump(i1)
        """
        self.optimize_loop(ops, expected)


    # ----------

    def test_virtual_1(self):
        ops = """
        [i, p0]
        i0 = getfield_gc(p0, descr=valuedescr)
        i1 = int_add(i0, i)
        setfield_gc(p0, i1, descr=valuedescr)
        jump(i, p0)
        """
        expected = """
        [i, i2]
        i1 = int_add(i2, i)
        jump(i, i1)
        """
        py.test.skip("XXX")
        self.optimize_loop(ops, 'Not, Virtual(node_vtable, valuedescr=Not)',
                           expected)

    def test_virtual_float(self):
        ops = """
        [f, p0]
        f0 = getfield_gc(p0, descr=floatdescr)
        f1 = float_add(f0, f)
        setfield_gc(p0, f1, descr=floatdescr)
        jump(f, p0)
        """
        expected = """
        [f, f2]
        f1 = float_add(f2, f)
        jump(f, f1)
        """
        py.test.skip("XXX")
        self.optimize_loop(ops, 'Not, Virtual(node_vtable, floatdescr=Not)',
                           expected)

    def test_virtual_2(self):
        py.test.skip("XXX")
        ops = """
        [i, p0]
        i0 = getfield_gc(p0, descr=valuedescr)
        i1 = int_add(i0, i)
        p1 = new_with_vtable(ConstClass(node_vtable))
        setfield_gc(p1, i1, descr=valuedescr)
        jump(i, p1)
        """
        expected = """
        [i, i2]
        i1 = int_add(i2, i)
        jump(i, i1)
        """
        self.optimize_loop(ops, 'Not, Virtual(node_vtable, valuedescr=Not)',
                           expected)

    def test_virtual_oois(self):
        ops = """
        [p0, p1, p2]
        guard_nonnull(p0) []
        i3 = ptr_ne(p0, NULL)
        guard_true(i3) []
        i4 = ptr_eq(p0, NULL)
        guard_false(i4) []
        i5 = ptr_ne(NULL, p0)
        guard_true(i5) []
        i6 = ptr_eq(NULL, p0)
        guard_false(i6) []
        i7 = ptr_ne(p0, p1)
        guard_true(i7) []
        i8 = ptr_eq(p0, p1)
        guard_false(i8) []
        i9 = ptr_ne(p0, p2)
        guard_true(i9) []
        i10 = ptr_eq(p0, p2)
        guard_false(i10) []
        i11 = ptr_ne(p2, p1)
        guard_true(i11) []
        i12 = ptr_eq(p2, p1)
        guard_false(i12) []
        jump(p0, p1, p2)
        """
        expected = """
        [p2]
        # all constant-folded :-)
        jump(p2)
        """
        py.test.skip("XXX")
        self.optimize_loop(ops, '''Virtual(node_vtable),
                                   Virtual(node_vtable),
                                   Not''',
                           expected)
        #
        # to be complete, we also check the no-opt case where most comparisons
        # are not removed.  The exact set of comparisons removed depends on
        # the details of the algorithm...
        expected2 = """
        [p0, p1, p2]
        guard_nonnull(p0) []
        i7 = ptr_ne(p0, p1)
        guard_true(i7) []
        i9 = ptr_ne(p0, p2)
        guard_true(i9) []
        i11 = ptr_ne(p2, p1)
        guard_true(i11) []
        jump(p0, p1, p2)
        """
        self.optimize_loop(ops, expected2)

    def test_virtual_default_field(self):
        py.test.skip("XXX")
        ops = """
        [p0]
        i0 = getfield_gc(p0, descr=valuedescr)
        guard_value(i0, 0) []
        p1 = new_with_vtable(ConstClass(node_vtable))
        # the field 'value' has its default value of 0
        jump(p1)
        """
        expected = """
        [i]
        guard_value(i, 0) []
        jump(0)
        """
        # the 'expected' is sub-optimal, but it should be done by another later
        # optimization step.  See test_find_nodes_default_field() for why.
        self.optimize_loop(ops, 'Virtual(node_vtable, valuedescr=Not)',
                           expected)

    def test_virtual_3(self):
        ops = """
        [i]
        p1 = new_with_vtable(descr=nodesize)
        setfield_gc(p1, i, descr=valuedescr)
        i0 = getfield_gc_i(p1, descr=valuedescr)
        i1 = int_add(i0, 1)
        jump(i1)
        """
        expected = """
        [i]
        i1 = int_add(i, 1)
        jump(i1)
        """
        self.optimize_loop(ops, expected)

    def test_virtual_4(self):
        py.test.skip("XXX")
        ops = """
        [i0, p0]
        guard_class(p0, ConstClass(node_vtable)) []
        i1 = getfield_gc(p0, descr=valuedescr)
        i2 = int_sub(i1, 1)
        i3 = int_add(i0, i1)
        p1 = new_with_vtable(descr=nodesize)
        setfield_gc(p1, i2, descr=valuedescr)
        jump(i3, p1)
        """
        expected = """
        [i0, i1]
        i2 = int_sub(i1, 1)
        i3 = int_add(i0, i1)
        jump(i3, i2)
        """
        self.optimize_loop(ops, 'Not, Virtual(node_vtable, valuedescr=Not)',
                           expected)

    def test_virtual_5(self):
        py.test.skip("XXX")
        ops = """
        [i0, p0]
        guard_class(p0, ConstClass(node_vtable)) []
        i1 = getfield_gc(p0, descr=valuedescr)
        i2 = int_sub(i1, 1)
        i3 = int_add(i0, i1)
        p2 = new_with_vtable(descr=nodesize2)
        setfield_gc(p2, i1, descr=valuedescr)
        p1 = new_with_vtable(descr=nodesize)
        setfield_gc(p1, i2, descr=valuedescr)
        setfield_gc(p1, p2, descr=nextdescr)
        jump(i3, p1)
        """
        expected = """
        [i0, i1, i1bis]
        i2 = int_sub(i1, 1)
        i3 = int_add(i0, i1)
        jump(i3, i2, i1)
        """
        self.optimize_loop(ops,
            '''Not, Virtual(node_vtable,
                            valuedescr=Not,
                            nextdescr=Virtual(node_vtable2,
                                              valuedescr=Not))''',
                           expected)

    def test_virtual_constant_isnull(self):
        ops = """
        [i0]
        p0 = new_with_vtable(descr=nodesize)
        setfield_gc(p0, NULL, descr=nextdescr)
        p2 = getfield_gc_r(p0, descr=nextdescr)
        i1 = ptr_eq(p2, NULL)
        jump(i1)
        """
        expected = """
        [i0]
        jump(1)
        """
        self.optimize_loop(ops, expected)

    def test_virtual_constant_isnonnull(self):
        ops = """
        [i0]
        p0 = new_with_vtable(descr=nodesize)
        setfield_gc(p0, ConstPtr(myptr), descr=nextdescr)
        p2 = getfield_gc_r(p0, descr=nextdescr)
        i1 = ptr_eq(p2, NULL)
        jump(i1)
        """
        expected = """
        [i0]
        jump(0)
        """
        self.optimize_loop(ops, expected)

    def test_virtual_array_of_struct(self):
        ops = """
        [f0, f1, f2, f3]
        p0 = new_array_clear(2, descr=complexarraydescr)
        setinteriorfield_gc(p0, 0, f1, descr=compleximagdescr)
        setinteriorfield_gc(p0, 0, f0, descr=complexrealdescr)
        setinteriorfield_gc(p0, 1, f3, descr=compleximagdescr)
        setinteriorfield_gc(p0, 1, f2, descr=complexrealdescr)
        f4 = getinteriorfield_gc_f(p0, 0, descr=complexrealdescr)
        f5 = getinteriorfield_gc_f(p0, 1, descr=complexrealdescr)
        f6 = float_mul(f4, f5)
        f7 = getinteriorfield_gc_f(p0, 0, descr=compleximagdescr)
        f8 = getinteriorfield_gc_f(p0, 1, descr=compleximagdescr)
        f9 = float_mul(f7, f8)
        f10 = float_add(f6, f9)
        finish(f10)
        """
        expected = """
        [f0, f1, f2, f3]
        f4 = float_mul(f0, f2)
        f5 = float_mul(f1, f3)
        f6 = float_add(f4, f5)
        finish(f6)
        """
        self.optimize_loop(ops, expected)

    def test_virtual_array_of_struct_forced(self):
        ops = """
        [f0, f1]
        p0 = new_array_clear(1, descr=complexarraydescr)
        setinteriorfield_gc(p0, 0, f0, descr=complexrealdescr)
        setinteriorfield_gc(p0, 0, f1, descr=compleximagdescr)
        f2 = getinteriorfield_gc_f(p0, 0, descr=complexrealdescr)
        f3 = getinteriorfield_gc_f(p0, 0, descr=compleximagdescr)
        f4 = float_mul(f2, f3)
        i0 = escape_i(f4, p0)
        finish(i0)
        """
        expected = """
        [f0, f1]
        f2 = float_mul(f0, f1)
        p0 = new_array_clear(1, descr=complexarraydescr)
        setinteriorfield_gc(p0, 0, f0, descr=complexrealdescr)
        setinteriorfield_gc(p0, 0, f1, descr=compleximagdescr)
        i0 = escape_i(f2, p0)
        finish(i0)
        """
        self.optimize_loop(ops, expected)

    def test_virtual_array_of_struct_len(self):
        ops = """
        []
        p0 = new_array_clear(2, descr=complexarraydescr)
        i0 = arraylen_gc(p0)
        finish(i0)
        """
        expected = """
        []
        finish(2)
        """
        self.optimize_loop(ops, expected)

    def test_virtual_array_of_struct_arraycopy(self):
        ops = """
        [f0, f1]
        p0 = new_array_clear(3, descr=complexarraydescr)
        setinteriorfield_gc(p0, 0, f1, descr=complexrealdescr)
        setinteriorfield_gc(p0, 0, f0, descr=compleximagdescr)
        call_n(0, p0, p0, 0, 2, 1, descr=complexarraycopydescr)
        f2 = getinteriorfield_gc_f(p0, 2, descr=complexrealdescr)
        f3 = getinteriorfield_gc_f(p0, 2, descr=compleximagdescr)
        escape_n(f2)
        escape_n(f3)
        finish(1)
        """
        expected = """
        [f0, f1]
        escape_n(f1)
        escape_n(f0)
        finish(1)
        """
        self.optimize_loop(ops, ops)
        py.test.skip("XXX missing optimization: ll_arraycopy(array-of-structs)")

    def test_nonvirtual_array_of_struct_arraycopy(self):
        ops = """
        [p0]
        call_n(0, p0, p0, 0, 2, 1, descr=complexarraycopydescr)
        f2 = getinteriorfield_gc_f(p0, 2, descr=compleximagdescr)
        f3 = getinteriorfield_gc_f(p0, 2, descr=complexrealdescr)
        escape_n(f2)
        escape_n(f3)
        finish(1)
        """
        self.optimize_loop(ops, ops)

    def test_nonvirtual_1(self):
        ops = """
        [i]
        p1 = new_with_vtable(descr=nodesize)
        setfield_gc(p1, i, descr=valuedescr)
        i0 = getfield_gc_i(p1, descr=valuedescr)
        i1 = int_add(i0, 1)
        escape_n(p1)
        escape_n(p1)
        jump(i1)
        """
        expected = """
        [i]
        i1 = int_add(i, 1)
        p1 = new_with_vtable(descr=nodesize)
        setfield_gc(p1, i, descr=valuedescr)
        escape_n(p1)
        escape_n(p1)
        jump(i1)
        """
        self.optimize_loop(ops, expected)

    def test_nonvirtual_2(self):
        ops = """
        [i, p0]
        i0 = getfield_gc_i(p0, descr=valuedescr)
        escape_n(p0)
        i1 = int_add(i0, i)
        p1 = new_with_vtable(descr=nodesize)
        setfield_gc(p1, i1, descr=valuedescr)
        jump(i, p1)
        """
        expected = ops
        self.optimize_loop(ops, expected)

    def test_nonvirtual_later(self):
        ops = """
        [i]
        p1 = new_with_vtable(descr=nodesize)
        setfield_gc(p1, i, descr=valuedescr)
        i1 = getfield_gc_i(p1, descr=valuedescr)
        escape_n(p1)
        i2 = getfield_gc_i(p1, descr=valuedescr)
        i3 = int_add(i1, i2)
        jump(i3)
        """
        expected = """
        [i]
        p1 = new_with_vtable(descr=nodesize)
        setfield_gc(p1, i, descr=valuedescr)
        escape_n(p1)
        i2 = getfield_gc_i(p1, descr=valuedescr)
        i3 = int_add(i, i2)
        jump(i3)
        """
        self.optimize_loop(ops, expected)

    def test_nonvirtual_write_null_fields_on_force(self):
        ops = """
        [i]
        p1 = new_with_vtable(descr=nodesize)
        setfield_gc(p1, i, descr=valuedescr)
        i1 = getfield_gc_i(p1, descr=valuedescr)
        setfield_gc(p1, 0, descr=valuedescr)
        escape_n(p1)
        i2 = getfield_gc_i(p1, descr=valuedescr)
        jump(i2)
        """
        expected = """
        [i]
        p1 = new_with_vtable(descr=nodesize)
        setfield_gc(p1, 0, descr=valuedescr)
        escape_n(p1)
        i2 = getfield_gc_i(p1, descr=valuedescr)
        jump(i2)
        """
        self.optimize_loop(ops, expected)

    def test_getfield_gc_pure_1(self):
        ops = """
        [i]
        p1 = new_with_vtable(descr=nodesize)
        setfield_gc(p1, i, descr=valuedescr)
        i1 = getfield_gc_pure_i(p1, descr=valuedescr)
        jump(i1)
        """
        expected = """
        [i]
        jump(i)
        """
        self.optimize_loop(ops, expected)

    def test_getfield_gc_pure_2(self):
        ops = """
        [i]
        i1 = getfield_gc_pure_i(ConstPtr(myptr), descr=valuedescr)
        jump(i1)
        """
        expected = """
        [i]
        jump(5)
        """
        self.node.value = 5
        self.optimize_loop(ops, expected)

    def test_getfield_gc_nonpure_2(self):
        ops = """
        [i]
        i1 = getfield_gc_i(ConstPtr(myptr), descr=valuedescr)
        jump(i1)
        """
        expected = ops
        self.optimize_loop(ops, expected)

    def test_varray_1(self):
        ops = """
        [i1]
        p1 = new_array(3, descr=arraydescr)
        i3 = arraylen_gc(p1, descr=arraydescr)
        guard_value(i3, 3) []
        setarrayitem_gc(p1, 1, i1, descr=arraydescr)
        setarrayitem_gc(p1, 0, 25, descr=arraydescr)
        i2 = getarrayitem_gc_i(p1, 1, descr=arraydescr)
        jump(i2)
        """
        expected = """
        [i1]
        jump(i1)
        """
        self.optimize_loop(ops, expected)

    def test_varray_alloc_and_set(self):
        ops = """
        [i1]
        p1 = new_array(2, descr=arraydescr)
        setarrayitem_gc(p1, 0, 25, descr=arraydescr)
        i2 = getarrayitem_gc_i(p1, 0, descr=arraydescr)
        jump(i2)
        """
        expected = """
        [i1]
        jump(25)
        """
        self.optimize_loop(ops, expected)

    def test_varray_float(self):
        ops = """
        [f1]
        p1 = new_array(3, descr=floatarraydescr)
        i3 = arraylen_gc(p1, descr=floatarraydescr)
        guard_value(i3, 3) []
        setarrayitem_gc(p1, 1, f1, descr=floatarraydescr)
        setarrayitem_gc(p1, 0, 3.5, descr=floatarraydescr)
        f2 = getarrayitem_gc_f(p1, 1, descr=floatarraydescr)
        jump(f2)
        """
        expected = """
        [f1]
        jump(f1)
        """
        self.optimize_loop(ops, expected)

    def test_array_non_optimized(self):
        ops = """
        [i1, p0]
        setarrayitem_gc(p0, 0, i1, descr=arraydescr)
        guard_nonnull(p0) []
        p1 = new_array(i1, descr=arraydescr)
        jump(i1, p1)
        """
        expected = """
        [i1, p0]
        p1 = new_array(i1, descr=arraydescr)
        setarrayitem_gc(p0, 0, i1, descr=arraydescr)
        jump(i1, p1)
        """
        self.optimize_loop(ops, expected)

    def test_nonvirtual_array_write_null_fields_on_force(self):
        ops = """
        [i1]
        p1 = new_array(5, descr=arraydescr)
        setarrayitem_gc(p1, 0, i1, descr=arraydescr)
        setarrayitem_gc(p1, 1, 0, descr=arraydescr)
        escape_n(p1)
        jump(i1)
        """
        expected = """
        [i1]
        p1 = new_array(5, descr=arraydescr)
        setarrayitem_gc(p1, 0, i1, descr=arraydescr)
        setarrayitem_gc(p1, 1, 0, descr=arraydescr)
        escape_n(p1)
        jump(i1)
        """
        self.optimize_loop(ops, expected)

    def test_varray_2(self):
        ops = """
        [i0, p1]
        i1 = getarrayitem_gc(p1, 0, descr=arraydescr)
        i2 = getarrayitem_gc(p1, 1, descr=arraydescr)
        i3 = int_sub(i1, i2)
        guard_value(i3, 15) []
        p2 = new_array(2, descr=arraydescr)
        setarrayitem_gc(p2, 1, i0, descr=arraydescr)
        setarrayitem_gc(p2, 0, 20, descr=arraydescr)
        jump(i0, p2)
        """
        expected = """
        [i0, i1, i2]
        i3 = int_sub(i1, i2)
        guard_value(i3, 15) []
        jump(i0, 20, i0)
        """
        py.test.skip("XXX")
        self.optimize_loop(ops, 'Not, VArray(arraydescr, Not, Not)', expected)

    def test_p123_array(self):
        ops = """
        [i1, p2, p3]
        i3 = getarrayitem_gc_i(p3, 0, descr=arraydescr)
        escape_n(i3)
        p1 = new_array(1, descr=arraydescr)
        setarrayitem_gc(p1, 0, i1, descr=arraydescr)
        jump(i1, p1, p2)
        """
        # We cannot track virtuals that survive for more than two iterations.
        self.optimize_loop(ops, ops)

    def test_varray_forced_1(self):
        ops = """
        []
        p2 = new_with_vtable(descr=nodesize)
        setfield_gc(p2, 3, descr=valuedescr)
        i1 = getfield_gc_i(p2, descr=valuedescr)    # i1 = const 3
        p1 = new_array(i1, descr=arraydescr)
        escape_n(p1)
        i2 = arraylen_gc(p1)
        escape_n(i2)
        jump()
        """
        # also check that the length of the forced array is known
        expected = """
        []
        p1 = new_array(3, descr=arraydescr)
<<<<<<< HEAD
        escape_n(p1)
        i2 = arraylen_gc(p1)
        escape_n(i2)
=======
        escape(p1)
        escape(3)
>>>>>>> ff708498
        jump()
        """
        self.optimize_loop(ops, expected)

    def test_vstruct_1(self):
        py.test.skip("XXX")
        ops = """
        [i1, p2]
        i2 = getfield_gc(p2, descr=adescr)
        escape_n(i2)
        p3 = new(descr=ssize)
        setfield_gc(p3, i1, descr=adescr)
        jump(i1, p3)
        """
        expected = """
        [i1, i2]
        escape_n(i2)
        jump(i1, i1)
        """
        self.optimize_loop(ops, 'Not, VStruct(ssize, adescr=Not)', expected)

    def test_p123_vstruct(self):
        ops = """
        [i1, p2, p3]
        i3 = getfield_gc_i(p3, descr=adescr)
        escape_n(i3)
        p1 = new(descr=ssize)
        setfield_gc(p1, i1, descr=adescr)
        jump(i1, p1, p2)
        """
        # We cannot track virtuals that survive for more than two iterations.
        self.optimize_loop(ops, ops)

    def test_duplicate_getfield_1(self):
        ops = """
        [p1, p2]
        i1 = getfield_gc_i(p1, descr=valuedescr)
        i2 = getfield_gc_i(p2, descr=valuedescr)
        i3 = getfield_gc_i(p1, descr=valuedescr)
        i4 = getfield_gc_i(p2, descr=valuedescr)
        escape_n(i1)
        escape_n(i2)
        escape_n(i3)
        escape_n(i4)
        jump(p1, p2)
        """
        expected = """
        [p1, p2]
        i1 = getfield_gc_i(p1, descr=valuedescr)
        i2 = getfield_gc_i(p2, descr=valuedescr)
        escape_n(i1)
        escape_n(i2)
        escape_n(i1)
        escape_n(i2)
        jump(p1, p2)
        """
        self.optimize_loop(ops, expected)

    def test_getfield_after_setfield(self):
        ops = """
        [p1, i1]
        setfield_gc(p1, i1, descr=valuedescr)
        i2 = getfield_gc_i(p1, descr=valuedescr)
        escape_n(i2)
        jump(p1, i1)
        """
        expected = """
        [p1, i1]
        setfield_gc(p1, i1, descr=valuedescr)
        escape_n(i1)
        jump(p1, i1)
        """
        self.optimize_loop(ops, expected)

    def test_setfield_of_different_type_does_not_clear(self):
        ops = """
        [p1, p2, i1]
        setfield_gc(p1, i1, descr=valuedescr)
        setfield_gc(p2, p1, descr=nextdescr)
        i2 = getfield_gc_i(p1, descr=valuedescr)
        escape_n(i2)
        jump(p1, p2, i1)
        """
        expected = """
        [p1, p2, i1]
        setfield_gc(p1, i1, descr=valuedescr)
        setfield_gc(p2, p1, descr=nextdescr)
        escape_n(i1)
        jump(p1, p2, i1)
        """
        self.optimize_loop(ops, expected)

    def test_setfield_of_same_type_clears(self):
        ops = """
        [p1, p2, i1, i2]
        setfield_gc(p1, i1, descr=valuedescr)
        setfield_gc(p2, i2, descr=valuedescr)
        i3 = getfield_gc_i(p1, descr=valuedescr)
        escape_n(i3)
        jump(p1, p2, i1, i3)
        """
        self.optimize_loop(ops, ops)

    def test_duplicate_getfield_mergepoint_has_no_side_effects(self):
        ops = """
        [p1]
        i1 = getfield_gc_i(p1, descr=valuedescr)
        debug_merge_point(15, 0)
        i2 = getfield_gc_i(p1, descr=valuedescr)
        escape_n(i1)
        escape_n(i2)
        jump(p1)
        """
        expected = """
        [p1]
        i1 = getfield_gc_i(p1, descr=valuedescr)
        debug_merge_point(15, 0)
        escape_n(i1)
        escape_n(i1)
        jump(p1)
        """
        self.optimize_loop(ops, expected)

    def test_duplicate_getfield_ovf_op_does_not_clear(self):
        ops = """
        [p1]
        i1 = getfield_gc_i(p1, descr=valuedescr)
        i2 = int_add_ovf(i1, 14)
        guard_no_overflow() []
        i3 = getfield_gc_i(p1, descr=valuedescr)
        escape_n(i2)
        escape_n(i3)
        jump(p1)
        """
        expected = """
        [p1]
        i1 = getfield_gc_i(p1, descr=valuedescr)
        i2 = int_add_ovf(i1, 14)
        guard_no_overflow() []
        escape_n(i2)
        escape_n(i1)
        jump(p1)
        """
        self.optimize_loop(ops, expected)

    def test_duplicate_getfield_setarrayitem_does_not_clear(self):
        ops = """
        [p1, p2]
        i1 = getfield_gc_i(p1, descr=valuedescr)
        setarrayitem_gc(p2, 0, p1, descr=arraydescr2)
        i3 = getfield_gc_i(p1, descr=valuedescr)
        escape_n(i1)
        escape_n(i3)
        jump(p1, p2)
        """
        expected = """
        [p1, p2]
        i1 = getfield_gc_i(p1, descr=valuedescr)
        setarrayitem_gc(p2, 0, p1, descr=arraydescr2)
        escape_n(i1)
        escape_n(i1)
        jump(p1, p2)
        """
        self.optimize_loop(ops, expected)

    def test_duplicate_getfield_constant(self):
        ops = """
        []
        i1 = getfield_gc_i(ConstPtr(myptr), descr=valuedescr)
        i2 = getfield_gc_i(ConstPtr(myptr), descr=valuedescr)
        escape_n(i1)
        escape_n(i2)
        jump()
        """
        expected = """
        []
        i1 = getfield_gc_i(ConstPtr(myptr), descr=valuedescr)
        escape_n(i1)
        escape_n(i1)
        jump()
        """
        self.optimize_loop(ops, expected)

    def test_duplicate_getfield_guard_value_const(self):
        ops = """
        [p1]
        guard_value(p1, ConstPtr(myptr)) []
        i1 = getfield_gc_i(p1, descr=valuedescr)
        i2 = getfield_gc_i(ConstPtr(myptr), descr=valuedescr)
        escape_n(i1)
        escape_n(i2)
        jump(p1)
        """
        expected = """
        []
        i1 = getfield_gc_i(ConstPtr(myptr), descr=valuedescr)
        escape_n(i1)
        escape_n(i1)
        jump()
        """
        py.test.skip("XXX")
        self.optimize_loop(ops, 'Constant(myptr)', expected)

    def test_duplicate_getfield_sideeffects_1(self):
        ops = """
        [p1]
        i1 = getfield_gc_i(p1, descr=valuedescr)
        escape_n()
        i2 = getfield_gc_i(p1, descr=valuedescr)
        escape_n(i1)
        escape_n(i2)
        jump(p1)
        """
        self.optimize_loop(ops, ops)

    def test_duplicate_getfield_sideeffects_2(self):
        ops = """
        [p1, i1]
        setfield_gc(p1, i1, descr=valuedescr)
        escape_n()
        i2 = getfield_gc_i(p1, descr=valuedescr)
        escape_n(i2)
        jump(p1, i1)
        """
        self.optimize_loop(ops, ops)

    def test_duplicate_setfield_1(self):
        ops = """
        [p1, i1, i2]
        setfield_gc(p1, i1, descr=valuedescr)
        setfield_gc(p1, i2, descr=valuedescr)
        jump(p1, i1, i2)
        """
        expected = """
        [p1, i1, i2]
        setfield_gc(p1, i2, descr=valuedescr)
        jump(p1, i1, i2)
        """
        self.optimize_loop(ops, expected)

    def test_duplicate_setfield_2(self):
        ops = """
        [p1, i1, i3]
        setfield_gc(p1, i1, descr=valuedescr)
        i2 = getfield_gc_i(p1, descr=valuedescr)
        setfield_gc(p1, i3, descr=valuedescr)
        escape_n(i2)
        jump(p1, i1, i3)
        """
        expected = """
        [p1, i1, i3]
        setfield_gc(p1, i3, descr=valuedescr)
        escape_n(i1)
        jump(p1, i1, i3)
        """
        self.optimize_loop(ops, expected)

    def test_duplicate_setfield_3(self):
        ops = """
        [p1, p2, i1, i3]
        setfield_gc(p1, i1, descr=valuedescr)
        i2 = getfield_gc_i(p2, descr=valuedescr)
        setfield_gc(p1, i3, descr=valuedescr)
        escape_n(i2)
        jump(p1, p2, i1, i3)
        """
        # potential aliasing of p1 and p2 means that we cannot kill the
        # the setfield_gc
        self.optimize_loop(ops, ops)

    def test_duplicate_setfield_4(self):
        ops = """
        [p1, i1, i2, p3]
        setfield_gc(p1, i1, descr=valuedescr)
        #
        # some operations on which the above setfield_gc cannot have effect
        i3 = getarrayitem_gc_pure_i(p3, 1, descr=arraydescr)
        i4 = getarrayitem_gc_i(p3, i3, descr=arraydescr)
        i5 = int_add(i3, i4)
        setarrayitem_gc(p3, 0, i5, descr=arraydescr)
        setfield_gc(p1, i4, descr=nextdescr)
        #
        setfield_gc(p1, i2, descr=valuedescr)
        jump(p1, i1, i2, p3)
        """
        expected = """
        [p1, i1, i2, p3]
        #
        i3 = getarrayitem_gc_pure_i(p3, 1, descr=arraydescr)
        i4 = getarrayitem_gc_i(p3, i3, descr=arraydescr)
        i5 = int_add(i3, i4)
        #
        setfield_gc(p1, i2, descr=valuedescr)
        setfield_gc(p1, i4, descr=nextdescr)
        setarrayitem_gc(p3, 0, i5, descr=arraydescr)
        jump(p1, i1, i2, p3)
        """
        self.optimize_loop(ops, expected)

    def test_duplicate_setfield_5(self):
        ops = """
        [p0, i1]
        p1 = new_with_vtable(descr=nodesize)
        setfield_gc(p1, i1, descr=valuedescr)
        setfield_gc(p0, p1, descr=nextdescr)
        setfield_raw(i1, i1, descr=valuedescr)    # random op with side-effects
        p2 = getfield_gc_r(p0, descr=nextdescr)
        i2 = getfield_gc_i(p2, descr=valuedescr)
        setfield_gc(p0, NULL, descr=nextdescr)
        escape_n(i2)
        jump(p0, i1)
        """
        expected = """
        [p0, i1]
        setfield_raw(i1, i1, descr=valuedescr)
        setfield_gc(p0, NULL, descr=nextdescr)
        escape_n(i1)
        jump(p0, i1)
        """
        self.optimize_loop(ops, expected)

    def test_duplicate_setfield_sideeffects_1(self):
        ops = """
        [p1, i1, i2]
        setfield_gc(p1, i1, descr=valuedescr)
        escape_n()
        setfield_gc(p1, i2, descr=valuedescr)
        jump(p1, i1, i2)
        """
        self.optimize_loop(ops, ops)

    def test_duplicate_setfield_residual_guard_1(self):
        ops = """
        [p1, i1, i2, i3]
        setfield_gc(p1, i1, descr=valuedescr)
        guard_true(i3) []
        i4 = int_neg(i2)
        setfield_gc(p1, i2, descr=valuedescr)
        jump(p1, i1, i2, i4)
        """
        self.optimize_loop(ops, ops)

    def test_duplicate_setfield_residual_guard_2(self):
        # the difference with the previous test is that the field value is
        # a virtual, which we try hard to keep virtual
        ops = """
        [p1, i2, i3]
        p2 = new_with_vtable(descr=nodesize)
        setfield_gc(p1, p2, descr=nextdescr)
        guard_true(i3) []
        i4 = int_neg(i2)
        setfield_gc(p1, NULL, descr=nextdescr)
        jump(p1, i2, i4)
        """
        expected = """
        [p1, i2, i3]
        guard_true(i3) [p1]
        i4 = int_neg(i2)
        setfield_gc(p1, NULL, descr=nextdescr)
        jump(p1, i2, i4)
        """
        self.optimize_loop(ops, expected)

    def test_duplicate_setfield_residual_guard_3(self):
        ops = """
        [p1, i2, i3]
        p2 = new_with_vtable(descr=nodesize)
        setfield_gc(p2, i2, descr=valuedescr)
        setfield_gc(p1, p2, descr=nextdescr)
        guard_true(i3) []
        i4 = int_neg(i2)
        setfield_gc(p1, NULL, descr=nextdescr)
        jump(p1, i2, i4)
        """
        expected = """
        [p1, i2, i3]
        guard_true(i3) [i2, p1]
        i4 = int_neg(i2)
        setfield_gc(p1, NULL, descr=nextdescr)
        jump(p1, i2, i4)
        """
        self.optimize_loop(ops, expected)

    def test_duplicate_setfield_residual_guard_4(self):
        # test that the setfield_gc does not end up between int_eq and
        # the following guard_true
        ops = """
        [p1, i1, i2, i3]
        setfield_gc(p1, i1, descr=valuedescr)
        i5 = int_eq(i3, 5)
        guard_true(i5) []
        i4 = int_neg(i2)
        setfield_gc(p1, i2, descr=valuedescr)
        jump(p1, i1, i2, i4)
        """
        self.optimize_loop(ops, ops)

    def test_setfield_int_eq_result(self):
        # test that the setfield_gc does not end up before int_eq
        ops = """
        [p1, i1, i2]
        i3 = int_eq(i1, i2)
        setfield_gc(p1, i3, descr=valuedescr)
        jump(p1, i1, i2)
        """
        self.optimize_loop(ops, ops)

    def test_duplicate_setfield_aliasing(self):
        # a case where aliasing issues (and not enough cleverness) mean
        # that we fail to remove any setfield_gc
        ops = """
        [p1, p2, i1, i2, i3]
        setfield_gc(p1, i1, descr=valuedescr)
        setfield_gc(p2, i2, descr=valuedescr)
        setfield_gc(p1, i3, descr=valuedescr)
        jump(p1, p2, i1, i2, i3)
        """
        self.optimize_loop(ops, ops)

    def test_duplicate_setfield_guard_value_const(self):
        ops = """
        [p1, i1, i2]
        guard_value(p1, ConstPtr(myptr)) []
        setfield_gc(p1, i1, descr=valuedescr)
        setfield_gc(ConstPtr(myptr), i2, descr=valuedescr)
        jump(p1, i1, i2)
        """
        expected = """
        [i1, i2]
        setfield_gc(ConstPtr(myptr), i2, descr=valuedescr)
        jump(i1, i2)
        """
        py.test.skip("XXX")
        self.optimize_loop(ops, 'Constant(myptr), Not, Not', expected)

    def test_duplicate_getarrayitem_1(self):
        ops = """
        [p1]
        p2 = getarrayitem_gc_r(p1, 0, descr=arraydescr2)
        p3 = getarrayitem_gc_r(p1, 1, descr=arraydescr2)
        p4 = getarrayitem_gc_r(p1, 0, descr=arraydescr2)
        p5 = getarrayitem_gc_r(p1, 1, descr=arraydescr2)
        escape_n(p2)
        escape_n(p3)
        escape_n(p4)
        escape_n(p5)
        jump(p1)
        """
        expected = """
        [p1]
        p2 = getarrayitem_gc_r(p1, 0, descr=arraydescr2)
        p3 = getarrayitem_gc_r(p1, 1, descr=arraydescr2)
        escape_n(p2)
        escape_n(p3)
        escape_n(p2)
        escape_n(p3)
        jump(p1)
        """
        self.optimize_loop(ops, expected)

    def test_duplicate_getarrayitem_after_setarrayitem_1(self):
        ops = """
        [p1, p2]
        setarrayitem_gc(p1, 0, p2, descr=arraydescr2)
        p3 = getarrayitem_gc_r(p1, 0, descr=arraydescr2)
        escape_n(p3)
        jump(p1, p3)
        """
        expected = """
        [p1, p2]
        setarrayitem_gc(p1, 0, p2, descr=arraydescr2)
        escape_n(p2)
        jump(p1, p2)
        """
        self.optimize_loop(ops, expected)

    def test_duplicate_getarrayitem_after_setarrayitem_2(self):
        py.test.skip("setarrayitem with variable index")
        ops = """
        [p1, p2, p3, i1]
        setarrayitem_gc(p1, 0, p2, descr=arraydescr2)
        setarrayitem_gc(p1, i1, p3, descr=arraydescr2)
        p4 = getarrayitem_gc(p1, 0, descr=arraydescr2)
        p5 = getarrayitem_gc(p1, i1, descr=arraydescr2)
        escape_n(p4)
        escape_n(p5)
        jump(p1, p2, p3, i1)
        """
        expected = """
        [p1, p2, p3, i1]
        setarrayitem_gc(p1, 0, p2, descr=arraydescr2)
        setarrayitem_gc(p1, i1, p3, descr=arraydescr2)
        p4 = getarrayitem_gc(p1, 0, descr=arraydescr2)
        escape_n(p4)
        escape_n(p3)
        jump(p1, p2, p3, i1)
        """
        self.optimize_loop(ops, expected)

    def test_duplicate_getarrayitem_after_setarrayitem_3(self):
        ops = """
        [p1, p2, p3, p4, i1]
        setarrayitem_gc(p1, i1, p2, descr=arraydescr2)
        setarrayitem_gc(p1, 0, p3, descr=arraydescr2)
        setarrayitem_gc(p1, 1, p4, descr=arraydescr2)
        p5 = getarrayitem_gc_r(p1, i1, descr=arraydescr2)
        p6 = getarrayitem_gc_r(p1, 0, descr=arraydescr2)
        p7 = getarrayitem_gc_r(p1, 1, descr=arraydescr2)
        escape_n(p5)
        escape_n(p6)
        escape_n(p7)
        jump(p1, p2, p3, p4, i1)
        """
        expected = """
        [p1, p2, p3, p4, i1]
        setarrayitem_gc(p1, i1, p2, descr=arraydescr2)
        setarrayitem_gc(p1, 0, p3, descr=arraydescr2)
        setarrayitem_gc(p1, 1, p4, descr=arraydescr2)
        p5 = getarrayitem_gc_r(p1, i1, descr=arraydescr2)
        escape_n(p5)
        escape_n(p3)
        escape_n(p4)
        jump(p1, p2, p3, p4, i1)
        """
        self.optimize_loop(ops, expected)

    def test_getarrayitem_pure_does_not_invalidate(self):
        ops = """
        [p1, p2]
        p3 = getarrayitem_gc_r(p1, 0, descr=arraydescr2)
        i4 = getfield_gc_pure_i(ConstPtr(myptr), descr=valuedescr)
        p5 = getarrayitem_gc_r(p1, 0, descr=arraydescr2)
        escape_n(p3)
        escape_n(i4)
        escape_n(p5)
        jump(p1, p2)
        """
        expected = """
        [p1, p2]
        p3 = getarrayitem_gc_r(p1, 0, descr=arraydescr2)
        escape_n(p3)
        escape_n(5)
        escape_n(p3)
        jump(p1, p2)
        """
        self.optimize_loop(ops, expected)

    def test_duplicate_getarrayitem_after_setarrayitem_two_arrays(self):
        ops = """
        [p1, p2, p3, p4, i1]
        setarrayitem_gc(p1, 0, p3, descr=arraydescr2)
        setarrayitem_gc(p2, 1, p4, descr=arraydescr2)
        p5 = getarrayitem_gc_r(p1, 0, descr=arraydescr2)
        p6 = getarrayitem_gc_r(p2, 1, descr=arraydescr2)
        escape_n(p5)
        escape_n(p6)
        jump(p1, p2, p3, p4, i1)
        """
        expected = """
        [p1, p2, p3, p4, i1]
        setarrayitem_gc(p1, 0, p3, descr=arraydescr2)
        setarrayitem_gc(p2, 1, p4, descr=arraydescr2)
        escape_n(p3)
        escape_n(p4)
        jump(p1, p2, p3, p4, i1)
        """
        self.optimize_loop(ops, expected)

    def test_duplicate_getarrayitem_after_setarrayitem_bug(self):
        ops = """
        [p0, i0, i1]
        setarrayitem_gc(p0, 0, i0, descr=arraydescr)
        i6 = int_add(i0, 1)
        setarrayitem_gc(p0, i1, i6, descr=arraydescr)
        i10 = getarrayitem_gc_i(p0, 0, descr=arraydescr)
        i11 = int_add(i10, i0)
        jump(p0, i11, i1)
        """
        expected = """
        [p0, i0, i1]
        i6 = int_add(i0, 1)
        setarrayitem_gc(p0, 0, i0, descr=arraydescr)
        setarrayitem_gc(p0, i1, i6, descr=arraydescr)
        i10 = getarrayitem_gc_i(p0, 0, descr=arraydescr)
        i11 = int_add(i10, i0)
        jump(p0, i11, i1)
        """
        self.optimize_loop(ops, expected)

    def test_duplicate_getarrayitem_after_setarrayitem_bug2(self):
        ops = """
        [p0, i0, i1]
        i2 = getarrayitem_gc_i(p0, 0, descr=arraydescr)
        i6 = int_add(i0, 1)
        setarrayitem_gc(p0, i1, i6, descr=arraydescr)
        i10 = getarrayitem_gc_i(p0, 0, descr=arraydescr)
        i11 = int_add(i10, i2)
        jump(p0, i11, i1)
        """
        expected = """
        [p0, i0, i1]
        i2 = getarrayitem_gc_i(p0, 0, descr=arraydescr)
        i6 = int_add(i0, 1)
        setarrayitem_gc(p0, i1, i6, descr=arraydescr)
        i10 = getarrayitem_gc_i(p0, 0, descr=arraydescr)
        i11 = int_add(i10, i2)
        jump(p0, i11, i1)
        """
        self.optimize_loop(ops, expected)

    def test_bug_1(self):
        ops = """
        [i0, p1]
        p4 = getfield_gc_r(p1, descr=nextdescr)
        guard_nonnull(p4) []
        escape_n(p4)
        #
        p2 = new_with_vtable(descr=nodesize)
        p3 = escape_r()
        setfield_gc(p2, p3, descr=nextdescr)
        jump(i0, p2)
        """
        expected = """
        [i0, p4]
        guard_nonnull(p4) []
        escape_n(p4)
        #
        p3 = escape_r()
        jump(i0, p3)
        """
        py.test.skip("XXX")
        self.optimize_loop(ops, 'Not, Virtual(node_vtable, nextdescr=Not)',
                           expected)

    def test_bug_2(self):
        ops = """
        [i0, p1]
        p4 = getarrayitem_gc(p1, 0, descr=arraydescr2)
        guard_nonnull(p4) []
        escape_n(p4)
        #
        p2 = new_array(1, descr=arraydescr2)
        p3 = escape_r()
        setarrayitem_gc(p2, 0, p3, descr=arraydescr2)
        jump(i0, p2)
        """
        expected = """
        [i0, p4]
        guard_nonnull(p4) []
        escape_n(p4)
        #
        p3 = escape_r()
        jump(i0, p3)
        """
        py.test.skip("XXX")
        self.optimize_loop(ops, 'Not, VArray(arraydescr2, Not)',
                           expected)

    def test_bug_3(self):
        ops = """
        [p1]
        guard_nonnull(p1) []
        guard_class(p1, ConstClass(node_vtable2)) []
        p2 = getfield_gc_r(p1, descr=nextdescr)
        guard_nonnull(12) []
        guard_class(p2, ConstClass(node_vtable)) []
        p3 = getfield_gc_r(p1, descr=otherdescr)
        guard_nonnull(12) []
        guard_class(p3, ConstClass(node_vtable)) []
        setfield_gc(p3, p2, descr=otherdescr)
        p1a = new_with_vtable(ConstClass(node_vtable2))
        p2a = new_with_vtable(descr=nodesize)
        p3a = new_with_vtable(descr=nodesize)
        escape_n(p3a)
        setfield_gc(p1a, p2a, descr=nextdescr)
        setfield_gc(p1a, p3a, descr=otherdescr)
        jump(p1a)
        """
        expected = """
        [p2, p3]
        guard_class(p2, ConstClass(node_vtable)) []
        guard_class(p3, ConstClass(node_vtable)) []
        setfield_gc(p3, p2, descr=otherdescr)
        p3a = new_with_vtable(descr=nodesize)
        escape_n(p3a)
        p2a = new_with_vtable(descr=nodesize)
        jump(p2a, p3a)
        """
        py.test.skip("XXX")
        self.optimize_loop(ops, 'Virtual(node_vtable2, nextdescr=Not, otherdescr=Not)', expected)

    def test_bug_3bis(self):
        ops = """
        [p1]
        guard_nonnull(p1) []
        guard_class(p1, ConstClass(node_vtable2)) []
        p2 = getfield_gc_r(p1, descr=nextdescr)
        guard_nonnull(12) []
        guard_class(p2, ConstClass(node_vtable)) []
        p3 = getfield_gc_r(p1, descr=otherdescr)
        guard_nonnull(12) []
        guard_class(p3, ConstClass(node_vtable)) []
        p1a = new_with_vtable(ConstClass(node_vtable2))
        p2a = new_with_vtable(descr=nodesize)
        setfield_gc(p3, p2a, descr=otherdescr)
        p3a = new_with_vtable(descr=nodesize)
        escape_n(p3a)
        setfield_gc(p1a, p2a, descr=nextdescr)
        setfield_gc(p1a, p3a, descr=otherdescr)
        jump(p1a)
        """
        expected = """
        [p2, p3]
        guard_class(p2, ConstClass(node_vtable)) []
        guard_class(p3, ConstClass(node_vtable)) []
        p2a = new_with_vtable(descr=nodesize)
        setfield_gc(p3, p2a, descr=otherdescr)
        p3a = new_with_vtable(descr=nodesize)
        escape_n(p3a)
        jump(p2a, p3a)
        """
        py.test.skip("XXX")
        self.optimize_loop(ops, 'Virtual(node_vtable2, nextdescr=Not, otherdescr=Not)', expected)

    def test_invalid_loop_1(self):
        ops = """
        [p1]
        guard_isnull(p1) []
        #
        p2 = new_with_vtable(descr=nodesize)
        jump(p2)
        """
        py.test.skip("XXX")
        py.test.raises(InvalidLoop, self.optimize_loop,
                       ops, 'Virtual(node_vtable)', None)

    def test_invalid_loop_2(self):
        py.test.skip("this would fail if we had Fixed again in the specnodes")
        ops = """
        [p1]
        guard_class(p1, ConstClass(node_vtable2)) []
        #
        p2 = new_with_vtable(descr=nodesize)
        escape_n(p2)      # prevent it from staying Virtual
        jump(p2)
        """
        py.test.raises(InvalidLoop, self.optimize_loop,
                       ops, '...', None)

    def test_invalid_loop_3(self):
        ops = """
        [p1]
        p2 = getfield_gc_r(p1, descr=nextdescr)
        guard_isnull(p2) []
        #
        p3 = new_with_vtable(descr=nodesize)
        p4 = new_with_vtable(descr=nodesize)
        setfield_gc(p3, p4, descr=nextdescr)
        jump(p3)
        """
        py.test.skip("XXX")
        py.test.raises(InvalidLoop, self.optimize_loop, ops,
                       'Virtual(node_vtable, nextdescr=Virtual(node_vtable))',
                       None)

    def test_merge_guard_class_guard_value(self):
        ops = """
        [p1, i0, i1, i2, p2]
        guard_class(p1, ConstClass(node_vtable)) [i0]
        i3 = int_add(i1, i2)
        guard_value(p1, ConstPtr(myptr)) [i1]
        jump(p2, i0, i1, i3, p2)
        """
        expected = """
        [p1, i0, i1, i2, p2]
        guard_value(p1, ConstPtr(myptr)) [i0]
        i3 = int_add(i1, i2)
        jump(p2, i0, i1, i3, p2)
        """
        self.optimize_loop(ops, expected)

    def test_merge_guard_nonnull_guard_class(self):
        ops = """
        [p1, i0, i1, i2, p2]
        guard_nonnull(p1) [i0]
        i3 = int_add(i1, i2)
        guard_class(p1, ConstClass(node_vtable)) [i1]
        jump(p2, i0, i1, i3, p2)
        """
        expected = """
        [p1, i0, i1, i2, p2]
        guard_nonnull_class(p1, ConstClass(node_vtable)) [i0]
        i3 = int_add(i1, i2)
        jump(p2, i0, i1, i3, p2)
        """
        self.optimize_loop(ops, expected)
        self.check_expanded_fail_descr("i0", rop.GUARD_NONNULL_CLASS)

    def test_merge_guard_nonnull_guard_value(self):
        ops = """
        [p1, i0, i1, i2, p2]
        guard_nonnull(p1) [i0]
        i3 = int_add(i1, i2)
        guard_value(p1, ConstPtr(myptr)) [i1]
        jump(p2, i0, i1, i3, p2)
        """
        expected = """
        [p1, i0, i1, i2, p2]
        guard_value(p1, ConstPtr(myptr)) [i0]
        i3 = int_add(i1, i2)
        jump(p2, i0, i1, i3, p2)
        """
        self.optimize_loop(ops, expected)
        self.check_expanded_fail_descr("i0", rop.GUARD_VALUE)

    def test_merge_guard_nonnull_guard_class_guard_value(self):
        ops = """
        [p1, i0, i1, i2, p2]
        guard_nonnull(p1) [i0]
        i3 = int_add(i1, i2)
        guard_class(p1, ConstClass(node_vtable)) [i2]
        i4 = int_sub(i3, 1)
        guard_value(p1, ConstPtr(myptr)) [i1]
        jump(p2, i0, i1, i4, p2)
        """
        expected = """
        [p1, i0, i1, i2, p2]
        guard_value(p1, ConstPtr(myptr)) [i0]
        i3 = int_add(i1, i2)
        i4 = int_sub(i3, 1)
        jump(p2, i0, i1, i4, p2)
        """
        self.optimize_loop(ops, expected)
        self.check_expanded_fail_descr("i0", rop.GUARD_VALUE)

    def test_guard_class_oois(self):
        ops = """
        [p1]
        guard_class(p1, ConstClass(node_vtable2)) []
        i = instance_ptr_ne(ConstPtr(myptr), p1)
        guard_true(i) []
        jump(p1)
        """
        expected = """
        [p1]
        guard_class(p1, ConstClass(node_vtable2)) []
        jump(p1)
        """
        self.optimize_loop(ops, expected)

    def test_oois_of_itself(self):
        ops = """
        [p0]
        p1 = getfield_gc_r(p0, descr=nextdescr)
        p2 = getfield_gc_r(p0, descr=nextdescr)
        i1 = ptr_eq(p1, p2)
        guard_true(i1) []
        i2 = ptr_ne(p1, p2)
        guard_false(i2) []
        jump(p0)
        """
        expected = """
        [p0]
        p1 = getfield_gc_r(p0, descr=nextdescr)
        jump(p0)
        """
        self.optimize_loop(ops, expected)

    def test_remove_duplicate_pure_op(self):
        ops = """
        [p1, p2]
        i1 = ptr_eq(p1, p2)
        i2 = ptr_eq(p1, p2)
        i3 = int_add(i1, 1)
        i3b = int_is_true(i3)
        guard_true(i3b) []
        i4 = int_add(i2, 1)
        i4b = int_is_true(i4)
        guard_true(i4b) []
        escape_n(i3)
        escape_n(i4)
        guard_true(i1) []
        guard_true(i2) []
        jump(p1, p2)
        """
        expected = """
        [p1, p2]
        i1 = ptr_eq(p1, p2)
        i3 = int_add(i1, 1)
        escape_n(i3)
        escape_n(i3)
        guard_true(i1) []
        jump(p1, p2)
        """
        self.optimize_loop(ops, expected)

    def test_remove_duplicate_pure_op_with_descr(self):
        ops = """
        [p1]
        i0 = arraylen_gc(p1, descr=arraydescr)
        i1 = int_gt(i0, 0)
        guard_true(i1) []
        i2 = arraylen_gc(p1, descr=arraydescr)
        i3 = int_gt(i0, 0)
        guard_true(i3) []
        jump(p1)
        """
        expected = """
        [p1]
        i0 = arraylen_gc(p1, descr=arraydescr)
        i1 = int_gt(i0, 0)
        guard_true(i1) []
        jump(p1)
        """
        self.optimize_loop(ops, expected)

    def test_remove_duplicate_pure_op_ovf(self):
        ops = """
        [i1]
        i3 = int_add_ovf(i1, 1)
        guard_no_overflow() []
        i3b = int_is_true(i3)
        guard_true(i3b) []
        i4 = int_add_ovf(i1, 1)
        guard_no_overflow() []
        i4b = int_is_true(i4)
        guard_true(i4b) []
        escape_n(i3)
        escape_n(i4)
        jump(i1)
        """
        expected = """
        [i1]
        i3 = int_add_ovf(i1, 1)
        guard_no_overflow() []
        i3b = int_is_true(i3)
        guard_true(i3b) []
        escape_n(i3)
        escape_n(i3)
        jump(i1)
        """
        self.optimize_loop(ops, expected)

    def test_int_and_or_with_zero(self):
        ops = """
        [i0, i1]
        i2 = int_and(i0, 0)
        i3 = int_and(0, i2)
        i4 = int_or(i2, i1)
        i5 = int_or(i0, i3)
        jump(i4, i5)
        """
        expected = """
        [i0, i1]
        jump(i1, i0)
        """
        self.optimize_loop(ops, expected)

    def test_fold_partially_constant_ops(self):
        ops = """
        [i0]
        i1 = int_sub(i0, 0)
        jump(i1)
        """
        expected = """
        [i0]
        jump(i0)
        """
        self.optimize_loop(ops, expected)

        ops = """
        [i0]
        i1 = int_add(i0, 0)
        jump(i1)
        """
        expected = """
        [i0]
        jump(i0)
        """
        self.optimize_loop(ops, expected)

        ops = """
        [i0]
        i1 = int_add(0, i0)
        jump(i1)
        """
        expected = """
        [i0]
        jump(i0)
        """
        self.optimize_loop(ops, expected)

        ops = """
        [i0]
        i1 = int_floordiv(0, i0)
        jump(i1)
        """
        expected = """
        [i0]
        jump(0)
        """
        self.optimize_loop(ops, expected)

    def test_fold_partially_constant_ops_ovf(self):
        ops = """
        [i0]
        i1 = int_sub_ovf(i0, 0)
        guard_no_overflow() []
        jump(i1)
        """
        expected = """
        [i0]
        jump(i0)
        """
        self.optimize_loop(ops, expected)

        ops = """
        [i0]
        i1 = int_add_ovf(i0, 0)
        guard_no_overflow() []
        jump(i1)
        """
        expected = """
        [i0]
        jump(i0)
        """
        self.optimize_loop(ops, expected)

        ops = """
        [i0]
        i1 = int_add_ovf(0, i0)
        guard_no_overflow() []
        jump(i1)
        """
        expected = """
        [i0]
        jump(i0)
        """
        self.optimize_loop(ops, expected)

    def test_fold_constant_partial_ops_float(self):
        ops = """
        [f0]
        f1 = float_mul(f0, 1.0)
        f2 = escape_f(f1)
        jump(f2)
        """
        expected = """
        [f0]
        f2 = escape_f(f0)
        jump(f2)
        """
        self.optimize_loop(ops, expected)

        ops = """
        [f0]
        f1 = float_mul(1.0, f0)
        f2 = escape_f(f1)
        jump(f2)
        """
        expected = """
        [f0]
        f2 = escape_f(f0)
        jump(f2)
        """
        self.optimize_loop(ops, expected)


        ops = """
        [f0]
        f1 = float_mul(f0, -1.0)
        f2 = escape_f(f1)
        jump(f2)
        """
        expected = """
        [f0]
        f1 = float_neg(f0)
        f2 = escape_f(f1)
        jump(f2)
        """
        self.optimize_loop(ops, expected)

        ops = """
        [f0]
        f1 = float_mul(-1.0, f0)
        f2 = escape_f(f1)
        jump(f2)
        """
        expected = """
        [f0]
        f1 = float_neg(f0)
        f2 = escape_f(f1)
        jump(f2)
        """
        self.optimize_loop(ops, expected)

    def test_fold_repeated_float_neg(self):
        ops = """
        [f0]
        f1 = float_neg(f0)
        f2 = float_neg(f1)
        f3 = float_neg(f2)
        f4 = float_neg(f3)
        escape_n(f4)
        jump(f4)
        """
        expected = """
        [f0]
        # The backend removes this dead op.
        f1 = float_neg(f0)
        escape_n(f0)
        jump(f0)
        """
        self.optimize_loop(ops, expected)

    def test_float_division_by_multiplication(self):
        ops = """
        [f0]
        f1 = float_truediv(f0, 2.0)
        f2 = float_truediv(f1, 3.0)
        f3 = float_truediv(f2, -0.25)
        f4 = float_truediv(f3, 0.0)
        f5 = escape_f(f4)
        jump(f5)
        """

        expected = """
        [f0]
        f1 = float_mul(f0, 0.5)
        f2 = float_truediv(f1, 3.0)
        f3 = float_mul(f2, -4.0)
        f4 = float_truediv(f3, 0.0)
        f5 = escape_f(f4)
        jump(f5)
        """
        self.optimize_loop(ops, expected)

    # ----------

    def _verify_fail_args(self, boxes, oparse, text):
        import re
        r = re.compile(r"\bwhere\s+(\w+)\s+is a\s+(\w+)")
        parts = list(r.finditer(text))
        ends = [match.start() for match in parts] + [len(text)]
        #
        virtuals = {}
        for match, end in zip(parts, ends[1:]):
            pvar = match.group(1)
            fieldstext = text[match.end():end]
            if match.group(2) == 'varray':
                arrayname, fieldstext = fieldstext.split(':', 1)
                tag = ('varray', self.namespace[arrayname.strip()])
            elif match.group(2) == 'vstruct':
                if ',' in fieldstext:
                    structname, fieldstext = fieldstext.split(',', 1)
                else:
                    structname, fieldstext = fieldstext, ''
                tag = ('vstruct', self.namespace[structname.strip()])
            else:
                tag = ('virtual', self.namespace[match.group(2)])
            virtuals[pvar] = (tag, None, fieldstext)
        #
        r2 = re.compile(r"([\w\d()]+)[.](\w+)\s*=\s*([\w\d()]+)")
        pendingfields = []
        for match in r2.finditer(text):
            pvar = match.group(1)
            pfieldname = match.group(2)
            pfieldvar = match.group(3)
            pendingfields.append((pvar, pfieldname, pfieldvar))
        #
        def _variables_equal(box, varname, strict):
            if varname not in virtuals:
                if strict:
                    assert box.same_box(oparse.getvar(varname))
                else:
                    assert box.getvalue() == oparse.getvar(varname).getvalue()
            else:
                tag, resolved, fieldstext = virtuals[varname]
                if tag[0] == 'virtual':
                    assert self.get_class_of_box(box) == tag[1]
                elif tag[0] == 'varray':
                    pass    # xxx check arraydescr
                elif tag[0] == 'vstruct':
                    pass    # xxx check typedescr
                else:
                    assert 0
                if resolved is not None:
                    assert resolved.getvalue() == box.getvalue()
                else:
                    virtuals[varname] = tag, box, fieldstext
        #
        basetext = text.splitlines()[0]
        varnames = [s.strip() for s in basetext.split(',')]
        if varnames == ['']:
            varnames = []
        assert len(boxes) == len(varnames)
        for box, varname in zip(boxes, varnames):
            _variables_equal(box, varname, strict=False)
        for pvar, pfieldname, pfieldvar in pendingfields:
            box = oparse.getvar(pvar)
            fielddescr = self.namespace[pfieldname.strip()]
            opnum = OpHelpers.getfield_for_descr(fielddescr)
            fieldval = executor.execute(self.cpu, None,
                                        opnum,
                                        fielddescr,
                                        box)
            _variables_equal(executor.wrap_constant(fieldval), pfieldvar,
                             strict=True)
        #
        for match in parts:
            pvar = match.group(1)
            tag, resolved, fieldstext = virtuals[pvar]
            assert resolved is not None
            index = 0
            for fieldtext in fieldstext.split(','):
                fieldtext = fieldtext.strip()
                if not fieldtext:
                    continue
                if tag[0] in ('virtual', 'vstruct'):
                    fieldname, fieldvalue = fieldtext.split('=')
                    fielddescr = self.namespace[fieldname.strip()]
                    opnum = OpHelpers.getfield_for_descr(fielddescr)
                    fieldval = executor.execute(self.cpu, None, opnum,
                                                fielddescr,
                                                resolved)
                elif tag[0] == 'varray':
                    fieldvalue = fieldtext
                    #opnum = OpHelpers.getarrayitem_for_descr(fielddescr)
                    fieldval = executor.execute(self.cpu, None,
                                                rop.GETARRAYITEM_GC_I,
                                                tag[1],
                                                resolved, ConstInt(index))
                else:
                    assert 0
                _variables_equal(executor.wrap_constant(fieldval),
                                 fieldvalue.strip(), strict=False)
                index += 1

    def check_expanded_fail_descr(self, expectedtext, guard_opnum):
        from rpython.jit.metainterp.test.test_resume import ResumeDataFakeReader
        from rpython.jit.metainterp.test.test_resume import MyMetaInterp
        guard_op, = [op for op in self.loop.operations if op.is_guard()]
        fail_args = guard_op.getfailargs()
        fdescr = guard_op.getdescr()
        assert fdescr.guard_opnum == guard_opnum
        reader = ResumeDataFakeReader(fdescr, fail_args,
                                      MyMetaInterp(self.cpu))
        boxes = reader.consume_boxes()
        self._verify_fail_args(boxes, self.oparse, expectedtext)

    def test_expand_fail_1(self):
        ops = """
        [i1, i3]
        # first rename i3 into i4
        p1 = new_with_vtable(descr=nodesize)
        setfield_gc(p1, i3, descr=valuedescr)
        i4 = getfield_gc_i(p1, descr=valuedescr)
        #
        i2 = int_add(10, 5)
        guard_true(i1) [i2, i4]
        jump(i1, i4)
        """
        expected = """
        [i1, i3]
        guard_true(i1) [i3]
        jump(1, i3)
        """
        self.optimize_loop(ops, expected)
        self.check_expanded_fail_descr('15, i3', rop.GUARD_TRUE)

    def test_expand_fail_2(self):
        ops = """
        [i1, i2]
        p1 = new_with_vtable(descr=nodesize)
        setfield_gc(p1, i2, descr=valuedescr)
        setfield_gc(p1, p1, descr=nextdescr)
        guard_true(i1) [p1]
        jump(i1, i2)
        """
        expected = """
        [i1, i2]
        guard_true(i1) [i2]
        jump(1, i2)
        """
        self.optimize_loop(ops, expected)
        self.check_expanded_fail_descr('''ptr
            where ptr is a node_vtable, valuedescr=i2
            ''', rop.GUARD_TRUE)

    def test_expand_fail_3(self):
        ops = """
        [i1, i2, i3, p3]
        p1 = new_with_vtable(descr=nodesize)
        p2 = new_with_vtable(descr=nodesize)
        setfield_gc(p1, 1, descr=valuedescr)
        setfield_gc(p1, p2, descr=nextdescr)
        setfield_gc(p2, i2, descr=valuedescr)
        setfield_gc(p2, p3, descr=nextdescr)
        guard_true(i1) [i3, p1]
        jump(i2, i1, i3, p3)
        """
        expected = """
        [i1, i2, i3, p3]
        guard_true(i1) [i3, i2, p3]
        jump(i2, 1, i3, p3)
        """
        self.optimize_loop(ops, expected)
        self.check_expanded_fail_descr('''i3, p1
            where p1 is a node_vtable, valuedescr=1, nextdescr=p2
            where p2 is a node_vtable, valuedescr=i2, nextdescr=p3
            ''', rop.GUARD_TRUE)

    def test_expand_fail_4(self):
        for arg in ['p1', 'i2,p1', 'p1,p2', 'p2,p1',
                    'i2,p1,p2', 'i2,p2,p1']:
            ops = """
            [i1, i2, i3]
            p1 = new_with_vtable(descr=nodesize)
            setfield_gc(p1, i3, descr=valuedescr)
            i4 = getfield_gc_i(p1, descr=valuedescr)   # copy of i3
            p2 = new_with_vtable(descr=nodesize)
            setfield_gc(p1, i2, descr=valuedescr)
            setfield_gc(p1, p2, descr=nextdescr)
            setfield_gc(p2, i2, descr=valuedescr)
            guard_true(i1) [i4, i3, %s]
            jump(i1, i2, i3)
            """
            expected = """
            [i1, i2, i3]
            guard_true(i1) [i3, i2]
            jump(1, i2, i3)
            """
            self.optimize_loop(ops % arg, expected)
            self.check_expanded_fail_descr('''i3, i3, %s
                where p1 is a node_vtable, valuedescr=i2, nextdescr=p2
                where p2 is a node_vtable, valuedescr=i2''' % arg,
                                           rop.GUARD_TRUE)

    def test_expand_fail_5(self):
        ops = """
        [i1, i2, i3, i4]
        p1 = new_with_vtable(descr=nodesize)
        p2 = new_with_vtable(descr=nodesize)
        setfield_gc(p1, i4, descr=valuedescr)
        setfield_gc(p1, p2, descr=nextdescr)
        setfield_gc(p2, i2, descr=valuedescr)
        setfield_gc(p2, p1, descr=nextdescr)      # a cycle
        guard_true(i1) [i3, i4, p1, p2]
        jump(i2, i1, i3, i4)
        """
        expected = """
        [i1, i2, i3, i4]
        guard_true(i1) [i3, i4, i2]
        jump(i2, 1, i3, i4)
        """
        self.optimize_loop(ops, expected)
        self.check_expanded_fail_descr('''i3, i4, p1, p2
            where p1 is a node_vtable, valuedescr=i4, nextdescr=p2
            where p2 is a node_vtable, valuedescr=i2, nextdescr=p1
            ''', rop.GUARD_TRUE)

    def test_expand_fail_6(self):
        ops = """
        [p0, i0, i1]
        guard_true(i0) [p0]
        p1 = new_with_vtable(descr=nodesize)
        setfield_gc(p1, i1, descr=valuedescr)
        jump(p1, i1, i1)
        """
        expected = """
        [i1b, i0, i1]
        guard_true(i0) [i1b]
        jump(i1, i1, i1)
        """
        py.test.skip("XXX")
        self.optimize_loop(ops, '''Virtual(node_vtable, valuedescr=Not),
                                   Not, Not''', expected)
        self.check_expanded_fail_descr('''p0
            where p0 is a node_vtable, valuedescr=i1b
            ''', rop.GUARD_TRUE)

    def test_expand_fail_varray(self):
        ops = """
        [i1]
        p1 = new_array(3, descr=arraydescr)
        setarrayitem_gc(p1, 1, i1, descr=arraydescr)
        setarrayitem_gc(p1, 0, 25, descr=arraydescr)
        guard_true(i1) [p1]
        i2 = getarrayitem_gc_i(p1, 1, descr=arraydescr)
        jump(i2)
        """
        expected = """
        [i1]
        guard_true(i1) [i1]
        jump(1)
        """
        self.optimize_loop(ops, expected)
        self.check_expanded_fail_descr('''p1
            where p1 is a varray arraydescr: 25, i1
            ''', rop.GUARD_TRUE)

    def test_expand_fail_vstruct(self):
        ops = """
        [i1, p1]
        p2 = new(descr=ssize)
        setfield_gc(p2, i1, descr=adescr)
        setfield_gc(p2, p1, descr=bdescr)
        guard_true(i1) [p2]
        i3 = getfield_gc_i(p2, descr=adescr)
        p3 = getfield_gc_r(p2, descr=bdescr)
        jump(i3, p3)
        """
        expected = """
        [i1, p1]
        guard_true(i1) [i1, p1]
        jump(1, p1)
        """
        self.optimize_loop(ops, expected)
        self.check_expanded_fail_descr('''p2
            where p2 is a vstruct ssize, adescr=i1, bdescr=p1
            ''', rop.GUARD_TRUE)

    def test_expand_fail_v_all_1(self):
        ops = """
        [i1, p1a, i2]
        p6s = getarrayitem_gc(p1a, 0, descr=arraydescr2)
        p7v = getfield_gc_r(p6s, descr=bdescr)
        p5s = new(descr=ssize)
        setfield_gc(p5s, i2, descr=adescr)
        setfield_gc(p5s, p7v, descr=bdescr)
        setarrayitem_gc(p1a, 1, p5s, descr=arraydescr2)
        guard_true(i1) [p1a]
        p2s = new(descr=ssize)
        p3v = new_with_vtable(descr=nodesize)
        p4a = new_array(2, descr=arraydescr2)
        setfield_gc(p2s, i1, descr=adescr)
        setfield_gc(p2s, p3v, descr=bdescr)
        setfield_gc(p3v, i2, descr=valuedescr)
        setarrayitem_gc(p4a, 0, p2s, descr=arraydescr2)
        jump(i1, p4a, i2)
        """
        expected = """
        [i1, ia, iv, pnull, i2]
        guard_true(i1) [ia, iv, i2]
        jump(1, 1, i2, NULL, i2)
        """
        py.test.skip("XXX")
        self.optimize_loop(ops, '''
            Not,
            VArray(arraydescr2,
                   VStruct(ssize,
                           adescr=Not,
                           bdescr=Virtual(node_vtable,
                                          valuedescr=Not)),
                   Not),
            Not''', expected)
        self.check_expanded_fail_descr('''p1a
            where p1a is a varray arraydescr2: p6s, p5s
            where p6s is a vstruct ssize, adescr=ia, bdescr=p7v
            where p5s is a vstruct ssize, adescr=i2, bdescr=p7v
            where p7v is a node_vtable, valuedescr=iv
            ''', rop.GUARD_TRUE)

    def test_expand_fail_lazy_setfield_1(self):
        ops = """
        [p1, i2, i3]
        p2 = new_with_vtable(descr=nodesize)
        setfield_gc(p2, i2, descr=valuedescr)
        setfield_gc(p1, p2, descr=nextdescr)
        guard_true(i3) []
        i4 = int_neg(i2)
        setfield_gc(p1, NULL, descr=nextdescr)
        jump(p1, i2, i4)
        """
        expected = """
        [p1, i2, i3]
        guard_true(i3) [p1, i2]
        i4 = int_neg(i2)
        setfield_gc(p1, NULL, descr=nextdescr)
        jump(p1, i2, i4)
        """
        self.optimize_loop(ops, expected)
        self.loop.inputargs[0].setref_base(self.nodeaddr)
        self.check_expanded_fail_descr('''
            p1.nextdescr = p2
            where p2 is a node_vtable, valuedescr=i2
            ''', rop.GUARD_TRUE)

    def test_expand_fail_lazy_setfield_2(self):
        ops = """
        [i2, i3]
        p2 = new_with_vtable(descr=nodesize)
        setfield_gc(p2, i2, descr=valuedescr)
        setfield_gc(ConstPtr(myptr), p2, descr=nextdescr)
        guard_true(i3) []
        i4 = int_neg(i2)
        setfield_gc(ConstPtr(myptr), NULL, descr=nextdescr)
        jump(i2, i4)
        """
        expected = """
        [i2, i3]
        guard_true(i3) [i2]
        i4 = int_neg(i2)
        setfield_gc(ConstPtr(myptr), NULL, descr=nextdescr)
        jump(i2, i4)
        """
        self.optimize_loop(ops, expected)
        self.check_expanded_fail_descr('''
            ConstPtr(myptr).nextdescr = p2
            where p2 is a node_vtable, valuedescr=i2
            ''', rop.GUARD_TRUE)

    def test_residual_call_does_not_invalidate_caches(self):
        ops = """
        [p1, p2]
        i1 = getfield_gc_i(p1, descr=valuedescr)
        i2 = call_i(i1, descr=nonwritedescr)
        i3 = getfield_gc_i(p1, descr=valuedescr)
        escape_n(i1)
        escape_n(i3)
        jump(p1, p2)
        """
        expected = """
        [p1, p2]
        i1 = getfield_gc_i(p1, descr=valuedescr)
        i2 = call_i(i1, descr=nonwritedescr)
        escape_n(i1)
        escape_n(i1)
        jump(p1, p2)
        """
        self.optimize_loop(ops, expected)

    def test_residual_call_invalidate_some_caches(self):
        ops = """
        [p1, p2]
        i1 = getfield_gc_i(p1, descr=adescr)
        i2 = getfield_gc_i(p1, descr=bdescr)
        i3 = call_i(i1, descr=writeadescr)
        i4 = getfield_gc_i(p1, descr=adescr)
        i5 = getfield_gc_i(p1, descr=bdescr)
        escape_n(i1)
        escape_n(i2)
        escape_n(i4)
        escape_n(i5)
        jump(p1, p2)
        """
        expected = """
        [p1, p2]
        i1 = getfield_gc_i(p1, descr=adescr)
        i2 = getfield_gc_i(p1, descr=bdescr)
        i3 = call_i(i1, descr=writeadescr)
        i4 = getfield_gc_i(p1, descr=adescr)
        escape_n(i1)
        escape_n(i2)
        escape_n(i4)
        escape_n(i2)
        jump(p1, p2)
        """
        self.optimize_loop(ops, expected)

    def test_residual_call_invalidate_arrays(self):
        ops = """
        [p1, p2, i1]
        p3 = getarrayitem_gc_r(p1, 0, descr=arraydescr2)
        p4 = getarrayitem_gc_r(p2, 1, descr=arraydescr2)
        i3 = call_i(i1, descr=writeadescr)
        p5 = getarrayitem_gc_r(p1, 0, descr=arraydescr2)
        p6 = getarrayitem_gc_r(p2, 1, descr=arraydescr2)
        escape_n(p3)
        escape_n(p4)
        escape_n(p5)
        escape_n(p6)
        jump(p1, p2, i1)
        """
        expected = """
        [p1, p2, i1]
        p3 = getarrayitem_gc_r(p1, 0, descr=arraydescr2)
        p4 = getarrayitem_gc_r(p2, 1, descr=arraydescr2)
        i3 = call_i(i1, descr=writeadescr)
        escape_n(p3)
        escape_n(p4)
        escape_n(p3)
        escape_n(p4)
        jump(p1, p2, i1)
        """
        self.optimize_loop(ops, expected)

    def test_residual_call_invalidate_some_arrays(self):
        ops = """
        [p1, p2, i1]
        p3 = getarrayitem_gc_r(p2, 0, descr=arraydescr2)
        p4 = getarrayitem_gc_r(p2, 1, descr=arraydescr2)
        i2 = getarrayitem_gc_i(p1, 1, descr=arraydescr)
        i3 = call_i(i1, descr=writearraydescr)
        p5 = getarrayitem_gc_r(p2, 0, descr=arraydescr2)
        p6 = getarrayitem_gc_r(p2, 1, descr=arraydescr2)
        i4 = getarrayitem_gc_i(p1, 1, descr=arraydescr)
        escape_n(p3)
        escape_n(p4)
        escape_n(p5)
        escape_n(p6)
        escape_n(i2)
        escape_n(i4)
        jump(p1, p2, i1)
        """
        expected = """
        [p1, p2, i1]
        p3 = getarrayitem_gc_r(p2, 0, descr=arraydescr2)
        p4 = getarrayitem_gc_r(p2, 1, descr=arraydescr2)
        i2 = getarrayitem_gc_i(p1, 1, descr=arraydescr)
        i3 = call_i(i1, descr=writearraydescr)
        i4 = getarrayitem_gc_i(p1, 1, descr=arraydescr)
        escape_n(p3)
        escape_n(p4)
        escape_n(p3)
        escape_n(p4)
        escape_n(i2)
        escape_n(i4)
        jump(p1, p2, i1)
        """
        self.optimize_loop(ops, expected)

    def test_residual_call_invalidates_some_read_caches_1(self):
        ops = """
        [p1, i1, p2, i2]
        setfield_gc(p1, i1, descr=valuedescr)
        setfield_gc(p2, i2, descr=adescr)
        i3 = call_i(i1, descr=readadescr)
        setfield_gc(p1, i3, descr=valuedescr)
        setfield_gc(p2, i3, descr=adescr)
        jump(p1, i1, p2, i2)
        """
        expected = """
        [p1, i1, p2, i2]
        setfield_gc(p2, i2, descr=adescr)
        i3 = call_i(i1, descr=readadescr)
        setfield_gc(p1, i3, descr=valuedescr)
        setfield_gc(p2, i3, descr=adescr)
        jump(p1, i1, p2, i2)
        """
        self.optimize_loop(ops, expected)

    def test_residual_call_invalidates_some_read_caches_2(self):
        ops = """
        [p1, i1, p2, i2]
        setfield_gc(p1, i1, descr=valuedescr)
        setfield_gc(p2, i2, descr=adescr)
        i3 = call_i(i1, descr=writeadescr)
        setfield_gc(p1, i3, descr=valuedescr)
        setfield_gc(p2, i3, descr=adescr)
        jump(p1, i1, p2, i2)
        """
        expected = """
        [p1, i1, p2, i2]
        setfield_gc(p2, i2, descr=adescr)
        i3 = call_i(i1, descr=writeadescr)
        setfield_gc(p1, i3, descr=valuedescr)
        setfield_gc(p2, i3, descr=adescr)
        jump(p1, i1, p2, i2)
        """
        self.optimize_loop(ops, expected)

    def test_residual_call_invalidates_some_read_caches_3(self):
        ops = """
        [p1, i1, p2, i2]
        setfield_gc(p1, i1, descr=valuedescr)
        setfield_gc(p2, i2, descr=adescr)
        i3 = call_i(i1, descr=plaincalldescr)
        setfield_gc(p1, i3, descr=valuedescr)
        setfield_gc(p2, i3, descr=adescr)
        jump(p1, i1, p2, i2)
        """
        self.optimize_loop(ops, ops)

    def test_call_assembler_invalidates_caches(self):
        ops = '''
        [p1, i1]
        setfield_gc(p1, i1, descr=valuedescr)
        i3 = call_assembler_i(i1, descr=asmdescr)
        setfield_gc(p1, i3, descr=valuedescr)
        jump(p1, i3)
        '''
        self.optimize_loop(ops, ops)

    def test_call_pure_invalidates_caches(self):
        # CALL_PURE should still force the setfield_gc() to occur before it
        ops = '''
        [p1, i1]
        setfield_gc(p1, i1, descr=valuedescr)
        i3 = call_pure_i(p1, descr=plaincalldescr)
        setfield_gc(p1, i3, descr=valuedescr)
        jump(p1, i3)
        '''
        expected = '''
        [p1, i1]
        setfield_gc(p1, i1, descr=valuedescr)
        i3 = call_i(p1, descr=plaincalldescr)
        setfield_gc(p1, i3, descr=valuedescr)
        jump(p1, i3)
        '''
        self.optimize_loop(ops, expected)

    def test_call_pure_constant_folding(self):
        # CALL_PURE is not marked as is_always_pure(), because it is wrong
        # to call the function arbitrary many times at arbitrary points in
        # time.  Check that it is either constant-folded (and replaced by
        # the result of the call, recorded as the first arg), or turned into
        # a regular CALL.
        arg_consts = [ConstInt(i) for i in (123456, 4, 5, 6)]
        call_pure_results = {tuple(arg_consts): ConstInt(42)}
        ops = '''
        [i0, i1, i2]
        escape_n(i1)
        escape_n(i2)
        i3 = call_pure_i(123456, 4, 5, 6, descr=plaincalldescr)
        i4 = call_pure_i(123456, 4, i0, 6, descr=plaincalldescr)
        jump(i0, i3, i4)
        '''
        expected = '''
        [i0, i1, i2]
        escape_n(i1)
        escape_n(i2)
        i4 = call_i(123456, 4, i0, 6, descr=plaincalldescr)
        jump(i0, 42, i4)
        '''
        self.optimize_loop(ops, expected, call_pure_results)

    def test_vref_nonvirtual_nonescape(self):
        ops = """
        [p1]
        p2 = virtual_ref(p1, 5)
        virtual_ref_finish(p2, p1)
        jump(p1)
        """
        expected = """
        [p1]
        p0 = force_token()
        jump(p1)
        """
        self.optimize_loop(ops, expected)

    def test_vref_nonvirtual_escape(self):
        ops = """
        [p1]
        p2 = virtual_ref(p1, 5)
        escape_n(p2)
        virtual_ref_finish(p2, p1)
        jump(p1)
        """
        expected = """
        [p1]
        p0 = force_token()
        p2 = new_with_vtable(descr=vref_descr)
        setfield_gc(p2, p0, descr=virtualtokendescr)
        setfield_gc(p2, NULL, descr=virtualforceddescr)
        escape_n(p2)
        setfield_gc(p2, NULL, descr=virtualtokendescr)
        setfield_gc(p2, p1, descr=virtualforceddescr)
        jump(p1)
        """
        # XXX we should optimize a bit more the case of a nonvirtual.
        # in theory it is enough to just do 'p2 = p1'.
        self.optimize_loop(ops, expected)

    def test_vref_virtual_1(self):
        ops = """
        [p0, i1]
        #
        p1 = new_with_vtable(descr=nodesize)
        p1b = new_with_vtable(descr=nodesize)
        setfield_gc(p1b, 252, descr=valuedescr)
        setfield_gc(p1, p1b, descr=nextdescr)
        #
        p2 = virtual_ref(p1, 3)
        setfield_gc(p0, p2, descr=nextdescr)
        call_may_force_n(i1, descr=mayforcevirtdescr)
        guard_not_forced() [i1]
        virtual_ref_finish(p2, p1)
        setfield_gc(p0, NULL, descr=nextdescr)
        jump(p0, i1)
        """
        expected = """
        [p0, i1]
        p3 = force_token()
        #
        p2 = new_with_vtable(descr=vref_descr)
        setfield_gc(p2, p3, descr=virtualtokendescr)
        setfield_gc(p2, NULL, descr=virtualforceddescr)
        setfield_gc(p0, p2, descr=nextdescr)
        #
        call_may_force_n(i1, descr=mayforcevirtdescr)
        guard_not_forced() [i1]
        #
        setfield_gc(p0, NULL, descr=nextdescr)
        setfield_gc(p2, NULL, descr=virtualtokendescr)
        p1 = new_with_vtable(descr=nodesize)
        p1b = new_with_vtable(descr=nodesize)
        setfield_gc(p1b, 252, descr=valuedescr)
        setfield_gc(p1, p1b, descr=nextdescr)
        setfield_gc(p2, p1, descr=virtualforceddescr)
        jump(p0, i1)
        """
        self.optimize_loop(ops, expected)

    def test_vref_virtual_2(self):
        ops = """
        [p0, i1]
        #
        p1 = new_with_vtable(descr=nodesize)
        p1b = new_with_vtable(descr=nodesize)
        setfield_gc(p1b, i1, descr=valuedescr)
        setfield_gc(p1, p1b, descr=nextdescr)
        #
        p2 = virtual_ref(p1, 2)
        setfield_gc(p0, p2, descr=nextdescr)
        call_may_force_n(i1, descr=mayforcevirtdescr)
        guard_not_forced() [p2, p1]
        virtual_ref_finish(p2, p1)
        setfield_gc(p0, NULL, descr=nextdescr)
        jump(p0, i1)
        """
        expected = """
        [p0, i1]
        p3 = force_token()
        #
        p2 = new_with_vtable(descr=vref_descr)
        setfield_gc(p2, p3, descr=virtualtokendescr)
        setfield_gc(p2, NULL, descr=virtualforceddescr)
        setfield_gc(p0, p2, descr=nextdescr)
        #
        call_may_force_n(i1, descr=mayforcevirtdescr)
        guard_not_forced() [p2, i1]
        #
        setfield_gc(p0, NULL, descr=nextdescr)
        setfield_gc(p2, NULL, descr=virtualtokendescr)
        p1 = new_with_vtable(descr=nodesize)
        p1b = new_with_vtable(descr=nodesize)
        setfield_gc(p1b, i1, descr=valuedescr)
        setfield_gc(p1, p1b, descr=nextdescr)
        setfield_gc(p2, p1, descr=virtualforceddescr)
        jump(p0, i1)
        """
        # the point of this test is that 'i1' should show up in the fail_args
        # of 'guard_not_forced', because it was stored in the virtual 'p1b'.
        self.optimize_loop(ops, expected)
        self.check_expanded_fail_descr('''p2, p1
            where p1 is a node_vtable, nextdescr=p1b
            where p1b is a node_vtable, valuedescr=i1
            ''', rop.GUARD_NOT_FORCED)

    def test_vref_virtual_and_lazy_setfield(self):
        ops = """
        [p0, i1]
        #
        p1 = new_with_vtable(descr=nodesize)
        p1b = new_with_vtable(descr=nodesize)
        setfield_gc(p1b, i1, descr=valuedescr)
        setfield_gc(p1, p1b, descr=nextdescr)
        #
        p2 = virtual_ref(p1, 2)
        setfield_gc(p0, p2, descr=refdescr)
        call_n(i1, descr=nonwritedescr)
        guard_no_exception() [p2, p1]
        virtual_ref_finish(p2, p1)
        setfield_gc(p0, NULL, descr=refdescr)
        jump(p0, i1)
        """
        expected = """
        [p0, i1]
        p3 = force_token()
        call_n(i1, descr=nonwritedescr)
        guard_no_exception() [p3, i1, p0]
        setfield_gc(p0, NULL, descr=refdescr)
        jump(p0, i1)
        """
        self.optimize_loop(ops, expected)
        # the fail_args contain [p3, i1, p0]:
        #  - p3 is from the virtual expansion of p2
        #  - i1 is from the virtual expansion of p1
        #  - p0 is from the extra pendingfields
        self.loop.inputargs[0].setref_base(self.nodeobjvalue)
        py.test.skip("XXX")
        self.check_expanded_fail_descr('''p2, p1
            p0.refdescr = p2
            where p2 is a jit_virtual_ref_vtable, virtualtokendescr=p3
            where p1 is a node_vtable, nextdescr=p1b
            where p1b is a node_vtable, valuedescr=i1
            ''', rop.GUARD_NO_EXCEPTION)

    def test_vref_virtual_after_finish(self):
        ops = """
        [i1]
        p1 = new_with_vtable(descr=nodesize)
        p2 = virtual_ref(p1, 7)
        escape_n(p2)
        virtual_ref_finish(p2, p1)
        call_may_force_n(i1, descr=mayforcevirtdescr)
        guard_not_forced() []
        jump(i1)
        """
        expected = """
        [i1]
        p3 = force_token()
        p2 = new_with_vtable(descr=vref_descr)
        setfield_gc(p2, p3, descr=virtualtokendescr)
        setfield_gc(p2, NULL, descr=virtualforceddescr)
        escape_n(p2)
        p1 = new_with_vtable(descr=nodesize)
        setfield_gc(p2, p1, descr=virtualforceddescr)
        setfield_gc(p2, NULL, descr=virtualtokendescr)
        call_may_force_n(i1, descr=mayforcevirtdescr)
        guard_not_forced() []
        jump(i1)
        """
        self.optimize_loop(ops, expected)

    def test_vref_nonvirtual_and_lazy_setfield(self):
        ops = """
        [i1, p1]
        p2 = virtual_ref(p1, 23)
        escape_n(p2)
        virtual_ref_finish(p2, p1)
        call_may_force_n(i1, descr=mayforcevirtdescr)
        guard_not_forced() [i1]
        jump(i1, p1)
        """
        expected = """
        [i1, p1]
        p3 = force_token()
        p2 = new_with_vtable(descr=vref_descr)
        setfield_gc(p2, p3, descr=virtualtokendescr)
        setfield_gc(p2, NULL, descr=virtualforceddescr)
        escape_n(p2)
        setfield_gc(p2, p1, descr=virtualforceddescr)
        setfield_gc(p2, NULL, descr=virtualtokendescr)
        call_may_force_n(i1, descr=mayforcevirtdescr)
        guard_not_forced() [i1]
        jump(i1, p1)
        """
        self.optimize_loop(ops, expected)

    def test_arraycopy_1(self):
        ops = '''
        [i0]
        p1 = new_array(3, descr=arraydescr)
        setarrayitem_gc(p1, 1, 1, descr=arraydescr)
        p2 = new_array(3, descr=arraydescr)
        setarrayitem_gc(p2, 1, 3, descr=arraydescr)
        call_n(0, p1, p2, 1, 1, 2, descr=arraycopydescr)
        i2 = getarrayitem_gc_i(p2, 1, descr=arraydescr)
        jump(i2)
        '''
        expected = '''
        [i0]
        jump(1)
        '''
        self.optimize_loop(ops, expected)

    def test_arraycopy_2(self):
        ops = '''
        [i0]
        p1 = new_array(3, descr=arraydescr)
        p2 = new_array(3, descr=arraydescr)
        setarrayitem_gc(p1, 0, i0, descr=arraydescr)
        setarrayitem_gc(p2, 0, 3, descr=arraydescr)
        call_n(0, p1, p2, 1, 1, 2, descr=arraycopydescr)
        i2 = getarrayitem_gc_i(p2, 0, descr=arraydescr)
        jump(i2)
        '''
        expected = '''
        [i0]
        jump(3)
        '''
        self.optimize_loop(ops, expected)

    def test_arraycopy_not_virtual(self):
        ops = '''
        [p0]
        p1 = new_array(3, descr=arraydescr)
        p2 = new_array(3, descr=arraydescr)
        setarrayitem_gc(p1, 2, 10, descr=arraydescr)
        setarrayitem_gc(p2, 2, 13, descr=arraydescr)
        call_n(0, p1, p2, 0, 0, 3, descr=arraycopydescr)
        jump(p2)
        '''
        expected = '''
        [p0]
        p2 = new_array(3, descr=arraydescr)
        setarrayitem_gc(p2, 2, 10, descr=arraydescr)
        jump(p2)
        '''
        self.optimize_loop(ops, expected)

    def test_arraycopy_not_virtual_2(self):
        ops = '''
        [p0]
        p1 = new_array(3, descr=arraydescr)
        call_n(0, p0, p1, 0, 0, 3, descr=arraycopydescr)
        i0 = getarrayitem_gc_i(p1, 0, descr=arraydescr)
        jump(i0)
        '''
        expected = '''
        [p0]
        i0 = getarrayitem_gc_i(p0, 0, descr=arraydescr)
        i1 = getarrayitem_gc_i(p0, 1, descr=arraydescr) # removed by the backend
        i2 = getarrayitem_gc_i(p0, 2, descr=arraydescr) # removed by the backend
        jump(i0)
        '''
        self.optimize_loop(ops, expected)

    def test_arraycopy_not_virtual_3(self):
        ops = '''
        [p0, p1]
        call_n(0, p0, p1, 0, 0, 3, descr=arraycopydescr)
        i0 = getarrayitem_gc_i(p1, 0, descr=arraydescr)
        jump(i0)
        '''
        expected = '''
        [p0, p1]
        i0 = getarrayitem_gc_i(p0, 0, descr=arraydescr)
        i1 = getarrayitem_gc_i(p0, 1, descr=arraydescr)
        i2 = getarrayitem_gc_i(p0, 2, descr=arraydescr)
        setarrayitem_gc(p1, 0, i0, descr=arraydescr)
        setarrayitem_gc(p1, 1, i1, descr=arraydescr)
        setarrayitem_gc(p1, 2, i2, descr=arraydescr)
        jump(i0)
        '''
        self.optimize_loop(ops, expected)

    def test_arraycopy_no_elem(self):
        """ this was actually observed in the wild
        """
        ops = '''
        [p1]
        p0 = new_array(0, descr=arraydescr)
        call_n(0, p0, p1, 0, 0, 0, descr=arraycopydescr)
        jump(p1)
        '''
        expected = '''
        [p1]
        jump(p1)
        '''
        self.optimize_loop(ops, expected)

    def test_bound_lt(self):
        ops = """
        [i0]
        i1 = int_lt(i0, 4)
        guard_true(i1) []
        i2 = int_lt(i0, 5)
        guard_true(i2) []
        jump(i0)
        """
        expected = """
        [i0]
        i1 = int_lt(i0, 4)
        guard_true(i1) []
        jump(i0)
        """
        self.optimize_loop(ops, expected)

    def test_bound_lt_noguard(self):
        ops = """
        [i0]
        i1 = int_lt(i0, 4)
        i2 = int_lt(i0, 5)
        jump(i2)
        """
        expected = """
        [i0]
        i1 = int_lt(i0, 4)
        i2 = int_lt(i0, 5)
        jump(i2)
        """
        self.optimize_loop(ops, expected)

    def test_bound_lt_noopt(self):
        ops = """
        [i0]
        i1 = int_lt(i0, 4)
        guard_false(i1) []
        i2 = int_lt(i0, 5)
        guard_true(i2) []
        jump(i0)
        """
        expected = """
        [i0]
        i1 = int_lt(i0, 4)
        guard_false(i1) []
        i2 = int_lt(i0, 5)
        guard_true(i2) []
        jump(4)
        """
        self.optimize_loop(ops, expected)

    def test_bound_lt_rev(self):
        ops = """
        [i0]
        i1 = int_lt(i0, 4)
        guard_false(i1) []
        i2 = int_gt(i0, 3)
        guard_true(i2) []
        jump(i0)
        """
        expected = """
        [i0]
        i1 = int_lt(i0, 4)
        guard_false(i1) []
        jump(i0)
        """
        self.optimize_loop(ops, expected)

    def test_bound_lt_tripple(self):
        ops = """
        [i0]
        i1 = int_lt(i0, 0)
        guard_true(i1) []
        i2 = int_lt(i0, 7)
        guard_true(i2) []
        i3 = int_lt(i0, 5)
        guard_true(i3) []
        jump(i0)
        """
        expected = """
        [i0]
        i1 = int_lt(i0, 0)
        guard_true(i1) []
        jump(i0)
        """
        self.optimize_loop(ops, expected)

    def test_bound_lt_add(self):
        ops = """
        [i0]
        i1 = int_lt(i0, 4)
        guard_true(i1) []
        i2 = int_add(i0, 10)
        i3 = int_lt(i2, 15)
        guard_true(i3) []
        jump(i0)
        """
        expected = """
        [i0]
        i1 = int_lt(i0, 4)
        guard_true(i1) []
        i2 = int_add(i0, 10)
        jump(i0)
        """
        self.optimize_loop(ops, expected)

    def test_bound_lt_add_before(self):
        ops = """
        [i0]
        i2 = int_add(i0, 10)
        i3 = int_lt(i2, 15)
        guard_true(i3) []
        i1 = int_lt(i0, 6)
        guard_true(i1) []
        jump(i0)
        """
        expected = """
        [i0]
        i2 = int_add(i0, 10)
        i3 = int_lt(i2, 15)
        guard_true(i3) []
        jump(i0)
        """
        self.optimize_loop(ops, expected)

    def test_bound_lt_add_ovf(self):
        ops = """
        [i0]
        i1 = int_lt(i0, 4)
        guard_true(i1) []
        i2 = int_add_ovf(i0, 10)
        guard_no_overflow() []
        i3 = int_lt(i2, 15)
        guard_true(i3) []
        jump(i0)
        """
        expected = """
        [i0]
        i1 = int_lt(i0, 4)
        guard_true(i1) []
        i2 = int_add(i0, 10)
        jump(i0)
        """
        self.optimize_loop(ops, expected)

    def test_bound_lt_add_ovf_before(self):
        ops = """
        [i0]
        i2 = int_add_ovf(i0, 10)
        guard_no_overflow() []
        i3 = int_lt(i2, 15)
        guard_true(i3) []
        i1 = int_lt(i0, 6)
        guard_true(i1) []
        jump(i0)
        """
        expected = """
        [i0]
        i2 = int_add_ovf(i0, 10)
        guard_no_overflow() []
        i3 = int_lt(i2, 15)
        guard_true(i3) []
        jump(i0)
        """
        self.optimize_loop(ops, expected)

    def test_bound_lt_sub(self):
        ops = """
        [i0]
        i1 = int_lt(i0, 4)
        guard_true(i1) []
        i1p = int_gt(i0, -4)
        guard_true(i1p) []
        i2 = int_sub(i0, 10)
        i3 = int_lt(i2, -5)
        guard_true(i3) []
        jump(i0)
        """
        expected = """
        [i0]
        i1 = int_lt(i0, 4)
        guard_true(i1) []
        i1p = int_gt(i0, -4)
        guard_true(i1p) []
        i2 = int_sub(i0, 10)
        jump(i0)
        """
        self.optimize_loop(ops, expected)

    def test_bound_lt_sub_before(self):
        ops = """
        [i0]
        i2 = int_sub(i0, 10)
        i3 = int_lt(i2, -5)
        guard_true(i3) []
        i1 = int_lt(i0, 5)
        guard_true(i1) []
        jump(i0)
        """
        expected = """
        [i0]
        i2 = int_sub(i0, 10)
        i3 = int_lt(i2, -5)
        guard_true(i3) []
        jump(i0)
        """
        self.optimize_loop(ops, expected)

    def test_bound_ltle(self):
        ops = """
        [i0]
        i1 = int_lt(i0, 4)
        guard_true(i1) []
        i2 = int_le(i0, 3)
        guard_true(i2) []
        jump(i0)
        """
        expected = """
        [i0]
        i1 = int_lt(i0, 4)
        guard_true(i1) []
        jump(i0)
        """
        self.optimize_loop(ops, expected)

    def test_bound_lelt(self):
        ops = """
        [i0]
        i1 = int_le(i0, 4)
        guard_true(i1) []
        i2 = int_lt(i0, 5)
        guard_true(i2) []
        jump(i0)
        """
        expected = """
        [i0]
        i1 = int_le(i0, 4)
        guard_true(i1) []
        jump(i0)
        """
        self.optimize_loop(ops, expected)

    def test_bound_gt(self):
        ops = """
        [i0]
        i1 = int_gt(i0, 5)
        guard_true(i1) []
        i2 = int_gt(i0, 4)
        guard_true(i2) []
        jump(i0)
        """
        expected = """
        [i0]
        i1 = int_gt(i0, 5)
        guard_true(i1) []
        jump(i0)
        """
        self.optimize_loop(ops, expected)

    def test_bound_gtge(self):
        ops = """
        [i0]
        i1 = int_gt(i0, 5)
        guard_true(i1) []
        i2 = int_ge(i0, 6)
        guard_true(i2) []
        jump(i0)
        """
        expected = """
        [i0]
        i1 = int_gt(i0, 5)
        guard_true(i1) []
        jump(i0)
        """
        self.optimize_loop(ops, expected)

    def test_bound_gegt(self):
        ops = """
        [i0]
        i1 = int_ge(i0, 5)
        guard_true(i1) []
        i2 = int_gt(i0, 4)
        guard_true(i2) []
        jump(i0)
        """
        expected = """
        [i0]
        i1 = int_ge(i0, 5)
        guard_true(i1) []
        jump(i0)
        """
        self.optimize_loop(ops, expected)

    def test_bound_ovf(self):
        ops = """
        [i0]
        i1 = int_ge(i0, 0)
        guard_true(i1) []
        i2 = int_lt(i0, 10)
        guard_true(i2) []
        i3 = int_add_ovf(i0, 1)
        guard_no_overflow() []
        jump(i3)
        """
        expected = """
        [i0]
        i1 = int_ge(i0, 0)
        guard_true(i1) []
        i2 = int_lt(i0, 10)
        guard_true(i2) []
        i3 = int_add(i0, 1)
        jump(i3)
        """
        self.optimize_loop(ops, expected)

    def test_bound_arraylen(self):
        ops = """
        [i0, p0]
        p1 = new_array(i0, descr=arraydescr)
        i1 = arraylen_gc(p1)
        i2 = int_gt(i1, -1)
        guard_true(i2) []
        setarrayitem_gc(p0, 0, p1, descr=arraydescr)
        jump(i0, p0)
        """
        # The dead arraylen_gc will be eliminated by the backend.
        expected = """
        [i0, p0]
        p1 = new_array(i0, descr=arraydescr)
        i1 = arraylen_gc(p1)
        setarrayitem_gc(p0, 0, p1, descr=arraydescr)
        jump(i0, p0)
        """
        self.optimize_loop(ops, expected)

    def test_bound_strlen(self):
        ops = """
        [p0]
        i0 = strlen(p0)
        i1 = int_ge(i0, 0)
        guard_true(i1) []
        jump(p0)
        """
        # The dead strlen will be eliminated be the backend.
        expected = """
        [p0]
        i0 = strlen(p0)
        jump(p0)
        """
        self.optimize_strunicode_loop(ops, expected)

    def test_addsub_const(self):
        ops = """
        [i0]
        i1 = int_add(i0, 1)
        i2 = int_sub(i1, 1)
        i3 = int_add(i2, 1)
        i4 = int_mul(i2, i3)
        jump(i4)
        """
        expected = """
        [i0]
        i1 = int_add(i0, 1)
        i4 = int_mul(i0, i1)
        jump(i4)
        """
        self.optimize_loop(ops, expected)

    def test_addsub_int(self):
        ops = """
        [i0, i10]
        i1 = int_add(i0, i10)
        i2 = int_sub(i1, i10)
        i3 = int_add(i2, i10)
        i4 = int_add(i2, i3)
        jump(i4, i10)
        """
        expected = """
        [i0, i10]
        i1 = int_add(i0, i10)
        i4 = int_add(i0, i1)
        jump(i4, i10)
        """
        self.optimize_loop(ops, expected)

    def test_addsub_int2(self):
        ops = """
        [i0, i10]
        i1 = int_add(i10, i0)
        i2 = int_sub(i1, i10)
        i3 = int_add(i10, i2)
        i4 = int_add(i2, i3)
        jump(i4, i10)
        """
        expected = """
        [i0, i10]
        i1 = int_add(i10, i0)
        i4 = int_add(i0, i1)
        jump(i4, i10)
        """
        self.optimize_loop(ops, expected)

    def test_int_add_commutative(self):
        ops = """
        [i0, i1]
        i2 = int_add(i0, i1)
        i3 = int_add(i1, i0)
        jump(i2, i3)
        """
        expected = """
        [i0, i1]
        i2 = int_add(i0, i1)
        jump(i2, i2)
        """
        self.optimize_loop(ops, expected)

    def test_int_add_sub_constants_inverse(self):
        import sys
        ops = """
        [i0, i10, i11, i12, i13]
        i2 = int_add(1, i0)
        i3 = int_add(-1, i2)
        i4 = int_sub(i0, -1)
        i5 = int_sub(i0, i2)
        jump(i0, i2, i3, i4, i5)
        """
        expected = """
        [i0, i10, i11, i12, i13]
        i2 = int_add(1, i0)
        jump(i0, i2, i0, i2, -1)
        """
        self.optimize_loop(ops, expected)
        ops = """
        [i0, i10, i11, i12, i13]
        i2 = int_add(i0, 1)
        i3 = int_add(-1, i2)
        i4 = int_sub(i0, -1)
        i5 = int_sub(i0, i2)
        jump(i0, i2, i3, i4, i5)
        """
        expected = """
        [i0, i10, i11, i12, i13]
        i2 = int_add(i0, 1)
        jump(i0, i2, i0, i2, -1)
        """
        self.optimize_loop(ops, expected)

        ops = """
        [i0, i10, i11, i12, i13, i14]
        i2 = int_sub(i0, 1)
        i3 = int_add(-1, i0)
        i4 = int_add(i0, -1)
        i5 = int_sub(i2, -1)
        i6 = int_sub(i2, i0)
        jump(i0, i2, i3, i4, i5, i6)
        """
        expected = """
        [i0, i10, i11, i12, i13, i14]
        i2 = int_sub(i0, 1)
        jump(i0, i2, i2, i2, i0, -1)
        """
        self.optimize_loop(ops, expected)
        ops = """
        [i0, i10, i11, i12]
        i2 = int_add(%s, i0)
        i3 = int_add(i2, %s)
        i4 = int_sub(i0, %s)
        jump(i0, i2, i3, i4)
        """ % ((-sys.maxint - 1, ) * 3)
        expected = """
        [i0, i10, i11, i12]
        i2 = int_add(%s, i0)
        i4 = int_sub(i0, %s)
        jump(i0, i2, i0, i4)
        """ % ((-sys.maxint - 1, ) * 2)
        self.optimize_loop(ops, expected)

    def test_framestackdepth_overhead(self):
        ops = """
        [p0, i22]
        i1 = getfield_gc_i(p0, descr=valuedescr)
        i2 = int_gt(i1, i22)
        guard_false(i2) []
        i3 = int_add(i1, 1)
        setfield_gc(p0, i3, descr=valuedescr)
        i4 = int_sub(i3, 1)
        setfield_gc(p0, i4, descr=valuedescr)
        i5 = int_gt(i4, i22)
        guard_false(i5) []
        i6 = int_add(i4, 1)
        p331 = force_token()
        i7 = int_sub(i6, 1)
        setfield_gc(p0, i7, descr=valuedescr)
        jump(p0, i22)
        """
        expected = """
        [p0, i22]
        i1 = getfield_gc_i(p0, descr=valuedescr)
        i2 = int_gt(i1, i22)
        guard_false(i2) []
        i3 = int_add(i1, 1)
        p331 = force_token()
        jump(p0, i22)
        """
        self.optimize_loop(ops, expected)

    def test_addsub_ovf(self):
        ops = """
        [i0]
        i1 = int_add_ovf(i0, 10)
        guard_no_overflow() []
        i2 = int_sub_ovf(i1, 5)
        guard_no_overflow() []
        jump(i2)
        """
        expected = """
        [i0]
        i1 = int_add_ovf(i0, 10)
        guard_no_overflow() []
        i2 = int_sub(i1, 5)
        jump(i2)
        """
        self.optimize_loop(ops, expected)

    def test_subadd_ovf(self):
        ops = """
        [i0]
        i1 = int_sub_ovf(i0, 10)
        guard_no_overflow() []
        i2 = int_add_ovf(i1, 5)
        guard_no_overflow() []
        jump(i2)
        """
        expected = """
        [i0]
        i1 = int_sub_ovf(i0, 10)
        guard_no_overflow() []
        i2 = int_add(i1, 5)
        jump(i2)
        """
        self.optimize_loop(ops, expected)

    def test_sub_identity(self):
        ops = """
        [i0]
        i1 = int_sub(i0, i0)
        i2 = int_sub(i1, i0)
        jump(i1, i2)
        """
        expected = """
        [i0]
        i2 = int_neg(i0)
        jump(0, i2)
        """
        self.optimize_loop(ops, expected)

    def test_shift_zero(self):
        ops = """
        [i0]
        i1 = int_lshift(0, i0)
        i2 = int_rshift(0, i0)
        jump(i1, i2)
        """
        expected = """
        [i0]
        jump(0, 0)
        """
        self.optimize_loop(ops, expected)

    def test_bound_and(self):
        ops = """
        [i0]
        i1 = int_and(i0, 255)
        i2 = int_lt(i1, 500)
        guard_true(i2) []
        i3 = int_le(i1, 255)
        guard_true(i3) []
        i4 = int_gt(i1, -1)
        guard_true(i4) []
        i5 = int_ge(i1, 0)
        guard_true(i5) []
        i6 = int_lt(i1, 0)
        guard_false(i6) []
        i7 = int_le(i1, -1)
        guard_false(i7) []
        i8 = int_gt(i1, 255)
        guard_false(i8) []
        i9 = int_ge(i1, 500)
        guard_false(i9) []
        i12 = int_lt(i1, 100)
        guard_true(i12) []
        i13 = int_le(i1, 90)
        guard_true(i13) []
        i14 = int_gt(i1, 10)
        guard_true(i14) []
        i15 = int_ge(i1, 20)
        guard_true(i15) []
        jump(i1)
        """
        expected = """
        [i0]
        i1 = int_and(i0, 255)
        i12 = int_lt(i1, 100)
        guard_true(i12) []
        i13 = int_le(i1, 90)
        guard_true(i13) []
        i14 = int_gt(i1, 10)
        guard_true(i14) []
        i15 = int_ge(i1, 20)
        guard_true(i15) []
        jump(i1)
        """
        self.optimize_loop(ops, expected)

    def test_subsub_ovf(self):
        ops = """
        [i0]
        i1 = int_sub_ovf(1, i0)
        guard_no_overflow() []
        i2 = int_gt(i1, 1)
        guard_true(i2) []
        i3 = int_sub_ovf(1, i0)
        guard_no_overflow() []
        i4 = int_gt(i3, 1)
        guard_true(i4) []
        jump(i0)
        """
        expected = """
        [i0]
        i1 = int_sub_ovf(1, i0)
        guard_no_overflow() []
        i2 = int_gt(i1, 1)
        guard_true(i2) []
        jump(i0)
        """
        self.optimize_loop(ops, expected)

    def test_bound_eq(self):
        ops = """
        [i0, i1]
        i2 = int_le(i0, 4)
        guard_true(i2) []
        i3 = int_eq(i0, i1)
        guard_true(i3) []
        i4 = int_lt(i1, 5)
        guard_true(i4) []
        jump(i0, i1)
        """
        expected = """
        [i0, i1]
        i2 = int_le(i0, 4)
        guard_true(i2) []
        i3 = int_eq(i0, i1)
        guard_true(i3) []
        jump(i0, i1)
        """
        self.optimize_loop(ops, expected)

    def test_bound_eq_const(self):
        ops = """
        [i0]
        i1 = int_eq(i0, 7)
        guard_true(i1) []
        i2 = int_add(i0, 3)
        jump(i2)
        """
        expected = """
        [i0]
        i1 = int_eq(i0, 7)
        guard_true(i1) []
        jump(10)

        """
        self.optimize_loop(ops, expected)

    def test_bound_eq_const_not(self):
        ops = """
        [i0]
        i1 = int_eq(i0, 7)
        guard_false(i1) []
        i2 = int_add(i0, 3)
        jump(i2)
        """
        expected = """
        [i0]
        i1 = int_eq(i0, 7)
        guard_false(i1) []
        i2 = int_add(i0, 3)
        jump(i2)

        """
        self.optimize_loop(ops, expected)

    def test_bound_ne_const(self):
        ops = """
        [i0]
        i1 = int_ne(i0, 7)
        guard_false(i1) []
        i2 = int_add(i0, 3)
        jump(i2)
        """
        expected = """
        [i0]
        i1 = int_ne(i0, 7)
        guard_false(i1) []
        jump(10)

        """
        self.optimize_loop(ops, expected)

    def test_bound_ne_const_not(self):
        ops = """
        [i0]
        i1 = int_ne(i0, 7)
        guard_true(i1) []
        i2 = int_add(i0, 3)
        jump(i2)
        """
        expected = """
        [i0]
        i1 = int_ne(i0, 7)
        guard_true(i1) []
        i2 = int_add(i0, 3)
        jump(i2)
        """
        self.optimize_loop(ops, expected)

    def test_bound_ltne(self):
        ops = """
        [i0, i1]
        i2 = int_lt(i0, 7)
        guard_true(i2) []
        i3 = int_ne(i0, 10)
        guard_true(i2) []
        jump(i0, i1)
        """
        expected = """
        [i0, i1]
        i2 = int_lt(i0, 7)
        guard_true(i2) []
        jump(i0, i1)
        """
        self.optimize_loop(ops, expected)

    def test_bound_lege_const(self):
        ops = """
        [i0]
        i1 = int_ge(i0, 7)
        guard_true(i1) []
        i2 = int_le(i0, 7)
        guard_true(i2) []
        i3 = int_add(i0, 3)
        jump(i3)
        """
        expected = """
        [i0]
        i1 = int_ge(i0, 7)
        guard_true(i1) []
        i2 = int_le(i0, 7)
        guard_true(i2) []
        jump(10)

        """
        self.optimize_loop(ops, expected)

    def test_mul_ovf(self):
        ops = """
        [i0, i1]
        i2 = int_and(i0, 255)
        i3 = int_lt(i1, 5)
        guard_true(i3) []
        i4 = int_gt(i1, -10)
        guard_true(i4) []
        i5 = int_mul_ovf(i2, i1)
        guard_no_overflow() []
        i6 = int_lt(i5, -2550)
        guard_false(i6) []
        i7 = int_ge(i5, 1276)
        guard_false(i7) []
        i8 = int_gt(i5, 126)
        guard_true(i8) []
        jump(i0, i1)
        """
        expected = """
        [i0, i1]
        i2 = int_and(i0, 255)
        i3 = int_lt(i1, 5)
        guard_true(i3) []
        i4 = int_gt(i1, -10)
        guard_true(i4) []
        i5 = int_mul(i2, i1)
        i8 = int_gt(i5, 126)
        guard_true(i8) []
        jump(i0, i1)
        """
        self.optimize_loop(ops, expected)

    def test_mul_ovf_before(self):
        ops = """
        [i0, i1]
        i2 = int_and(i0, 255)
        i22 = int_add(i2, 1)
        i3 = int_mul_ovf(i22, i1)
        guard_no_overflow() []
        i4 = int_lt(i3, 10)
        guard_true(i4) []
        i5 = int_gt(i3, 2)
        guard_true(i5) []
        i6 = int_lt(i1, 0)
        guard_false(i6) []
        jump(i0, i1)
        """
        expected = """
        [i0, i1]
        i2 = int_and(i0, 255)
        i22 = int_add(i2, 1)
        i3 = int_mul_ovf(i22, i1)
        guard_no_overflow() []
        i4 = int_lt(i3, 10)
        guard_true(i4) []
        i5 = int_gt(i3, 2)
        guard_true(i5) []
        jump(i0, i1)
        """
        self.optimize_loop(ops, expected)

    def test_sub_ovf_before(self):
        ops = """
        [i0, i1]
        i2 = int_and(i0, 255)
        i3 = int_sub_ovf(i2, i1)
        guard_no_overflow() []
        i4 = int_le(i3, 10)
        guard_true(i4) []
        i5 = int_ge(i3, 2)
        guard_true(i5) []
        i6 = int_lt(i1, -10)
        guard_false(i6) []
        i7 = int_gt(i1, 253)
        guard_false(i7) []
        jump(i0, i1)
        """
        expected = """
        [i0, i1]
        i2 = int_and(i0, 255)
        i3 = int_sub_ovf(i2, i1)
        guard_no_overflow() []
        i4 = int_le(i3, 10)
        guard_true(i4) []
        i5 = int_ge(i3, 2)
        guard_true(i5) []
        jump(i0, i1)
        """
        self.optimize_loop(ops, expected)

    # ----------
    def optimize_strunicode_loop(self, ops, optops):
        # check with the arguments passed in
        self.optimize_loop(ops, optops)
        # check with replacing 'str' with 'unicode' everywhere
        self.optimize_loop(ops.replace('str','unicode').replace('s"', 'u"'),
                           optops.replace('str','unicode').replace('s"', 'u"'))

    def test_newstr_1(self):
        ops = """
        [i0]
        p1 = newstr(1)
        strsetitem(p1, 0, i0)
        i1 = strgetitem(p1, 0)
        jump(i1)
        """
        expected = """
        [i0]
        jump(i0)
        """
        self.optimize_strunicode_loop(ops, expected)

    def test_newstr_2(self):
        ops = """
        [i0, i1]
        p1 = newstr(2)
        strsetitem(p1, 0, i0)
        strsetitem(p1, 1, i1)
        i2 = strgetitem(p1, 1)
        i3 = strgetitem(p1, 0)
        jump(i2, i3)
        """
        expected = """
        [i0, i1]
        jump(i1, i0)
        """
        self.optimize_strunicode_loop(ops, expected)

    def test_str_concat_1(self):
        ops = """
        [p1, p2]
        p3 = call_r(0, p1, p2, descr=strconcatdescr)
        jump(p2, p3)
        """
        expected = """
        [p1, p2]
        i1 = strlen(p1)
        i2 = strlen(p2)
        i3 = int_add(i1, i2)
        p3 = newstr(i3)
        copystrcontent(p1, p3, 0, 0, i1)
        copystrcontent(p2, p3, 0, i1, i2)
        jump(p2, p3)
        """
        self.optimize_strunicode_loop(ops, expected)

    def test_str_concat_vstr2_str(self):
        ops = """
        [i0, i1, p2]
        p1 = newstr(2)
        strsetitem(p1, 0, i0)
        strsetitem(p1, 1, i1)
        p3 = call_r(0, p1, p2, descr=strconcatdescr)
        jump(i1, i0, p3)
        """
        expected = """
        [i0, i1, p2]
        i2 = strlen(p2)
        i3 = int_add(2, i2)
        p3 = newstr(i3)
        strsetitem(p3, 0, i0)
        strsetitem(p3, 1, i1)
        copystrcontent(p2, p3, 0, 2, i2)
        jump(i1, i0, p3)
        """
        self.optimize_strunicode_loop(ops, expected)

    def test_str_concat_str_vstr2(self):
        ops = """
        [i0, i1, p2]
        p1 = newstr(2)
        strsetitem(p1, 0, i0)
        strsetitem(p1, 1, i1)
        p3 = call_r(0, p2, p1, descr=strconcatdescr)
        jump(i1, i0, p3)
        """
        expected = """
        [i0, i1, p2]
        i2 = strlen(p2)
        i3 = int_add(i2, 2)
        p3 = newstr(i3)
        copystrcontent(p2, p3, 0, 0, i2)
        strsetitem(p3, i2, i0)
        i5 = int_add(i2, 1)
        strsetitem(p3, i5, i1)
        i6 = int_add(i5, 1)      # will be killed by the backend
        jump(i1, i0, p3)
        """
        self.optimize_strunicode_loop(ops, expected)

    def test_str_concat_str_str_str(self):
        ops = """
        [p1, p2, p3]
        p4 = call_r(0, p1, p2, descr=strconcatdescr)
        p5 = call_r(0, p4, p3, descr=strconcatdescr)
        jump(p2, p3, p5)
        """
        expected = """
        [p1, p2, p3]
        i1 = strlen(p1)
        i2 = strlen(p2)
        i12 = int_add(i1, i2)
        i3 = strlen(p3)
        i123 = int_add(i12, i3)
        p5 = newstr(i123)
        copystrcontent(p1, p5, 0, 0, i1)
        copystrcontent(p2, p5, 0, i1, i2)
        copystrcontent(p3, p5, 0, i12, i3)
        jump(p2, p3, p5)
        """
        self.optimize_strunicode_loop(ops, expected)

    def test_str_concat_str_cstr1(self):
        ops = """
        [p2]
        p3 = call_r(0, p2, s"x", descr=strconcatdescr)
        jump(p3)
        """
        expected = """
        [p2]
        i2 = strlen(p2)
        i3 = int_add(i2, 1)
        p3 = newstr(i3)
        copystrcontent(p2, p3, 0, 0, i2)
        strsetitem(p3, i2, 120)     # == ord('x')
        jump(p3)
        """
        self.optimize_strunicode_loop(ops, expected)

    def test_str_concat_consts(self):
        ops = """
        []
        p1 = same_as_r(s"ab")
        p2 = same_as_r(s"cde")
        p3 = call_r(0, p1, p2, descr=strconcatdescr)
        escape_n(p3)
        jump()
        """
        expected = """
        []
        escape_n(s"abcde")
        jump()
        """
        self.optimize_strunicode_loop(ops, expected)

    def test_str_concat_constant_lengths(self):
        ops = """
        [i0]
        p0 = newstr(1)
        strsetitem(p0, 0, i0)
        p1 = newstr(0)
        p2 = call_r(0, p0, p1, descr=strconcatdescr)
        i1 = call_i(0, p2, p0, descr=strequaldescr)
        finish(i1)
        """
        expected = """
        [i0]
        finish(1)
        """
        self.optimize_strunicode_loop(ops, expected)

    def test_str_concat_constant_lengths_2(self):
        ops = """
        [i0]
        p0 = newstr(0)
        p1 = newstr(1)
        strsetitem(p1, 0, i0)
        p2 = call_r(0, p0, p1, descr=strconcatdescr)
        i1 = call_i(0, p2, p1, descr=strequaldescr)
        finish(i1)
        """
        expected = """
        [i0]
        finish(1)
        """
        self.optimize_strunicode_loop(ops, expected)

    def test_str_slice_1(self):
        ops = """
        [p1, i1, i2]
        p2 = call_r(0, p1, i1, i2, descr=strslicedescr)
        jump(p2, i1, i2)
        """
        expected = """
        [p1, i1, i2]
        i3 = int_sub(i2, i1)
        p2 = newstr(i3)
        copystrcontent(p1, p2, i1, 0, i3)
        jump(p2, i1, i2)
        """
        self.optimize_strunicode_loop(ops, expected)

    def test_str_slice_2(self):
        ops = """
        [p1, i2]
        p2 = call_r(0, p1, 0, i2, descr=strslicedescr)
        jump(p2, i2)
        """
        expected = """
        [p1, i2]
        p2 = newstr(i2)
        copystrcontent(p1, p2, 0, 0, i2)
        jump(p2, i2)
        """
        self.optimize_strunicode_loop(ops, expected)

    def test_str_slice_3(self):
        ops = """
        [p1, i1, i2, i3, i4]
        p2 = call_r(0, p1, i1, i2, descr=strslicedescr)
        p3 = call_r(0, p2, i3, i4, descr=strslicedescr)
        jump(p3, i1, i2, i3, i4)
        """
        expected = """
        [p1, i1, i2, i3, i4]
        i0 = int_sub(i2, i1)     # killed by the backend
        i5 = int_sub(i4, i3)
        i6 = int_add(i1, i3)
        p3 = newstr(i5)
        copystrcontent(p1, p3, i6, 0, i5)
        jump(p3, i1, i2, i3, i4)
        """
        self.optimize_strunicode_loop(ops, expected)

    def test_str_slice_getitem1(self):
        ops = """
        [p1, i1, i2, i3]
        p2 = call_r(0, p1, i1, i2, descr=strslicedescr)
        i4 = strgetitem(p2, i3)
        escape_n(i4)
        jump(p1, i1, i2, i3)
        """
        expected = """
        [p1, i1, i2, i3]
        i6 = int_sub(i2, i1)      # killed by the backend
        i5 = int_add(i1, i3)
        i4 = strgetitem(p1, i5)
        escape_n(i4)
        jump(p1, i1, i2, i3)
        """
        self.optimize_strunicode_loop(ops, expected)

    def test_str_slice_plain(self):
        ops = """
        [i3, i4]
        p1 = newstr(2)
        strsetitem(p1, 0, i3)
        strsetitem(p1, 1, i4)
        p2 = call_r(0, p1, 1, 2, descr=strslicedescr)
        i5 = strgetitem(p2, 0)
        escape_n(i5)
        jump(i3, i4)
        """
        expected = """
        [i3, i4]
        escape_n(i4)
        jump(i3, i4)
        """
        self.optimize_strunicode_loop(ops, expected)

    def test_str_slice_concat(self):
        ops = """
        [p1, i1, i2, p2]
        p3 = call_r(0, p1, i1, i2, descr=strslicedescr)
        p4 = call_r(0, p3, p2, descr=strconcatdescr)
        jump(p4, i1, i2, p2)
        """
        expected = """
        [p1, i1, i2, p2]
        i3 = int_sub(i2, i1)     # length of p3
        i4 = strlen(p2)
        i5 = int_add(i3, i4)
        p4 = newstr(i5)
        copystrcontent(p1, p4, i1, 0, i3)
        copystrcontent(p2, p4, 0, i3, i4)
        jump(p4, i1, i2, p2)
        """
        self.optimize_strunicode_loop(ops, expected)

    def test_str_slice_plain_virtual(self):
        ops = """
        []
        p0 = newstr(11)
        copystrcontent(s"hello world", p0, 0, 0, 11)
        p1 = call_r(0, p0, 0, 5, descr=strslicedescr)
        finish(p1)
        """
        expected = """
        []
        finish(s"hello")
        """
        self.optimize_strunicode_loop(ops, expected)

    # ----------
    def optimize_strunicode_loop_extradescrs(self, ops, optops):
        class FakeCallInfoCollection:
            def callinfo_for_oopspec(self, oopspecindex):
                calldescrtype = type(LLtypeMixin.strequaldescr)
                effectinfotype = type(LLtypeMixin.strequaldescr.get_extra_info())
                for value in LLtypeMixin.__dict__.values():
                    if isinstance(value, calldescrtype):
                        extra = value.get_extra_info()
                        if (extra and isinstance(extra, effectinfotype) and
                            extra.oopspecindex == oopspecindex):
                            # returns 0 for 'func' in this test
                            return value, 0
                raise AssertionError("not found: oopspecindex=%d" %
                                     oopspecindex)
        #
        self.callinfocollection = FakeCallInfoCollection()
        self.optimize_strunicode_loop(ops, optops)

    def test_str_equal_noop1(self):
        ops = """
        [p1, p2]
        i0 = call_i(0, p1, p2, descr=strequaldescr)
        escape_n(i0)
        jump(p1, p2)
        """
        self.optimize_strunicode_loop_extradescrs(ops, ops)

    def test_str_equal_noop2(self):
        ops = """
        [p1, p2, p3]
        p4 = call_r(0, p1, p2, descr=strconcatdescr)
        i0 = call_i(0, p3, p4, descr=strequaldescr)
        escape_n(i0)
        jump(p1, p2, p3)
        """
        expected = """
        [p1, p2, p3]
        i1 = strlen(p1)
        i2 = strlen(p2)
        i3 = int_add(i1, i2)
        p4 = newstr(i3)
        copystrcontent(p1, p4, 0, 0, i1)
        copystrcontent(p2, p4, 0, i1, i2)
        i0 = call_i(0, p3, p4, descr=strequaldescr)
        escape_n(i0)
        jump(p1, p2, p3)
        """
        self.optimize_strunicode_loop_extradescrs(ops, expected)

    def test_str_equal_slice1(self):
        ops = """
        [p1, i1, i2, p3]
        p4 = call_r(0, p1, i1, i2, descr=strslicedescr)
        i0 = call_i(0, p4, p3, descr=strequaldescr)
        escape_n(i0)
        jump(p1, i1, i2, p3)
        """
        expected = """
        [p1, i1, i2, p3]
        i3 = int_sub(i2, i1)
        i0 = call_i(0, p1, i1, i3, p3, descr=streq_slice_checknull_descr)
        escape_n(i0)
        jump(p1, i1, i2, p3)
        """
        self.optimize_strunicode_loop_extradescrs(ops, expected)

    def test_str_equal_slice2(self):
        ops = """
        [p1, i1, i2, p3]
        p4 = call_r(0, p1, i1, i2, descr=strslicedescr)
        i0 = call_i(0, p3, p4, descr=strequaldescr)
        escape_n(i0)
        jump(p1, i1, i2, p3)
        """
        expected = """
        [p1, i1, i2, p3]
        i4 = int_sub(i2, i1)
        i0 = call_i(0, p1, i1, i4, p3, descr=streq_slice_checknull_descr)
        escape_n(i0)
        jump(p1, i1, i2, p3)
        """
        self.optimize_strunicode_loop_extradescrs(ops, expected)

    def test_str_equal_slice3(self):
        ops = """
        [p1, i1, i2, p3]
        guard_nonnull(p3) []
        p4 = call_r(0, p1, i1, i2, descr=strslicedescr)
        i0 = call_i(0, p3, p4, descr=strequaldescr)
        escape_n(i0)
        jump(p1, i1, i2, p3)
        """
        expected = """
        [p1, i1, i2, p3]
        guard_nonnull(p3) []
        i4 = int_sub(i2, i1)
        i0 = call_i(0, p1, i1, i4, p3, descr=streq_slice_nonnull_descr)
        escape_n(i0)
        jump(p1, i1, i2, p3)
        """
        self.optimize_strunicode_loop_extradescrs(ops, expected)

    def test_str_equal_slice4(self):
        ops = """
        [p1, i1, i2]
        p3 = call_r(0, p1, i1, i2, descr=strslicedescr)
        i0 = call_i(0, p3, s"x", descr=strequaldescr)
        escape_n(i0)
        jump(p1, i1, i2)
        """
        expected = """
        [p1, i1, i2]
        i3 = int_sub(i2, i1)
        i0 = call_i(0, p1, i1, i3, 120, descr=streq_slice_char_descr)
        escape_n(i0)
        jump(p1, i1, i2)
        """
        self.optimize_strunicode_loop_extradescrs(ops, expected)

    def test_str_equal_slice5(self):
        ops = """
        [p1, i1, i2, i3]
        p4 = call_r(0, p1, i1, i2, descr=strslicedescr)
        p5 = newstr(1)
        strsetitem(p5, 0, i3)
        i0 = call_i(0, p5, p4, descr=strequaldescr)
        escape_n(i0)
        jump(p1, i1, i2, i3)
        """
        expected = """
        [p1, i1, i2, i3]
        i4 = int_sub(i2, i1)
        i0 = call_i(0, p1, i1, i4, i3, descr=streq_slice_char_descr)
        escape_n(i0)
        jump(p1, i1, i2, i3)
        """
        self.optimize_strunicode_loop_extradescrs(ops, expected)

    def test_str_equal_none1(self):
        ops = """
        [p1]
        i0 = call_i(0, p1, NULL, descr=strequaldescr)
        escape_n(i0)
        jump(p1)
        """
        expected = """
        [p1]
        i0 = ptr_eq(p1, NULL)
        escape_n(i0)
        jump(p1)
        """
        self.optimize_strunicode_loop_extradescrs(ops, expected)

    def test_str_equal_none2(self):
        ops = """
        [p1]
        i0 = call_i(0, NULL, p1, descr=strequaldescr)
        escape_n(i0)
        jump(p1)
        """
        expected = """
        [p1]
        i0 = ptr_eq(p1, NULL)
        escape_n(i0)
        jump(p1)
        """
        self.optimize_strunicode_loop_extradescrs(ops, expected)

    def test_str_equal_none3(self):
        ops = """
        []
        p5 = newstr(0)
        i0 = call(0, NULL, p5, descr=strequaldescr)
        escape(i0)
        jump()
        """
        expected = """
        []
        escape(0)
        jump()
        """
        self.optimize_strunicode_loop_extradescrs(ops, expected)

    def test_str_equal_none4(self):
        ops = """
        [p1]
        p5 = newstr(0)
        i0 = call(0, p5, p1, descr=strequaldescr)
        escape(i0)
        jump(p1)
        """
        expected = """
        [p1]
        # can't optimize more: p1 may be NULL!
        i0 = call(0, s"", p1, descr=strequaldescr)
        escape(i0)
        jump(p1)
        """
        self.optimize_strunicode_loop_extradescrs(ops, expected)

    def test_str_equal_none5(self):
        ops = """
        [p1]
        guard_nonnull(p1) []
        p5 = newstr(0)
        i0 = call(0, p5, p1, descr=strequaldescr)
        escape(i0)
        jump(p1)
        """
        expected = """
        [p1]
        guard_nonnull(p1) []
        # p1 is not NULL, so the string comparison (p1=="") becomes:
        i6 = strlen(p1)
        i0 = int_eq(i6, 0)
        escape(i0)
        jump(p1)
        """
        self.optimize_strunicode_loop_extradescrs(ops, expected)

    def test_str_equal_nonnull1(self):
        ops = """
        [p1]
        guard_nonnull(p1) []
        i0 = call_i(0, p1, s"hello world", descr=strequaldescr)
        escape_n(i0)
        jump(p1)
        """
        expected = """
        [p1]
        guard_nonnull(p1) []
        i0 = call_i(0, p1, s"hello world", descr=streq_nonnull_descr)
        escape_n(i0)
        jump(p1)
        """
        self.optimize_strunicode_loop_extradescrs(ops, expected)

    def test_str_equal_nonnull2(self):
        ops = """
        [p1]
        guard_nonnull(p1) []
        i0 = call_i(0, p1, s"", descr=strequaldescr)
        escape_n(i0)
        jump(p1)
        """
        expected = """
        [p1]
        guard_nonnull(p1) []
        i1 = strlen(p1)
        i0 = int_eq(i1, 0)
        escape_n(i0)
        jump(p1)
        """
        self.optimize_strunicode_loop_extradescrs(ops, expected)

    def test_str_equal_nonnull3(self):
        ops = """
        [p1]
        guard_nonnull(p1) []
        i0 = call_i(0, p1, s"x", descr=strequaldescr)
        escape_n(i0)
        jump(p1)
        """
        expected = """
        [p1]
        guard_nonnull(p1) []
        i0 = call_i(0, p1, 120, descr=streq_nonnull_char_descr)
        escape_n(i0)
        jump(p1)
        """
        self.optimize_strunicode_loop_extradescrs(ops, expected)

    def test_str_equal_nonnull4(self):
        ops = """
        [p1, p2]
        p4 = call_r(0, p1, p2, descr=strconcatdescr)
        i0 = call_i(0, s"hello world", p4, descr=strequaldescr)
        escape_n(i0)
        jump(p1, p2)
        """
        expected = """
        [p1, p2]
        i1 = strlen(p1)
        i2 = strlen(p2)
        i3 = int_add(i1, i2)
        p4 = newstr(i3)
        copystrcontent(p1, p4, 0, 0, i1)
        copystrcontent(p2, p4, 0, i1, i2)
        i0 = call_i(0, s"hello world", p4, descr=streq_nonnull_descr)
        escape_n(i0)
        jump(p1, p2)
        """
        self.optimize_strunicode_loop_extradescrs(ops, expected)

    def test_str_equal_chars0(self):
        ops = """
        [i1]
        p1 = newstr(0)
        i0 = call_i(0, p1, s"", descr=strequaldescr)
        escape_n(i0)
        jump(i1)
        """
        expected = """
        [i1]
        escape_n(1)
        jump(i1)
        """
        self.optimize_strunicode_loop_extradescrs(ops, expected)

    def test_str_equal_chars1(self):
        ops = """
        [i1]
        p1 = newstr(1)
        strsetitem(p1, 0, i1)
        i0 = call_i(0, p1, s"x", descr=strequaldescr)
        escape_n(i0)
        jump(i1)
        """
        expected = """
        [i1]
        i0 = int_eq(i1, 120)     # ord('x')
        escape_n(i0)
        jump(i1)
        """
        self.optimize_strunicode_loop_extradescrs(ops, expected)

    def test_str_equal_chars2(self):
        ops = """
        [i1, i2]
        p1 = newstr(2)
        strsetitem(p1, 0, i1)
        strsetitem(p1, 1, i2)
        i0 = call_i(0, p1, s"xy", descr=strequaldescr)
        escape_n(i0)
        jump(i1, i2)
        """
        expected = """
        [i1, i2]
        p1 = newstr(2)
        strsetitem(p1, 0, i1)
        strsetitem(p1, 1, i2)
        i0 = call_i(0, p1, s"xy", descr=streq_lengthok_descr)
        escape_n(i0)
        jump(i1, i2)
        """
        self.optimize_strunicode_loop_extradescrs(ops, expected)

    def test_str_equal_chars3(self):
        ops = """
        [p1]
        i0 = call_i(0, s"x", p1, descr=strequaldescr)
        escape_n(i0)
        jump(p1)
        """
        expected = """
        [p1]
        i0 = call_i(0, p1, 120, descr=streq_checknull_char_descr)
        escape_n(i0)
        jump(p1)
        """
        self.optimize_strunicode_loop_extradescrs(ops, expected)

    def test_str_equal_lengthmismatch1(self):
        ops = """
        [i1]
        p1 = newstr(1)
        strsetitem(p1, 0, i1)
        i0 = call_i(0, s"xy", p1, descr=strequaldescr)
        escape_n(i0)
        jump(i1)
        """
        expected = """
        [i1]
        escape_n(0)
        jump(i1)
        """
        self.optimize_strunicode_loop_extradescrs(ops, expected)

    def test_str2unicode_constant(self):
        ops = """
        []
        p0 = call_r(0, "xy", descr=s2u_descr)      # string -> unicode
        escape_n(p0)
        jump()
        """
        expected = """
        []
        escape_n(u"xy")
        jump()
        """
        self.optimize_strunicode_loop_extradescrs(ops, expected)

    def test_str2unicode_nonconstant(self):
        ops = """
        [p0]
        p1 = call_r(0, p0, descr=s2u_descr)      # string -> unicode
        escape_n(p1)
        jump(p1)
        """
        self.optimize_strunicode_loop_extradescrs(ops, ops)
        # more generally, supporting non-constant but virtual cases is
        # not obvious, because of the exception UnicodeDecodeError that
        # can be raised by ll_str2unicode()

    def test_strgetitem_repeated(self):
        ops = """
        [p0, i0]
        i1 = strgetitem(p0, i0)
        i2 = strgetitem(p0, i0)
        i3 = int_eq(i1, i2)
        guard_true(i3) []
        escape_n(i2)
        jump(p0, i0)
        """
        expected = """
        [p0, i0]
        i1 = strgetitem(p0, i0)
        escape_n(i1)
        jump(p0, i0)
        """
        self.optimize_strunicode_loop(ops, expected)

    def test_int_is_true_bounds(self):
        ops = """
        [p0]
        i0 = strlen(p0)
        i1 = int_is_true(i0)
        guard_true(i1) []
        i2 = int_ge(0, i0)
        guard_false(i2) []
        jump(p0)
        """
        expected = """
        [p0]
        i0 = strlen(p0)
        i1 = int_is_true(i0)
        guard_true(i1) []
        jump(p0)
        """
        self.optimize_strunicode_loop(ops, expected)

    def test_int_is_zero_bounds(self):
        ops = """
        [p0]
        i0 = strlen(p0)
        i1 = int_is_zero(i0)
        guard_false(i1) []
        i2 = int_ge(0, i0)
        guard_false(i2) []
        jump(p0)
        """
        expected = """
        [p0]
        i0 = strlen(p0)
        i1 = int_is_zero(i0)
        guard_false(i1) []
        jump(p0)
        """
        self.optimize_strunicode_loop(ops, expected)

    def test_strslice_subtraction_folds(self):
        ops = """
        [p0, i0]
        i1 = int_add(i0, 1)
        p1 = call_r(0, p0, i0, i1, descr=strslicedescr)
        escape_n(p1)
        jump(p0, i1)
        """
        expected = """
        [p0, i0]
        i1 = int_add(i0, 1)
        p1 = newstr(1)
        i2 = strgetitem(p0, i0)
        strsetitem(p1, 0, i2)
        escape_n(p1)
        jump(p0, i1)
        """
        self.optimize_strunicode_loop(ops, expected)

    def test_float_mul_reversed(self):
        ops = """
        [f0, f1]
        f2 = float_mul(f0, f1)
        f3 = float_mul(f1, f0)
        jump(f2, f3)
        """
        expected = """
        [f0, f1]
        f2 = float_mul(f0, f1)
        jump(f2, f2)
        """
        self.optimize_loop(ops, expected)

    def test_null_char_str(self):
        ops = """
        [p0]
        p1 = newstr(4)
        strsetitem(p1, 2, 0)
        setfield_gc(p0, p1, descr=valuedescr)
        jump(p0)
        """
        # This test is slightly bogus: the string is not fully initialized.
        # I *think* it is still right to not have a series of extra
        # strsetitem(p1, idx, 0).  We do preserve the single one from the
        # source, though.
        expected = """
        [p0]
        p1 = newstr(4)
        strsetitem(p1, 2, 0)
        setfield_gc(p0, p1, descr=valuedescr)
        jump(p0)
        """
        self.optimize_strunicode_loop(ops, expected)

    def test_newstr_strlen(self):
        ops = """
        [i0]
        p0 = newstr(i0)
        escape_n(p0)
        i1 = strlen(p0)
        i2 = int_add(i1, 1)
        jump(i2)
        """
        expected = """
        [i0]
        p0 = newstr(i0)
        escape_n(p0)
        i1 = int_add(i0, 1)
        jump(i1)
        """
        self.optimize_strunicode_loop(ops, expected)

    def test_intmod_bounds(self):
        ops = """
        [i0, i1]
        i2 = int_mod(i0, 12)
        i3 = int_gt(i2, 12)
        guard_false(i3) []
        i4 = int_lt(i2, -12)
        guard_false(i4) []
        i5 = int_mod(i1, -12)
        i6 = int_lt(i5, -12)
        guard_false(i6) []
        i7 = int_gt(i5, 12)
        guard_false(i7) []
        jump(i2, i5)
        """
        expected = """
        [i0, i1]
        i2 = int_mod(i0, 12)
        i5 = int_mod(i1, -12)
        jump(i2, i5)
        """
        self.optimize_loop(ops, expected)

        # This the sequence of resoperations that is generated for a Python
        # app-level int % int.  When the modulus is constant and when i0
        # is known non-negative it should be optimized to a single int_mod.
        ops = """
        [i0]
        i5 = int_ge(i0, 0)
        guard_true(i5) []
        i1 = int_mod(i0, 42)
        i2 = int_rshift(i1, %d)
        i3 = int_and(42, i2)
        i4 = int_add(i1, i3)
        finish(i4)
        """ % (LONG_BIT-1)
        expected = """
        [i0]
        i5 = int_ge(i0, 0)
        guard_true(i5) []
        i1 = int_mod(i0, 42)
        finish(i1)
        """
        self.optimize_loop(ops, expected)

        # 'n % power-of-two' can be turned into int_and(); at least that's
        # easy to do now if n is known to be non-negative.
        ops = """
        [i0]
        i5 = int_ge(i0, 0)
        guard_true(i5) []
        i1 = int_mod(i0, 8)
        i2 = int_rshift(i1, %d)
        i3 = int_and(42, i2)
        i4 = int_add(i1, i3)
        finish(i4)
        """ % (LONG_BIT-1)
        expected = """
        [i0]
        i5 = int_ge(i0, 0)
        guard_true(i5) []
        i1 = int_and(i0, 7)
        finish(i1)
        """
        self.optimize_loop(ops, expected)

        # Of course any 'maybe-negative % power-of-two' can be turned into
        # int_and(), but that's a bit harder to detect here because it turns
        # into several operations, and of course it is wrong to just turn
        # int_mod(i0, 16) into int_and(i0, 15).
        ops = """
        [i0]
        i1 = int_mod(i0, 16)
        i2 = int_rshift(i1, %d)
        i3 = int_and(16, i2)
        i4 = int_add(i1, i3)
        finish(i4)
        """ % (LONG_BIT-1)
        expected = """
        [i0]
        i4 = int_and(i0, 15)
        finish(i4)
        """
        py.test.skip("harder")
        self.optimize_loop(ops, expected)

    def test_intmod_bounds_bug1(self):
        ops = """
        [i0]
        i1 = int_mod(i0, %d)
        i2 = int_eq(i1, 0)
        guard_false(i2) []
        finish()
        """ % (-(1<<(LONG_BIT-1)),)
        self.optimize_loop(ops, ops)

    def test_bounded_lazy_setfield(self):
        ops = """
        [p0, i0]
        i1 = int_gt(i0, 2)
        guard_true(i1) []
        setarrayitem_gc(p0, 0, 3, descr=arraydescr)
        setarrayitem_gc(p0, 2, 4, descr=arraydescr)
        setarrayitem_gc(p0, i0, 15, descr=arraydescr)
        i2 = getarrayitem_gc_i(p0, 2, descr=arraydescr)
        jump(p0, i2)
        """
        # Remove the getarrayitem_gc, because we know that p[i0] does not alias
        # p0[2]
        expected = """
        [p0, i0]
        i1 = int_gt(i0, 2)
        guard_true(i1) []
        setarrayitem_gc(p0, i0, 15, descr=arraydescr)
        setarrayitem_gc(p0, 0, 3, descr=arraydescr)
        setarrayitem_gc(p0, 2, 4, descr=arraydescr)
        jump(p0, 4)
        """
        self.optimize_loop(ops, expected)

    def test_empty_copystrunicontent(self):
        ops = """
        [p0, p1, i0, i2, i3]
        i4 = int_eq(i3, 0)
        guard_true(i4) []
        copystrcontent(p0, p1, i0, i2, i3)
        jump(p0, p1, i0, i2, i3)
        """
        expected = """
        [p0, p1, i0, i2, i3]
        i4 = int_eq(i3, 0)
        guard_true(i4) []
        jump(p0, p1, i0, i2, 0)
        """
        self.optimize_strunicode_loop(ops, expected)

    def test_empty_copystrunicontent_virtual(self):
        ops = """
        [p0]
        p1 = newstr(23)
        copystrcontent(p0, p1, 0, 0, 0)
        jump(p0)
        """
        expected = """
        [p0]
        jump(p0)
        """
        self.optimize_strunicode_loop(ops, expected)

    def test_forced_virtuals_aliasing(self):
        ops = """
        [i0, i1]
        p0 = new(descr=ssize)
        p1 = new(descr=ssize)
        escape_n(p0)
        escape_n(p1)
        setfield_gc(p0, i0, descr=adescr)
        setfield_gc(p1, i1, descr=adescr)
        i2 = getfield_gc_i(p0, descr=adescr)
        jump(i2, i2)
        """
        expected = """
        [i0, i1]
        p0 = new(descr=ssize)
        escape_n(p0)
        p1 = new(descr=ssize)
        escape_n(p1)
        setfield_gc(p0, i0, descr=adescr)
        setfield_gc(p1, i1, descr=adescr)
        jump(i0, i0)
        """
        py.test.skip("not implemented")
        # setfields on things that used to be virtual still can't alias each
        # other
        self.optimize_loop(ops, expected)

    def test_plain_virtual_string_copy_content(self):
        ops = """
        [i1]
        p0 = newstr(6)
        copystrcontent(s"hello!", p0, 0, 0, 6)
        p1 = call_r(0, p0, s"abc123", descr=strconcatdescr)
        i0 = strgetitem(p1, i1)
        finish(i0)
        """
        expected = """
        [i1]
        i0 = strgetitem(s"hello!abc123", i1)
        finish(i0)
        """
        self.optimize_strunicode_loop(ops, expected)

    def test_plain_virtual_string_copy_content_2(self):
        ops = """
        []
        p0 = newstr(6)
        copystrcontent(s"hello!", p0, 0, 0, 6)
        p1 = call_r(0, p0, s"abc123", descr=strconcatdescr)
        i0 = strgetitem(p1, 0)
        finish(i0)
        """
        expected = """
        []
        finish(104)
        """
        self.optimize_strunicode_loop(ops, expected)

    def test_copy_long_string_to_virtual(self):
        ops = """
        []
        p0 = newstr(20)
        copystrcontent(s"aaaaaaaaaaaaaaaaaaaa", p0, 0, 0, 20)
        jump(p0)
        """
        expected = """
        []
        jump(s"aaaaaaaaaaaaaaaaaaaa")
        """
        self.optimize_strunicode_loop(ops, expected)

    def test_ptr_eq_str_constant(self):
        ops = """
        []
        i0 = ptr_eq(s"abc", s"\x00")
        finish(i0)
        """
        expected = """
        []
        finish(0)
        """
        self.optimize_loop(ops, expected)

    def test_known_equal_ints(self):
        py.test.skip("in-progress")
        ops = """
        [i0, i1, i2, p0]
        i3 = int_eq(i0, i1)
        guard_true(i3) []

        i4 = int_lt(i2, i0)
        guard_true(i4) []
        i5 = int_lt(i2, i1)
        guard_true(i5) []

        i6 = getarrayitem_gc(p0, i2)
        finish(i6)
        """
        expected = """
        [i0, i1, i2, p0]
        i3 = int_eq(i0, i1)
        guard_true(i3) []

        i4 = int_lt(i2, i0)
        guard_true(i4) []

        i6 = getarrayitem_gc(p0, i3)
        finish(i6)
        """
        self.optimize_loop(ops, expected)

    def test_str_copy_virtual(self):
        ops = """
        [i0]
        p0 = newstr(8)
        strsetitem(p0, 0, i0)
        strsetitem(p0, 1, i0)
        strsetitem(p0, 2, i0)
        strsetitem(p0, 3, i0)
        strsetitem(p0, 4, i0)
        strsetitem(p0, 5, i0)
        strsetitem(p0, 6, i0)
        strsetitem(p0, 7, i0)
        p1 = newstr(12)
        copystrcontent(p0, p1, 0, 0, 8)
        strsetitem(p1, 8, 3)
        strsetitem(p1, 9, 0)
        strsetitem(p1, 10, 0)
        strsetitem(p1, 11, 0)
        finish(p1)
        """
        expected = """
        [i0]
        p1 = newstr(12)
        strsetitem(p1, 0, i0)
        strsetitem(p1, 1, i0)
        strsetitem(p1, 2, i0)
        strsetitem(p1, 3, i0)
        strsetitem(p1, 4, i0)
        strsetitem(p1, 5, i0)
        strsetitem(p1, 6, i0)
        strsetitem(p1, 7, i0)
        strsetitem(p1, 8, 3)
        strsetitem(p1, 9, 0)
        strsetitem(p1, 10, 0)
        strsetitem(p1, 11, 0)
        finish(p1)
        """
        self.optimize_strunicode_loop(ops, expected)

    def test_str_copy_constant_virtual(self):
        ops = """
        []
        p0 = newstr(10)
        copystrcontent(s"abcd", p0, 0, 0, 4)
        strsetitem(p0, 4, 101)
        copystrcontent(s"fghij", p0, 0, 5, 5)
        finish(p0)
        """
        expected = """
        []
        finish(s"abcdefghij")
        """
        self.optimize_strunicode_loop(ops, expected)

    def test_str_copy_virtual_src_concrete_dst(self):
        ops = """
        [p0]
        p1 = newstr(2)
        strsetitem(p1, 0, 101)
        strsetitem(p1, 1, 102)
        copystrcontent(p1, p0, 0, 0, 2)
        finish(p0)
        """
        expected = """
        [p0]
        strsetitem(p0, 0, 101)
        strsetitem(p0, 1, 102)
        finish(p0)
        """
        self.optimize_strunicode_loop(ops, expected)

    def test_str_copy_bug1(self):
        ops = """
        [i0]
        p1 = newstr(1)
        strsetitem(p1, 0, i0)
        p2 = newstr(1)
        escape_n(p2)
        copystrcontent(p1, p2, 0, 0, 1)
        finish()
        """
        expected = """
        [i0]
        p2 = newstr(1)
        escape_n(p2)
        strsetitem(p2, 0, i0)
        finish()
        """
        self.optimize_strunicode_loop(ops, expected)

    def test_call_pure_vstring_const(self):
        ops = """
        []
        p0 = newstr(3)
        strsetitem(p0, 0, 97)
        strsetitem(p0, 1, 98)
        strsetitem(p0, 2, 99)
        i0 = call_pure_i(123, p0, descr=nonwritedescr)
        finish(i0)
        """
        expected = """
        []
        finish(5)
        """
        call_pure_results = {
            (ConstInt(123), get_const_ptr_for_string("abc"),): ConstInt(5),
        }
        self.optimize_loop(ops, expected, call_pure_results)

    def test_call_pure_quasiimmut(self):
        ops = """
        []
        quasiimmut_field(ConstPtr(quasiptr), descr=quasiimmutdescr)
        guard_not_invalidated() []
        i0 = getfield_gc_pure_i(ConstPtr(quasiptr), descr=quasifielddescr)
        i1 = call_pure_i(123, i0, descr=nonwritedescr)
        finish(i1)
        """
        expected = """
        []
        guard_not_invalidated() []
        finish(5)
        """
        call_pure_results = {
            (ConstInt(123), ConstInt(-4247)): ConstInt(5),
        }
        self.optimize_loop(ops, expected, call_pure_results)

    def test_guard_not_forced_2_virtual(self):
        ops = """
        [i0]
        p0 = new_array(3, descr=arraydescr)
        guard_not_forced_2() [p0]
        finish(p0)
        """
        self.optimize_loop(ops, ops)

    def test_getfield_cmp_above_bounds(self):
        ops = """
        [p0]
        i0 = getfield_gc_i(p0, descr=chardescr)
        i1 = int_lt(i0, 256)
        guard_true(i1) []
        """

        expected = """
        [p0]
        i0 = getfield_gc_i(p0, descr=chardescr)
        """
        self.optimize_loop(ops, expected)

    def test_getfield_cmp_below_bounds(self):
        ops = """
        [p0]
        i0 = getfield_gc_i(p0, descr=chardescr)
        i1 = int_gt(i0, -1)
        guard_true(i1) []
        """

        expected = """
        [p0]
        i0 = getfield_gc_i(p0, descr=chardescr)
        """
        self.optimize_loop(ops, expected)

    def test_getfield_cmp_in_bounds(self):
        ops = """
        [p0]
        i0 = getfield_gc_i(p0, descr=chardescr)
        i1 = int_gt(i0, 0)
        guard_true(i1) []
        i2 = int_lt(i0, 255)
        guard_true(i2) []
        """
        self.optimize_loop(ops, ops)

    def test_getfieldraw_cmp_outside_bounds(self):
        ops = """
        [p0]
        i0 = getfield_raw_i(p0, descr=chardescr)
        i1 = int_gt(i0, -1)
        guard_true(i1) []
        """

        expected = """
        [p0]
        i0 = getfield_raw_i(p0, descr=chardescr)
        """
        self.optimize_loop(ops, expected)


    def test_rawarray_cmp_outside_intbounds(self):
        ops = """
        [i0]
        i1 = getarrayitem_raw_i(i0, 0, descr=rawarraydescr_char)
        i2 = int_lt(i1, 256)
        guard_true(i2) []
        """

        expected = """
        [i0]
        i1 = getarrayitem_raw_i(i0, 0, descr=rawarraydescr_char)
        """
        self.optimize_loop(ops, expected)

    def test_gcarray_outside_intbounds(self):
        ops = """
        [p0]
        i0 = getarrayitem_gc_i(p0, 0, descr=chararraydescr)
        i1 = int_lt(i0, 256)
        guard_true(i1) []
        """

        expected = """
        [p0]
        i0 = getarrayitem_gc_i(p0, 0, descr=chararraydescr)
        """
        self.optimize_loop(ops, expected)

    def test_getinterior_outside_intbounds(self):
        ops = """
        [p0]
        f0 = getinteriorfield_gc_f(p0, 0, descr=fc_array_floatdescr)
        i0 = getinteriorfield_gc_i(p0, 0, descr=fc_array_chardescr)
        i1 = int_lt(i0, 256)
        guard_true(i1) []
        """

        expected = """
        [p0]
        f0 = getinteriorfield_gc_f(p0, 0, descr=fc_array_floatdescr)
        i0 = getinteriorfield_gc_i(p0, 0, descr=fc_array_chardescr)
        """
        self.optimize_loop(ops, expected)

    def test_intand_1mask_covering_bitrange(self):
        ops = """
        [p0]
        i0 = getarrayitem_gc_i(p0, 0, descr=chararraydescr)
        i1 = int_and(i0, 255)
        i2 = int_and(i1, -1)
        i3 = int_and(511, i2)
        jump(i3)
        """

        expected = """
        [p0]
        i0 = getarrayitem_gc_i(p0, 0, descr=chararraydescr)
        jump(i0)
        """
        self.optimize_loop(ops, expected)

    def test_intand_maskwith0_in_bitrange(self):
        ops = """
        [p0]
        i0 = getarrayitem_gc_i(p0, 0, descr=chararraydescr)
        i1 = int_and(i0, 257)
        i2 = getarrayitem_gc_i(p0, 1, descr=chararraydescr)
        i3 = int_and(259, i2)
        jump(i1, i3)
        """
        self.optimize_loop(ops, ops)

    def test_int_and_cmp_above_bounds(self):
        ops = """
        [p0,p1]
        i0 = getarrayitem_gc_i(p0, 0, descr=chararraydescr)
        i1 = getarrayitem_gc_i(p1, 0, descr=u2arraydescr)
        i2 = int_and(i0, i1)
        i3 = int_le(i2, 255)
        guard_true(i3) []
        jump(i2)
        """

        expected = """
        [p0,p1]
        i0 = getarrayitem_gc_i(p0, 0, descr=chararraydescr)
        i1 = getarrayitem_gc_i(p1, 0, descr=u2arraydescr)
        i2 = int_and(i0, i1)
        jump(i2)
        """
        self.optimize_loop(ops, expected)

    def test_int_and_cmp_below_bounds(self):
        ops = """
        [p0,p1]
        i0 = getarrayitem_gc_i(p0, 0, descr=chararraydescr)
        i1 = getarrayitem_gc_i(p1, 0, descr=u2arraydescr)
        i2 = int_and(i0, i1)
        i3 = int_lt(i2, 255)
        guard_true(i3) []
        jump(i2)
        """
        self.optimize_loop(ops, ops)

    def test_int_or_cmp_above_bounds(self):
        ops = """
        [p0,p1]
        i0 = getarrayitem_gc_i(p0, 0, descr=chararraydescr)
        i1 = getarrayitem_gc_i(p1, 0, descr=u2arraydescr)
        i2 = int_or(i0, i1)
        i3 = int_le(i2, 65535)
        guard_true(i3) []
        jump(i2)
        """

        expected = """
        [p0,p1]
        i0 = getarrayitem_gc_i(p0, 0, descr=chararraydescr)
        i1 = getarrayitem_gc_i(p1, 0, descr=u2arraydescr)
        i2 = int_or(i0, i1)
        jump(i2)
        """
        self.optimize_loop(ops, expected)

    def test_int_or_cmp_below_bounds(self):
        ops = """
        [p0,p1]
        i0 = getarrayitem_gc_i(p0, 0, descr=chararraydescr)
        i1 = getarrayitem_gc_i(p1, 0, descr=u2arraydescr)
        i2 = int_or(i0, i1)
        i3 = int_lt(i2, 65535)
        guard_true(i3) []
        jump(i2)
        """
        self.optimize_loop(ops, ops)

    def test_int_xor_cmp_above_bounds(self):
        ops = """
        [p0,p1]
        i0 = getarrayitem_gc_i(p0, 0, descr=chararraydescr)
        i1 = getarrayitem_gc_i(p1, 0, descr=u2arraydescr)
        i2 = int_xor(i0, i1)
        i3 = int_le(i2, 65535)
        guard_true(i3) []
        jump(i2)
        """

        expected = """
        [p0,p1]
        i0 = getarrayitem_gc_i(p0, 0, descr=chararraydescr)
        i1 = getarrayitem_gc_i(p1, 0, descr=u2arraydescr)
        i2 = int_xor(i0, i1)
        jump(i2)
        """
        self.optimize_loop(ops, expected)

    def test_int_xor_cmp_below_bounds(self):
        ops = """
        [p0,p1]
        i0 = getarrayitem_gc_i(p0, 0, descr=chararraydescr)
        i1 = getarrayitem_gc_i(p1, 0, descr=u2arraydescr)
        i2 = int_xor(i0, i1)
        i3 = int_lt(i2, 65535)
        guard_true(i3) []
        jump(i2)
        """
        self.optimize_loop(ops, ops)

    def test_int_or_same_arg(self):
        ops = """
        [i0]
        i1 = int_or(i0, i0)
        jump(i1)
        """
        expected = """
        [i0]
        jump(i0)
        """
        self.optimize_loop(ops, expected)

    def test_consecutive_getinteriorfields(self):
        py.test.skip("we want this to pass")
        ops = """
        [p0, i0]
        i1 = getinteriorfield_gc_i(p0, i0, descr=valuedescr)
        i2 = getinteriorfield_gc_i(p0, i0, descr=valuedescr)
        jump(i1, i2)
        """
        expected = """
        [p0, i0]
        i1 = getinteriorfield_gc_i(p0, i0, descr=valuedescr)
        jump(i1, i1)
        """
        self.optimize_loop(ops, expected)

    def test_int_signext_already_in_bounds(self):
        ops = """
        [i0]
        i1 = int_signext(i0, 1)
        i2 = int_signext(i1, 2)
        jump(i2)
        """
        expected = """
        [i0]
        i1 = int_signext(i0, 1)
        jump(i1)
        """
        self.optimize_loop(ops, expected)
        #
        ops = """
        [i0]
        i1 = int_signext(i0, 1)
        i2 = int_signext(i1, 1)
        jump(i2)
        """
        expected = """
        [i0]
        i1 = int_signext(i0, 1)
        jump(i1)
        """
        self.optimize_loop(ops, expected)
        #
        ops = """
        [i0]
        i1 = int_signext(i0, 2)
        i2 = int_signext(i1, 1)
        jump(i2)
        """
        self.optimize_loop(ops, ops)

    def test_replace_result_of_new(self):
        ops = """
        [i0]
        guard_value(i0, 2) []
        p0 = newstr(i0)
        escape_n(p0)
        finish()
        """
        expected = """
        [i0]
        guard_value(i0, 2) []
        p0 = newstr(2)
        escape_n(p0)
        finish()
        """
        self.optimize_loop(ops, expected)

    def test_dirty_array_field_after_force(self):
        ops = """
        []
        p0 = new_array(1, descr=arraydescr)
        setarrayitem_gc(p0, 0, 0, descr=arraydescr)
        escape_n(p0) # force
        call_may_force_n(1, descr=mayforcevirtdescr)
        i1 = getarrayitem_gc_i(p0, 0, descr=arraydescr)
        finish(i1)
        """
        self.optimize_loop(ops, ops)

    def test_dirty_array_of_structs_field_after_force(self):
        ops = """
        []
        p0 = new_array_clear(1, descr=complexarraydescr)
        setinteriorfield_gc(p0, 0, 0.0, descr=complexrealdescr)
        setinteriorfield_gc(p0, 0, 0.0, descr=compleximagdescr)
        escape_n(p0) # force
        call_may_force_n(1, descr=mayforcevirtdescr)
        f1 = getinteriorfield_gc_f(p0, 0, descr=compleximagdescr)
        finish(f1)
        """
        self.optimize_loop(ops, ops)

    def test_random_call_forcing_strgetitem(self):
        ops = """
        [p3, i15]
        i13 = strgetitem(p3, i15)
        p0 = newstr(1)
        p2 = new_with_vtable(descr=nodesize)
        setfield_gc(p2, p0, descr=otherdescr)
        strsetitem(p0, 0, i13)
        i2 = strgetitem(p0, 0)
        i3 = call_pure_i(1, i2, descr=nonwritedescr)
        finish(i3)
        """
        expected = """
        [p3, i15]
        i13 = strgetitem(p3, i15)
        i3 = call_i(1, i13, descr=nonwritedescr)
        finish(i3)
        """
        self.optimize_loop(ops, expected)

class TestLLtype(BaseTestOptimizeBasic, LLtypeMixin):
    pass<|MERGE_RESOLUTION|>--- conflicted
+++ resolved
@@ -1237,14 +1237,8 @@
         expected = """
         []
         p1 = new_array(3, descr=arraydescr)
-<<<<<<< HEAD
         escape_n(p1)
-        i2 = arraylen_gc(p1)
-        escape_n(i2)
-=======
-        escape(p1)
-        escape(3)
->>>>>>> ff708498
+        escape_n(3)
         jump()
         """
         self.optimize_loop(ops, expected)
@@ -4239,7 +4233,6 @@
         strsetitem(p3, i2, i0)
         i5 = int_add(i2, 1)
         strsetitem(p3, i5, i1)
-        i6 = int_add(i5, 1)      # will be killed by the backend
         jump(i1, i0, p3)
         """
         self.optimize_strunicode_loop(ops, expected)
@@ -4620,13 +4613,13 @@
         ops = """
         []
         p5 = newstr(0)
-        i0 = call(0, NULL, p5, descr=strequaldescr)
-        escape(i0)
+        i0 = call_i(0, NULL, p5, descr=strequaldescr)
+        escape_n(i0)
         jump()
         """
         expected = """
         []
-        escape(0)
+        escape_n(0)
         jump()
         """
         self.optimize_strunicode_loop_extradescrs(ops, expected)
@@ -4635,15 +4628,15 @@
         ops = """
         [p1]
         p5 = newstr(0)
-        i0 = call(0, p5, p1, descr=strequaldescr)
-        escape(i0)
+        i0 = call_i(0, p5, p1, descr=strequaldescr)
+        escape_n(i0)
         jump(p1)
         """
         expected = """
         [p1]
         # can't optimize more: p1 may be NULL!
-        i0 = call(0, s"", p1, descr=strequaldescr)
-        escape(i0)
+        i0 = call_i(0, s"", p1, descr=strequaldescr)
+        escape_n(i0)
         jump(p1)
         """
         self.optimize_strunicode_loop_extradescrs(ops, expected)
@@ -4653,8 +4646,8 @@
         [p1]
         guard_nonnull(p1) []
         p5 = newstr(0)
-        i0 = call(0, p5, p1, descr=strequaldescr)
-        escape(i0)
+        i0 = call_i(0, p5, p1, descr=strequaldescr)
+        escape_n(i0)
         jump(p1)
         """
         expected = """
@@ -4663,7 +4656,7 @@
         # p1 is not NULL, so the string comparison (p1=="") becomes:
         i6 = strlen(p1)
         i0 = int_eq(i6, 0)
-        escape(i0)
+        escape_n(i0)
         jump(p1)
         """
         self.optimize_strunicode_loop_extradescrs(ops, expected)
