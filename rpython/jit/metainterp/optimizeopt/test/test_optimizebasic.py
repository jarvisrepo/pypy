import py
from rpython.rlib.objectmodel import instantiate
from rpython.jit.metainterp.optimizeopt.test.test_util import (
    LLtypeMixin, BaseTest, FakeMetaInterpStaticData, convert_old_style_to_targets)
from rpython.jit.metainterp.history import TargetToken, JitCellToken
import rpython.jit.metainterp.optimizeopt.optimizer as optimizeopt
import rpython.jit.metainterp.optimizeopt.virtualize as virtualize
from rpython.jit.metainterp.optimize import InvalidLoop
from rpython.jit.metainterp.history import ConstInt, get_const_ptr_for_string
from rpython.jit.metainterp import executor, compile, resume
from rpython.jit.metainterp.resoperation import rop, ResOperation, InputArgInt,\
     OpHelpers
from rpython.rlib.rarithmetic import LONG_BIT

def test_store_final_boxes_in_guard():
    from rpython.jit.metainterp.compile import ResumeGuardDescr
    from rpython.jit.metainterp.resume import tag, TAGBOX
    b0 = InputArgInt()
    b1 = InputArgInt()
    opt = optimizeopt.Optimizer(FakeMetaInterpStaticData(LLtypeMixin.cpu),
                                None)
    fdescr = ResumeGuardDescr()
    op = ResOperation(rop.GUARD_TRUE, ['dummy'], descr=fdescr)
    # setup rd data
    fi0 = resume.FrameInfo(None, "code0", 11)
    fdescr.rd_frame_info_list = resume.FrameInfo(fi0, "code1", 33)
    snapshot0 = resume.Snapshot(None, [b0])
    fdescr.rd_snapshot = resume.Snapshot(snapshot0, [b1])
    #
    opt.store_final_boxes_in_guard(op, [], None)
    if op.getfailargs() == [b0, b1]:
        assert list(fdescr.rd_numb.nums)      == [tag(1, TAGBOX)]
        assert list(fdescr.rd_numb.prev.nums) == [tag(0, TAGBOX)]
    else:
        assert op.getfailargs() == [b1, b0]
        assert list(fdescr.rd_numb.nums)      == [tag(0, TAGBOX)]
        assert list(fdescr.rd_numb.prev.nums) == [tag(1, TAGBOX)]
    assert fdescr.rd_virtuals is None
    assert fdescr.rd_consts == []

def test_sharing_field_lists_of_virtual():
    class FakeOptimizer(object):
        class optimizer(object):
            class cpu(object):
                pass
    opt = FakeOptimizer()
    virt1 = virtualize.AbstractVirtualStructValue(opt, None)
    lst1 = virt1._get_field_descr_list()
    assert lst1 == []
    lst2 = virt1._get_field_descr_list()
    assert lst1 is lst2
    virt1.setfield(LLtypeMixin.valuedescr, optimizeopt.OptValue(None))
    lst3 = virt1._get_field_descr_list()
    assert lst3 == [LLtypeMixin.valuedescr]
    lst4 = virt1._get_field_descr_list()
    assert lst3 is lst4

    virt2 = virtualize.AbstractVirtualStructValue(opt, None)
    lst5 = virt2._get_field_descr_list()
    assert lst5 is lst1
    virt2.setfield(LLtypeMixin.valuedescr, optimizeopt.OptValue(None))
    lst6 = virt1._get_field_descr_list()
    assert lst6 is lst3

def test_descrlist_dict():
    from rpython.jit.metainterp.optimizeopt import util as optimizeutil
    h1 = optimizeutil.descrlist_hash([])
    h2 = optimizeutil.descrlist_hash([LLtypeMixin.valuedescr])
    h3 = optimizeutil.descrlist_hash(
            [LLtypeMixin.valuedescr, LLtypeMixin.nextdescr])
    assert h1 != h2
    assert h2 != h3
    assert optimizeutil.descrlist_eq([], [])
    assert not optimizeutil.descrlist_eq([], [LLtypeMixin.valuedescr])
    assert optimizeutil.descrlist_eq([LLtypeMixin.valuedescr],
                                     [LLtypeMixin.valuedescr])
    assert not optimizeutil.descrlist_eq([LLtypeMixin.valuedescr],
                                         [LLtypeMixin.nextdescr])
    assert optimizeutil.descrlist_eq([LLtypeMixin.valuedescr, LLtypeMixin.nextdescr],
                                     [LLtypeMixin.valuedescr, LLtypeMixin.nextdescr])
    assert not optimizeutil.descrlist_eq([LLtypeMixin.nextdescr, LLtypeMixin.valuedescr],
                                         [LLtypeMixin.valuedescr, LLtypeMixin.nextdescr])

    # descrlist_eq should compare by identity of the descrs, not by the result
    # of sort_key
    class FakeDescr(object):
        def sort_key(self):
            return 1

    assert not optimizeutil.descrlist_eq([FakeDescr()], [FakeDescr()])


# ____________________________________________________________


class BaseTestBasic(BaseTest):

    enable_opts = "intbounds:rewrite:virtualize:string:earlyforce:pure:heap"

    def optimize_loop(self, ops, optops, call_pure_results=None):
        loop = self.parse(ops)
        token = JitCellToken()
        loop.operations = [ResOperation(rop.LABEL, loop.inputargs, descr=TargetToken(token))] + \
                          loop.operations
        if loop.operations[-1].getopnum() == rop.JUMP:
            loop.operations[-1].setdescr(token)
        expected = convert_old_style_to_targets(self.parse(optops), jump=True)
<<<<<<< HEAD
        self._do_optimize_loop(loop, call_pure_results)
        #print '\n'.join([str(o) for o in loop.operations])
=======
        self._do_optimize_loop(loop, call_pure_results, export_state=False)
        print '\n'.join([str(o) for o in loop.operations])
>>>>>>> ea7b5e1d
        self.assert_equal(loop, expected)

    def setup_method(self, meth=None):
        class FailDescr(compile.ResumeGuardDescr):
            oparse = None
            def _oparser_uses_descr_of_guard(self, oparse, fail_args):
                # typically called 3 times: once when parsing 'ops',
                # once when parsing 'preamble', once when parsing 'expected'.
                if self.oparse is None:
                    self.oparse = oparse
                self.rd_frame_info_list, self.rd_snapshot = snapshot(fail_args)
            def _clone_if_mutable(self):
                assert self is fdescr
                return fdescr2
            def __repr__(self):
                if self is fdescr:
                    return 'fdescr'
                if self is fdescr2:
                    return 'fdescr2'
                return compile.ResumeGuardDescr.__repr__(self)
        #
        def snapshot(fail_args, got=[]):
            if not got:    # only the first time, i.e. when parsing 'ops'
                rd_frame_info_list = resume.FrameInfo(None, "code", 11)
                rd_snapshot = resume.Snapshot(None, fail_args)
                got.append(rd_frame_info_list)
                got.append(rd_snapshot)
            return got
        #
        fdescr = instantiate(FailDescr)
        self.namespace['fdescr'] = fdescr
        fdescr2 = instantiate(FailDescr)
        self.namespace['fdescr2'] = fdescr2

    def teardown_method(self, meth):
        self.namespace.pop('fdescr', None)
        self.namespace.pop('fdescr2', None)



class BaseTestOptimizeBasic(BaseTestBasic):

    def test_simple(self):
        ops = """
        [i]
        i0 = int_sub(i, 1)
        guard_value(i0, 0) [i0]
        jump(i)
        """
        expected = """
        [i]
        i0 = int_sub(i, 1)
        guard_value(i0, 0) [i0]
        jump(1)
        """
        self.optimize_loop(ops, expected)

    def test_constant_propagate(self):
        ops = """
        []
        i0 = int_add(2, 3)
        i1 = int_is_true(i0)
        guard_true(i1) []
        i2 = int_is_zero(i1)
        guard_false(i2) []
        guard_value(i0, 5) []
        jump()
        """
        expected = """
        []
        jump()
        """
        self.optimize_loop(ops, expected)

    def test_constant_propagate_ovf(self):
        ops = """
        []
        i0 = int_add_ovf(2, 3)
        guard_no_overflow() []
        i1 = int_is_true(i0)
        guard_true(i1) []
        i2 = int_is_zero(i1)
        guard_false(i2) []
        guard_value(i0, 5) []
        jump()
        """
        expected = """
        []
        jump()
        """
        self.optimize_loop(ops, expected)

    # ----------

    def test_remove_guard_class_1(self):
        ops = """
        [p0]
        guard_class(p0, ConstClass(node_vtable)) []
        guard_class(p0, ConstClass(node_vtable)) []
        jump(p0)
        """
        expected = """
        [p0]
        guard_class(p0, ConstClass(node_vtable)) []
        jump(p0)
        """
        self.optimize_loop(ops, expected)

    def test_remove_guard_class_2(self):
        ops = """
        [i0]
        p0 = new_with_vtable(ConstClass(node_vtable))
        escape_n(p0)
        guard_class(p0, ConstClass(node_vtable)) []
        jump(i0)
        """
        expected = """
        [i0]
        p0 = new_with_vtable(ConstClass(node_vtable))
        escape_n(p0)
        jump(i0)
        """
        self.optimize_loop(ops, expected)

    def test_remove_guard_class_constant(self):
        ops = """
        [i0]
        p0 = same_as_r(ConstPtr(myptr))
        guard_class(p0, ConstClass(node_vtable)) []
        jump(i0)
        """
        expected = """
        [i0]
        jump(i0)
        """
        self.optimize_loop(ops, expected)

    def test_constant_boolrewrite_lt(self):
        ops = """
        [i0]
        i1 = int_lt(i0, 0)
        guard_true(i1) []
        i2 = int_ge(i0, 0)
        guard_false(i2) []
        jump(i0)
        """
        expected = """
        [i0]
        i1 = int_lt(i0, 0)
        guard_true(i1) []
        jump(i0)
        """
        self.optimize_loop(ops, expected)

    def test_constant_boolrewrite_gt(self):
        ops = """
        [i0]
        i1 = int_gt(i0, 0)
        guard_true(i1) []
        i2 = int_le(i0, 0)
        guard_false(i2) []
        jump(i0)
        """
        expected = """
        [i0]
        i1 = int_gt(i0, 0)
        guard_true(i1) []
        jump(i0)
        """
        self.optimize_loop(ops, expected)

    def test_constant_boolrewrite_reflex(self):
        ops = """
        [i0]
        i1 = int_gt(i0, 0)
        guard_true(i1) []
        i2 = int_lt(0, i0)
        guard_true(i2) []
        jump(i0)
        """
        expected = """
        [i0]
        i1 = int_gt(i0, 0)
        guard_true(i1) []
        jump(i0)
        """
        self.optimize_loop(ops, expected)

    def test_constant_boolrewrite_reflex_invers(self):
        ops = """
        [i0]
        i1 = int_gt(i0, 0)
        guard_true(i1) []
        i2 = int_ge(0, i0)
        guard_false(i2) []
        jump(i0)
        """
        expected = """
        [i0]
        i1 = int_gt(i0, 0)
        guard_true(i1) []
        jump(i0)
        """
        self.optimize_loop(ops, expected)

    def test_remove_consecutive_guard_value_constfold(self):
        ops = """
        []
        i0 = escape_i()
        guard_value(i0, 0) []
        i1 = int_add(i0, 1)
        guard_value(i1, 1) []
        i2 = int_add(i1, 2)
        escape_n(i2)
        jump()
        """
        expected = """
        []
        i0 = escape_i()
        guard_value(i0, 0) []
        escape_n(3)
        jump()
        """
        self.optimize_loop(ops, expected)

    def test_remove_guard_value_if_constant(self):
        ops = """
        [p1]
        guard_value(p1, ConstPtr(myptr)) []
        jump(ConstPtr(myptr))
        """
        expected = """
        []
        jump()
        """
        py.test.skip("XXX")
        self.optimize_loop(ops, 'Constant(myptr)', expected)

    def test_ooisnull_oononnull_1(self):
        ops = """
        [p0]
        guard_class(p0, ConstClass(node_vtable)) []
        guard_nonnull(p0) []
        jump(p0)
        """
        expected = """
        [p0]
        guard_class(p0, ConstClass(node_vtable)) []
        jump(p0)
        """
        self.optimize_loop(ops, expected)

    def test_int_is_true_1(self):
        ops = """
        [i0]
        i1 = int_is_true(i0)
        guard_true(i1) []
        i2 = int_is_true(i0)
        guard_true(i2) []
        jump(i0)
        """
        expected = """
        [i0]
        i1 = int_is_true(i0)
        guard_true(i1) []
        jump(i0)
        """
        self.optimize_loop(ops, expected)

    def test_int_is_true_is_zero(self):
        py.test.skip("XXX implement me")
        ops = """
        [i0]
        i1 = int_is_true(i0)
        guard_true(i1) []
        i2 = int_is_zero(i0)
        guard_false(i2) []
        jump(i0)
        """
        expected = """
        [i0]
        i1 = int_is_true(i0)
        guard_true(i1) []
        jump(i0)
        """
        self.optimize_loop(ops, expected)

    def test_int_is_zero_int_is_true(self):
        ops = """
        [i0]
        i1 = int_is_zero(i0)
        guard_true(i1) []
        i2 = int_is_true(i0)
        guard_false(i2) []
        jump(i0)
        """
        expected = """
        [i0]
        i1 = int_is_zero(i0)
        guard_true(i1) []
        jump(0)
        """
        self.optimize_loop(ops, expected)

    def test_ooisnull_oononnull_2(self):
        ops = """
        [p0]
        guard_nonnull(p0) []
        guard_nonnull(p0) []
        jump(p0)
        """
        expected = """
        [p0]
        guard_nonnull(p0) []
        jump(p0)
        """
        self.optimize_loop(ops, expected)

    def test_ooisnull_on_null_ptr_1(self):
        ops = """
        []
        p0 = escape_r()
        guard_isnull(p0) []
        guard_isnull(p0) []
        jump()
        """
        expected = """
        []
        p0 = escape_r()
        guard_isnull(p0) []
        jump()
        """
        self.optimize_loop(ops, expected)

    def test_ooisnull_oononnull_via_virtual(self):
        ops = """
        [p0]
        pv = new_with_vtable(ConstClass(node_vtable))
        setfield_gc(pv, p0, descr=valuedescr)
        guard_nonnull(p0) []
        p1 = getfield_gc_r(pv, descr=valuedescr)
        guard_nonnull(p1) []
        jump(p0)
        """
        expected = """
        [p0]
        guard_nonnull(p0) []
        jump(p0)
        """
        self.optimize_loop(ops, expected)

    def test_oois_1(self):
        ops = """
        [p0]
        guard_class(p0, ConstClass(node_vtable)) []
        i0 = instance_ptr_ne(p0, NULL)
        guard_true(i0) []
        i1 = instance_ptr_eq(p0, NULL)
        guard_false(i1) []
        i2 = instance_ptr_ne(NULL, p0)
        guard_true(i0) []
        i3 = instance_ptr_eq(NULL, p0)
        guard_false(i1) []
        jump(p0)
        """
        expected = """
        [p0]
        guard_class(p0, ConstClass(node_vtable)) []
        jump(p0)
        """
        self.optimize_loop(ops, expected)

    def test_nonnull_1(self):
        ops = """
        [p0]
        setfield_gc(p0, 5, descr=valuedescr)     # forces p0 != NULL
        i0 = ptr_ne(p0, NULL)
        guard_true(i0) []
        i1 = ptr_eq(p0, NULL)
        guard_false(i1) []
        i2 = ptr_ne(NULL, p0)
        guard_true(i0) []
        i3 = ptr_eq(NULL, p0)
        guard_false(i1) []
        guard_nonnull(p0) []
        jump(p0)
        """
        expected = """
        [p0]
        setfield_gc(p0, 5, descr=valuedescr)
        jump(p0)
        """
        self.optimize_loop(ops, expected)

    def test_const_guard_value(self):
        ops = """
        []
        i = int_add(5, 3)
        guard_value(i, 8) []
        jump()
        """
        expected = """
        []
        jump()
        """
        self.optimize_loop(ops, expected)

    def test_constptr_guard_value(self):
        ops = """
        []
        p1 = escape_r()
        guard_value(p1, ConstPtr(myptr)) []
        jump()
        """
        self.optimize_loop(ops, ops)

    def test_guard_value_to_guard_true(self):
        ops = """
        [i]
        i1 = int_lt(i, 3)
        guard_value(i1, 1) [i]
        jump(i)
        """
        expected = """
        [i]
        i1 = int_lt(i, 3)
        guard_true(i1) [i]
        jump(i)
        """
        self.optimize_loop(ops, expected)

    def test_guard_value_to_guard_false(self):
        ops = """
        [i]
        i1 = int_is_true(i)
        guard_value(i1, 0) [i]
        jump(i)
        """
        expected = """
        [i]
        i1 = int_is_true(i)
        guard_false(i1) [i]
        jump(i)
        """
        self.optimize_loop(ops, expected)

    def test_guard_value_on_nonbool(self):
        ops = """
        [i]
        i1 = int_add(i, 3)
        guard_value(i1, 0) [i]
        jump(i)
        """
        expected = """
        [i]
        i1 = int_add(i, 3)
        guard_value(i1, 0) [i]
        jump(-3)
        """
        self.optimize_loop(ops, expected)

    def test_int_is_true_of_bool(self):
        ops = """
        [i0, i1]
        i2 = int_gt(i0, i1)
        i3 = int_is_true(i2)
        i4 = int_is_true(i3)
        guard_value(i4, 0) [i0, i1]
        jump(i0, i1)
        """
        expected = """
        [i0, i1]
        i2 = int_gt(i0, i1)
        guard_false(i2) [i0, i1]
        jump(i0, i1)
        """
        self.optimize_loop(ops, expected)




    def test_p123_simple(self):
        ops = """
        [i1, p2, p3]
        i3 = getfield_gc_i(p3, descr=valuedescr)
        escape_n(i3)
        p1 = new_with_vtable(ConstClass(node_vtable))
        setfield_gc(p1, i1, descr=valuedescr)
        jump(i1, p1, p2)
        """
        # We cannot track virtuals that survive for more than two iterations.
        self.optimize_loop(ops, ops)

    def test_p123_nested(self):
        ops = """
        [i1, p2, p3]
        i3 = getfield_gc_i(p3, descr=valuedescr)
        escape_n(i3)
        p1 = new_with_vtable(ConstClass(node_vtable))
        p1sub = new_with_vtable(ConstClass(node_vtable2))
        setfield_gc(p1sub, i1, descr=valuedescr)
        setfield_gc(p1, i1, descr=valuedescr)
        setfield_gc(p1, p1sub, descr=nextdescr)
        jump(i1, p1, p2)
        """
        # The same as test_p123_simple, but with a virtual containing another
        # virtual.
        self.optimize_loop(ops, ops)

    def test_p123_anti_nested(self):
        ops = """
        [i1, p2, p3]
        p3sub = getfield_gc_r(p3, descr=nextdescr)
        i3 = getfield_gc_i(p3sub, descr=valuedescr)
        escape_n(i3)
        p1 = new_with_vtable(ConstClass(node_vtable))
        p2sub = new_with_vtable(ConstClass(node_vtable2))
        setfield_gc(p2sub, i1, descr=valuedescr)
        setfield_gc(p2, p2sub, descr=nextdescr)
        jump(i1, p1, p2)
        """
        # The same as test_p123_simple, but in the end the "old" p2 contains
        # a "young" virtual p2sub.  Make sure it is all forced.
        self.optimize_loop(ops, ops)

    # ----------

    def test_keep_guard_no_exception(self):
        ops = """
        [i1]
        i2 = call_i(i1, descr=nonwritedescr)
        guard_no_exception() [i1, i2]
        jump(i2)
        """
        self.optimize_loop(ops, ops)

    def test_keep_guard_no_exception_with_call_pure_that_is_not_folded(self):
        ops = """
        [i1]
        i2 = call_pure_i(123456, i1, descr=nonwritedescr)
        guard_no_exception() [i1, i2]
        jump(i2)
        """
        expected = """
        [i1]
        i2 = call_i(123456, i1, descr=nonwritedescr)
        guard_no_exception() [i1, i2]
        jump(i2)
        """
        self.optimize_loop(ops, expected)

    def test_remove_guard_no_exception_with_call_pure_on_constant_args(self):
        arg_consts = [ConstInt(i) for i in (123456, 81)]
        call_pure_results = {tuple(arg_consts): ConstInt(5)}
        ops = """
        [i1]
        i3 = same_as_i(81)
        i2 = call_pure_i(123456, i3, descr=nonwritedescr)
        guard_no_exception() [i1, i2]
        jump(i2)
        """
        expected = """
        [i1]
        jump(5)
        """
        self.optimize_loop(ops, expected, call_pure_results)

    def test_remove_guard_no_exception_with_duplicated_call_pure(self):
        ops = """
        [i1]
        i2 = call_pure_i(123456, i1, descr=nonwritedescr)
        guard_no_exception() [i1, i2]
        i3 = call_pure_i(123456, i1, descr=nonwritedescr)
        guard_no_exception() [i1, i2, i3]
        jump(i3)
        """
        expected = """
        [i1]
        i2 = call_i(123456, i1, descr=nonwritedescr)
        guard_no_exception() [i1, i2]
        jump(i2)
        """
        self.optimize_loop(ops, expected)

    # ----------

    def test_call_loopinvariant(self):
        ops = """
        [i1]
        i2 = call_loopinvariant_i(1, i1, descr=nonwritedescr)
        guard_no_exception() []
        guard_value(i2, 1) []
        i3 = call_loopinvariant_i(1, i1, descr=nonwritedescr)
        guard_no_exception() []
        guard_value(i3, 1) []
        i4 = call_loopinvariant_i(1, i1, descr=nonwritedescr)
        guard_no_exception() []
        guard_value(i4, 1) []
        jump(i1)
        """
        expected = """
        [i1]
        i2 = call_i(1, i1, descr=nonwritedescr)
        guard_no_exception() []
        guard_value(i2, 1) []
        jump(i1)
        """
        self.optimize_loop(ops, expected)


    # ----------

    def test_virtual_1(self):
        ops = """
        [i, p0]
        i0 = getfield_gc(p0, descr=valuedescr)
        i1 = int_add(i0, i)
        setfield_gc(p0, i1, descr=valuedescr)
        jump(i, p0)
        """
        expected = """
        [i, i2]
        i1 = int_add(i2, i)
        jump(i, i1)
        """
        py.test.skip("XXX")
        self.optimize_loop(ops, 'Not, Virtual(node_vtable, valuedescr=Not)',
                           expected)

    def test_virtual_float(self):
        ops = """
        [f, p0]
        f0 = getfield_gc(p0, descr=floatdescr)
        f1 = float_add(f0, f)
        setfield_gc(p0, f1, descr=floatdescr)
        jump(f, p0)
        """
        expected = """
        [f, f2]
        f1 = float_add(f2, f)
        jump(f, f1)
        """
        py.test.skip("XXX")
        self.optimize_loop(ops, 'Not, Virtual(node_vtable, floatdescr=Not)',
                           expected)

    def test_virtual_2(self):
        ops = """
        [i, p0]
        i0 = getfield_gc(p0, descr=valuedescr)
        i1 = int_add(i0, i)
        p1 = new_with_vtable(ConstClass(node_vtable))
        setfield_gc(p1, i1, descr=valuedescr)
        jump(i, p1)
        """
        expected = """
        [i, i2]
        i1 = int_add(i2, i)
        jump(i, i1)
        """
        py.test.skip("XXX")
        self.optimize_loop(ops, 'Not, Virtual(node_vtable, valuedescr=Not)',
                           expected)

    def test_virtual_oois(self):
        ops = """
        [p0, p1, p2]
        guard_nonnull(p0) []
        i3 = ptr_ne(p0, NULL)
        guard_true(i3) []
        i4 = ptr_eq(p0, NULL)
        guard_false(i4) []
        i5 = ptr_ne(NULL, p0)
        guard_true(i5) []
        i6 = ptr_eq(NULL, p0)
        guard_false(i6) []
        i7 = ptr_ne(p0, p1)
        guard_true(i7) []
        i8 = ptr_eq(p0, p1)
        guard_false(i8) []
        i9 = ptr_ne(p0, p2)
        guard_true(i9) []
        i10 = ptr_eq(p0, p2)
        guard_false(i10) []
        i11 = ptr_ne(p2, p1)
        guard_true(i11) []
        i12 = ptr_eq(p2, p1)
        guard_false(i12) []
        jump(p0, p1, p2)
        """
        expected = """
        [p2]
        # all constant-folded :-)
        jump(p2)
        """
        py.test.skip("XXX")
        self.optimize_loop(ops, '''Virtual(node_vtable),
                                   Virtual(node_vtable),
                                   Not''',
                           expected)
        #
        # to be complete, we also check the no-opt case where most comparisons
        # are not removed.  The exact set of comparisons removed depends on
        # the details of the algorithm...
        expected2 = """
        [p0, p1, p2]
        guard_nonnull(p0) []
        i7 = ptr_ne(p0, p1)
        guard_true(i7) []
        i9 = ptr_ne(p0, p2)
        guard_true(i9) []
        i11 = ptr_ne(p2, p1)
        guard_true(i11) []
        jump(p0, p1, p2)
        """
        self.optimize_loop(ops, expected2)

    def test_virtual_default_field(self):
        ops = """
        [p0]
        i0 = getfield_gc(p0, descr=valuedescr)
        guard_value(i0, 0) []
        p1 = new_with_vtable(ConstClass(node_vtable))
        # the field 'value' has its default value of 0
        jump(p1)
        """
        expected = """
        [i]
        guard_value(i, 0) []
        jump(0)
        """
        # the 'expected' is sub-optimal, but it should be done by another later
        # optimization step.  See test_find_nodes_default_field() for why.
        py.test.skip("XXX")
        self.optimize_loop(ops, 'Virtual(node_vtable, valuedescr=Not)',
                           expected)

    def test_virtual_3(self):
        ops = """
        [i]
        p1 = new_with_vtable(ConstClass(node_vtable))
        setfield_gc(p1, i, descr=valuedescr)
        i0 = getfield_gc_i(p1, descr=valuedescr)
        i1 = int_add(i0, 1)
        jump(i1)
        """
        expected = """
        [i]
        i1 = int_add(i, 1)
        jump(i1)
        """
        self.optimize_loop(ops, expected)

    def test_virtual_4(self):
        ops = """
        [i0, p0]
        guard_class(p0, ConstClass(node_vtable)) []
        i1 = getfield_gc(p0, descr=valuedescr)
        i2 = int_sub(i1, 1)
        i3 = int_add(i0, i1)
        p1 = new_with_vtable(ConstClass(node_vtable))
        setfield_gc(p1, i2, descr=valuedescr)
        jump(i3, p1)
        """
        expected = """
        [i0, i1]
        i2 = int_sub(i1, 1)
        i3 = int_add(i0, i1)
        jump(i3, i2)
        """
        py.test.skip("XXX")
        self.optimize_loop(ops, 'Not, Virtual(node_vtable, valuedescr=Not)',
                           expected)

    def test_virtual_5(self):
        ops = """
        [i0, p0]
        guard_class(p0, ConstClass(node_vtable)) []
        i1 = getfield_gc(p0, descr=valuedescr)
        i2 = int_sub(i1, 1)
        i3 = int_add(i0, i1)
        p2 = new_with_vtable(ConstClass(node_vtable2))
        setfield_gc(p2, i1, descr=valuedescr)
        p1 = new_with_vtable(ConstClass(node_vtable))
        setfield_gc(p1, i2, descr=valuedescr)
        setfield_gc(p1, p2, descr=nextdescr)
        jump(i3, p1)
        """
        expected = """
        [i0, i1, i1bis]
        i2 = int_sub(i1, 1)
        i3 = int_add(i0, i1)
        jump(i3, i2, i1)
        """
        py.test.skip("XXX")
        self.optimize_loop(ops,
            '''Not, Virtual(node_vtable,
                            valuedescr=Not,
                            nextdescr=Virtual(node_vtable2,
                                              valuedescr=Not))''',
                           expected)

    def test_virtual_constant_isnull(self):
        ops = """
        [i0]
        p0 = new_with_vtable(ConstClass(node_vtable))
        setfield_gc(p0, NULL, descr=nextdescr)
        p2 = getfield_gc_r(p0, descr=nextdescr)
        i1 = ptr_eq(p2, NULL)
        jump(i1)
        """
        expected = """
        [i0]
        jump(1)
        """
        self.optimize_loop(ops, expected)

    def test_virtual_constant_isnonnull(self):
        ops = """
        [i0]
        p0 = new_with_vtable(ConstClass(node_vtable))
        setfield_gc(p0, ConstPtr(myptr), descr=nextdescr)
        p2 = getfield_gc_r(p0, descr=nextdescr)
        i1 = ptr_eq(p2, NULL)
        jump(i1)
        """
        expected = """
        [i0]
        jump(0)
        """
        self.optimize_loop(ops, expected)

    def test_virtual_array_of_struct(self):
        ops = """
        [f0, f1, f2, f3]
        p0 = new_array_clear(2, descr=complexarraydescr)
        setinteriorfield_gc(p0, 0, f1, descr=compleximagdescr)
        setinteriorfield_gc(p0, 0, f0, descr=complexrealdescr)
        setinteriorfield_gc(p0, 1, f3, descr=compleximagdescr)
        setinteriorfield_gc(p0, 1, f2, descr=complexrealdescr)
        f4 = getinteriorfield_gc_f(p0, 0, descr=complexrealdescr)
        f5 = getinteriorfield_gc_f(p0, 1, descr=complexrealdescr)
        f6 = float_mul(f4, f5)
        f7 = getinteriorfield_gc_f(p0, 0, descr=compleximagdescr)
        f8 = getinteriorfield_gc_f(p0, 1, descr=compleximagdescr)
        f9 = float_mul(f7, f8)
        f10 = float_add(f6, f9)
        finish(f10)
        """
        expected = """
        [f0, f1, f2, f3]
        f4 = float_mul(f0, f2)
        f5 = float_mul(f1, f3)
        f6 = float_add(f4, f5)
        finish(f6)
        """
        self.optimize_loop(ops, expected)

    def test_virtual_array_of_struct_forced(self):
        ops = """
        [f0, f1]
        p0 = new_array_clear(1, descr=complexarraydescr)
        setinteriorfield_gc(p0, 0, f0, descr=complexrealdescr)
        setinteriorfield_gc(p0, 0, f1, descr=compleximagdescr)
        f2 = getinteriorfield_gc_f(p0, 0, descr=complexrealdescr)
        f3 = getinteriorfield_gc_f(p0, 0, descr=compleximagdescr)
        f4 = float_mul(f2, f3)
        i0 = escape_i(f4, p0)
        finish(i0)
        """
        expected = """
        [f0, f1]
        f2 = float_mul(f0, f1)
        p0 = new_array_clear(1, descr=complexarraydescr)
        setinteriorfield_gc(p0, 0, f1, descr=compleximagdescr)
        setinteriorfield_gc(p0, 0, f0, descr=complexrealdescr)
        i0 = escape_i(f2, p0)
        finish(i0)
        """
        self.optimize_loop(ops, expected)

    def test_virtual_array_of_struct_len(self):
        ops = """
        []
        p0 = new_array_clear(2, descr=complexarraydescr)
        i0 = arraylen_gc(p0)
        finish(i0)
        """
        expected = """
        []
        finish(2)
        """
        self.optimize_loop(ops, expected)

    def test_nonvirtual_1(self):
        ops = """
        [i]
        p1 = new_with_vtable(ConstClass(node_vtable))
        setfield_gc(p1, i, descr=valuedescr)
        i0 = getfield_gc_i(p1, descr=valuedescr)
        i1 = int_add(i0, 1)
        escape_n(p1)
        escape_n(p1)
        jump(i1)
        """
        expected = """
        [i]
        i1 = int_add(i, 1)
        p1 = new_with_vtable(ConstClass(node_vtable))
        setfield_gc(p1, i, descr=valuedescr)
        escape_n(p1)
        escape_n(p1)
        jump(i1)
        """
        self.optimize_loop(ops, expected)

    def test_nonvirtual_2(self):
        ops = """
        [i, p0]
        i0 = getfield_gc_i(p0, descr=valuedescr)
        escape_n(p0)
        i1 = int_add(i0, i)
        p1 = new_with_vtable(ConstClass(node_vtable))
        setfield_gc(p1, i1, descr=valuedescr)
        jump(i, p1)
        """
        expected = ops
        self.optimize_loop(ops, expected)

    def test_nonvirtual_later(self):
        ops = """
        [i]
        p1 = new_with_vtable(ConstClass(node_vtable))
        setfield_gc(p1, i, descr=valuedescr)
        i1 = getfield_gc_i(p1, descr=valuedescr)
        escape_n(p1)
        i2 = getfield_gc_i(p1, descr=valuedescr)
        i3 = int_add(i1, i2)
        jump(i3)
        """
        expected = """
        [i]
        p1 = new_with_vtable(ConstClass(node_vtable))
        setfield_gc(p1, i, descr=valuedescr)
        escape_n(p1)
        i2 = getfield_gc_i(p1, descr=valuedescr)
        i3 = int_add(i, i2)
        jump(i3)
        """
        self.optimize_loop(ops, expected)

    def test_nonvirtual_write_null_fields_on_force(self):
        ops = """
        [i]
        p1 = new_with_vtable(ConstClass(node_vtable))
        setfield_gc(p1, i, descr=valuedescr)
        i1 = getfield_gc_i(p1, descr=valuedescr)
        setfield_gc(p1, 0, descr=valuedescr)
        escape_n(p1)
        i2 = getfield_gc_i(p1, descr=valuedescr)
        jump(i2)
        """
        expected = """
        [i]
        p1 = new_with_vtable(ConstClass(node_vtable))
        setfield_gc(p1, 0, descr=valuedescr)
        escape_n(p1)
        i2 = getfield_gc_i(p1, descr=valuedescr)
        jump(i2)
        """
        self.optimize_loop(ops, expected)

    def test_getfield_gc_pure_1(self):
        ops = """
        [i]
        p1 = new_with_vtable(ConstClass(node_vtable))
        setfield_gc(p1, i, descr=valuedescr)
        i1 = getfield_gc_pure_i(p1, descr=valuedescr)
        jump(i1)
        """
        expected = """
        [i]
        jump(i)
        """
        self.optimize_loop(ops, expected)

    def test_getfield_gc_pure_2(self):
        ops = """
        [i]
        i1 = getfield_gc_pure_i(ConstPtr(myptr), descr=valuedescr)
        jump(i1)
        """
        expected = """
        [i]
        jump(5)
        """
        self.node.value = 5
        self.optimize_loop(ops, expected)

    def test_getfield_gc_nonpure_2(self):
        ops = """
        [i]
        i1 = getfield_gc_i(ConstPtr(myptr), descr=valuedescr)
        jump(i1)
        """
        expected = ops
        self.optimize_loop(ops, expected)

    def test_varray_1(self):
        ops = """
        [i1]
        p1 = new_array(3, descr=arraydescr)
        i3 = arraylen_gc(p1, descr=arraydescr)
        guard_value(i3, 3) []
        setarrayitem_gc(p1, 1, i1, descr=arraydescr)
        setarrayitem_gc(p1, 0, 25, descr=arraydescr)
        i2 = getarrayitem_gc_i(p1, 1, descr=arraydescr)
        jump(i2)
        """
        expected = """
        [i1]
        jump(i1)
        """
        self.optimize_loop(ops, expected)

    def test_varray_alloc_and_set(self):
        ops = """
        [i1]
        p1 = new_array(2, descr=arraydescr)
        setarrayitem_gc(p1, 0, 25, descr=arraydescr)
        i2 = getarrayitem_gc_i(p1, 0, descr=arraydescr)
        jump(i2)
        """
        expected = """
        [i1]
        jump(25)
        """
        self.optimize_loop(ops, expected)

    def test_varray_float(self):
        ops = """
        [f1]
        p1 = new_array(3, descr=floatarraydescr)
        i3 = arraylen_gc(p1, descr=floatarraydescr)
        guard_value(i3, 3) []
        setarrayitem_gc(p1, 1, f1, descr=floatarraydescr)
        setarrayitem_gc(p1, 0, 3.5, descr=floatarraydescr)
        f2 = getarrayitem_gc_f(p1, 1, descr=floatarraydescr)
        jump(f2)
        """
        expected = """
        [f1]
        jump(f1)
        """
        self.optimize_loop(ops, expected)

    def test_array_non_optimized(self):
        ops = """
        [i1, p0]
        setarrayitem_gc(p0, 0, i1, descr=arraydescr)
        guard_nonnull(p0) []
        p1 = new_array(i1, descr=arraydescr)
        jump(i1, p1)
        """
        expected = """
        [i1, p0]
        p1 = new_array(i1, descr=arraydescr)
        setarrayitem_gc(p0, 0, i1, descr=arraydescr)
        jump(i1, p1)
        """
        self.optimize_loop(ops, expected)

    def test_nonvirtual_array_write_null_fields_on_force(self):
        ops = """
        [i1]
        p1 = new_array(5, descr=arraydescr)
        setarrayitem_gc(p1, 0, i1, descr=arraydescr)
        setarrayitem_gc(p1, 1, 0, descr=arraydescr)
        escape_n(p1)
        jump(i1)
        """
        expected = """
        [i1]
        p1 = new_array(5, descr=arraydescr)
        setarrayitem_gc(p1, 0, i1, descr=arraydescr)
        setarrayitem_gc(p1, 1, 0, descr=arraydescr)
        escape_n(p1)
        jump(i1)
        """
        self.optimize_loop(ops, expected)

    def test_varray_2(self):
        ops = """
        [i0, p1]
        i1 = getarrayitem_gc(p1, 0, descr=arraydescr)
        i2 = getarrayitem_gc(p1, 1, descr=arraydescr)
        i3 = int_sub(i1, i2)
        guard_value(i3, 15) []
        p2 = new_array(2, descr=arraydescr)
        setarrayitem_gc(p2, 1, i0, descr=arraydescr)
        setarrayitem_gc(p2, 0, 20, descr=arraydescr)
        jump(i0, p2)
        """
        expected = """
        [i0, i1, i2]
        i3 = int_sub(i1, i2)
        guard_value(i3, 15) []
        jump(i0, 20, i0)
        """
        py.test.skip("XXX")
        self.optimize_loop(ops, 'Not, VArray(arraydescr, Not, Not)', expected)

    def test_p123_array(self):
        ops = """
        [i1, p2, p3]
        i3 = getarrayitem_gc_i(p3, 0, descr=arraydescr)
        escape_n(i3)
        p1 = new_array(1, descr=arraydescr)
        setarrayitem_gc(p1, 0, i1, descr=arraydescr)
        jump(i1, p1, p2)
        """
        # We cannot track virtuals that survive for more than two iterations.
        self.optimize_loop(ops, ops)

    def test_varray_forced_1(self):
        ops = """
        []
        p2 = new_with_vtable(ConstClass(node_vtable))
        setfield_gc(p2, 3, descr=valuedescr)
        i1 = getfield_gc_i(p2, descr=valuedescr)    # i1 = const 3
        p1 = new_array(i1, descr=arraydescr)
        escape_n(p1)
        i2 = arraylen_gc(p1)
        escape_n(i2)
        jump()
        """
        expected = """
        []
        p1 = new_array(3, descr=arraydescr)
        escape_n(p1)
        i2 = arraylen_gc(p1)
        escape_n(i2)
        jump()
        """
        self.optimize_loop(ops, expected)

    def test_vstruct_1(self):
        ops = """
        [i1, p2]
        i2 = getfield_gc(p2, descr=adescr)
        escape_n(i2)
        p3 = new(descr=ssize)
        setfield_gc(p3, i1, descr=adescr)
        jump(i1, p3)
        """
        expected = """
        [i1, i2]
        escape_n(i2)
        jump(i1, i1)
        """
        py.test.skip("XXX")
        self.optimize_loop(ops, 'Not, VStruct(ssize, adescr=Not)', expected)

    def test_p123_vstruct(self):
        ops = """
        [i1, p2, p3]
        i3 = getfield_gc_i(p3, descr=adescr)
        escape_n(i3)
        p1 = new(descr=ssize)
        setfield_gc(p1, i1, descr=adescr)
        jump(i1, p1, p2)
        """
        # We cannot track virtuals that survive for more than two iterations.
        self.optimize_loop(ops, ops)

    def test_duplicate_getfield_1(self):
        ops = """
        [p1, p2]
        i1 = getfield_gc_i(p1, descr=valuedescr)
        i2 = getfield_gc_i(p2, descr=valuedescr)
        i3 = getfield_gc_i(p1, descr=valuedescr)
        i4 = getfield_gc_i(p2, descr=valuedescr)
        escape_n(i1)
        escape_n(i2)
        escape_n(i3)
        escape_n(i4)
        jump(p1, p2)
        """
        expected = """
        [p1, p2]
        i1 = getfield_gc_i(p1, descr=valuedescr)
        i2 = getfield_gc_i(p2, descr=valuedescr)
        escape_n(i1)
        escape_n(i2)
        escape_n(i1)
        escape_n(i2)
        jump(p1, p2)
        """
        self.optimize_loop(ops, expected)

    def test_getfield_after_setfield(self):
        ops = """
        [p1, i1]
        setfield_gc(p1, i1, descr=valuedescr)
        i2 = getfield_gc_i(p1, descr=valuedescr)
        escape_n(i2)
        jump(p1, i1)
        """
        expected = """
        [p1, i1]
        setfield_gc(p1, i1, descr=valuedescr)
        escape_n(i1)
        jump(p1, i1)
        """
        self.optimize_loop(ops, expected)

    def test_setfield_of_different_type_does_not_clear(self):
        ops = """
        [p1, p2, i1]
        setfield_gc(p1, i1, descr=valuedescr)
        setfield_gc(p2, p1, descr=nextdescr)
        i2 = getfield_gc_i(p1, descr=valuedescr)
        escape_n(i2)
        jump(p1, p2, i1)
        """
        expected = """
        [p1, p2, i1]
        setfield_gc(p1, i1, descr=valuedescr)
        setfield_gc(p2, p1, descr=nextdescr)
        escape_n(i1)
        jump(p1, p2, i1)
        """
        self.optimize_loop(ops, expected)

    def test_setfield_of_same_type_clears(self):
        ops = """
        [p1, p2, i1, i2]
        setfield_gc(p1, i1, descr=valuedescr)
        setfield_gc(p2, i2, descr=valuedescr)
        i3 = getfield_gc_i(p1, descr=valuedescr)
        escape_n(i3)
        jump(p1, p2, i1, i3)
        """
        self.optimize_loop(ops, ops)

    def test_duplicate_getfield_mergepoint_has_no_side_effects(self):
        ops = """
        [p1]
        i1 = getfield_gc_i(p1, descr=valuedescr)
        debug_merge_point(15, 0)
        i2 = getfield_gc_i(p1, descr=valuedescr)
        escape_n(i1)
        escape_n(i2)
        jump(p1)
        """
        expected = """
        [p1]
        i1 = getfield_gc_i(p1, descr=valuedescr)
        debug_merge_point(15, 0)
        escape_n(i1)
        escape_n(i1)
        jump(p1)
        """
        self.optimize_loop(ops, expected)

    def test_duplicate_getfield_ovf_op_does_not_clear(self):
        ops = """
        [p1]
        i1 = getfield_gc_i(p1, descr=valuedescr)
        i2 = int_add_ovf(i1, 14)
        guard_no_overflow() []
        i3 = getfield_gc_i(p1, descr=valuedescr)
        escape_n(i2)
        escape_n(i3)
        jump(p1)
        """
        expected = """
        [p1]
        i1 = getfield_gc_i(p1, descr=valuedescr)
        i2 = int_add_ovf(i1, 14)
        guard_no_overflow() []
        escape_n(i2)
        escape_n(i1)
        jump(p1)
        """
        self.optimize_loop(ops, expected)

    def test_duplicate_getfield_setarrayitem_does_not_clear(self):
        ops = """
        [p1, p2]
        i1 = getfield_gc_i(p1, descr=valuedescr)
        setarrayitem_gc(p2, 0, p1, descr=arraydescr2)
        i3 = getfield_gc_i(p1, descr=valuedescr)
        escape_n(i1)
        escape_n(i3)
        jump(p1, p2)
        """
        expected = """
        [p1, p2]
        i1 = getfield_gc_i(p1, descr=valuedescr)
        setarrayitem_gc(p2, 0, p1, descr=arraydescr2)
        escape_n(i1)
        escape_n(i1)
        jump(p1, p2)
        """
        self.optimize_loop(ops, expected)

    def test_duplicate_getfield_constant(self):
        ops = """
        []
        i1 = getfield_gc_i(ConstPtr(myptr), descr=valuedescr)
        i2 = getfield_gc_i(ConstPtr(myptr), descr=valuedescr)
        escape_n(i1)
        escape_n(i2)
        jump()
        """
        expected = """
        []
        i1 = getfield_gc_i(ConstPtr(myptr), descr=valuedescr)
        escape_n(i1)
        escape_n(i1)
        jump()
        """
        self.optimize_loop(ops, expected)

    def test_duplicate_getfield_guard_value_const(self):
        ops = """
        [p1]
        guard_value(p1, ConstPtr(myptr)) []
        i1 = getfield_gc_i(p1, descr=valuedescr)
        i2 = getfield_gc_i(ConstPtr(myptr), descr=valuedescr)
        escape_n(i1)
        escape_n(i2)
        jump(p1)
        """
        expected = """
        []
        i1 = getfield_gc_i(ConstPtr(myptr), descr=valuedescr)
        escape_n(i1)
        escape_n(i1)
        jump()
        """
        py.test.skip("XXX")
        self.optimize_loop(ops, 'Constant(myptr)', expected)

    def test_duplicate_getfield_sideeffects_1(self):
        ops = """
        [p1]
        i1 = getfield_gc_i(p1, descr=valuedescr)
        escape_n()
        i2 = getfield_gc_i(p1, descr=valuedescr)
        escape_n(i1)
        escape_n(i2)
        jump(p1)
        """
        self.optimize_loop(ops, ops)

    def test_duplicate_getfield_sideeffects_2(self):
        ops = """
        [p1, i1]
        setfield_gc(p1, i1, descr=valuedescr)
        escape_n()
        i2 = getfield_gc_i(p1, descr=valuedescr)
        escape_n(i2)
        jump(p1, i1)
        """
        self.optimize_loop(ops, ops)

    def test_duplicate_setfield_1(self):
        ops = """
        [p1, i1, i2]
        setfield_gc(p1, i1, descr=valuedescr)
        setfield_gc(p1, i2, descr=valuedescr)
        jump(p1, i1, i2)
        """
        expected = """
        [p1, i1, i2]
        setfield_gc(p1, i2, descr=valuedescr)
        jump(p1, i1, i2)
        """
        self.optimize_loop(ops, expected)

    def test_duplicate_setfield_2(self):
        ops = """
        [p1, i1, i3]
        setfield_gc(p1, i1, descr=valuedescr)
        i2 = getfield_gc_i(p1, descr=valuedescr)
        setfield_gc(p1, i3, descr=valuedescr)
        escape_n(i2)
        jump(p1, i1, i3)
        """
        expected = """
        [p1, i1, i3]
        setfield_gc(p1, i3, descr=valuedescr)
        escape_n(i1)
        jump(p1, i1, i3)
        """
        self.optimize_loop(ops, expected)

    def test_duplicate_setfield_3(self):
        ops = """
        [p1, p2, i1, i3]
        setfield_gc(p1, i1, descr=valuedescr)
        i2 = getfield_gc_i(p2, descr=valuedescr)
        setfield_gc(p1, i3, descr=valuedescr)
        escape_n(i2)
        jump(p1, p2, i1, i3)
        """
        # potential aliasing of p1 and p2 means that we cannot kill the
        # the setfield_gc
        self.optimize_loop(ops, ops)

    def test_duplicate_setfield_4(self):
        ops = """
        [p1, i1, i2, p3]
        setfield_gc(p1, i1, descr=valuedescr)
        #
        # some operations on which the above setfield_gc cannot have effect
        i3 = getarrayitem_gc_pure_i(p3, 1, descr=arraydescr)
        i4 = getarrayitem_gc_i(p3, i3, descr=arraydescr)
        i5 = int_add(i3, i4)
        setarrayitem_gc(p3, 0, i5, descr=arraydescr)
        setfield_gc(p1, i4, descr=nextdescr)
        #
        setfield_gc(p1, i2, descr=valuedescr)
        jump(p1, i1, i2, p3)
        """
        expected = """
        [p1, i1, i2, p3]
        #
        i3 = getarrayitem_gc_pure_i(p3, 1, descr=arraydescr)
        i4 = getarrayitem_gc_i(p3, i3, descr=arraydescr)
        i5 = int_add(i3, i4)
        #
        setfield_gc(p1, i2, descr=valuedescr)
        setarrayitem_gc(p3, 0, i5, descr=arraydescr)
        setfield_gc(p1, i4, descr=nextdescr)
        jump(p1, i1, i2, p3)
        """
        self.optimize_loop(ops, expected)

    def test_duplicate_setfield_5(self):
        ops = """
        [p0, i1]
        p1 = new_with_vtable(ConstClass(node_vtable))
        setfield_gc(p1, i1, descr=valuedescr)
        setfield_gc(p0, p1, descr=nextdescr)
        setfield_raw(i1, i1, descr=valuedescr)    # random op with side-effects
        p2 = getfield_gc_r(p0, descr=nextdescr)
        i2 = getfield_gc_i(p2, descr=valuedescr)
        setfield_gc(p0, NULL, descr=nextdescr)
        escape_n(i2)
        jump(p0, i1)
        """
        expected = """
        [p0, i1]
        setfield_raw(i1, i1, descr=valuedescr)
        setfield_gc(p0, NULL, descr=nextdescr)
        escape_n(i1)
        jump(p0, i1)
        """
        self.optimize_loop(ops, expected)

    def test_duplicate_setfield_sideeffects_1(self):
        ops = """
        [p1, i1, i2]
        setfield_gc(p1, i1, descr=valuedescr)
        escape_n()
        setfield_gc(p1, i2, descr=valuedescr)
        jump(p1, i1, i2)
        """
        self.optimize_loop(ops, ops)

    def test_duplicate_setfield_residual_guard_1(self):
        ops = """
        [p1, i1, i2, i3]
        setfield_gc(p1, i1, descr=valuedescr)
        guard_true(i3) []
        i4 = int_neg(i2)
        setfield_gc(p1, i2, descr=valuedescr)
        jump(p1, i1, i2, i4)
        """
        self.optimize_loop(ops, ops)

    def test_duplicate_setfield_residual_guard_2(self):
        # the difference with the previous test is that the field value is
        # a virtual, which we try hard to keep virtual
        ops = """
        [p1, i2, i3]
        p2 = new_with_vtable(ConstClass(node_vtable))
        setfield_gc(p1, p2, descr=nextdescr)
        guard_true(i3) []
        i4 = int_neg(i2)
        setfield_gc(p1, NULL, descr=nextdescr)
        jump(p1, i2, i4)
        """
        expected = """
        [p1, i2, i3]
        guard_true(i3) [p1]
        i4 = int_neg(i2)
        setfield_gc(p1, NULL, descr=nextdescr)
        jump(p1, i2, i4)
        """
        self.optimize_loop(ops, expected)

    def test_duplicate_setfield_residual_guard_3(self):
        ops = """
        [p1, i2, i3]
        p2 = new_with_vtable(ConstClass(node_vtable))
        setfield_gc(p2, i2, descr=valuedescr)
        setfield_gc(p1, p2, descr=nextdescr)
        guard_true(i3) []
        i4 = int_neg(i2)
        setfield_gc(p1, NULL, descr=nextdescr)
        jump(p1, i2, i4)
        """
        expected = """
        [p1, i2, i3]
        guard_true(i3) [i2, p1]
        i4 = int_neg(i2)
        setfield_gc(p1, NULL, descr=nextdescr)
        jump(p1, i2, i4)
        """
        self.optimize_loop(ops, expected)

    def test_duplicate_setfield_residual_guard_4(self):
        # test that the setfield_gc does not end up between int_eq and
        # the following guard_true
        ops = """
        [p1, i1, i2, i3]
        setfield_gc(p1, i1, descr=valuedescr)
        i5 = int_eq(i3, 5)
        guard_true(i5) []
        i4 = int_neg(i2)
        setfield_gc(p1, i2, descr=valuedescr)
        jump(p1, i1, i2, i4)
        """
        self.optimize_loop(ops, ops)

    def test_setfield_int_eq_result(self):
        # test that the setfield_gc does not end up before int_eq
        ops = """
        [p1, i1, i2]
        i3 = int_eq(i1, i2)
        setfield_gc(p1, i3, descr=valuedescr)
        jump(p1, i1, i2)
        """
        self.optimize_loop(ops, ops)

    def test_duplicate_setfield_aliasing(self):
        # a case where aliasing issues (and not enough cleverness) mean
        # that we fail to remove any setfield_gc
        ops = """
        [p1, p2, i1, i2, i3]
        setfield_gc(p1, i1, descr=valuedescr)
        setfield_gc(p2, i2, descr=valuedescr)
        setfield_gc(p1, i3, descr=valuedescr)
        jump(p1, p2, i1, i2, i3)
        """
        self.optimize_loop(ops, ops)

    def test_duplicate_setfield_guard_value_const(self):
        ops = """
        [p1, i1, i2]
        guard_value(p1, ConstPtr(myptr)) []
        setfield_gc(p1, i1, descr=valuedescr)
        setfield_gc(ConstPtr(myptr), i2, descr=valuedescr)
        jump(p1, i1, i2)
        """
        expected = """
        [i1, i2]
        setfield_gc(ConstPtr(myptr), i2, descr=valuedescr)
        jump(i1, i2)
        """
        py.test.skip("XXX")
        self.optimize_loop(ops, 'Constant(myptr), Not, Not', expected)

    def test_duplicate_getarrayitem_1(self):
        ops = """
        [p1]
        p2 = getarrayitem_gc_r(p1, 0, descr=arraydescr2)
        p3 = getarrayitem_gc_r(p1, 1, descr=arraydescr2)
        p4 = getarrayitem_gc_r(p1, 0, descr=arraydescr2)
        p5 = getarrayitem_gc_r(p1, 1, descr=arraydescr2)
        escape_n(p2)
        escape_n(p3)
        escape_n(p4)
        escape_n(p5)
        jump(p1)
        """
        expected = """
        [p1]
        p2 = getarrayitem_gc_r(p1, 0, descr=arraydescr2)
        p3 = getarrayitem_gc_r(p1, 1, descr=arraydescr2)
        escape_n(p2)
        escape_n(p3)
        escape_n(p2)
        escape_n(p3)
        jump(p1)
        """
        self.optimize_loop(ops, expected)

    def test_duplicate_getarrayitem_after_setarrayitem_1(self):
        ops = """
        [p1, p2]
        setarrayitem_gc(p1, 0, p2, descr=arraydescr2)
        p3 = getarrayitem_gc_r(p1, 0, descr=arraydescr2)
        escape_n(p3)
        jump(p1, p3)
        """
        expected = """
        [p1, p2]
        setarrayitem_gc(p1, 0, p2, descr=arraydescr2)
        escape_n(p2)
        jump(p1, p2)
        """
        self.optimize_loop(ops, expected)

    def test_duplicate_getarrayitem_after_setarrayitem_2(self):
        py.test.skip("setarrayitem with variable index")
        ops = """
        [p1, p2, p3, i1]
        setarrayitem_gc(p1, 0, p2, descr=arraydescr2)
        setarrayitem_gc(p1, i1, p3, descr=arraydescr2)
        p4 = getarrayitem_gc(p1, 0, descr=arraydescr2)
        p5 = getarrayitem_gc(p1, i1, descr=arraydescr2)
        escape_n(p4)
        escape_n(p5)
        jump(p1, p2, p3, i1)
        """
        expected = """
        [p1, p2, p3, i1]
        setarrayitem_gc(p1, 0, p2, descr=arraydescr2)
        setarrayitem_gc(p1, i1, p3, descr=arraydescr2)
        p4 = getarrayitem_gc(p1, 0, descr=arraydescr2)
        escape_n(p4)
        escape_n(p3)
        jump(p1, p2, p3, i1)
        """
        self.optimize_loop(ops, expected)

    def test_duplicate_getarrayitem_after_setarrayitem_3(self):
        ops = """
        [p1, p2, p3, p4, i1]
        setarrayitem_gc(p1, i1, p2, descr=arraydescr2)
        setarrayitem_gc(p1, 0, p3, descr=arraydescr2)
        setarrayitem_gc(p1, 1, p4, descr=arraydescr2)
        p5 = getarrayitem_gc_r(p1, i1, descr=arraydescr2)
        p6 = getarrayitem_gc_r(p1, 0, descr=arraydescr2)
        p7 = getarrayitem_gc_r(p1, 1, descr=arraydescr2)
        escape_n(p5)
        escape_n(p6)
        escape_n(p7)
        jump(p1, p2, p3, p4, i1)
        """
        expected = """
        [p1, p2, p3, p4, i1]
        setarrayitem_gc(p1, i1, p2, descr=arraydescr2)
        setarrayitem_gc(p1, 0, p3, descr=arraydescr2)
        setarrayitem_gc(p1, 1, p4, descr=arraydescr2)
        p5 = getarrayitem_gc_r(p1, i1, descr=arraydescr2)
        escape_n(p5)
        escape_n(p3)
        escape_n(p4)
        jump(p1, p2, p3, p4, i1)
        """
        self.optimize_loop(ops, expected)

    def test_getarrayitem_pure_does_not_invalidate(self):
        ops = """
        [p1, p2]
        p3 = getarrayitem_gc_r(p1, 0, descr=arraydescr2)
        i4 = getfield_gc_pure_i(ConstPtr(myptr), descr=valuedescr)
        p5 = getarrayitem_gc_r(p1, 0, descr=arraydescr2)
        escape_n(p3)
        escape_n(i4)
        escape_n(p5)
        jump(p1, p2)
        """
        expected = """
        [p1, p2]
        p3 = getarrayitem_gc_r(p1, 0, descr=arraydescr2)
        escape_n(p3)
        escape_n(5)
        escape_n(p3)
        jump(p1, p2)
        """
        self.optimize_loop(ops, expected)

    def test_duplicate_getarrayitem_after_setarrayitem_two_arrays(self):
        ops = """
        [p1, p2, p3, p4, i1]
        setarrayitem_gc(p1, 0, p3, descr=arraydescr2)
        setarrayitem_gc(p2, 1, p4, descr=arraydescr2)
        p5 = getarrayitem_gc_r(p1, 0, descr=arraydescr2)
        p6 = getarrayitem_gc_r(p2, 1, descr=arraydescr2)
        escape_n(p5)
        escape_n(p6)
        jump(p1, p2, p3, p4, i1)
        """
        expected = """
        [p1, p2, p3, p4, i1]
        setarrayitem_gc(p1, 0, p3, descr=arraydescr2)
        setarrayitem_gc(p2, 1, p4, descr=arraydescr2)
        escape_n(p3)
        escape_n(p4)
        jump(p1, p2, p3, p4, i1)
        """
        self.optimize_loop(ops, expected)

    def test_duplicate_getarrayitem_after_setarrayitem_bug(self):
        ops = """
        [p0, i0, i1]
        setarrayitem_gc(p0, 0, i0, descr=arraydescr)
        i6 = int_add(i0, 1)
        setarrayitem_gc(p0, i1, i6, descr=arraydescr)
        i10 = getarrayitem_gc_i(p0, 0, descr=arraydescr)
        i11 = int_add(i10, i0)
        jump(p0, i11, i1)
        """
        expected = """
        [p0, i0, i1]
        i6 = int_add(i0, 1)
        setarrayitem_gc(p0, 0, i0, descr=arraydescr)
        setarrayitem_gc(p0, i1, i6, descr=arraydescr)
        i10 = getarrayitem_gc_i(p0, 0, descr=arraydescr)
        i11 = int_add(i10, i0)
        jump(p0, i11, i1)
        """
        self.optimize_loop(ops, expected)

    def test_duplicate_getarrayitem_after_setarrayitem_bug2(self):
        ops = """
        [p0, i0, i1]
        i2 = getarrayitem_gc_i(p0, 0, descr=arraydescr)
        i6 = int_add(i0, 1)
        setarrayitem_gc(p0, i1, i6, descr=arraydescr)
        i10 = getarrayitem_gc_i(p0, 0, descr=arraydescr)
        i11 = int_add(i10, i2)
        jump(p0, i11, i1)
        """
        expected = """
        [p0, i0, i1]
        i2 = getarrayitem_gc_i(p0, 0, descr=arraydescr)
        i6 = int_add(i0, 1)
        setarrayitem_gc(p0, i1, i6, descr=arraydescr)
        i10 = getarrayitem_gc_i(p0, 0, descr=arraydescr)
        i11 = int_add(i10, i2)
        jump(p0, i11, i1)
        """
        self.optimize_loop(ops, expected)

    def test_bug_1(self):
        ops = """
        [i0, p1]
        p4 = getfield_gc_r(p1, descr=nextdescr)
        guard_nonnull(p4) []
        escape_n(p4)
        #
        p2 = new_with_vtable(ConstClass(node_vtable))
        p3 = escape_r()
        setfield_gc(p2, p3, descr=nextdescr)
        jump(i0, p2)
        """
        expected = """
        [i0, p4]
        guard_nonnull(p4) []
        escape_n(p4)
        #
        p3 = escape_r()
        jump(i0, p3)
        """
        py.test.skip("XXX")
        self.optimize_loop(ops, 'Not, Virtual(node_vtable, nextdescr=Not)',
                           expected)

    def test_bug_2(self):
        ops = """
        [i0, p1]
        p4 = getarrayitem_gc(p1, 0, descr=arraydescr2)
        guard_nonnull(p4) []
        escape_n(p4)
        #
        p2 = new_array(1, descr=arraydescr2)
        p3 = escape_r()
        setarrayitem_gc(p2, 0, p3, descr=arraydescr2)
        jump(i0, p2)
        """
        expected = """
        [i0, p4]
        guard_nonnull(p4) []
        escape_n(p4)
        #
        p3 = escape_r()
        jump(i0, p3)
        """
        py.test.skip("XXX")
        self.optimize_loop(ops, 'Not, VArray(arraydescr2, Not)',
                           expected)

    def test_bug_3(self):
        ops = """
        [p1]
        guard_nonnull(p1) []
        guard_class(p1, ConstClass(node_vtable2)) []
        p2 = getfield_gc_r(p1, descr=nextdescr)
        guard_nonnull(12) []
        guard_class(p2, ConstClass(node_vtable)) []
        p3 = getfield_gc_r(p1, descr=otherdescr)
        guard_nonnull(12) []
        guard_class(p3, ConstClass(node_vtable)) []
        setfield_gc(p3, p2, descr=otherdescr)
        p1a = new_with_vtable(ConstClass(node_vtable2))
        p2a = new_with_vtable(ConstClass(node_vtable))
        p3a = new_with_vtable(ConstClass(node_vtable))
        escape_n(p3a)
        setfield_gc(p1a, p2a, descr=nextdescr)
        setfield_gc(p1a, p3a, descr=otherdescr)
        jump(p1a)
        """
        expected = """
        [p2, p3]
        guard_class(p2, ConstClass(node_vtable)) []
        guard_class(p3, ConstClass(node_vtable)) []
        setfield_gc(p3, p2, descr=otherdescr)
        p3a = new_with_vtable(ConstClass(node_vtable))
        escape_n(p3a)
        p2a = new_with_vtable(ConstClass(node_vtable))
        jump(p2a, p3a)
        """
        py.test.skip("XXX")
        self.optimize_loop(ops, 'Virtual(node_vtable2, nextdescr=Not, otherdescr=Not)', expected)

    def test_bug_3bis(self):
        ops = """
        [p1]
        guard_nonnull(p1) []
        guard_class(p1, ConstClass(node_vtable2)) []
        p2 = getfield_gc_r(p1, descr=nextdescr)
        guard_nonnull(12) []
        guard_class(p2, ConstClass(node_vtable)) []
        p3 = getfield_gc_r(p1, descr=otherdescr)
        guard_nonnull(12) []
        guard_class(p3, ConstClass(node_vtable)) []
        p1a = new_with_vtable(ConstClass(node_vtable2))
        p2a = new_with_vtable(ConstClass(node_vtable))
        setfield_gc(p3, p2a, descr=otherdescr)
        p3a = new_with_vtable(ConstClass(node_vtable))
        escape_n(p3a)
        setfield_gc(p1a, p2a, descr=nextdescr)
        setfield_gc(p1a, p3a, descr=otherdescr)
        jump(p1a)
        """
        expected = """
        [p2, p3]
        guard_class(p2, ConstClass(node_vtable)) []
        guard_class(p3, ConstClass(node_vtable)) []
        p2a = new_with_vtable(ConstClass(node_vtable))
        setfield_gc(p3, p2a, descr=otherdescr)
        p3a = new_with_vtable(ConstClass(node_vtable))
        escape_n(p3a)
        jump(p2a, p3a)
        """
        py.test.skip("XXX")
        self.optimize_loop(ops, 'Virtual(node_vtable2, nextdescr=Not, otherdescr=Not)', expected)

    def test_invalid_loop_1(self):
        ops = """
        [p1]
        guard_isnull(p1) []
        #
        p2 = new_with_vtable(ConstClass(node_vtable))
        jump(p2)
        """
        py.test.skip("XXX")
        py.test.raises(InvalidLoop, self.optimize_loop,
                       ops, 'Virtual(node_vtable)', None)

    def test_invalid_loop_2(self):
        py.test.skip("this would fail if we had Fixed again in the specnodes")
        ops = """
        [p1]
        guard_class(p1, ConstClass(node_vtable2)) []
        #
        p2 = new_with_vtable(ConstClass(node_vtable))
        escape_n(p2)      # prevent it from staying Virtual
        jump(p2)
        """
        py.test.raises(InvalidLoop, self.optimize_loop,
                       ops, '...', None)

    def test_invalid_loop_3(self):
        ops = """
        [p1]
        p2 = getfield_gc_r(p1, descr=nextdescr)
        guard_isnull(p2) []
        #
        p3 = new_with_vtable(ConstClass(node_vtable))
        p4 = new_with_vtable(ConstClass(node_vtable))
        setfield_gc(p3, p4, descr=nextdescr)
        jump(p3)
        """
        py.test.skip("XXX")
        py.test.raises(InvalidLoop, self.optimize_loop, ops,
                       'Virtual(node_vtable, nextdescr=Virtual(node_vtable))',
                       None)

    def test_merge_guard_class_guard_value(self):
        ops = """
        [p1, i0, i1, i2, p2]
        guard_class(p1, ConstClass(node_vtable)) [i0]
        i3 = int_add(i1, i2)
        guard_value(p1, ConstPtr(myptr)) [i1]
        jump(p2, i0, i1, i3, p2)
        """
        expected = """
        [p1, i0, i1, i2, p2]
        guard_value(p1, ConstPtr(myptr)) [i0]
        i3 = int_add(i1, i2)
        jump(p2, i0, i1, i3, p2)
        """
        self.optimize_loop(ops, expected)

    def test_merge_guard_nonnull_guard_class(self):
        ops = """
        [p1, i0, i1, i2, p2]
        guard_nonnull(p1, descr=fdescr) [i0]
        i3 = int_add(i1, i2)
        guard_class(p1, ConstClass(node_vtable)) [i1]
        jump(p2, i0, i1, i3, p2)
        """
        expected = """
        [p1, i0, i1, i2, p2]
        guard_nonnull_class(p1, ConstClass(node_vtable), descr=fdescr) [i0]
        i3 = int_add(i1, i2)
        jump(p2, i0, i1, i3, p2)
        """
        self.optimize_loop(ops, expected)
        self.check_expanded_fail_descr("i0", rop.GUARD_NONNULL_CLASS)

    def test_merge_guard_nonnull_guard_value(self):
        ops = """
        [p1, i0, i1, i2, p2]
        guard_nonnull(p1, descr=fdescr) [i0]
        i3 = int_add(i1, i2)
        guard_value(p1, ConstPtr(myptr)) [i1]
        jump(p2, i0, i1, i3, p2)
        """
        expected = """
        [p1, i0, i1, i2, p2]
        guard_value(p1, ConstPtr(myptr), descr=fdescr) [i0]
        i3 = int_add(i1, i2)
        jump(p2, i0, i1, i3, p2)
        """
        self.optimize_loop(ops, expected)
        self.check_expanded_fail_descr("i0", rop.GUARD_VALUE)

    def test_merge_guard_nonnull_guard_class_guard_value(self):
        ops = """
        [p1, i0, i1, i2, p2]
        guard_nonnull(p1, descr=fdescr) [i0]
        i3 = int_add(i1, i2)
        guard_class(p1, ConstClass(node_vtable)) [i2]
        i4 = int_sub(i3, 1)
        guard_value(p1, ConstPtr(myptr)) [i1]
        jump(p2, i0, i1, i4, p2)
        """
        expected = """
        [p1, i0, i1, i2, p2]
        guard_value(p1, ConstPtr(myptr), descr=fdescr) [i0]
        i3 = int_add(i1, i2)
        i4 = int_sub(i3, 1)
        jump(p2, i0, i1, i4, p2)
        """
        self.optimize_loop(ops, expected)
        self.check_expanded_fail_descr("i0", rop.GUARD_VALUE)

    def test_guard_class_oois(self):
        ops = """
        [p1]
        guard_class(p1, ConstClass(node_vtable2)) []
        i = instance_ptr_ne(ConstPtr(myptr), p1)
        guard_true(i) []
        jump(p1)
        """
        expected = """
        [p1]
        guard_class(p1, ConstClass(node_vtable2)) []
        jump(p1)
        """
        self.optimize_loop(ops, expected)

    def test_oois_of_itself(self):
        ops = """
        [p0]
        p1 = getfield_gc_r(p0, descr=nextdescr)
        p2 = getfield_gc_r(p0, descr=nextdescr)
        i1 = ptr_eq(p1, p2)
        guard_true(i1) []
        i2 = ptr_ne(p1, p2)
        guard_false(i2) []
        jump(p0)
        """
        expected = """
        [p0]
        p1 = getfield_gc_r(p0, descr=nextdescr)
        jump(p0)
        """
        self.optimize_loop(ops, expected)

    def test_remove_duplicate_pure_op(self):
        ops = """
        [p1, p2]
        i1 = ptr_eq(p1, p2)
        i2 = ptr_eq(p1, p2)
        i3 = int_add(i1, 1)
        i3b = int_is_true(i3)
        guard_true(i3b) []
        i4 = int_add(i2, 1)
        i4b = int_is_true(i4)
        guard_true(i4b) []
        escape_n(i3)
        escape_n(i4)
        guard_true(i1) []
        guard_true(i2) []
        jump(p1, p2)
        """
        expected = """
        [p1, p2]
        i1 = ptr_eq(p1, p2)
        i3 = int_add(i1, 1)
        i3b = int_is_true(i3)
        guard_true(i3b) []
        escape_n(i3)
        escape_n(i3)
        guard_true(i1) []
        jump(p1, p2)
        """
        self.optimize_loop(ops, expected)

    def test_remove_duplicate_pure_op_with_descr(self):
        ops = """
        [p1]
        i0 = arraylen_gc(p1, descr=arraydescr)
        i1 = int_gt(i0, 0)
        guard_true(i1) []
        i2 = arraylen_gc(p1, descr=arraydescr)
        i3 = int_gt(i0, 0)
        guard_true(i3) []
        jump(p1)
        """
        expected = """
        [p1]
        i0 = arraylen_gc(p1, descr=arraydescr)
        i1 = int_gt(i0, 0)
        guard_true(i1) []
        jump(p1)
        """
        self.optimize_loop(ops, expected)

    def test_remove_duplicate_pure_op_ovf(self):
        ops = """
        [i1]
        i3 = int_add_ovf(i1, 1)
        guard_no_overflow() []
        i3b = int_is_true(i3)
        guard_true(i3b) []
        i4 = int_add_ovf(i1, 1)
        guard_no_overflow() []
        i4b = int_is_true(i4)
        guard_true(i4b) []
        escape_n(i3)
        escape_n(i4)
        jump(i1)
        """
        expected = """
        [i1]
        i3 = int_add_ovf(i1, 1)
        guard_no_overflow() []
        i3b = int_is_true(i3)
        guard_true(i3b) []
        escape_n(i3)
        escape_n(i3)
        jump(i1)
        """
        self.optimize_loop(ops, expected)

    def test_int_and_or_with_zero(self):
        ops = """
        [i0, i1]
        i2 = int_and(i0, 0)
        i3 = int_and(0, i2)
        i4 = int_or(i2, i1)
        i5 = int_or(i0, i3)
        jump(i4, i5)
        """
        expected = """
        [i0, i1]
        jump(i1, i0)
        """
        self.optimize_loop(ops, expected)

    def test_fold_partially_constant_ops(self):
        ops = """
        [i0]
        i1 = int_sub(i0, 0)
        jump(i1)
        """
        expected = """
        [i0]
        jump(i0)
        """
        self.optimize_loop(ops, expected)

        ops = """
        [i0]
        i1 = int_add(i0, 0)
        jump(i1)
        """
        expected = """
        [i0]
        jump(i0)
        """
        self.optimize_loop(ops, expected)

        ops = """
        [i0]
        i1 = int_add(0, i0)
        jump(i1)
        """
        expected = """
        [i0]
        jump(i0)
        """
        self.optimize_loop(ops, expected)

        ops = """
        [i0]
        i1 = int_floordiv(0, i0)
        jump(i1)
        """
        expected = """
        [i0]
        jump(0)
        """
        self.optimize_loop(ops, expected)

    def test_fold_partially_constant_ops_ovf(self):
        ops = """
        [i0]
        i1 = int_sub_ovf(i0, 0)
        guard_no_overflow() []
        jump(i1)
        """
        expected = """
        [i0]
        jump(i0)
        """
        self.optimize_loop(ops, expected)

        ops = """
        [i0]
        i1 = int_add_ovf(i0, 0)
        guard_no_overflow() []
        jump(i1)
        """
        expected = """
        [i0]
        jump(i0)
        """
        self.optimize_loop(ops, expected)

        ops = """
        [i0]
        i1 = int_add_ovf(0, i0)
        guard_no_overflow() []
        jump(i1)
        """
        expected = """
        [i0]
        jump(i0)
        """
        self.optimize_loop(ops, expected)

    def test_fold_constant_partial_ops_float(self):
        ops = """
        [f0]
        f1 = float_mul(f0, 1.0)
        f2 = escape_f(f1)
        jump(f2)
        """
        expected = """
        [f0]
        f2 = escape_f(f0)
        jump(f2)
        """
        self.optimize_loop(ops, expected)

        ops = """
        [f0]
        f1 = float_mul(1.0, f0)
        f2 = escape_f(f1)
        jump(f2)
        """
        expected = """
        [f0]
        f2 = escape_f(f0)
        jump(f2)
        """
        self.optimize_loop(ops, expected)


        ops = """
        [f0]
        f1 = float_mul(f0, -1.0)
        f2 = escape_f(f1)
        jump(f2)
        """
        expected = """
        [f0]
        f1 = float_neg(f0)
        f2 = escape_f(f1)
        jump(f2)
        """
        self.optimize_loop(ops, expected)

        ops = """
        [f0]
        f1 = float_mul(-1.0, f0)
        f2 = escape_f(f1)
        jump(f2)
        """
        expected = """
        [f0]
        f1 = float_neg(f0)
        f2 = escape_f(f1)
        jump(f2)
        """
        self.optimize_loop(ops, expected)

    def test_fold_repeated_float_neg(self):
        ops = """
        [f0]
        f1 = float_neg(f0)
        f2 = float_neg(f1)
        f3 = float_neg(f2)
        f4 = float_neg(f3)
        escape_n(f4)
        jump(f4)
        """
        expected = """
        [f0]
        # The backend removes this dead op.
        f1 = float_neg(f0)
        escape_n(f0)
        jump(f0)
        """
        self.optimize_loop(ops, expected)

    def test_float_division_by_multiplication(self):
        ops = """
        [f0]
        f1 = float_truediv(f0, 2.0)
        f2 = float_truediv(f1, 3.0)
        f3 = float_truediv(f2, -0.25)
        f4 = float_truediv(f3, 0.0)
        f5 = escape_f(f4)
        jump(f5)
        """

        expected = """
        [f0]
        f1 = float_mul(f0, 0.5)
        f2 = float_truediv(f1, 3.0)
        f3 = float_mul(f2, -4.0)
        f4 = float_truediv(f3, 0.0)
        f5 = escape_f(f4)
        jump(f5)
        """
        self.optimize_loop(ops, expected)

    # ----------

    def _verify_fail_args(self, boxes, oparse, text):
        import re
        r = re.compile(r"\bwhere\s+(\w+)\s+is a\s+(\w+)")
        parts = list(r.finditer(text))
        ends = [match.start() for match in parts] + [len(text)]
        #
        virtuals = {}
        for match, end in zip(parts, ends[1:]):
            pvar = match.group(1)
            fieldstext = text[match.end():end]
            if match.group(2) == 'varray':
                arrayname, fieldstext = fieldstext.split(':', 1)
                tag = ('varray', self.namespace[arrayname.strip()])
            elif match.group(2) == 'vstruct':
                if ',' in fieldstext:
                    structname, fieldstext = fieldstext.split(',', 1)
                else:
                    structname, fieldstext = fieldstext, ''
                tag = ('vstruct', self.namespace[structname.strip()])
            else:
                tag = ('virtual', self.namespace[match.group(2)])
            virtuals[pvar] = (tag, None, fieldstext)
        #
        r2 = re.compile(r"([\w\d()]+)[.](\w+)\s*=\s*([\w\d()]+)")
        pendingfields = []
        for match in r2.finditer(text):
            pvar = match.group(1)
            pfieldname = match.group(2)
            pfieldvar = match.group(3)
            pendingfields.append((pvar, pfieldname, pfieldvar))
        #
        def _variables_equal(box, varname, strict):
            if varname not in virtuals:
                if strict:
                    assert box.same_box(oparse.getvar(varname))
                else:
                    assert box.getvalue() == oparse.getvar(varname).getvalue()
            else:
                tag, resolved, fieldstext = virtuals[varname]
                if tag[0] == 'virtual':
                    assert self.get_class_of_box(box) == tag[1]
                elif tag[0] == 'varray':
                    pass    # xxx check arraydescr
                elif tag[0] == 'vstruct':
                    pass    # xxx check typedescr
                else:
                    assert 0
                if resolved is not None:
                    assert resolved.getvalue() == box.getvalue()
                else:
                    virtuals[varname] = tag, box, fieldstext
        #
        basetext = text.splitlines()[0]
        varnames = [s.strip() for s in basetext.split(',')]
        if varnames == ['']:
            varnames = []
        assert len(boxes) == len(varnames)
        for box, varname in zip(boxes, varnames):
            _variables_equal(box, varname, strict=False)
        for pvar, pfieldname, pfieldvar in pendingfields:
            box = oparse.getvar(pvar)
            fielddescr = self.namespace[pfieldname.strip()]
            opnum = OpHelpers.getfield_for_descr(fielddescr)
            fieldval = executor.execute(self.cpu, None,
                                        opnum,
                                        fielddescr,
                                        box)
            _variables_equal(executor.wrap_constant(fieldval), pfieldvar,
                             strict=True)
        #
        for match in parts:
            pvar = match.group(1)
            tag, resolved, fieldstext = virtuals[pvar]
            assert resolved is not None
            index = 0
            for fieldtext in fieldstext.split(','):
                fieldtext = fieldtext.strip()
                if not fieldtext:
                    continue
                if tag[0] in ('virtual', 'vstruct'):
                    fieldname, fieldvalue = fieldtext.split('=')
                    fielddescr = self.namespace[fieldname.strip()]
                    opnum = OpHelpers.getfield_for_descr(fielddescr)
                    fieldval = executor.execute(self.cpu, None, opnum,
                                                fielddescr,
                                                resolved)
                elif tag[0] == 'varray':
                    fieldvalue = fieldtext
                    #opnum = OpHelpers.getarrayitem_for_descr(fielddescr)
                    fieldval = executor.execute(self.cpu, None,
                                                rop.GETARRAYITEM_GC_I,
                                                tag[1],
                                                resolved, ConstInt(index))
                else:
                    assert 0
                _variables_equal(executor.wrap_constant(fieldval),
                                 fieldvalue.strip(), strict=False)
                index += 1

    def check_expanded_fail_descr(self, expectedtext, guard_opnum):
        from rpython.jit.metainterp.test.test_resume import ResumeDataFakeReader
        from rpython.jit.metainterp.test.test_resume import MyMetaInterp
        guard_op, = [op for op in self.loop.operations if op.is_guard()]
        fail_args = guard_op.getfailargs()
        fdescr = guard_op.getdescr()
        assert fdescr.guard_opnum == guard_opnum
        reader = ResumeDataFakeReader(fdescr, fail_args,
                                      MyMetaInterp(self.cpu))
        boxes = reader.consume_boxes()
        self._verify_fail_args(boxes, fdescr.oparse, expectedtext)

    def test_expand_fail_1(self):
        ops = """
        [i1, i3]
        # first rename i3 into i4
        p1 = new_with_vtable(ConstClass(node_vtable))
        setfield_gc(p1, i3, descr=valuedescr)
        i4 = getfield_gc_i(p1, descr=valuedescr)
        #
        i2 = int_add(10, 5)
        guard_true(i1, descr=fdescr) [i2, i4]
        jump(i1, i4)
        """
        expected = """
        [i1, i3]
        guard_true(i1, descr=fdescr) [i3]
        jump(1, i3)
        """
        self.optimize_loop(ops, expected)
        self.check_expanded_fail_descr('15, i3', rop.GUARD_TRUE)

    def test_expand_fail_2(self):
        ops = """
        [i1, i2]
        p1 = new_with_vtable(ConstClass(node_vtable))
        setfield_gc(p1, i2, descr=valuedescr)
        setfield_gc(p1, p1, descr=nextdescr)
        guard_true(i1, descr=fdescr) [p1]
        jump(i1, i2)
        """
        expected = """
        [i1, i2]
        guard_true(i1, descr=fdescr) [i2]
        jump(1, i2)
        """
        self.optimize_loop(ops, expected)
        self.check_expanded_fail_descr('''ptr
            where ptr is a node_vtable, valuedescr=i2
            ''', rop.GUARD_TRUE)

    def test_expand_fail_3(self):
        ops = """
        [i1, i2, i3, p3]
        p1 = new_with_vtable(ConstClass(node_vtable))
        p2 = new_with_vtable(ConstClass(node_vtable))
        setfield_gc(p1, 1, descr=valuedescr)
        setfield_gc(p1, p2, descr=nextdescr)
        setfield_gc(p2, i2, descr=valuedescr)
        setfield_gc(p2, p3, descr=nextdescr)
        guard_true(i1, descr=fdescr) [i3, p1]
        jump(i2, i1, i3, p3)
        """
        expected = """
        [i1, i2, i3, p3]
        guard_true(i1, descr=fdescr) [i3, i2, p3]
        jump(i2, 1, i3, p3)
        """
        self.optimize_loop(ops, expected)
        self.check_expanded_fail_descr('''i3, p1
            where p1 is a node_vtable, valuedescr=1, nextdescr=p2
            where p2 is a node_vtable, valuedescr=i2, nextdescr=p3
            ''', rop.GUARD_TRUE)

    def test_expand_fail_4(self):
        for arg in ['p1', 'i2,p1', 'p1,p2', 'p2,p1',
                    'i2,p1,p2', 'i2,p2,p1']:
            self.setup_method() # humpf
            ops = """
            [i1, i2, i3]
            p1 = new_with_vtable(ConstClass(node_vtable))
            setfield_gc(p1, i3, descr=valuedescr)
            i4 = getfield_gc_i(p1, descr=valuedescr)   # copy of i3
            p2 = new_with_vtable(ConstClass(node_vtable))
            setfield_gc(p1, i2, descr=valuedescr)
            setfield_gc(p1, p2, descr=nextdescr)
            setfield_gc(p2, i2, descr=valuedescr)
            guard_true(i1, descr=fdescr) [i4, i3, %s]
            jump(i1, i2, i3)
            """
            expected = """
            [i1, i2, i3]
            guard_true(i1, descr=fdescr) [i3, i2]
            jump(1, i2, i3)
            """
            self.optimize_loop(ops % arg, expected)
            self.check_expanded_fail_descr('''i3, i3, %s
                where p1 is a node_vtable, valuedescr=i2, nextdescr=p2
                where p2 is a node_vtable, valuedescr=i2''' % arg,
                                           rop.GUARD_TRUE)

    def test_expand_fail_5(self):
        ops = """
        [i1, i2, i3, i4]
        p1 = new_with_vtable(ConstClass(node_vtable))
        p2 = new_with_vtable(ConstClass(node_vtable))
        setfield_gc(p1, i4, descr=valuedescr)
        setfield_gc(p1, p2, descr=nextdescr)
        setfield_gc(p2, i2, descr=valuedescr)
        setfield_gc(p2, p1, descr=nextdescr)      # a cycle
        guard_true(i1, descr=fdescr) [i3, i4, p1, p2]
        jump(i2, i1, i3, i4)
        """
        expected = """
        [i1, i2, i3, i4]
        guard_true(i1, descr=fdescr) [i3, i4, i2]
        jump(i2, 1, i3, i4)
        """
        self.optimize_loop(ops, expected)
        self.check_expanded_fail_descr('''i3, i4, p1, p2
            where p1 is a node_vtable, valuedescr=i4, nextdescr=p2
            where p2 is a node_vtable, valuedescr=i2, nextdescr=p1
            ''', rop.GUARD_TRUE)

    def test_expand_fail_6(self):
        ops = """
        [p0, i0, i1]
        guard_true(i0, descr=fdescr) [p0]
        p1 = new_with_vtable(ConstClass(node_vtable))
        setfield_gc(p1, i1, descr=valuedescr)
        jump(p1, i1, i1)
        """
        expected = """
        [i1b, i0, i1]
        guard_true(i0, descr=fdescr) [i1b]
        jump(i1, i1, i1)
        """
        py.test.skip("XXX")
        self.optimize_loop(ops, '''Virtual(node_vtable, valuedescr=Not),
                                   Not, Not''', expected)
        self.check_expanded_fail_descr('''p0
            where p0 is a node_vtable, valuedescr=i1b
            ''', rop.GUARD_TRUE)

    def test_expand_fail_varray(self):
        ops = """
        [i1]
        p1 = new_array(3, descr=arraydescr)
        setarrayitem_gc(p1, 1, i1, descr=arraydescr)
        setarrayitem_gc(p1, 0, 25, descr=arraydescr)
        guard_true(i1, descr=fdescr) [p1]
        i2 = getarrayitem_gc_i(p1, 1, descr=arraydescr)
        jump(i2)
        """
        expected = """
        [i1]
        guard_true(i1, descr=fdescr) [i1]
        jump(1)
        """
        self.optimize_loop(ops, expected)
        self.check_expanded_fail_descr('''p1
            where p1 is a varray arraydescr: 25, i1
            ''', rop.GUARD_TRUE)

    def test_expand_fail_vstruct(self):
        ops = """
        [i1, p1]
        p2 = new(descr=ssize)
        setfield_gc(p2, i1, descr=adescr)
        setfield_gc(p2, p1, descr=bdescr)
        guard_true(i1, descr=fdescr) [p2]
        i3 = getfield_gc_i(p2, descr=adescr)
        p3 = getfield_gc_r(p2, descr=bdescr)
        jump(i3, p3)
        """
        expected = """
        [i1, p1]
        guard_true(i1, descr=fdescr) [i1, p1]
        jump(1, p1)
        """
        self.optimize_loop(ops, expected)
        self.check_expanded_fail_descr('''p2
            where p2 is a vstruct ssize, adescr=i1, bdescr=p1
            ''', rop.GUARD_TRUE)

    def test_expand_fail_v_all_1(self):
        ops = """
        [i1, p1a, i2]
        p6s = getarrayitem_gc(p1a, 0, descr=arraydescr2)
        p7v = getfield_gc_r(p6s, descr=bdescr)
        p5s = new(descr=ssize)
        setfield_gc(p5s, i2, descr=adescr)
        setfield_gc(p5s, p7v, descr=bdescr)
        setarrayitem_gc(p1a, 1, p5s, descr=arraydescr2)
        guard_true(i1, descr=fdescr) [p1a]
        p2s = new(descr=ssize)
        p3v = new_with_vtable(ConstClass(node_vtable))
        p4a = new_array(2, descr=arraydescr2)
        setfield_gc(p2s, i1, descr=adescr)
        setfield_gc(p2s, p3v, descr=bdescr)
        setfield_gc(p3v, i2, descr=valuedescr)
        setarrayitem_gc(p4a, 0, p2s, descr=arraydescr2)
        jump(i1, p4a, i2)
        """
        expected = """
        [i1, ia, iv, pnull, i2]
        guard_true(i1, descr=fdescr) [ia, iv, i2]
        jump(1, 1, i2, NULL, i2)
        """
        py.test.skip("XXX")
        self.optimize_loop(ops, '''
            Not,
            VArray(arraydescr2,
                   VStruct(ssize,
                           adescr=Not,
                           bdescr=Virtual(node_vtable,
                                          valuedescr=Not)),
                   Not),
            Not''', expected)
        self.check_expanded_fail_descr('''p1a
            where p1a is a varray arraydescr2: p6s, p5s
            where p6s is a vstruct ssize, adescr=ia, bdescr=p7v
            where p5s is a vstruct ssize, adescr=i2, bdescr=p7v
            where p7v is a node_vtable, valuedescr=iv
            ''', rop.GUARD_TRUE)

    def test_expand_fail_lazy_setfield_1(self):
        ops = """
        [p1, i2, i3]
        p2 = new_with_vtable(ConstClass(node_vtable))
        setfield_gc(p2, i2, descr=valuedescr)
        setfield_gc(p1, p2, descr=nextdescr)
        guard_true(i3, descr=fdescr) []
        i4 = int_neg(i2)
        setfield_gc(p1, NULL, descr=nextdescr)
        jump(p1, i2, i4)
        """
        expected = """
        [p1, i2, i3]
        guard_true(i3, descr=fdescr) [p1, i2]
        i4 = int_neg(i2)
        setfield_gc(p1, NULL, descr=nextdescr)
        jump(p1, i2, i4)
        """
        self.optimize_loop(ops, expected)
        self.loop.inputargs[0].setref_base(self.nodeaddr)
        self.check_expanded_fail_descr('''
            p1.nextdescr = p2
            where p2 is a node_vtable, valuedescr=i2
            ''', rop.GUARD_TRUE)

    def test_expand_fail_lazy_setfield_2(self):
        ops = """
        [i2, i3]
        p2 = new_with_vtable(ConstClass(node_vtable))
        setfield_gc(p2, i2, descr=valuedescr)
        setfield_gc(ConstPtr(myptr), p2, descr=nextdescr)
        guard_true(i3, descr=fdescr) []
        i4 = int_neg(i2)
        setfield_gc(ConstPtr(myptr), NULL, descr=nextdescr)
        jump(i2, i4)
        """
        expected = """
        [i2, i3]
        guard_true(i3, descr=fdescr) [i2]
        i4 = int_neg(i2)
        setfield_gc(ConstPtr(myptr), NULL, descr=nextdescr)
        jump(i2, i4)
        """
        self.optimize_loop(ops, expected)
        self.check_expanded_fail_descr('''
            ConstPtr(myptr).nextdescr = p2
            where p2 is a node_vtable, valuedescr=i2
            ''', rop.GUARD_TRUE)

    def test_residual_call_does_not_invalidate_caches(self):
        ops = """
        [p1, p2]
        i1 = getfield_gc_i(p1, descr=valuedescr)
        i2 = call_i(i1, descr=nonwritedescr)
        i3 = getfield_gc_i(p1, descr=valuedescr)
        escape_n(i1)
        escape_n(i3)
        jump(p1, p2)
        """
        expected = """
        [p1, p2]
        i1 = getfield_gc_i(p1, descr=valuedescr)
        i2 = call_i(i1, descr=nonwritedescr)
        escape_n(i1)
        escape_n(i1)
        jump(p1, p2)
        """
        self.optimize_loop(ops, expected)

    def test_residual_call_invalidate_some_caches(self):
        ops = """
        [p1, p2]
        i1 = getfield_gc_i(p1, descr=adescr)
        i2 = getfield_gc_i(p1, descr=bdescr)
        i3 = call_i(i1, descr=writeadescr)
        i4 = getfield_gc_i(p1, descr=adescr)
        i5 = getfield_gc_i(p1, descr=bdescr)
        escape_n(i1)
        escape_n(i2)
        escape_n(i4)
        escape_n(i5)
        jump(p1, p2)
        """
        expected = """
        [p1, p2]
        i1 = getfield_gc_i(p1, descr=adescr)
        i2 = getfield_gc_i(p1, descr=bdescr)
        i3 = call_i(i1, descr=writeadescr)
        i4 = getfield_gc_i(p1, descr=adescr)
        escape_n(i1)
        escape_n(i2)
        escape_n(i4)
        escape_n(i2)
        jump(p1, p2)
        """
        self.optimize_loop(ops, expected)

    def test_residual_call_invalidate_arrays(self):
        ops = """
        [p1, p2, i1]
        p3 = getarrayitem_gc_r(p1, 0, descr=arraydescr2)
        p4 = getarrayitem_gc_r(p2, 1, descr=arraydescr2)
        i3 = call_i(i1, descr=writeadescr)
        p5 = getarrayitem_gc_r(p1, 0, descr=arraydescr2)
        p6 = getarrayitem_gc_r(p2, 1, descr=arraydescr2)
        escape_n(p3)
        escape_n(p4)
        escape_n(p5)
        escape_n(p6)
        jump(p1, p2, i1)
        """
        expected = """
        [p1, p2, i1]
        p3 = getarrayitem_gc_r(p1, 0, descr=arraydescr2)
        p4 = getarrayitem_gc_r(p2, 1, descr=arraydescr2)
        i3 = call_i(i1, descr=writeadescr)
        escape_n(p3)
        escape_n(p4)
        escape_n(p3)
        escape_n(p4)
        jump(p1, p2, i1)
        """
        self.optimize_loop(ops, expected)

    def test_residual_call_invalidate_some_arrays(self):
        ops = """
        [p1, p2, i1]
        p3 = getarrayitem_gc_r(p2, 0, descr=arraydescr2)
        p4 = getarrayitem_gc_r(p2, 1, descr=arraydescr2)
        i2 = getarrayitem_gc_i(p1, 1, descr=arraydescr)
        i3 = call_i(i1, descr=writearraydescr)
        p5 = getarrayitem_gc_r(p2, 0, descr=arraydescr2)
        p6 = getarrayitem_gc_r(p2, 1, descr=arraydescr2)
        i4 = getarrayitem_gc_i(p1, 1, descr=arraydescr)
        escape_n(p3)
        escape_n(p4)
        escape_n(p5)
        escape_n(p6)
        escape_n(i2)
        escape_n(i4)
        jump(p1, p2, i1)
        """
        expected = """
        [p1, p2, i1]
        p3 = getarrayitem_gc_r(p2, 0, descr=arraydescr2)
        p4 = getarrayitem_gc_r(p2, 1, descr=arraydescr2)
        i2 = getarrayitem_gc_i(p1, 1, descr=arraydescr)
        i3 = call_i(i1, descr=writearraydescr)
        i4 = getarrayitem_gc_i(p1, 1, descr=arraydescr)
        escape_n(p3)
        escape_n(p4)
        escape_n(p3)
        escape_n(p4)
        escape_n(i2)
        escape_n(i4)
        jump(p1, p2, i1)
        """
        self.optimize_loop(ops, expected)

    def test_residual_call_invalidates_some_read_caches_1(self):
        ops = """
        [p1, i1, p2, i2]
        setfield_gc(p1, i1, descr=valuedescr)
        setfield_gc(p2, i2, descr=adescr)
        i3 = call_i(i1, descr=readadescr)
        setfield_gc(p1, i3, descr=valuedescr)
        setfield_gc(p2, i3, descr=adescr)
        jump(p1, i1, p2, i2)
        """
        expected = """
        [p1, i1, p2, i2]
        setfield_gc(p2, i2, descr=adescr)
        i3 = call_i(i1, descr=readadescr)
        setfield_gc(p1, i3, descr=valuedescr)
        setfield_gc(p2, i3, descr=adescr)
        jump(p1, i1, p2, i2)
        """
        self.optimize_loop(ops, expected)

    def test_residual_call_invalidates_some_read_caches_2(self):
        ops = """
        [p1, i1, p2, i2]
        setfield_gc(p1, i1, descr=valuedescr)
        setfield_gc(p2, i2, descr=adescr)
        i3 = call_i(i1, descr=writeadescr)
        setfield_gc(p1, i3, descr=valuedescr)
        setfield_gc(p2, i3, descr=adescr)
        jump(p1, i1, p2, i2)
        """
        expected = """
        [p1, i1, p2, i2]
        setfield_gc(p2, i2, descr=adescr)
        i3 = call_i(i1, descr=writeadescr)
        setfield_gc(p1, i3, descr=valuedescr)
        setfield_gc(p2, i3, descr=adescr)
        jump(p1, i1, p2, i2)
        """
        self.optimize_loop(ops, expected)

    def test_residual_call_invalidates_some_read_caches_3(self):
        ops = """
        [p1, i1, p2, i2]
        setfield_gc(p1, i1, descr=valuedescr)
        setfield_gc(p2, i2, descr=adescr)
        i3 = call_i(i1, descr=plaincalldescr)
        setfield_gc(p1, i3, descr=valuedescr)
        setfield_gc(p2, i3, descr=adescr)
        jump(p1, i1, p2, i2)
        """
        self.optimize_loop(ops, ops)

    def test_call_assembler_invalidates_caches(self):
        ops = '''
        [p1, i1]
        setfield_gc(p1, i1, descr=valuedescr)
        i3 = call_assembler_i(i1, descr=asmdescr)
        setfield_gc(p1, i3, descr=valuedescr)
        jump(p1, i3)
        '''
        self.optimize_loop(ops, ops)

    def test_call_pure_invalidates_caches(self):
        # CALL_PURE should still force the setfield_gc() to occur before it
        ops = '''
        [p1, i1]
        setfield_gc(p1, i1, descr=valuedescr)
        i3 = call_pure_i(p1, descr=plaincalldescr)
        setfield_gc(p1, i3, descr=valuedescr)
        jump(p1, i3)
        '''
        expected = '''
        [p1, i1]
        setfield_gc(p1, i1, descr=valuedescr)
        i3 = call_i(p1, descr=plaincalldescr)
        setfield_gc(p1, i3, descr=valuedescr)
        jump(p1, i3)
        '''
        self.optimize_loop(ops, expected)

    def test_call_pure_constant_folding(self):
        # CALL_PURE is not marked as is_always_pure(), because it is wrong
        # to call the function arbitrary many times at arbitrary points in
        # time.  Check that it is either constant-folded (and replaced by
        # the result of the call, recorded as the first arg), or turned into
        # a regular CALL.
        arg_consts = [ConstInt(i) for i in (123456, 4, 5, 6)]
        call_pure_results = {tuple(arg_consts): ConstInt(42)}
        ops = '''
        [i0, i1, i2]
        escape_n(i1)
        escape_n(i2)
        i3 = call_pure_i(123456, 4, 5, 6, descr=plaincalldescr)
        i4 = call_pure_i(123456, 4, i0, 6, descr=plaincalldescr)
        jump(i0, i3, i4)
        '''
        expected = '''
        [i0, i1, i2]
        escape_n(i1)
        escape_n(i2)
        i4 = call_i(123456, 4, i0, 6, descr=plaincalldescr)
        jump(i0, 42, i4)
        '''
        self.optimize_loop(ops, expected, call_pure_results)

    def test_vref_nonvirtual_nonescape(self):
        ops = """
        [p1]
        p2 = virtual_ref(p1, 5)
        virtual_ref_finish(p2, p1)
        jump(p1)
        """
        expected = """
        [p1]
        p0 = force_token()
        jump(p1)
        """
        self.optimize_loop(ops, expected)

    def test_vref_nonvirtual_escape(self):
        ops = """
        [p1]
        p2 = virtual_ref(p1, 5)
        escape_n(p2)
        virtual_ref_finish(p2, p1)
        jump(p1)
        """
        expected = """
        [p1]
        p0 = force_token()
        p2 = new_with_vtable(ConstClass(jit_virtual_ref_vtable))
        setfield_gc(p2, NULL, descr=virtualforceddescr)
        setfield_gc(p2, p0, descr=virtualtokendescr)
        escape_n(p2)
        setfield_gc(p2, p1, descr=virtualforceddescr)
        setfield_gc(p2, NULL, descr=virtualtokendescr)
        jump(p1)
        """
        # XXX we should optimize a bit more the case of a nonvirtual.
        # in theory it is enough to just do 'p2 = p1'.
        self.optimize_loop(ops, expected)

    def test_vref_virtual_1(self):
        ops = """
        [p0, i1]
        #
        p1 = new_with_vtable(ConstClass(node_vtable))
        p1b = new_with_vtable(ConstClass(node_vtable))
        setfield_gc(p1b, 252, descr=valuedescr)
        setfield_gc(p1, p1b, descr=nextdescr)
        #
        p2 = virtual_ref(p1, 3)
        setfield_gc(p0, p2, descr=nextdescr)
        call_may_force_n(i1, descr=mayforcevirtdescr)
        guard_not_forced() [i1]
        virtual_ref_finish(p2, p1)
        setfield_gc(p0, NULL, descr=nextdescr)
        jump(p0, i1)
        """
        expected = """
        [p0, i1]
        p3 = force_token()
        #
        p2 = new_with_vtable(ConstClass(jit_virtual_ref_vtable))
        setfield_gc(p2, NULL, descr=virtualforceddescr)
        setfield_gc(p2, p3, descr=virtualtokendescr)
        setfield_gc(p0, p2, descr=nextdescr)
        #
        call_may_force_n(i1, descr=mayforcevirtdescr)
        guard_not_forced() [i1]
        #
        setfield_gc(p0, NULL, descr=nextdescr)
        p1 = new_with_vtable(ConstClass(node_vtable))
        p1b = new_with_vtable(ConstClass(node_vtable))
        setfield_gc(p1b, 252, descr=valuedescr)
        setfield_gc(p1, p1b, descr=nextdescr)
        setfield_gc(p2, p1, descr=virtualforceddescr)
        setfield_gc(p2, NULL, descr=virtualtokendescr)
        jump(p0, i1)
        """
        self.optimize_loop(ops, expected)

    def test_vref_virtual_2(self):
        ops = """
        [p0, i1]
        #
        p1 = new_with_vtable(ConstClass(node_vtable))
        p1b = new_with_vtable(ConstClass(node_vtable))
        setfield_gc(p1b, i1, descr=valuedescr)
        setfield_gc(p1, p1b, descr=nextdescr)
        #
        p2 = virtual_ref(p1, 2)
        setfield_gc(p0, p2, descr=nextdescr)
        call_may_force_n(i1, descr=mayforcevirtdescr)
        guard_not_forced(descr=fdescr) [p2, p1]
        virtual_ref_finish(p2, p1)
        setfield_gc(p0, NULL, descr=nextdescr)
        jump(p0, i1)
        """
        expected = """
        [p0, i1]
        p3 = force_token()
        #
        p2 = new_with_vtable(ConstClass(jit_virtual_ref_vtable))
        setfield_gc(p2, NULL, descr=virtualforceddescr)
        setfield_gc(p2, p3, descr=virtualtokendescr)
        setfield_gc(p0, p2, descr=nextdescr)
        #
        call_may_force_n(i1, descr=mayforcevirtdescr)
        guard_not_forced(descr=fdescr) [p2, i1]
        #
        setfield_gc(p0, NULL, descr=nextdescr)
        p1 = new_with_vtable(ConstClass(node_vtable))
        p1b = new_with_vtable(ConstClass(node_vtable))
        setfield_gc(p1b, i1, descr=valuedescr)
        setfield_gc(p1, p1b, descr=nextdescr)
        setfield_gc(p2, p1, descr=virtualforceddescr)
        setfield_gc(p2, NULL, descr=virtualtokendescr)
        jump(p0, i1)
        """
        # the point of this test is that 'i1' should show up in the fail_args
        # of 'guard_not_forced', because it was stored in the virtual 'p1b'.
        self.optimize_loop(ops, expected)
        self.check_expanded_fail_descr('''p2, p1
            where p1 is a node_vtable, nextdescr=p1b
            where p1b is a node_vtable, valuedescr=i1
            ''', rop.GUARD_NOT_FORCED)

    def test_vref_virtual_and_lazy_setfield(self):
        ops = """
        [p0, i1]
        #
        p1 = new_with_vtable(ConstClass(node_vtable))
        p1b = new_with_vtable(ConstClass(node_vtable))
        setfield_gc(p1b, i1, descr=valuedescr)
        setfield_gc(p1, p1b, descr=nextdescr)
        #
        p2 = virtual_ref(p1, 2)
        setfield_gc(p0, p2, descr=refdescr)
        call_n(i1, descr=nonwritedescr)
        guard_no_exception(descr=fdescr) [p2, p1]
        virtual_ref_finish(p2, p1)
        setfield_gc(p0, NULL, descr=refdescr)
        jump(p0, i1)
        """
        expected = """
        [p0, i1]
        p3 = force_token()
        call_n(i1, descr=nonwritedescr)
        guard_no_exception(descr=fdescr) [p3, i1, p0]
        setfield_gc(p0, NULL, descr=refdescr)
        jump(p0, i1)
        """
        self.optimize_loop(ops, expected)
        # the fail_args contain [p3, i1, p0]:
        #  - p3 is from the virtual expansion of p2
        #  - i1 is from the virtual expansion of p1
        #  - p0 is from the extra pendingfields
        self.loop.inputargs[0].setref_base(self.nodeobjvalue)
        py.test.skip("XXX")
        self.check_expanded_fail_descr('''p2, p1
            p0.refdescr = p2
            where p2 is a jit_virtual_ref_vtable, virtualtokendescr=p3
            where p1 is a node_vtable, nextdescr=p1b
            where p1b is a node_vtable, valuedescr=i1
            ''', rop.GUARD_NO_EXCEPTION)

    def test_vref_virtual_after_finish(self):
        ops = """
        [i1]
        p1 = new_with_vtable(ConstClass(node_vtable))
        p2 = virtual_ref(p1, 7)
        escape_n(p2)
        virtual_ref_finish(p2, p1)
        call_may_force_n(i1, descr=mayforcevirtdescr)
        guard_not_forced() []
        jump(i1)
        """
        expected = """
        [i1]
        p3 = force_token()
        p2 = new_with_vtable(ConstClass(jit_virtual_ref_vtable))
        setfield_gc(p2, NULL, descr=virtualforceddescr)
        setfield_gc(p2, p3, descr=virtualtokendescr)
        escape_n(p2)
        p1 = new_with_vtable(ConstClass(node_vtable))
        setfield_gc(p2, p1, descr=virtualforceddescr)
        setfield_gc(p2, NULL, descr=virtualtokendescr)
        call_may_force_n(i1, descr=mayforcevirtdescr)
        guard_not_forced() []
        jump(i1)
        """
        self.optimize_loop(ops, expected)

    def test_vref_nonvirtual_and_lazy_setfield(self):
        ops = """
        [i1, p1]
        p2 = virtual_ref(p1, 23)
        escape_n(p2)
        virtual_ref_finish(p2, p1)
        call_may_force_n(i1, descr=mayforcevirtdescr)
        guard_not_forced() [i1]
        jump(i1, p1)
        """
        expected = """
        [i1, p1]
        p3 = force_token()
        p2 = new_with_vtable(ConstClass(jit_virtual_ref_vtable))
        setfield_gc(p2, NULL, descr=virtualforceddescr)
        setfield_gc(p2, p3, descr=virtualtokendescr)
        escape_n(p2)
        setfield_gc(p2, p1, descr=virtualforceddescr)
        setfield_gc(p2, NULL, descr=virtualtokendescr)
        call_may_force_n(i1, descr=mayforcevirtdescr)
        guard_not_forced() [i1]
        jump(i1, p1)
        """
        self.optimize_loop(ops, expected)

    def test_arraycopy_1(self):
        ops = '''
        [i0]
        p1 = new_array(3, descr=arraydescr)
        setarrayitem_gc(p1, 1, 1, descr=arraydescr)
        p2 = new_array(3, descr=arraydescr)
        setarrayitem_gc(p2, 1, 3, descr=arraydescr)
        call_n(0, p1, p2, 1, 1, 2, descr=arraycopydescr)
        i2 = getarrayitem_gc_i(p2, 1, descr=arraydescr)
        jump(i2)
        '''
        expected = '''
        [i0]
        jump(1)
        '''
        self.optimize_loop(ops, expected)

    def test_arraycopy_2(self):
        ops = '''
        [i0]
        p1 = new_array(3, descr=arraydescr)
        p2 = new_array(3, descr=arraydescr)
        setarrayitem_gc(p1, 0, i0, descr=arraydescr)
        setarrayitem_gc(p2, 0, 3, descr=arraydescr)
        call_n(0, p1, p2, 1, 1, 2, descr=arraycopydescr)
        i2 = getarrayitem_gc_i(p2, 0, descr=arraydescr)
        jump(i2)
        '''
        expected = '''
        [i0]
        jump(3)
        '''
        self.optimize_loop(ops, expected)

    def test_arraycopy_not_virtual(self):
        ops = '''
        [p0]
        p1 = new_array(3, descr=arraydescr)
        p2 = new_array(3, descr=arraydescr)
        setarrayitem_gc(p1, 2, 10, descr=arraydescr)
        setarrayitem_gc(p2, 2, 13, descr=arraydescr)
        call_n(0, p1, p2, 0, 0, 3, descr=arraycopydescr)
        jump(p2)
        '''
        expected = '''
        [p0]
        p2 = new_array(3, descr=arraydescr)
        setarrayitem_gc(p2, 2, 10, descr=arraydescr)
        jump(p2)
        '''
        self.optimize_loop(ops, expected)

    def test_arraycopy_not_virtual_2(self):
        ops = '''
        [p0]
        p1 = new_array(3, descr=arraydescr)
        call_n(0, p0, p1, 0, 0, 3, descr=arraycopydescr)
        i0 = getarrayitem_gc_i(p1, 0, descr=arraydescr)
        jump(i0)
        '''
        expected = '''
        [p0]
        i0 = getarrayitem_gc_i(p0, 0, descr=arraydescr)
        i1 = getarrayitem_gc_i(p0, 1, descr=arraydescr) # removed by the backend
        i2 = getarrayitem_gc_i(p0, 2, descr=arraydescr) # removed by the backend
        jump(i0)
        '''
        self.optimize_loop(ops, expected)

    def test_arraycopy_not_virtual_3(self):
        ops = '''
        [p0, p1]
        call_n(0, p0, p1, 0, 0, 3, descr=arraycopydescr)
        i0 = getarrayitem_gc_i(p1, 0, descr=arraydescr)
        jump(i0)
        '''
        expected = '''
        [p0, p1]
        i0 = getarrayitem_gc_i(p0, 0, descr=arraydescr)
        i1 = getarrayitem_gc_i(p0, 1, descr=arraydescr)
        i2 = getarrayitem_gc_i(p0, 2, descr=arraydescr)
        setarrayitem_gc(p1, 0, i0, descr=arraydescr)
        setarrayitem_gc(p1, 1, i1, descr=arraydescr)
        setarrayitem_gc(p1, 2, i2, descr=arraydescr)
        jump(i0)
        '''
        self.optimize_loop(ops, expected)

    def test_arraycopy_no_elem(self):
        """ this was actually observed in the wild
        """
        ops = '''
        [p1]
        p0 = new_array(0, descr=arraydescr)
        call_n(0, p0, p1, 0, 0, 0, descr=arraycopydescr)
        jump(p1)
        '''
        expected = '''
        [p1]
        jump(p1)
        '''
        self.optimize_loop(ops, expected)

    def test_bound_lt(self):
        ops = """
        [i0]
        i1 = int_lt(i0, 4)
        guard_true(i1) []
        i2 = int_lt(i0, 5)
        guard_true(i2) []
        jump(i0)
        """
        expected = """
        [i0]
        i1 = int_lt(i0, 4)
        guard_true(i1) []
        jump(i0)
        """
        self.optimize_loop(ops, expected)

    def test_bound_lt_noguard(self):
        ops = """
        [i0]
        i1 = int_lt(i0, 4)
        i2 = int_lt(i0, 5)
        jump(i2)
        """
        expected = """
        [i0]
        i1 = int_lt(i0, 4)
        i2 = int_lt(i0, 5)
        jump(i2)
        """
        self.optimize_loop(ops, expected)

    def test_bound_lt_noopt(self):
        ops = """
        [i0]
        i1 = int_lt(i0, 4)
        guard_false(i1) []
        i2 = int_lt(i0, 5)
        guard_true(i2) []
        jump(i0)
        """
        expected = """
        [i0]
        i1 = int_lt(i0, 4)
        guard_false(i1) []
        i2 = int_lt(i0, 5)
        guard_true(i2) []
        jump(4)
        """
        self.optimize_loop(ops, expected)

    def test_bound_lt_rev(self):
        ops = """
        [i0]
        i1 = int_lt(i0, 4)
        guard_false(i1) []
        i2 = int_gt(i0, 3)
        guard_true(i2) []
        jump(i0)
        """
        expected = """
        [i0]
        i1 = int_lt(i0, 4)
        guard_false(i1) []
        jump(i0)
        """
        self.optimize_loop(ops, expected)

    def test_bound_lt_tripple(self):
        ops = """
        [i0]
        i1 = int_lt(i0, 0)
        guard_true(i1) []
        i2 = int_lt(i0, 7)
        guard_true(i2) []
        i3 = int_lt(i0, 5)
        guard_true(i3) []
        jump(i0)
        """
        expected = """
        [i0]
        i1 = int_lt(i0, 0)
        guard_true(i1) []
        jump(i0)
        """
        self.optimize_loop(ops, expected)

    def test_bound_lt_add(self):
        ops = """
        [i0]
        i1 = int_lt(i0, 4)
        guard_true(i1) []
        i2 = int_add(i0, 10)
        i3 = int_lt(i2, 15)
        guard_true(i3) []
        jump(i0)
        """
        expected = """
        [i0]
        i1 = int_lt(i0, 4)
        guard_true(i1) []
        i2 = int_add(i0, 10)
        jump(i0)
        """
        self.optimize_loop(ops, expected)

    def test_bound_lt_add_before(self):
        ops = """
        [i0]
        i2 = int_add(i0, 10)
        i3 = int_lt(i2, 15)
        guard_true(i3) []
        i1 = int_lt(i0, 6)
        guard_true(i1) []
        jump(i0)
        """
        expected = """
        [i0]
        i2 = int_add(i0, 10)
        i3 = int_lt(i2, 15)
        guard_true(i3) []
        jump(i0)
        """
        self.optimize_loop(ops, expected)

    def test_bound_lt_add_ovf(self):
        ops = """
        [i0]
        i1 = int_lt(i0, 4)
        guard_true(i1) []
        i2 = int_add_ovf(i0, 10)
        guard_no_overflow() []
        i3 = int_lt(i2, 15)
        guard_true(i3) []
        jump(i0)
        """
        expected = """
        [i0]
        i1 = int_lt(i0, 4)
        guard_true(i1) []
        i2 = int_add(i0, 10)
        jump(i0)
        """
        self.optimize_loop(ops, expected)

    def test_bound_lt_add_ovf_before(self):
        ops = """
        [i0]
        i2 = int_add_ovf(i0, 10)
        guard_no_overflow() []
        i3 = int_lt(i2, 15)
        guard_true(i3) []
        i1 = int_lt(i0, 6)
        guard_true(i1) []
        jump(i0)
        """
        expected = """
        [i0]
        i2 = int_add_ovf(i0, 10)
        guard_no_overflow() []
        i3 = int_lt(i2, 15)
        guard_true(i3) []
        jump(i0)
        """
        self.optimize_loop(ops, expected)

    def test_bound_lt_sub(self):
        ops = """
        [i0]
        i1 = int_lt(i0, 4)
        guard_true(i1) []
        i1p = int_gt(i0, -4)
        guard_true(i1p) []
        i2 = int_sub(i0, 10)
        i3 = int_lt(i2, -5)
        guard_true(i3) []
        jump(i0)
        """
        expected = """
        [i0]
        i1 = int_lt(i0, 4)
        guard_true(i1) []
        i1p = int_gt(i0, -4)
        guard_true(i1p) []
        i2 = int_sub(i0, 10)
        jump(i0)
        """
        self.optimize_loop(ops, expected)

    def test_bound_lt_sub_before(self):
        ops = """
        [i0]
        i2 = int_sub(i0, 10)
        i3 = int_lt(i2, -5)
        guard_true(i3) []
        i1 = int_lt(i0, 5)
        guard_true(i1) []
        jump(i0)
        """
        expected = """
        [i0]
        i2 = int_sub(i0, 10)
        i3 = int_lt(i2, -5)
        guard_true(i3) []
        jump(i0)
        """
        self.optimize_loop(ops, expected)

    def test_bound_ltle(self):
        ops = """
        [i0]
        i1 = int_lt(i0, 4)
        guard_true(i1) []
        i2 = int_le(i0, 3)
        guard_true(i2) []
        jump(i0)
        """
        expected = """
        [i0]
        i1 = int_lt(i0, 4)
        guard_true(i1) []
        jump(i0)
        """
        self.optimize_loop(ops, expected)

    def test_bound_lelt(self):
        ops = """
        [i0]
        i1 = int_le(i0, 4)
        guard_true(i1) []
        i2 = int_lt(i0, 5)
        guard_true(i2) []
        jump(i0)
        """
        expected = """
        [i0]
        i1 = int_le(i0, 4)
        guard_true(i1) []
        jump(i0)
        """
        self.optimize_loop(ops, expected)

    def test_bound_gt(self):
        ops = """
        [i0]
        i1 = int_gt(i0, 5)
        guard_true(i1) []
        i2 = int_gt(i0, 4)
        guard_true(i2) []
        jump(i0)
        """
        expected = """
        [i0]
        i1 = int_gt(i0, 5)
        guard_true(i1) []
        jump(i0)
        """
        self.optimize_loop(ops, expected)

    def test_bound_gtge(self):
        ops = """
        [i0]
        i1 = int_gt(i0, 5)
        guard_true(i1) []
        i2 = int_ge(i0, 6)
        guard_true(i2) []
        jump(i0)
        """
        expected = """
        [i0]
        i1 = int_gt(i0, 5)
        guard_true(i1) []
        jump(i0)
        """
        self.optimize_loop(ops, expected)

    def test_bound_gegt(self):
        ops = """
        [i0]
        i1 = int_ge(i0, 5)
        guard_true(i1) []
        i2 = int_gt(i0, 4)
        guard_true(i2) []
        jump(i0)
        """
        expected = """
        [i0]
        i1 = int_ge(i0, 5)
        guard_true(i1) []
        jump(i0)
        """
        self.optimize_loop(ops, expected)

    def test_bound_ovf(self):
        ops = """
        [i0]
        i1 = int_ge(i0, 0)
        guard_true(i1) []
        i2 = int_lt(i0, 10)
        guard_true(i2) []
        i3 = int_add_ovf(i0, 1)
        guard_no_overflow() []
        jump(i3)
        """
        expected = """
        [i0]
        i1 = int_ge(i0, 0)
        guard_true(i1) []
        i2 = int_lt(i0, 10)
        guard_true(i2) []
        i3 = int_add(i0, 1)
        jump(i3)
        """
        self.optimize_loop(ops, expected)

    def test_bound_arraylen(self):
        ops = """
        [i0, p0]
        p1 = new_array(i0, descr=arraydescr)
        i1 = arraylen_gc(p1)
        i2 = int_gt(i1, -1)
        guard_true(i2) []
        setarrayitem_gc(p0, 0, p1, descr=arraydescr)
        jump(i0, p0)
        """
        # The dead arraylen_gc will be eliminated by the backend.
        expected = """
        [i0, p0]
        p1 = new_array(i0, descr=arraydescr)
        i1 = arraylen_gc(p1)
        setarrayitem_gc(p0, 0, p1, descr=arraydescr)
        jump(i0, p0)
        """
        self.optimize_loop(ops, expected)

    def test_bound_strlen(self):
        ops = """
        [p0]
        i0 = strlen(p0)
        i1 = int_ge(i0, 0)
        guard_true(i1) []
        jump(p0)
        """
        # The dead strlen will be eliminated be the backend.
        expected = """
        [p0]
        i0 = strlen(p0)
        jump(p0)
        """
        self.optimize_strunicode_loop(ops, expected)

    def test_addsub_const(self):
        ops = """
        [i0]
        i1 = int_add(i0, 1)
        i2 = int_sub(i1, 1)
        i3 = int_add(i2, 1)
        i4 = int_mul(i2, i3)
        jump(i4)
        """
        expected = """
        [i0]
        i1 = int_add(i0, 1)
        i4 = int_mul(i0, i1)
        jump(i4)
        """
        self.optimize_loop(ops, expected)

    def test_addsub_int(self):
        ops = """
        [i0, i10]
        i1 = int_add(i0, i10)
        i2 = int_sub(i1, i10)
        i3 = int_add(i2, i10)
        i4 = int_add(i2, i3)
        jump(i4, i10)
        """
        expected = """
        [i0, i10]
        i1 = int_add(i0, i10)
        i4 = int_add(i0, i1)
        jump(i4, i10)
        """
        self.optimize_loop(ops, expected)

    def test_addsub_int2(self):
        ops = """
        [i0, i10]
        i1 = int_add(i10, i0)
        i2 = int_sub(i1, i10)
        i3 = int_add(i10, i2)
        i4 = int_add(i2, i3)
        jump(i4, i10)
        """
        expected = """
        [i0, i10]
        i1 = int_add(i10, i0)
        i4 = int_add(i0, i1)
        jump(i4, i10)
        """
        self.optimize_loop(ops, expected)

    def test_int_add_commutative(self):
        ops = """
        [i0, i1]
        i2 = int_add(i0, i1)
        i3 = int_add(i1, i0)
        jump(i2, i3)
        """
        expected = """
        [i0, i1]
        i2 = int_add(i0, i1)
        jump(i2, i2)
        """
        self.optimize_loop(ops, expected)

    def test_framestackdepth_overhead(self):
        ops = """
        [p0, i22]
        i1 = getfield_gc_i(p0, descr=valuedescr)
        i2 = int_gt(i1, i22)
        guard_false(i2) []
        i3 = int_add(i1, 1)
        setfield_gc(p0, i3, descr=valuedescr)
        i4 = int_sub(i3, 1)
        setfield_gc(p0, i4, descr=valuedescr)
        i5 = int_gt(i4, i22)
        guard_false(i5) []
        i6 = int_add(i4, 1)
        p331 = force_token()
        i7 = int_sub(i6, 1)
        setfield_gc(p0, i7, descr=valuedescr)
        jump(p0, i22)
        """
        expected = """
        [p0, i22]
        i1 = getfield_gc_i(p0, descr=valuedescr)
        i2 = int_gt(i1, i22)
        guard_false(i2) []
        i3 = int_add(i1, 1)
        p331 = force_token()
        jump(p0, i22)
        """
        self.optimize_loop(ops, expected)

    def test_addsub_ovf(self):
        ops = """
        [i0]
        i1 = int_add_ovf(i0, 10)
        guard_no_overflow() []
        i2 = int_sub_ovf(i1, 5)
        guard_no_overflow() []
        jump(i2)
        """
        expected = """
        [i0]
        i1 = int_add_ovf(i0, 10)
        guard_no_overflow() []
        i2 = int_sub(i1, 5)
        jump(i2)
        """
        self.optimize_loop(ops, expected)

    def test_subadd_ovf(self):
        ops = """
        [i0]
        i1 = int_sub_ovf(i0, 10)
        guard_no_overflow() []
        i2 = int_add_ovf(i1, 5)
        guard_no_overflow() []
        jump(i2)
        """
        expected = """
        [i0]
        i1 = int_sub_ovf(i0, 10)
        guard_no_overflow() []
        i2 = int_add(i1, 5)
        jump(i2)
        """
        self.optimize_loop(ops, expected)

    def test_sub_identity(self):
        ops = """
        [i0]
        i1 = int_sub(i0, i0)
        i2 = int_sub(i1, i0)
        jump(i1, i2)
        """
        expected = """
        [i0]
        i2 = int_neg(i0)
        jump(0, i2)
        """
        self.optimize_loop(ops, expected)

    def test_shift_zero(self):
        ops = """
        [i0]
        i1 = int_lshift(0, i0)
        i2 = int_rshift(0, i0)
        jump(i1, i2)
        """
        expected = """
        [i0]
        jump(0, 0)
        """
        self.optimize_loop(ops, expected)

    def test_bound_and(self):
        ops = """
        [i0]
        i1 = int_and(i0, 255)
        i2 = int_lt(i1, 500)
        guard_true(i2) []
        i3 = int_le(i1, 255)
        guard_true(i3) []
        i4 = int_gt(i1, -1)
        guard_true(i4) []
        i5 = int_ge(i1, 0)
        guard_true(i5) []
        i6 = int_lt(i1, 0)
        guard_false(i6) []
        i7 = int_le(i1, -1)
        guard_false(i7) []
        i8 = int_gt(i1, 255)
        guard_false(i8) []
        i9 = int_ge(i1, 500)
        guard_false(i9) []
        i12 = int_lt(i1, 100)
        guard_true(i12) []
        i13 = int_le(i1, 90)
        guard_true(i13) []
        i14 = int_gt(i1, 10)
        guard_true(i14) []
        i15 = int_ge(i1, 20)
        guard_true(i15) []
        jump(i1)
        """
        expected = """
        [i0]
        i1 = int_and(i0, 255)
        i12 = int_lt(i1, 100)
        guard_true(i12) []
        i13 = int_le(i1, 90)
        guard_true(i13) []
        i14 = int_gt(i1, 10)
        guard_true(i14) []
        i15 = int_ge(i1, 20)
        guard_true(i15) []
        jump(i1)
        """
        self.optimize_loop(ops, expected)

    def test_subsub_ovf(self):
        ops = """
        [i0]
        i1 = int_sub_ovf(1, i0)
        guard_no_overflow() []
        i2 = int_gt(i1, 1)
        guard_true(i2) []
        i3 = int_sub_ovf(1, i0)
        guard_no_overflow() []
        i4 = int_gt(i3, 1)
        guard_true(i4) []
        jump(i0)
        """
        expected = """
        [i0]
        i1 = int_sub_ovf(1, i0)
        guard_no_overflow() []
        i2 = int_gt(i1, 1)
        guard_true(i2) []
        jump(i0)
        """
        self.optimize_loop(ops, expected)

    def test_bound_eq(self):
        ops = """
        [i0, i1]
        i2 = int_le(i0, 4)
        guard_true(i2) []
        i3 = int_eq(i0, i1)
        guard_true(i3) []
        i4 = int_lt(i1, 5)
        guard_true(i4) []
        jump(i0, i1)
        """
        expected = """
        [i0, i1]
        i2 = int_le(i0, 4)
        guard_true(i2) []
        i3 = int_eq(i0, i1)
        guard_true(i3) []
        jump(i0, i1)
        """
        self.optimize_loop(ops, expected)

    def test_bound_eq_const(self):
        ops = """
        [i0]
        i1 = int_eq(i0, 7)
        guard_true(i1) []
        i2 = int_add(i0, 3)
        jump(i2)
        """
        expected = """
        [i0]
        i1 = int_eq(i0, 7)
        guard_true(i1) []
        jump(10)

        """
        self.optimize_loop(ops, expected)

    def test_bound_eq_const_not(self):
        ops = """
        [i0]
        i1 = int_eq(i0, 7)
        guard_false(i1) []
        i2 = int_add(i0, 3)
        jump(i2)
        """
        expected = """
        [i0]
        i1 = int_eq(i0, 7)
        guard_false(i1) []
        i2 = int_add(i0, 3)
        jump(i2)

        """
        self.optimize_loop(ops, expected)

    def test_bound_ne_const(self):
        ops = """
        [i0]
        i1 = int_ne(i0, 7)
        guard_false(i1) []
        i2 = int_add(i0, 3)
        jump(i2)
        """
        expected = """
        [i0]
        i1 = int_ne(i0, 7)
        guard_false(i1) []
        jump(10)

        """
        self.optimize_loop(ops, expected)

    def test_bound_ne_const_not(self):
        ops = """
        [i0]
        i1 = int_ne(i0, 7)
        guard_true(i1) []
        i2 = int_add(i0, 3)
        jump(i2)
        """
        expected = """
        [i0]
        i1 = int_ne(i0, 7)
        guard_true(i1) []
        i2 = int_add(i0, 3)
        jump(i2)
        """
        self.optimize_loop(ops, expected)

    def test_bound_ltne(self):
        ops = """
        [i0, i1]
        i2 = int_lt(i0, 7)
        guard_true(i2) []
        i3 = int_ne(i0, 10)
        guard_true(i2) []
        jump(i0, i1)
        """
        expected = """
        [i0, i1]
        i2 = int_lt(i0, 7)
        guard_true(i2) []
        jump(i0, i1)
        """
        self.optimize_loop(ops, expected)

    def test_bound_lege_const(self):
        ops = """
        [i0]
        i1 = int_ge(i0, 7)
        guard_true(i1) []
        i2 = int_le(i0, 7)
        guard_true(i2) []
        i3 = int_add(i0, 3)
        jump(i3)
        """
        expected = """
        [i0]
        i1 = int_ge(i0, 7)
        guard_true(i1) []
        i2 = int_le(i0, 7)
        guard_true(i2) []
        jump(10)

        """
        self.optimize_loop(ops, expected)

    def test_mul_ovf(self):
        ops = """
        [i0, i1]
        i2 = int_and(i0, 255)
        i3 = int_lt(i1, 5)
        guard_true(i3) []
        i4 = int_gt(i1, -10)
        guard_true(i4) []
        i5 = int_mul_ovf(i2, i1)
        guard_no_overflow() []
        i6 = int_lt(i5, -2550)
        guard_false(i6) []
        i7 = int_ge(i5, 1276)
        guard_false(i7) []
        i8 = int_gt(i5, 126)
        guard_true(i8) []
        jump(i0, i1)
        """
        expected = """
        [i0, i1]
        i2 = int_and(i0, 255)
        i3 = int_lt(i1, 5)
        guard_true(i3) []
        i4 = int_gt(i1, -10)
        guard_true(i4) []
        i5 = int_mul(i2, i1)
        i8 = int_gt(i5, 126)
        guard_true(i8) []
        jump(i0, i1)
        """
        self.optimize_loop(ops, expected)

    def test_mul_ovf_before(self):
        ops = """
        [i0, i1]
        i2 = int_and(i0, 255)
        i22 = int_add(i2, 1)
        i3 = int_mul_ovf(i22, i1)
        guard_no_overflow() []
        i4 = int_lt(i3, 10)
        guard_true(i4) []
        i5 = int_gt(i3, 2)
        guard_true(i5) []
        i6 = int_lt(i1, 0)
        guard_false(i6) []
        jump(i0, i1)
        """
        expected = """
        [i0, i1]
        i2 = int_and(i0, 255)
        i22 = int_add(i2, 1)
        i3 = int_mul_ovf(i22, i1)
        guard_no_overflow() []
        i4 = int_lt(i3, 10)
        guard_true(i4) []
        i5 = int_gt(i3, 2)
        guard_true(i5) []
        jump(i0, i1)
        """
        self.optimize_loop(ops, expected)

    def test_sub_ovf_before(self):
        ops = """
        [i0, i1]
        i2 = int_and(i0, 255)
        i3 = int_sub_ovf(i2, i1)
        guard_no_overflow() []
        i4 = int_le(i3, 10)
        guard_true(i4) []
        i5 = int_ge(i3, 2)
        guard_true(i5) []
        i6 = int_lt(i1, -10)
        guard_false(i6) []
        i7 = int_gt(i1, 253)
        guard_false(i7) []
        jump(i0, i1)
        """
        expected = """
        [i0, i1]
        i2 = int_and(i0, 255)
        i3 = int_sub_ovf(i2, i1)
        guard_no_overflow() []
        i4 = int_le(i3, 10)
        guard_true(i4) []
        i5 = int_ge(i3, 2)
        guard_true(i5) []
        jump(i0, i1)
        """
        self.optimize_loop(ops, expected)

    # ----------
    def optimize_strunicode_loop(self, ops, optops):
        # check with the arguments passed in
        self.optimize_loop(ops, optops)
        # check with replacing 'str' with 'unicode' everywhere
        self.optimize_loop(ops.replace('str','unicode').replace('s"', 'u"'),
                           optops.replace('str','unicode').replace('s"', 'u"'))

    def test_newstr_1(self):
        ops = """
        [i0]
        p1 = newstr(1)
        strsetitem(p1, 0, i0)
        i1 = strgetitem(p1, 0)
        jump(i1)
        """
        expected = """
        [i0]
        jump(i0)
        """
        self.optimize_strunicode_loop(ops, expected)

    def test_newstr_2(self):
        ops = """
        [i0, i1]
        p1 = newstr(2)
        strsetitem(p1, 0, i0)
        strsetitem(p1, 1, i1)
        i2 = strgetitem(p1, 1)
        i3 = strgetitem(p1, 0)
        jump(i2, i3)
        """
        expected = """
        [i0, i1]
        jump(i1, i0)
        """
        self.optimize_strunicode_loop(ops, expected)

    def test_str_concat_1(self):
        ops = """
        [p1, p2]
        p3 = call_r(0, p1, p2, descr=strconcatdescr)
        jump(p2, p3)
        """
        expected = """
        [p1, p2]
        i1 = strlen(p1)
        i2 = strlen(p2)
        i3 = int_add(i1, i2)
        p3 = newstr(i3)
        copystrcontent(p1, p3, 0, 0, i1)
        copystrcontent(p2, p3, 0, i1, i2)
        jump(p2, p3)
        """
        self.optimize_strunicode_loop(ops, expected)

    def test_str_concat_vstr2_str(self):
        ops = """
        [i0, i1, p2]
        p1 = newstr(2)
        strsetitem(p1, 0, i0)
        strsetitem(p1, 1, i1)
        p3 = call_r(0, p1, p2, descr=strconcatdescr)
        jump(i1, i0, p3)
        """
        expected = """
        [i0, i1, p2]
        i2 = strlen(p2)
        i3 = int_add(2, i2)
        p3 = newstr(i3)
        strsetitem(p3, 0, i0)
        strsetitem(p3, 1, i1)
        copystrcontent(p2, p3, 0, 2, i2)
        jump(i1, i0, p3)
        """
        self.optimize_strunicode_loop(ops, expected)

    def test_str_concat_str_vstr2(self):
        ops = """
        [i0, i1, p2]
        p1 = newstr(2)
        strsetitem(p1, 0, i0)
        strsetitem(p1, 1, i1)
        p3 = call_r(0, p2, p1, descr=strconcatdescr)
        jump(i1, i0, p3)
        """
        expected = """
        [i0, i1, p2]
        i2 = strlen(p2)
        i3 = int_add(i2, 2)
        p3 = newstr(i3)
        copystrcontent(p2, p3, 0, 0, i2)
        strsetitem(p3, i2, i0)
        i5 = int_add(i2, 1)
        strsetitem(p3, i5, i1)
        i6 = int_add(i5, 1)      # will be killed by the backend
        jump(i1, i0, p3)
        """
        self.optimize_strunicode_loop(ops, expected)

    def test_str_concat_str_str_str(self):
        ops = """
        [p1, p2, p3]
        p4 = call_r(0, p1, p2, descr=strconcatdescr)
        p5 = call_r(0, p4, p3, descr=strconcatdescr)
        jump(p2, p3, p5)
        """
        expected = """
        [p1, p2, p3]
        i1 = strlen(p1)
        i2 = strlen(p2)
        i12 = int_add(i1, i2)
        i3 = strlen(p3)
        i123 = int_add(i12, i3)
        p5 = newstr(i123)
        copystrcontent(p1, p5, 0, 0, i1)
        copystrcontent(p2, p5, 0, i1, i2)
        copystrcontent(p3, p5, 0, i12, i3)
        jump(p2, p3, p5)
        """
        self.optimize_strunicode_loop(ops, expected)

    def test_str_concat_str_cstr1(self):
        ops = """
        [p2]
        p3 = call_r(0, p2, s"x", descr=strconcatdescr)
        jump(p3)
        """
        expected = """
        [p2]
        i2 = strlen(p2)
        i3 = int_add(i2, 1)
        p3 = newstr(i3)
        copystrcontent(p2, p3, 0, 0, i2)
        strsetitem(p3, i2, 120)     # == ord('x')
        jump(p3)
        """
        self.optimize_strunicode_loop(ops, expected)

    def test_str_concat_consts(self):
        ops = """
        []
        p1 = same_as_r(s"ab")
        p2 = same_as_r(s"cde")
        p3 = call_r(0, p1, p2, descr=strconcatdescr)
        escape_n(p3)
        jump()
        """
        expected = """
        []
        escape_n(s"abcde")
        jump()
        """
        self.optimize_strunicode_loop(ops, expected)

    def test_str_concat_constant_lengths(self):
        ops = """
        [i0]
        p0 = newstr(1)
        strsetitem(p0, 0, i0)
        p1 = newstr(0)
        p2 = call_r(0, p0, p1, descr=strconcatdescr)
        i1 = call_i(0, p2, p0, descr=strequaldescr)
        finish(i1)
        """
        expected = """
        [i0]
        finish(1)
        """
        self.optimize_strunicode_loop(ops, expected)

    def test_str_concat_constant_lengths_2(self):
        ops = """
        [i0]
        p0 = newstr(0)
        p1 = newstr(1)
        strsetitem(p1, 0, i0)
        p2 = call_r(0, p0, p1, descr=strconcatdescr)
        i1 = call_i(0, p2, p1, descr=strequaldescr)
        finish(i1)
        """
        expected = """
        [i0]
        finish(1)
        """
        self.optimize_strunicode_loop(ops, expected)

    def test_str_slice_1(self):
        ops = """
        [p1, i1, i2]
        p2 = call_r(0, p1, i1, i2, descr=strslicedescr)
        jump(p2, i1, i2)
        """
        expected = """
        [p1, i1, i2]
        i3 = int_sub(i2, i1)
        p2 = newstr(i3)
        copystrcontent(p1, p2, i1, 0, i3)
        jump(p2, i1, i2)
        """
        self.optimize_strunicode_loop(ops, expected)

    def test_str_slice_2(self):
        ops = """
        [p1, i2]
        p2 = call_r(0, p1, 0, i2, descr=strslicedescr)
        jump(p2, i2)
        """
        expected = """
        [p1, i2]
        p2 = newstr(i2)
        copystrcontent(p1, p2, 0, 0, i2)
        jump(p2, i2)
        """
        self.optimize_strunicode_loop(ops, expected)

    def test_str_slice_3(self):
        ops = """
        [p1, i1, i2, i3, i4]
        p2 = call_r(0, p1, i1, i2, descr=strslicedescr)
        p3 = call_r(0, p2, i3, i4, descr=strslicedescr)
        jump(p3, i1, i2, i3, i4)
        """
        expected = """
        [p1, i1, i2, i3, i4]
        i0 = int_sub(i2, i1)     # killed by the backend
        i5 = int_sub(i4, i3)
        i6 = int_add(i1, i3)
        p3 = newstr(i5)
        copystrcontent(p1, p3, i6, 0, i5)
        jump(p3, i1, i2, i3, i4)
        """
        self.optimize_strunicode_loop(ops, expected)

    def test_str_slice_getitem1(self):
        ops = """
        [p1, i1, i2, i3]
        p2 = call_r(0, p1, i1, i2, descr=strslicedescr)
        i4 = strgetitem(p2, i3)
        escape_n(i4)
        jump(p1, i1, i2, i3)
        """
        expected = """
        [p1, i1, i2, i3]
        i6 = int_sub(i2, i1)      # killed by the backend
        i5 = int_add(i1, i3)
        i4 = strgetitem(p1, i5)
        escape_n(i4)
        jump(p1, i1, i2, i3)
        """
        self.optimize_strunicode_loop(ops, expected)

    def test_str_slice_plain(self):
        ops = """
        [i3, i4]
        p1 = newstr(2)
        strsetitem(p1, 0, i3)
        strsetitem(p1, 1, i4)
        p2 = call_r(0, p1, 1, 2, descr=strslicedescr)
        i5 = strgetitem(p2, 0)
        escape_n(i5)
        jump(i3, i4)
        """
        expected = """
        [i3, i4]
        escape_n(i4)
        jump(i3, i4)
        """
        self.optimize_strunicode_loop(ops, expected)

    def test_str_slice_concat(self):
        ops = """
        [p1, i1, i2, p2]
        p3 = call_r(0, p1, i1, i2, descr=strslicedescr)
        p4 = call_r(0, p3, p2, descr=strconcatdescr)
        jump(p4, i1, i2, p2)
        """
        expected = """
        [p1, i1, i2, p2]
        i3 = int_sub(i2, i1)     # length of p3
        i4 = strlen(p2)
        i5 = int_add(i3, i4)
        p4 = newstr(i5)
        copystrcontent(p1, p4, i1, 0, i3)
        copystrcontent(p2, p4, 0, i3, i4)
        jump(p4, i1, i2, p2)
        """
        self.optimize_strunicode_loop(ops, expected)

    def test_str_slice_plain_virtual(self):
        ops = """
        []
        p0 = newstr(11)
        copystrcontent(s"hello world", p0, 0, 0, 11)
        p1 = call_r(0, p0, 0, 5, descr=strslicedescr)
        finish(p1)
        """
        expected = """
        []
        finish(s"hello")
        """
        self.optimize_strunicode_loop(ops, expected)

    # ----------
    def optimize_strunicode_loop_extradescrs(self, ops, optops):
        class FakeCallInfoCollection:
            def callinfo_for_oopspec(self, oopspecindex):
                calldescrtype = type(LLtypeMixin.strequaldescr)
                effectinfotype = type(LLtypeMixin.strequaldescr.get_extra_info())
                for value in LLtypeMixin.__dict__.values():
                    if isinstance(value, calldescrtype):
                        extra = value.get_extra_info()
                        if (extra and isinstance(extra, effectinfotype) and
                            extra.oopspecindex == oopspecindex):
                            # returns 0 for 'func' in this test
                            return value, 0
                raise AssertionError("not found: oopspecindex=%d" %
                                     oopspecindex)
        #
        self.callinfocollection = FakeCallInfoCollection()
        self.optimize_strunicode_loop(ops, optops)

    def test_str_equal_noop1(self):
        ops = """
        [p1, p2]
        i0 = call_i(0, p1, p2, descr=strequaldescr)
        escape_n(i0)
        jump(p1, p2)
        """
        self.optimize_strunicode_loop_extradescrs(ops, ops)

    def test_str_equal_noop2(self):
        ops = """
        [p1, p2, p3]
        p4 = call_r(0, p1, p2, descr=strconcatdescr)
        i0 = call_i(0, p3, p4, descr=strequaldescr)
        escape_n(i0)
        jump(p1, p2, p3)
        """
        expected = """
        [p1, p2, p3]
        i1 = strlen(p1)
        i2 = strlen(p2)
        i3 = int_add(i1, i2)
        p4 = newstr(i3)
        copystrcontent(p1, p4, 0, 0, i1)
        copystrcontent(p2, p4, 0, i1, i2)
        i0 = call_i(0, p3, p4, descr=strequaldescr)
        escape_n(i0)
        jump(p1, p2, p3)
        """
        self.optimize_strunicode_loop_extradescrs(ops, expected)

    def test_str_equal_slice1(self):
        ops = """
        [p1, i1, i2, p3]
        p4 = call_r(0, p1, i1, i2, descr=strslicedescr)
        i0 = call_i(0, p4, p3, descr=strequaldescr)
        escape_n(i0)
        jump(p1, i1, i2, p3)
        """
        expected = """
        [p1, i1, i2, p3]
        i3 = int_sub(i2, i1)
        i0 = call_i(0, p1, i1, i3, p3, descr=streq_slice_checknull_descr)
        escape_n(i0)
        jump(p1, i1, i2, p3)
        """
        self.optimize_strunicode_loop_extradescrs(ops, expected)

    def test_str_equal_slice2(self):
        ops = """
        [p1, i1, i2, p3]
        p4 = call_r(0, p1, i1, i2, descr=strslicedescr)
        i0 = call_i(0, p3, p4, descr=strequaldescr)
        escape_n(i0)
        jump(p1, i1, i2, p3)
        """
        expected = """
        [p1, i1, i2, p3]
        i4 = int_sub(i2, i1)
        i0 = call_i(0, p1, i1, i4, p3, descr=streq_slice_checknull_descr)
        escape_n(i0)
        jump(p1, i1, i2, p3)
        """
        self.optimize_strunicode_loop_extradescrs(ops, expected)

    def test_str_equal_slice3(self):
        ops = """
        [p1, i1, i2, p3]
        guard_nonnull(p3) []
        p4 = call_r(0, p1, i1, i2, descr=strslicedescr)
        i0 = call_i(0, p3, p4, descr=strequaldescr)
        escape_n(i0)
        jump(p1, i1, i2, p3)
        """
        expected = """
        [p1, i1, i2, p3]
        guard_nonnull(p3) []
        i4 = int_sub(i2, i1)
        i0 = call_i(0, p1, i1, i4, p3, descr=streq_slice_nonnull_descr)
        escape_n(i0)
        jump(p1, i1, i2, p3)
        """
        self.optimize_strunicode_loop_extradescrs(ops, expected)

    def test_str_equal_slice4(self):
        ops = """
        [p1, i1, i2]
        p3 = call_r(0, p1, i1, i2, descr=strslicedescr)
        i0 = call_i(0, p3, s"x", descr=strequaldescr)
        escape_n(i0)
        jump(p1, i1, i2)
        """
        expected = """
        [p1, i1, i2]
        i3 = int_sub(i2, i1)
        i0 = call_i(0, p1, i1, i3, 120, descr=streq_slice_char_descr)
        escape_n(i0)
        jump(p1, i1, i2)
        """
        self.optimize_strunicode_loop_extradescrs(ops, expected)

    def test_str_equal_slice5(self):
        ops = """
        [p1, i1, i2, i3]
        p4 = call_r(0, p1, i1, i2, descr=strslicedescr)
        p5 = newstr(1)
        strsetitem(p5, 0, i3)
        i0 = call_i(0, p5, p4, descr=strequaldescr)
        escape_n(i0)
        jump(p1, i1, i2, i3)
        """
        expected = """
        [p1, i1, i2, i3]
        i4 = int_sub(i2, i1)
        i0 = call_i(0, p1, i1, i4, i3, descr=streq_slice_char_descr)
        escape_n(i0)
        jump(p1, i1, i2, i3)
        """
        self.optimize_strunicode_loop_extradescrs(ops, expected)

    def test_str_equal_none1(self):
        ops = """
        [p1]
        i0 = call_i(0, p1, NULL, descr=strequaldescr)
        escape_n(i0)
        jump(p1)
        """
        expected = """
        [p1]
        i0 = ptr_eq(p1, NULL)
        escape_n(i0)
        jump(p1)
        """
        self.optimize_strunicode_loop_extradescrs(ops, expected)

    def test_str_equal_none2(self):
        ops = """
        [p1]
        i0 = call_i(0, NULL, p1, descr=strequaldescr)
        escape_n(i0)
        jump(p1)
        """
        expected = """
        [p1]
        i0 = ptr_eq(p1, NULL)
        escape_n(i0)
        jump(p1)
        """
        self.optimize_strunicode_loop_extradescrs(ops, expected)

    def test_str_equal_nonnull1(self):
        ops = """
        [p1]
        guard_nonnull(p1) []
        i0 = call_i(0, p1, s"hello world", descr=strequaldescr)
        escape_n(i0)
        jump(p1)
        """
        expected = """
        [p1]
        guard_nonnull(p1) []
        i0 = call_i(0, p1, s"hello world", descr=streq_nonnull_descr)
        escape_n(i0)
        jump(p1)
        """
        self.optimize_strunicode_loop_extradescrs(ops, expected)

    def test_str_equal_nonnull2(self):
        ops = """
        [p1]
        guard_nonnull(p1) []
        i0 = call_i(0, p1, s"", descr=strequaldescr)
        escape_n(i0)
        jump(p1)
        """
        expected = """
        [p1]
        guard_nonnull(p1) []
        i1 = strlen(p1)
        i0 = int_eq(i1, 0)
        escape_n(i0)
        jump(p1)
        """
        self.optimize_strunicode_loop_extradescrs(ops, expected)

    def test_str_equal_nonnull3(self):
        ops = """
        [p1]
        guard_nonnull(p1) []
        i0 = call_i(0, p1, s"x", descr=strequaldescr)
        escape_n(i0)
        jump(p1)
        """
        expected = """
        [p1]
        guard_nonnull(p1) []
        i0 = call_i(0, p1, 120, descr=streq_nonnull_char_descr)
        escape_n(i0)
        jump(p1)
        """
        self.optimize_strunicode_loop_extradescrs(ops, expected)

    def test_str_equal_nonnull4(self):
        ops = """
        [p1, p2]
        p4 = call_r(0, p1, p2, descr=strconcatdescr)
        i0 = call_i(0, s"hello world", p4, descr=strequaldescr)
        escape_n(i0)
        jump(p1, p2)
        """
        expected = """
        [p1, p2]
        i1 = strlen(p1)
        i2 = strlen(p2)
        i3 = int_add(i1, i2)
        p4 = newstr(i3)
        copystrcontent(p1, p4, 0, 0, i1)
        copystrcontent(p2, p4, 0, i1, i2)
        i0 = call_i(0, s"hello world", p4, descr=streq_nonnull_descr)
        escape_n(i0)
        jump(p1, p2)
        """
        self.optimize_strunicode_loop_extradescrs(ops, expected)

    def test_str_equal_chars0(self):
        ops = """
        [i1]
        p1 = newstr(0)
        i0 = call_i(0, p1, s"", descr=strequaldescr)
        escape_n(i0)
        jump(i1)
        """
        expected = """
        [i1]
        escape_n(1)
        jump(i1)
        """
        self.optimize_strunicode_loop_extradescrs(ops, expected)

    def test_str_equal_chars1(self):
        ops = """
        [i1]
        p1 = newstr(1)
        strsetitem(p1, 0, i1)
        i0 = call_i(0, p1, s"x", descr=strequaldescr)
        escape_n(i0)
        jump(i1)
        """
        expected = """
        [i1]
        i0 = int_eq(i1, 120)     # ord('x')
        escape_n(i0)
        jump(i1)
        """
        self.optimize_strunicode_loop_extradescrs(ops, expected)

    def test_str_equal_chars2(self):
        ops = """
        [i1, i2]
        p1 = newstr(2)
        strsetitem(p1, 0, i1)
        strsetitem(p1, 1, i2)
        i0 = call_i(0, p1, s"xy", descr=strequaldescr)
        escape_n(i0)
        jump(i1, i2)
        """
        expected = """
        [i1, i2]
        p1 = newstr(2)
        strsetitem(p1, 0, i1)
        strsetitem(p1, 1, i2)
        i0 = call_i(0, p1, s"xy", descr=streq_lengthok_descr)
        escape_n(i0)
        jump(i1, i2)
        """
        self.optimize_strunicode_loop_extradescrs(ops, expected)

    def test_str_equal_chars3(self):
        ops = """
        [p1]
        i0 = call_i(0, s"x", p1, descr=strequaldescr)
        escape_n(i0)
        jump(p1)
        """
        expected = """
        [p1]
        i0 = call_i(0, p1, 120, descr=streq_checknull_char_descr)
        escape_n(i0)
        jump(p1)
        """
        self.optimize_strunicode_loop_extradescrs(ops, expected)

    def test_str_equal_lengthmismatch1(self):
        ops = """
        [i1]
        p1 = newstr(1)
        strsetitem(p1, 0, i1)
        i0 = call_i(0, s"xy", p1, descr=strequaldescr)
        escape_n(i0)
        jump(i1)
        """
        expected = """
        [i1]
        escape_n(0)
        jump(i1)
        """
        self.optimize_strunicode_loop_extradescrs(ops, expected)

    def test_str2unicode_constant(self):
        ops = """
        []
        p0 = call_r(0, "xy", descr=s2u_descr)      # string -> unicode
        escape_n(p0)
        jump()
        """
        expected = """
        []
        escape_n(u"xy")
        jump()
        """
        self.optimize_strunicode_loop_extradescrs(ops, expected)

    def test_str2unicode_nonconstant(self):
        ops = """
        [p0]
        p1 = call_r(0, p0, descr=s2u_descr)      # string -> unicode
        escape_n(p1)
        jump(p1)
        """
        self.optimize_strunicode_loop_extradescrs(ops, ops)
        # more generally, supporting non-constant but virtual cases is
        # not obvious, because of the exception UnicodeDecodeError that
        # can be raised by ll_str2unicode()

    def test_strgetitem_repeated(self):
        ops = """
        [p0, i0]
        i1 = strgetitem(p0, i0)
        i2 = strgetitem(p0, i0)
        i3 = int_eq(i1, i2)
        guard_true(i3) []
        escape_n(i2)
        jump(p0, i0)
        """
        expected = """
        [p0, i0]
        i1 = strgetitem(p0, i0)
        escape_n(i1)
        jump(p0, i0)
        """
        self.optimize_strunicode_loop(ops, expected)

    def test_int_is_true_bounds(self):
        ops = """
        [p0]
        i0 = strlen(p0)
        i1 = int_is_true(i0)
        guard_true(i1) []
        i2 = int_ge(0, i0)
        guard_false(i2) []
        jump(p0)
        """
        expected = """
        [p0]
        i0 = strlen(p0)
        i1 = int_is_true(i0)
        guard_true(i1) []
        jump(p0)
        """
        self.optimize_strunicode_loop(ops, expected)

    def test_strslice_subtraction_folds(self):
        ops = """
        [p0, i0]
        i1 = int_add(i0, 1)
        p1 = call_r(0, p0, i0, i1, descr=strslicedescr)
        escape_n(p1)
        jump(p0, i1)
        """
        expected = """
        [p0, i0]
        i1 = int_add(i0, 1)
        p1 = newstr(1)
        i2 = strgetitem(p0, i0)
        strsetitem(p1, 0, i2)
        escape_n(p1)
        jump(p0, i1)
        """
        self.optimize_strunicode_loop(ops, expected)

    def test_float_mul_reversed(self):
        ops = """
        [f0, f1]
        f2 = float_mul(f0, f1)
        f3 = float_mul(f1, f0)
        jump(f2, f3)
        """
        expected = """
        [f0, f1]
        f2 = float_mul(f0, f1)
        jump(f2, f2)
        """
        self.optimize_loop(ops, expected)

    def test_null_char_str(self):
        ops = """
        [p0]
        p1 = newstr(4)
        strsetitem(p1, 2, 0)
        setfield_gc(p0, p1, descr=valuedescr)
        jump(p0)
        """
        # This test is slightly bogus: the string is not fully initialized.
        # I *think* it is still right to not have a series of extra
        # strsetitem(p1, idx, 0).  We do preserve the single one from the
        # source, though.
        expected = """
        [p0]
        p1 = newstr(4)
        strsetitem(p1, 2, 0)
        setfield_gc(p0, p1, descr=valuedescr)
        jump(p0)
        """
        self.optimize_strunicode_loop(ops, expected)

    def test_newstr_strlen(self):
        ops = """
        [i0]
        p0 = newstr(i0)
        escape_n(p0)
        i1 = strlen(p0)
        i2 = int_add(i1, 1)
        jump(i2)
        """
        expected = """
        [i0]
        p0 = newstr(i0)
        escape_n(p0)
        i1 = int_add(i0, 1)
        jump(i1)
        """
        self.optimize_strunicode_loop(ops, expected)

    def test_intmod_bounds(self):
        ops = """
        [i0, i1]
        i2 = int_mod(i0, 12)
        i3 = int_gt(i2, 12)
        guard_false(i3) []
        i4 = int_lt(i2, -12)
        guard_false(i4) []
        i5 = int_mod(i1, -12)
        i6 = int_lt(i5, -12)
        guard_false(i6) []
        i7 = int_gt(i5, 12)
        guard_false(i7) []
        jump(i2, i5)
        """
        expected = """
        [i0, i1]
        i2 = int_mod(i0, 12)
        i5 = int_mod(i1, -12)
        jump(i2, i5)
        """
        self.optimize_loop(ops, expected)

        # This the sequence of resoperations that is generated for a Python
        # app-level int % int.  When the modulus is constant and when i0
        # is known non-negative it should be optimized to a single int_mod.
        ops = """
        [i0]
        i5 = int_ge(i0, 0)
        guard_true(i5) []
        i1 = int_mod(i0, 42)
        i2 = int_rshift(i1, %d)
        i3 = int_and(42, i2)
        i4 = int_add(i1, i3)
        finish(i4)
        """ % (LONG_BIT-1)
        expected = """
        [i0]
        i5 = int_ge(i0, 0)
        guard_true(i5) []
        i1 = int_mod(i0, 42)
        finish(i1)
        """
        self.optimize_loop(ops, expected)

        # 'n % power-of-two' can be turned into int_and(); at least that's
        # easy to do now if n is known to be non-negative.
        ops = """
        [i0]
        i5 = int_ge(i0, 0)
        guard_true(i5) []
        i1 = int_mod(i0, 8)
        i2 = int_rshift(i1, %d)
        i3 = int_and(42, i2)
        i4 = int_add(i1, i3)
        finish(i4)
        """ % (LONG_BIT-1)
        expected = """
        [i0]
        i5 = int_ge(i0, 0)
        guard_true(i5) []
        i1 = int_and(i0, 7)
        finish(i1)
        """
        self.optimize_loop(ops, expected)

        # Of course any 'maybe-negative % power-of-two' can be turned into
        # int_and(), but that's a bit harder to detect here because it turns
        # into several operations, and of course it is wrong to just turn
        # int_mod(i0, 16) into int_and(i0, 15).
        ops = """
        [i0]
        i1 = int_mod(i0, 16)
        i2 = int_rshift(i1, %d)
        i3 = int_and(16, i2)
        i4 = int_add(i1, i3)
        finish(i4)
        """ % (LONG_BIT-1)
        expected = """
        [i0]
        i4 = int_and(i0, 15)
        finish(i4)
        """
        py.test.skip("harder")
        self.optimize_loop(ops, expected)

    def test_intmod_bounds_bug1(self):
        ops = """
        [i0]
        i1 = int_mod(i0, %d)
        i2 = int_eq(i1, 0)
        guard_false(i2) []
        finish()
        """ % (-(1<<(LONG_BIT-1)),)
        self.optimize_loop(ops, ops)

    def test_bounded_lazy_setfield(self):
        ops = """
        [p0, i0]
        i1 = int_gt(i0, 2)
        guard_true(i1) []
        setarrayitem_gc(p0, 0, 3, descr=arraydescr)
        setarrayitem_gc(p0, 2, 4, descr=arraydescr)
        setarrayitem_gc(p0, i0, 15, descr=arraydescr)
        i2 = getarrayitem_gc_i(p0, 2, descr=arraydescr)
        jump(p0, i2)
        """
        # Remove the getarrayitem_gc, because we know that p[i0] does not alias
        # p0[2]
        expected = """
        [p0, i0]
        i1 = int_gt(i0, 2)
        guard_true(i1) []
        setarrayitem_gc(p0, i0, 15, descr=arraydescr)
        setarrayitem_gc(p0, 0, 3, descr=arraydescr)
        setarrayitem_gc(p0, 2, 4, descr=arraydescr)
        jump(p0, 4)
        """
        self.optimize_loop(ops, expected)

    def test_empty_copystrunicontent(self):
        ops = """
        [p0, p1, i0, i2, i3]
        i4 = int_eq(i3, 0)
        guard_true(i4) []
        copystrcontent(p0, p1, i0, i2, i3)
        jump(p0, p1, i0, i2, i3)
        """
        expected = """
        [p0, p1, i0, i2, i3]
        i4 = int_eq(i3, 0)
        guard_true(i4) []
        jump(p0, p1, i0, i2, 0)
        """
        self.optimize_strunicode_loop(ops, expected)

    def test_empty_copystrunicontent_virtual(self):
        ops = """
        [p0]
        p1 = newstr(23)
        copystrcontent(p0, p1, 0, 0, 0)
        jump(p0)
        """
        expected = """
        [p0]
        jump(p0)
        """
        self.optimize_strunicode_loop(ops, expected)

    def test_forced_virtuals_aliasing(self):
        ops = """
        [i0, i1]
        p0 = new(descr=ssize)
        p1 = new(descr=ssize)
        escape_n(p0)
        escape_n(p1)
        setfield_gc(p0, i0, descr=adescr)
        setfield_gc(p1, i1, descr=adescr)
        i2 = getfield_gc_i(p0, descr=adescr)
        jump(i2, i2)
        """
        expected = """
        [i0, i1]
        p0 = new(descr=ssize)
        escape_n(p0)
        p1 = new(descr=ssize)
        escape_n(p1)
        setfield_gc(p0, i0, descr=adescr)
        setfield_gc(p1, i1, descr=adescr)
        jump(i0, i0)
        """
        py.test.skip("not implemented")
        # setfields on things that used to be virtual still can't alias each
        # other
        self.optimize_loop(ops, expected)

    def test_plain_virtual_string_copy_content(self):
        ops = """
        [i1]
        p0 = newstr(6)
        copystrcontent(s"hello!", p0, 0, 0, 6)
        p1 = call_r(0, p0, s"abc123", descr=strconcatdescr)
        i0 = strgetitem(p1, i1)
        finish(i0)
        """
        expected = """
        [i1]
        i0 = strgetitem(s"hello!abc123", i1)
        finish(i0)
        """
        self.optimize_strunicode_loop(ops, expected)

    def test_plain_virtual_string_copy_content_2(self):
        ops = """
        []
        p0 = newstr(6)
        copystrcontent(s"hello!", p0, 0, 0, 6)
        p1 = call_r(0, p0, s"abc123", descr=strconcatdescr)
        i0 = strgetitem(p1, 0)
        finish(i0)
        """
        expected = """
        []
        finish(104)
        """
        self.optimize_strunicode_loop(ops, expected)

    def test_copy_long_string_to_virtual(self):
        ops = """
        []
        p0 = newstr(20)
        copystrcontent(s"aaaaaaaaaaaaaaaaaaaa", p0, 0, 0, 20)
        jump(p0)
        """
        expected = """
        []
        jump(s"aaaaaaaaaaaaaaaaaaaa")
        """
        self.optimize_strunicode_loop(ops, expected)

    def test_ptr_eq_str_constant(self):
        ops = """
        []
        i0 = ptr_eq(s"abc", s"\x00")
        finish(i0)
        """
        expected = """
        []
        finish(0)
        """
        self.optimize_loop(ops, expected)

    def test_known_equal_ints(self):
        py.test.skip("in-progress")
        ops = """
        [i0, i1, i2, p0]
        i3 = int_eq(i0, i1)
        guard_true(i3) []

        i4 = int_lt(i2, i0)
        guard_true(i4) []
        i5 = int_lt(i2, i1)
        guard_true(i5) []

        i6 = getarrayitem_gc(p0, i2)
        finish(i6)
        """
        expected = """
        [i0, i1, i2, p0]
        i3 = int_eq(i0, i1)
        guard_true(i3) []

        i4 = int_lt(i2, i0)
        guard_true(i4) []

        i6 = getarrayitem_gc(p0, i3)
        finish(i6)
        """
        self.optimize_loop(ops, expected)

    def test_str_copy_virtual(self):
        ops = """
        [i0]
        p0 = newstr(8)
        strsetitem(p0, 0, i0)
        strsetitem(p0, 1, i0)
        strsetitem(p0, 2, i0)
        strsetitem(p0, 3, i0)
        strsetitem(p0, 4, i0)
        strsetitem(p0, 5, i0)
        strsetitem(p0, 6, i0)
        strsetitem(p0, 7, i0)
        p1 = newstr(12)
        copystrcontent(p0, p1, 0, 0, 8)
        strsetitem(p1, 8, 3)
        strsetitem(p1, 9, 0)
        strsetitem(p1, 10, 0)
        strsetitem(p1, 11, 0)
        finish(p1)
        """
        expected = """
        [i0]
        p1 = newstr(12)
        strsetitem(p1, 0, i0)
        strsetitem(p1, 1, i0)
        strsetitem(p1, 2, i0)
        strsetitem(p1, 3, i0)
        strsetitem(p1, 4, i0)
        strsetitem(p1, 5, i0)
        strsetitem(p1, 6, i0)
        strsetitem(p1, 7, i0)
        strsetitem(p1, 8, 3)
        strsetitem(p1, 9, 0)
        strsetitem(p1, 10, 0)
        strsetitem(p1, 11, 0)
        finish(p1)
        """
        self.optimize_strunicode_loop(ops, expected)

    def test_str_copy_constant_virtual(self):
        ops = """
        []
        p0 = newstr(10)
        copystrcontent(s"abcd", p0, 0, 0, 4)
        strsetitem(p0, 4, 101)
        copystrcontent(s"fghij", p0, 0, 5, 5)
        finish(p0)
        """
        expected = """
        []
        finish(s"abcdefghij")
        """
        self.optimize_strunicode_loop(ops, expected)

    def test_str_copy_virtual_src_concrete_dst(self):
        ops = """
        [p0]
        p1 = newstr(2)
        strsetitem(p1, 0, 101)
        strsetitem(p1, 1, 102)
        copystrcontent(p1, p0, 0, 0, 2)
        finish(p0)
        """
        expected = """
        [p0]
        strsetitem(p0, 0, 101)
        strsetitem(p0, 1, 102)
        finish(p0)
        """
        self.optimize_strunicode_loop(ops, expected)

    def test_str_copy_bug1(self):
        ops = """
        [i0]
        p1 = newstr(1)
        strsetitem(p1, 0, i0)
        p2 = newstr(1)
        escape_n(p2)
        copystrcontent(p1, p2, 0, 0, 1)
        finish()
        """
        expected = """
        [i0]
        p2 = newstr(1)
        escape_n(p2)
        strsetitem(p2, 0, i0)
        finish()
        """
        self.optimize_strunicode_loop(ops, expected)

    def test_call_pure_vstring_const(self):
        ops = """
        []
        p0 = newstr(3)
        strsetitem(p0, 0, 97)
        strsetitem(p0, 1, 98)
        strsetitem(p0, 2, 99)
        i0 = call_pure_i(123, p0, descr=nonwritedescr)
        finish(i0)
        """
        expected = """
        []
        finish(5)
        """
        call_pure_results = {
            (ConstInt(123), get_const_ptr_for_string("abc"),): ConstInt(5),
        }
        self.optimize_loop(ops, expected, call_pure_results)

    def test_call_pure_quasiimmut(self):
        ops = """
        []
        quasiimmut_field(ConstPtr(quasiptr), descr=quasiimmutdescr)
        guard_not_invalidated() []
        i0 = getfield_gc_pure_i(ConstPtr(quasiptr), descr=quasifielddescr)
        i1 = call_pure_i(123, i0, descr=nonwritedescr)
        finish(i1)
        """
        expected = """
        []
        guard_not_invalidated() []
        finish(5)
        """
        call_pure_results = {
            (ConstInt(123), ConstInt(-4247)): ConstInt(5),
        }
        self.optimize_loop(ops, expected, call_pure_results)

    def test_guard_not_forced_2_virtual(self):
        ops = """
        [i0]
        p0 = new_array(3, descr=arraydescr)
        guard_not_forced_2() [p0]
        finish(p0)
        """
        self.optimize_loop(ops, ops)

    def test_getfield_cmp_above_bounds(self):
        ops = """
        [p0]
        i0 = getfield_gc_i(p0, descr=chardescr)
        i1 = int_lt(i0, 256)
        guard_true(i1) []
        """

        expected = """
        [p0]
        i0 = getfield_gc_i(p0, descr=chardescr)
        """
        self.optimize_loop(ops, expected)

    def test_getfield_cmp_below_bounds(self):
        ops = """
        [p0]
        i0 = getfield_gc_i(p0, descr=chardescr)
        i1 = int_gt(i0, -1)
        guard_true(i1) []
        """

        expected = """
        [p0]
        i0 = getfield_gc_i(p0, descr=chardescr)
        """
        self.optimize_loop(ops, expected)

    def test_getfield_cmp_in_bounds(self):
        ops = """
        [p0]
        i0 = getfield_gc_i(p0, descr=chardescr)
        i1 = int_gt(i0, 0)
        guard_true(i1) []
        i2 = int_lt(i0, 255)
        guard_true(i2) []
        """
        self.optimize_loop(ops, ops)

    def test_getfieldraw_cmp_outside_bounds(self):
        ops = """
        [p0]
        i0 = getfield_raw_i(p0, descr=chardescr)
        i1 = int_gt(i0, -1)
        guard_true(i1) []
        """

        expected = """
        [p0]
        i0 = getfield_raw_i(p0, descr=chardescr)
        """
        self.optimize_loop(ops, expected)


    def test_rawarray_cmp_outside_intbounds(self):
        ops = """
        [i0]
        i1 = getarrayitem_raw_i(i0, 0, descr=rawarraydescr_char)
        i2 = int_lt(i1, 256)
        guard_true(i2) []
        """

        expected = """
        [i0]
        i1 = getarrayitem_raw_i(i0, 0, descr=rawarraydescr_char)
        """
        self.optimize_loop(ops, expected)

    def test_gcarray_outside_intbounds(self):
        ops = """
        [p0]
        i0 = getarrayitem_gc_i(p0, 0, descr=chararraydescr)
        i1 = int_lt(i0, 256)
        guard_true(i1) []
        """

        expected = """
        [p0]
        i0 = getarrayitem_gc_i(p0, 0, descr=chararraydescr)
        """
        self.optimize_loop(ops, expected)

    def test_getinterior_outside_intbounds(self):
        ops = """
        [p0]
        f0 = getinteriorfield_gc_f(p0, 0, descr=fc_array_floatdescr)
        i0 = getinteriorfield_gc_i(p0, 0, descr=fc_array_chardescr)
        i1 = int_lt(i0, 256)
        guard_true(i1) []
        """

        expected = """
        [p0]
        f0 = getinteriorfield_gc_f(p0, 0, descr=fc_array_floatdescr)
        i0 = getinteriorfield_gc_i(p0, 0, descr=fc_array_chardescr)
        """
        self.optimize_loop(ops, expected)

    def test_intand_1mask_covering_bitrange(self):
        ops = """
        [p0]
        i0 = getarrayitem_gc_i(p0, 0, descr=chararraydescr)
        i1 = int_and(i0, 255)
        i2 = int_and(i1, -1)
        i3 = int_and(511, i2)
        jump(i3)
        """

        expected = """
        [p0]
        i0 = getarrayitem_gc_i(p0, 0, descr=chararraydescr)
        jump(i0)
        """
        self.optimize_loop(ops, expected)

    def test_intand_maskwith0_in_bitrange(self):
        ops = """
        [p0]
        i0 = getarrayitem_gc_i(p0, 0, descr=chararraydescr)
        i1 = int_and(i0, 257)
        i2 = getarrayitem_gc_i(p0, 1, descr=chararraydescr)
        i3 = int_and(259, i2)
        jump(i1, i3)
        """
        self.optimize_loop(ops, ops)

    def test_int_and_cmp_above_bounds(self):
        ops = """
        [p0,p1]
        i0 = getarrayitem_gc_i(p0, 0, descr=chararraydescr)
        i1 = getarrayitem_gc_i(p1, 0, descr=u2arraydescr)
        i2 = int_and(i0, i1)
        i3 = int_le(i2, 255)
        guard_true(i3) []
        jump(i2)
        """

        expected = """
        [p0,p1]
        i0 = getarrayitem_gc_i(p0, 0, descr=chararraydescr)
        i1 = getarrayitem_gc_i(p1, 0, descr=u2arraydescr)
        i2 = int_and(i0, i1)
        jump(i2)
        """
        self.optimize_loop(ops, expected)

    def test_int_and_cmp_below_bounds(self):
        ops = """
        [p0,p1]
        i0 = getarrayitem_gc_i(p0, 0, descr=chararraydescr)
        i1 = getarrayitem_gc_i(p1, 0, descr=u2arraydescr)
        i2 = int_and(i0, i1)
        i3 = int_lt(i2, 255)
        guard_true(i3) []
        jump(i2)
        """
        self.optimize_loop(ops, ops)

    def test_int_or_cmp_above_bounds(self):
        ops = """
        [p0,p1]
        i0 = getarrayitem_gc_i(p0, 0, descr=chararraydescr)
        i1 = getarrayitem_gc_i(p1, 0, descr=u2arraydescr)
        i2 = int_or(i0, i1)
        i3 = int_le(i2, 65535)
        guard_true(i3) []
        jump(i2)
        """

        expected = """
        [p0,p1]
        i0 = getarrayitem_gc_i(p0, 0, descr=chararraydescr)
        i1 = getarrayitem_gc_i(p1, 0, descr=u2arraydescr)
        i2 = int_or(i0, i1)
        jump(i2)
        """
        self.optimize_loop(ops, expected)

    def test_int_or_cmp_below_bounds(self):
        ops = """
        [p0,p1]
        i0 = getarrayitem_gc_i(p0, 0, descr=chararraydescr)
        i1 = getarrayitem_gc_i(p1, 0, descr=u2arraydescr)
        i2 = int_or(i0, i1)
        i3 = int_lt(i2, 65535)
        guard_true(i3) []
        jump(i2)
        """
        self.optimize_loop(ops, ops)

    def test_int_xor_cmp_above_bounds(self):
        ops = """
        [p0,p1]
        i0 = getarrayitem_gc_i(p0, 0, descr=chararraydescr)
        i1 = getarrayitem_gc_i(p1, 0, descr=u2arraydescr)
        i2 = int_xor(i0, i1)
        i3 = int_le(i2, 65535)
        guard_true(i3) []
        jump(i2)
        """

        expected = """
        [p0,p1]
        i0 = getarrayitem_gc_i(p0, 0, descr=chararraydescr)
        i1 = getarrayitem_gc_i(p1, 0, descr=u2arraydescr)
        i2 = int_xor(i0, i1)
        jump(i2)
        """
        self.optimize_loop(ops, expected)

    def test_int_xor_cmp_below_bounds(self):
        ops = """
        [p0,p1]
        i0 = getarrayitem_gc_i(p0, 0, descr=chararraydescr)
        i1 = getarrayitem_gc_i(p1, 0, descr=u2arraydescr)
        i2 = int_xor(i0, i1)
        i3 = int_lt(i2, 65535)
        guard_true(i3) []
        jump(i2)
        """
        self.optimize_loop(ops, ops)

    def test_int_or_same_arg(self):
        ops = """
        [i0]
        i1 = int_or(i0, i0)
        jump(i1)
        """
        expected = """
        [i0]
        jump(i0)
        """
        self.optimize_loop(ops, expected)

    def test_consecutive_getinteriorfields(self):
        py.test.skip("we want this to pass")
        ops = """
        [p0, i0]
        i1 = getinteriorfield_gc_i(p0, i0, descr=valuedescr)
        i2 = getinteriorfield_gc_i(p0, i0, descr=valuedescr)
        jump(i1, i2)
        """
        expected = """
        [p0, i0]
        i1 = getinteriorfield_gc_i(p0, i0, descr=valuedescr)
        jump(i1, i1)
        """
        self.optimize_loop(ops, expected)

    def test_int_signext_already_in_bounds(self):
        ops = """
        [i0]
        i1 = int_signext(i0, 1)
        i2 = int_signext(i1, 2)
        jump(i2)
        """
        expected = """
        [i0]
        i1 = int_signext(i0, 1)
        jump(i1)
        """
        self.optimize_loop(ops, expected)
        #
        ops = """
        [i0]
        i1 = int_signext(i0, 1)
        i2 = int_signext(i1, 1)
        jump(i2)
        """
        expected = """
        [i0]
        i1 = int_signext(i0, 1)
        jump(i1)
        """
        self.optimize_loop(ops, expected)
        #
        ops = """
        [i0]
        i1 = int_signext(i0, 2)
        i2 = int_signext(i1, 1)
        jump(i2)
        """
        self.optimize_loop(ops, ops)


class TestLLtype(BaseTestOptimizeBasic, LLtypeMixin):
    pass<|MERGE_RESOLUTION|>--- conflicted
+++ resolved
@@ -105,13 +105,8 @@
         if loop.operations[-1].getopnum() == rop.JUMP:
             loop.operations[-1].setdescr(token)
         expected = convert_old_style_to_targets(self.parse(optops), jump=True)
-<<<<<<< HEAD
-        self._do_optimize_loop(loop, call_pure_results)
+        self._do_optimize_loop(loop, call_pure_results, export_state=False)
         #print '\n'.join([str(o) for o in loop.operations])
-=======
-        self._do_optimize_loop(loop, call_pure_results, export_state=False)
-        print '\n'.join([str(o) for o in loop.operations])
->>>>>>> ea7b5e1d
         self.assert_equal(loop, expected)
 
     def setup_method(self, meth=None):
