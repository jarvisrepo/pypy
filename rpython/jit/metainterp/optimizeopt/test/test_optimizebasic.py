import py
from rpython.rlib.objectmodel import instantiate
from rpython.jit.metainterp.optimizeopt.test.test_util import (
    LLtypeMixin, BaseTest, FakeMetaInterpStaticData, convert_old_style_to_targets)
from rpython.jit.metainterp.history import TargetToken, JitCellToken
import rpython.jit.metainterp.optimizeopt.optimizer as optimizeopt
import rpython.jit.metainterp.optimizeopt.virtualize as virtualize
from rpython.jit.metainterp.optimize import InvalidLoop
from rpython.jit.metainterp.history import ConstInt, get_const_ptr_for_string
from rpython.jit.metainterp import executor, compile, resume
from rpython.jit.metainterp.resoperation import rop, ResOperation, InputArgInt,\
     OpHelpers
from rpython.rlib.rarithmetic import LONG_BIT
from rpython.jit.tool.oparser import parse

def test_store_final_boxes_in_guard():
    from rpython.jit.metainterp.compile import ResumeGuardDescr
    from rpython.jit.metainterp.resume import tag, TAGBOX
    b0 = InputArgInt()
    b1 = InputArgInt()
    opt = optimizeopt.Optimizer(FakeMetaInterpStaticData(LLtypeMixin.cpu),
                                None, None)
    op = ResOperation(rop.GUARD_TRUE, ['dummy'], None)
    # setup rd data
    fi0 = resume.FrameInfo(None, "code0", 11)
    snapshot0 = resume.Snapshot(None, [b0])
    op.rd_snapshot = resume.Snapshot(snapshot0, [b1])
    op.rd_frame_info_list = resume.FrameInfo(fi0, "code1", 33)
    #
    opt.store_final_boxes_in_guard(op, [])
    fdescr = op.getdescr()
    if op.getfailargs() == [b0, b1]:
        assert list(fdescr.rd_numb.nums)      == [tag(1, TAGBOX)]
        assert list(fdescr.rd_numb.prev.nums) == [tag(0, TAGBOX)]
    else:
        assert op.getfailargs() == [b1, b0]
        assert list(fdescr.rd_numb.nums)      == [tag(0, TAGBOX)]
        assert list(fdescr.rd_numb.prev.nums) == [tag(1, TAGBOX)]
    assert fdescr.rd_virtuals is None
    assert fdescr.rd_consts == []

def test_sharing_field_lists_of_virtual():
    class FakeOptimizer(object):
        class optimizer(object):
            class cpu(object):
                pass
    opt = FakeOptimizer()
    virt1 = virtualize.AbstractVirtualStructValue(opt, None)
    lst1 = virt1._get_field_descr_list()
    assert lst1 == []
    lst2 = virt1._get_field_descr_list()
    assert lst1 is lst2
    virt1.setfield(LLtypeMixin.valuedescr, optimizeopt.OptValue(None))
    lst3 = virt1._get_field_descr_list()
    assert lst3 == [LLtypeMixin.valuedescr]
    lst4 = virt1._get_field_descr_list()
    assert lst3 is lst4

    virt2 = virtualize.AbstractVirtualStructValue(opt, None)
    lst5 = virt2._get_field_descr_list()
    assert lst5 is lst1
    virt2.setfield(LLtypeMixin.valuedescr, optimizeopt.OptValue(None))
    lst6 = virt1._get_field_descr_list()
    assert lst6 is lst3

def test_descrlist_dict():
    from rpython.jit.metainterp.optimizeopt import util as optimizeutil
    h1 = optimizeutil.descrlist_hash([])
    h2 = optimizeutil.descrlist_hash([LLtypeMixin.valuedescr])
    h3 = optimizeutil.descrlist_hash(
            [LLtypeMixin.valuedescr, LLtypeMixin.nextdescr])
    assert h1 != h2
    assert h2 != h3
    assert optimizeutil.descrlist_eq([], [])
    assert not optimizeutil.descrlist_eq([], [LLtypeMixin.valuedescr])
    assert optimizeutil.descrlist_eq([LLtypeMixin.valuedescr],
                                     [LLtypeMixin.valuedescr])
    assert not optimizeutil.descrlist_eq([LLtypeMixin.valuedescr],
                                         [LLtypeMixin.nextdescr])
    assert optimizeutil.descrlist_eq([LLtypeMixin.valuedescr, LLtypeMixin.nextdescr],
                                     [LLtypeMixin.valuedescr, LLtypeMixin.nextdescr])
    assert not optimizeutil.descrlist_eq([LLtypeMixin.nextdescr, LLtypeMixin.valuedescr],
                                         [LLtypeMixin.valuedescr, LLtypeMixin.nextdescr])

    # descrlist_eq should compare by identity of the descrs, not by the result
    # of sort_key
    class FakeDescr(object):
        def sort_key(self):
            return 1

    assert not optimizeutil.descrlist_eq([FakeDescr()], [FakeDescr()])


# ____________________________________________________________


class BaseTestBasic(BaseTest):

    enable_opts = "intbounds:rewrite:virtualize:string:earlyforce:pure:heap"

    def optimize_loop(self, ops, optops, call_pure_results=None):
                
        loop = self.parse(ops, postprocess=self.postprocess)
        token = JitCellToken()
        loop.operations = [ResOperation(rop.LABEL, loop.inputargs, descr=TargetToken(token))] + \
                          loop.operations
        if loop.operations[-1].getopnum() == rop.JUMP:
            loop.operations[-1].setdescr(token)
        exp = parse(optops, namespace=self.namespace.copy())
        expected = convert_old_style_to_targets(exp, jump=True)
        self._do_optimize_loop(loop, call_pure_results, export_state=False)
        #print '\n'.join([str(o) for o in loop.operations])
        self.assert_equal(loop, expected)


class BaseTestOptimizeBasic(BaseTestBasic):

    def test_simple(self):
        ops = """
        [i]
        i0 = int_sub(i, 1)
        guard_value(i0, 0) [i0]
        jump(i)
        """
        expected = """
        [i]
        i0 = int_sub(i, 1)
        guard_value(i0, 0) [i0]
        jump(1)
        """
        self.optimize_loop(ops, expected)

    def test_constant_propagate(self):
        ops = """
        []
        i0 = int_add(2, 3)
        i1 = int_is_true(i0)
        guard_true(i1) []
        i2 = int_is_zero(i1)
        guard_false(i2) []
        guard_value(i0, 5) []
        jump()
        """
        expected = """
        []
        jump()
        """
        self.optimize_loop(ops, expected)

    def test_constant_propagate_ovf(self):
        ops = """
        []
        i0 = int_add_ovf(2, 3)
        guard_no_overflow() []
        i1 = int_is_true(i0)
        guard_true(i1) []
        i2 = int_is_zero(i1)
        guard_false(i2) []
        guard_value(i0, 5) []
        jump()
        """
        expected = """
        []
        jump()
        """
        self.optimize_loop(ops, expected)

    # ----------

    def test_remove_guard_class_1(self):
        ops = """
        [p0]
        guard_class(p0, ConstClass(node_vtable)) []
        guard_class(p0, ConstClass(node_vtable)) []
        jump(p0)
        """
        expected = """
        [p0]
        guard_class(p0, ConstClass(node_vtable)) []
        jump(p0)
        """
        self.optimize_loop(ops, expected)

    def test_remove_guard_class_2(self):
        ops = """
        [i0]
        p0 = new_with_vtable(ConstClass(node_vtable))
        escape_n(p0)
        guard_class(p0, ConstClass(node_vtable)) []
        jump(i0)
        """
        expected = """
        [i0]
        p0 = new_with_vtable(ConstClass(node_vtable))
        escape_n(p0)
        jump(i0)
        """
        self.optimize_loop(ops, expected)

    def test_remove_guard_class_constant(self):
        ops = """
        [i0]
        p0 = same_as_r(ConstPtr(myptr))
        guard_class(p0, ConstClass(node_vtable)) []
        jump(i0)
        """
        expected = """
        [i0]
        jump(i0)
        """
        self.optimize_loop(ops, expected)

    def test_constant_boolrewrite_lt(self):
        ops = """
        [i0]
        i1 = int_lt(i0, 0)
        guard_true(i1) []
        i2 = int_ge(i0, 0)
        guard_false(i2) []
        jump(i0)
        """
        expected = """
        [i0]
        i1 = int_lt(i0, 0)
        guard_true(i1) []
        jump(i0)
        """
        self.optimize_loop(ops, expected)

    def test_constant_boolrewrite_gt(self):
        ops = """
        [i0]
        i1 = int_gt(i0, 0)
        guard_true(i1) []
        i2 = int_le(i0, 0)
        guard_false(i2) []
        jump(i0)
        """
        expected = """
        [i0]
        i1 = int_gt(i0, 0)
        guard_true(i1) []
        jump(i0)
        """
        self.optimize_loop(ops, expected)

    def test_constant_boolrewrite_reflex(self):
        ops = """
        [i0]
        i1 = int_gt(i0, 0)
        guard_true(i1) []
        i2 = int_lt(0, i0)
        guard_true(i2) []
        jump(i0)
        """
        expected = """
        [i0]
        i1 = int_gt(i0, 0)
        guard_true(i1) []
        jump(i0)
        """
        self.optimize_loop(ops, expected)

    def test_constant_boolrewrite_reflex_invers(self):
        ops = """
        [i0]
        i1 = int_gt(i0, 0)
        guard_true(i1) []
        i2 = int_ge(0, i0)
        guard_false(i2) []
        jump(i0)
        """
        expected = """
        [i0]
        i1 = int_gt(i0, 0)
        guard_true(i1) []
        jump(i0)
        """
        self.optimize_loop(ops, expected)

    def test_remove_consecutive_guard_value_constfold(self):
        ops = """
        []
        i0 = escape_i()
        guard_value(i0, 0) []
        i1 = int_add(i0, 1)
        guard_value(i1, 1) []
        i2 = int_add(i1, 2)
        escape_n(i2)
        jump()
        """
        expected = """
        []
        i0 = escape_i()
        guard_value(i0, 0) []
        escape_n(3)
        jump()
        """
        self.optimize_loop(ops, expected)

    def test_remove_guard_value_if_constant(self):
        ops = """
        [p1]
        guard_value(p1, ConstPtr(myptr)) []
        jump(ConstPtr(myptr))
        """
        expected = """
        []
        jump()
        """
        py.test.skip("XXX")
        self.optimize_loop(ops, 'Constant(myptr)', expected)

    def test_ooisnull_oononnull_1(self):
        ops = """
        [p0]
        guard_class(p0, ConstClass(node_vtable)) []
        guard_nonnull(p0) []
        jump(p0)
        """
        expected = """
        [p0]
        guard_class(p0, ConstClass(node_vtable)) []
        jump(p0)
        """
        self.optimize_loop(ops, expected)

    def test_int_is_true_1(self):
        ops = """
        [i0]
        i1 = int_is_true(i0)
        guard_true(i1) []
        i2 = int_is_true(i0)
        guard_true(i2) []
        jump(i0)
        """
        expected = """
        [i0]
        i1 = int_is_true(i0)
        guard_true(i1) []
        jump(i0)
        """
        self.optimize_loop(ops, expected)

    def test_int_is_true_is_zero(self):
        py.test.skip("XXX implement me")
        ops = """
        [i0]
        i1 = int_is_true(i0)
        guard_true(i1) []
        i2 = int_is_zero(i0)
        guard_false(i2) []
        jump(i0)
        """
        expected = """
        [i0]
        i1 = int_is_true(i0)
        guard_true(i1) []
        jump(i0)
        """
        self.optimize_loop(ops, expected)

    def test_int_is_zero_int_is_true(self):
        ops = """
        [i0]
        i1 = int_is_zero(i0)
        guard_true(i1) []
        i2 = int_is_true(i0)
        guard_false(i2) []
        jump(i0)
        """
        expected = """
        [i0]
        i1 = int_is_zero(i0)
        guard_true(i1) []
        jump(0)
        """
        self.optimize_loop(ops, expected)

    def test_ooisnull_oononnull_2(self):
        ops = """
        [p0]
        guard_nonnull(p0) []
        guard_nonnull(p0) []
        jump(p0)
        """
        expected = """
        [p0]
        guard_nonnull(p0) []
        jump(p0)
        """
        self.optimize_loop(ops, expected)

    def test_ooisnull_on_null_ptr_1(self):
        ops = """
        []
        p0 = escape_r()
        guard_isnull(p0) []
        guard_isnull(p0) []
        jump()
        """
        expected = """
        []
        p0 = escape_r()
        guard_isnull(p0) []
        jump()
        """
        self.optimize_loop(ops, expected)

    def test_ooisnull_oononnull_via_virtual(self):
        ops = """
        [p0]
        pv = new_with_vtable(ConstClass(node_vtable))
        setfield_gc(pv, p0, descr=valuedescr)
        guard_nonnull(p0) []
        p1 = getfield_gc_r(pv, descr=valuedescr)
        guard_nonnull(p1) []
        jump(p0)
        """
        expected = """
        [p0]
        guard_nonnull(p0) []
        jump(p0)
        """
        self.optimize_loop(ops, expected)

    def test_oois_1(self):
        ops = """
        [p0]
        guard_class(p0, ConstClass(node_vtable)) []
        i0 = instance_ptr_ne(p0, NULL)
        guard_true(i0) []
        i1 = instance_ptr_eq(p0, NULL)
        guard_false(i1) []
        i2 = instance_ptr_ne(NULL, p0)
        guard_true(i0) []
        i3 = instance_ptr_eq(NULL, p0)
        guard_false(i1) []
        jump(p0)
        """
        expected = """
        [p0]
        guard_class(p0, ConstClass(node_vtable)) []
        jump(p0)
        """
        self.optimize_loop(ops, expected)

    def test_nonnull_1(self):
        ops = """
        [p0]
        setfield_gc(p0, 5, descr=valuedescr)     # forces p0 != NULL
        i0 = ptr_ne(p0, NULL)
        guard_true(i0) []
        i1 = ptr_eq(p0, NULL)
        guard_false(i1) []
        i2 = ptr_ne(NULL, p0)
        guard_true(i0) []
        i3 = ptr_eq(NULL, p0)
        guard_false(i1) []
        guard_nonnull(p0) []
        jump(p0)
        """
        expected = """
        [p0]
        setfield_gc(p0, 5, descr=valuedescr)
        jump(p0)
        """
        self.optimize_loop(ops, expected)

    def test_const_guard_value(self):
        ops = """
        []
        i = int_add(5, 3)
        guard_value(i, 8) []
        jump()
        """
        expected = """
        []
        jump()
        """
        self.optimize_loop(ops, expected)

    def test_constptr_guard_value(self):
        ops = """
        []
        p1 = escape_r()
        guard_value(p1, ConstPtr(myptr)) []
        jump()
        """
        self.optimize_loop(ops, ops)

    def test_guard_value_to_guard_true(self):
        ops = """
        [i]
        i1 = int_lt(i, 3)
        guard_value(i1, 1) [i]
        jump(i)
        """
        expected = """
        [i]
        i1 = int_lt(i, 3)
        guard_true(i1) [i]
        jump(i)
        """
        self.optimize_loop(ops, expected)

    def test_guard_value_to_guard_false(self):
        ops = """
        [i]
        i1 = int_is_true(i)
        guard_value(i1, 0) [i]
        jump(i)
        """
        expected = """
        [i]
        i1 = int_is_true(i)
        guard_false(i1) [i]
        jump(i)
        """
        self.optimize_loop(ops, expected)

    def test_guard_value_on_nonbool(self):
        ops = """
        [i]
        i1 = int_add(i, 3)
        guard_value(i1, 0) [i]
        jump(i)
        """
        expected = """
        [i]
        i1 = int_add(i, 3)
        guard_value(i1, 0) [i]
        jump(-3)
        """
        self.optimize_loop(ops, expected)

    def test_int_is_true_of_bool(self):
        ops = """
        [i0, i1]
        i2 = int_gt(i0, i1)
        i3 = int_is_true(i2)
        i4 = int_is_true(i3)
        guard_value(i4, 0) [i0, i1]
        jump(i0, i1)
        """
        expected = """
        [i0, i1]
        i2 = int_gt(i0, i1)
        guard_false(i2) [i0, i1]
        jump(i0, i1)
        """
        self.optimize_loop(ops, expected)




    def test_p123_simple(self):
        ops = """
        [i1, p2, p3]
        i3 = getfield_gc_i(p3, descr=valuedescr)
        escape_n(i3)
        p1 = new_with_vtable(ConstClass(node_vtable))
        setfield_gc(p1, i1, descr=valuedescr)
        jump(i1, p1, p2)
        """
        # We cannot track virtuals that survive for more than two iterations.
        self.optimize_loop(ops, ops)

    def test_p123_nested(self):
        ops = """
        [i1, p2, p3]
        i3 = getfield_gc_i(p3, descr=valuedescr)
        escape_n(i3)
        p1 = new_with_vtable(ConstClass(node_vtable))
        p1sub = new_with_vtable(ConstClass(node_vtable2))
        setfield_gc(p1sub, i1, descr=valuedescr)
        setfield_gc(p1, i1, descr=valuedescr)
        setfield_gc(p1, p1sub, descr=nextdescr)
        jump(i1, p1, p2)
        """
        # The same as test_p123_simple, but with a virtual containing another
        # virtual.
        self.optimize_loop(ops, ops)

    def test_p123_anti_nested(self):
        ops = """
        [i1, p2, p3]
        p3sub = getfield_gc_r(p3, descr=nextdescr)
        i3 = getfield_gc_i(p3sub, descr=valuedescr)
        escape_n(i3)
        p1 = new_with_vtable(ConstClass(node_vtable))
        p2sub = new_with_vtable(ConstClass(node_vtable2))
        setfield_gc(p2sub, i1, descr=valuedescr)
        setfield_gc(p2, p2sub, descr=nextdescr)
        jump(i1, p1, p2)
        """
        # The same as test_p123_simple, but in the end the "old" p2 contains
        # a "young" virtual p2sub.  Make sure it is all forced.
        self.optimize_loop(ops, ops)

    # ----------

    def test_keep_guard_no_exception(self):
        ops = """
        [i1]
        i2 = call_i(i1, descr=nonwritedescr)
        guard_no_exception() [i1, i2]
        jump(i2)
        """
        self.optimize_loop(ops, ops)

    def test_keep_guard_no_exception_with_call_pure_that_is_not_folded(self):
        ops = """
        [i1]
        i2 = call_pure_i(123456, i1, descr=nonwritedescr)
        guard_no_exception() [i1, i2]
        jump(i2)
        """
        expected = """
        [i1]
        i2 = call_i(123456, i1, descr=nonwritedescr)
        guard_no_exception() [i1, i2]
        jump(i2)
        """
        self.optimize_loop(ops, expected)

    def test_remove_guard_no_exception_with_call_pure_on_constant_args(self):
        arg_consts = [ConstInt(i) for i in (123456, 81)]
        call_pure_results = {tuple(arg_consts): ConstInt(5)}
        ops = """
        [i1]
        i3 = same_as_i(81)
        i2 = call_pure_i(123456, i3, descr=nonwritedescr)
        guard_no_exception() [i1, i2]
        jump(i2)
        """
        expected = """
        [i1]
        jump(5)
        """
        self.optimize_loop(ops, expected, call_pure_results)

    def test_remove_guard_no_exception_with_duplicated_call_pure(self):
        ops = """
        [i1]
        i2 = call_pure_i(123456, i1, descr=nonwritedescr)
        guard_no_exception() [i1, i2]
        i3 = call_pure_i(123456, i1, descr=nonwritedescr)
        guard_no_exception() [i1, i2, i3]
        jump(i3)
        """
        expected = """
        [i1]
        i2 = call_i(123456, i1, descr=nonwritedescr)
        guard_no_exception() [i1, i2]
        jump(i2)
        """
        self.optimize_loop(ops, expected)

    # ----------

    def test_call_loopinvariant(self):
        ops = """
        [i1]
        i2 = call_loopinvariant_i(1, i1, descr=nonwritedescr)
        guard_no_exception() []
        guard_value(i2, 1) []
        i3 = call_loopinvariant_i(1, i1, descr=nonwritedescr)
        guard_no_exception() []
        guard_value(i3, 1) []
        i4 = call_loopinvariant_i(1, i1, descr=nonwritedescr)
        guard_no_exception() []
        guard_value(i4, 1) []
        jump(i1)
        """
        expected = """
        [i1]
        i2 = call_i(1, i1, descr=nonwritedescr)
        guard_no_exception() []
        guard_value(i2, 1) []
        jump(i1)
        """
        self.optimize_loop(ops, expected)


    # ----------

    def test_virtual_1(self):
        ops = """
        [i, p0]
        i0 = getfield_gc(p0, descr=valuedescr)
        i1 = int_add(i0, i)
        setfield_gc(p0, i1, descr=valuedescr)
        jump(i, p0)
        """
        expected = """
        [i, i2]
        i1 = int_add(i2, i)
        jump(i, i1)
        """
        py.test.skip("XXX")
        self.optimize_loop(ops, 'Not, Virtual(node_vtable, valuedescr=Not)',
                           expected)

    def test_virtual_float(self):
        ops = """
        [f, p0]
        f0 = getfield_gc(p0, descr=floatdescr)
        f1 = float_add(f0, f)
        setfield_gc(p0, f1, descr=floatdescr)
        jump(f, p0)
        """
        expected = """
        [f, f2]
        f1 = float_add(f2, f)
        jump(f, f1)
        """
        py.test.skip("XXX")
        self.optimize_loop(ops, 'Not, Virtual(node_vtable, floatdescr=Not)',
                           expected)

    def test_virtual_2(self):
        ops = """
        [i, p0]
        i0 = getfield_gc(p0, descr=valuedescr)
        i1 = int_add(i0, i)
        p1 = new_with_vtable(ConstClass(node_vtable))
        setfield_gc(p1, i1, descr=valuedescr)
        jump(i, p1)
        """
        expected = """
        [i, i2]
        i1 = int_add(i2, i)
        jump(i, i1)
        """
        py.test.skip("XXX")
        self.optimize_loop(ops, 'Not, Virtual(node_vtable, valuedescr=Not)',
                           expected)

    def test_virtual_oois(self):
        ops = """
        [p0, p1, p2]
        guard_nonnull(p0) []
        i3 = ptr_ne(p0, NULL)
        guard_true(i3) []
        i4 = ptr_eq(p0, NULL)
        guard_false(i4) []
        i5 = ptr_ne(NULL, p0)
        guard_true(i5) []
        i6 = ptr_eq(NULL, p0)
        guard_false(i6) []
        i7 = ptr_ne(p0, p1)
        guard_true(i7) []
        i8 = ptr_eq(p0, p1)
        guard_false(i8) []
        i9 = ptr_ne(p0, p2)
        guard_true(i9) []
        i10 = ptr_eq(p0, p2)
        guard_false(i10) []
        i11 = ptr_ne(p2, p1)
        guard_true(i11) []
        i12 = ptr_eq(p2, p1)
        guard_false(i12) []
        jump(p0, p1, p2)
        """
        expected = """
        [p2]
        # all constant-folded :-)
        jump(p2)
        """
        py.test.skip("XXX")
        self.optimize_loop(ops, '''Virtual(node_vtable),
                                   Virtual(node_vtable),
                                   Not''',
                           expected)
        #
        # to be complete, we also check the no-opt case where most comparisons
        # are not removed.  The exact set of comparisons removed depends on
        # the details of the algorithm...
        expected2 = """
        [p0, p1, p2]
        guard_nonnull(p0) []
        i7 = ptr_ne(p0, p1)
        guard_true(i7) []
        i9 = ptr_ne(p0, p2)
        guard_true(i9) []
        i11 = ptr_ne(p2, p1)
        guard_true(i11) []
        jump(p0, p1, p2)
        """
        self.optimize_loop(ops, expected2)

    def test_virtual_default_field(self):
        ops = """
        [p0]
        i0 = getfield_gc(p0, descr=valuedescr)
        guard_value(i0, 0) []
        p1 = new_with_vtable(ConstClass(node_vtable))
        # the field 'value' has its default value of 0
        jump(p1)
        """
        expected = """
        [i]
        guard_value(i, 0) []
        jump(0)
        """
        # the 'expected' is sub-optimal, but it should be done by another later
        # optimization step.  See test_find_nodes_default_field() for why.
        py.test.skip("XXX")
        self.optimize_loop(ops, 'Virtual(node_vtable, valuedescr=Not)',
                           expected)

    def test_virtual_3(self):
        ops = """
        [i]
        p1 = new_with_vtable(ConstClass(node_vtable))
        setfield_gc(p1, i, descr=valuedescr)
        i0 = getfield_gc_i(p1, descr=valuedescr)
        i1 = int_add(i0, 1)
        jump(i1)
        """
        expected = """
        [i]
        i1 = int_add(i, 1)
        jump(i1)
        """
        self.optimize_loop(ops, expected)

    def test_virtual_4(self):
        ops = """
        [i0, p0]
        guard_class(p0, ConstClass(node_vtable)) []
        i1 = getfield_gc(p0, descr=valuedescr)
        i2 = int_sub(i1, 1)
        i3 = int_add(i0, i1)
        p1 = new_with_vtable(ConstClass(node_vtable))
        setfield_gc(p1, i2, descr=valuedescr)
        jump(i3, p1)
        """
        expected = """
        [i0, i1]
        i2 = int_sub(i1, 1)
        i3 = int_add(i0, i1)
        jump(i3, i2)
        """
        py.test.skip("XXX")
        self.optimize_loop(ops, 'Not, Virtual(node_vtable, valuedescr=Not)',
                           expected)

    def test_virtual_5(self):
        ops = """
        [i0, p0]
        guard_class(p0, ConstClass(node_vtable)) []
        i1 = getfield_gc(p0, descr=valuedescr)
        i2 = int_sub(i1, 1)
        i3 = int_add(i0, i1)
        p2 = new_with_vtable(ConstClass(node_vtable2))
        setfield_gc(p2, i1, descr=valuedescr)
        p1 = new_with_vtable(ConstClass(node_vtable))
        setfield_gc(p1, i2, descr=valuedescr)
        setfield_gc(p1, p2, descr=nextdescr)
        jump(i3, p1)
        """
        expected = """
        [i0, i1, i1bis]
        i2 = int_sub(i1, 1)
        i3 = int_add(i0, i1)
        jump(i3, i2, i1)
        """
        py.test.skip("XXX")
        self.optimize_loop(ops,
            '''Not, Virtual(node_vtable,
                            valuedescr=Not,
                            nextdescr=Virtual(node_vtable2,
                                              valuedescr=Not))''',
                           expected)

    def test_virtual_constant_isnull(self):
        ops = """
        [i0]
        p0 = new_with_vtable(ConstClass(node_vtable))
        setfield_gc(p0, NULL, descr=nextdescr)
        p2 = getfield_gc_r(p0, descr=nextdescr)
        i1 = ptr_eq(p2, NULL)
        jump(i1)
        """
        expected = """
        [i0]
        jump(1)
        """
        self.optimize_loop(ops, expected)

    def test_virtual_constant_isnonnull(self):
        ops = """
        [i0]
        p0 = new_with_vtable(ConstClass(node_vtable))
        setfield_gc(p0, ConstPtr(myptr), descr=nextdescr)
        p2 = getfield_gc_r(p0, descr=nextdescr)
        i1 = ptr_eq(p2, NULL)
        jump(i1)
        """
        expected = """
        [i0]
        jump(0)
        """
        self.optimize_loop(ops, expected)

    def test_virtual_array_of_struct(self):
        ops = """
        [f0, f1, f2, f3]
        p0 = new_array_clear(2, descr=complexarraydescr)
        setinteriorfield_gc(p0, 0, f1, descr=compleximagdescr)
        setinteriorfield_gc(p0, 0, f0, descr=complexrealdescr)
        setinteriorfield_gc(p0, 1, f3, descr=compleximagdescr)
        setinteriorfield_gc(p0, 1, f2, descr=complexrealdescr)
        f4 = getinteriorfield_gc_f(p0, 0, descr=complexrealdescr)
        f5 = getinteriorfield_gc_f(p0, 1, descr=complexrealdescr)
        f6 = float_mul(f4, f5)
        f7 = getinteriorfield_gc_f(p0, 0, descr=compleximagdescr)
        f8 = getinteriorfield_gc_f(p0, 1, descr=compleximagdescr)
        f9 = float_mul(f7, f8)
        f10 = float_add(f6, f9)
        finish(f10)
        """
        expected = """
        [f0, f1, f2, f3]
        f4 = float_mul(f0, f2)
        f5 = float_mul(f1, f3)
        f6 = float_add(f4, f5)
        finish(f6)
        """
        self.optimize_loop(ops, expected)

    def test_virtual_array_of_struct_forced(self):
        ops = """
        [f0, f1]
        p0 = new_array_clear(1, descr=complexarraydescr)
        setinteriorfield_gc(p0, 0, f0, descr=complexrealdescr)
        setinteriorfield_gc(p0, 0, f1, descr=compleximagdescr)
        f2 = getinteriorfield_gc_f(p0, 0, descr=complexrealdescr)
        f3 = getinteriorfield_gc_f(p0, 0, descr=compleximagdescr)
        f4 = float_mul(f2, f3)
        i0 = escape_i(f4, p0)
        finish(i0)
        """
        expected = """
        [f0, f1]
        f2 = float_mul(f0, f1)
        p0 = new_array_clear(1, descr=complexarraydescr)
        setinteriorfield_gc(p0, 0, f1, descr=compleximagdescr)
        setinteriorfield_gc(p0, 0, f0, descr=complexrealdescr)
        i0 = escape_i(f2, p0)
        finish(i0)
        """
        self.optimize_loop(ops, expected)

    def test_virtual_array_of_struct_len(self):
        ops = """
        []
        p0 = new_array_clear(2, descr=complexarraydescr)
        i0 = arraylen_gc(p0)
        finish(i0)
        """
        expected = """
        []
        finish(2)
        """
        self.optimize_loop(ops, expected)

    def test_virtual_array_of_struct_arraycopy(self):
        ops = """
        [f0, f1]
        p0 = new_array_clear(3, descr=complexarraydescr)
        setinteriorfield_gc(p0, 0, f0, descr=compleximagdescr)
        setinteriorfield_gc(p0, 0, f1, descr=complexrealdescr)
        call_n(0, p0, p0, 0, 2, 1, descr=complexarraycopydescr)
        f2 = getinteriorfield_gc_f(p0, 2, descr=complexrealdescr)
        f3 = getinteriorfield_gc_f(p0, 2, descr=compleximagdescr)
        escape_n(f2)
        escape_n(f3)
        finish(1)
        """
        expected = """
        [f0, f1]
        escape_n(f1)
        escape_n(f0)
        finish(1)
        """
        self.optimize_loop(ops, ops)
        py.test.skip("XXX missing optimization: ll_arraycopy(array-of-structs)")

    def test_nonvirtual_array_of_struct_arraycopy(self):
        ops = """
        [p0]
        call_n(0, p0, p0, 0, 2, 1, descr=complexarraycopydescr)
        f2 = getinteriorfield_gc_f(p0, 2, descr=compleximagdescr)
        f3 = getinteriorfield_gc_f(p0, 2, descr=complexrealdescr)
        escape_n(f2)
        escape_n(f3)
        finish(1)
        """
        self.optimize_loop(ops, ops)

    def test_nonvirtual_1(self):
        ops = """
        [i]
        p1 = new_with_vtable(ConstClass(node_vtable))
        setfield_gc(p1, i, descr=valuedescr)
        i0 = getfield_gc_i(p1, descr=valuedescr)
        i1 = int_add(i0, 1)
        escape_n(p1)
        escape_n(p1)
        jump(i1)
        """
        expected = """
        [i]
        i1 = int_add(i, 1)
        p1 = new_with_vtable(ConstClass(node_vtable))
        setfield_gc(p1, i, descr=valuedescr)
        escape_n(p1)
        escape_n(p1)
        jump(i1)
        """
        self.optimize_loop(ops, expected)

    def test_nonvirtual_2(self):
        ops = """
        [i, p0]
        i0 = getfield_gc_i(p0, descr=valuedescr)
        escape_n(p0)
        i1 = int_add(i0, i)
        p1 = new_with_vtable(ConstClass(node_vtable))
        setfield_gc(p1, i1, descr=valuedescr)
        jump(i, p1)
        """
        expected = ops
        self.optimize_loop(ops, expected)

    def test_nonvirtual_later(self):
        ops = """
        [i]
        p1 = new_with_vtable(ConstClass(node_vtable))
        setfield_gc(p1, i, descr=valuedescr)
        i1 = getfield_gc_i(p1, descr=valuedescr)
        escape_n(p1)
        i2 = getfield_gc_i(p1, descr=valuedescr)
        i3 = int_add(i1, i2)
        jump(i3)
        """
        expected = """
        [i]
        p1 = new_with_vtable(ConstClass(node_vtable))
        setfield_gc(p1, i, descr=valuedescr)
        escape_n(p1)
        i2 = getfield_gc_i(p1, descr=valuedescr)
        i3 = int_add(i, i2)
        jump(i3)
        """
        self.optimize_loop(ops, expected)

    def test_nonvirtual_write_null_fields_on_force(self):
        ops = """
        [i]
        p1 = new_with_vtable(ConstClass(node_vtable))
        setfield_gc(p1, i, descr=valuedescr)
        i1 = getfield_gc_i(p1, descr=valuedescr)
        setfield_gc(p1, 0, descr=valuedescr)
        escape_n(p1)
        i2 = getfield_gc_i(p1, descr=valuedescr)
        jump(i2)
        """
        expected = """
        [i]
        p1 = new_with_vtable(ConstClass(node_vtable))
        setfield_gc(p1, 0, descr=valuedescr)
        escape_n(p1)
        i2 = getfield_gc_i(p1, descr=valuedescr)
        jump(i2)
        """
        self.optimize_loop(ops, expected)

    def test_getfield_gc_pure_1(self):
        ops = """
        [i]
        p1 = new_with_vtable(ConstClass(node_vtable))
        setfield_gc(p1, i, descr=valuedescr)
        i1 = getfield_gc_pure_i(p1, descr=valuedescr)
        jump(i1)
        """
        expected = """
        [i]
        jump(i)
        """
        self.optimize_loop(ops, expected)

    def test_getfield_gc_pure_2(self):
        ops = """
        [i]
        i1 = getfield_gc_pure_i(ConstPtr(myptr), descr=valuedescr)
        jump(i1)
        """
        expected = """
        [i]
        jump(5)
        """
        self.node.value = 5
        self.optimize_loop(ops, expected)

    def test_getfield_gc_nonpure_2(self):
        ops = """
        [i]
        i1 = getfield_gc_i(ConstPtr(myptr), descr=valuedescr)
        jump(i1)
        """
        expected = ops
        self.optimize_loop(ops, expected)

    def test_varray_1(self):
        ops = """
        [i1]
        p1 = new_array(3, descr=arraydescr)
        i3 = arraylen_gc(p1, descr=arraydescr)
        guard_value(i3, 3) []
        setarrayitem_gc(p1, 1, i1, descr=arraydescr)
        setarrayitem_gc(p1, 0, 25, descr=arraydescr)
        i2 = getarrayitem_gc_i(p1, 1, descr=arraydescr)
        jump(i2)
        """
        expected = """
        [i1]
        jump(i1)
        """
        self.optimize_loop(ops, expected)

    def test_varray_alloc_and_set(self):
        ops = """
        [i1]
        p1 = new_array(2, descr=arraydescr)
        setarrayitem_gc(p1, 0, 25, descr=arraydescr)
        i2 = getarrayitem_gc_i(p1, 0, descr=arraydescr)
        jump(i2)
        """
        expected = """
        [i1]
        jump(25)
        """
        self.optimize_loop(ops, expected)

    def test_varray_float(self):
        ops = """
        [f1]
        p1 = new_array(3, descr=floatarraydescr)
        i3 = arraylen_gc(p1, descr=floatarraydescr)
        guard_value(i3, 3) []
        setarrayitem_gc(p1, 1, f1, descr=floatarraydescr)
        setarrayitem_gc(p1, 0, 3.5, descr=floatarraydescr)
        f2 = getarrayitem_gc_f(p1, 1, descr=floatarraydescr)
        jump(f2)
        """
        expected = """
        [f1]
        jump(f1)
        """
        self.optimize_loop(ops, expected)

    def test_array_non_optimized(self):
        ops = """
        [i1, p0]
        setarrayitem_gc(p0, 0, i1, descr=arraydescr)
        guard_nonnull(p0) []
        p1 = new_array(i1, descr=arraydescr)
        jump(i1, p1)
        """
        expected = """
        [i1, p0]
        p1 = new_array(i1, descr=arraydescr)
        setarrayitem_gc(p0, 0, i1, descr=arraydescr)
        jump(i1, p1)
        """
        self.optimize_loop(ops, expected)

    def test_nonvirtual_array_write_null_fields_on_force(self):
        ops = """
        [i1]
        p1 = new_array(5, descr=arraydescr)
        setarrayitem_gc(p1, 0, i1, descr=arraydescr)
        setarrayitem_gc(p1, 1, 0, descr=arraydescr)
        escape_n(p1)
        jump(i1)
        """
        expected = """
        [i1]
        p1 = new_array(5, descr=arraydescr)
        setarrayitem_gc(p1, 0, i1, descr=arraydescr)
        setarrayitem_gc(p1, 1, 0, descr=arraydescr)
        escape_n(p1)
        jump(i1)
        """
        self.optimize_loop(ops, expected)

    def test_varray_2(self):
        ops = """
        [i0, p1]
        i1 = getarrayitem_gc(p1, 0, descr=arraydescr)
        i2 = getarrayitem_gc(p1, 1, descr=arraydescr)
        i3 = int_sub(i1, i2)
        guard_value(i3, 15) []
        p2 = new_array(2, descr=arraydescr)
        setarrayitem_gc(p2, 1, i0, descr=arraydescr)
        setarrayitem_gc(p2, 0, 20, descr=arraydescr)
        jump(i0, p2)
        """
        expected = """
        [i0, i1, i2]
        i3 = int_sub(i1, i2)
        guard_value(i3, 15) []
        jump(i0, 20, i0)
        """
        py.test.skip("XXX")
        self.optimize_loop(ops, 'Not, VArray(arraydescr, Not, Not)', expected)

    def test_p123_array(self):
        ops = """
        [i1, p2, p3]
        i3 = getarrayitem_gc_i(p3, 0, descr=arraydescr)
        escape_n(i3)
        p1 = new_array(1, descr=arraydescr)
        setarrayitem_gc(p1, 0, i1, descr=arraydescr)
        jump(i1, p1, p2)
        """
        # We cannot track virtuals that survive for more than two iterations.
        self.optimize_loop(ops, ops)

    def test_varray_forced_1(self):
        ops = """
        []
        p2 = new_with_vtable(ConstClass(node_vtable))
        setfield_gc(p2, 3, descr=valuedescr)
        i1 = getfield_gc_i(p2, descr=valuedescr)    # i1 = const 3
        p1 = new_array(i1, descr=arraydescr)
        escape_n(p1)
        i2 = arraylen_gc(p1)
        escape_n(i2)
        jump()
        """
        expected = """
        []
        p1 = new_array(3, descr=arraydescr)
        escape_n(p1)
        i2 = arraylen_gc(p1)
        escape_n(i2)
        jump()
        """
        self.optimize_loop(ops, expected)

    def test_vstruct_1(self):
        ops = """
        [i1, p2]
        i2 = getfield_gc(p2, descr=adescr)
        escape_n(i2)
        p3 = new(descr=ssize)
        setfield_gc(p3, i1, descr=adescr)
        jump(i1, p3)
        """
        expected = """
        [i1, i2]
        escape_n(i2)
        jump(i1, i1)
        """
        py.test.skip("XXX")
        self.optimize_loop(ops, 'Not, VStruct(ssize, adescr=Not)', expected)

    def test_p123_vstruct(self):
        ops = """
        [i1, p2, p3]
        i3 = getfield_gc_i(p3, descr=adescr)
        escape_n(i3)
        p1 = new(descr=ssize)
        setfield_gc(p1, i1, descr=adescr)
        jump(i1, p1, p2)
        """
        # We cannot track virtuals that survive for more than two iterations.
        self.optimize_loop(ops, ops)

    def test_duplicate_getfield_1(self):
        ops = """
        [p1, p2]
        i1 = getfield_gc_i(p1, descr=valuedescr)
        i2 = getfield_gc_i(p2, descr=valuedescr)
        i3 = getfield_gc_i(p1, descr=valuedescr)
        i4 = getfield_gc_i(p2, descr=valuedescr)
        escape_n(i1)
        escape_n(i2)
        escape_n(i3)
        escape_n(i4)
        jump(p1, p2)
        """
        expected = """
        [p1, p2]
        i1 = getfield_gc_i(p1, descr=valuedescr)
        i2 = getfield_gc_i(p2, descr=valuedescr)
        escape_n(i1)
        escape_n(i2)
        escape_n(i1)
        escape_n(i2)
        jump(p1, p2)
        """
        self.optimize_loop(ops, expected)

    def test_getfield_after_setfield(self):
        ops = """
        [p1, i1]
        setfield_gc(p1, i1, descr=valuedescr)
        i2 = getfield_gc_i(p1, descr=valuedescr)
        escape_n(i2)
        jump(p1, i1)
        """
        expected = """
        [p1, i1]
        setfield_gc(p1, i1, descr=valuedescr)
        escape_n(i1)
        jump(p1, i1)
        """
        self.optimize_loop(ops, expected)

    def test_setfield_of_different_type_does_not_clear(self):
        ops = """
        [p1, p2, i1]
        setfield_gc(p1, i1, descr=valuedescr)
        setfield_gc(p2, p1, descr=nextdescr)
        i2 = getfield_gc_i(p1, descr=valuedescr)
        escape_n(i2)
        jump(p1, p2, i1)
        """
        expected = """
        [p1, p2, i1]
        setfield_gc(p1, i1, descr=valuedescr)
        setfield_gc(p2, p1, descr=nextdescr)
        escape_n(i1)
        jump(p1, p2, i1)
        """
        self.optimize_loop(ops, expected)

    def test_setfield_of_same_type_clears(self):
        ops = """
        [p1, p2, i1, i2]
        setfield_gc(p1, i1, descr=valuedescr)
        setfield_gc(p2, i2, descr=valuedescr)
        i3 = getfield_gc_i(p1, descr=valuedescr)
        escape_n(i3)
        jump(p1, p2, i1, i3)
        """
        self.optimize_loop(ops, ops)

    def test_duplicate_getfield_mergepoint_has_no_side_effects(self):
        ops = """
        [p1]
        i1 = getfield_gc_i(p1, descr=valuedescr)
        debug_merge_point(15, 0)
        i2 = getfield_gc_i(p1, descr=valuedescr)
        escape_n(i1)
        escape_n(i2)
        jump(p1)
        """
        expected = """
        [p1]
        i1 = getfield_gc_i(p1, descr=valuedescr)
        debug_merge_point(15, 0)
        escape_n(i1)
        escape_n(i1)
        jump(p1)
        """
        self.optimize_loop(ops, expected)

    def test_duplicate_getfield_ovf_op_does_not_clear(self):
        ops = """
        [p1]
        i1 = getfield_gc_i(p1, descr=valuedescr)
        i2 = int_add_ovf(i1, 14)
        guard_no_overflow() []
        i3 = getfield_gc_i(p1, descr=valuedescr)
        escape_n(i2)
        escape_n(i3)
        jump(p1)
        """
        expected = """
        [p1]
        i1 = getfield_gc_i(p1, descr=valuedescr)
        i2 = int_add_ovf(i1, 14)
        guard_no_overflow() []
        escape_n(i2)
        escape_n(i1)
        jump(p1)
        """
        self.optimize_loop(ops, expected)

    def test_duplicate_getfield_setarrayitem_does_not_clear(self):
        ops = """
        [p1, p2]
        i1 = getfield_gc_i(p1, descr=valuedescr)
        setarrayitem_gc(p2, 0, p1, descr=arraydescr2)
        i3 = getfield_gc_i(p1, descr=valuedescr)
        escape_n(i1)
        escape_n(i3)
        jump(p1, p2)
        """
        expected = """
        [p1, p2]
        i1 = getfield_gc_i(p1, descr=valuedescr)
        setarrayitem_gc(p2, 0, p1, descr=arraydescr2)
        escape_n(i1)
        escape_n(i1)
        jump(p1, p2)
        """
        self.optimize_loop(ops, expected)

    def test_duplicate_getfield_constant(self):
        ops = """
        []
        i1 = getfield_gc_i(ConstPtr(myptr), descr=valuedescr)
        i2 = getfield_gc_i(ConstPtr(myptr), descr=valuedescr)
        escape_n(i1)
        escape_n(i2)
        jump()
        """
        expected = """
        []
        i1 = getfield_gc_i(ConstPtr(myptr), descr=valuedescr)
        escape_n(i1)
        escape_n(i1)
        jump()
        """
        self.optimize_loop(ops, expected)

    def test_duplicate_getfield_guard_value_const(self):
        ops = """
        [p1]
        guard_value(p1, ConstPtr(myptr)) []
        i1 = getfield_gc_i(p1, descr=valuedescr)
        i2 = getfield_gc_i(ConstPtr(myptr), descr=valuedescr)
        escape_n(i1)
        escape_n(i2)
        jump(p1)
        """
        expected = """
        []
        i1 = getfield_gc_i(ConstPtr(myptr), descr=valuedescr)
        escape_n(i1)
        escape_n(i1)
        jump()
        """
        py.test.skip("XXX")
        self.optimize_loop(ops, 'Constant(myptr)', expected)

    def test_duplicate_getfield_sideeffects_1(self):
        ops = """
        [p1]
        i1 = getfield_gc_i(p1, descr=valuedescr)
        escape_n()
        i2 = getfield_gc_i(p1, descr=valuedescr)
        escape_n(i1)
        escape_n(i2)
        jump(p1)
        """
        self.optimize_loop(ops, ops)

    def test_duplicate_getfield_sideeffects_2(self):
        ops = """
        [p1, i1]
        setfield_gc(p1, i1, descr=valuedescr)
        escape_n()
        i2 = getfield_gc_i(p1, descr=valuedescr)
        escape_n(i2)
        jump(p1, i1)
        """
        self.optimize_loop(ops, ops)

    def test_duplicate_setfield_1(self):
        ops = """
        [p1, i1, i2]
        setfield_gc(p1, i1, descr=valuedescr)
        setfield_gc(p1, i2, descr=valuedescr)
        jump(p1, i1, i2)
        """
        expected = """
        [p1, i1, i2]
        setfield_gc(p1, i2, descr=valuedescr)
        jump(p1, i1, i2)
        """
        self.optimize_loop(ops, expected)

    def test_duplicate_setfield_2(self):
        ops = """
        [p1, i1, i3]
        setfield_gc(p1, i1, descr=valuedescr)
        i2 = getfield_gc_i(p1, descr=valuedescr)
        setfield_gc(p1, i3, descr=valuedescr)
        escape_n(i2)
        jump(p1, i1, i3)
        """
        expected = """
        [p1, i1, i3]
        setfield_gc(p1, i3, descr=valuedescr)
        escape_n(i1)
        jump(p1, i1, i3)
        """
        self.optimize_loop(ops, expected)

    def test_duplicate_setfield_3(self):
        ops = """
        [p1, p2, i1, i3]
        setfield_gc(p1, i1, descr=valuedescr)
        i2 = getfield_gc_i(p2, descr=valuedescr)
        setfield_gc(p1, i3, descr=valuedescr)
        escape_n(i2)
        jump(p1, p2, i1, i3)
        """
        # potential aliasing of p1 and p2 means that we cannot kill the
        # the setfield_gc
        self.optimize_loop(ops, ops)

    def test_duplicate_setfield_4(self):
        ops = """
        [p1, i1, i2, p3]
        setfield_gc(p1, i1, descr=valuedescr)
        #
        # some operations on which the above setfield_gc cannot have effect
        i3 = getarrayitem_gc_pure_i(p3, 1, descr=arraydescr)
        i4 = getarrayitem_gc_i(p3, i3, descr=arraydescr)
        i5 = int_add(i3, i4)
        setarrayitem_gc(p3, 0, i5, descr=arraydescr)
        setfield_gc(p1, i4, descr=nextdescr)
        #
        setfield_gc(p1, i2, descr=valuedescr)
        jump(p1, i1, i2, p3)
        """
        expected = """
        [p1, i1, i2, p3]
        #
        i3 = getarrayitem_gc_pure_i(p3, 1, descr=arraydescr)
        i4 = getarrayitem_gc_i(p3, i3, descr=arraydescr)
        i5 = int_add(i3, i4)
        #
        setfield_gc(p1, i2, descr=valuedescr)
        setarrayitem_gc(p3, 0, i5, descr=arraydescr)
        setfield_gc(p1, i4, descr=nextdescr)
        jump(p1, i1, i2, p3)
        """
        self.optimize_loop(ops, expected)

    def test_duplicate_setfield_5(self):
        ops = """
        [p0, i1]
        p1 = new_with_vtable(ConstClass(node_vtable))
        setfield_gc(p1, i1, descr=valuedescr)
        setfield_gc(p0, p1, descr=nextdescr)
        setfield_raw(i1, i1, descr=valuedescr)    # random op with side-effects
        p2 = getfield_gc_r(p0, descr=nextdescr)
        i2 = getfield_gc_i(p2, descr=valuedescr)
        setfield_gc(p0, NULL, descr=nextdescr)
        escape_n(i2)
        jump(p0, i1)
        """
        expected = """
        [p0, i1]
        setfield_raw(i1, i1, descr=valuedescr)
        setfield_gc(p0, NULL, descr=nextdescr)
        escape_n(i1)
        jump(p0, i1)
        """
        self.optimize_loop(ops, expected)

    def test_duplicate_setfield_sideeffects_1(self):
        ops = """
        [p1, i1, i2]
        setfield_gc(p1, i1, descr=valuedescr)
        escape_n()
        setfield_gc(p1, i2, descr=valuedescr)
        jump(p1, i1, i2)
        """
        self.optimize_loop(ops, ops)

    def test_duplicate_setfield_residual_guard_1(self):
        ops = """
        [p1, i1, i2, i3]
        setfield_gc(p1, i1, descr=valuedescr)
        guard_true(i3) []
        i4 = int_neg(i2)
        setfield_gc(p1, i2, descr=valuedescr)
        jump(p1, i1, i2, i4)
        """
        self.optimize_loop(ops, ops)

    def test_duplicate_setfield_residual_guard_2(self):
        # the difference with the previous test is that the field value is
        # a virtual, which we try hard to keep virtual
        ops = """
        [p1, i2, i3]
        p2 = new_with_vtable(ConstClass(node_vtable))
        setfield_gc(p1, p2, descr=nextdescr)
        guard_true(i3) []
        i4 = int_neg(i2)
        setfield_gc(p1, NULL, descr=nextdescr)
        jump(p1, i2, i4)
        """
        expected = """
        [p1, i2, i3]
        guard_true(i3) [p1]
        i4 = int_neg(i2)
        setfield_gc(p1, NULL, descr=nextdescr)
        jump(p1, i2, i4)
        """
        self.optimize_loop(ops, expected)

    def test_duplicate_setfield_residual_guard_3(self):
        ops = """
        [p1, i2, i3]
        p2 = new_with_vtable(ConstClass(node_vtable))
        setfield_gc(p2, i2, descr=valuedescr)
        setfield_gc(p1, p2, descr=nextdescr)
        guard_true(i3) []
        i4 = int_neg(i2)
        setfield_gc(p1, NULL, descr=nextdescr)
        jump(p1, i2, i4)
        """
        expected = """
        [p1, i2, i3]
        guard_true(i3) [i2, p1]
        i4 = int_neg(i2)
        setfield_gc(p1, NULL, descr=nextdescr)
        jump(p1, i2, i4)
        """
        self.optimize_loop(ops, expected)

    def test_duplicate_setfield_residual_guard_4(self):
        # test that the setfield_gc does not end up between int_eq and
        # the following guard_true
        ops = """
        [p1, i1, i2, i3]
        setfield_gc(p1, i1, descr=valuedescr)
        i5 = int_eq(i3, 5)
        guard_true(i5) []
        i4 = int_neg(i2)
        setfield_gc(p1, i2, descr=valuedescr)
        jump(p1, i1, i2, i4)
        """
        self.optimize_loop(ops, ops)

    def test_setfield_int_eq_result(self):
        # test that the setfield_gc does not end up before int_eq
        ops = """
        [p1, i1, i2]
        i3 = int_eq(i1, i2)
        setfield_gc(p1, i3, descr=valuedescr)
        jump(p1, i1, i2)
        """
        self.optimize_loop(ops, ops)

    def test_duplicate_setfield_aliasing(self):
        # a case where aliasing issues (and not enough cleverness) mean
        # that we fail to remove any setfield_gc
        ops = """
        [p1, p2, i1, i2, i3]
        setfield_gc(p1, i1, descr=valuedescr)
        setfield_gc(p2, i2, descr=valuedescr)
        setfield_gc(p1, i3, descr=valuedescr)
        jump(p1, p2, i1, i2, i3)
        """
        self.optimize_loop(ops, ops)

    def test_duplicate_setfield_guard_value_const(self):
        ops = """
        [p1, i1, i2]
        guard_value(p1, ConstPtr(myptr)) []
        setfield_gc(p1, i1, descr=valuedescr)
        setfield_gc(ConstPtr(myptr), i2, descr=valuedescr)
        jump(p1, i1, i2)
        """
        expected = """
        [i1, i2]
        setfield_gc(ConstPtr(myptr), i2, descr=valuedescr)
        jump(i1, i2)
        """
        py.test.skip("XXX")
        self.optimize_loop(ops, 'Constant(myptr), Not, Not', expected)

    def test_duplicate_getarrayitem_1(self):
        ops = """
        [p1]
        p2 = getarrayitem_gc_r(p1, 0, descr=arraydescr2)
        p3 = getarrayitem_gc_r(p1, 1, descr=arraydescr2)
        p4 = getarrayitem_gc_r(p1, 0, descr=arraydescr2)
        p5 = getarrayitem_gc_r(p1, 1, descr=arraydescr2)
        escape_n(p2)
        escape_n(p3)
        escape_n(p4)
        escape_n(p5)
        jump(p1)
        """
        expected = """
        [p1]
        p2 = getarrayitem_gc_r(p1, 0, descr=arraydescr2)
        p3 = getarrayitem_gc_r(p1, 1, descr=arraydescr2)
        escape_n(p2)
        escape_n(p3)
        escape_n(p2)
        escape_n(p3)
        jump(p1)
        """
        self.optimize_loop(ops, expected)

    def test_duplicate_getarrayitem_after_setarrayitem_1(self):
        ops = """
        [p1, p2]
        setarrayitem_gc(p1, 0, p2, descr=arraydescr2)
        p3 = getarrayitem_gc_r(p1, 0, descr=arraydescr2)
        escape_n(p3)
        jump(p1, p3)
        """
        expected = """
        [p1, p2]
        setarrayitem_gc(p1, 0, p2, descr=arraydescr2)
        escape_n(p2)
        jump(p1, p2)
        """
        self.optimize_loop(ops, expected)

    def test_duplicate_getarrayitem_after_setarrayitem_2(self):
        py.test.skip("setarrayitem with variable index")
        ops = """
        [p1, p2, p3, i1]
        setarrayitem_gc(p1, 0, p2, descr=arraydescr2)
        setarrayitem_gc(p1, i1, p3, descr=arraydescr2)
        p4 = getarrayitem_gc(p1, 0, descr=arraydescr2)
        p5 = getarrayitem_gc(p1, i1, descr=arraydescr2)
        escape_n(p4)
        escape_n(p5)
        jump(p1, p2, p3, i1)
        """
        expected = """
        [p1, p2, p3, i1]
        setarrayitem_gc(p1, 0, p2, descr=arraydescr2)
        setarrayitem_gc(p1, i1, p3, descr=arraydescr2)
        p4 = getarrayitem_gc(p1, 0, descr=arraydescr2)
        escape_n(p4)
        escape_n(p3)
        jump(p1, p2, p3, i1)
        """
        self.optimize_loop(ops, expected)

    def test_duplicate_getarrayitem_after_setarrayitem_3(self):
        ops = """
        [p1, p2, p3, p4, i1]
        setarrayitem_gc(p1, i1, p2, descr=arraydescr2)
        setarrayitem_gc(p1, 0, p3, descr=arraydescr2)
        setarrayitem_gc(p1, 1, p4, descr=arraydescr2)
        p5 = getarrayitem_gc_r(p1, i1, descr=arraydescr2)
        p6 = getarrayitem_gc_r(p1, 0, descr=arraydescr2)
        p7 = getarrayitem_gc_r(p1, 1, descr=arraydescr2)
        escape_n(p5)
        escape_n(p6)
        escape_n(p7)
        jump(p1, p2, p3, p4, i1)
        """
        expected = """
        [p1, p2, p3, p4, i1]
        setarrayitem_gc(p1, i1, p2, descr=arraydescr2)
        setarrayitem_gc(p1, 0, p3, descr=arraydescr2)
        setarrayitem_gc(p1, 1, p4, descr=arraydescr2)
        p5 = getarrayitem_gc_r(p1, i1, descr=arraydescr2)
        escape_n(p5)
        escape_n(p3)
        escape_n(p4)
        jump(p1, p2, p3, p4, i1)
        """
        self.optimize_loop(ops, expected)

    def test_getarrayitem_pure_does_not_invalidate(self):
        ops = """
        [p1, p2]
        p3 = getarrayitem_gc_r(p1, 0, descr=arraydescr2)
        i4 = getfield_gc_pure_i(ConstPtr(myptr), descr=valuedescr)
        p5 = getarrayitem_gc_r(p1, 0, descr=arraydescr2)
        escape_n(p3)
        escape_n(i4)
        escape_n(p5)
        jump(p1, p2)
        """
        expected = """
        [p1, p2]
        p3 = getarrayitem_gc_r(p1, 0, descr=arraydescr2)
        escape_n(p3)
        escape_n(5)
        escape_n(p3)
        jump(p1, p2)
        """
        self.optimize_loop(ops, expected)

    def test_duplicate_getarrayitem_after_setarrayitem_two_arrays(self):
        ops = """
        [p1, p2, p3, p4, i1]
        setarrayitem_gc(p1, 0, p3, descr=arraydescr2)
        setarrayitem_gc(p2, 1, p4, descr=arraydescr2)
        p5 = getarrayitem_gc_r(p1, 0, descr=arraydescr2)
        p6 = getarrayitem_gc_r(p2, 1, descr=arraydescr2)
        escape_n(p5)
        escape_n(p6)
        jump(p1, p2, p3, p4, i1)
        """
        expected = """
        [p1, p2, p3, p4, i1]
        setarrayitem_gc(p1, 0, p3, descr=arraydescr2)
        setarrayitem_gc(p2, 1, p4, descr=arraydescr2)
        escape_n(p3)
        escape_n(p4)
        jump(p1, p2, p3, p4, i1)
        """
        self.optimize_loop(ops, expected)

    def test_duplicate_getarrayitem_after_setarrayitem_bug(self):
        ops = """
        [p0, i0, i1]
        setarrayitem_gc(p0, 0, i0, descr=arraydescr)
        i6 = int_add(i0, 1)
        setarrayitem_gc(p0, i1, i6, descr=arraydescr)
        i10 = getarrayitem_gc_i(p0, 0, descr=arraydescr)
        i11 = int_add(i10, i0)
        jump(p0, i11, i1)
        """
        expected = """
        [p0, i0, i1]
        i6 = int_add(i0, 1)
        setarrayitem_gc(p0, 0, i0, descr=arraydescr)
        setarrayitem_gc(p0, i1, i6, descr=arraydescr)
        i10 = getarrayitem_gc_i(p0, 0, descr=arraydescr)
        i11 = int_add(i10, i0)
        jump(p0, i11, i1)
        """
        self.optimize_loop(ops, expected)

    def test_duplicate_getarrayitem_after_setarrayitem_bug2(self):
        ops = """
        [p0, i0, i1]
        i2 = getarrayitem_gc_i(p0, 0, descr=arraydescr)
        i6 = int_add(i0, 1)
        setarrayitem_gc(p0, i1, i6, descr=arraydescr)
        i10 = getarrayitem_gc_i(p0, 0, descr=arraydescr)
        i11 = int_add(i10, i2)
        jump(p0, i11, i1)
        """
        expected = """
        [p0, i0, i1]
        i2 = getarrayitem_gc_i(p0, 0, descr=arraydescr)
        i6 = int_add(i0, 1)
        setarrayitem_gc(p0, i1, i6, descr=arraydescr)
        i10 = getarrayitem_gc_i(p0, 0, descr=arraydescr)
        i11 = int_add(i10, i2)
        jump(p0, i11, i1)
        """
        self.optimize_loop(ops, expected)

    def test_bug_1(self):
        ops = """
        [i0, p1]
        p4 = getfield_gc_r(p1, descr=nextdescr)
        guard_nonnull(p4) []
        escape_n(p4)
        #
        p2 = new_with_vtable(ConstClass(node_vtable))
        p3 = escape_r()
        setfield_gc(p2, p3, descr=nextdescr)
        jump(i0, p2)
        """
        expected = """
        [i0, p4]
        guard_nonnull(p4) []
        escape_n(p4)
        #
        p3 = escape_r()
        jump(i0, p3)
        """
        py.test.skip("XXX")
        self.optimize_loop(ops, 'Not, Virtual(node_vtable, nextdescr=Not)',
                           expected)

    def test_bug_2(self):
        ops = """
        [i0, p1]
        p4 = getarrayitem_gc(p1, 0, descr=arraydescr2)
        guard_nonnull(p4) []
        escape_n(p4)
        #
        p2 = new_array(1, descr=arraydescr2)
        p3 = escape_r()
        setarrayitem_gc(p2, 0, p3, descr=arraydescr2)
        jump(i0, p2)
        """
        expected = """
        [i0, p4]
        guard_nonnull(p4) []
        escape_n(p4)
        #
        p3 = escape_r()
        jump(i0, p3)
        """
        py.test.skip("XXX")
        self.optimize_loop(ops, 'Not, VArray(arraydescr2, Not)',
                           expected)

    def test_bug_3(self):
        ops = """
        [p1]
        guard_nonnull(p1) []
        guard_class(p1, ConstClass(node_vtable2)) []
        p2 = getfield_gc_r(p1, descr=nextdescr)
        guard_nonnull(12) []
        guard_class(p2, ConstClass(node_vtable)) []
        p3 = getfield_gc_r(p1, descr=otherdescr)
        guard_nonnull(12) []
        guard_class(p3, ConstClass(node_vtable)) []
        setfield_gc(p3, p2, descr=otherdescr)
        p1a = new_with_vtable(ConstClass(node_vtable2))
        p2a = new_with_vtable(ConstClass(node_vtable))
        p3a = new_with_vtable(ConstClass(node_vtable))
        escape_n(p3a)
        setfield_gc(p1a, p2a, descr=nextdescr)
        setfield_gc(p1a, p3a, descr=otherdescr)
        jump(p1a)
        """
        expected = """
        [p2, p3]
        guard_class(p2, ConstClass(node_vtable)) []
        guard_class(p3, ConstClass(node_vtable)) []
        setfield_gc(p3, p2, descr=otherdescr)
        p3a = new_with_vtable(ConstClass(node_vtable))
        escape_n(p3a)
        p2a = new_with_vtable(ConstClass(node_vtable))
        jump(p2a, p3a)
        """
        py.test.skip("XXX")
        self.optimize_loop(ops, 'Virtual(node_vtable2, nextdescr=Not, otherdescr=Not)', expected)

    def test_bug_3bis(self):
        ops = """
        [p1]
        guard_nonnull(p1) []
        guard_class(p1, ConstClass(node_vtable2)) []
        p2 = getfield_gc_r(p1, descr=nextdescr)
        guard_nonnull(12) []
        guard_class(p2, ConstClass(node_vtable)) []
        p3 = getfield_gc_r(p1, descr=otherdescr)
        guard_nonnull(12) []
        guard_class(p3, ConstClass(node_vtable)) []
        p1a = new_with_vtable(ConstClass(node_vtable2))
        p2a = new_with_vtable(ConstClass(node_vtable))
        setfield_gc(p3, p2a, descr=otherdescr)
        p3a = new_with_vtable(ConstClass(node_vtable))
        escape_n(p3a)
        setfield_gc(p1a, p2a, descr=nextdescr)
        setfield_gc(p1a, p3a, descr=otherdescr)
        jump(p1a)
        """
        expected = """
        [p2, p3]
        guard_class(p2, ConstClass(node_vtable)) []
        guard_class(p3, ConstClass(node_vtable)) []
        p2a = new_with_vtable(ConstClass(node_vtable))
        setfield_gc(p3, p2a, descr=otherdescr)
        p3a = new_with_vtable(ConstClass(node_vtable))
        escape_n(p3a)
        jump(p2a, p3a)
        """
        py.test.skip("XXX")
        self.optimize_loop(ops, 'Virtual(node_vtable2, nextdescr=Not, otherdescr=Not)', expected)

    def test_invalid_loop_1(self):
        ops = """
        [p1]
        guard_isnull(p1) []
        #
        p2 = new_with_vtable(ConstClass(node_vtable))
        jump(p2)
        """
        py.test.skip("XXX")
        py.test.raises(InvalidLoop, self.optimize_loop,
                       ops, 'Virtual(node_vtable)', None)

    def test_invalid_loop_2(self):
        py.test.skip("this would fail if we had Fixed again in the specnodes")
        ops = """
        [p1]
        guard_class(p1, ConstClass(node_vtable2)) []
        #
        p2 = new_with_vtable(ConstClass(node_vtable))
        escape_n(p2)      # prevent it from staying Virtual
        jump(p2)
        """
        py.test.raises(InvalidLoop, self.optimize_loop,
                       ops, '...', None)

    def test_invalid_loop_3(self):
        ops = """
        [p1]
        p2 = getfield_gc_r(p1, descr=nextdescr)
        guard_isnull(p2) []
        #
        p3 = new_with_vtable(ConstClass(node_vtable))
        p4 = new_with_vtable(ConstClass(node_vtable))
        setfield_gc(p3, p4, descr=nextdescr)
        jump(p3)
        """
        py.test.skip("XXX")
        py.test.raises(InvalidLoop, self.optimize_loop, ops,
                       'Virtual(node_vtable, nextdescr=Virtual(node_vtable))',
                       None)

    def test_merge_guard_class_guard_value(self):
        ops = """
        [p1, i0, i1, i2, p2]
        guard_class(p1, ConstClass(node_vtable)) [i0]
        i3 = int_add(i1, i2)
        guard_value(p1, ConstPtr(myptr)) [i1]
        jump(p2, i0, i1, i3, p2)
        """
        expected = """
        [p1, i0, i1, i2, p2]
        guard_value(p1, ConstPtr(myptr)) [i0]
        i3 = int_add(i1, i2)
        jump(p2, i0, i1, i3, p2)
        """
        self.optimize_loop(ops, expected)

    def test_merge_guard_nonnull_guard_class(self):
        ops = """
        [p1, i0, i1, i2, p2]
        guard_nonnull(p1) [i0]
        i3 = int_add(i1, i2)
        guard_class(p1, ConstClass(node_vtable)) [i1]
        jump(p2, i0, i1, i3, p2)
        """
        expected = """
        [p1, i0, i1, i2, p2]
        guard_nonnull_class(p1, ConstClass(node_vtable)) [i0]
        i3 = int_add(i1, i2)
        jump(p2, i0, i1, i3, p2)
        """
        self.optimize_loop(ops, expected)
        self.check_expanded_fail_descr("i0", rop.GUARD_NONNULL_CLASS)

    def test_merge_guard_nonnull_guard_value(self):
        ops = """
        [p1, i0, i1, i2, p2]
        guard_nonnull(p1) [i0]
        i3 = int_add(i1, i2)
        guard_value(p1, ConstPtr(myptr)) [i1]
        jump(p2, i0, i1, i3, p2)
        """
        expected = """
        [p1, i0, i1, i2, p2]
        guard_value(p1, ConstPtr(myptr)) [i0]
        i3 = int_add(i1, i2)
        jump(p2, i0, i1, i3, p2)
        """
        self.optimize_loop(ops, expected)
        self.check_expanded_fail_descr("i0", rop.GUARD_VALUE)

    def test_merge_guard_nonnull_guard_class_guard_value(self):
        ops = """
        [p1, i0, i1, i2, p2]
        guard_nonnull(p1) [i0]
        i3 = int_add(i1, i2)
        guard_class(p1, ConstClass(node_vtable)) [i2]
        i4 = int_sub(i3, 1)
        guard_value(p1, ConstPtr(myptr)) [i1]
        jump(p2, i0, i1, i4, p2)
        """
        expected = """
        [p1, i0, i1, i2, p2]
        guard_value(p1, ConstPtr(myptr)) [i0]
        i3 = int_add(i1, i2)
        i4 = int_sub(i3, 1)
        jump(p2, i0, i1, i4, p2)
        """
        self.optimize_loop(ops, expected)
        self.check_expanded_fail_descr("i0", rop.GUARD_VALUE)

    def test_guard_class_oois(self):
        ops = """
        [p1]
        guard_class(p1, ConstClass(node_vtable2)) []
        i = instance_ptr_ne(ConstPtr(myptr), p1)
        guard_true(i) []
        jump(p1)
        """
        expected = """
        [p1]
        guard_class(p1, ConstClass(node_vtable2)) []
        jump(p1)
        """
        self.optimize_loop(ops, expected)

    def test_oois_of_itself(self):
        ops = """
        [p0]
        p1 = getfield_gc_r(p0, descr=nextdescr)
        p2 = getfield_gc_r(p0, descr=nextdescr)
        i1 = ptr_eq(p1, p2)
        guard_true(i1) []
        i2 = ptr_ne(p1, p2)
        guard_false(i2) []
        jump(p0)
        """
        expected = """
        [p0]
        p1 = getfield_gc_r(p0, descr=nextdescr)
        jump(p0)
        """
        self.optimize_loop(ops, expected)

    def test_remove_duplicate_pure_op(self):
        ops = """
        [p1, p2]
        i1 = ptr_eq(p1, p2)
        i2 = ptr_eq(p1, p2)
        i3 = int_add(i1, 1)
        i3b = int_is_true(i3)
        guard_true(i3b) []
        i4 = int_add(i2, 1)
        i4b = int_is_true(i4)
        guard_true(i4b) []
        escape_n(i3)
        escape_n(i4)
        guard_true(i1) []
        guard_true(i2) []
        jump(p1, p2)
        """
        expected = """
        [p1, p2]
        i1 = ptr_eq(p1, p2)
        i3 = int_add(i1, 1)
        i3b = int_is_true(i3)
        guard_true(i3b) []
        escape_n(i3)
        escape_n(i3)
        guard_true(i1) []
        jump(p1, p2)
        """
        self.optimize_loop(ops, expected)

    def test_remove_duplicate_pure_op_with_descr(self):
        ops = """
        [p1]
        i0 = arraylen_gc(p1, descr=arraydescr)
        i1 = int_gt(i0, 0)
        guard_true(i1) []
        i2 = arraylen_gc(p1, descr=arraydescr)
        i3 = int_gt(i0, 0)
        guard_true(i3) []
        jump(p1)
        """
        expected = """
        [p1]
        i0 = arraylen_gc(p1, descr=arraydescr)
        i1 = int_gt(i0, 0)
        guard_true(i1) []
        jump(p1)
        """
        self.optimize_loop(ops, expected)

    def test_remove_duplicate_pure_op_ovf(self):
        ops = """
        [i1]
        i3 = int_add_ovf(i1, 1)
        guard_no_overflow() []
        i3b = int_is_true(i3)
        guard_true(i3b) []
        i4 = int_add_ovf(i1, 1)
        guard_no_overflow() []
        i4b = int_is_true(i4)
        guard_true(i4b) []
        escape_n(i3)
        escape_n(i4)
        jump(i1)
        """
        expected = """
        [i1]
        i3 = int_add_ovf(i1, 1)
        guard_no_overflow() []
        i3b = int_is_true(i3)
        guard_true(i3b) []
        escape_n(i3)
        escape_n(i3)
        jump(i1)
        """
        self.optimize_loop(ops, expected)

    def test_int_and_or_with_zero(self):
        ops = """
        [i0, i1]
        i2 = int_and(i0, 0)
        i3 = int_and(0, i2)
        i4 = int_or(i2, i1)
        i5 = int_or(i0, i3)
        jump(i4, i5)
        """
        expected = """
        [i0, i1]
        jump(i1, i0)
        """
        self.optimize_loop(ops, expected)

    def test_fold_partially_constant_ops(self):
        ops = """
        [i0]
        i1 = int_sub(i0, 0)
        jump(i1)
        """
        expected = """
        [i0]
        jump(i0)
        """
        self.optimize_loop(ops, expected)

        ops = """
        [i0]
        i1 = int_add(i0, 0)
        jump(i1)
        """
        expected = """
        [i0]
        jump(i0)
        """
        self.optimize_loop(ops, expected)

        ops = """
        [i0]
        i1 = int_add(0, i0)
        jump(i1)
        """
        expected = """
        [i0]
        jump(i0)
        """
        self.optimize_loop(ops, expected)

        ops = """
        [i0]
        i1 = int_floordiv(0, i0)
        jump(i1)
        """
        expected = """
        [i0]
        jump(0)
        """
        self.optimize_loop(ops, expected)

    def test_fold_partially_constant_ops_ovf(self):
        ops = """
        [i0]
        i1 = int_sub_ovf(i0, 0)
        guard_no_overflow() []
        jump(i1)
        """
        expected = """
        [i0]
        jump(i0)
        """
        self.optimize_loop(ops, expected)

        ops = """
        [i0]
        i1 = int_add_ovf(i0, 0)
        guard_no_overflow() []
        jump(i1)
        """
        expected = """
        [i0]
        jump(i0)
        """
        self.optimize_loop(ops, expected)

        ops = """
        [i0]
        i1 = int_add_ovf(0, i0)
        guard_no_overflow() []
        jump(i1)
        """
        expected = """
        [i0]
        jump(i0)
        """
        self.optimize_loop(ops, expected)

    def test_fold_constant_partial_ops_float(self):
        ops = """
        [f0]
        f1 = float_mul(f0, 1.0)
        f2 = escape_f(f1)
        jump(f2)
        """
        expected = """
        [f0]
        f2 = escape_f(f0)
        jump(f2)
        """
        self.optimize_loop(ops, expected)

        ops = """
        [f0]
        f1 = float_mul(1.0, f0)
        f2 = escape_f(f1)
        jump(f2)
        """
        expected = """
        [f0]
        f2 = escape_f(f0)
        jump(f2)
        """
        self.optimize_loop(ops, expected)


        ops = """
        [f0]
        f1 = float_mul(f0, -1.0)
        f2 = escape_f(f1)
        jump(f2)
        """
        expected = """
        [f0]
        f1 = float_neg(f0)
        f2 = escape_f(f1)
        jump(f2)
        """
        self.optimize_loop(ops, expected)

        ops = """
        [f0]
        f1 = float_mul(-1.0, f0)
        f2 = escape_f(f1)
        jump(f2)
        """
        expected = """
        [f0]
        f1 = float_neg(f0)
        f2 = escape_f(f1)
        jump(f2)
        """
        self.optimize_loop(ops, expected)

    def test_fold_repeated_float_neg(self):
        ops = """
        [f0]
        f1 = float_neg(f0)
        f2 = float_neg(f1)
        f3 = float_neg(f2)
        f4 = float_neg(f3)
        escape_n(f4)
        jump(f4)
        """
        expected = """
        [f0]
        # The backend removes this dead op.
        f1 = float_neg(f0)
        escape_n(f0)
        jump(f0)
        """
        self.optimize_loop(ops, expected)

    def test_float_division_by_multiplication(self):
        ops = """
        [f0]
        f1 = float_truediv(f0, 2.0)
        f2 = float_truediv(f1, 3.0)
        f3 = float_truediv(f2, -0.25)
        f4 = float_truediv(f3, 0.0)
        f5 = escape_f(f4)
        jump(f5)
        """

        expected = """
        [f0]
        f1 = float_mul(f0, 0.5)
        f2 = float_truediv(f1, 3.0)
        f3 = float_mul(f2, -4.0)
        f4 = float_truediv(f3, 0.0)
        f5 = escape_f(f4)
        jump(f5)
        """
        self.optimize_loop(ops, expected)

    # ----------

    def _verify_fail_args(self, boxes, oparse, text):
        import re
        r = re.compile(r"\bwhere\s+(\w+)\s+is a\s+(\w+)")
        parts = list(r.finditer(text))
        ends = [match.start() for match in parts] + [len(text)]
        #
        virtuals = {}
        for match, end in zip(parts, ends[1:]):
            pvar = match.group(1)
            fieldstext = text[match.end():end]
            if match.group(2) == 'varray':
                arrayname, fieldstext = fieldstext.split(':', 1)
                tag = ('varray', self.namespace[arrayname.strip()])
            elif match.group(2) == 'vstruct':
                if ',' in fieldstext:
                    structname, fieldstext = fieldstext.split(',', 1)
                else:
                    structname, fieldstext = fieldstext, ''
                tag = ('vstruct', self.namespace[structname.strip()])
            else:
                tag = ('virtual', self.namespace[match.group(2)])
            virtuals[pvar] = (tag, None, fieldstext)
        #
        r2 = re.compile(r"([\w\d()]+)[.](\w+)\s*=\s*([\w\d()]+)")
        pendingfields = []
        for match in r2.finditer(text):
            pvar = match.group(1)
            pfieldname = match.group(2)
            pfieldvar = match.group(3)
            pendingfields.append((pvar, pfieldname, pfieldvar))
        #
        def _variables_equal(box, varname, strict):
            if varname not in virtuals:
                if strict:
                    assert box.same_box(oparse.getvar(varname))
                else:
                    assert box.getvalue() == oparse.getvar(varname).getvalue()
            else:
                tag, resolved, fieldstext = virtuals[varname]
                if tag[0] == 'virtual':
                    assert self.get_class_of_box(box) == tag[1]
                elif tag[0] == 'varray':
                    pass    # xxx check arraydescr
                elif tag[0] == 'vstruct':
                    pass    # xxx check typedescr
                else:
                    assert 0
                if resolved is not None:
                    assert resolved.getvalue() == box.getvalue()
                else:
                    virtuals[varname] = tag, box, fieldstext
        #
        basetext = text.splitlines()[0]
        varnames = [s.strip() for s in basetext.split(',')]
        if varnames == ['']:
            varnames = []
        assert len(boxes) == len(varnames)
        for box, varname in zip(boxes, varnames):
            _variables_equal(box, varname, strict=False)
        for pvar, pfieldname, pfieldvar in pendingfields:
            box = oparse.getvar(pvar)
            fielddescr = self.namespace[pfieldname.strip()]
            opnum = OpHelpers.getfield_for_descr(fielddescr)
            fieldval = executor.execute(self.cpu, None,
                                        opnum,
                                        fielddescr,
                                        box)
            _variables_equal(executor.wrap_constant(fieldval), pfieldvar,
                             strict=True)
        #
        for match in parts:
            pvar = match.group(1)
            tag, resolved, fieldstext = virtuals[pvar]
            assert resolved is not None
            index = 0
            for fieldtext in fieldstext.split(','):
                fieldtext = fieldtext.strip()
                if not fieldtext:
                    continue
                if tag[0] in ('virtual', 'vstruct'):
                    fieldname, fieldvalue = fieldtext.split('=')
                    fielddescr = self.namespace[fieldname.strip()]
                    opnum = OpHelpers.getfield_for_descr(fielddescr)
                    fieldval = executor.execute(self.cpu, None, opnum,
                                                fielddescr,
                                                resolved)
                elif tag[0] == 'varray':
                    fieldvalue = fieldtext
                    #opnum = OpHelpers.getarrayitem_for_descr(fielddescr)
                    fieldval = executor.execute(self.cpu, None,
                                                rop.GETARRAYITEM_GC_I,
                                                tag[1],
                                                resolved, ConstInt(index))
                else:
                    assert 0
                _variables_equal(executor.wrap_constant(fieldval),
                                 fieldvalue.strip(), strict=False)
                index += 1

    def check_expanded_fail_descr(self, expectedtext, guard_opnum):
        from rpython.jit.metainterp.test.test_resume import ResumeDataFakeReader
        from rpython.jit.metainterp.test.test_resume import MyMetaInterp
        guard_op, = [op for op in self.loop.operations if op.is_guard()]
        fail_args = guard_op.getfailargs()
        fdescr = guard_op.getdescr()
        assert fdescr.guard_opnum == guard_opnum
        reader = ResumeDataFakeReader(fdescr, fail_args,
                                      MyMetaInterp(self.cpu))
        boxes = reader.consume_boxes()
        self._verify_fail_args(boxes, self.oparse, expectedtext)

    def test_expand_fail_1(self):
        ops = """
        [i1, i3]
        # first rename i3 into i4
        p1 = new_with_vtable(ConstClass(node_vtable))
        setfield_gc(p1, i3, descr=valuedescr)
        i4 = getfield_gc_i(p1, descr=valuedescr)
        #
        i2 = int_add(10, 5)
        guard_true(i1) [i2, i4]
        jump(i1, i4)
        """
        expected = """
        [i1, i3]
        guard_true(i1) [i3]
        jump(1, i3)
        """
        self.optimize_loop(ops, expected)
        self.check_expanded_fail_descr('15, i3', rop.GUARD_TRUE)

    def test_expand_fail_2(self):
        ops = """
        [i1, i2]
        p1 = new_with_vtable(ConstClass(node_vtable))
        setfield_gc(p1, i2, descr=valuedescr)
        setfield_gc(p1, p1, descr=nextdescr)
        guard_true(i1) [p1]
        jump(i1, i2)
        """
        expected = """
        [i1, i2]
        guard_true(i1) [i2]
        jump(1, i2)
        """
        self.optimize_loop(ops, expected)
        self.check_expanded_fail_descr('''ptr
            where ptr is a node_vtable, valuedescr=i2
            ''', rop.GUARD_TRUE)

    def test_expand_fail_3(self):
        ops = """
        [i1, i2, i3, p3]
        p1 = new_with_vtable(ConstClass(node_vtable))
        p2 = new_with_vtable(ConstClass(node_vtable))
        setfield_gc(p1, 1, descr=valuedescr)
        setfield_gc(p1, p2, descr=nextdescr)
        setfield_gc(p2, i2, descr=valuedescr)
        setfield_gc(p2, p3, descr=nextdescr)
        guard_true(i1) [i3, p1]
        jump(i2, i1, i3, p3)
        """
        expected = """
        [i1, i2, i3, p3]
        guard_true(i1) [i3, i2, p3]
        jump(i2, 1, i3, p3)
        """
        self.optimize_loop(ops, expected)
        self.check_expanded_fail_descr('''i3, p1
            where p1 is a node_vtable, valuedescr=1, nextdescr=p2
            where p2 is a node_vtable, valuedescr=i2, nextdescr=p3
            ''', rop.GUARD_TRUE)

    def test_expand_fail_4(self):
        for arg in ['p1', 'i2,p1', 'p1,p2', 'p2,p1',
                    'i2,p1,p2', 'i2,p2,p1']:
            ops = """
            [i1, i2, i3]
            p1 = new_with_vtable(ConstClass(node_vtable))
            setfield_gc(p1, i3, descr=valuedescr)
            i4 = getfield_gc_i(p1, descr=valuedescr)   # copy of i3
            p2 = new_with_vtable(ConstClass(node_vtable))
            setfield_gc(p1, i2, descr=valuedescr)
            setfield_gc(p1, p2, descr=nextdescr)
            setfield_gc(p2, i2, descr=valuedescr)
            guard_true(i1) [i4, i3, %s]
            jump(i1, i2, i3)
            """
            expected = """
            [i1, i2, i3]
            guard_true(i1) [i3, i2]
            jump(1, i2, i3)
            """
            self.optimize_loop(ops % arg, expected)
            self.check_expanded_fail_descr('''i3, i3, %s
                where p1 is a node_vtable, valuedescr=i2, nextdescr=p2
                where p2 is a node_vtable, valuedescr=i2''' % arg,
                                           rop.GUARD_TRUE)

    def test_expand_fail_5(self):
        ops = """
        [i1, i2, i3, i4]
        p1 = new_with_vtable(ConstClass(node_vtable))
        p2 = new_with_vtable(ConstClass(node_vtable))
        setfield_gc(p1, i4, descr=valuedescr)
        setfield_gc(p1, p2, descr=nextdescr)
        setfield_gc(p2, i2, descr=valuedescr)
        setfield_gc(p2, p1, descr=nextdescr)      # a cycle
        guard_true(i1) [i3, i4, p1, p2]
        jump(i2, i1, i3, i4)
        """
        expected = """
        [i1, i2, i3, i4]
        guard_true(i1) [i3, i4, i2]
        jump(i2, 1, i3, i4)
        """
        self.optimize_loop(ops, expected)
        self.check_expanded_fail_descr('''i3, i4, p1, p2
            where p1 is a node_vtable, valuedescr=i4, nextdescr=p2
            where p2 is a node_vtable, valuedescr=i2, nextdescr=p1
            ''', rop.GUARD_TRUE)

    def test_expand_fail_6(self):
        ops = """
        [p0, i0, i1]
        guard_true(i0) [p0]
        p1 = new_with_vtable(ConstClass(node_vtable))
        setfield_gc(p1, i1, descr=valuedescr)
        jump(p1, i1, i1)
        """
        expected = """
        [i1b, i0, i1]
        guard_true(i0) [i1b]
        jump(i1, i1, i1)
        """
        py.test.skip("XXX")
        self.optimize_loop(ops, '''Virtual(node_vtable, valuedescr=Not),
                                   Not, Not''', expected)
        self.check_expanded_fail_descr('''p0
            where p0 is a node_vtable, valuedescr=i1b
            ''', rop.GUARD_TRUE)

    def test_expand_fail_varray(self):
        ops = """
        [i1]
        p1 = new_array(3, descr=arraydescr)
        setarrayitem_gc(p1, 1, i1, descr=arraydescr)
        setarrayitem_gc(p1, 0, 25, descr=arraydescr)
        guard_true(i1) [p1]
        i2 = getarrayitem_gc_i(p1, 1, descr=arraydescr)
        jump(i2)
        """
        expected = """
        [i1]
        guard_true(i1) [i1]
        jump(1)
        """
        self.optimize_loop(ops, expected)
        self.check_expanded_fail_descr('''p1
            where p1 is a varray arraydescr: 25, i1
            ''', rop.GUARD_TRUE)

    def test_expand_fail_vstruct(self):
        ops = """
        [i1, p1]
        p2 = new(descr=ssize)
        setfield_gc(p2, i1, descr=adescr)
        setfield_gc(p2, p1, descr=bdescr)
        guard_true(i1) [p2]
        i3 = getfield_gc_i(p2, descr=adescr)
        p3 = getfield_gc_r(p2, descr=bdescr)
        jump(i3, p3)
        """
        expected = """
        [i1, p1]
        guard_true(i1) [i1, p1]
        jump(1, p1)
        """
        self.optimize_loop(ops, expected)
        self.check_expanded_fail_descr('''p2
            where p2 is a vstruct ssize, adescr=i1, bdescr=p1
            ''', rop.GUARD_TRUE)

    def test_expand_fail_v_all_1(self):
        ops = """
        [i1, p1a, i2]
        p6s = getarrayitem_gc(p1a, 0, descr=arraydescr2)
        p7v = getfield_gc_r(p6s, descr=bdescr)
        p5s = new(descr=ssize)
        setfield_gc(p5s, i2, descr=adescr)
        setfield_gc(p5s, p7v, descr=bdescr)
        setarrayitem_gc(p1a, 1, p5s, descr=arraydescr2)
        guard_true(i1) [p1a]
        p2s = new(descr=ssize)
        p3v = new_with_vtable(ConstClass(node_vtable))
        p4a = new_array(2, descr=arraydescr2)
        setfield_gc(p2s, i1, descr=adescr)
        setfield_gc(p2s, p3v, descr=bdescr)
        setfield_gc(p3v, i2, descr=valuedescr)
        setarrayitem_gc(p4a, 0, p2s, descr=arraydescr2)
        jump(i1, p4a, i2)
        """
        expected = """
        [i1, ia, iv, pnull, i2]
        guard_true(i1) [ia, iv, i2]
        jump(1, 1, i2, NULL, i2)
        """
        py.test.skip("XXX")
        self.optimize_loop(ops, '''
            Not,
            VArray(arraydescr2,
                   VStruct(ssize,
                           adescr=Not,
                           bdescr=Virtual(node_vtable,
                                          valuedescr=Not)),
                   Not),
            Not''', expected)
        self.check_expanded_fail_descr('''p1a
            where p1a is a varray arraydescr2: p6s, p5s
            where p6s is a vstruct ssize, adescr=ia, bdescr=p7v
            where p5s is a vstruct ssize, adescr=i2, bdescr=p7v
            where p7v is a node_vtable, valuedescr=iv
            ''', rop.GUARD_TRUE)

    def test_expand_fail_lazy_setfield_1(self):
        ops = """
        [p1, i2, i3]
        p2 = new_with_vtable(ConstClass(node_vtable))
        setfield_gc(p2, i2, descr=valuedescr)
        setfield_gc(p1, p2, descr=nextdescr)
        guard_true(i3) []
        i4 = int_neg(i2)
        setfield_gc(p1, NULL, descr=nextdescr)
        jump(p1, i2, i4)
        """
        expected = """
        [p1, i2, i3]
        guard_true(i3) [p1, i2]
        i4 = int_neg(i2)
        setfield_gc(p1, NULL, descr=nextdescr)
        jump(p1, i2, i4)
        """
        self.optimize_loop(ops, expected)
        self.loop.inputargs[0].setref_base(self.nodeaddr)
        self.check_expanded_fail_descr('''
            p1.nextdescr = p2
            where p2 is a node_vtable, valuedescr=i2
            ''', rop.GUARD_TRUE)

    def test_expand_fail_lazy_setfield_2(self):
        ops = """
        [i2, i3]
        p2 = new_with_vtable(ConstClass(node_vtable))
        setfield_gc(p2, i2, descr=valuedescr)
        setfield_gc(ConstPtr(myptr), p2, descr=nextdescr)
        guard_true(i3) []
        i4 = int_neg(i2)
        setfield_gc(ConstPtr(myptr), NULL, descr=nextdescr)
        jump(i2, i4)
        """
        expected = """
        [i2, i3]
        guard_true(i3) [i2]
        i4 = int_neg(i2)
        setfield_gc(ConstPtr(myptr), NULL, descr=nextdescr)
        jump(i2, i4)
        """
        self.optimize_loop(ops, expected)
        self.check_expanded_fail_descr('''
            ConstPtr(myptr).nextdescr = p2
            where p2 is a node_vtable, valuedescr=i2
            ''', rop.GUARD_TRUE)

    def test_residual_call_does_not_invalidate_caches(self):
        ops = """
        [p1, p2]
        i1 = getfield_gc_i(p1, descr=valuedescr)
        i2 = call_i(i1, descr=nonwritedescr)
        i3 = getfield_gc_i(p1, descr=valuedescr)
        escape_n(i1)
        escape_n(i3)
        jump(p1, p2)
        """
        expected = """
        [p1, p2]
        i1 = getfield_gc_i(p1, descr=valuedescr)
        i2 = call_i(i1, descr=nonwritedescr)
        escape_n(i1)
        escape_n(i1)
        jump(p1, p2)
        """
        self.optimize_loop(ops, expected)

    def test_residual_call_invalidate_some_caches(self):
        ops = """
        [p1, p2]
        i1 = getfield_gc_i(p1, descr=adescr)
        i2 = getfield_gc_i(p1, descr=bdescr)
        i3 = call_i(i1, descr=writeadescr)
        i4 = getfield_gc_i(p1, descr=adescr)
        i5 = getfield_gc_i(p1, descr=bdescr)
        escape_n(i1)
        escape_n(i2)
        escape_n(i4)
        escape_n(i5)
        jump(p1, p2)
        """
        expected = """
        [p1, p2]
        i1 = getfield_gc_i(p1, descr=adescr)
        i2 = getfield_gc_i(p1, descr=bdescr)
        i3 = call_i(i1, descr=writeadescr)
        i4 = getfield_gc_i(p1, descr=adescr)
        escape_n(i1)
        escape_n(i2)
        escape_n(i4)
        escape_n(i2)
        jump(p1, p2)
        """
        self.optimize_loop(ops, expected)

    def test_residual_call_invalidate_arrays(self):
        ops = """
        [p1, p2, i1]
        p3 = getarrayitem_gc_r(p1, 0, descr=arraydescr2)
        p4 = getarrayitem_gc_r(p2, 1, descr=arraydescr2)
        i3 = call_i(i1, descr=writeadescr)
        p5 = getarrayitem_gc_r(p1, 0, descr=arraydescr2)
        p6 = getarrayitem_gc_r(p2, 1, descr=arraydescr2)
        escape_n(p3)
        escape_n(p4)
        escape_n(p5)
        escape_n(p6)
        jump(p1, p2, i1)
        """
        expected = """
        [p1, p2, i1]
        p3 = getarrayitem_gc_r(p1, 0, descr=arraydescr2)
        p4 = getarrayitem_gc_r(p2, 1, descr=arraydescr2)
        i3 = call_i(i1, descr=writeadescr)
        escape_n(p3)
        escape_n(p4)
        escape_n(p3)
        escape_n(p4)
        jump(p1, p2, i1)
        """
        self.optimize_loop(ops, expected)

    def test_residual_call_invalidate_some_arrays(self):
        ops = """
        [p1, p2, i1]
        p3 = getarrayitem_gc_r(p2, 0, descr=arraydescr2)
        p4 = getarrayitem_gc_r(p2, 1, descr=arraydescr2)
        i2 = getarrayitem_gc_i(p1, 1, descr=arraydescr)
        i3 = call_i(i1, descr=writearraydescr)
        p5 = getarrayitem_gc_r(p2, 0, descr=arraydescr2)
        p6 = getarrayitem_gc_r(p2, 1, descr=arraydescr2)
        i4 = getarrayitem_gc_i(p1, 1, descr=arraydescr)
        escape_n(p3)
        escape_n(p4)
        escape_n(p5)
        escape_n(p6)
        escape_n(i2)
        escape_n(i4)
        jump(p1, p2, i1)
        """
        expected = """
        [p1, p2, i1]
        p3 = getarrayitem_gc_r(p2, 0, descr=arraydescr2)
        p4 = getarrayitem_gc_r(p2, 1, descr=arraydescr2)
        i2 = getarrayitem_gc_i(p1, 1, descr=arraydescr)
        i3 = call_i(i1, descr=writearraydescr)
        i4 = getarrayitem_gc_i(p1, 1, descr=arraydescr)
        escape_n(p3)
        escape_n(p4)
        escape_n(p3)
        escape_n(p4)
        escape_n(i2)
        escape_n(i4)
        jump(p1, p2, i1)
        """
        self.optimize_loop(ops, expected)

    def test_residual_call_invalidates_some_read_caches_1(self):
        ops = """
        [p1, i1, p2, i2]
        setfield_gc(p1, i1, descr=valuedescr)
        setfield_gc(p2, i2, descr=adescr)
        i3 = call_i(i1, descr=readadescr)
        setfield_gc(p1, i3, descr=valuedescr)
        setfield_gc(p2, i3, descr=adescr)
        jump(p1, i1, p2, i2)
        """
        expected = """
        [p1, i1, p2, i2]
        setfield_gc(p2, i2, descr=adescr)
        i3 = call_i(i1, descr=readadescr)
        setfield_gc(p1, i3, descr=valuedescr)
        setfield_gc(p2, i3, descr=adescr)
        jump(p1, i1, p2, i2)
        """
        self.optimize_loop(ops, expected)

    def test_residual_call_invalidates_some_read_caches_2(self):
        ops = """
        [p1, i1, p2, i2]
        setfield_gc(p1, i1, descr=valuedescr)
        setfield_gc(p2, i2, descr=adescr)
        i3 = call_i(i1, descr=writeadescr)
        setfield_gc(p1, i3, descr=valuedescr)
        setfield_gc(p2, i3, descr=adescr)
        jump(p1, i1, p2, i2)
        """
        expected = """
        [p1, i1, p2, i2]
        setfield_gc(p2, i2, descr=adescr)
        i3 = call_i(i1, descr=writeadescr)
        setfield_gc(p1, i3, descr=valuedescr)
        setfield_gc(p2, i3, descr=adescr)
        jump(p1, i1, p2, i2)
        """
        self.optimize_loop(ops, expected)

    def test_residual_call_invalidates_some_read_caches_3(self):
        ops = """
        [p1, i1, p2, i2]
        setfield_gc(p1, i1, descr=valuedescr)
        setfield_gc(p2, i2, descr=adescr)
        i3 = call_i(i1, descr=plaincalldescr)
        setfield_gc(p1, i3, descr=valuedescr)
        setfield_gc(p2, i3, descr=adescr)
        jump(p1, i1, p2, i2)
        """
        self.optimize_loop(ops, ops)

    def test_call_assembler_invalidates_caches(self):
        ops = '''
        [p1, i1]
        setfield_gc(p1, i1, descr=valuedescr)
        i3 = call_assembler_i(i1, descr=asmdescr)
        setfield_gc(p1, i3, descr=valuedescr)
        jump(p1, i3)
        '''
        self.optimize_loop(ops, ops)

    def test_call_pure_invalidates_caches(self):
        # CALL_PURE should still force the setfield_gc() to occur before it
        ops = '''
        [p1, i1]
        setfield_gc(p1, i1, descr=valuedescr)
        i3 = call_pure_i(p1, descr=plaincalldescr)
        setfield_gc(p1, i3, descr=valuedescr)
        jump(p1, i3)
        '''
        expected = '''
        [p1, i1]
        setfield_gc(p1, i1, descr=valuedescr)
        i3 = call_i(p1, descr=plaincalldescr)
        setfield_gc(p1, i3, descr=valuedescr)
        jump(p1, i3)
        '''
        self.optimize_loop(ops, expected)

    def test_call_pure_constant_folding(self):
        # CALL_PURE is not marked as is_always_pure(), because it is wrong
        # to call the function arbitrary many times at arbitrary points in
        # time.  Check that it is either constant-folded (and replaced by
        # the result of the call, recorded as the first arg), or turned into
        # a regular CALL.
        arg_consts = [ConstInt(i) for i in (123456, 4, 5, 6)]
        call_pure_results = {tuple(arg_consts): ConstInt(42)}
        ops = '''
        [i0, i1, i2]
        escape_n(i1)
        escape_n(i2)
        i3 = call_pure_i(123456, 4, 5, 6, descr=plaincalldescr)
        i4 = call_pure_i(123456, 4, i0, 6, descr=plaincalldescr)
        jump(i0, i3, i4)
        '''
        expected = '''
        [i0, i1, i2]
        escape_n(i1)
        escape_n(i2)
        i4 = call_i(123456, 4, i0, 6, descr=plaincalldescr)
        jump(i0, 42, i4)
        '''
        self.optimize_loop(ops, expected, call_pure_results)

    def test_vref_nonvirtual_nonescape(self):
        ops = """
        [p1]
        p2 = virtual_ref(p1, 5)
        virtual_ref_finish(p2, p1)
        jump(p1)
        """
        expected = """
        [p1]
        p0 = force_token()
        jump(p1)
        """
        self.optimize_loop(ops, expected)

    def test_vref_nonvirtual_escape(self):
        ops = """
        [p1]
        p2 = virtual_ref(p1, 5)
        escape_n(p2)
        virtual_ref_finish(p2, p1)
        jump(p1)
        """
        expected = """
        [p1]
        p0 = force_token()
        p2 = new_with_vtable(ConstClass(jit_virtual_ref_vtable))
        setfield_gc(p2, NULL, descr=virtualforceddescr)
        setfield_gc(p2, p0, descr=virtualtokendescr)
        escape_n(p2)
        setfield_gc(p2, p1, descr=virtualforceddescr)
        setfield_gc(p2, NULL, descr=virtualtokendescr)
        jump(p1)
        """
        # XXX we should optimize a bit more the case of a nonvirtual.
        # in theory it is enough to just do 'p2 = p1'.
        self.optimize_loop(ops, expected)

    def test_vref_virtual_1(self):
        ops = """
        [p0, i1]
        #
        p1 = new_with_vtable(ConstClass(node_vtable))
        p1b = new_with_vtable(ConstClass(node_vtable))
        setfield_gc(p1b, 252, descr=valuedescr)
        setfield_gc(p1, p1b, descr=nextdescr)
        #
        p2 = virtual_ref(p1, 3)
        setfield_gc(p0, p2, descr=nextdescr)
        call_may_force_n(i1, descr=mayforcevirtdescr)
        guard_not_forced() [i1]
        virtual_ref_finish(p2, p1)
        setfield_gc(p0, NULL, descr=nextdescr)
        jump(p0, i1)
        """
        expected = """
        [p0, i1]
        p3 = force_token()
        #
        p2 = new_with_vtable(ConstClass(jit_virtual_ref_vtable))
        setfield_gc(p2, NULL, descr=virtualforceddescr)
        setfield_gc(p2, p3, descr=virtualtokendescr)
        setfield_gc(p0, p2, descr=nextdescr)
        #
        call_may_force_n(i1, descr=mayforcevirtdescr)
        guard_not_forced() [i1]
        #
        setfield_gc(p0, NULL, descr=nextdescr)
        p1 = new_with_vtable(ConstClass(node_vtable))
        p1b = new_with_vtable(ConstClass(node_vtable))
        setfield_gc(p1b, 252, descr=valuedescr)
        setfield_gc(p1, p1b, descr=nextdescr)
        setfield_gc(p2, p1, descr=virtualforceddescr)
        setfield_gc(p2, NULL, descr=virtualtokendescr)
        jump(p0, i1)
        """
        self.optimize_loop(ops, expected)

    def test_vref_virtual_2(self):
        ops = """
        [p0, i1]
        #
        p1 = new_with_vtable(ConstClass(node_vtable))
        p1b = new_with_vtable(ConstClass(node_vtable))
        setfield_gc(p1b, i1, descr=valuedescr)
        setfield_gc(p1, p1b, descr=nextdescr)
        #
        p2 = virtual_ref(p1, 2)
        setfield_gc(p0, p2, descr=nextdescr)
        call_may_force_n(i1, descr=mayforcevirtdescr)
        guard_not_forced() [p2, p1]
        virtual_ref_finish(p2, p1)
        setfield_gc(p0, NULL, descr=nextdescr)
        jump(p0, i1)
        """
        expected = """
        [p0, i1]
        p3 = force_token()
        #
        p2 = new_with_vtable(ConstClass(jit_virtual_ref_vtable))
        setfield_gc(p2, NULL, descr=virtualforceddescr)
        setfield_gc(p2, p3, descr=virtualtokendescr)
        setfield_gc(p0, p2, descr=nextdescr)
        #
        call_may_force_n(i1, descr=mayforcevirtdescr)
        guard_not_forced() [p2, i1]
        #
        setfield_gc(p0, NULL, descr=nextdescr)
        p1 = new_with_vtable(ConstClass(node_vtable))
        p1b = new_with_vtable(ConstClass(node_vtable))
        setfield_gc(p1b, i1, descr=valuedescr)
        setfield_gc(p1, p1b, descr=nextdescr)
        setfield_gc(p2, p1, descr=virtualforceddescr)
        setfield_gc(p2, NULL, descr=virtualtokendescr)
        jump(p0, i1)
        """
        # the point of this test is that 'i1' should show up in the fail_args
        # of 'guard_not_forced', because it was stored in the virtual 'p1b'.
        self.optimize_loop(ops, expected)
        self.check_expanded_fail_descr('''p2, p1
            where p1 is a node_vtable, nextdescr=p1b
            where p1b is a node_vtable, valuedescr=i1
            ''', rop.GUARD_NOT_FORCED)

    def test_vref_virtual_and_lazy_setfield(self):
        ops = """
        [p0, i1]
        #
        p1 = new_with_vtable(ConstClass(node_vtable))
        p1b = new_with_vtable(ConstClass(node_vtable))
        setfield_gc(p1b, i1, descr=valuedescr)
        setfield_gc(p1, p1b, descr=nextdescr)
        #
        p2 = virtual_ref(p1, 2)
        setfield_gc(p0, p2, descr=refdescr)
        call_n(i1, descr=nonwritedescr)
        guard_no_exception() [p2, p1]
        virtual_ref_finish(p2, p1)
        setfield_gc(p0, NULL, descr=refdescr)
        jump(p0, i1)
        """
        expected = """
        [p0, i1]
        p3 = force_token()
        call_n(i1, descr=nonwritedescr)
        guard_no_exception() [p3, i1, p0]
        setfield_gc(p0, NULL, descr=refdescr)
        jump(p0, i1)
        """
        self.optimize_loop(ops, expected)
        # the fail_args contain [p3, i1, p0]:
        #  - p3 is from the virtual expansion of p2
        #  - i1 is from the virtual expansion of p1
        #  - p0 is from the extra pendingfields
        self.loop.inputargs[0].setref_base(self.nodeobjvalue)
        py.test.skip("XXX")
        self.check_expanded_fail_descr('''p2, p1
            p0.refdescr = p2
            where p2 is a jit_virtual_ref_vtable, virtualtokendescr=p3
            where p1 is a node_vtable, nextdescr=p1b
            where p1b is a node_vtable, valuedescr=i1
            ''', rop.GUARD_NO_EXCEPTION)

    def test_vref_virtual_after_finish(self):
        ops = """
        [i1]
        p1 = new_with_vtable(ConstClass(node_vtable))
        p2 = virtual_ref(p1, 7)
        escape_n(p2)
        virtual_ref_finish(p2, p1)
        call_may_force_n(i1, descr=mayforcevirtdescr)
        guard_not_forced() []
        jump(i1)
        """
        expected = """
        [i1]
        p3 = force_token()
        p2 = new_with_vtable(ConstClass(jit_virtual_ref_vtable))
        setfield_gc(p2, NULL, descr=virtualforceddescr)
        setfield_gc(p2, p3, descr=virtualtokendescr)
        escape_n(p2)
        p1 = new_with_vtable(ConstClass(node_vtable))
        setfield_gc(p2, p1, descr=virtualforceddescr)
        setfield_gc(p2, NULL, descr=virtualtokendescr)
        call_may_force_n(i1, descr=mayforcevirtdescr)
        guard_not_forced() []
        jump(i1)
        """
        self.optimize_loop(ops, expected)

    def test_vref_nonvirtual_and_lazy_setfield(self):
        ops = """
        [i1, p1]
        p2 = virtual_ref(p1, 23)
        escape_n(p2)
        virtual_ref_finish(p2, p1)
        call_may_force_n(i1, descr=mayforcevirtdescr)
        guard_not_forced() [i1]
        jump(i1, p1)
        """
        expected = """
        [i1, p1]
        p3 = force_token()
        p2 = new_with_vtable(ConstClass(jit_virtual_ref_vtable))
        setfield_gc(p2, NULL, descr=virtualforceddescr)
        setfield_gc(p2, p3, descr=virtualtokendescr)
        escape_n(p2)
        setfield_gc(p2, p1, descr=virtualforceddescr)
        setfield_gc(p2, NULL, descr=virtualtokendescr)
        call_may_force_n(i1, descr=mayforcevirtdescr)
        guard_not_forced() [i1]
        jump(i1, p1)
        """
        self.optimize_loop(ops, expected)

    def test_arraycopy_1(self):
        ops = '''
        [i0]
        p1 = new_array(3, descr=arraydescr)
        setarrayitem_gc(p1, 1, 1, descr=arraydescr)
        p2 = new_array(3, descr=arraydescr)
        setarrayitem_gc(p2, 1, 3, descr=arraydescr)
        call_n(0, p1, p2, 1, 1, 2, descr=arraycopydescr)
        i2 = getarrayitem_gc_i(p2, 1, descr=arraydescr)
        jump(i2)
        '''
        expected = '''
        [i0]
        jump(1)
        '''
        self.optimize_loop(ops, expected)

    def test_arraycopy_2(self):
        ops = '''
        [i0]
        p1 = new_array(3, descr=arraydescr)
        p2 = new_array(3, descr=arraydescr)
        setarrayitem_gc(p1, 0, i0, descr=arraydescr)
        setarrayitem_gc(p2, 0, 3, descr=arraydescr)
        call_n(0, p1, p2, 1, 1, 2, descr=arraycopydescr)
        i2 = getarrayitem_gc_i(p2, 0, descr=arraydescr)
        jump(i2)
        '''
        expected = '''
        [i0]
        jump(3)
        '''
        self.optimize_loop(ops, expected)

    def test_arraycopy_not_virtual(self):
        ops = '''
        [p0]
        p1 = new_array(3, descr=arraydescr)
        p2 = new_array(3, descr=arraydescr)
        setarrayitem_gc(p1, 2, 10, descr=arraydescr)
        setarrayitem_gc(p2, 2, 13, descr=arraydescr)
        call_n(0, p1, p2, 0, 0, 3, descr=arraycopydescr)
        jump(p2)
        '''
        expected = '''
        [p0]
        p2 = new_array(3, descr=arraydescr)
        setarrayitem_gc(p2, 2, 10, descr=arraydescr)
        jump(p2)
        '''
        self.optimize_loop(ops, expected)

    def test_arraycopy_not_virtual_2(self):
        ops = '''
        [p0]
        p1 = new_array(3, descr=arraydescr)
        call_n(0, p0, p1, 0, 0, 3, descr=arraycopydescr)
        i0 = getarrayitem_gc_i(p1, 0, descr=arraydescr)
        jump(i0)
        '''
        expected = '''
        [p0]
        i0 = getarrayitem_gc_i(p0, 0, descr=arraydescr)
        i1 = getarrayitem_gc_i(p0, 1, descr=arraydescr) # removed by the backend
        i2 = getarrayitem_gc_i(p0, 2, descr=arraydescr) # removed by the backend
        jump(i0)
        '''
        self.optimize_loop(ops, expected)

    def test_arraycopy_not_virtual_3(self):
        ops = '''
        [p0, p1]
        call_n(0, p0, p1, 0, 0, 3, descr=arraycopydescr)
        i0 = getarrayitem_gc_i(p1, 0, descr=arraydescr)
        jump(i0)
        '''
        expected = '''
        [p0, p1]
        i0 = getarrayitem_gc_i(p0, 0, descr=arraydescr)
        i1 = getarrayitem_gc_i(p0, 1, descr=arraydescr)
        i2 = getarrayitem_gc_i(p0, 2, descr=arraydescr)
        setarrayitem_gc(p1, 0, i0, descr=arraydescr)
        setarrayitem_gc(p1, 1, i1, descr=arraydescr)
        setarrayitem_gc(p1, 2, i2, descr=arraydescr)
        jump(i0)
        '''
        self.optimize_loop(ops, expected)

    def test_arraycopy_no_elem(self):
        """ this was actually observed in the wild
        """
        ops = '''
        [p1]
        p0 = new_array(0, descr=arraydescr)
        call_n(0, p0, p1, 0, 0, 0, descr=arraycopydescr)
        jump(p1)
        '''
        expected = '''
        [p1]
        jump(p1)
        '''
        self.optimize_loop(ops, expected)

    def test_bound_lt(self):
        ops = """
        [i0]
        i1 = int_lt(i0, 4)
        guard_true(i1) []
        i2 = int_lt(i0, 5)
        guard_true(i2) []
        jump(i0)
        """
        expected = """
        [i0]
        i1 = int_lt(i0, 4)
        guard_true(i1) []
        jump(i0)
        """
        self.optimize_loop(ops, expected)

    def test_bound_lt_noguard(self):
        ops = """
        [i0]
        i1 = int_lt(i0, 4)
        i2 = int_lt(i0, 5)
        jump(i2)
        """
        expected = """
        [i0]
        i1 = int_lt(i0, 4)
        i2 = int_lt(i0, 5)
        jump(i2)
        """
        self.optimize_loop(ops, expected)

    def test_bound_lt_noopt(self):
        ops = """
        [i0]
        i1 = int_lt(i0, 4)
        guard_false(i1) []
        i2 = int_lt(i0, 5)
        guard_true(i2) []
        jump(i0)
        """
        expected = """
        [i0]
        i1 = int_lt(i0, 4)
        guard_false(i1) []
        i2 = int_lt(i0, 5)
        guard_true(i2) []
        jump(4)
        """
        self.optimize_loop(ops, expected)

    def test_bound_lt_rev(self):
        ops = """
        [i0]
        i1 = int_lt(i0, 4)
        guard_false(i1) []
        i2 = int_gt(i0, 3)
        guard_true(i2) []
        jump(i0)
        """
        expected = """
        [i0]
        i1 = int_lt(i0, 4)
        guard_false(i1) []
        jump(i0)
        """
        self.optimize_loop(ops, expected)

    def test_bound_lt_tripple(self):
        ops = """
        [i0]
        i1 = int_lt(i0, 0)
        guard_true(i1) []
        i2 = int_lt(i0, 7)
        guard_true(i2) []
        i3 = int_lt(i0, 5)
        guard_true(i3) []
        jump(i0)
        """
        expected = """
        [i0]
        i1 = int_lt(i0, 0)
        guard_true(i1) []
        jump(i0)
        """
        self.optimize_loop(ops, expected)

    def test_bound_lt_add(self):
        ops = """
        [i0]
        i1 = int_lt(i0, 4)
        guard_true(i1) []
        i2 = int_add(i0, 10)
        i3 = int_lt(i2, 15)
        guard_true(i3) []
        jump(i0)
        """
        expected = """
        [i0]
        i1 = int_lt(i0, 4)
        guard_true(i1) []
        i2 = int_add(i0, 10)
        jump(i0)
        """
        self.optimize_loop(ops, expected)

    def test_bound_lt_add_before(self):
        ops = """
        [i0]
        i2 = int_add(i0, 10)
        i3 = int_lt(i2, 15)
        guard_true(i3) []
        i1 = int_lt(i0, 6)
        guard_true(i1) []
        jump(i0)
        """
        expected = """
        [i0]
        i2 = int_add(i0, 10)
        i3 = int_lt(i2, 15)
        guard_true(i3) []
        jump(i0)
        """
        self.optimize_loop(ops, expected)

    def test_bound_lt_add_ovf(self):
        ops = """
        [i0]
        i1 = int_lt(i0, 4)
        guard_true(i1) []
        i2 = int_add_ovf(i0, 10)
        guard_no_overflow() []
        i3 = int_lt(i2, 15)
        guard_true(i3) []
        jump(i0)
        """
        expected = """
        [i0]
        i1 = int_lt(i0, 4)
        guard_true(i1) []
        i2 = int_add(i0, 10)
        jump(i0)
        """
        self.optimize_loop(ops, expected)

    def test_bound_lt_add_ovf_before(self):
        ops = """
        [i0]
        i2 = int_add_ovf(i0, 10)
        guard_no_overflow() []
        i3 = int_lt(i2, 15)
        guard_true(i3) []
        i1 = int_lt(i0, 6)
        guard_true(i1) []
        jump(i0)
        """
        expected = """
        [i0]
        i2 = int_add_ovf(i0, 10)
        guard_no_overflow() []
        i3 = int_lt(i2, 15)
        guard_true(i3) []
        jump(i0)
        """
        self.optimize_loop(ops, expected)

    def test_bound_lt_sub(self):
        ops = """
        [i0]
        i1 = int_lt(i0, 4)
        guard_true(i1) []
        i1p = int_gt(i0, -4)
        guard_true(i1p) []
        i2 = int_sub(i0, 10)
        i3 = int_lt(i2, -5)
        guard_true(i3) []
        jump(i0)
        """
        expected = """
        [i0]
        i1 = int_lt(i0, 4)
        guard_true(i1) []
        i1p = int_gt(i0, -4)
        guard_true(i1p) []
        i2 = int_sub(i0, 10)
        jump(i0)
        """
        self.optimize_loop(ops, expected)

    def test_bound_lt_sub_before(self):
        ops = """
        [i0]
        i2 = int_sub(i0, 10)
        i3 = int_lt(i2, -5)
        guard_true(i3) []
        i1 = int_lt(i0, 5)
        guard_true(i1) []
        jump(i0)
        """
        expected = """
        [i0]
        i2 = int_sub(i0, 10)
        i3 = int_lt(i2, -5)
        guard_true(i3) []
        jump(i0)
        """
        self.optimize_loop(ops, expected)

    def test_bound_ltle(self):
        ops = """
        [i0]
        i1 = int_lt(i0, 4)
        guard_true(i1) []
        i2 = int_le(i0, 3)
        guard_true(i2) []
        jump(i0)
        """
        expected = """
        [i0]
        i1 = int_lt(i0, 4)
        guard_true(i1) []
        jump(i0)
        """
        self.optimize_loop(ops, expected)

    def test_bound_lelt(self):
        ops = """
        [i0]
        i1 = int_le(i0, 4)
        guard_true(i1) []
        i2 = int_lt(i0, 5)
        guard_true(i2) []
        jump(i0)
        """
        expected = """
        [i0]
        i1 = int_le(i0, 4)
        guard_true(i1) []
        jump(i0)
        """
        self.optimize_loop(ops, expected)

    def test_bound_gt(self):
        ops = """
        [i0]
        i1 = int_gt(i0, 5)
        guard_true(i1) []
        i2 = int_gt(i0, 4)
        guard_true(i2) []
        jump(i0)
        """
        expected = """
        [i0]
        i1 = int_gt(i0, 5)
        guard_true(i1) []
        jump(i0)
        """
        self.optimize_loop(ops, expected)

    def test_bound_gtge(self):
        ops = """
        [i0]
        i1 = int_gt(i0, 5)
        guard_true(i1) []
        i2 = int_ge(i0, 6)
        guard_true(i2) []
        jump(i0)
        """
        expected = """
        [i0]
        i1 = int_gt(i0, 5)
        guard_true(i1) []
        jump(i0)
        """
        self.optimize_loop(ops, expected)

    def test_bound_gegt(self):
        ops = """
        [i0]
        i1 = int_ge(i0, 5)
        guard_true(i1) []
        i2 = int_gt(i0, 4)
        guard_true(i2) []
        jump(i0)
        """
        expected = """
        [i0]
        i1 = int_ge(i0, 5)
        guard_true(i1) []
        jump(i0)
        """
        self.optimize_loop(ops, expected)

    def test_bound_ovf(self):
        ops = """
        [i0]
        i1 = int_ge(i0, 0)
        guard_true(i1) []
        i2 = int_lt(i0, 10)
        guard_true(i2) []
        i3 = int_add_ovf(i0, 1)
        guard_no_overflow() []
        jump(i3)
        """
        expected = """
        [i0]
        i1 = int_ge(i0, 0)
        guard_true(i1) []
        i2 = int_lt(i0, 10)
        guard_true(i2) []
        i3 = int_add(i0, 1)
        jump(i3)
        """
        self.optimize_loop(ops, expected)

    def test_bound_arraylen(self):
        ops = """
        [i0, p0]
        p1 = new_array(i0, descr=arraydescr)
        i1 = arraylen_gc(p1)
        i2 = int_gt(i1, -1)
        guard_true(i2) []
        setarrayitem_gc(p0, 0, p1, descr=arraydescr)
        jump(i0, p0)
        """
        # The dead arraylen_gc will be eliminated by the backend.
        expected = """
        [i0, p0]
        p1 = new_array(i0, descr=arraydescr)
        i1 = arraylen_gc(p1)
        setarrayitem_gc(p0, 0, p1, descr=arraydescr)
        jump(i0, p0)
        """
        self.optimize_loop(ops, expected)

    def test_bound_strlen(self):
        ops = """
        [p0]
        i0 = strlen(p0)
        i1 = int_ge(i0, 0)
        guard_true(i1) []
        jump(p0)
        """
        # The dead strlen will be eliminated be the backend.
        expected = """
        [p0]
        i0 = strlen(p0)
        jump(p0)
        """
        self.optimize_strunicode_loop(ops, expected)

    def test_addsub_const(self):
        ops = """
        [i0]
        i1 = int_add(i0, 1)
        i2 = int_sub(i1, 1)
        i3 = int_add(i2, 1)
        i4 = int_mul(i2, i3)
        jump(i4)
        """
        expected = """
        [i0]
        i1 = int_add(i0, 1)
        i4 = int_mul(i0, i1)
        jump(i4)
        """
        self.optimize_loop(ops, expected)

    def test_addsub_int(self):
        ops = """
        [i0, i10]
        i1 = int_add(i0, i10)
        i2 = int_sub(i1, i10)
        i3 = int_add(i2, i10)
        i4 = int_add(i2, i3)
        jump(i4, i10)
        """
        expected = """
        [i0, i10]
        i1 = int_add(i0, i10)
        i4 = int_add(i0, i1)
        jump(i4, i10)
        """
        self.optimize_loop(ops, expected)

    def test_addsub_int2(self):
        ops = """
        [i0, i10]
        i1 = int_add(i10, i0)
        i2 = int_sub(i1, i10)
        i3 = int_add(i10, i2)
        i4 = int_add(i2, i3)
        jump(i4, i10)
        """
        expected = """
        [i0, i10]
        i1 = int_add(i10, i0)
        i4 = int_add(i0, i1)
        jump(i4, i10)
        """
        self.optimize_loop(ops, expected)

    def test_int_add_commutative(self):
        ops = """
        [i0, i1]
        i2 = int_add(i0, i1)
        i3 = int_add(i1, i0)
        jump(i2, i3)
        """
        expected = """
        [i0, i1]
        i2 = int_add(i0, i1)
        jump(i2, i2)
        """
        self.optimize_loop(ops, expected)

    def test_framestackdepth_overhead(self):
        ops = """
        [p0, i22]
        i1 = getfield_gc_i(p0, descr=valuedescr)
        i2 = int_gt(i1, i22)
        guard_false(i2) []
        i3 = int_add(i1, 1)
        setfield_gc(p0, i3, descr=valuedescr)
        i4 = int_sub(i3, 1)
        setfield_gc(p0, i4, descr=valuedescr)
        i5 = int_gt(i4, i22)
        guard_false(i5) []
        i6 = int_add(i4, 1)
        p331 = force_token()
        i7 = int_sub(i6, 1)
        setfield_gc(p0, i7, descr=valuedescr)
        jump(p0, i22)
        """
        expected = """
        [p0, i22]
        i1 = getfield_gc_i(p0, descr=valuedescr)
        i2 = int_gt(i1, i22)
        guard_false(i2) []
        i3 = int_add(i1, 1)
        p331 = force_token()
        jump(p0, i22)
        """
        self.optimize_loop(ops, expected)

    def test_addsub_ovf(self):
        ops = """
        [i0]
        i1 = int_add_ovf(i0, 10)
        guard_no_overflow() []
        i2 = int_sub_ovf(i1, 5)
        guard_no_overflow() []
        jump(i2)
        """
        expected = """
        [i0]
        i1 = int_add_ovf(i0, 10)
        guard_no_overflow() []
        i2 = int_sub(i1, 5)
        jump(i2)
        """
        self.optimize_loop(ops, expected)

    def test_subadd_ovf(self):
        ops = """
        [i0]
        i1 = int_sub_ovf(i0, 10)
        guard_no_overflow() []
        i2 = int_add_ovf(i1, 5)
        guard_no_overflow() []
        jump(i2)
        """
        expected = """
        [i0]
        i1 = int_sub_ovf(i0, 10)
        guard_no_overflow() []
        i2 = int_add(i1, 5)
        jump(i2)
        """
        self.optimize_loop(ops, expected)

    def test_sub_identity(self):
        ops = """
        [i0]
        i1 = int_sub(i0, i0)
        i2 = int_sub(i1, i0)
        jump(i1, i2)
        """
        expected = """
        [i0]
        i2 = int_neg(i0)
        jump(0, i2)
        """
        self.optimize_loop(ops, expected)

    def test_shift_zero(self):
        ops = """
        [i0]
        i1 = int_lshift(0, i0)
        i2 = int_rshift(0, i0)
        jump(i1, i2)
        """
        expected = """
        [i0]
        jump(0, 0)
        """
        self.optimize_loop(ops, expected)

    def test_bound_and(self):
        ops = """
        [i0]
        i1 = int_and(i0, 255)
        i2 = int_lt(i1, 500)
        guard_true(i2) []
        i3 = int_le(i1, 255)
        guard_true(i3) []
        i4 = int_gt(i1, -1)
        guard_true(i4) []
        i5 = int_ge(i1, 0)
        guard_true(i5) []
        i6 = int_lt(i1, 0)
        guard_false(i6) []
        i7 = int_le(i1, -1)
        guard_false(i7) []
        i8 = int_gt(i1, 255)
        guard_false(i8) []
        i9 = int_ge(i1, 500)
        guard_false(i9) []
        i12 = int_lt(i1, 100)
        guard_true(i12) []
        i13 = int_le(i1, 90)
        guard_true(i13) []
        i14 = int_gt(i1, 10)
        guard_true(i14) []
        i15 = int_ge(i1, 20)
        guard_true(i15) []
        jump(i1)
        """
        expected = """
        [i0]
        i1 = int_and(i0, 255)
        i12 = int_lt(i1, 100)
        guard_true(i12) []
        i13 = int_le(i1, 90)
        guard_true(i13) []
        i14 = int_gt(i1, 10)
        guard_true(i14) []
        i15 = int_ge(i1, 20)
        guard_true(i15) []
        jump(i1)
        """
        self.optimize_loop(ops, expected)

    def test_subsub_ovf(self):
        ops = """
        [i0]
        i1 = int_sub_ovf(1, i0)
        guard_no_overflow() []
        i2 = int_gt(i1, 1)
        guard_true(i2) []
        i3 = int_sub_ovf(1, i0)
        guard_no_overflow() []
        i4 = int_gt(i3, 1)
        guard_true(i4) []
        jump(i0)
        """
        expected = """
        [i0]
        i1 = int_sub_ovf(1, i0)
        guard_no_overflow() []
        i2 = int_gt(i1, 1)
        guard_true(i2) []
        jump(i0)
        """
        self.optimize_loop(ops, expected)

    def test_bound_eq(self):
        ops = """
        [i0, i1]
        i2 = int_le(i0, 4)
        guard_true(i2) []
        i3 = int_eq(i0, i1)
        guard_true(i3) []
        i4 = int_lt(i1, 5)
        guard_true(i4) []
        jump(i0, i1)
        """
        expected = """
        [i0, i1]
        i2 = int_le(i0, 4)
        guard_true(i2) []
        i3 = int_eq(i0, i1)
        guard_true(i3) []
        jump(i0, i1)
        """
        self.optimize_loop(ops, expected)

    def test_bound_eq_const(self):
        ops = """
        [i0]
        i1 = int_eq(i0, 7)
        guard_true(i1) []
        i2 = int_add(i0, 3)
        jump(i2)
        """
        expected = """
        [i0]
        i1 = int_eq(i0, 7)
        guard_true(i1) []
        jump(10)

        """
        self.optimize_loop(ops, expected)

    def test_bound_eq_const_not(self):
        ops = """
        [i0]
        i1 = int_eq(i0, 7)
        guard_false(i1) []
        i2 = int_add(i0, 3)
        jump(i2)
        """
        expected = """
        [i0]
        i1 = int_eq(i0, 7)
        guard_false(i1) []
        i2 = int_add(i0, 3)
        jump(i2)

        """
        self.optimize_loop(ops, expected)

    def test_bound_ne_const(self):
        ops = """
        [i0]
        i1 = int_ne(i0, 7)
        guard_false(i1) []
        i2 = int_add(i0, 3)
        jump(i2)
        """
        expected = """
        [i0]
        i1 = int_ne(i0, 7)
        guard_false(i1) []
        jump(10)

        """
        self.optimize_loop(ops, expected)

    def test_bound_ne_const_not(self):
        ops = """
        [i0]
        i1 = int_ne(i0, 7)
        guard_true(i1) []
        i2 = int_add(i0, 3)
        jump(i2)
        """
        expected = """
        [i0]
        i1 = int_ne(i0, 7)
        guard_true(i1) []
        i2 = int_add(i0, 3)
        jump(i2)
        """
        self.optimize_loop(ops, expected)

    def test_bound_ltne(self):
        ops = """
        [i0, i1]
        i2 = int_lt(i0, 7)
        guard_true(i2) []
        i3 = int_ne(i0, 10)
        guard_true(i2) []
        jump(i0, i1)
        """
        expected = """
        [i0, i1]
        i2 = int_lt(i0, 7)
        guard_true(i2) []
        jump(i0, i1)
        """
        self.optimize_loop(ops, expected)

    def test_bound_lege_const(self):
        ops = """
        [i0]
        i1 = int_ge(i0, 7)
        guard_true(i1) []
        i2 = int_le(i0, 7)
        guard_true(i2) []
        i3 = int_add(i0, 3)
        jump(i3)
        """
        expected = """
        [i0]
        i1 = int_ge(i0, 7)
        guard_true(i1) []
        i2 = int_le(i0, 7)
        guard_true(i2) []
        jump(10)

        """
        self.optimize_loop(ops, expected)

    def test_mul_ovf(self):
        ops = """
        [i0, i1]
        i2 = int_and(i0, 255)
        i3 = int_lt(i1, 5)
        guard_true(i3) []
        i4 = int_gt(i1, -10)
        guard_true(i4) []
        i5 = int_mul_ovf(i2, i1)
        guard_no_overflow() []
        i6 = int_lt(i5, -2550)
        guard_false(i6) []
        i7 = int_ge(i5, 1276)
        guard_false(i7) []
        i8 = int_gt(i5, 126)
        guard_true(i8) []
        jump(i0, i1)
        """
        expected = """
        [i0, i1]
        i2 = int_and(i0, 255)
        i3 = int_lt(i1, 5)
        guard_true(i3) []
        i4 = int_gt(i1, -10)
        guard_true(i4) []
        i5 = int_mul(i2, i1)
        i8 = int_gt(i5, 126)
        guard_true(i8) []
        jump(i0, i1)
        """
        self.optimize_loop(ops, expected)

    def test_mul_ovf_before(self):
        ops = """
        [i0, i1]
        i2 = int_and(i0, 255)
        i22 = int_add(i2, 1)
        i3 = int_mul_ovf(i22, i1)
        guard_no_overflow() []
        i4 = int_lt(i3, 10)
        guard_true(i4) []
        i5 = int_gt(i3, 2)
        guard_true(i5) []
        i6 = int_lt(i1, 0)
        guard_false(i6) []
        jump(i0, i1)
        """
        expected = """
        [i0, i1]
        i2 = int_and(i0, 255)
        i22 = int_add(i2, 1)
        i3 = int_mul_ovf(i22, i1)
        guard_no_overflow() []
        i4 = int_lt(i3, 10)
        guard_true(i4) []
        i5 = int_gt(i3, 2)
        guard_true(i5) []
        jump(i0, i1)
        """
        self.optimize_loop(ops, expected)

    def test_sub_ovf_before(self):
        ops = """
        [i0, i1]
        i2 = int_and(i0, 255)
        i3 = int_sub_ovf(i2, i1)
        guard_no_overflow() []
        i4 = int_le(i3, 10)
        guard_true(i4) []
        i5 = int_ge(i3, 2)
        guard_true(i5) []
        i6 = int_lt(i1, -10)
        guard_false(i6) []
        i7 = int_gt(i1, 253)
        guard_false(i7) []
        jump(i0, i1)
        """
        expected = """
        [i0, i1]
        i2 = int_and(i0, 255)
        i3 = int_sub_ovf(i2, i1)
        guard_no_overflow() []
        i4 = int_le(i3, 10)
        guard_true(i4) []
        i5 = int_ge(i3, 2)
        guard_true(i5) []
        jump(i0, i1)
        """
        self.optimize_loop(ops, expected)

    # ----------
    def optimize_strunicode_loop(self, ops, optops):
        # check with the arguments passed in
        self.optimize_loop(ops, optops)
        # check with replacing 'str' with 'unicode' everywhere
        self.optimize_loop(ops.replace('str','unicode').replace('s"', 'u"'),
                           optops.replace('str','unicode').replace('s"', 'u"'))

    def test_newstr_1(self):
        ops = """
        [i0]
        p1 = newstr(1)
        strsetitem(p1, 0, i0)
        i1 = strgetitem(p1, 0)
        jump(i1)
        """
        expected = """
        [i0]
        jump(i0)
        """
        self.optimize_strunicode_loop(ops, expected)

    def test_newstr_2(self):
        ops = """
        [i0, i1]
        p1 = newstr(2)
        strsetitem(p1, 0, i0)
        strsetitem(p1, 1, i1)
        i2 = strgetitem(p1, 1)
        i3 = strgetitem(p1, 0)
        jump(i2, i3)
        """
        expected = """
        [i0, i1]
        jump(i1, i0)
        """
        self.optimize_strunicode_loop(ops, expected)

    def test_str_concat_1(self):
        ops = """
        [p1, p2]
        p3 = call_r(0, p1, p2, descr=strconcatdescr)
        jump(p2, p3)
        """
        expected = """
        [p1, p2]
        i1 = strlen(p1)
        i2 = strlen(p2)
        i3 = int_add(i1, i2)
        p3 = newstr(i3)
        copystrcontent(p1, p3, 0, 0, i1)
        copystrcontent(p2, p3, 0, i1, i2)
        jump(p2, p3)
        """
        self.optimize_strunicode_loop(ops, expected)

    def test_str_concat_vstr2_str(self):
        ops = """
        [i0, i1, p2]
        p1 = newstr(2)
        strsetitem(p1, 0, i0)
        strsetitem(p1, 1, i1)
        p3 = call_r(0, p1, p2, descr=strconcatdescr)
        jump(i1, i0, p3)
        """
        expected = """
        [i0, i1, p2]
        i2 = strlen(p2)
        i3 = int_add(2, i2)
        p3 = newstr(i3)
        strsetitem(p3, 0, i0)
        strsetitem(p3, 1, i1)
        copystrcontent(p2, p3, 0, 2, i2)
        jump(i1, i0, p3)
        """
        self.optimize_strunicode_loop(ops, expected)

    def test_str_concat_str_vstr2(self):
        ops = """
        [i0, i1, p2]
        p1 = newstr(2)
        strsetitem(p1, 0, i0)
        strsetitem(p1, 1, i1)
        p3 = call_r(0, p2, p1, descr=strconcatdescr)
        jump(i1, i0, p3)
        """
        expected = """
        [i0, i1, p2]
        i2 = strlen(p2)
        i3 = int_add(i2, 2)
        p3 = newstr(i3)
        copystrcontent(p2, p3, 0, 0, i2)
        strsetitem(p3, i2, i0)
        i5 = int_add(i2, 1)
        strsetitem(p3, i5, i1)
        i6 = int_add(i5, 1)      # will be killed by the backend
        jump(i1, i0, p3)
        """
        self.optimize_strunicode_loop(ops, expected)

    def test_str_concat_str_str_str(self):
        ops = """
        [p1, p2, p3]
        p4 = call_r(0, p1, p2, descr=strconcatdescr)
        p5 = call_r(0, p4, p3, descr=strconcatdescr)
        jump(p2, p3, p5)
        """
        expected = """
        [p1, p2, p3]
        i1 = strlen(p1)
        i2 = strlen(p2)
        i12 = int_add(i1, i2)
        i3 = strlen(p3)
        i123 = int_add(i12, i3)
        p5 = newstr(i123)
        copystrcontent(p1, p5, 0, 0, i1)
        copystrcontent(p2, p5, 0, i1, i2)
        copystrcontent(p3, p5, 0, i12, i3)
        jump(p2, p3, p5)
        """
        self.optimize_strunicode_loop(ops, expected)

    def test_str_concat_str_cstr1(self):
        ops = """
        [p2]
        p3 = call_r(0, p2, s"x", descr=strconcatdescr)
        jump(p3)
        """
        expected = """
        [p2]
        i2 = strlen(p2)
        i3 = int_add(i2, 1)
        p3 = newstr(i3)
        copystrcontent(p2, p3, 0, 0, i2)
        strsetitem(p3, i2, 120)     # == ord('x')
        jump(p3)
        """
        self.optimize_strunicode_loop(ops, expected)

    def test_str_concat_consts(self):
        ops = """
        []
        p1 = same_as_r(s"ab")
        p2 = same_as_r(s"cde")
        p3 = call_r(0, p1, p2, descr=strconcatdescr)
        escape_n(p3)
        jump()
        """
        expected = """
        []
        escape_n(s"abcde")
        jump()
        """
        self.optimize_strunicode_loop(ops, expected)

    def test_str_concat_constant_lengths(self):
        ops = """
        [i0]
        p0 = newstr(1)
        strsetitem(p0, 0, i0)
        p1 = newstr(0)
        p2 = call_r(0, p0, p1, descr=strconcatdescr)
        i1 = call_i(0, p2, p0, descr=strequaldescr)
        finish(i1)
        """
        expected = """
        [i0]
        finish(1)
        """
        self.optimize_strunicode_loop(ops, expected)

    def test_str_concat_constant_lengths_2(self):
        ops = """
        [i0]
        p0 = newstr(0)
        p1 = newstr(1)
        strsetitem(p1, 0, i0)
        p2 = call_r(0, p0, p1, descr=strconcatdescr)
        i1 = call_i(0, p2, p1, descr=strequaldescr)
        finish(i1)
        """
        expected = """
        [i0]
        finish(1)
        """
        self.optimize_strunicode_loop(ops, expected)

    def test_str_slice_1(self):
        ops = """
        [p1, i1, i2]
        p2 = call_r(0, p1, i1, i2, descr=strslicedescr)
        jump(p2, i1, i2)
        """
        expected = """
        [p1, i1, i2]
        i3 = int_sub(i2, i1)
        p2 = newstr(i3)
        copystrcontent(p1, p2, i1, 0, i3)
        jump(p2, i1, i2)
        """
        self.optimize_strunicode_loop(ops, expected)

    def test_str_slice_2(self):
        ops = """
        [p1, i2]
        p2 = call_r(0, p1, 0, i2, descr=strslicedescr)
        jump(p2, i2)
        """
        expected = """
        [p1, i2]
        p2 = newstr(i2)
        copystrcontent(p1, p2, 0, 0, i2)
        jump(p2, i2)
        """
        self.optimize_strunicode_loop(ops, expected)

    def test_str_slice_3(self):
        ops = """
        [p1, i1, i2, i3, i4]
        p2 = call_r(0, p1, i1, i2, descr=strslicedescr)
        p3 = call_r(0, p2, i3, i4, descr=strslicedescr)
        jump(p3, i1, i2, i3, i4)
        """
        expected = """
        [p1, i1, i2, i3, i4]
        i0 = int_sub(i2, i1)     # killed by the backend
        i5 = int_sub(i4, i3)
        i6 = int_add(i1, i3)
        p3 = newstr(i5)
        copystrcontent(p1, p3, i6, 0, i5)
        jump(p3, i1, i2, i3, i4)
        """
        self.optimize_strunicode_loop(ops, expected)

    def test_str_slice_getitem1(self):
        ops = """
        [p1, i1, i2, i3]
        p2 = call_r(0, p1, i1, i2, descr=strslicedescr)
        i4 = strgetitem(p2, i3)
        escape_n(i4)
        jump(p1, i1, i2, i3)
        """
        expected = """
        [p1, i1, i2, i3]
        i6 = int_sub(i2, i1)      # killed by the backend
        i5 = int_add(i1, i3)
        i4 = strgetitem(p1, i5)
        escape_n(i4)
        jump(p1, i1, i2, i3)
        """
        self.optimize_strunicode_loop(ops, expected)

    def test_str_slice_plain(self):
        ops = """
        [i3, i4]
        p1 = newstr(2)
        strsetitem(p1, 0, i3)
        strsetitem(p1, 1, i4)
        p2 = call_r(0, p1, 1, 2, descr=strslicedescr)
        i5 = strgetitem(p2, 0)
        escape_n(i5)
        jump(i3, i4)
        """
        expected = """
        [i3, i4]
        escape_n(i4)
        jump(i3, i4)
        """
        self.optimize_strunicode_loop(ops, expected)

    def test_str_slice_concat(self):
        ops = """
        [p1, i1, i2, p2]
        p3 = call_r(0, p1, i1, i2, descr=strslicedescr)
        p4 = call_r(0, p3, p2, descr=strconcatdescr)
        jump(p4, i1, i2, p2)
        """
        expected = """
        [p1, i1, i2, p2]
        i3 = int_sub(i2, i1)     # length of p3
        i4 = strlen(p2)
        i5 = int_add(i3, i4)
        p4 = newstr(i5)
        copystrcontent(p1, p4, i1, 0, i3)
        copystrcontent(p2, p4, 0, i3, i4)
        jump(p4, i1, i2, p2)
        """
        self.optimize_strunicode_loop(ops, expected)

    def test_str_slice_plain_virtual(self):
        ops = """
        []
        p0 = newstr(11)
        copystrcontent(s"hello world", p0, 0, 0, 11)
        p1 = call_r(0, p0, 0, 5, descr=strslicedescr)
        finish(p1)
        """
        expected = """
        []
        finish(s"hello")
        """
        self.optimize_strunicode_loop(ops, expected)

    # ----------
    def optimize_strunicode_loop_extradescrs(self, ops, optops):
        class FakeCallInfoCollection:
            def callinfo_for_oopspec(self, oopspecindex):
                calldescrtype = type(LLtypeMixin.strequaldescr)
                effectinfotype = type(LLtypeMixin.strequaldescr.get_extra_info())
                for value in LLtypeMixin.__dict__.values():
                    if isinstance(value, calldescrtype):
                        extra = value.get_extra_info()
                        if (extra and isinstance(extra, effectinfotype) and
                            extra.oopspecindex == oopspecindex):
                            # returns 0 for 'func' in this test
                            return value, 0
                raise AssertionError("not found: oopspecindex=%d" %
                                     oopspecindex)
        #
        self.callinfocollection = FakeCallInfoCollection()
        self.optimize_strunicode_loop(ops, optops)

    def test_str_equal_noop1(self):
        ops = """
        [p1, p2]
        i0 = call_i(0, p1, p2, descr=strequaldescr)
        escape_n(i0)
        jump(p1, p2)
        """
        self.optimize_strunicode_loop_extradescrs(ops, ops)

    def test_str_equal_noop2(self):
        ops = """
        [p1, p2, p3]
        p4 = call_r(0, p1, p2, descr=strconcatdescr)
        i0 = call_i(0, p3, p4, descr=strequaldescr)
        escape_n(i0)
        jump(p1, p2, p3)
        """
        expected = """
        [p1, p2, p3]
        i1 = strlen(p1)
        i2 = strlen(p2)
        i3 = int_add(i1, i2)
        p4 = newstr(i3)
        copystrcontent(p1, p4, 0, 0, i1)
        copystrcontent(p2, p4, 0, i1, i2)
        i0 = call_i(0, p3, p4, descr=strequaldescr)
        escape_n(i0)
        jump(p1, p2, p3)
        """
        self.optimize_strunicode_loop_extradescrs(ops, expected)

    def test_str_equal_slice1(self):
        ops = """
        [p1, i1, i2, p3]
        p4 = call_r(0, p1, i1, i2, descr=strslicedescr)
        i0 = call_i(0, p4, p3, descr=strequaldescr)
        escape_n(i0)
        jump(p1, i1, i2, p3)
        """
        expected = """
        [p1, i1, i2, p3]
        i3 = int_sub(i2, i1)
        i0 = call_i(0, p1, i1, i3, p3, descr=streq_slice_checknull_descr)
        escape_n(i0)
        jump(p1, i1, i2, p3)
        """
        self.optimize_strunicode_loop_extradescrs(ops, expected)

    def test_str_equal_slice2(self):
        ops = """
        [p1, i1, i2, p3]
        p4 = call_r(0, p1, i1, i2, descr=strslicedescr)
        i0 = call_i(0, p3, p4, descr=strequaldescr)
        escape_n(i0)
        jump(p1, i1, i2, p3)
        """
        expected = """
        [p1, i1, i2, p3]
        i4 = int_sub(i2, i1)
        i0 = call_i(0, p1, i1, i4, p3, descr=streq_slice_checknull_descr)
        escape_n(i0)
        jump(p1, i1, i2, p3)
        """
        self.optimize_strunicode_loop_extradescrs(ops, expected)

    def test_str_equal_slice3(self):
        ops = """
        [p1, i1, i2, p3]
        guard_nonnull(p3) []
        p4 = call_r(0, p1, i1, i2, descr=strslicedescr)
        i0 = call_i(0, p3, p4, descr=strequaldescr)
        escape_n(i0)
        jump(p1, i1, i2, p3)
        """
        expected = """
        [p1, i1, i2, p3]
        guard_nonnull(p3) []
        i4 = int_sub(i2, i1)
        i0 = call_i(0, p1, i1, i4, p3, descr=streq_slice_nonnull_descr)
        escape_n(i0)
        jump(p1, i1, i2, p3)
        """
        self.optimize_strunicode_loop_extradescrs(ops, expected)

    def test_str_equal_slice4(self):
        ops = """
        [p1, i1, i2]
        p3 = call_r(0, p1, i1, i2, descr=strslicedescr)
        i0 = call_i(0, p3, s"x", descr=strequaldescr)
        escape_n(i0)
        jump(p1, i1, i2)
        """
        expected = """
        [p1, i1, i2]
        i3 = int_sub(i2, i1)
        i0 = call_i(0, p1, i1, i3, 120, descr=streq_slice_char_descr)
        escape_n(i0)
        jump(p1, i1, i2)
        """
        self.optimize_strunicode_loop_extradescrs(ops, expected)

    def test_str_equal_slice5(self):
        ops = """
        [p1, i1, i2, i3]
        p4 = call_r(0, p1, i1, i2, descr=strslicedescr)
        p5 = newstr(1)
        strsetitem(p5, 0, i3)
        i0 = call_i(0, p5, p4, descr=strequaldescr)
        escape_n(i0)
        jump(p1, i1, i2, i3)
        """
        expected = """
        [p1, i1, i2, i3]
        i4 = int_sub(i2, i1)
        i0 = call_i(0, p1, i1, i4, i3, descr=streq_slice_char_descr)
        escape_n(i0)
        jump(p1, i1, i2, i3)
        """
        self.optimize_strunicode_loop_extradescrs(ops, expected)

    def test_str_equal_none1(self):
        ops = """
        [p1]
        i0 = call_i(0, p1, NULL, descr=strequaldescr)
        escape_n(i0)
        jump(p1)
        """
        expected = """
        [p1]
        i0 = ptr_eq(p1, NULL)
        escape_n(i0)
        jump(p1)
        """
        self.optimize_strunicode_loop_extradescrs(ops, expected)

    def test_str_equal_none2(self):
        ops = """
        [p1]
        i0 = call_i(0, NULL, p1, descr=strequaldescr)
        escape_n(i0)
        jump(p1)
        """
        expected = """
        [p1]
        i0 = ptr_eq(p1, NULL)
        escape_n(i0)
        jump(p1)
        """
        self.optimize_strunicode_loop_extradescrs(ops, expected)

    def test_str_equal_nonnull1(self):
        ops = """
        [p1]
        guard_nonnull(p1) []
        i0 = call_i(0, p1, s"hello world", descr=strequaldescr)
        escape_n(i0)
        jump(p1)
        """
        expected = """
        [p1]
        guard_nonnull(p1) []
        i0 = call_i(0, p1, s"hello world", descr=streq_nonnull_descr)
        escape_n(i0)
        jump(p1)
        """
        self.optimize_strunicode_loop_extradescrs(ops, expected)

    def test_str_equal_nonnull2(self):
        ops = """
        [p1]
        guard_nonnull(p1) []
        i0 = call_i(0, p1, s"", descr=strequaldescr)
        escape_n(i0)
        jump(p1)
        """
        expected = """
        [p1]
        guard_nonnull(p1) []
        i1 = strlen(p1)
        i0 = int_eq(i1, 0)
        escape_n(i0)
        jump(p1)
        """
        self.optimize_strunicode_loop_extradescrs(ops, expected)

    def test_str_equal_nonnull3(self):
        ops = """
        [p1]
        guard_nonnull(p1) []
        i0 = call_i(0, p1, s"x", descr=strequaldescr)
        escape_n(i0)
        jump(p1)
        """
        expected = """
        [p1]
        guard_nonnull(p1) []
        i0 = call_i(0, p1, 120, descr=streq_nonnull_char_descr)
        escape_n(i0)
        jump(p1)
        """
        self.optimize_strunicode_loop_extradescrs(ops, expected)

    def test_str_equal_nonnull4(self):
        ops = """
        [p1, p2]
        p4 = call_r(0, p1, p2, descr=strconcatdescr)
        i0 = call_i(0, s"hello world", p4, descr=strequaldescr)
        escape_n(i0)
        jump(p1, p2)
        """
        expected = """
        [p1, p2]
        i1 = strlen(p1)
        i2 = strlen(p2)
        i3 = int_add(i1, i2)
        p4 = newstr(i3)
        copystrcontent(p1, p4, 0, 0, i1)
        copystrcontent(p2, p4, 0, i1, i2)
        i0 = call_i(0, s"hello world", p4, descr=streq_nonnull_descr)
        escape_n(i0)
        jump(p1, p2)
        """
        self.optimize_strunicode_loop_extradescrs(ops, expected)

    def test_str_equal_chars0(self):
        ops = """
        [i1]
        p1 = newstr(0)
        i0 = call_i(0, p1, s"", descr=strequaldescr)
        escape_n(i0)
        jump(i1)
        """
        expected = """
        [i1]
        escape_n(1)
        jump(i1)
        """
        self.optimize_strunicode_loop_extradescrs(ops, expected)

    def test_str_equal_chars1(self):
        ops = """
        [i1]
        p1 = newstr(1)
        strsetitem(p1, 0, i1)
        i0 = call_i(0, p1, s"x", descr=strequaldescr)
        escape_n(i0)
        jump(i1)
        """
        expected = """
        [i1]
        i0 = int_eq(i1, 120)     # ord('x')
        escape_n(i0)
        jump(i1)
        """
        self.optimize_strunicode_loop_extradescrs(ops, expected)

    def test_str_equal_chars2(self):
        ops = """
        [i1, i2]
        p1 = newstr(2)
        strsetitem(p1, 0, i1)
        strsetitem(p1, 1, i2)
        i0 = call_i(0, p1, s"xy", descr=strequaldescr)
        escape_n(i0)
        jump(i1, i2)
        """
        expected = """
        [i1, i2]
        p1 = newstr(2)
        strsetitem(p1, 0, i1)
        strsetitem(p1, 1, i2)
        i0 = call_i(0, p1, s"xy", descr=streq_lengthok_descr)
        escape_n(i0)
        jump(i1, i2)
        """
        self.optimize_strunicode_loop_extradescrs(ops, expected)

    def test_str_equal_chars3(self):
        ops = """
        [p1]
        i0 = call_i(0, s"x", p1, descr=strequaldescr)
        escape_n(i0)
        jump(p1)
        """
        expected = """
        [p1]
        i0 = call_i(0, p1, 120, descr=streq_checknull_char_descr)
        escape_n(i0)
        jump(p1)
        """
        self.optimize_strunicode_loop_extradescrs(ops, expected)

    def test_str_equal_lengthmismatch1(self):
        ops = """
        [i1]
        p1 = newstr(1)
        strsetitem(p1, 0, i1)
        i0 = call_i(0, s"xy", p1, descr=strequaldescr)
        escape_n(i0)
        jump(i1)
        """
        expected = """
        [i1]
        escape_n(0)
        jump(i1)
        """
        self.optimize_strunicode_loop_extradescrs(ops, expected)

    def test_str2unicode_constant(self):
        ops = """
        []
        p0 = call_r(0, "xy", descr=s2u_descr)      # string -> unicode
        escape_n(p0)
        jump()
        """
        expected = """
        []
        escape_n(u"xy")
        jump()
        """
        self.optimize_strunicode_loop_extradescrs(ops, expected)

    def test_str2unicode_nonconstant(self):
        ops = """
        [p0]
        p1 = call_r(0, p0, descr=s2u_descr)      # string -> unicode
        escape_n(p1)
        jump(p1)
        """
        self.optimize_strunicode_loop_extradescrs(ops, ops)
        # more generally, supporting non-constant but virtual cases is
        # not obvious, because of the exception UnicodeDecodeError that
        # can be raised by ll_str2unicode()

    def test_strgetitem_repeated(self):
        ops = """
        [p0, i0]
        i1 = strgetitem(p0, i0)
        i2 = strgetitem(p0, i0)
        i3 = int_eq(i1, i2)
        guard_true(i3) []
        escape_n(i2)
        jump(p0, i0)
        """
        expected = """
        [p0, i0]
        i1 = strgetitem(p0, i0)
        escape_n(i1)
        jump(p0, i0)
        """
        self.optimize_strunicode_loop(ops, expected)

    def test_int_is_true_bounds(self):
        ops = """
        [p0]
        i0 = strlen(p0)
        i1 = int_is_true(i0)
        guard_true(i1) []
        i2 = int_ge(0, i0)
        guard_false(i2) []
        jump(p0)
        """
        expected = """
        [p0]
        i0 = strlen(p0)
        i1 = int_is_true(i0)
        guard_true(i1) []
        jump(p0)
        """
        self.optimize_strunicode_loop(ops, expected)

    def test_strslice_subtraction_folds(self):
        ops = """
        [p0, i0]
        i1 = int_add(i0, 1)
        p1 = call_r(0, p0, i0, i1, descr=strslicedescr)
        escape_n(p1)
        jump(p0, i1)
        """
        expected = """
        [p0, i0]
        i1 = int_add(i0, 1)
        p1 = newstr(1)
        i2 = strgetitem(p0, i0)
        strsetitem(p1, 0, i2)
        escape_n(p1)
        jump(p0, i1)
        """
        self.optimize_strunicode_loop(ops, expected)

    def test_float_mul_reversed(self):
        ops = """
        [f0, f1]
        f2 = float_mul(f0, f1)
        f3 = float_mul(f1, f0)
        jump(f2, f3)
        """
        expected = """
        [f0, f1]
        f2 = float_mul(f0, f1)
        jump(f2, f2)
        """
        self.optimize_loop(ops, expected)

    def test_null_char_str(self):
        ops = """
        [p0]
        p1 = newstr(4)
        strsetitem(p1, 2, 0)
        setfield_gc(p0, p1, descr=valuedescr)
        jump(p0)
        """
        # This test is slightly bogus: the string is not fully initialized.
        # I *think* it is still right to not have a series of extra
        # strsetitem(p1, idx, 0).  We do preserve the single one from the
        # source, though.
        expected = """
        [p0]
        p1 = newstr(4)
        strsetitem(p1, 2, 0)
        setfield_gc(p0, p1, descr=valuedescr)
        jump(p0)
        """
        self.optimize_strunicode_loop(ops, expected)

    def test_newstr_strlen(self):
        ops = """
        [i0]
        p0 = newstr(i0)
        escape_n(p0)
        i1 = strlen(p0)
        i2 = int_add(i1, 1)
        jump(i2)
        """
        expected = """
        [i0]
        p0 = newstr(i0)
        escape_n(p0)
        i1 = int_add(i0, 1)
        jump(i1)
        """
        self.optimize_strunicode_loop(ops, expected)

    def test_intmod_bounds(self):
        ops = """
        [i0, i1]
        i2 = int_mod(i0, 12)
        i3 = int_gt(i2, 12)
        guard_false(i3) []
        i4 = int_lt(i2, -12)
        guard_false(i4) []
        i5 = int_mod(i1, -12)
        i6 = int_lt(i5, -12)
        guard_false(i6) []
        i7 = int_gt(i5, 12)
        guard_false(i7) []
        jump(i2, i5)
        """
        expected = """
        [i0, i1]
        i2 = int_mod(i0, 12)
        i5 = int_mod(i1, -12)
        jump(i2, i5)
        """
        self.optimize_loop(ops, expected)

        # This the sequence of resoperations that is generated for a Python
        # app-level int % int.  When the modulus is constant and when i0
        # is known non-negative it should be optimized to a single int_mod.
        ops = """
        [i0]
        i5 = int_ge(i0, 0)
        guard_true(i5) []
        i1 = int_mod(i0, 42)
        i2 = int_rshift(i1, %d)
        i3 = int_and(42, i2)
        i4 = int_add(i1, i3)
        finish(i4)
        """ % (LONG_BIT-1)
        expected = """
        [i0]
        i5 = int_ge(i0, 0)
        guard_true(i5) []
        i1 = int_mod(i0, 42)
        finish(i1)
        """
        self.optimize_loop(ops, expected)

        # 'n % power-of-two' can be turned into int_and(); at least that's
        # easy to do now if n is known to be non-negative.
        ops = """
        [i0]
        i5 = int_ge(i0, 0)
        guard_true(i5) []
        i1 = int_mod(i0, 8)
        i2 = int_rshift(i1, %d)
        i3 = int_and(42, i2)
        i4 = int_add(i1, i3)
        finish(i4)
        """ % (LONG_BIT-1)
        expected = """
        [i0]
        i5 = int_ge(i0, 0)
        guard_true(i5) []
        i1 = int_and(i0, 7)
        finish(i1)
        """
        self.optimize_loop(ops, expected)

        # Of course any 'maybe-negative % power-of-two' can be turned into
        # int_and(), but that's a bit harder to detect here because it turns
        # into several operations, and of course it is wrong to just turn
        # int_mod(i0, 16) into int_and(i0, 15).
        ops = """
        [i0]
        i1 = int_mod(i0, 16)
        i2 = int_rshift(i1, %d)
        i3 = int_and(16, i2)
        i4 = int_add(i1, i3)
        finish(i4)
        """ % (LONG_BIT-1)
        expected = """
        [i0]
        i4 = int_and(i0, 15)
        finish(i4)
        """
        py.test.skip("harder")
        self.optimize_loop(ops, expected)

    def test_intmod_bounds_bug1(self):
        ops = """
        [i0]
        i1 = int_mod(i0, %d)
        i2 = int_eq(i1, 0)
        guard_false(i2) []
        finish()
        """ % (-(1<<(LONG_BIT-1)),)
        self.optimize_loop(ops, ops)

    def test_bounded_lazy_setfield(self):
        ops = """
        [p0, i0]
        i1 = int_gt(i0, 2)
        guard_true(i1) []
        setarrayitem_gc(p0, 0, 3, descr=arraydescr)
        setarrayitem_gc(p0, 2, 4, descr=arraydescr)
        setarrayitem_gc(p0, i0, 15, descr=arraydescr)
        i2 = getarrayitem_gc_i(p0, 2, descr=arraydescr)
        jump(p0, i2)
        """
        # Remove the getarrayitem_gc, because we know that p[i0] does not alias
        # p0[2]
        expected = """
        [p0, i0]
        i1 = int_gt(i0, 2)
        guard_true(i1) []
        setarrayitem_gc(p0, i0, 15, descr=arraydescr)
        setarrayitem_gc(p0, 0, 3, descr=arraydescr)
        setarrayitem_gc(p0, 2, 4, descr=arraydescr)
        jump(p0, 4)
        """
        self.optimize_loop(ops, expected)

    def test_empty_copystrunicontent(self):
        ops = """
        [p0, p1, i0, i2, i3]
        i4 = int_eq(i3, 0)
        guard_true(i4) []
        copystrcontent(p0, p1, i0, i2, i3)
        jump(p0, p1, i0, i2, i3)
        """
        expected = """
        [p0, p1, i0, i2, i3]
        i4 = int_eq(i3, 0)
        guard_true(i4) []
        jump(p0, p1, i0, i2, 0)
        """
        self.optimize_strunicode_loop(ops, expected)

    def test_empty_copystrunicontent_virtual(self):
        ops = """
        [p0]
        p1 = newstr(23)
        copystrcontent(p0, p1, 0, 0, 0)
        jump(p0)
        """
        expected = """
        [p0]
        jump(p0)
        """
        self.optimize_strunicode_loop(ops, expected)

    def test_forced_virtuals_aliasing(self):
        ops = """
        [i0, i1]
        p0 = new(descr=ssize)
        p1 = new(descr=ssize)
        escape_n(p0)
        escape_n(p1)
        setfield_gc(p0, i0, descr=adescr)
        setfield_gc(p1, i1, descr=adescr)
        i2 = getfield_gc_i(p0, descr=adescr)
        jump(i2, i2)
        """
        expected = """
        [i0, i1]
        p0 = new(descr=ssize)
        escape_n(p0)
        p1 = new(descr=ssize)
        escape_n(p1)
        setfield_gc(p0, i0, descr=adescr)
        setfield_gc(p1, i1, descr=adescr)
        jump(i0, i0)
        """
        py.test.skip("not implemented")
        # setfields on things that used to be virtual still can't alias each
        # other
        self.optimize_loop(ops, expected)

    def test_plain_virtual_string_copy_content(self):
        ops = """
        [i1]
        p0 = newstr(6)
        copystrcontent(s"hello!", p0, 0, 0, 6)
        p1 = call_r(0, p0, s"abc123", descr=strconcatdescr)
        i0 = strgetitem(p1, i1)
        finish(i0)
        """
        expected = """
        [i1]
        i0 = strgetitem(s"hello!abc123", i1)
        finish(i0)
        """
        self.optimize_strunicode_loop(ops, expected)

    def test_plain_virtual_string_copy_content_2(self):
        ops = """
        []
        p0 = newstr(6)
        copystrcontent(s"hello!", p0, 0, 0, 6)
        p1 = call_r(0, p0, s"abc123", descr=strconcatdescr)
        i0 = strgetitem(p1, 0)
        finish(i0)
        """
        expected = """
        []
        finish(104)
        """
        self.optimize_strunicode_loop(ops, expected)

    def test_copy_long_string_to_virtual(self):
        ops = """
        []
        p0 = newstr(20)
        copystrcontent(s"aaaaaaaaaaaaaaaaaaaa", p0, 0, 0, 20)
        jump(p0)
        """
        expected = """
        []
        jump(s"aaaaaaaaaaaaaaaaaaaa")
        """
        self.optimize_strunicode_loop(ops, expected)

    def test_ptr_eq_str_constant(self):
        ops = """
        []
        i0 = ptr_eq(s"abc", s"\x00")
        finish(i0)
        """
        expected = """
        []
        finish(0)
        """
        self.optimize_loop(ops, expected)

    def test_known_equal_ints(self):
        py.test.skip("in-progress")
        ops = """
        [i0, i1, i2, p0]
        i3 = int_eq(i0, i1)
        guard_true(i3) []

        i4 = int_lt(i2, i0)
        guard_true(i4) []
        i5 = int_lt(i2, i1)
        guard_true(i5) []

        i6 = getarrayitem_gc(p0, i2)
        finish(i6)
        """
        expected = """
        [i0, i1, i2, p0]
        i3 = int_eq(i0, i1)
        guard_true(i3) []

        i4 = int_lt(i2, i0)
        guard_true(i4) []

        i6 = getarrayitem_gc(p0, i3)
        finish(i6)
        """
        self.optimize_loop(ops, expected)

    def test_str_copy_virtual(self):
        ops = """
        [i0]
        p0 = newstr(8)
        strsetitem(p0, 0, i0)
        strsetitem(p0, 1, i0)
        strsetitem(p0, 2, i0)
        strsetitem(p0, 3, i0)
        strsetitem(p0, 4, i0)
        strsetitem(p0, 5, i0)
        strsetitem(p0, 6, i0)
        strsetitem(p0, 7, i0)
        p1 = newstr(12)
        copystrcontent(p0, p1, 0, 0, 8)
        strsetitem(p1, 8, 3)
        strsetitem(p1, 9, 0)
        strsetitem(p1, 10, 0)
        strsetitem(p1, 11, 0)
        finish(p1)
        """
        expected = """
        [i0]
        p1 = newstr(12)
        strsetitem(p1, 0, i0)
        strsetitem(p1, 1, i0)
        strsetitem(p1, 2, i0)
        strsetitem(p1, 3, i0)
        strsetitem(p1, 4, i0)
        strsetitem(p1, 5, i0)
        strsetitem(p1, 6, i0)
        strsetitem(p1, 7, i0)
        strsetitem(p1, 8, 3)
        strsetitem(p1, 9, 0)
        strsetitem(p1, 10, 0)
        strsetitem(p1, 11, 0)
        finish(p1)
        """
        self.optimize_strunicode_loop(ops, expected)

    def test_str_copy_constant_virtual(self):
        ops = """
        []
        p0 = newstr(10)
        copystrcontent(s"abcd", p0, 0, 0, 4)
        strsetitem(p0, 4, 101)
        copystrcontent(s"fghij", p0, 0, 5, 5)
        finish(p0)
        """
        expected = """
        []
        finish(s"abcdefghij")
        """
        self.optimize_strunicode_loop(ops, expected)

    def test_str_copy_virtual_src_concrete_dst(self):
        ops = """
        [p0]
        p1 = newstr(2)
        strsetitem(p1, 0, 101)
        strsetitem(p1, 1, 102)
        copystrcontent(p1, p0, 0, 0, 2)
        finish(p0)
        """
        expected = """
        [p0]
        strsetitem(p0, 0, 101)
        strsetitem(p0, 1, 102)
        finish(p0)
        """
        self.optimize_strunicode_loop(ops, expected)

    def test_str_copy_bug1(self):
        ops = """
        [i0]
        p1 = newstr(1)
        strsetitem(p1, 0, i0)
        p2 = newstr(1)
        escape_n(p2)
        copystrcontent(p1, p2, 0, 0, 1)
        finish()
        """
        expected = """
        [i0]
        p2 = newstr(1)
        escape_n(p2)
        strsetitem(p2, 0, i0)
        finish()
        """
        self.optimize_strunicode_loop(ops, expected)

    def test_call_pure_vstring_const(self):
        ops = """
        []
        p0 = newstr(3)
        strsetitem(p0, 0, 97)
        strsetitem(p0, 1, 98)
        strsetitem(p0, 2, 99)
        i0 = call_pure_i(123, p0, descr=nonwritedescr)
        finish(i0)
        """
        expected = """
        []
        finish(5)
        """
        call_pure_results = {
            (ConstInt(123), get_const_ptr_for_string("abc"),): ConstInt(5),
        }
        self.optimize_loop(ops, expected, call_pure_results)

    def test_call_pure_quasiimmut(self):
        ops = """
        []
        quasiimmut_field(ConstPtr(quasiptr), descr=quasiimmutdescr)
        guard_not_invalidated() []
        i0 = getfield_gc_pure_i(ConstPtr(quasiptr), descr=quasifielddescr)
        i1 = call_pure_i(123, i0, descr=nonwritedescr)
        finish(i1)
        """
        expected = """
        []
        guard_not_invalidated() []
        finish(5)
        """
        call_pure_results = {
            (ConstInt(123), ConstInt(-4247)): ConstInt(5),
        }
        self.optimize_loop(ops, expected, call_pure_results)

    def test_guard_not_forced_2_virtual(self):
        ops = """
        [i0]
        p0 = new_array(3, descr=arraydescr)
        guard_not_forced_2() [p0]
        finish(p0)
        """
        self.optimize_loop(ops, ops)

    def test_getfield_cmp_above_bounds(self):
        ops = """
        [p0]
        i0 = getfield_gc_i(p0, descr=chardescr)
        i1 = int_lt(i0, 256)
        guard_true(i1) []
        """

        expected = """
        [p0]
        i0 = getfield_gc_i(p0, descr=chardescr)
        """
        self.optimize_loop(ops, expected)

    def test_getfield_cmp_below_bounds(self):
        ops = """
        [p0]
        i0 = getfield_gc_i(p0, descr=chardescr)
        i1 = int_gt(i0, -1)
        guard_true(i1) []
        """

        expected = """
        [p0]
        i0 = getfield_gc_i(p0, descr=chardescr)
        """
        self.optimize_loop(ops, expected)

    def test_getfield_cmp_in_bounds(self):
        ops = """
        [p0]
        i0 = getfield_gc_i(p0, descr=chardescr)
        i1 = int_gt(i0, 0)
        guard_true(i1) []
        i2 = int_lt(i0, 255)
        guard_true(i2) []
        """
        self.optimize_loop(ops, ops)

    def test_getfieldraw_cmp_outside_bounds(self):
        ops = """
        [p0]
        i0 = getfield_raw_i(p0, descr=chardescr)
        i1 = int_gt(i0, -1)
        guard_true(i1) []
        """

        expected = """
        [p0]
        i0 = getfield_raw_i(p0, descr=chardescr)
        """
        self.optimize_loop(ops, expected)


    def test_rawarray_cmp_outside_intbounds(self):
        ops = """
        [i0]
        i1 = getarrayitem_raw_i(i0, 0, descr=rawarraydescr_char)
        i2 = int_lt(i1, 256)
        guard_true(i2) []
        """

        expected = """
        [i0]
        i1 = getarrayitem_raw_i(i0, 0, descr=rawarraydescr_char)
        """
        self.optimize_loop(ops, expected)

    def test_gcarray_outside_intbounds(self):
        ops = """
        [p0]
        i0 = getarrayitem_gc_i(p0, 0, descr=chararraydescr)
        i1 = int_lt(i0, 256)
        guard_true(i1) []
        """

        expected = """
        [p0]
        i0 = getarrayitem_gc_i(p0, 0, descr=chararraydescr)
        """
        self.optimize_loop(ops, expected)

    def test_getinterior_outside_intbounds(self):
        ops = """
        [p0]
        f0 = getinteriorfield_gc_f(p0, 0, descr=fc_array_floatdescr)
        i0 = getinteriorfield_gc_i(p0, 0, descr=fc_array_chardescr)
        i1 = int_lt(i0, 256)
        guard_true(i1) []
        """

        expected = """
        [p0]
        f0 = getinteriorfield_gc_f(p0, 0, descr=fc_array_floatdescr)
        i0 = getinteriorfield_gc_i(p0, 0, descr=fc_array_chardescr)
        """
        self.optimize_loop(ops, expected)

    def test_intand_1mask_covering_bitrange(self):
        ops = """
        [p0]
        i0 = getarrayitem_gc_i(p0, 0, descr=chararraydescr)
        i1 = int_and(i0, 255)
        i2 = int_and(i1, -1)
        i3 = int_and(511, i2)
        jump(i3)
        """

        expected = """
        [p0]
        i0 = getarrayitem_gc_i(p0, 0, descr=chararraydescr)
        jump(i0)
        """
        self.optimize_loop(ops, expected)

    def test_intand_maskwith0_in_bitrange(self):
        ops = """
        [p0]
        i0 = getarrayitem_gc_i(p0, 0, descr=chararraydescr)
        i1 = int_and(i0, 257)
        i2 = getarrayitem_gc_i(p0, 1, descr=chararraydescr)
        i3 = int_and(259, i2)
        jump(i1, i3)
        """
        self.optimize_loop(ops, ops)

    def test_int_and_cmp_above_bounds(self):
        ops = """
        [p0,p1]
        i0 = getarrayitem_gc_i(p0, 0, descr=chararraydescr)
        i1 = getarrayitem_gc_i(p1, 0, descr=u2arraydescr)
        i2 = int_and(i0, i1)
        i3 = int_le(i2, 255)
        guard_true(i3) []
        jump(i2)
        """

        expected = """
        [p0,p1]
        i0 = getarrayitem_gc_i(p0, 0, descr=chararraydescr)
        i1 = getarrayitem_gc_i(p1, 0, descr=u2arraydescr)
        i2 = int_and(i0, i1)
        jump(i2)
        """
        self.optimize_loop(ops, expected)

    def test_int_and_cmp_below_bounds(self):
        ops = """
        [p0,p1]
        i0 = getarrayitem_gc_i(p0, 0, descr=chararraydescr)
        i1 = getarrayitem_gc_i(p1, 0, descr=u2arraydescr)
        i2 = int_and(i0, i1)
        i3 = int_lt(i2, 255)
        guard_true(i3) []
        jump(i2)
        """
        self.optimize_loop(ops, ops)

    def test_int_or_cmp_above_bounds(self):
        ops = """
        [p0,p1]
        i0 = getarrayitem_gc_i(p0, 0, descr=chararraydescr)
        i1 = getarrayitem_gc_i(p1, 0, descr=u2arraydescr)
        i2 = int_or(i0, i1)
        i3 = int_le(i2, 65535)
        guard_true(i3) []
        jump(i2)
        """

        expected = """
        [p0,p1]
        i0 = getarrayitem_gc_i(p0, 0, descr=chararraydescr)
        i1 = getarrayitem_gc_i(p1, 0, descr=u2arraydescr)
        i2 = int_or(i0, i1)
        jump(i2)
        """
        self.optimize_loop(ops, expected)

    def test_int_or_cmp_below_bounds(self):
        ops = """
        [p0,p1]
        i0 = getarrayitem_gc_i(p0, 0, descr=chararraydescr)
        i1 = getarrayitem_gc_i(p1, 0, descr=u2arraydescr)
        i2 = int_or(i0, i1)
        i3 = int_lt(i2, 65535)
        guard_true(i3) []
        jump(i2)
        """
        self.optimize_loop(ops, ops)

    def test_int_xor_cmp_above_bounds(self):
        ops = """
        [p0,p1]
        i0 = getarrayitem_gc_i(p0, 0, descr=chararraydescr)
        i1 = getarrayitem_gc_i(p1, 0, descr=u2arraydescr)
        i2 = int_xor(i0, i1)
        i3 = int_le(i2, 65535)
        guard_true(i3) []
        jump(i2)
        """

        expected = """
        [p0,p1]
        i0 = getarrayitem_gc_i(p0, 0, descr=chararraydescr)
        i1 = getarrayitem_gc_i(p1, 0, descr=u2arraydescr)
        i2 = int_xor(i0, i1)
        jump(i2)
        """
        self.optimize_loop(ops, expected)

    def test_int_xor_cmp_below_bounds(self):
        ops = """
        [p0,p1]
        i0 = getarrayitem_gc_i(p0, 0, descr=chararraydescr)
        i1 = getarrayitem_gc_i(p1, 0, descr=u2arraydescr)
        i2 = int_xor(i0, i1)
        i3 = int_lt(i2, 65535)
        guard_true(i3) []
        jump(i2)
        """
        self.optimize_loop(ops, ops)

    def test_int_or_same_arg(self):
        ops = """
        [i0]
        i1 = int_or(i0, i0)
        jump(i1)
        """
        expected = """
        [i0]
        jump(i0)
        """
        self.optimize_loop(ops, expected)

    def test_consecutive_getinteriorfields(self):
        py.test.skip("we want this to pass")
        ops = """
        [p0, i0]
        i1 = getinteriorfield_gc_i(p0, i0, descr=valuedescr)
        i2 = getinteriorfield_gc_i(p0, i0, descr=valuedescr)
        jump(i1, i2)
        """
        expected = """
        [p0, i0]
        i1 = getinteriorfield_gc_i(p0, i0, descr=valuedescr)
        jump(i1, i1)
        """
        self.optimize_loop(ops, expected)

    def test_int_signext_already_in_bounds(self):
        ops = """
        [i0]
        i1 = int_signext(i0, 1)
        i2 = int_signext(i1, 2)
        jump(i2)
        """
        expected = """
        [i0]
        i1 = int_signext(i0, 1)
        jump(i1)
        """
        self.optimize_loop(ops, expected)
        #
        ops = """
        [i0]
        i1 = int_signext(i0, 1)
        i2 = int_signext(i1, 1)
        jump(i2)
        """
        expected = """
        [i0]
        i1 = int_signext(i0, 1)
        jump(i1)
        """
        self.optimize_loop(ops, expected)
        #
        ops = """
        [i0]
        i1 = int_signext(i0, 2)
        i2 = int_signext(i1, 1)
        jump(i2)
        """
        self.optimize_loop(ops, ops)

<<<<<<< HEAD
    def test_replace_result_of_new(self):
        ops = """
        [i0]
        guard_value(i0, 2) []
        p0 = newstr(i0)
        escape_n(p0)
        finish()
        """
        expected = """
        [i0]
        guard_value(i0, 2) []
        p0 = newstr(2)
        escape_n(p0)
        finish()
        """
        self.optimize_loop(ops, expected)



=======
>>>>>>> 8ee838a6
class TestLLtype(BaseTestOptimizeBasic, LLtypeMixin):
    pass<|MERGE_RESOLUTION|>--- conflicted
+++ resolved
@@ -5535,7 +5535,6 @@
         """
         self.optimize_loop(ops, ops)
 
-<<<<<<< HEAD
     def test_replace_result_of_new(self):
         ops = """
         [i0]
@@ -5554,8 +5553,5 @@
         self.optimize_loop(ops, expected)
 
 
-
-=======
->>>>>>> 8ee838a6
 class TestLLtype(BaseTestOptimizeBasic, LLtypeMixin):
     pass