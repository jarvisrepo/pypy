import py
from rpython.rlib.objectmodel import instantiate
from rpython.jit.metainterp.optimizeopt.test.test_util import (
    LLtypeMixin, BaseTest, FakeMetaInterpStaticData, convert_old_style_to_targets)
from rpython.jit.metainterp.history import TargetToken, JitCellToken
import rpython.jit.metainterp.optimizeopt.optimizer as optimizeopt
import rpython.jit.metainterp.optimizeopt.virtualize as virtualize
from rpython.jit.metainterp.optimize import InvalidLoop
from rpython.jit.metainterp.history import ConstInt, get_const_ptr_for_string
from rpython.jit.metainterp import executor, compile, resume
from rpython.jit.metainterp.resoperation import rop, ResOperation, InputArgInt,\
     OpHelpers
from rpython.rlib.rarithmetic import LONG_BIT

def test_store_final_boxes_in_guard():
    from rpython.jit.metainterp.compile import ResumeGuardDescr
    from rpython.jit.metainterp.resume import tag, TAGBOX
    b0 = InputArgInt()
    b1 = InputArgInt()
    opt = optimizeopt.Optimizer(FakeMetaInterpStaticData(LLtypeMixin.cpu),
<<<<<<< HEAD
                                None)
    fdescr = ResumeGuardDescr()
    op = ResOperation(rop.GUARD_TRUE, ['dummy'], descr=fdescr)
=======
                                None, None)
    op = ResOperation(rop.GUARD_TRUE, ['dummy'], None)
>>>>>>> 862529b5
    # setup rd data
    fi0 = resume.FrameInfo(None, "code0", 11)
    snapshot0 = resume.Snapshot(None, [b0])
    op.rd_snapshot = resume.Snapshot(snapshot0, [b1])
    op.rd_frame_info_list = resume.FrameInfo(fi0, "code1", 33)
    #
<<<<<<< HEAD
    opt.store_final_boxes_in_guard(op, [], None)
=======
    opt.store_final_boxes_in_guard(op, [])
    fdescr = op.getdescr()
>>>>>>> 862529b5
    if op.getfailargs() == [b0, b1]:
        assert list(fdescr.rd_numb.nums)      == [tag(1, TAGBOX)]
        assert list(fdescr.rd_numb.prev.nums) == [tag(0, TAGBOX)]
    else:
        assert op.getfailargs() == [b1, b0]
        assert list(fdescr.rd_numb.nums)      == [tag(0, TAGBOX)]
        assert list(fdescr.rd_numb.prev.nums) == [tag(1, TAGBOX)]
    assert fdescr.rd_virtuals is None
    assert fdescr.rd_consts == []

def test_sharing_field_lists_of_virtual():
    class FakeOptimizer(object):
        class optimizer(object):
            class cpu(object):
                pass
    opt = FakeOptimizer()
    virt1 = virtualize.AbstractVirtualStructValue(opt, None)
    lst1 = virt1._get_field_descr_list()
    assert lst1 == []
    lst2 = virt1._get_field_descr_list()
    assert lst1 is lst2
    virt1.setfield(LLtypeMixin.valuedescr, optimizeopt.OptValue(None))
    lst3 = virt1._get_field_descr_list()
    assert lst3 == [LLtypeMixin.valuedescr]
    lst4 = virt1._get_field_descr_list()
    assert lst3 is lst4

    virt2 = virtualize.AbstractVirtualStructValue(opt, None)
    lst5 = virt2._get_field_descr_list()
    assert lst5 is lst1
    virt2.setfield(LLtypeMixin.valuedescr, optimizeopt.OptValue(None))
    lst6 = virt1._get_field_descr_list()
    assert lst6 is lst3

def test_descrlist_dict():
    from rpython.jit.metainterp.optimizeopt import util as optimizeutil
    h1 = optimizeutil.descrlist_hash([])
    h2 = optimizeutil.descrlist_hash([LLtypeMixin.valuedescr])
    h3 = optimizeutil.descrlist_hash(
            [LLtypeMixin.valuedescr, LLtypeMixin.nextdescr])
    assert h1 != h2
    assert h2 != h3
    assert optimizeutil.descrlist_eq([], [])
    assert not optimizeutil.descrlist_eq([], [LLtypeMixin.valuedescr])
    assert optimizeutil.descrlist_eq([LLtypeMixin.valuedescr],
                                     [LLtypeMixin.valuedescr])
    assert not optimizeutil.descrlist_eq([LLtypeMixin.valuedescr],
                                         [LLtypeMixin.nextdescr])
    assert optimizeutil.descrlist_eq([LLtypeMixin.valuedescr, LLtypeMixin.nextdescr],
                                     [LLtypeMixin.valuedescr, LLtypeMixin.nextdescr])
    assert not optimizeutil.descrlist_eq([LLtypeMixin.nextdescr, LLtypeMixin.valuedescr],
                                         [LLtypeMixin.valuedescr, LLtypeMixin.nextdescr])

    # descrlist_eq should compare by identity of the descrs, not by the result
    # of sort_key
    class FakeDescr(object):
        def sort_key(self):
            return 1

    assert not optimizeutil.descrlist_eq([FakeDescr()], [FakeDescr()])


# ____________________________________________________________


class BaseTestBasic(BaseTest):

    enable_opts = "intbounds:rewrite:virtualize:string:earlyforce:pure:heap"

    def optimize_loop(self, ops, optops, call_pure_results=None):
                
        loop = self.parse(ops, postprocess=self.postprocess)
        token = JitCellToken()
        loop.operations = [ResOperation(rop.LABEL, loop.inputargs, descr=TargetToken(token))] + \
                          loop.operations
        if loop.operations[-1].getopnum() == rop.JUMP:
            loop.operations[-1].setdescr(token)
        expected = convert_old_style_to_targets(self.parse(optops), jump=True)
        self._do_optimize_loop(loop, call_pure_results, export_state=False)
        #print '\n'.join([str(o) for o in loop.operations])
        self.assert_equal(loop, expected)

<<<<<<< HEAD
    def setup_method(self, meth=None):
        class FailDescr(compile.ResumeGuardDescr):
            oparse = None
            def _oparser_uses_descr_of_guard(self, oparse, fail_args):
                # typically called 3 times: once when parsing 'ops',
                # once when parsing 'preamble', once when parsing 'expected'.
                if self.oparse is None:
                    self.oparse = oparse
                self.rd_frame_info_list, self.rd_snapshot = snapshot(fail_args)
            def _clone_if_mutable(self):
                assert self is fdescr
                return fdescr2
            def __repr__(self):
                if self is fdescr:
                    return 'fdescr'
                if self is fdescr2:
                    return 'fdescr2'
                return compile.ResumeGuardDescr.__repr__(self)
        #
        def snapshot(fail_args, got=[]):
            if not got:    # only the first time, i.e. when parsing 'ops'
                rd_frame_info_list = resume.FrameInfo(None, "code", 11)
                rd_snapshot = resume.Snapshot(None, fail_args)
                got.append(rd_frame_info_list)
                got.append(rd_snapshot)
            return got
        #
        fdescr = instantiate(FailDescr)
        self.namespace['fdescr'] = fdescr
        fdescr2 = instantiate(FailDescr)
        self.namespace['fdescr2'] = fdescr2

    def teardown_method(self, meth):
        self.namespace.pop('fdescr', None)
        self.namespace.pop('fdescr2', None)


=======
>>>>>>> 862529b5

class BaseTestOptimizeBasic(BaseTestBasic):

    def test_simple(self):
        ops = """
        [i]
        i0 = int_sub(i, 1)
        guard_value(i0, 0) [i0]
        jump(i)
        """
        expected = """
        [i]
        i0 = int_sub(i, 1)
        guard_value(i0, 0) [i0]
        jump(1)
        """
        self.optimize_loop(ops, expected)

    def test_constant_propagate(self):
        ops = """
        []
        i0 = int_add(2, 3)
        i1 = int_is_true(i0)
        guard_true(i1) []
        i2 = int_is_zero(i1)
        guard_false(i2) []
        guard_value(i0, 5) []
        jump()
        """
        expected = """
        []
        jump()
        """
        self.optimize_loop(ops, expected)

    def test_constant_propagate_ovf(self):
        ops = """
        []
        i0 = int_add_ovf(2, 3)
        guard_no_overflow() []
        i1 = int_is_true(i0)
        guard_true(i1) []
        i2 = int_is_zero(i1)
        guard_false(i2) []
        guard_value(i0, 5) []
        jump()
        """
        expected = """
        []
        jump()
        """
        self.optimize_loop(ops, expected)

    # ----------

    def test_remove_guard_class_1(self):
        ops = """
        [p0]
        guard_class(p0, ConstClass(node_vtable)) []
        guard_class(p0, ConstClass(node_vtable)) []
        jump(p0)
        """
        expected = """
        [p0]
        guard_class(p0, ConstClass(node_vtable)) []
        jump(p0)
        """
        self.optimize_loop(ops, expected)

    def test_remove_guard_class_2(self):
        ops = """
        [i0]
        p0 = new_with_vtable(ConstClass(node_vtable))
        escape_n(p0)
        guard_class(p0, ConstClass(node_vtable)) []
        jump(i0)
        """
        expected = """
        [i0]
        p0 = new_with_vtable(ConstClass(node_vtable))
        escape_n(p0)
        jump(i0)
        """
        self.optimize_loop(ops, expected)

    def test_remove_guard_class_constant(self):
        ops = """
        [i0]
        p0 = same_as_r(ConstPtr(myptr))
        guard_class(p0, ConstClass(node_vtable)) []
        jump(i0)
        """
        expected = """
        [i0]
        jump(i0)
        """
        self.optimize_loop(ops, expected)

    def test_constant_boolrewrite_lt(self):
        ops = """
        [i0]
        i1 = int_lt(i0, 0)
        guard_true(i1) []
        i2 = int_ge(i0, 0)
        guard_false(i2) []
        jump(i0)
        """
        expected = """
        [i0]
        i1 = int_lt(i0, 0)
        guard_true(i1) []
        jump(i0)
        """
        self.optimize_loop(ops, expected)

    def test_constant_boolrewrite_gt(self):
        ops = """
        [i0]
        i1 = int_gt(i0, 0)
        guard_true(i1) []
        i2 = int_le(i0, 0)
        guard_false(i2) []
        jump(i0)
        """
        expected = """
        [i0]
        i1 = int_gt(i0, 0)
        guard_true(i1) []
        jump(i0)
        """
        self.optimize_loop(ops, expected)

    def test_constant_boolrewrite_reflex(self):
        ops = """
        [i0]
        i1 = int_gt(i0, 0)
        guard_true(i1) []
        i2 = int_lt(0, i0)
        guard_true(i2) []
        jump(i0)
        """
        expected = """
        [i0]
        i1 = int_gt(i0, 0)
        guard_true(i1) []
        jump(i0)
        """
        self.optimize_loop(ops, expected)

    def test_constant_boolrewrite_reflex_invers(self):
        ops = """
        [i0]
        i1 = int_gt(i0, 0)
        guard_true(i1) []
        i2 = int_ge(0, i0)
        guard_false(i2) []
        jump(i0)
        """
        expected = """
        [i0]
        i1 = int_gt(i0, 0)
        guard_true(i1) []
        jump(i0)
        """
        self.optimize_loop(ops, expected)

    def test_remove_consecutive_guard_value_constfold(self):
        ops = """
        []
        i0 = escape_i()
        guard_value(i0, 0) []
        i1 = int_add(i0, 1)
        guard_value(i1, 1) []
        i2 = int_add(i1, 2)
        escape_n(i2)
        jump()
        """
        expected = """
        []
        i0 = escape_i()
        guard_value(i0, 0) []
        escape_n(3)
        jump()
        """
        self.optimize_loop(ops, expected)

    def test_remove_guard_value_if_constant(self):
        ops = """
        [p1]
        guard_value(p1, ConstPtr(myptr)) []
        jump(ConstPtr(myptr))
        """
        expected = """
        []
        jump()
        """
        py.test.skip("XXX")
        self.optimize_loop(ops, 'Constant(myptr)', expected)

    def test_ooisnull_oononnull_1(self):
        ops = """
        [p0]
        guard_class(p0, ConstClass(node_vtable)) []
        guard_nonnull(p0) []
        jump(p0)
        """
        expected = """
        [p0]
        guard_class(p0, ConstClass(node_vtable)) []
        jump(p0)
        """
        self.optimize_loop(ops, expected)

    def test_int_is_true_1(self):
        ops = """
        [i0]
        i1 = int_is_true(i0)
        guard_true(i1) []
        i2 = int_is_true(i0)
        guard_true(i2) []
        jump(i0)
        """
        expected = """
        [i0]
        i1 = int_is_true(i0)
        guard_true(i1) []
        jump(i0)
        """
        self.optimize_loop(ops, expected)

    def test_int_is_true_is_zero(self):
        py.test.skip("XXX implement me")
        ops = """
        [i0]
        i1 = int_is_true(i0)
        guard_true(i1) []
        i2 = int_is_zero(i0)
        guard_false(i2) []
        jump(i0)
        """
        expected = """
        [i0]
        i1 = int_is_true(i0)
        guard_true(i1) []
        jump(i0)
        """
        self.optimize_loop(ops, expected)

    def test_int_is_zero_int_is_true(self):
        ops = """
        [i0]
        i1 = int_is_zero(i0)
        guard_true(i1) []
        i2 = int_is_true(i0)
        guard_false(i2) []
        jump(i0)
        """
        expected = """
        [i0]
        i1 = int_is_zero(i0)
        guard_true(i1) []
        jump(0)
        """
        self.optimize_loop(ops, expected)

    def test_ooisnull_oononnull_2(self):
        ops = """
        [p0]
        guard_nonnull(p0) []
        guard_nonnull(p0) []
        jump(p0)
        """
        expected = """
        [p0]
        guard_nonnull(p0) []
        jump(p0)
        """
        self.optimize_loop(ops, expected)

    def test_ooisnull_on_null_ptr_1(self):
        ops = """
        []
        p0 = escape_r()
        guard_isnull(p0) []
        guard_isnull(p0) []
        jump()
        """
        expected = """
        []
        p0 = escape_r()
        guard_isnull(p0) []
        jump()
        """
        self.optimize_loop(ops, expected)

    def test_ooisnull_oononnull_via_virtual(self):
        ops = """
        [p0]
        pv = new_with_vtable(ConstClass(node_vtable))
        setfield_gc(pv, p0, descr=valuedescr)
        guard_nonnull(p0) []
        p1 = getfield_gc_r(pv, descr=valuedescr)
        guard_nonnull(p1) []
        jump(p0)
        """
        expected = """
        [p0]
        guard_nonnull(p0) []
        jump(p0)
        """
        self.optimize_loop(ops, expected)

    def test_oois_1(self):
        ops = """
        [p0]
        guard_class(p0, ConstClass(node_vtable)) []
        i0 = instance_ptr_ne(p0, NULL)
        guard_true(i0) []
        i1 = instance_ptr_eq(p0, NULL)
        guard_false(i1) []
        i2 = instance_ptr_ne(NULL, p0)
        guard_true(i0) []
        i3 = instance_ptr_eq(NULL, p0)
        guard_false(i1) []
        jump(p0)
        """
        expected = """
        [p0]
        guard_class(p0, ConstClass(node_vtable)) []
        jump(p0)
        """
        self.optimize_loop(ops, expected)

    def test_nonnull_1(self):
        ops = """
        [p0]
        setfield_gc(p0, 5, descr=valuedescr)     # forces p0 != NULL
        i0 = ptr_ne(p0, NULL)
        guard_true(i0) []
        i1 = ptr_eq(p0, NULL)
        guard_false(i1) []
        i2 = ptr_ne(NULL, p0)
        guard_true(i0) []
        i3 = ptr_eq(NULL, p0)
        guard_false(i1) []
        guard_nonnull(p0) []
        jump(p0)
        """
        expected = """
        [p0]
        setfield_gc(p0, 5, descr=valuedescr)
        jump(p0)
        """
        self.optimize_loop(ops, expected)

    def test_const_guard_value(self):
        ops = """
        []
        i = int_add(5, 3)
        guard_value(i, 8) []
        jump()
        """
        expected = """
        []
        jump()
        """
        self.optimize_loop(ops, expected)

    def test_constptr_guard_value(self):
        ops = """
        []
        p1 = escape_r()
        guard_value(p1, ConstPtr(myptr)) []
        jump()
        """
        self.optimize_loop(ops, ops)

    def test_guard_value_to_guard_true(self):
        ops = """
        [i]
        i1 = int_lt(i, 3)
        guard_value(i1, 1) [i]
        jump(i)
        """
        expected = """
        [i]
        i1 = int_lt(i, 3)
        guard_true(i1) [i]
        jump(i)
        """
        self.optimize_loop(ops, expected)

    def test_guard_value_to_guard_false(self):
        ops = """
        [i]
        i1 = int_is_true(i)
        guard_value(i1, 0) [i]
        jump(i)
        """
        expected = """
        [i]
        i1 = int_is_true(i)
        guard_false(i1) [i]
        jump(i)
        """
        self.optimize_loop(ops, expected)

    def test_guard_value_on_nonbool(self):
        ops = """
        [i]
        i1 = int_add(i, 3)
        guard_value(i1, 0) [i]
        jump(i)
        """
        expected = """
        [i]
        i1 = int_add(i, 3)
        guard_value(i1, 0) [i]
        jump(-3)
        """
        self.optimize_loop(ops, expected)

    def test_int_is_true_of_bool(self):
        ops = """
        [i0, i1]
        i2 = int_gt(i0, i1)
        i3 = int_is_true(i2)
        i4 = int_is_true(i3)
        guard_value(i4, 0) [i0, i1]
        jump(i0, i1)
        """
        expected = """
        [i0, i1]
        i2 = int_gt(i0, i1)
        guard_false(i2) [i0, i1]
        jump(i0, i1)
        """
        self.optimize_loop(ops, expected)




    def test_p123_simple(self):
        ops = """
        [i1, p2, p3]
        i3 = getfield_gc_i(p3, descr=valuedescr)
        escape_n(i3)
        p1 = new_with_vtable(ConstClass(node_vtable))
        setfield_gc(p1, i1, descr=valuedescr)
        jump(i1, p1, p2)
        """
        # We cannot track virtuals that survive for more than two iterations.
        self.optimize_loop(ops, ops)

    def test_p123_nested(self):
        ops = """
        [i1, p2, p3]
        i3 = getfield_gc_i(p3, descr=valuedescr)
        escape_n(i3)
        p1 = new_with_vtable(ConstClass(node_vtable))
        p1sub = new_with_vtable(ConstClass(node_vtable2))
        setfield_gc(p1sub, i1, descr=valuedescr)
        setfield_gc(p1, i1, descr=valuedescr)
        setfield_gc(p1, p1sub, descr=nextdescr)
        jump(i1, p1, p2)
        """
        # The same as test_p123_simple, but with a virtual containing another
        # virtual.
        self.optimize_loop(ops, ops)

    def test_p123_anti_nested(self):
        ops = """
        [i1, p2, p3]
        p3sub = getfield_gc_r(p3, descr=nextdescr)
        i3 = getfield_gc_i(p3sub, descr=valuedescr)
        escape_n(i3)
        p1 = new_with_vtable(ConstClass(node_vtable))
        p2sub = new_with_vtable(ConstClass(node_vtable2))
        setfield_gc(p2sub, i1, descr=valuedescr)
        setfield_gc(p2, p2sub, descr=nextdescr)
        jump(i1, p1, p2)
        """
        # The same as test_p123_simple, but in the end the "old" p2 contains
        # a "young" virtual p2sub.  Make sure it is all forced.
        self.optimize_loop(ops, ops)

    # ----------

    def test_keep_guard_no_exception(self):
        ops = """
        [i1]
        i2 = call_i(i1, descr=nonwritedescr)
        guard_no_exception() [i1, i2]
        jump(i2)
        """
        self.optimize_loop(ops, ops)

    def test_keep_guard_no_exception_with_call_pure_that_is_not_folded(self):
        ops = """
        [i1]
        i2 = call_pure_i(123456, i1, descr=nonwritedescr)
        guard_no_exception() [i1, i2]
        jump(i2)
        """
        expected = """
        [i1]
        i2 = call_i(123456, i1, descr=nonwritedescr)
        guard_no_exception() [i1, i2]
        jump(i2)
        """
        self.optimize_loop(ops, expected)

    def test_remove_guard_no_exception_with_call_pure_on_constant_args(self):
        arg_consts = [ConstInt(i) for i in (123456, 81)]
        call_pure_results = {tuple(arg_consts): ConstInt(5)}
        ops = """
        [i1]
        i3 = same_as_i(81)
        i2 = call_pure_i(123456, i3, descr=nonwritedescr)
        guard_no_exception() [i1, i2]
        jump(i2)
        """
        expected = """
        [i1]
        jump(5)
        """
        self.optimize_loop(ops, expected, call_pure_results)

    def test_remove_guard_no_exception_with_duplicated_call_pure(self):
        ops = """
        [i1]
        i2 = call_pure_i(123456, i1, descr=nonwritedescr)
        guard_no_exception() [i1, i2]
        i3 = call_pure_i(123456, i1, descr=nonwritedescr)
        guard_no_exception() [i1, i2, i3]
        jump(i3)
        """
        expected = """
        [i1]
        i2 = call_i(123456, i1, descr=nonwritedescr)
        guard_no_exception() [i1, i2]
        jump(i2)
        """
        self.optimize_loop(ops, expected)

    # ----------

    def test_call_loopinvariant(self):
        ops = """
        [i1]
        i2 = call_loopinvariant_i(1, i1, descr=nonwritedescr)
        guard_no_exception() []
        guard_value(i2, 1) []
        i3 = call_loopinvariant_i(1, i1, descr=nonwritedescr)
        guard_no_exception() []
        guard_value(i3, 1) []
        i4 = call_loopinvariant_i(1, i1, descr=nonwritedescr)
        guard_no_exception() []
        guard_value(i4, 1) []
        jump(i1)
        """
        expected = """
        [i1]
        i2 = call_i(1, i1, descr=nonwritedescr)
        guard_no_exception() []
        guard_value(i2, 1) []
        jump(i1)
        """
        self.optimize_loop(ops, expected)


    # ----------

    def test_virtual_1(self):
        ops = """
        [i, p0]
        i0 = getfield_gc(p0, descr=valuedescr)
        i1 = int_add(i0, i)
        setfield_gc(p0, i1, descr=valuedescr)
        jump(i, p0)
        """
        expected = """
        [i, i2]
        i1 = int_add(i2, i)
        jump(i, i1)
        """
        py.test.skip("XXX")
        self.optimize_loop(ops, 'Not, Virtual(node_vtable, valuedescr=Not)',
                           expected)

    def test_virtual_float(self):
        ops = """
        [f, p0]
        f0 = getfield_gc(p0, descr=floatdescr)
        f1 = float_add(f0, f)
        setfield_gc(p0, f1, descr=floatdescr)
        jump(f, p0)
        """
        expected = """
        [f, f2]
        f1 = float_add(f2, f)
        jump(f, f1)
        """
        py.test.skip("XXX")
        self.optimize_loop(ops, 'Not, Virtual(node_vtable, floatdescr=Not)',
                           expected)

    def test_virtual_2(self):
        ops = """
        [i, p0]
        i0 = getfield_gc(p0, descr=valuedescr)
        i1 = int_add(i0, i)
        p1 = new_with_vtable(ConstClass(node_vtable))
        setfield_gc(p1, i1, descr=valuedescr)
        jump(i, p1)
        """
        expected = """
        [i, i2]
        i1 = int_add(i2, i)
        jump(i, i1)
        """
        py.test.skip("XXX")
        self.optimize_loop(ops, 'Not, Virtual(node_vtable, valuedescr=Not)',
                           expected)

    def test_virtual_oois(self):
        ops = """
        [p0, p1, p2]
        guard_nonnull(p0) []
        i3 = ptr_ne(p0, NULL)
        guard_true(i3) []
        i4 = ptr_eq(p0, NULL)
        guard_false(i4) []
        i5 = ptr_ne(NULL, p0)
        guard_true(i5) []
        i6 = ptr_eq(NULL, p0)
        guard_false(i6) []
        i7 = ptr_ne(p0, p1)
        guard_true(i7) []
        i8 = ptr_eq(p0, p1)
        guard_false(i8) []
        i9 = ptr_ne(p0, p2)
        guard_true(i9) []
        i10 = ptr_eq(p0, p2)
        guard_false(i10) []
        i11 = ptr_ne(p2, p1)
        guard_true(i11) []
        i12 = ptr_eq(p2, p1)
        guard_false(i12) []
        jump(p0, p1, p2)
        """
        expected = """
        [p2]
        # all constant-folded :-)
        jump(p2)
        """
        py.test.skip("XXX")
        self.optimize_loop(ops, '''Virtual(node_vtable),
                                   Virtual(node_vtable),
                                   Not''',
                           expected)
        #
        # to be complete, we also check the no-opt case where most comparisons
        # are not removed.  The exact set of comparisons removed depends on
        # the details of the algorithm...
        expected2 = """
        [p0, p1, p2]
        guard_nonnull(p0) []
        i7 = ptr_ne(p0, p1)
        guard_true(i7) []
        i9 = ptr_ne(p0, p2)
        guard_true(i9) []
        i11 = ptr_ne(p2, p1)
        guard_true(i11) []
        jump(p0, p1, p2)
        """
        self.optimize_loop(ops, expected2)

    def test_virtual_default_field(self):
        ops = """
        [p0]
        i0 = getfield_gc(p0, descr=valuedescr)
        guard_value(i0, 0) []
        p1 = new_with_vtable(ConstClass(node_vtable))
        # the field 'value' has its default value of 0
        jump(p1)
        """
        expected = """
        [i]
        guard_value(i, 0) []
        jump(0)
        """
        # the 'expected' is sub-optimal, but it should be done by another later
        # optimization step.  See test_find_nodes_default_field() for why.
        py.test.skip("XXX")
        self.optimize_loop(ops, 'Virtual(node_vtable, valuedescr=Not)',
                           expected)

    def test_virtual_3(self):
        ops = """
        [i]
        p1 = new_with_vtable(ConstClass(node_vtable))
        setfield_gc(p1, i, descr=valuedescr)
        i0 = getfield_gc_i(p1, descr=valuedescr)
        i1 = int_add(i0, 1)
        jump(i1)
        """
        expected = """
        [i]
        i1 = int_add(i, 1)
        jump(i1)
        """
        self.optimize_loop(ops, expected)

    def test_virtual_4(self):
        ops = """
        [i0, p0]
        guard_class(p0, ConstClass(node_vtable)) []
        i1 = getfield_gc(p0, descr=valuedescr)
        i2 = int_sub(i1, 1)
        i3 = int_add(i0, i1)
        p1 = new_with_vtable(ConstClass(node_vtable))
        setfield_gc(p1, i2, descr=valuedescr)
        jump(i3, p1)
        """
        expected = """
        [i0, i1]
        i2 = int_sub(i1, 1)
        i3 = int_add(i0, i1)
        jump(i3, i2)
        """
        py.test.skip("XXX")
        self.optimize_loop(ops, 'Not, Virtual(node_vtable, valuedescr=Not)',
                           expected)

    def test_virtual_5(self):
        ops = """
        [i0, p0]
        guard_class(p0, ConstClass(node_vtable)) []
        i1 = getfield_gc(p0, descr=valuedescr)
        i2 = int_sub(i1, 1)
        i3 = int_add(i0, i1)
        p2 = new_with_vtable(ConstClass(node_vtable2))
        setfield_gc(p2, i1, descr=valuedescr)
        p1 = new_with_vtable(ConstClass(node_vtable))
        setfield_gc(p1, i2, descr=valuedescr)
        setfield_gc(p1, p2, descr=nextdescr)
        jump(i3, p1)
        """
        expected = """
        [i0, i1, i1bis]
        i2 = int_sub(i1, 1)
        i3 = int_add(i0, i1)
        jump(i3, i2, i1)
        """
        py.test.skip("XXX")
        self.optimize_loop(ops,
            '''Not, Virtual(node_vtable,
                            valuedescr=Not,
                            nextdescr=Virtual(node_vtable2,
                                              valuedescr=Not))''',
                           expected)

    def test_virtual_constant_isnull(self):
        ops = """
        [i0]
        p0 = new_with_vtable(ConstClass(node_vtable))
        setfield_gc(p0, NULL, descr=nextdescr)
        p2 = getfield_gc_r(p0, descr=nextdescr)
        i1 = ptr_eq(p2, NULL)
        jump(i1)
        """
        expected = """
        [i0]
        jump(1)
        """
        self.optimize_loop(ops, expected)

    def test_virtual_constant_isnonnull(self):
        ops = """
        [i0]
        p0 = new_with_vtable(ConstClass(node_vtable))
        setfield_gc(p0, ConstPtr(myptr), descr=nextdescr)
        p2 = getfield_gc_r(p0, descr=nextdescr)
        i1 = ptr_eq(p2, NULL)
        jump(i1)
        """
        expected = """
        [i0]
        jump(0)
        """
        self.optimize_loop(ops, expected)

    def test_virtual_array_of_struct(self):
        ops = """
        [f0, f1, f2, f3]
        p0 = new_array_clear(2, descr=complexarraydescr)
        setinteriorfield_gc(p0, 0, f1, descr=compleximagdescr)
        setinteriorfield_gc(p0, 0, f0, descr=complexrealdescr)
        setinteriorfield_gc(p0, 1, f3, descr=compleximagdescr)
        setinteriorfield_gc(p0, 1, f2, descr=complexrealdescr)
        f4 = getinteriorfield_gc_f(p0, 0, descr=complexrealdescr)
        f5 = getinteriorfield_gc_f(p0, 1, descr=complexrealdescr)
        f6 = float_mul(f4, f5)
        f7 = getinteriorfield_gc_f(p0, 0, descr=compleximagdescr)
        f8 = getinteriorfield_gc_f(p0, 1, descr=compleximagdescr)
        f9 = float_mul(f7, f8)
        f10 = float_add(f6, f9)
        finish(f10)
        """
        expected = """
        [f0, f1, f2, f3]
        f4 = float_mul(f0, f2)
        f5 = float_mul(f1, f3)
        f6 = float_add(f4, f5)
        finish(f6)
        """
        self.optimize_loop(ops, expected)

    def test_virtual_array_of_struct_forced(self):
        ops = """
        [f0, f1]
        p0 = new_array_clear(1, descr=complexarraydescr)
        setinteriorfield_gc(p0, 0, f0, descr=complexrealdescr)
        setinteriorfield_gc(p0, 0, f1, descr=compleximagdescr)
        f2 = getinteriorfield_gc_f(p0, 0, descr=complexrealdescr)
        f3 = getinteriorfield_gc_f(p0, 0, descr=compleximagdescr)
        f4 = float_mul(f2, f3)
        i0 = escape_i(f4, p0)
        finish(i0)
        """
        expected = """
        [f0, f1]
        f2 = float_mul(f0, f1)
        p0 = new_array_clear(1, descr=complexarraydescr)
        setinteriorfield_gc(p0, 0, f1, descr=compleximagdescr)
        setinteriorfield_gc(p0, 0, f0, descr=complexrealdescr)
        i0 = escape_i(f2, p0)
        finish(i0)
        """
        self.optimize_loop(ops, expected)

    def test_virtual_array_of_struct_len(self):
        ops = """
        []
        p0 = new_array_clear(2, descr=complexarraydescr)
        i0 = arraylen_gc(p0)
        finish(i0)
        """
        expected = """
        []
        finish(2)
        """
        self.optimize_loop(ops, expected)

    def test_virtual_array_of_struct_arraycopy(self):
        ops = """
        [f0, f1]
        p0 = new_array_clear(3, descr=complexarraydescr)
        setinteriorfield_gc(p0, 0, f0, descr=compleximagdescr)
        setinteriorfield_gc(p0, 0, f1, descr=complexrealdescr)
        call(0, p0, p0, 0, 2, 1, descr=complexarraycopydescr)
        f2 = getinteriorfield_gc(p0, 2, descr=complexrealdescr)
        f3 = getinteriorfield_gc(p0, 2, descr=compleximagdescr)
        escape(f2)
        escape(f3)
        finish(1)
        """
        expected = """
        [f0, f1]
        escape(f1)
        escape(f0)
        finish(1)
        """
        self.optimize_loop(ops, ops)
        py.test.skip("XXX missing optimization: ll_arraycopy(array-of-structs)")

    def test_nonvirtual_array_of_struct_arraycopy(self):
        ops = """
        [p0]
        call(0, p0, p0, 0, 2, 1, descr=complexarraycopydescr)
        f2 = getinteriorfield_gc(p0, 2, descr=compleximagdescr)
        f3 = getinteriorfield_gc(p0, 2, descr=complexrealdescr)
        escape(f2)
        escape(f3)
        finish(1)
        """
        self.optimize_loop(ops, ops)

    def test_nonvirtual_1(self):
        ops = """
        [i]
        p1 = new_with_vtable(ConstClass(node_vtable))
        setfield_gc(p1, i, descr=valuedescr)
        i0 = getfield_gc_i(p1, descr=valuedescr)
        i1 = int_add(i0, 1)
        escape_n(p1)
        escape_n(p1)
        jump(i1)
        """
        expected = """
        [i]
        i1 = int_add(i, 1)
        p1 = new_with_vtable(ConstClass(node_vtable))
        setfield_gc(p1, i, descr=valuedescr)
        escape_n(p1)
        escape_n(p1)
        jump(i1)
        """
        self.optimize_loop(ops, expected)

    def test_nonvirtual_2(self):
        ops = """
        [i, p0]
        i0 = getfield_gc_i(p0, descr=valuedescr)
        escape_n(p0)
        i1 = int_add(i0, i)
        p1 = new_with_vtable(ConstClass(node_vtable))
        setfield_gc(p1, i1, descr=valuedescr)
        jump(i, p1)
        """
        expected = ops
        self.optimize_loop(ops, expected)

    def test_nonvirtual_later(self):
        ops = """
        [i]
        p1 = new_with_vtable(ConstClass(node_vtable))
        setfield_gc(p1, i, descr=valuedescr)
        i1 = getfield_gc_i(p1, descr=valuedescr)
        escape_n(p1)
        i2 = getfield_gc_i(p1, descr=valuedescr)
        i3 = int_add(i1, i2)
        jump(i3)
        """
        expected = """
        [i]
        p1 = new_with_vtable(ConstClass(node_vtable))
        setfield_gc(p1, i, descr=valuedescr)
        escape_n(p1)
        i2 = getfield_gc_i(p1, descr=valuedescr)
        i3 = int_add(i, i2)
        jump(i3)
        """
        self.optimize_loop(ops, expected)

    def test_nonvirtual_write_null_fields_on_force(self):
        ops = """
        [i]
        p1 = new_with_vtable(ConstClass(node_vtable))
        setfield_gc(p1, i, descr=valuedescr)
        i1 = getfield_gc_i(p1, descr=valuedescr)
        setfield_gc(p1, 0, descr=valuedescr)
        escape_n(p1)
        i2 = getfield_gc_i(p1, descr=valuedescr)
        jump(i2)
        """
        expected = """
        [i]
        p1 = new_with_vtable(ConstClass(node_vtable))
        setfield_gc(p1, 0, descr=valuedescr)
        escape_n(p1)
        i2 = getfield_gc_i(p1, descr=valuedescr)
        jump(i2)
        """
        self.optimize_loop(ops, expected)

    def test_getfield_gc_pure_1(self):
        ops = """
        [i]
        p1 = new_with_vtable(ConstClass(node_vtable))
        setfield_gc(p1, i, descr=valuedescr)
        i1 = getfield_gc_pure_i(p1, descr=valuedescr)
        jump(i1)
        """
        expected = """
        [i]
        jump(i)
        """
        self.optimize_loop(ops, expected)

    def test_getfield_gc_pure_2(self):
        ops = """
        [i]
        i1 = getfield_gc_pure_i(ConstPtr(myptr), descr=valuedescr)
        jump(i1)
        """
        expected = """
        [i]
        jump(5)
        """
        self.node.value = 5
        self.optimize_loop(ops, expected)

    def test_getfield_gc_nonpure_2(self):
        ops = """
        [i]
        i1 = getfield_gc_i(ConstPtr(myptr), descr=valuedescr)
        jump(i1)
        """
        expected = ops
        self.optimize_loop(ops, expected)

    def test_varray_1(self):
        ops = """
        [i1]
        p1 = new_array(3, descr=arraydescr)
        i3 = arraylen_gc(p1, descr=arraydescr)
        guard_value(i3, 3) []
        setarrayitem_gc(p1, 1, i1, descr=arraydescr)
        setarrayitem_gc(p1, 0, 25, descr=arraydescr)
        i2 = getarrayitem_gc_i(p1, 1, descr=arraydescr)
        jump(i2)
        """
        expected = """
        [i1]
        jump(i1)
        """
        self.optimize_loop(ops, expected)

    def test_varray_alloc_and_set(self):
        ops = """
        [i1]
        p1 = new_array(2, descr=arraydescr)
        setarrayitem_gc(p1, 0, 25, descr=arraydescr)
        i2 = getarrayitem_gc_i(p1, 0, descr=arraydescr)
        jump(i2)
        """
        expected = """
        [i1]
        jump(25)
        """
        self.optimize_loop(ops, expected)

    def test_varray_float(self):
        ops = """
        [f1]
        p1 = new_array(3, descr=floatarraydescr)
        i3 = arraylen_gc(p1, descr=floatarraydescr)
        guard_value(i3, 3) []
        setarrayitem_gc(p1, 1, f1, descr=floatarraydescr)
        setarrayitem_gc(p1, 0, 3.5, descr=floatarraydescr)
        f2 = getarrayitem_gc_f(p1, 1, descr=floatarraydescr)
        jump(f2)
        """
        expected = """
        [f1]
        jump(f1)
        """
        self.optimize_loop(ops, expected)

    def test_array_non_optimized(self):
        ops = """
        [i1, p0]
        setarrayitem_gc(p0, 0, i1, descr=arraydescr)
        guard_nonnull(p0) []
        p1 = new_array(i1, descr=arraydescr)
        jump(i1, p1)
        """
        expected = """
        [i1, p0]
        p1 = new_array(i1, descr=arraydescr)
        setarrayitem_gc(p0, 0, i1, descr=arraydescr)
        jump(i1, p1)
        """
        self.optimize_loop(ops, expected)

    def test_nonvirtual_array_write_null_fields_on_force(self):
        ops = """
        [i1]
        p1 = new_array(5, descr=arraydescr)
        setarrayitem_gc(p1, 0, i1, descr=arraydescr)
        setarrayitem_gc(p1, 1, 0, descr=arraydescr)
        escape_n(p1)
        jump(i1)
        """
        expected = """
        [i1]
        p1 = new_array(5, descr=arraydescr)
        setarrayitem_gc(p1, 0, i1, descr=arraydescr)
        setarrayitem_gc(p1, 1, 0, descr=arraydescr)
        escape_n(p1)
        jump(i1)
        """
        self.optimize_loop(ops, expected)

    def test_varray_2(self):
        ops = """
        [i0, p1]
        i1 = getarrayitem_gc(p1, 0, descr=arraydescr)
        i2 = getarrayitem_gc(p1, 1, descr=arraydescr)
        i3 = int_sub(i1, i2)
        guard_value(i3, 15) []
        p2 = new_array(2, descr=arraydescr)
        setarrayitem_gc(p2, 1, i0, descr=arraydescr)
        setarrayitem_gc(p2, 0, 20, descr=arraydescr)
        jump(i0, p2)
        """
        expected = """
        [i0, i1, i2]
        i3 = int_sub(i1, i2)
        guard_value(i3, 15) []
        jump(i0, 20, i0)
        """
        py.test.skip("XXX")
        self.optimize_loop(ops, 'Not, VArray(arraydescr, Not, Not)', expected)

    def test_p123_array(self):
        ops = """
        [i1, p2, p3]
        i3 = getarrayitem_gc_i(p3, 0, descr=arraydescr)
        escape_n(i3)
        p1 = new_array(1, descr=arraydescr)
        setarrayitem_gc(p1, 0, i1, descr=arraydescr)
        jump(i1, p1, p2)
        """
        # We cannot track virtuals that survive for more than two iterations.
        self.optimize_loop(ops, ops)

    def test_varray_forced_1(self):
        ops = """
        []
        p2 = new_with_vtable(ConstClass(node_vtable))
        setfield_gc(p2, 3, descr=valuedescr)
        i1 = getfield_gc_i(p2, descr=valuedescr)    # i1 = const 3
        p1 = new_array(i1, descr=arraydescr)
        escape_n(p1)
        i2 = arraylen_gc(p1)
        escape_n(i2)
        jump()
        """
        expected = """
        []
        p1 = new_array(3, descr=arraydescr)
        escape_n(p1)
        i2 = arraylen_gc(p1)
        escape_n(i2)
        jump()
        """
        self.optimize_loop(ops, expected)

    def test_vstruct_1(self):
        ops = """
        [i1, p2]
        i2 = getfield_gc(p2, descr=adescr)
        escape_n(i2)
        p3 = new(descr=ssize)
        setfield_gc(p3, i1, descr=adescr)
        jump(i1, p3)
        """
        expected = """
        [i1, i2]
        escape_n(i2)
        jump(i1, i1)
        """
        py.test.skip("XXX")
        self.optimize_loop(ops, 'Not, VStruct(ssize, adescr=Not)', expected)

    def test_p123_vstruct(self):
        ops = """
        [i1, p2, p3]
        i3 = getfield_gc_i(p3, descr=adescr)
        escape_n(i3)
        p1 = new(descr=ssize)
        setfield_gc(p1, i1, descr=adescr)
        jump(i1, p1, p2)
        """
        # We cannot track virtuals that survive for more than two iterations.
        self.optimize_loop(ops, ops)

    def test_duplicate_getfield_1(self):
        ops = """
        [p1, p2]
        i1 = getfield_gc_i(p1, descr=valuedescr)
        i2 = getfield_gc_i(p2, descr=valuedescr)
        i3 = getfield_gc_i(p1, descr=valuedescr)
        i4 = getfield_gc_i(p2, descr=valuedescr)
        escape_n(i1)
        escape_n(i2)
        escape_n(i3)
        escape_n(i4)
        jump(p1, p2)
        """
        expected = """
        [p1, p2]
        i1 = getfield_gc_i(p1, descr=valuedescr)
        i2 = getfield_gc_i(p2, descr=valuedescr)
        escape_n(i1)
        escape_n(i2)
        escape_n(i1)
        escape_n(i2)
        jump(p1, p2)
        """
        self.optimize_loop(ops, expected)

    def test_getfield_after_setfield(self):
        ops = """
        [p1, i1]
        setfield_gc(p1, i1, descr=valuedescr)
        i2 = getfield_gc_i(p1, descr=valuedescr)
        escape_n(i2)
        jump(p1, i1)
        """
        expected = """
        [p1, i1]
        setfield_gc(p1, i1, descr=valuedescr)
        escape_n(i1)
        jump(p1, i1)
        """
        self.optimize_loop(ops, expected)

    def test_setfield_of_different_type_does_not_clear(self):
        ops = """
        [p1, p2, i1]
        setfield_gc(p1, i1, descr=valuedescr)
        setfield_gc(p2, p1, descr=nextdescr)
        i2 = getfield_gc_i(p1, descr=valuedescr)
        escape_n(i2)
        jump(p1, p2, i1)
        """
        expected = """
        [p1, p2, i1]
        setfield_gc(p1, i1, descr=valuedescr)
        setfield_gc(p2, p1, descr=nextdescr)
        escape_n(i1)
        jump(p1, p2, i1)
        """
        self.optimize_loop(ops, expected)

    def test_setfield_of_same_type_clears(self):
        ops = """
        [p1, p2, i1, i2]
        setfield_gc(p1, i1, descr=valuedescr)
        setfield_gc(p2, i2, descr=valuedescr)
        i3 = getfield_gc_i(p1, descr=valuedescr)
        escape_n(i3)
        jump(p1, p2, i1, i3)
        """
        self.optimize_loop(ops, ops)

    def test_duplicate_getfield_mergepoint_has_no_side_effects(self):
        ops = """
        [p1]
        i1 = getfield_gc_i(p1, descr=valuedescr)
        debug_merge_point(15, 0)
        i2 = getfield_gc_i(p1, descr=valuedescr)
        escape_n(i1)
        escape_n(i2)
        jump(p1)
        """
        expected = """
        [p1]
        i1 = getfield_gc_i(p1, descr=valuedescr)
        debug_merge_point(15, 0)
        escape_n(i1)
        escape_n(i1)
        jump(p1)
        """
        self.optimize_loop(ops, expected)

    def test_duplicate_getfield_ovf_op_does_not_clear(self):
        ops = """
        [p1]
        i1 = getfield_gc_i(p1, descr=valuedescr)
        i2 = int_add_ovf(i1, 14)
        guard_no_overflow() []
        i3 = getfield_gc_i(p1, descr=valuedescr)
        escape_n(i2)
        escape_n(i3)
        jump(p1)
        """
        expected = """
        [p1]
        i1 = getfield_gc_i(p1, descr=valuedescr)
        i2 = int_add_ovf(i1, 14)
        guard_no_overflow() []
        escape_n(i2)
        escape_n(i1)
        jump(p1)
        """
        self.optimize_loop(ops, expected)

    def test_duplicate_getfield_setarrayitem_does_not_clear(self):
        ops = """
        [p1, p2]
        i1 = getfield_gc_i(p1, descr=valuedescr)
        setarrayitem_gc(p2, 0, p1, descr=arraydescr2)
        i3 = getfield_gc_i(p1, descr=valuedescr)
        escape_n(i1)
        escape_n(i3)
        jump(p1, p2)
        """
        expected = """
        [p1, p2]
        i1 = getfield_gc_i(p1, descr=valuedescr)
        setarrayitem_gc(p2, 0, p1, descr=arraydescr2)
        escape_n(i1)
        escape_n(i1)
        jump(p1, p2)
        """
        self.optimize_loop(ops, expected)

    def test_duplicate_getfield_constant(self):
        ops = """
        []
        i1 = getfield_gc_i(ConstPtr(myptr), descr=valuedescr)
        i2 = getfield_gc_i(ConstPtr(myptr), descr=valuedescr)
        escape_n(i1)
        escape_n(i2)
        jump()
        """
        expected = """
        []
        i1 = getfield_gc_i(ConstPtr(myptr), descr=valuedescr)
        escape_n(i1)
        escape_n(i1)
        jump()
        """
        self.optimize_loop(ops, expected)

    def test_duplicate_getfield_guard_value_const(self):
        ops = """
        [p1]
        guard_value(p1, ConstPtr(myptr)) []
        i1 = getfield_gc_i(p1, descr=valuedescr)
        i2 = getfield_gc_i(ConstPtr(myptr), descr=valuedescr)
        escape_n(i1)
        escape_n(i2)
        jump(p1)
        """
        expected = """
        []
        i1 = getfield_gc_i(ConstPtr(myptr), descr=valuedescr)
        escape_n(i1)
        escape_n(i1)
        jump()
        """
        py.test.skip("XXX")
        self.optimize_loop(ops, 'Constant(myptr)', expected)

    def test_duplicate_getfield_sideeffects_1(self):
        ops = """
        [p1]
        i1 = getfield_gc_i(p1, descr=valuedescr)
        escape_n()
        i2 = getfield_gc_i(p1, descr=valuedescr)
        escape_n(i1)
        escape_n(i2)
        jump(p1)
        """
        self.optimize_loop(ops, ops)

    def test_duplicate_getfield_sideeffects_2(self):
        ops = """
        [p1, i1]
        setfield_gc(p1, i1, descr=valuedescr)
        escape_n()
        i2 = getfield_gc_i(p1, descr=valuedescr)
        escape_n(i2)
        jump(p1, i1)
        """
        self.optimize_loop(ops, ops)

    def test_duplicate_setfield_1(self):
        ops = """
        [p1, i1, i2]
        setfield_gc(p1, i1, descr=valuedescr)
        setfield_gc(p1, i2, descr=valuedescr)
        jump(p1, i1, i2)
        """
        expected = """
        [p1, i1, i2]
        setfield_gc(p1, i2, descr=valuedescr)
        jump(p1, i1, i2)
        """
        self.optimize_loop(ops, expected)

    def test_duplicate_setfield_2(self):
        ops = """
        [p1, i1, i3]
        setfield_gc(p1, i1, descr=valuedescr)
        i2 = getfield_gc_i(p1, descr=valuedescr)
        setfield_gc(p1, i3, descr=valuedescr)
        escape_n(i2)
        jump(p1, i1, i3)
        """
        expected = """
        [p1, i1, i3]
        setfield_gc(p1, i3, descr=valuedescr)
        escape_n(i1)
        jump(p1, i1, i3)
        """
        self.optimize_loop(ops, expected)

    def test_duplicate_setfield_3(self):
        ops = """
        [p1, p2, i1, i3]
        setfield_gc(p1, i1, descr=valuedescr)
        i2 = getfield_gc_i(p2, descr=valuedescr)
        setfield_gc(p1, i3, descr=valuedescr)
        escape_n(i2)
        jump(p1, p2, i1, i3)
        """
        # potential aliasing of p1 and p2 means that we cannot kill the
        # the setfield_gc
        self.optimize_loop(ops, ops)

    def test_duplicate_setfield_4(self):
        ops = """
        [p1, i1, i2, p3]
        setfield_gc(p1, i1, descr=valuedescr)
        #
        # some operations on which the above setfield_gc cannot have effect
        i3 = getarrayitem_gc_pure_i(p3, 1, descr=arraydescr)
        i4 = getarrayitem_gc_i(p3, i3, descr=arraydescr)
        i5 = int_add(i3, i4)
        setarrayitem_gc(p3, 0, i5, descr=arraydescr)
        setfield_gc(p1, i4, descr=nextdescr)
        #
        setfield_gc(p1, i2, descr=valuedescr)
        jump(p1, i1, i2, p3)
        """
        expected = """
        [p1, i1, i2, p3]
        #
        i3 = getarrayitem_gc_pure_i(p3, 1, descr=arraydescr)
        i4 = getarrayitem_gc_i(p3, i3, descr=arraydescr)
        i5 = int_add(i3, i4)
        #
        setfield_gc(p1, i2, descr=valuedescr)
        setarrayitem_gc(p3, 0, i5, descr=arraydescr)
        setfield_gc(p1, i4, descr=nextdescr)
        jump(p1, i1, i2, p3)
        """
        self.optimize_loop(ops, expected)

    def test_duplicate_setfield_5(self):
        ops = """
        [p0, i1]
        p1 = new_with_vtable(ConstClass(node_vtable))
        setfield_gc(p1, i1, descr=valuedescr)
        setfield_gc(p0, p1, descr=nextdescr)
        setfield_raw(i1, i1, descr=valuedescr)    # random op with side-effects
        p2 = getfield_gc_r(p0, descr=nextdescr)
        i2 = getfield_gc_i(p2, descr=valuedescr)
        setfield_gc(p0, NULL, descr=nextdescr)
        escape_n(i2)
        jump(p0, i1)
        """
        expected = """
        [p0, i1]
        setfield_raw(i1, i1, descr=valuedescr)
        setfield_gc(p0, NULL, descr=nextdescr)
        escape_n(i1)
        jump(p0, i1)
        """
        self.optimize_loop(ops, expected)

    def test_duplicate_setfield_sideeffects_1(self):
        ops = """
        [p1, i1, i2]
        setfield_gc(p1, i1, descr=valuedescr)
        escape_n()
        setfield_gc(p1, i2, descr=valuedescr)
        jump(p1, i1, i2)
        """
        self.optimize_loop(ops, ops)

    def test_duplicate_setfield_residual_guard_1(self):
        ops = """
        [p1, i1, i2, i3]
        setfield_gc(p1, i1, descr=valuedescr)
        guard_true(i3) []
        i4 = int_neg(i2)
        setfield_gc(p1, i2, descr=valuedescr)
        jump(p1, i1, i2, i4)
        """
        self.optimize_loop(ops, ops)

    def test_duplicate_setfield_residual_guard_2(self):
        # the difference with the previous test is that the field value is
        # a virtual, which we try hard to keep virtual
        ops = """
        [p1, i2, i3]
        p2 = new_with_vtable(ConstClass(node_vtable))
        setfield_gc(p1, p2, descr=nextdescr)
        guard_true(i3) []
        i4 = int_neg(i2)
        setfield_gc(p1, NULL, descr=nextdescr)
        jump(p1, i2, i4)
        """
        expected = """
        [p1, i2, i3]
        guard_true(i3) [p1]
        i4 = int_neg(i2)
        setfield_gc(p1, NULL, descr=nextdescr)
        jump(p1, i2, i4)
        """
        self.optimize_loop(ops, expected)

    def test_duplicate_setfield_residual_guard_3(self):
        ops = """
        [p1, i2, i3]
        p2 = new_with_vtable(ConstClass(node_vtable))
        setfield_gc(p2, i2, descr=valuedescr)
        setfield_gc(p1, p2, descr=nextdescr)
        guard_true(i3) []
        i4 = int_neg(i2)
        setfield_gc(p1, NULL, descr=nextdescr)
        jump(p1, i2, i4)
        """
        expected = """
        [p1, i2, i3]
        guard_true(i3) [i2, p1]
        i4 = int_neg(i2)
        setfield_gc(p1, NULL, descr=nextdescr)
        jump(p1, i2, i4)
        """
        self.optimize_loop(ops, expected)

    def test_duplicate_setfield_residual_guard_4(self):
        # test that the setfield_gc does not end up between int_eq and
        # the following guard_true
        ops = """
        [p1, i1, i2, i3]
        setfield_gc(p1, i1, descr=valuedescr)
        i5 = int_eq(i3, 5)
        guard_true(i5) []
        i4 = int_neg(i2)
        setfield_gc(p1, i2, descr=valuedescr)
        jump(p1, i1, i2, i4)
        """
        self.optimize_loop(ops, ops)

    def test_setfield_int_eq_result(self):
        # test that the setfield_gc does not end up before int_eq
        ops = """
        [p1, i1, i2]
        i3 = int_eq(i1, i2)
        setfield_gc(p1, i3, descr=valuedescr)
        jump(p1, i1, i2)
        """
        self.optimize_loop(ops, ops)

    def test_duplicate_setfield_aliasing(self):
        # a case where aliasing issues (and not enough cleverness) mean
        # that we fail to remove any setfield_gc
        ops = """
        [p1, p2, i1, i2, i3]
        setfield_gc(p1, i1, descr=valuedescr)
        setfield_gc(p2, i2, descr=valuedescr)
        setfield_gc(p1, i3, descr=valuedescr)
        jump(p1, p2, i1, i2, i3)
        """
        self.optimize_loop(ops, ops)

    def test_duplicate_setfield_guard_value_const(self):
        ops = """
        [p1, i1, i2]
        guard_value(p1, ConstPtr(myptr)) []
        setfield_gc(p1, i1, descr=valuedescr)
        setfield_gc(ConstPtr(myptr), i2, descr=valuedescr)
        jump(p1, i1, i2)
        """
        expected = """
        [i1, i2]
        setfield_gc(ConstPtr(myptr), i2, descr=valuedescr)
        jump(i1, i2)
        """
        py.test.skip("XXX")
        self.optimize_loop(ops, 'Constant(myptr), Not, Not', expected)

    def test_duplicate_getarrayitem_1(self):
        ops = """
        [p1]
        p2 = getarrayitem_gc_r(p1, 0, descr=arraydescr2)
        p3 = getarrayitem_gc_r(p1, 1, descr=arraydescr2)
        p4 = getarrayitem_gc_r(p1, 0, descr=arraydescr2)
        p5 = getarrayitem_gc_r(p1, 1, descr=arraydescr2)
        escape_n(p2)
        escape_n(p3)
        escape_n(p4)
        escape_n(p5)
        jump(p1)
        """
        expected = """
        [p1]
        p2 = getarrayitem_gc_r(p1, 0, descr=arraydescr2)
        p3 = getarrayitem_gc_r(p1, 1, descr=arraydescr2)
        escape_n(p2)
        escape_n(p3)
        escape_n(p2)
        escape_n(p3)
        jump(p1)
        """
        self.optimize_loop(ops, expected)

    def test_duplicate_getarrayitem_after_setarrayitem_1(self):
        ops = """
        [p1, p2]
        setarrayitem_gc(p1, 0, p2, descr=arraydescr2)
        p3 = getarrayitem_gc_r(p1, 0, descr=arraydescr2)
        escape_n(p3)
        jump(p1, p3)
        """
        expected = """
        [p1, p2]
        setarrayitem_gc(p1, 0, p2, descr=arraydescr2)
        escape_n(p2)
        jump(p1, p2)
        """
        self.optimize_loop(ops, expected)

    def test_duplicate_getarrayitem_after_setarrayitem_2(self):
        py.test.skip("setarrayitem with variable index")
        ops = """
        [p1, p2, p3, i1]
        setarrayitem_gc(p1, 0, p2, descr=arraydescr2)
        setarrayitem_gc(p1, i1, p3, descr=arraydescr2)
        p4 = getarrayitem_gc(p1, 0, descr=arraydescr2)
        p5 = getarrayitem_gc(p1, i1, descr=arraydescr2)
        escape_n(p4)
        escape_n(p5)
        jump(p1, p2, p3, i1)
        """
        expected = """
        [p1, p2, p3, i1]
        setarrayitem_gc(p1, 0, p2, descr=arraydescr2)
        setarrayitem_gc(p1, i1, p3, descr=arraydescr2)
        p4 = getarrayitem_gc(p1, 0, descr=arraydescr2)
        escape_n(p4)
        escape_n(p3)
        jump(p1, p2, p3, i1)
        """
        self.optimize_loop(ops, expected)

    def test_duplicate_getarrayitem_after_setarrayitem_3(self):
        ops = """
        [p1, p2, p3, p4, i1]
        setarrayitem_gc(p1, i1, p2, descr=arraydescr2)
        setarrayitem_gc(p1, 0, p3, descr=arraydescr2)
        setarrayitem_gc(p1, 1, p4, descr=arraydescr2)
        p5 = getarrayitem_gc_r(p1, i1, descr=arraydescr2)
        p6 = getarrayitem_gc_r(p1, 0, descr=arraydescr2)
        p7 = getarrayitem_gc_r(p1, 1, descr=arraydescr2)
        escape_n(p5)
        escape_n(p6)
        escape_n(p7)
        jump(p1, p2, p3, p4, i1)
        """
        expected = """
        [p1, p2, p3, p4, i1]
        setarrayitem_gc(p1, i1, p2, descr=arraydescr2)
        setarrayitem_gc(p1, 0, p3, descr=arraydescr2)
        setarrayitem_gc(p1, 1, p4, descr=arraydescr2)
        p5 = getarrayitem_gc_r(p1, i1, descr=arraydescr2)
        escape_n(p5)
        escape_n(p3)
        escape_n(p4)
        jump(p1, p2, p3, p4, i1)
        """
        self.optimize_loop(ops, expected)

    def test_getarrayitem_pure_does_not_invalidate(self):
        ops = """
        [p1, p2]
        p3 = getarrayitem_gc_r(p1, 0, descr=arraydescr2)
        i4 = getfield_gc_pure_i(ConstPtr(myptr), descr=valuedescr)
        p5 = getarrayitem_gc_r(p1, 0, descr=arraydescr2)
        escape_n(p3)
        escape_n(i4)
        escape_n(p5)
        jump(p1, p2)
        """
        expected = """
        [p1, p2]
        p3 = getarrayitem_gc_r(p1, 0, descr=arraydescr2)
        escape_n(p3)
        escape_n(5)
        escape_n(p3)
        jump(p1, p2)
        """
        self.optimize_loop(ops, expected)

    def test_duplicate_getarrayitem_after_setarrayitem_two_arrays(self):
        ops = """
        [p1, p2, p3, p4, i1]
        setarrayitem_gc(p1, 0, p3, descr=arraydescr2)
        setarrayitem_gc(p2, 1, p4, descr=arraydescr2)
        p5 = getarrayitem_gc_r(p1, 0, descr=arraydescr2)
        p6 = getarrayitem_gc_r(p2, 1, descr=arraydescr2)
        escape_n(p5)
        escape_n(p6)
        jump(p1, p2, p3, p4, i1)
        """
        expected = """
        [p1, p2, p3, p4, i1]
        setarrayitem_gc(p1, 0, p3, descr=arraydescr2)
        setarrayitem_gc(p2, 1, p4, descr=arraydescr2)
        escape_n(p3)
        escape_n(p4)
        jump(p1, p2, p3, p4, i1)
        """
        self.optimize_loop(ops, expected)

    def test_duplicate_getarrayitem_after_setarrayitem_bug(self):
        ops = """
        [p0, i0, i1]
        setarrayitem_gc(p0, 0, i0, descr=arraydescr)
        i6 = int_add(i0, 1)
        setarrayitem_gc(p0, i1, i6, descr=arraydescr)
        i10 = getarrayitem_gc_i(p0, 0, descr=arraydescr)
        i11 = int_add(i10, i0)
        jump(p0, i11, i1)
        """
        expected = """
        [p0, i0, i1]
        i6 = int_add(i0, 1)
        setarrayitem_gc(p0, 0, i0, descr=arraydescr)
        setarrayitem_gc(p0, i1, i6, descr=arraydescr)
        i10 = getarrayitem_gc_i(p0, 0, descr=arraydescr)
        i11 = int_add(i10, i0)
        jump(p0, i11, i1)
        """
        self.optimize_loop(ops, expected)

    def test_duplicate_getarrayitem_after_setarrayitem_bug2(self):
        ops = """
        [p0, i0, i1]
        i2 = getarrayitem_gc_i(p0, 0, descr=arraydescr)
        i6 = int_add(i0, 1)
        setarrayitem_gc(p0, i1, i6, descr=arraydescr)
        i10 = getarrayitem_gc_i(p0, 0, descr=arraydescr)
        i11 = int_add(i10, i2)
        jump(p0, i11, i1)
        """
        expected = """
        [p0, i0, i1]
        i2 = getarrayitem_gc_i(p0, 0, descr=arraydescr)
        i6 = int_add(i0, 1)
        setarrayitem_gc(p0, i1, i6, descr=arraydescr)
        i10 = getarrayitem_gc_i(p0, 0, descr=arraydescr)
        i11 = int_add(i10, i2)
        jump(p0, i11, i1)
        """
        self.optimize_loop(ops, expected)

    def test_bug_1(self):
        ops = """
        [i0, p1]
        p4 = getfield_gc_r(p1, descr=nextdescr)
        guard_nonnull(p4) []
        escape_n(p4)
        #
        p2 = new_with_vtable(ConstClass(node_vtable))
        p3 = escape_r()
        setfield_gc(p2, p3, descr=nextdescr)
        jump(i0, p2)
        """
        expected = """
        [i0, p4]
        guard_nonnull(p4) []
        escape_n(p4)
        #
        p3 = escape_r()
        jump(i0, p3)
        """
        py.test.skip("XXX")
        self.optimize_loop(ops, 'Not, Virtual(node_vtable, nextdescr=Not)',
                           expected)

    def test_bug_2(self):
        ops = """
        [i0, p1]
        p4 = getarrayitem_gc(p1, 0, descr=arraydescr2)
        guard_nonnull(p4) []
        escape_n(p4)
        #
        p2 = new_array(1, descr=arraydescr2)
        p3 = escape_r()
        setarrayitem_gc(p2, 0, p3, descr=arraydescr2)
        jump(i0, p2)
        """
        expected = """
        [i0, p4]
        guard_nonnull(p4) []
        escape_n(p4)
        #
        p3 = escape_r()
        jump(i0, p3)
        """
        py.test.skip("XXX")
        self.optimize_loop(ops, 'Not, VArray(arraydescr2, Not)',
                           expected)

    def test_bug_3(self):
        ops = """
        [p1]
        guard_nonnull(p1) []
        guard_class(p1, ConstClass(node_vtable2)) []
        p2 = getfield_gc_r(p1, descr=nextdescr)
        guard_nonnull(12) []
        guard_class(p2, ConstClass(node_vtable)) []
        p3 = getfield_gc_r(p1, descr=otherdescr)
        guard_nonnull(12) []
        guard_class(p3, ConstClass(node_vtable)) []
        setfield_gc(p3, p2, descr=otherdescr)
        p1a = new_with_vtable(ConstClass(node_vtable2))
        p2a = new_with_vtable(ConstClass(node_vtable))
        p3a = new_with_vtable(ConstClass(node_vtable))
        escape_n(p3a)
        setfield_gc(p1a, p2a, descr=nextdescr)
        setfield_gc(p1a, p3a, descr=otherdescr)
        jump(p1a)
        """
        expected = """
        [p2, p3]
        guard_class(p2, ConstClass(node_vtable)) []
        guard_class(p3, ConstClass(node_vtable)) []
        setfield_gc(p3, p2, descr=otherdescr)
        p3a = new_with_vtable(ConstClass(node_vtable))
        escape_n(p3a)
        p2a = new_with_vtable(ConstClass(node_vtable))
        jump(p2a, p3a)
        """
        py.test.skip("XXX")
        self.optimize_loop(ops, 'Virtual(node_vtable2, nextdescr=Not, otherdescr=Not)', expected)

    def test_bug_3bis(self):
        ops = """
        [p1]
        guard_nonnull(p1) []
        guard_class(p1, ConstClass(node_vtable2)) []
        p2 = getfield_gc_r(p1, descr=nextdescr)
        guard_nonnull(12) []
        guard_class(p2, ConstClass(node_vtable)) []
        p3 = getfield_gc_r(p1, descr=otherdescr)
        guard_nonnull(12) []
        guard_class(p3, ConstClass(node_vtable)) []
        p1a = new_with_vtable(ConstClass(node_vtable2))
        p2a = new_with_vtable(ConstClass(node_vtable))
        setfield_gc(p3, p2a, descr=otherdescr)
        p3a = new_with_vtable(ConstClass(node_vtable))
        escape_n(p3a)
        setfield_gc(p1a, p2a, descr=nextdescr)
        setfield_gc(p1a, p3a, descr=otherdescr)
        jump(p1a)
        """
        expected = """
        [p2, p3]
        guard_class(p2, ConstClass(node_vtable)) []
        guard_class(p3, ConstClass(node_vtable)) []
        p2a = new_with_vtable(ConstClass(node_vtable))
        setfield_gc(p3, p2a, descr=otherdescr)
        p3a = new_with_vtable(ConstClass(node_vtable))
        escape_n(p3a)
        jump(p2a, p3a)
        """
        py.test.skip("XXX")
        self.optimize_loop(ops, 'Virtual(node_vtable2, nextdescr=Not, otherdescr=Not)', expected)

    def test_invalid_loop_1(self):
        ops = """
        [p1]
        guard_isnull(p1) []
        #
        p2 = new_with_vtable(ConstClass(node_vtable))
        jump(p2)
        """
        py.test.skip("XXX")
        py.test.raises(InvalidLoop, self.optimize_loop,
                       ops, 'Virtual(node_vtable)', None)

    def test_invalid_loop_2(self):
        py.test.skip("this would fail if we had Fixed again in the specnodes")
        ops = """
        [p1]
        guard_class(p1, ConstClass(node_vtable2)) []
        #
        p2 = new_with_vtable(ConstClass(node_vtable))
        escape_n(p2)      # prevent it from staying Virtual
        jump(p2)
        """
        py.test.raises(InvalidLoop, self.optimize_loop,
                       ops, '...', None)

    def test_invalid_loop_3(self):
        ops = """
        [p1]
        p2 = getfield_gc_r(p1, descr=nextdescr)
        guard_isnull(p2) []
        #
        p3 = new_with_vtable(ConstClass(node_vtable))
        p4 = new_with_vtable(ConstClass(node_vtable))
        setfield_gc(p3, p4, descr=nextdescr)
        jump(p3)
        """
        py.test.skip("XXX")
        py.test.raises(InvalidLoop, self.optimize_loop, ops,
                       'Virtual(node_vtable, nextdescr=Virtual(node_vtable))',
                       None)

    def test_merge_guard_class_guard_value(self):
        ops = """
        [p1, i0, i1, i2, p2]
        guard_class(p1, ConstClass(node_vtable)) [i0]
        i3 = int_add(i1, i2)
        guard_value(p1, ConstPtr(myptr)) [i1]
        jump(p2, i0, i1, i3, p2)
        """
        expected = """
        [p1, i0, i1, i2, p2]
        guard_value(p1, ConstPtr(myptr)) [i0]
        i3 = int_add(i1, i2)
        jump(p2, i0, i1, i3, p2)
        """
        self.optimize_loop(ops, expected)

    def test_merge_guard_nonnull_guard_class(self):
        ops = """
        [p1, i0, i1, i2, p2]
        guard_nonnull(p1) [i0]
        i3 = int_add(i1, i2)
        guard_class(p1, ConstClass(node_vtable)) [i1]
        jump(p2, i0, i1, i3, p2)
        """
        expected = """
        [p1, i0, i1, i2, p2]
        guard_nonnull_class(p1, ConstClass(node_vtable)) [i0]
        i3 = int_add(i1, i2)
        jump(p2, i0, i1, i3, p2)
        """
        self.optimize_loop(ops, expected)
        self.check_expanded_fail_descr("i0", rop.GUARD_NONNULL_CLASS)

    def test_merge_guard_nonnull_guard_value(self):
        ops = """
        [p1, i0, i1, i2, p2]
        guard_nonnull(p1) [i0]
        i3 = int_add(i1, i2)
        guard_value(p1, ConstPtr(myptr)) [i1]
        jump(p2, i0, i1, i3, p2)
        """
        expected = """
        [p1, i0, i1, i2, p2]
        guard_value(p1, ConstPtr(myptr)) [i0]
        i3 = int_add(i1, i2)
        jump(p2, i0, i1, i3, p2)
        """
        self.optimize_loop(ops, expected)
        self.check_expanded_fail_descr("i0", rop.GUARD_VALUE)

    def test_merge_guard_nonnull_guard_class_guard_value(self):
        ops = """
        [p1, i0, i1, i2, p2]
        guard_nonnull(p1) [i0]
        i3 = int_add(i1, i2)
        guard_class(p1, ConstClass(node_vtable)) [i2]
        i4 = int_sub(i3, 1)
        guard_value(p1, ConstPtr(myptr)) [i1]
        jump(p2, i0, i1, i4, p2)
        """
        expected = """
        [p1, i0, i1, i2, p2]
        guard_value(p1, ConstPtr(myptr)) [i0]
        i3 = int_add(i1, i2)
        i4 = int_sub(i3, 1)
        jump(p2, i0, i1, i4, p2)
        """
        self.optimize_loop(ops, expected)
        self.check_expanded_fail_descr("i0", rop.GUARD_VALUE)

    def test_guard_class_oois(self):
        ops = """
        [p1]
        guard_class(p1, ConstClass(node_vtable2)) []
        i = instance_ptr_ne(ConstPtr(myptr), p1)
        guard_true(i) []
        jump(p1)
        """
        expected = """
        [p1]
        guard_class(p1, ConstClass(node_vtable2)) []
        jump(p1)
        """
        self.optimize_loop(ops, expected)

    def test_oois_of_itself(self):
        ops = """
        [p0]
        p1 = getfield_gc_r(p0, descr=nextdescr)
        p2 = getfield_gc_r(p0, descr=nextdescr)
        i1 = ptr_eq(p1, p2)
        guard_true(i1) []
        i2 = ptr_ne(p1, p2)
        guard_false(i2) []
        jump(p0)
        """
        expected = """
        [p0]
        p1 = getfield_gc_r(p0, descr=nextdescr)
        jump(p0)
        """
        self.optimize_loop(ops, expected)

    def test_remove_duplicate_pure_op(self):
        ops = """
        [p1, p2]
        i1 = ptr_eq(p1, p2)
        i2 = ptr_eq(p1, p2)
        i3 = int_add(i1, 1)
        i3b = int_is_true(i3)
        guard_true(i3b) []
        i4 = int_add(i2, 1)
        i4b = int_is_true(i4)
        guard_true(i4b) []
        escape_n(i3)
        escape_n(i4)
        guard_true(i1) []
        guard_true(i2) []
        jump(p1, p2)
        """
        expected = """
        [p1, p2]
        i1 = ptr_eq(p1, p2)
        i3 = int_add(i1, 1)
        i3b = int_is_true(i3)
        guard_true(i3b) []
        escape_n(i3)
        escape_n(i3)
        guard_true(i1) []
        jump(p1, p2)
        """
        self.optimize_loop(ops, expected)

    def test_remove_duplicate_pure_op_with_descr(self):
        ops = """
        [p1]
        i0 = arraylen_gc(p1, descr=arraydescr)
        i1 = int_gt(i0, 0)
        guard_true(i1) []
        i2 = arraylen_gc(p1, descr=arraydescr)
        i3 = int_gt(i0, 0)
        guard_true(i3) []
        jump(p1)
        """
        expected = """
        [p1]
        i0 = arraylen_gc(p1, descr=arraydescr)
        i1 = int_gt(i0, 0)
        guard_true(i1) []
        jump(p1)
        """
        self.optimize_loop(ops, expected)

    def test_remove_duplicate_pure_op_ovf(self):
        ops = """
        [i1]
        i3 = int_add_ovf(i1, 1)
        guard_no_overflow() []
        i3b = int_is_true(i3)
        guard_true(i3b) []
        i4 = int_add_ovf(i1, 1)
        guard_no_overflow() []
        i4b = int_is_true(i4)
        guard_true(i4b) []
        escape_n(i3)
        escape_n(i4)
        jump(i1)
        """
        expected = """
        [i1]
        i3 = int_add_ovf(i1, 1)
        guard_no_overflow() []
        i3b = int_is_true(i3)
        guard_true(i3b) []
        escape_n(i3)
        escape_n(i3)
        jump(i1)
        """
        self.optimize_loop(ops, expected)

    def test_int_and_or_with_zero(self):
        ops = """
        [i0, i1]
        i2 = int_and(i0, 0)
        i3 = int_and(0, i2)
        i4 = int_or(i2, i1)
        i5 = int_or(i0, i3)
        jump(i4, i5)
        """
        expected = """
        [i0, i1]
        jump(i1, i0)
        """
        self.optimize_loop(ops, expected)

    def test_fold_partially_constant_ops(self):
        ops = """
        [i0]
        i1 = int_sub(i0, 0)
        jump(i1)
        """
        expected = """
        [i0]
        jump(i0)
        """
        self.optimize_loop(ops, expected)

        ops = """
        [i0]
        i1 = int_add(i0, 0)
        jump(i1)
        """
        expected = """
        [i0]
        jump(i0)
        """
        self.optimize_loop(ops, expected)

        ops = """
        [i0]
        i1 = int_add(0, i0)
        jump(i1)
        """
        expected = """
        [i0]
        jump(i0)
        """
        self.optimize_loop(ops, expected)

        ops = """
        [i0]
        i1 = int_floordiv(0, i0)
        jump(i1)
        """
        expected = """
        [i0]
        jump(0)
        """
        self.optimize_loop(ops, expected)

    def test_fold_partially_constant_ops_ovf(self):
        ops = """
        [i0]
        i1 = int_sub_ovf(i0, 0)
        guard_no_overflow() []
        jump(i1)
        """
        expected = """
        [i0]
        jump(i0)
        """
        self.optimize_loop(ops, expected)

        ops = """
        [i0]
        i1 = int_add_ovf(i0, 0)
        guard_no_overflow() []
        jump(i1)
        """
        expected = """
        [i0]
        jump(i0)
        """
        self.optimize_loop(ops, expected)

        ops = """
        [i0]
        i1 = int_add_ovf(0, i0)
        guard_no_overflow() []
        jump(i1)
        """
        expected = """
        [i0]
        jump(i0)
        """
        self.optimize_loop(ops, expected)

    def test_fold_constant_partial_ops_float(self):
        ops = """
        [f0]
        f1 = float_mul(f0, 1.0)
        f2 = escape_f(f1)
        jump(f2)
        """
        expected = """
        [f0]
        f2 = escape_f(f0)
        jump(f2)
        """
        self.optimize_loop(ops, expected)

        ops = """
        [f0]
        f1 = float_mul(1.0, f0)
        f2 = escape_f(f1)
        jump(f2)
        """
        expected = """
        [f0]
        f2 = escape_f(f0)
        jump(f2)
        """
        self.optimize_loop(ops, expected)


        ops = """
        [f0]
        f1 = float_mul(f0, -1.0)
        f2 = escape_f(f1)
        jump(f2)
        """
        expected = """
        [f0]
        f1 = float_neg(f0)
        f2 = escape_f(f1)
        jump(f2)
        """
        self.optimize_loop(ops, expected)

        ops = """
        [f0]
        f1 = float_mul(-1.0, f0)
        f2 = escape_f(f1)
        jump(f2)
        """
        expected = """
        [f0]
        f1 = float_neg(f0)
        f2 = escape_f(f1)
        jump(f2)
        """
        self.optimize_loop(ops, expected)

    def test_fold_repeated_float_neg(self):
        ops = """
        [f0]
        f1 = float_neg(f0)
        f2 = float_neg(f1)
        f3 = float_neg(f2)
        f4 = float_neg(f3)
        escape_n(f4)
        jump(f4)
        """
        expected = """
        [f0]
        # The backend removes this dead op.
        f1 = float_neg(f0)
        escape_n(f0)
        jump(f0)
        """
        self.optimize_loop(ops, expected)

    def test_float_division_by_multiplication(self):
        ops = """
        [f0]
        f1 = float_truediv(f0, 2.0)
        f2 = float_truediv(f1, 3.0)
        f3 = float_truediv(f2, -0.25)
        f4 = float_truediv(f3, 0.0)
        f5 = escape_f(f4)
        jump(f5)
        """

        expected = """
        [f0]
        f1 = float_mul(f0, 0.5)
        f2 = float_truediv(f1, 3.0)
        f3 = float_mul(f2, -4.0)
        f4 = float_truediv(f3, 0.0)
        f5 = escape_f(f4)
        jump(f5)
        """
        self.optimize_loop(ops, expected)

    # ----------

    def _verify_fail_args(self, boxes, oparse, text):
        import re
        r = re.compile(r"\bwhere\s+(\w+)\s+is a\s+(\w+)")
        parts = list(r.finditer(text))
        ends = [match.start() for match in parts] + [len(text)]
        #
        virtuals = {}
        for match, end in zip(parts, ends[1:]):
            pvar = match.group(1)
            fieldstext = text[match.end():end]
            if match.group(2) == 'varray':
                arrayname, fieldstext = fieldstext.split(':', 1)
                tag = ('varray', self.namespace[arrayname.strip()])
            elif match.group(2) == 'vstruct':
                if ',' in fieldstext:
                    structname, fieldstext = fieldstext.split(',', 1)
                else:
                    structname, fieldstext = fieldstext, ''
                tag = ('vstruct', self.namespace[structname.strip()])
            else:
                tag = ('virtual', self.namespace[match.group(2)])
            virtuals[pvar] = (tag, None, fieldstext)
        #
        r2 = re.compile(r"([\w\d()]+)[.](\w+)\s*=\s*([\w\d()]+)")
        pendingfields = []
        for match in r2.finditer(text):
            pvar = match.group(1)
            pfieldname = match.group(2)
            pfieldvar = match.group(3)
            pendingfields.append((pvar, pfieldname, pfieldvar))
        #
        def _variables_equal(box, varname, strict):
            if varname not in virtuals:
                if strict:
                    assert box.same_box(oparse.getvar(varname))
                else:
                    assert box.getvalue() == oparse.getvar(varname).getvalue()
            else:
                tag, resolved, fieldstext = virtuals[varname]
                if tag[0] == 'virtual':
                    assert self.get_class_of_box(box) == tag[1]
                elif tag[0] == 'varray':
                    pass    # xxx check arraydescr
                elif tag[0] == 'vstruct':
                    pass    # xxx check typedescr
                else:
                    assert 0
                if resolved is not None:
                    assert resolved.getvalue() == box.getvalue()
                else:
                    virtuals[varname] = tag, box, fieldstext
        #
        basetext = text.splitlines()[0]
        varnames = [s.strip() for s in basetext.split(',')]
        if varnames == ['']:
            varnames = []
        assert len(boxes) == len(varnames)
        for box, varname in zip(boxes, varnames):
            _variables_equal(box, varname, strict=False)
        for pvar, pfieldname, pfieldvar in pendingfields:
            box = oparse.getvar(pvar)
            fielddescr = self.namespace[pfieldname.strip()]
            opnum = OpHelpers.getfield_for_descr(fielddescr)
            fieldval = executor.execute(self.cpu, None,
                                        opnum,
                                        fielddescr,
                                        box)
            _variables_equal(executor.wrap_constant(fieldval), pfieldvar,
                             strict=True)
        #
        for match in parts:
            pvar = match.group(1)
            tag, resolved, fieldstext = virtuals[pvar]
            assert resolved is not None
            index = 0
            for fieldtext in fieldstext.split(','):
                fieldtext = fieldtext.strip()
                if not fieldtext:
                    continue
                if tag[0] in ('virtual', 'vstruct'):
                    fieldname, fieldvalue = fieldtext.split('=')
                    fielddescr = self.namespace[fieldname.strip()]
                    opnum = OpHelpers.getfield_for_descr(fielddescr)
                    fieldval = executor.execute(self.cpu, None, opnum,
                                                fielddescr,
                                                resolved)
                elif tag[0] == 'varray':
                    fieldvalue = fieldtext
                    #opnum = OpHelpers.getarrayitem_for_descr(fielddescr)
                    fieldval = executor.execute(self.cpu, None,
                                                rop.GETARRAYITEM_GC_I,
                                                tag[1],
                                                resolved, ConstInt(index))
                else:
                    assert 0
                _variables_equal(executor.wrap_constant(fieldval),
                                 fieldvalue.strip(), strict=False)
                index += 1

    def check_expanded_fail_descr(self, expectedtext, guard_opnum):
        from rpython.jit.metainterp.test.test_resume import ResumeDataFakeReader
        from rpython.jit.metainterp.test.test_resume import MyMetaInterp
        guard_op, = [op for op in self.loop.operations if op.is_guard()]
        fail_args = guard_op.getfailargs()
        fdescr = guard_op.getdescr()
        assert fdescr.guard_opnum == guard_opnum
        reader = ResumeDataFakeReader(fdescr, fail_args,
                                      MyMetaInterp(self.cpu))
        boxes = reader.consume_boxes()
        self._verify_fail_args(boxes, self.oparse, expectedtext)

    def test_expand_fail_1(self):
        ops = """
        [i1, i3]
        # first rename i3 into i4
        p1 = new_with_vtable(ConstClass(node_vtable))
        setfield_gc(p1, i3, descr=valuedescr)
        i4 = getfield_gc_i(p1, descr=valuedescr)
        #
        i2 = int_add(10, 5)
        guard_true(i1) [i2, i4]
        jump(i1, i4)
        """
        expected = """
        [i1, i3]
        guard_true(i1) [i3]
        jump(1, i3)
        """
        self.optimize_loop(ops, expected)
        self.check_expanded_fail_descr('15, i3', rop.GUARD_TRUE)

    def test_expand_fail_2(self):
        ops = """
        [i1, i2]
        p1 = new_with_vtable(ConstClass(node_vtable))
        setfield_gc(p1, i2, descr=valuedescr)
        setfield_gc(p1, p1, descr=nextdescr)
        guard_true(i1) [p1]
        jump(i1, i2)
        """
        expected = """
        [i1, i2]
        guard_true(i1) [i2]
        jump(1, i2)
        """
        self.optimize_loop(ops, expected)
        self.check_expanded_fail_descr('''ptr
            where ptr is a node_vtable, valuedescr=i2
            ''', rop.GUARD_TRUE)

    def test_expand_fail_3(self):
        ops = """
        [i1, i2, i3, p3]
        p1 = new_with_vtable(ConstClass(node_vtable))
        p2 = new_with_vtable(ConstClass(node_vtable))
        setfield_gc(p1, 1, descr=valuedescr)
        setfield_gc(p1, p2, descr=nextdescr)
        setfield_gc(p2, i2, descr=valuedescr)
        setfield_gc(p2, p3, descr=nextdescr)
        guard_true(i1) [i3, p1]
        jump(i2, i1, i3, p3)
        """
        expected = """
        [i1, i2, i3, p3]
        guard_true(i1) [i3, i2, p3]
        jump(i2, 1, i3, p3)
        """
        self.optimize_loop(ops, expected)
        self.check_expanded_fail_descr('''i3, p1
            where p1 is a node_vtable, valuedescr=1, nextdescr=p2
            where p2 is a node_vtable, valuedescr=i2, nextdescr=p3
            ''', rop.GUARD_TRUE)

    def test_expand_fail_4(self):
        for arg in ['p1', 'i2,p1', 'p1,p2', 'p2,p1',
                    'i2,p1,p2', 'i2,p2,p1']:
            ops = """
            [i1, i2, i3]
            p1 = new_with_vtable(ConstClass(node_vtable))
            setfield_gc(p1, i3, descr=valuedescr)
            i4 = getfield_gc_i(p1, descr=valuedescr)   # copy of i3
            p2 = new_with_vtable(ConstClass(node_vtable))
            setfield_gc(p1, i2, descr=valuedescr)
            setfield_gc(p1, p2, descr=nextdescr)
            setfield_gc(p2, i2, descr=valuedescr)
            guard_true(i1) [i4, i3, %s]
            jump(i1, i2, i3)
            """
            expected = """
            [i1, i2, i3]
            guard_true(i1) [i3, i2]
            jump(1, i2, i3)
            """
            self.optimize_loop(ops % arg, expected)
            self.check_expanded_fail_descr('''i3, i3, %s
                where p1 is a node_vtable, valuedescr=i2, nextdescr=p2
                where p2 is a node_vtable, valuedescr=i2''' % arg,
                                           rop.GUARD_TRUE)

    def test_expand_fail_5(self):
        ops = """
        [i1, i2, i3, i4]
        p1 = new_with_vtable(ConstClass(node_vtable))
        p2 = new_with_vtable(ConstClass(node_vtable))
        setfield_gc(p1, i4, descr=valuedescr)
        setfield_gc(p1, p2, descr=nextdescr)
        setfield_gc(p2, i2, descr=valuedescr)
        setfield_gc(p2, p1, descr=nextdescr)      # a cycle
        guard_true(i1) [i3, i4, p1, p2]
        jump(i2, i1, i3, i4)
        """
        expected = """
        [i1, i2, i3, i4]
        guard_true(i1) [i3, i4, i2]
        jump(i2, 1, i3, i4)
        """
        self.optimize_loop(ops, expected)
        self.check_expanded_fail_descr('''i3, i4, p1, p2
            where p1 is a node_vtable, valuedescr=i4, nextdescr=p2
            where p2 is a node_vtable, valuedescr=i2, nextdescr=p1
            ''', rop.GUARD_TRUE)

    def test_expand_fail_6(self):
        ops = """
        [p0, i0, i1]
        guard_true(i0) [p0]
        p1 = new_with_vtable(ConstClass(node_vtable))
        setfield_gc(p1, i1, descr=valuedescr)
        jump(p1, i1, i1)
        """
        expected = """
        [i1b, i0, i1]
        guard_true(i0) [i1b]
        jump(i1, i1, i1)
        """
        py.test.skip("XXX")
        self.optimize_loop(ops, '''Virtual(node_vtable, valuedescr=Not),
                                   Not, Not''', expected)
        self.check_expanded_fail_descr('''p0
            where p0 is a node_vtable, valuedescr=i1b
            ''', rop.GUARD_TRUE)

    def test_expand_fail_varray(self):
        ops = """
        [i1]
        p1 = new_array(3, descr=arraydescr)
        setarrayitem_gc(p1, 1, i1, descr=arraydescr)
        setarrayitem_gc(p1, 0, 25, descr=arraydescr)
<<<<<<< HEAD
        guard_true(i1, descr=fdescr) [p1]
        i2 = getarrayitem_gc_i(p1, 1, descr=arraydescr)
=======
        guard_true(i1) [p1]
        i2 = getarrayitem_gc(p1, 1, descr=arraydescr)
>>>>>>> 862529b5
        jump(i2)
        """
        expected = """
        [i1]
        guard_true(i1) [i1]
        jump(1)
        """
        self.optimize_loop(ops, expected)
        self.check_expanded_fail_descr('''p1
            where p1 is a varray arraydescr: 25, i1
            ''', rop.GUARD_TRUE)

    def test_expand_fail_vstruct(self):
        ops = """
        [i1, p1]
        p2 = new(descr=ssize)
        setfield_gc(p2, i1, descr=adescr)
        setfield_gc(p2, p1, descr=bdescr)
<<<<<<< HEAD
        guard_true(i1, descr=fdescr) [p2]
        i3 = getfield_gc_i(p2, descr=adescr)
        p3 = getfield_gc_r(p2, descr=bdescr)
=======
        guard_true(i1) [p2]
        i3 = getfield_gc(p2, descr=adescr)
        p3 = getfield_gc(p2, descr=bdescr)
>>>>>>> 862529b5
        jump(i3, p3)
        """
        expected = """
        [i1, p1]
        guard_true(i1) [i1, p1]
        jump(1, p1)
        """
        self.optimize_loop(ops, expected)
        self.check_expanded_fail_descr('''p2
            where p2 is a vstruct ssize, adescr=i1, bdescr=p1
            ''', rop.GUARD_TRUE)

    def test_expand_fail_v_all_1(self):
        ops = """
        [i1, p1a, i2]
        p6s = getarrayitem_gc(p1a, 0, descr=arraydescr2)
        p7v = getfield_gc_r(p6s, descr=bdescr)
        p5s = new(descr=ssize)
        setfield_gc(p5s, i2, descr=adescr)
        setfield_gc(p5s, p7v, descr=bdescr)
        setarrayitem_gc(p1a, 1, p5s, descr=arraydescr2)
        guard_true(i1) [p1a]
        p2s = new(descr=ssize)
        p3v = new_with_vtable(ConstClass(node_vtable))
        p4a = new_array(2, descr=arraydescr2)
        setfield_gc(p2s, i1, descr=adescr)
        setfield_gc(p2s, p3v, descr=bdescr)
        setfield_gc(p3v, i2, descr=valuedescr)
        setarrayitem_gc(p4a, 0, p2s, descr=arraydescr2)
        jump(i1, p4a, i2)
        """
        expected = """
        [i1, ia, iv, pnull, i2]
        guard_true(i1) [ia, iv, i2]
        jump(1, 1, i2, NULL, i2)
        """
        py.test.skip("XXX")
        self.optimize_loop(ops, '''
            Not,
            VArray(arraydescr2,
                   VStruct(ssize,
                           adescr=Not,
                           bdescr=Virtual(node_vtable,
                                          valuedescr=Not)),
                   Not),
            Not''', expected)
        self.check_expanded_fail_descr('''p1a
            where p1a is a varray arraydescr2: p6s, p5s
            where p6s is a vstruct ssize, adescr=ia, bdescr=p7v
            where p5s is a vstruct ssize, adescr=i2, bdescr=p7v
            where p7v is a node_vtable, valuedescr=iv
            ''', rop.GUARD_TRUE)

    def test_expand_fail_lazy_setfield_1(self):
        ops = """
        [p1, i2, i3]
        p2 = new_with_vtable(ConstClass(node_vtable))
        setfield_gc(p2, i2, descr=valuedescr)
        setfield_gc(p1, p2, descr=nextdescr)
        guard_true(i3) []
        i4 = int_neg(i2)
        setfield_gc(p1, NULL, descr=nextdescr)
        jump(p1, i2, i4)
        """
        expected = """
        [p1, i2, i3]
        guard_true(i3) [p1, i2]
        i4 = int_neg(i2)
        setfield_gc(p1, NULL, descr=nextdescr)
        jump(p1, i2, i4)
        """
        self.optimize_loop(ops, expected)
        self.loop.inputargs[0].setref_base(self.nodeaddr)
        self.check_expanded_fail_descr('''
            p1.nextdescr = p2
            where p2 is a node_vtable, valuedescr=i2
            ''', rop.GUARD_TRUE)

    def test_expand_fail_lazy_setfield_2(self):
        ops = """
        [i2, i3]
        p2 = new_with_vtable(ConstClass(node_vtable))
        setfield_gc(p2, i2, descr=valuedescr)
        setfield_gc(ConstPtr(myptr), p2, descr=nextdescr)
        guard_true(i3) []
        i4 = int_neg(i2)
        setfield_gc(ConstPtr(myptr), NULL, descr=nextdescr)
        jump(i2, i4)
        """
        expected = """
        [i2, i3]
        guard_true(i3) [i2]
        i4 = int_neg(i2)
        setfield_gc(ConstPtr(myptr), NULL, descr=nextdescr)
        jump(i2, i4)
        """
        self.optimize_loop(ops, expected)
        self.check_expanded_fail_descr('''
            ConstPtr(myptr).nextdescr = p2
            where p2 is a node_vtable, valuedescr=i2
            ''', rop.GUARD_TRUE)

    def test_residual_call_does_not_invalidate_caches(self):
        ops = """
        [p1, p2]
        i1 = getfield_gc_i(p1, descr=valuedescr)
        i2 = call_i(i1, descr=nonwritedescr)
        i3 = getfield_gc_i(p1, descr=valuedescr)
        escape_n(i1)
        escape_n(i3)
        jump(p1, p2)
        """
        expected = """
        [p1, p2]
        i1 = getfield_gc_i(p1, descr=valuedescr)
        i2 = call_i(i1, descr=nonwritedescr)
        escape_n(i1)
        escape_n(i1)
        jump(p1, p2)
        """
        self.optimize_loop(ops, expected)

    def test_residual_call_invalidate_some_caches(self):
        ops = """
        [p1, p2]
        i1 = getfield_gc_i(p1, descr=adescr)
        i2 = getfield_gc_i(p1, descr=bdescr)
        i3 = call_i(i1, descr=writeadescr)
        i4 = getfield_gc_i(p1, descr=adescr)
        i5 = getfield_gc_i(p1, descr=bdescr)
        escape_n(i1)
        escape_n(i2)
        escape_n(i4)
        escape_n(i5)
        jump(p1, p2)
        """
        expected = """
        [p1, p2]
        i1 = getfield_gc_i(p1, descr=adescr)
        i2 = getfield_gc_i(p1, descr=bdescr)
        i3 = call_i(i1, descr=writeadescr)
        i4 = getfield_gc_i(p1, descr=adescr)
        escape_n(i1)
        escape_n(i2)
        escape_n(i4)
        escape_n(i2)
        jump(p1, p2)
        """
        self.optimize_loop(ops, expected)

    def test_residual_call_invalidate_arrays(self):
        ops = """
        [p1, p2, i1]
        p3 = getarrayitem_gc_r(p1, 0, descr=arraydescr2)
        p4 = getarrayitem_gc_r(p2, 1, descr=arraydescr2)
        i3 = call_i(i1, descr=writeadescr)
        p5 = getarrayitem_gc_r(p1, 0, descr=arraydescr2)
        p6 = getarrayitem_gc_r(p2, 1, descr=arraydescr2)
        escape_n(p3)
        escape_n(p4)
        escape_n(p5)
        escape_n(p6)
        jump(p1, p2, i1)
        """
        expected = """
        [p1, p2, i1]
        p3 = getarrayitem_gc_r(p1, 0, descr=arraydescr2)
        p4 = getarrayitem_gc_r(p2, 1, descr=arraydescr2)
        i3 = call_i(i1, descr=writeadescr)
        escape_n(p3)
        escape_n(p4)
        escape_n(p3)
        escape_n(p4)
        jump(p1, p2, i1)
        """
        self.optimize_loop(ops, expected)

    def test_residual_call_invalidate_some_arrays(self):
        ops = """
        [p1, p2, i1]
        p3 = getarrayitem_gc_r(p2, 0, descr=arraydescr2)
        p4 = getarrayitem_gc_r(p2, 1, descr=arraydescr2)
        i2 = getarrayitem_gc_i(p1, 1, descr=arraydescr)
        i3 = call_i(i1, descr=writearraydescr)
        p5 = getarrayitem_gc_r(p2, 0, descr=arraydescr2)
        p6 = getarrayitem_gc_r(p2, 1, descr=arraydescr2)
        i4 = getarrayitem_gc_i(p1, 1, descr=arraydescr)
        escape_n(p3)
        escape_n(p4)
        escape_n(p5)
        escape_n(p6)
        escape_n(i2)
        escape_n(i4)
        jump(p1, p2, i1)
        """
        expected = """
        [p1, p2, i1]
        p3 = getarrayitem_gc_r(p2, 0, descr=arraydescr2)
        p4 = getarrayitem_gc_r(p2, 1, descr=arraydescr2)
        i2 = getarrayitem_gc_i(p1, 1, descr=arraydescr)
        i3 = call_i(i1, descr=writearraydescr)
        i4 = getarrayitem_gc_i(p1, 1, descr=arraydescr)
        escape_n(p3)
        escape_n(p4)
        escape_n(p3)
        escape_n(p4)
        escape_n(i2)
        escape_n(i4)
        jump(p1, p2, i1)
        """
        self.optimize_loop(ops, expected)

    def test_residual_call_invalidates_some_read_caches_1(self):
        ops = """
        [p1, i1, p2, i2]
        setfield_gc(p1, i1, descr=valuedescr)
        setfield_gc(p2, i2, descr=adescr)
        i3 = call_i(i1, descr=readadescr)
        setfield_gc(p1, i3, descr=valuedescr)
        setfield_gc(p2, i3, descr=adescr)
        jump(p1, i1, p2, i2)
        """
        expected = """
        [p1, i1, p2, i2]
        setfield_gc(p2, i2, descr=adescr)
        i3 = call_i(i1, descr=readadescr)
        setfield_gc(p1, i3, descr=valuedescr)
        setfield_gc(p2, i3, descr=adescr)
        jump(p1, i1, p2, i2)
        """
        self.optimize_loop(ops, expected)

    def test_residual_call_invalidates_some_read_caches_2(self):
        ops = """
        [p1, i1, p2, i2]
        setfield_gc(p1, i1, descr=valuedescr)
        setfield_gc(p2, i2, descr=adescr)
        i3 = call_i(i1, descr=writeadescr)
        setfield_gc(p1, i3, descr=valuedescr)
        setfield_gc(p2, i3, descr=adescr)
        jump(p1, i1, p2, i2)
        """
        expected = """
        [p1, i1, p2, i2]
        setfield_gc(p2, i2, descr=adescr)
        i3 = call_i(i1, descr=writeadescr)
        setfield_gc(p1, i3, descr=valuedescr)
        setfield_gc(p2, i3, descr=adescr)
        jump(p1, i1, p2, i2)
        """
        self.optimize_loop(ops, expected)

    def test_residual_call_invalidates_some_read_caches_3(self):
        ops = """
        [p1, i1, p2, i2]
        setfield_gc(p1, i1, descr=valuedescr)
        setfield_gc(p2, i2, descr=adescr)
        i3 = call_i(i1, descr=plaincalldescr)
        setfield_gc(p1, i3, descr=valuedescr)
        setfield_gc(p2, i3, descr=adescr)
        jump(p1, i1, p2, i2)
        """
        self.optimize_loop(ops, ops)

    def test_call_assembler_invalidates_caches(self):
        ops = '''
        [p1, i1]
        setfield_gc(p1, i1, descr=valuedescr)
        i3 = call_assembler_i(i1, descr=asmdescr)
        setfield_gc(p1, i3, descr=valuedescr)
        jump(p1, i3)
        '''
        self.optimize_loop(ops, ops)

    def test_call_pure_invalidates_caches(self):
        # CALL_PURE should still force the setfield_gc() to occur before it
        ops = '''
        [p1, i1]
        setfield_gc(p1, i1, descr=valuedescr)
        i3 = call_pure_i(p1, descr=plaincalldescr)
        setfield_gc(p1, i3, descr=valuedescr)
        jump(p1, i3)
        '''
        expected = '''
        [p1, i1]
        setfield_gc(p1, i1, descr=valuedescr)
        i3 = call_i(p1, descr=plaincalldescr)
        setfield_gc(p1, i3, descr=valuedescr)
        jump(p1, i3)
        '''
        self.optimize_loop(ops, expected)

    def test_call_pure_constant_folding(self):
        # CALL_PURE is not marked as is_always_pure(), because it is wrong
        # to call the function arbitrary many times at arbitrary points in
        # time.  Check that it is either constant-folded (and replaced by
        # the result of the call, recorded as the first arg), or turned into
        # a regular CALL.
        arg_consts = [ConstInt(i) for i in (123456, 4, 5, 6)]
        call_pure_results = {tuple(arg_consts): ConstInt(42)}
        ops = '''
        [i0, i1, i2]
        escape_n(i1)
        escape_n(i2)
        i3 = call_pure_i(123456, 4, 5, 6, descr=plaincalldescr)
        i4 = call_pure_i(123456, 4, i0, 6, descr=plaincalldescr)
        jump(i0, i3, i4)
        '''
        expected = '''
        [i0, i1, i2]
        escape_n(i1)
        escape_n(i2)
        i4 = call_i(123456, 4, i0, 6, descr=plaincalldescr)
        jump(i0, 42, i4)
        '''
        self.optimize_loop(ops, expected, call_pure_results)

    def test_vref_nonvirtual_nonescape(self):
        ops = """
        [p1]
        p2 = virtual_ref(p1, 5)
        virtual_ref_finish(p2, p1)
        jump(p1)
        """
        expected = """
        [p1]
        p0 = force_token()
        jump(p1)
        """
        self.optimize_loop(ops, expected)

    def test_vref_nonvirtual_escape(self):
        ops = """
        [p1]
        p2 = virtual_ref(p1, 5)
        escape_n(p2)
        virtual_ref_finish(p2, p1)
        jump(p1)
        """
        expected = """
        [p1]
        p0 = force_token()
        p2 = new_with_vtable(ConstClass(jit_virtual_ref_vtable))
        setfield_gc(p2, NULL, descr=virtualforceddescr)
        setfield_gc(p2, p0, descr=virtualtokendescr)
        escape_n(p2)
        setfield_gc(p2, p1, descr=virtualforceddescr)
        setfield_gc(p2, NULL, descr=virtualtokendescr)
        jump(p1)
        """
        # XXX we should optimize a bit more the case of a nonvirtual.
        # in theory it is enough to just do 'p2 = p1'.
        self.optimize_loop(ops, expected)

    def test_vref_virtual_1(self):
        ops = """
        [p0, i1]
        #
        p1 = new_with_vtable(ConstClass(node_vtable))
        p1b = new_with_vtable(ConstClass(node_vtable))
        setfield_gc(p1b, 252, descr=valuedescr)
        setfield_gc(p1, p1b, descr=nextdescr)
        #
        p2 = virtual_ref(p1, 3)
        setfield_gc(p0, p2, descr=nextdescr)
        call_may_force_n(i1, descr=mayforcevirtdescr)
        guard_not_forced() [i1]
        virtual_ref_finish(p2, p1)
        setfield_gc(p0, NULL, descr=nextdescr)
        jump(p0, i1)
        """
        expected = """
        [p0, i1]
        p3 = force_token()
        #
        p2 = new_with_vtable(ConstClass(jit_virtual_ref_vtable))
        setfield_gc(p2, NULL, descr=virtualforceddescr)
        setfield_gc(p2, p3, descr=virtualtokendescr)
        setfield_gc(p0, p2, descr=nextdescr)
        #
        call_may_force_n(i1, descr=mayforcevirtdescr)
        guard_not_forced() [i1]
        #
        setfield_gc(p0, NULL, descr=nextdescr)
        p1 = new_with_vtable(ConstClass(node_vtable))
        p1b = new_with_vtable(ConstClass(node_vtable))
        setfield_gc(p1b, 252, descr=valuedescr)
        setfield_gc(p1, p1b, descr=nextdescr)
        setfield_gc(p2, p1, descr=virtualforceddescr)
        setfield_gc(p2, NULL, descr=virtualtokendescr)
        jump(p0, i1)
        """
        self.optimize_loop(ops, expected)

    def test_vref_virtual_2(self):
        ops = """
        [p0, i1]
        #
        p1 = new_with_vtable(ConstClass(node_vtable))
        p1b = new_with_vtable(ConstClass(node_vtable))
        setfield_gc(p1b, i1, descr=valuedescr)
        setfield_gc(p1, p1b, descr=nextdescr)
        #
        p2 = virtual_ref(p1, 2)
        setfield_gc(p0, p2, descr=nextdescr)
<<<<<<< HEAD
        call_may_force_n(i1, descr=mayforcevirtdescr)
        guard_not_forced(descr=fdescr) [p2, p1]
=======
        call_may_force(i1, descr=mayforcevirtdescr)
        guard_not_forced() [p2, p1]
>>>>>>> 862529b5
        virtual_ref_finish(p2, p1)
        setfield_gc(p0, NULL, descr=nextdescr)
        jump(p0, i1)
        """
        expected = """
        [p0, i1]
        p3 = force_token()
        #
        p2 = new_with_vtable(ConstClass(jit_virtual_ref_vtable))
        setfield_gc(p2, NULL, descr=virtualforceddescr)
        setfield_gc(p2, p3, descr=virtualtokendescr)
        setfield_gc(p0, p2, descr=nextdescr)
        #
<<<<<<< HEAD
        call_may_force_n(i1, descr=mayforcevirtdescr)
        guard_not_forced(descr=fdescr) [p2, i1]
=======
        call_may_force(i1, descr=mayforcevirtdescr)
        guard_not_forced() [p2, i1]
>>>>>>> 862529b5
        #
        setfield_gc(p0, NULL, descr=nextdescr)
        p1 = new_with_vtable(ConstClass(node_vtable))
        p1b = new_with_vtable(ConstClass(node_vtable))
        setfield_gc(p1b, i1, descr=valuedescr)
        setfield_gc(p1, p1b, descr=nextdescr)
        setfield_gc(p2, p1, descr=virtualforceddescr)
        setfield_gc(p2, NULL, descr=virtualtokendescr)
        jump(p0, i1)
        """
        # the point of this test is that 'i1' should show up in the fail_args
        # of 'guard_not_forced', because it was stored in the virtual 'p1b'.
        self.optimize_loop(ops, expected)
        self.check_expanded_fail_descr('''p2, p1
            where p1 is a node_vtable, nextdescr=p1b
            where p1b is a node_vtable, valuedescr=i1
            ''', rop.GUARD_NOT_FORCED)

    def test_vref_virtual_and_lazy_setfield(self):
        ops = """
        [p0, i1]
        #
        p1 = new_with_vtable(ConstClass(node_vtable))
        p1b = new_with_vtable(ConstClass(node_vtable))
        setfield_gc(p1b, i1, descr=valuedescr)
        setfield_gc(p1, p1b, descr=nextdescr)
        #
        p2 = virtual_ref(p1, 2)
        setfield_gc(p0, p2, descr=refdescr)
<<<<<<< HEAD
        call_n(i1, descr=nonwritedescr)
        guard_no_exception(descr=fdescr) [p2, p1]
=======
        call(i1, descr=nonwritedescr)
        guard_no_exception() [p2, p1]
>>>>>>> 862529b5
        virtual_ref_finish(p2, p1)
        setfield_gc(p0, NULL, descr=refdescr)
        jump(p0, i1)
        """
        expected = """
        [p0, i1]
        p3 = force_token()
<<<<<<< HEAD
        call_n(i1, descr=nonwritedescr)
        guard_no_exception(descr=fdescr) [p3, i1, p0]
=======
        call(i1, descr=nonwritedescr)
        guard_no_exception() [p3, i1, p0]
>>>>>>> 862529b5
        setfield_gc(p0, NULL, descr=refdescr)
        jump(p0, i1)
        """
        self.optimize_loop(ops, expected)
        # the fail_args contain [p3, i1, p0]:
        #  - p3 is from the virtual expansion of p2
        #  - i1 is from the virtual expansion of p1
        #  - p0 is from the extra pendingfields
        self.loop.inputargs[0].setref_base(self.nodeobjvalue)
        py.test.skip("XXX")
        self.check_expanded_fail_descr('''p2, p1
            p0.refdescr = p2
            where p2 is a jit_virtual_ref_vtable, virtualtokendescr=p3
            where p1 is a node_vtable, nextdescr=p1b
            where p1b is a node_vtable, valuedescr=i1
            ''', rop.GUARD_NO_EXCEPTION)

    def test_vref_virtual_after_finish(self):
        ops = """
        [i1]
        p1 = new_with_vtable(ConstClass(node_vtable))
        p2 = virtual_ref(p1, 7)
        escape_n(p2)
        virtual_ref_finish(p2, p1)
        call_may_force_n(i1, descr=mayforcevirtdescr)
        guard_not_forced() []
        jump(i1)
        """
        expected = """
        [i1]
        p3 = force_token()
        p2 = new_with_vtable(ConstClass(jit_virtual_ref_vtable))
        setfield_gc(p2, NULL, descr=virtualforceddescr)
        setfield_gc(p2, p3, descr=virtualtokendescr)
        escape_n(p2)
        p1 = new_with_vtable(ConstClass(node_vtable))
        setfield_gc(p2, p1, descr=virtualforceddescr)
        setfield_gc(p2, NULL, descr=virtualtokendescr)
        call_may_force_n(i1, descr=mayforcevirtdescr)
        guard_not_forced() []
        jump(i1)
        """
        self.optimize_loop(ops, expected)

    def test_vref_nonvirtual_and_lazy_setfield(self):
        ops = """
        [i1, p1]
        p2 = virtual_ref(p1, 23)
        escape_n(p2)
        virtual_ref_finish(p2, p1)
        call_may_force_n(i1, descr=mayforcevirtdescr)
        guard_not_forced() [i1]
        jump(i1, p1)
        """
        expected = """
        [i1, p1]
        p3 = force_token()
        p2 = new_with_vtable(ConstClass(jit_virtual_ref_vtable))
        setfield_gc(p2, NULL, descr=virtualforceddescr)
        setfield_gc(p2, p3, descr=virtualtokendescr)
        escape_n(p2)
        setfield_gc(p2, p1, descr=virtualforceddescr)
        setfield_gc(p2, NULL, descr=virtualtokendescr)
        call_may_force_n(i1, descr=mayforcevirtdescr)
        guard_not_forced() [i1]
        jump(i1, p1)
        """
        self.optimize_loop(ops, expected)

    def test_arraycopy_1(self):
        ops = '''
        [i0]
        p1 = new_array(3, descr=arraydescr)
        setarrayitem_gc(p1, 1, 1, descr=arraydescr)
        p2 = new_array(3, descr=arraydescr)
        setarrayitem_gc(p2, 1, 3, descr=arraydescr)
        call_n(0, p1, p2, 1, 1, 2, descr=arraycopydescr)
        i2 = getarrayitem_gc_i(p2, 1, descr=arraydescr)
        jump(i2)
        '''
        expected = '''
        [i0]
        jump(1)
        '''
        self.optimize_loop(ops, expected)

    def test_arraycopy_2(self):
        ops = '''
        [i0]
        p1 = new_array(3, descr=arraydescr)
        p2 = new_array(3, descr=arraydescr)
        setarrayitem_gc(p1, 0, i0, descr=arraydescr)
        setarrayitem_gc(p2, 0, 3, descr=arraydescr)
        call_n(0, p1, p2, 1, 1, 2, descr=arraycopydescr)
        i2 = getarrayitem_gc_i(p2, 0, descr=arraydescr)
        jump(i2)
        '''
        expected = '''
        [i0]
        jump(3)
        '''
        self.optimize_loop(ops, expected)

    def test_arraycopy_not_virtual(self):
        ops = '''
        [p0]
        p1 = new_array(3, descr=arraydescr)
        p2 = new_array(3, descr=arraydescr)
        setarrayitem_gc(p1, 2, 10, descr=arraydescr)
        setarrayitem_gc(p2, 2, 13, descr=arraydescr)
        call_n(0, p1, p2, 0, 0, 3, descr=arraycopydescr)
        jump(p2)
        '''
        expected = '''
        [p0]
        p2 = new_array(3, descr=arraydescr)
        setarrayitem_gc(p2, 2, 10, descr=arraydescr)
        jump(p2)
        '''
        self.optimize_loop(ops, expected)

    def test_arraycopy_not_virtual_2(self):
        ops = '''
        [p0]
        p1 = new_array(3, descr=arraydescr)
        call_n(0, p0, p1, 0, 0, 3, descr=arraycopydescr)
        i0 = getarrayitem_gc_i(p1, 0, descr=arraydescr)
        jump(i0)
        '''
        expected = '''
        [p0]
        i0 = getarrayitem_gc_i(p0, 0, descr=arraydescr)
        i1 = getarrayitem_gc_i(p0, 1, descr=arraydescr) # removed by the backend
        i2 = getarrayitem_gc_i(p0, 2, descr=arraydescr) # removed by the backend
        jump(i0)
        '''
        self.optimize_loop(ops, expected)

    def test_arraycopy_not_virtual_3(self):
        ops = '''
        [p0, p1]
        call_n(0, p0, p1, 0, 0, 3, descr=arraycopydescr)
        i0 = getarrayitem_gc_i(p1, 0, descr=arraydescr)
        jump(i0)
        '''
        expected = '''
        [p0, p1]
        i0 = getarrayitem_gc_i(p0, 0, descr=arraydescr)
        i1 = getarrayitem_gc_i(p0, 1, descr=arraydescr)
        i2 = getarrayitem_gc_i(p0, 2, descr=arraydescr)
        setarrayitem_gc(p1, 0, i0, descr=arraydescr)
        setarrayitem_gc(p1, 1, i1, descr=arraydescr)
        setarrayitem_gc(p1, 2, i2, descr=arraydescr)
        jump(i0)
        '''
        self.optimize_loop(ops, expected)

    def test_arraycopy_no_elem(self):
        """ this was actually observed in the wild
        """
        ops = '''
        [p1]
        p0 = new_array(0, descr=arraydescr)
        call_n(0, p0, p1, 0, 0, 0, descr=arraycopydescr)
        jump(p1)
        '''
        expected = '''
        [p1]
        jump(p1)
        '''
        self.optimize_loop(ops, expected)

    def test_bound_lt(self):
        ops = """
        [i0]
        i1 = int_lt(i0, 4)
        guard_true(i1) []
        i2 = int_lt(i0, 5)
        guard_true(i2) []
        jump(i0)
        """
        expected = """
        [i0]
        i1 = int_lt(i0, 4)
        guard_true(i1) []
        jump(i0)
        """
        self.optimize_loop(ops, expected)

    def test_bound_lt_noguard(self):
        ops = """
        [i0]
        i1 = int_lt(i0, 4)
        i2 = int_lt(i0, 5)
        jump(i2)
        """
        expected = """
        [i0]
        i1 = int_lt(i0, 4)
        i2 = int_lt(i0, 5)
        jump(i2)
        """
        self.optimize_loop(ops, expected)

    def test_bound_lt_noopt(self):
        ops = """
        [i0]
        i1 = int_lt(i0, 4)
        guard_false(i1) []
        i2 = int_lt(i0, 5)
        guard_true(i2) []
        jump(i0)
        """
        expected = """
        [i0]
        i1 = int_lt(i0, 4)
        guard_false(i1) []
        i2 = int_lt(i0, 5)
        guard_true(i2) []
        jump(4)
        """
        self.optimize_loop(ops, expected)

    def test_bound_lt_rev(self):
        ops = """
        [i0]
        i1 = int_lt(i0, 4)
        guard_false(i1) []
        i2 = int_gt(i0, 3)
        guard_true(i2) []
        jump(i0)
        """
        expected = """
        [i0]
        i1 = int_lt(i0, 4)
        guard_false(i1) []
        jump(i0)
        """
        self.optimize_loop(ops, expected)

    def test_bound_lt_tripple(self):
        ops = """
        [i0]
        i1 = int_lt(i0, 0)
        guard_true(i1) []
        i2 = int_lt(i0, 7)
        guard_true(i2) []
        i3 = int_lt(i0, 5)
        guard_true(i3) []
        jump(i0)
        """
        expected = """
        [i0]
        i1 = int_lt(i0, 0)
        guard_true(i1) []
        jump(i0)
        """
        self.optimize_loop(ops, expected)

    def test_bound_lt_add(self):
        ops = """
        [i0]
        i1 = int_lt(i0, 4)
        guard_true(i1) []
        i2 = int_add(i0, 10)
        i3 = int_lt(i2, 15)
        guard_true(i3) []
        jump(i0)
        """
        expected = """
        [i0]
        i1 = int_lt(i0, 4)
        guard_true(i1) []
        i2 = int_add(i0, 10)
        jump(i0)
        """
        self.optimize_loop(ops, expected)

    def test_bound_lt_add_before(self):
        ops = """
        [i0]
        i2 = int_add(i0, 10)
        i3 = int_lt(i2, 15)
        guard_true(i3) []
        i1 = int_lt(i0, 6)
        guard_true(i1) []
        jump(i0)
        """
        expected = """
        [i0]
        i2 = int_add(i0, 10)
        i3 = int_lt(i2, 15)
        guard_true(i3) []
        jump(i0)
        """
        self.optimize_loop(ops, expected)

    def test_bound_lt_add_ovf(self):
        ops = """
        [i0]
        i1 = int_lt(i0, 4)
        guard_true(i1) []
        i2 = int_add_ovf(i0, 10)
        guard_no_overflow() []
        i3 = int_lt(i2, 15)
        guard_true(i3) []
        jump(i0)
        """
        expected = """
        [i0]
        i1 = int_lt(i0, 4)
        guard_true(i1) []
        i2 = int_add(i0, 10)
        jump(i0)
        """
        self.optimize_loop(ops, expected)

    def test_bound_lt_add_ovf_before(self):
        ops = """
        [i0]
        i2 = int_add_ovf(i0, 10)
        guard_no_overflow() []
        i3 = int_lt(i2, 15)
        guard_true(i3) []
        i1 = int_lt(i0, 6)
        guard_true(i1) []
        jump(i0)
        """
        expected = """
        [i0]
        i2 = int_add_ovf(i0, 10)
        guard_no_overflow() []
        i3 = int_lt(i2, 15)
        guard_true(i3) []
        jump(i0)
        """
        self.optimize_loop(ops, expected)

    def test_bound_lt_sub(self):
        ops = """
        [i0]
        i1 = int_lt(i0, 4)
        guard_true(i1) []
        i1p = int_gt(i0, -4)
        guard_true(i1p) []
        i2 = int_sub(i0, 10)
        i3 = int_lt(i2, -5)
        guard_true(i3) []
        jump(i0)
        """
        expected = """
        [i0]
        i1 = int_lt(i0, 4)
        guard_true(i1) []
        i1p = int_gt(i0, -4)
        guard_true(i1p) []
        i2 = int_sub(i0, 10)
        jump(i0)
        """
        self.optimize_loop(ops, expected)

    def test_bound_lt_sub_before(self):
        ops = """
        [i0]
        i2 = int_sub(i0, 10)
        i3 = int_lt(i2, -5)
        guard_true(i3) []
        i1 = int_lt(i0, 5)
        guard_true(i1) []
        jump(i0)
        """
        expected = """
        [i0]
        i2 = int_sub(i0, 10)
        i3 = int_lt(i2, -5)
        guard_true(i3) []
        jump(i0)
        """
        self.optimize_loop(ops, expected)

    def test_bound_ltle(self):
        ops = """
        [i0]
        i1 = int_lt(i0, 4)
        guard_true(i1) []
        i2 = int_le(i0, 3)
        guard_true(i2) []
        jump(i0)
        """
        expected = """
        [i0]
        i1 = int_lt(i0, 4)
        guard_true(i1) []
        jump(i0)
        """
        self.optimize_loop(ops, expected)

    def test_bound_lelt(self):
        ops = """
        [i0]
        i1 = int_le(i0, 4)
        guard_true(i1) []
        i2 = int_lt(i0, 5)
        guard_true(i2) []
        jump(i0)
        """
        expected = """
        [i0]
        i1 = int_le(i0, 4)
        guard_true(i1) []
        jump(i0)
        """
        self.optimize_loop(ops, expected)

    def test_bound_gt(self):
        ops = """
        [i0]
        i1 = int_gt(i0, 5)
        guard_true(i1) []
        i2 = int_gt(i0, 4)
        guard_true(i2) []
        jump(i0)
        """
        expected = """
        [i0]
        i1 = int_gt(i0, 5)
        guard_true(i1) []
        jump(i0)
        """
        self.optimize_loop(ops, expected)

    def test_bound_gtge(self):
        ops = """
        [i0]
        i1 = int_gt(i0, 5)
        guard_true(i1) []
        i2 = int_ge(i0, 6)
        guard_true(i2) []
        jump(i0)
        """
        expected = """
        [i0]
        i1 = int_gt(i0, 5)
        guard_true(i1) []
        jump(i0)
        """
        self.optimize_loop(ops, expected)

    def test_bound_gegt(self):
        ops = """
        [i0]
        i1 = int_ge(i0, 5)
        guard_true(i1) []
        i2 = int_gt(i0, 4)
        guard_true(i2) []
        jump(i0)
        """
        expected = """
        [i0]
        i1 = int_ge(i0, 5)
        guard_true(i1) []
        jump(i0)
        """
        self.optimize_loop(ops, expected)

    def test_bound_ovf(self):
        ops = """
        [i0]
        i1 = int_ge(i0, 0)
        guard_true(i1) []
        i2 = int_lt(i0, 10)
        guard_true(i2) []
        i3 = int_add_ovf(i0, 1)
        guard_no_overflow() []
        jump(i3)
        """
        expected = """
        [i0]
        i1 = int_ge(i0, 0)
        guard_true(i1) []
        i2 = int_lt(i0, 10)
        guard_true(i2) []
        i3 = int_add(i0, 1)
        jump(i3)
        """
        self.optimize_loop(ops, expected)

    def test_bound_arraylen(self):
        ops = """
        [i0, p0]
        p1 = new_array(i0, descr=arraydescr)
        i1 = arraylen_gc(p1)
        i2 = int_gt(i1, -1)
        guard_true(i2) []
        setarrayitem_gc(p0, 0, p1, descr=arraydescr)
        jump(i0, p0)
        """
        # The dead arraylen_gc will be eliminated by the backend.
        expected = """
        [i0, p0]
        p1 = new_array(i0, descr=arraydescr)
        i1 = arraylen_gc(p1)
        setarrayitem_gc(p0, 0, p1, descr=arraydescr)
        jump(i0, p0)
        """
        self.optimize_loop(ops, expected)

    def test_bound_strlen(self):
        ops = """
        [p0]
        i0 = strlen(p0)
        i1 = int_ge(i0, 0)
        guard_true(i1) []
        jump(p0)
        """
        # The dead strlen will be eliminated be the backend.
        expected = """
        [p0]
        i0 = strlen(p0)
        jump(p0)
        """
        self.optimize_strunicode_loop(ops, expected)

    def test_addsub_const(self):
        ops = """
        [i0]
        i1 = int_add(i0, 1)
        i2 = int_sub(i1, 1)
        i3 = int_add(i2, 1)
        i4 = int_mul(i2, i3)
        jump(i4)
        """
        expected = """
        [i0]
        i1 = int_add(i0, 1)
        i4 = int_mul(i0, i1)
        jump(i4)
        """
        self.optimize_loop(ops, expected)

    def test_addsub_int(self):
        ops = """
        [i0, i10]
        i1 = int_add(i0, i10)
        i2 = int_sub(i1, i10)
        i3 = int_add(i2, i10)
        i4 = int_add(i2, i3)
        jump(i4, i10)
        """
        expected = """
        [i0, i10]
        i1 = int_add(i0, i10)
        i4 = int_add(i0, i1)
        jump(i4, i10)
        """
        self.optimize_loop(ops, expected)

    def test_addsub_int2(self):
        ops = """
        [i0, i10]
        i1 = int_add(i10, i0)
        i2 = int_sub(i1, i10)
        i3 = int_add(i10, i2)
        i4 = int_add(i2, i3)
        jump(i4, i10)
        """
        expected = """
        [i0, i10]
        i1 = int_add(i10, i0)
        i4 = int_add(i0, i1)
        jump(i4, i10)
        """
        self.optimize_loop(ops, expected)

    def test_int_add_commutative(self):
        ops = """
        [i0, i1]
        i2 = int_add(i0, i1)
        i3 = int_add(i1, i0)
        jump(i2, i3)
        """
        expected = """
        [i0, i1]
        i2 = int_add(i0, i1)
        jump(i2, i2)
        """
        self.optimize_loop(ops, expected)

    def test_framestackdepth_overhead(self):
        ops = """
        [p0, i22]
        i1 = getfield_gc_i(p0, descr=valuedescr)
        i2 = int_gt(i1, i22)
        guard_false(i2) []
        i3 = int_add(i1, 1)
        setfield_gc(p0, i3, descr=valuedescr)
        i4 = int_sub(i3, 1)
        setfield_gc(p0, i4, descr=valuedescr)
        i5 = int_gt(i4, i22)
        guard_false(i5) []
        i6 = int_add(i4, 1)
        p331 = force_token()
        i7 = int_sub(i6, 1)
        setfield_gc(p0, i7, descr=valuedescr)
        jump(p0, i22)
        """
        expected = """
        [p0, i22]
        i1 = getfield_gc_i(p0, descr=valuedescr)
        i2 = int_gt(i1, i22)
        guard_false(i2) []
        i3 = int_add(i1, 1)
        p331 = force_token()
        jump(p0, i22)
        """
        self.optimize_loop(ops, expected)

    def test_addsub_ovf(self):
        ops = """
        [i0]
        i1 = int_add_ovf(i0, 10)
        guard_no_overflow() []
        i2 = int_sub_ovf(i1, 5)
        guard_no_overflow() []
        jump(i2)
        """
        expected = """
        [i0]
        i1 = int_add_ovf(i0, 10)
        guard_no_overflow() []
        i2 = int_sub(i1, 5)
        jump(i2)
        """
        self.optimize_loop(ops, expected)

    def test_subadd_ovf(self):
        ops = """
        [i0]
        i1 = int_sub_ovf(i0, 10)
        guard_no_overflow() []
        i2 = int_add_ovf(i1, 5)
        guard_no_overflow() []
        jump(i2)
        """
        expected = """
        [i0]
        i1 = int_sub_ovf(i0, 10)
        guard_no_overflow() []
        i2 = int_add(i1, 5)
        jump(i2)
        """
        self.optimize_loop(ops, expected)

    def test_sub_identity(self):
        ops = """
        [i0]
        i1 = int_sub(i0, i0)
        i2 = int_sub(i1, i0)
        jump(i1, i2)
        """
        expected = """
        [i0]
        i2 = int_neg(i0)
        jump(0, i2)
        """
        self.optimize_loop(ops, expected)

    def test_shift_zero(self):
        ops = """
        [i0]
        i1 = int_lshift(0, i0)
        i2 = int_rshift(0, i0)
        jump(i1, i2)
        """
        expected = """
        [i0]
        jump(0, 0)
        """
        self.optimize_loop(ops, expected)

    def test_bound_and(self):
        ops = """
        [i0]
        i1 = int_and(i0, 255)
        i2 = int_lt(i1, 500)
        guard_true(i2) []
        i3 = int_le(i1, 255)
        guard_true(i3) []
        i4 = int_gt(i1, -1)
        guard_true(i4) []
        i5 = int_ge(i1, 0)
        guard_true(i5) []
        i6 = int_lt(i1, 0)
        guard_false(i6) []
        i7 = int_le(i1, -1)
        guard_false(i7) []
        i8 = int_gt(i1, 255)
        guard_false(i8) []
        i9 = int_ge(i1, 500)
        guard_false(i9) []
        i12 = int_lt(i1, 100)
        guard_true(i12) []
        i13 = int_le(i1, 90)
        guard_true(i13) []
        i14 = int_gt(i1, 10)
        guard_true(i14) []
        i15 = int_ge(i1, 20)
        guard_true(i15) []
        jump(i1)
        """
        expected = """
        [i0]
        i1 = int_and(i0, 255)
        i12 = int_lt(i1, 100)
        guard_true(i12) []
        i13 = int_le(i1, 90)
        guard_true(i13) []
        i14 = int_gt(i1, 10)
        guard_true(i14) []
        i15 = int_ge(i1, 20)
        guard_true(i15) []
        jump(i1)
        """
        self.optimize_loop(ops, expected)

    def test_subsub_ovf(self):
        ops = """
        [i0]
        i1 = int_sub_ovf(1, i0)
        guard_no_overflow() []
        i2 = int_gt(i1, 1)
        guard_true(i2) []
        i3 = int_sub_ovf(1, i0)
        guard_no_overflow() []
        i4 = int_gt(i3, 1)
        guard_true(i4) []
        jump(i0)
        """
        expected = """
        [i0]
        i1 = int_sub_ovf(1, i0)
        guard_no_overflow() []
        i2 = int_gt(i1, 1)
        guard_true(i2) []
        jump(i0)
        """
        self.optimize_loop(ops, expected)

    def test_bound_eq(self):
        ops = """
        [i0, i1]
        i2 = int_le(i0, 4)
        guard_true(i2) []
        i3 = int_eq(i0, i1)
        guard_true(i3) []
        i4 = int_lt(i1, 5)
        guard_true(i4) []
        jump(i0, i1)
        """
        expected = """
        [i0, i1]
        i2 = int_le(i0, 4)
        guard_true(i2) []
        i3 = int_eq(i0, i1)
        guard_true(i3) []
        jump(i0, i1)
        """
        self.optimize_loop(ops, expected)

    def test_bound_eq_const(self):
        ops = """
        [i0]
        i1 = int_eq(i0, 7)
        guard_true(i1) []
        i2 = int_add(i0, 3)
        jump(i2)
        """
        expected = """
        [i0]
        i1 = int_eq(i0, 7)
        guard_true(i1) []
        jump(10)

        """
        self.optimize_loop(ops, expected)

    def test_bound_eq_const_not(self):
        ops = """
        [i0]
        i1 = int_eq(i0, 7)
        guard_false(i1) []
        i2 = int_add(i0, 3)
        jump(i2)
        """
        expected = """
        [i0]
        i1 = int_eq(i0, 7)
        guard_false(i1) []
        i2 = int_add(i0, 3)
        jump(i2)

        """
        self.optimize_loop(ops, expected)

    def test_bound_ne_const(self):
        ops = """
        [i0]
        i1 = int_ne(i0, 7)
        guard_false(i1) []
        i2 = int_add(i0, 3)
        jump(i2)
        """
        expected = """
        [i0]
        i1 = int_ne(i0, 7)
        guard_false(i1) []
        jump(10)

        """
        self.optimize_loop(ops, expected)

    def test_bound_ne_const_not(self):
        ops = """
        [i0]
        i1 = int_ne(i0, 7)
        guard_true(i1) []
        i2 = int_add(i0, 3)
        jump(i2)
        """
        expected = """
        [i0]
        i1 = int_ne(i0, 7)
        guard_true(i1) []
        i2 = int_add(i0, 3)
        jump(i2)
        """
        self.optimize_loop(ops, expected)

    def test_bound_ltne(self):
        ops = """
        [i0, i1]
        i2 = int_lt(i0, 7)
        guard_true(i2) []
        i3 = int_ne(i0, 10)
        guard_true(i2) []
        jump(i0, i1)
        """
        expected = """
        [i0, i1]
        i2 = int_lt(i0, 7)
        guard_true(i2) []
        jump(i0, i1)
        """
        self.optimize_loop(ops, expected)

    def test_bound_lege_const(self):
        ops = """
        [i0]
        i1 = int_ge(i0, 7)
        guard_true(i1) []
        i2 = int_le(i0, 7)
        guard_true(i2) []
        i3 = int_add(i0, 3)
        jump(i3)
        """
        expected = """
        [i0]
        i1 = int_ge(i0, 7)
        guard_true(i1) []
        i2 = int_le(i0, 7)
        guard_true(i2) []
        jump(10)

        """
        self.optimize_loop(ops, expected)

    def test_mul_ovf(self):
        ops = """
        [i0, i1]
        i2 = int_and(i0, 255)
        i3 = int_lt(i1, 5)
        guard_true(i3) []
        i4 = int_gt(i1, -10)
        guard_true(i4) []
        i5 = int_mul_ovf(i2, i1)
        guard_no_overflow() []
        i6 = int_lt(i5, -2550)
        guard_false(i6) []
        i7 = int_ge(i5, 1276)
        guard_false(i7) []
        i8 = int_gt(i5, 126)
        guard_true(i8) []
        jump(i0, i1)
        """
        expected = """
        [i0, i1]
        i2 = int_and(i0, 255)
        i3 = int_lt(i1, 5)
        guard_true(i3) []
        i4 = int_gt(i1, -10)
        guard_true(i4) []
        i5 = int_mul(i2, i1)
        i8 = int_gt(i5, 126)
        guard_true(i8) []
        jump(i0, i1)
        """
        self.optimize_loop(ops, expected)

    def test_mul_ovf_before(self):
        ops = """
        [i0, i1]
        i2 = int_and(i0, 255)
        i22 = int_add(i2, 1)
        i3 = int_mul_ovf(i22, i1)
        guard_no_overflow() []
        i4 = int_lt(i3, 10)
        guard_true(i4) []
        i5 = int_gt(i3, 2)
        guard_true(i5) []
        i6 = int_lt(i1, 0)
        guard_false(i6) []
        jump(i0, i1)
        """
        expected = """
        [i0, i1]
        i2 = int_and(i0, 255)
        i22 = int_add(i2, 1)
        i3 = int_mul_ovf(i22, i1)
        guard_no_overflow() []
        i4 = int_lt(i3, 10)
        guard_true(i4) []
        i5 = int_gt(i3, 2)
        guard_true(i5) []
        jump(i0, i1)
        """
        self.optimize_loop(ops, expected)

    def test_sub_ovf_before(self):
        ops = """
        [i0, i1]
        i2 = int_and(i0, 255)
        i3 = int_sub_ovf(i2, i1)
        guard_no_overflow() []
        i4 = int_le(i3, 10)
        guard_true(i4) []
        i5 = int_ge(i3, 2)
        guard_true(i5) []
        i6 = int_lt(i1, -10)
        guard_false(i6) []
        i7 = int_gt(i1, 253)
        guard_false(i7) []
        jump(i0, i1)
        """
        expected = """
        [i0, i1]
        i2 = int_and(i0, 255)
        i3 = int_sub_ovf(i2, i1)
        guard_no_overflow() []
        i4 = int_le(i3, 10)
        guard_true(i4) []
        i5 = int_ge(i3, 2)
        guard_true(i5) []
        jump(i0, i1)
        """
        self.optimize_loop(ops, expected)

    # ----------
    def optimize_strunicode_loop(self, ops, optops):
        # check with the arguments passed in
        self.optimize_loop(ops, optops)
        # check with replacing 'str' with 'unicode' everywhere
        self.optimize_loop(ops.replace('str','unicode').replace('s"', 'u"'),
                           optops.replace('str','unicode').replace('s"', 'u"'))

    def test_newstr_1(self):
        ops = """
        [i0]
        p1 = newstr(1)
        strsetitem(p1, 0, i0)
        i1 = strgetitem(p1, 0)
        jump(i1)
        """
        expected = """
        [i0]
        jump(i0)
        """
        self.optimize_strunicode_loop(ops, expected)

    def test_newstr_2(self):
        ops = """
        [i0, i1]
        p1 = newstr(2)
        strsetitem(p1, 0, i0)
        strsetitem(p1, 1, i1)
        i2 = strgetitem(p1, 1)
        i3 = strgetitem(p1, 0)
        jump(i2, i3)
        """
        expected = """
        [i0, i1]
        jump(i1, i0)
        """
        self.optimize_strunicode_loop(ops, expected)

    def test_str_concat_1(self):
        ops = """
        [p1, p2]
        p3 = call_r(0, p1, p2, descr=strconcatdescr)
        jump(p2, p3)
        """
        expected = """
        [p1, p2]
        i1 = strlen(p1)
        i2 = strlen(p2)
        i3 = int_add(i1, i2)
        p3 = newstr(i3)
        copystrcontent(p1, p3, 0, 0, i1)
        copystrcontent(p2, p3, 0, i1, i2)
        jump(p2, p3)
        """
        self.optimize_strunicode_loop(ops, expected)

    def test_str_concat_vstr2_str(self):
        ops = """
        [i0, i1, p2]
        p1 = newstr(2)
        strsetitem(p1, 0, i0)
        strsetitem(p1, 1, i1)
        p3 = call_r(0, p1, p2, descr=strconcatdescr)
        jump(i1, i0, p3)
        """
        expected = """
        [i0, i1, p2]
        i2 = strlen(p2)
        i3 = int_add(2, i2)
        p3 = newstr(i3)
        strsetitem(p3, 0, i0)
        strsetitem(p3, 1, i1)
        copystrcontent(p2, p3, 0, 2, i2)
        jump(i1, i0, p3)
        """
        self.optimize_strunicode_loop(ops, expected)

    def test_str_concat_str_vstr2(self):
        ops = """
        [i0, i1, p2]
        p1 = newstr(2)
        strsetitem(p1, 0, i0)
        strsetitem(p1, 1, i1)
        p3 = call_r(0, p2, p1, descr=strconcatdescr)
        jump(i1, i0, p3)
        """
        expected = """
        [i0, i1, p2]
        i2 = strlen(p2)
        i3 = int_add(i2, 2)
        p3 = newstr(i3)
        copystrcontent(p2, p3, 0, 0, i2)
        strsetitem(p3, i2, i0)
        i5 = int_add(i2, 1)
        strsetitem(p3, i5, i1)
        i6 = int_add(i5, 1)      # will be killed by the backend
        jump(i1, i0, p3)
        """
        self.optimize_strunicode_loop(ops, expected)

    def test_str_concat_str_str_str(self):
        ops = """
        [p1, p2, p3]
        p4 = call_r(0, p1, p2, descr=strconcatdescr)
        p5 = call_r(0, p4, p3, descr=strconcatdescr)
        jump(p2, p3, p5)
        """
        expected = """
        [p1, p2, p3]
        i1 = strlen(p1)
        i2 = strlen(p2)
        i12 = int_add(i1, i2)
        i3 = strlen(p3)
        i123 = int_add(i12, i3)
        p5 = newstr(i123)
        copystrcontent(p1, p5, 0, 0, i1)
        copystrcontent(p2, p5, 0, i1, i2)
        copystrcontent(p3, p5, 0, i12, i3)
        jump(p2, p3, p5)
        """
        self.optimize_strunicode_loop(ops, expected)

    def test_str_concat_str_cstr1(self):
        ops = """
        [p2]
        p3 = call_r(0, p2, s"x", descr=strconcatdescr)
        jump(p3)
        """
        expected = """
        [p2]
        i2 = strlen(p2)
        i3 = int_add(i2, 1)
        p3 = newstr(i3)
        copystrcontent(p2, p3, 0, 0, i2)
        strsetitem(p3, i2, 120)     # == ord('x')
        jump(p3)
        """
        self.optimize_strunicode_loop(ops, expected)

    def test_str_concat_consts(self):
        ops = """
        []
        p1 = same_as_r(s"ab")
        p2 = same_as_r(s"cde")
        p3 = call_r(0, p1, p2, descr=strconcatdescr)
        escape_n(p3)
        jump()
        """
        expected = """
        []
        escape_n(s"abcde")
        jump()
        """
        self.optimize_strunicode_loop(ops, expected)

    def test_str_concat_constant_lengths(self):
        ops = """
        [i0]
        p0 = newstr(1)
        strsetitem(p0, 0, i0)
        p1 = newstr(0)
        p2 = call_r(0, p0, p1, descr=strconcatdescr)
        i1 = call_i(0, p2, p0, descr=strequaldescr)
        finish(i1)
        """
        expected = """
        [i0]
        finish(1)
        """
        self.optimize_strunicode_loop(ops, expected)

    def test_str_concat_constant_lengths_2(self):
        ops = """
        [i0]
        p0 = newstr(0)
        p1 = newstr(1)
        strsetitem(p1, 0, i0)
        p2 = call_r(0, p0, p1, descr=strconcatdescr)
        i1 = call_i(0, p2, p1, descr=strequaldescr)
        finish(i1)
        """
        expected = """
        [i0]
        finish(1)
        """
        self.optimize_strunicode_loop(ops, expected)

    def test_str_slice_1(self):
        ops = """
        [p1, i1, i2]
        p2 = call_r(0, p1, i1, i2, descr=strslicedescr)
        jump(p2, i1, i2)
        """
        expected = """
        [p1, i1, i2]
        i3 = int_sub(i2, i1)
        p2 = newstr(i3)
        copystrcontent(p1, p2, i1, 0, i3)
        jump(p2, i1, i2)
        """
        self.optimize_strunicode_loop(ops, expected)

    def test_str_slice_2(self):
        ops = """
        [p1, i2]
        p2 = call_r(0, p1, 0, i2, descr=strslicedescr)
        jump(p2, i2)
        """
        expected = """
        [p1, i2]
        p2 = newstr(i2)
        copystrcontent(p1, p2, 0, 0, i2)
        jump(p2, i2)
        """
        self.optimize_strunicode_loop(ops, expected)

    def test_str_slice_3(self):
        ops = """
        [p1, i1, i2, i3, i4]
        p2 = call_r(0, p1, i1, i2, descr=strslicedescr)
        p3 = call_r(0, p2, i3, i4, descr=strslicedescr)
        jump(p3, i1, i2, i3, i4)
        """
        expected = """
        [p1, i1, i2, i3, i4]
        i0 = int_sub(i2, i1)     # killed by the backend
        i5 = int_sub(i4, i3)
        i6 = int_add(i1, i3)
        p3 = newstr(i5)
        copystrcontent(p1, p3, i6, 0, i5)
        jump(p3, i1, i2, i3, i4)
        """
        self.optimize_strunicode_loop(ops, expected)

    def test_str_slice_getitem1(self):
        ops = """
        [p1, i1, i2, i3]
        p2 = call_r(0, p1, i1, i2, descr=strslicedescr)
        i4 = strgetitem(p2, i3)
        escape_n(i4)
        jump(p1, i1, i2, i3)
        """
        expected = """
        [p1, i1, i2, i3]
        i6 = int_sub(i2, i1)      # killed by the backend
        i5 = int_add(i1, i3)
        i4 = strgetitem(p1, i5)
        escape_n(i4)
        jump(p1, i1, i2, i3)
        """
        self.optimize_strunicode_loop(ops, expected)

    def test_str_slice_plain(self):
        ops = """
        [i3, i4]
        p1 = newstr(2)
        strsetitem(p1, 0, i3)
        strsetitem(p1, 1, i4)
        p2 = call_r(0, p1, 1, 2, descr=strslicedescr)
        i5 = strgetitem(p2, 0)
        escape_n(i5)
        jump(i3, i4)
        """
        expected = """
        [i3, i4]
        escape_n(i4)
        jump(i3, i4)
        """
        self.optimize_strunicode_loop(ops, expected)

    def test_str_slice_concat(self):
        ops = """
        [p1, i1, i2, p2]
        p3 = call_r(0, p1, i1, i2, descr=strslicedescr)
        p4 = call_r(0, p3, p2, descr=strconcatdescr)
        jump(p4, i1, i2, p2)
        """
        expected = """
        [p1, i1, i2, p2]
        i3 = int_sub(i2, i1)     # length of p3
        i4 = strlen(p2)
        i5 = int_add(i3, i4)
        p4 = newstr(i5)
        copystrcontent(p1, p4, i1, 0, i3)
        copystrcontent(p2, p4, 0, i3, i4)
        jump(p4, i1, i2, p2)
        """
        self.optimize_strunicode_loop(ops, expected)

    def test_str_slice_plain_virtual(self):
        ops = """
        []
        p0 = newstr(11)
        copystrcontent(s"hello world", p0, 0, 0, 11)
        p1 = call_r(0, p0, 0, 5, descr=strslicedescr)
        finish(p1)
        """
        expected = """
        []
        finish(s"hello")
        """
        self.optimize_strunicode_loop(ops, expected)

    # ----------
    def optimize_strunicode_loop_extradescrs(self, ops, optops):
        class FakeCallInfoCollection:
            def callinfo_for_oopspec(self, oopspecindex):
                calldescrtype = type(LLtypeMixin.strequaldescr)
                effectinfotype = type(LLtypeMixin.strequaldescr.get_extra_info())
                for value in LLtypeMixin.__dict__.values():
                    if isinstance(value, calldescrtype):
                        extra = value.get_extra_info()
                        if (extra and isinstance(extra, effectinfotype) and
                            extra.oopspecindex == oopspecindex):
                            # returns 0 for 'func' in this test
                            return value, 0
                raise AssertionError("not found: oopspecindex=%d" %
                                     oopspecindex)
        #
        self.callinfocollection = FakeCallInfoCollection()
        self.optimize_strunicode_loop(ops, optops)

    def test_str_equal_noop1(self):
        ops = """
        [p1, p2]
        i0 = call_i(0, p1, p2, descr=strequaldescr)
        escape_n(i0)
        jump(p1, p2)
        """
        self.optimize_strunicode_loop_extradescrs(ops, ops)

    def test_str_equal_noop2(self):
        ops = """
        [p1, p2, p3]
        p4 = call_r(0, p1, p2, descr=strconcatdescr)
        i0 = call_i(0, p3, p4, descr=strequaldescr)
        escape_n(i0)
        jump(p1, p2, p3)
        """
        expected = """
        [p1, p2, p3]
        i1 = strlen(p1)
        i2 = strlen(p2)
        i3 = int_add(i1, i2)
        p4 = newstr(i3)
        copystrcontent(p1, p4, 0, 0, i1)
        copystrcontent(p2, p4, 0, i1, i2)
        i0 = call_i(0, p3, p4, descr=strequaldescr)
        escape_n(i0)
        jump(p1, p2, p3)
        """
        self.optimize_strunicode_loop_extradescrs(ops, expected)

    def test_str_equal_slice1(self):
        ops = """
        [p1, i1, i2, p3]
        p4 = call_r(0, p1, i1, i2, descr=strslicedescr)
        i0 = call_i(0, p4, p3, descr=strequaldescr)
        escape_n(i0)
        jump(p1, i1, i2, p3)
        """
        expected = """
        [p1, i1, i2, p3]
        i3 = int_sub(i2, i1)
        i0 = call_i(0, p1, i1, i3, p3, descr=streq_slice_checknull_descr)
        escape_n(i0)
        jump(p1, i1, i2, p3)
        """
        self.optimize_strunicode_loop_extradescrs(ops, expected)

    def test_str_equal_slice2(self):
        ops = """
        [p1, i1, i2, p3]
        p4 = call_r(0, p1, i1, i2, descr=strslicedescr)
        i0 = call_i(0, p3, p4, descr=strequaldescr)
        escape_n(i0)
        jump(p1, i1, i2, p3)
        """
        expected = """
        [p1, i1, i2, p3]
        i4 = int_sub(i2, i1)
        i0 = call_i(0, p1, i1, i4, p3, descr=streq_slice_checknull_descr)
        escape_n(i0)
        jump(p1, i1, i2, p3)
        """
        self.optimize_strunicode_loop_extradescrs(ops, expected)

    def test_str_equal_slice3(self):
        ops = """
        [p1, i1, i2, p3]
        guard_nonnull(p3) []
        p4 = call_r(0, p1, i1, i2, descr=strslicedescr)
        i0 = call_i(0, p3, p4, descr=strequaldescr)
        escape_n(i0)
        jump(p1, i1, i2, p3)
        """
        expected = """
        [p1, i1, i2, p3]
        guard_nonnull(p3) []
        i4 = int_sub(i2, i1)
        i0 = call_i(0, p1, i1, i4, p3, descr=streq_slice_nonnull_descr)
        escape_n(i0)
        jump(p1, i1, i2, p3)
        """
        self.optimize_strunicode_loop_extradescrs(ops, expected)

    def test_str_equal_slice4(self):
        ops = """
        [p1, i1, i2]
        p3 = call_r(0, p1, i1, i2, descr=strslicedescr)
        i0 = call_i(0, p3, s"x", descr=strequaldescr)
        escape_n(i0)
        jump(p1, i1, i2)
        """
        expected = """
        [p1, i1, i2]
        i3 = int_sub(i2, i1)
        i0 = call_i(0, p1, i1, i3, 120, descr=streq_slice_char_descr)
        escape_n(i0)
        jump(p1, i1, i2)
        """
        self.optimize_strunicode_loop_extradescrs(ops, expected)

    def test_str_equal_slice5(self):
        ops = """
        [p1, i1, i2, i3]
        p4 = call_r(0, p1, i1, i2, descr=strslicedescr)
        p5 = newstr(1)
        strsetitem(p5, 0, i3)
        i0 = call_i(0, p5, p4, descr=strequaldescr)
        escape_n(i0)
        jump(p1, i1, i2, i3)
        """
        expected = """
        [p1, i1, i2, i3]
        i4 = int_sub(i2, i1)
        i0 = call_i(0, p1, i1, i4, i3, descr=streq_slice_char_descr)
        escape_n(i0)
        jump(p1, i1, i2, i3)
        """
        self.optimize_strunicode_loop_extradescrs(ops, expected)

    def test_str_equal_none1(self):
        ops = """
        [p1]
        i0 = call_i(0, p1, NULL, descr=strequaldescr)
        escape_n(i0)
        jump(p1)
        """
        expected = """
        [p1]
        i0 = ptr_eq(p1, NULL)
        escape_n(i0)
        jump(p1)
        """
        self.optimize_strunicode_loop_extradescrs(ops, expected)

    def test_str_equal_none2(self):
        ops = """
        [p1]
        i0 = call_i(0, NULL, p1, descr=strequaldescr)
        escape_n(i0)
        jump(p1)
        """
        expected = """
        [p1]
        i0 = ptr_eq(p1, NULL)
        escape_n(i0)
        jump(p1)
        """
        self.optimize_strunicode_loop_extradescrs(ops, expected)

    def test_str_equal_nonnull1(self):
        ops = """
        [p1]
        guard_nonnull(p1) []
        i0 = call_i(0, p1, s"hello world", descr=strequaldescr)
        escape_n(i0)
        jump(p1)
        """
        expected = """
        [p1]
        guard_nonnull(p1) []
        i0 = call_i(0, p1, s"hello world", descr=streq_nonnull_descr)
        escape_n(i0)
        jump(p1)
        """
        self.optimize_strunicode_loop_extradescrs(ops, expected)

    def test_str_equal_nonnull2(self):
        ops = """
        [p1]
        guard_nonnull(p1) []
        i0 = call_i(0, p1, s"", descr=strequaldescr)
        escape_n(i0)
        jump(p1)
        """
        expected = """
        [p1]
        guard_nonnull(p1) []
        i1 = strlen(p1)
        i0 = int_eq(i1, 0)
        escape_n(i0)
        jump(p1)
        """
        self.optimize_strunicode_loop_extradescrs(ops, expected)

    def test_str_equal_nonnull3(self):
        ops = """
        [p1]
        guard_nonnull(p1) []
        i0 = call_i(0, p1, s"x", descr=strequaldescr)
        escape_n(i0)
        jump(p1)
        """
        expected = """
        [p1]
        guard_nonnull(p1) []
        i0 = call_i(0, p1, 120, descr=streq_nonnull_char_descr)
        escape_n(i0)
        jump(p1)
        """
        self.optimize_strunicode_loop_extradescrs(ops, expected)

    def test_str_equal_nonnull4(self):
        ops = """
        [p1, p2]
        p4 = call_r(0, p1, p2, descr=strconcatdescr)
        i0 = call_i(0, s"hello world", p4, descr=strequaldescr)
        escape_n(i0)
        jump(p1, p2)
        """
        expected = """
        [p1, p2]
        i1 = strlen(p1)
        i2 = strlen(p2)
        i3 = int_add(i1, i2)
        p4 = newstr(i3)
        copystrcontent(p1, p4, 0, 0, i1)
        copystrcontent(p2, p4, 0, i1, i2)
        i0 = call_i(0, s"hello world", p4, descr=streq_nonnull_descr)
        escape_n(i0)
        jump(p1, p2)
        """
        self.optimize_strunicode_loop_extradescrs(ops, expected)

    def test_str_equal_chars0(self):
        ops = """
        [i1]
        p1 = newstr(0)
        i0 = call_i(0, p1, s"", descr=strequaldescr)
        escape_n(i0)
        jump(i1)
        """
        expected = """
        [i1]
        escape_n(1)
        jump(i1)
        """
        self.optimize_strunicode_loop_extradescrs(ops, expected)

    def test_str_equal_chars1(self):
        ops = """
        [i1]
        p1 = newstr(1)
        strsetitem(p1, 0, i1)
        i0 = call_i(0, p1, s"x", descr=strequaldescr)
        escape_n(i0)
        jump(i1)
        """
        expected = """
        [i1]
        i0 = int_eq(i1, 120)     # ord('x')
        escape_n(i0)
        jump(i1)
        """
        self.optimize_strunicode_loop_extradescrs(ops, expected)

    def test_str_equal_chars2(self):
        ops = """
        [i1, i2]
        p1 = newstr(2)
        strsetitem(p1, 0, i1)
        strsetitem(p1, 1, i2)
        i0 = call_i(0, p1, s"xy", descr=strequaldescr)
        escape_n(i0)
        jump(i1, i2)
        """
        expected = """
        [i1, i2]
        p1 = newstr(2)
        strsetitem(p1, 0, i1)
        strsetitem(p1, 1, i2)
        i0 = call_i(0, p1, s"xy", descr=streq_lengthok_descr)
        escape_n(i0)
        jump(i1, i2)
        """
        self.optimize_strunicode_loop_extradescrs(ops, expected)

    def test_str_equal_chars3(self):
        ops = """
        [p1]
        i0 = call_i(0, s"x", p1, descr=strequaldescr)
        escape_n(i0)
        jump(p1)
        """
        expected = """
        [p1]
        i0 = call_i(0, p1, 120, descr=streq_checknull_char_descr)
        escape_n(i0)
        jump(p1)
        """
        self.optimize_strunicode_loop_extradescrs(ops, expected)

    def test_str_equal_lengthmismatch1(self):
        ops = """
        [i1]
        p1 = newstr(1)
        strsetitem(p1, 0, i1)
        i0 = call_i(0, s"xy", p1, descr=strequaldescr)
        escape_n(i0)
        jump(i1)
        """
        expected = """
        [i1]
        escape_n(0)
        jump(i1)
        """
        self.optimize_strunicode_loop_extradescrs(ops, expected)

    def test_str2unicode_constant(self):
        ops = """
        []
        p0 = call_r(0, "xy", descr=s2u_descr)      # string -> unicode
        escape_n(p0)
        jump()
        """
        expected = """
        []
        escape_n(u"xy")
        jump()
        """
        self.optimize_strunicode_loop_extradescrs(ops, expected)

    def test_str2unicode_nonconstant(self):
        ops = """
        [p0]
        p1 = call_r(0, p0, descr=s2u_descr)      # string -> unicode
        escape_n(p1)
        jump(p1)
        """
        self.optimize_strunicode_loop_extradescrs(ops, ops)
        # more generally, supporting non-constant but virtual cases is
        # not obvious, because of the exception UnicodeDecodeError that
        # can be raised by ll_str2unicode()

    def test_strgetitem_repeated(self):
        ops = """
        [p0, i0]
        i1 = strgetitem(p0, i0)
        i2 = strgetitem(p0, i0)
        i3 = int_eq(i1, i2)
        guard_true(i3) []
        escape_n(i2)
        jump(p0, i0)
        """
        expected = """
        [p0, i0]
        i1 = strgetitem(p0, i0)
        escape_n(i1)
        jump(p0, i0)
        """
        self.optimize_strunicode_loop(ops, expected)

    def test_int_is_true_bounds(self):
        ops = """
        [p0]
        i0 = strlen(p0)
        i1 = int_is_true(i0)
        guard_true(i1) []
        i2 = int_ge(0, i0)
        guard_false(i2) []
        jump(p0)
        """
        expected = """
        [p0]
        i0 = strlen(p0)
        i1 = int_is_true(i0)
        guard_true(i1) []
        jump(p0)
        """
        self.optimize_strunicode_loop(ops, expected)

    def test_strslice_subtraction_folds(self):
        ops = """
        [p0, i0]
        i1 = int_add(i0, 1)
        p1 = call_r(0, p0, i0, i1, descr=strslicedescr)
        escape_n(p1)
        jump(p0, i1)
        """
        expected = """
        [p0, i0]
        i1 = int_add(i0, 1)
        p1 = newstr(1)
        i2 = strgetitem(p0, i0)
        strsetitem(p1, 0, i2)
        escape_n(p1)
        jump(p0, i1)
        """
        self.optimize_strunicode_loop(ops, expected)

    def test_float_mul_reversed(self):
        ops = """
        [f0, f1]
        f2 = float_mul(f0, f1)
        f3 = float_mul(f1, f0)
        jump(f2, f3)
        """
        expected = """
        [f0, f1]
        f2 = float_mul(f0, f1)
        jump(f2, f2)
        """
        self.optimize_loop(ops, expected)

    def test_null_char_str(self):
        ops = """
        [p0]
        p1 = newstr(4)
        strsetitem(p1, 2, 0)
        setfield_gc(p0, p1, descr=valuedescr)
        jump(p0)
        """
        # This test is slightly bogus: the string is not fully initialized.
        # I *think* it is still right to not have a series of extra
        # strsetitem(p1, idx, 0).  We do preserve the single one from the
        # source, though.
        expected = """
        [p0]
        p1 = newstr(4)
        strsetitem(p1, 2, 0)
        setfield_gc(p0, p1, descr=valuedescr)
        jump(p0)
        """
        self.optimize_strunicode_loop(ops, expected)

    def test_newstr_strlen(self):
        ops = """
        [i0]
        p0 = newstr(i0)
        escape_n(p0)
        i1 = strlen(p0)
        i2 = int_add(i1, 1)
        jump(i2)
        """
        expected = """
        [i0]
        p0 = newstr(i0)
        escape_n(p0)
        i1 = int_add(i0, 1)
        jump(i1)
        """
        self.optimize_strunicode_loop(ops, expected)

    def test_intmod_bounds(self):
        ops = """
        [i0, i1]
        i2 = int_mod(i0, 12)
        i3 = int_gt(i2, 12)
        guard_false(i3) []
        i4 = int_lt(i2, -12)
        guard_false(i4) []
        i5 = int_mod(i1, -12)
        i6 = int_lt(i5, -12)
        guard_false(i6) []
        i7 = int_gt(i5, 12)
        guard_false(i7) []
        jump(i2, i5)
        """
        expected = """
        [i0, i1]
        i2 = int_mod(i0, 12)
        i5 = int_mod(i1, -12)
        jump(i2, i5)
        """
        self.optimize_loop(ops, expected)

        # This the sequence of resoperations that is generated for a Python
        # app-level int % int.  When the modulus is constant and when i0
        # is known non-negative it should be optimized to a single int_mod.
        ops = """
        [i0]
        i5 = int_ge(i0, 0)
        guard_true(i5) []
        i1 = int_mod(i0, 42)
        i2 = int_rshift(i1, %d)
        i3 = int_and(42, i2)
        i4 = int_add(i1, i3)
        finish(i4)
        """ % (LONG_BIT-1)
        expected = """
        [i0]
        i5 = int_ge(i0, 0)
        guard_true(i5) []
        i1 = int_mod(i0, 42)
        finish(i1)
        """
        self.optimize_loop(ops, expected)

        # 'n % power-of-two' can be turned into int_and(); at least that's
        # easy to do now if n is known to be non-negative.
        ops = """
        [i0]
        i5 = int_ge(i0, 0)
        guard_true(i5) []
        i1 = int_mod(i0, 8)
        i2 = int_rshift(i1, %d)
        i3 = int_and(42, i2)
        i4 = int_add(i1, i3)
        finish(i4)
        """ % (LONG_BIT-1)
        expected = """
        [i0]
        i5 = int_ge(i0, 0)
        guard_true(i5) []
        i1 = int_and(i0, 7)
        finish(i1)
        """
        self.optimize_loop(ops, expected)

        # Of course any 'maybe-negative % power-of-two' can be turned into
        # int_and(), but that's a bit harder to detect here because it turns
        # into several operations, and of course it is wrong to just turn
        # int_mod(i0, 16) into int_and(i0, 15).
        ops = """
        [i0]
        i1 = int_mod(i0, 16)
        i2 = int_rshift(i1, %d)
        i3 = int_and(16, i2)
        i4 = int_add(i1, i3)
        finish(i4)
        """ % (LONG_BIT-1)
        expected = """
        [i0]
        i4 = int_and(i0, 15)
        finish(i4)
        """
        py.test.skip("harder")
        self.optimize_loop(ops, expected)

    def test_intmod_bounds_bug1(self):
        ops = """
        [i0]
        i1 = int_mod(i0, %d)
        i2 = int_eq(i1, 0)
        guard_false(i2) []
        finish()
        """ % (-(1<<(LONG_BIT-1)),)
        self.optimize_loop(ops, ops)

    def test_bounded_lazy_setfield(self):
        ops = """
        [p0, i0]
        i1 = int_gt(i0, 2)
        guard_true(i1) []
        setarrayitem_gc(p0, 0, 3, descr=arraydescr)
        setarrayitem_gc(p0, 2, 4, descr=arraydescr)
        setarrayitem_gc(p0, i0, 15, descr=arraydescr)
        i2 = getarrayitem_gc_i(p0, 2, descr=arraydescr)
        jump(p0, i2)
        """
        # Remove the getarrayitem_gc, because we know that p[i0] does not alias
        # p0[2]
        expected = """
        [p0, i0]
        i1 = int_gt(i0, 2)
        guard_true(i1) []
        setarrayitem_gc(p0, i0, 15, descr=arraydescr)
        setarrayitem_gc(p0, 0, 3, descr=arraydescr)
        setarrayitem_gc(p0, 2, 4, descr=arraydescr)
        jump(p0, 4)
        """
        self.optimize_loop(ops, expected)

    def test_empty_copystrunicontent(self):
        ops = """
        [p0, p1, i0, i2, i3]
        i4 = int_eq(i3, 0)
        guard_true(i4) []
        copystrcontent(p0, p1, i0, i2, i3)
        jump(p0, p1, i0, i2, i3)
        """
        expected = """
        [p0, p1, i0, i2, i3]
        i4 = int_eq(i3, 0)
        guard_true(i4) []
        jump(p0, p1, i0, i2, 0)
        """
        self.optimize_strunicode_loop(ops, expected)

    def test_empty_copystrunicontent_virtual(self):
        ops = """
        [p0]
        p1 = newstr(23)
        copystrcontent(p0, p1, 0, 0, 0)
        jump(p0)
        """
        expected = """
        [p0]
        jump(p0)
        """
        self.optimize_strunicode_loop(ops, expected)

    def test_forced_virtuals_aliasing(self):
        ops = """
        [i0, i1]
        p0 = new(descr=ssize)
        p1 = new(descr=ssize)
        escape_n(p0)
        escape_n(p1)
        setfield_gc(p0, i0, descr=adescr)
        setfield_gc(p1, i1, descr=adescr)
        i2 = getfield_gc_i(p0, descr=adescr)
        jump(i2, i2)
        """
        expected = """
        [i0, i1]
        p0 = new(descr=ssize)
        escape_n(p0)
        p1 = new(descr=ssize)
        escape_n(p1)
        setfield_gc(p0, i0, descr=adescr)
        setfield_gc(p1, i1, descr=adescr)
        jump(i0, i0)
        """
        py.test.skip("not implemented")
        # setfields on things that used to be virtual still can't alias each
        # other
        self.optimize_loop(ops, expected)

    def test_plain_virtual_string_copy_content(self):
        ops = """
        [i1]
        p0 = newstr(6)
        copystrcontent(s"hello!", p0, 0, 0, 6)
        p1 = call_r(0, p0, s"abc123", descr=strconcatdescr)
        i0 = strgetitem(p1, i1)
        finish(i0)
        """
        expected = """
        [i1]
        i0 = strgetitem(s"hello!abc123", i1)
        finish(i0)
        """
        self.optimize_strunicode_loop(ops, expected)

    def test_plain_virtual_string_copy_content_2(self):
        ops = """
        []
        p0 = newstr(6)
        copystrcontent(s"hello!", p0, 0, 0, 6)
        p1 = call_r(0, p0, s"abc123", descr=strconcatdescr)
        i0 = strgetitem(p1, 0)
        finish(i0)
        """
        expected = """
        []
        finish(104)
        """
        self.optimize_strunicode_loop(ops, expected)

    def test_copy_long_string_to_virtual(self):
        ops = """
        []
        p0 = newstr(20)
        copystrcontent(s"aaaaaaaaaaaaaaaaaaaa", p0, 0, 0, 20)
        jump(p0)
        """
        expected = """
        []
        jump(s"aaaaaaaaaaaaaaaaaaaa")
        """
        self.optimize_strunicode_loop(ops, expected)

    def test_ptr_eq_str_constant(self):
        ops = """
        []
        i0 = ptr_eq(s"abc", s"\x00")
        finish(i0)
        """
        expected = """
        []
        finish(0)
        """
        self.optimize_loop(ops, expected)

    def test_known_equal_ints(self):
        py.test.skip("in-progress")
        ops = """
        [i0, i1, i2, p0]
        i3 = int_eq(i0, i1)
        guard_true(i3) []

        i4 = int_lt(i2, i0)
        guard_true(i4) []
        i5 = int_lt(i2, i1)
        guard_true(i5) []

        i6 = getarrayitem_gc(p0, i2)
        finish(i6)
        """
        expected = """
        [i0, i1, i2, p0]
        i3 = int_eq(i0, i1)
        guard_true(i3) []

        i4 = int_lt(i2, i0)
        guard_true(i4) []

        i6 = getarrayitem_gc(p0, i3)
        finish(i6)
        """
        self.optimize_loop(ops, expected)

    def test_str_copy_virtual(self):
        ops = """
        [i0]
        p0 = newstr(8)
        strsetitem(p0, 0, i0)
        strsetitem(p0, 1, i0)
        strsetitem(p0, 2, i0)
        strsetitem(p0, 3, i0)
        strsetitem(p0, 4, i0)
        strsetitem(p0, 5, i0)
        strsetitem(p0, 6, i0)
        strsetitem(p0, 7, i0)
        p1 = newstr(12)
        copystrcontent(p0, p1, 0, 0, 8)
        strsetitem(p1, 8, 3)
        strsetitem(p1, 9, 0)
        strsetitem(p1, 10, 0)
        strsetitem(p1, 11, 0)
        finish(p1)
        """
        expected = """
        [i0]
        p1 = newstr(12)
        strsetitem(p1, 0, i0)
        strsetitem(p1, 1, i0)
        strsetitem(p1, 2, i0)
        strsetitem(p1, 3, i0)
        strsetitem(p1, 4, i0)
        strsetitem(p1, 5, i0)
        strsetitem(p1, 6, i0)
        strsetitem(p1, 7, i0)
        strsetitem(p1, 8, 3)
        strsetitem(p1, 9, 0)
        strsetitem(p1, 10, 0)
        strsetitem(p1, 11, 0)
        finish(p1)
        """
        self.optimize_strunicode_loop(ops, expected)

    def test_str_copy_constant_virtual(self):
        ops = """
        []
        p0 = newstr(10)
        copystrcontent(s"abcd", p0, 0, 0, 4)
        strsetitem(p0, 4, 101)
        copystrcontent(s"fghij", p0, 0, 5, 5)
        finish(p0)
        """
        expected = """
        []
        finish(s"abcdefghij")
        """
        self.optimize_strunicode_loop(ops, expected)

    def test_str_copy_virtual_src_concrete_dst(self):
        ops = """
        [p0]
        p1 = newstr(2)
        strsetitem(p1, 0, 101)
        strsetitem(p1, 1, 102)
        copystrcontent(p1, p0, 0, 0, 2)
        finish(p0)
        """
        expected = """
        [p0]
        strsetitem(p0, 0, 101)
        strsetitem(p0, 1, 102)
        finish(p0)
        """
        self.optimize_strunicode_loop(ops, expected)

    def test_str_copy_bug1(self):
        ops = """
        [i0]
        p1 = newstr(1)
        strsetitem(p1, 0, i0)
        p2 = newstr(1)
        escape_n(p2)
        copystrcontent(p1, p2, 0, 0, 1)
        finish()
        """
        expected = """
        [i0]
        p2 = newstr(1)
        escape_n(p2)
        strsetitem(p2, 0, i0)
        finish()
        """
        self.optimize_strunicode_loop(ops, expected)

    def test_call_pure_vstring_const(self):
        ops = """
        []
        p0 = newstr(3)
        strsetitem(p0, 0, 97)
        strsetitem(p0, 1, 98)
        strsetitem(p0, 2, 99)
        i0 = call_pure_i(123, p0, descr=nonwritedescr)
        finish(i0)
        """
        expected = """
        []
        finish(5)
        """
        call_pure_results = {
            (ConstInt(123), get_const_ptr_for_string("abc"),): ConstInt(5),
        }
        self.optimize_loop(ops, expected, call_pure_results)

    def test_call_pure_quasiimmut(self):
        ops = """
        []
        quasiimmut_field(ConstPtr(quasiptr), descr=quasiimmutdescr)
        guard_not_invalidated() []
        i0 = getfield_gc_pure_i(ConstPtr(quasiptr), descr=quasifielddescr)
        i1 = call_pure_i(123, i0, descr=nonwritedescr)
        finish(i1)
        """
        expected = """
        []
        guard_not_invalidated() []
        finish(5)
        """
        call_pure_results = {
            (ConstInt(123), ConstInt(-4247)): ConstInt(5),
        }
        self.optimize_loop(ops, expected, call_pure_results)

    def test_guard_not_forced_2_virtual(self):
        ops = """
        [i0]
        p0 = new_array(3, descr=arraydescr)
        guard_not_forced_2() [p0]
        finish(p0)
        """
        self.optimize_loop(ops, ops)

    def test_getfield_cmp_above_bounds(self):
        ops = """
        [p0]
        i0 = getfield_gc_i(p0, descr=chardescr)
        i1 = int_lt(i0, 256)
        guard_true(i1) []
        """

        expected = """
        [p0]
        i0 = getfield_gc_i(p0, descr=chardescr)
        """
        self.optimize_loop(ops, expected)

    def test_getfield_cmp_below_bounds(self):
        ops = """
        [p0]
        i0 = getfield_gc_i(p0, descr=chardescr)
        i1 = int_gt(i0, -1)
        guard_true(i1) []
        """

        expected = """
        [p0]
        i0 = getfield_gc_i(p0, descr=chardescr)
        """
        self.optimize_loop(ops, expected)

    def test_getfield_cmp_in_bounds(self):
        ops = """
        [p0]
        i0 = getfield_gc_i(p0, descr=chardescr)
        i1 = int_gt(i0, 0)
        guard_true(i1) []
        i2 = int_lt(i0, 255)
        guard_true(i2) []
        """
        self.optimize_loop(ops, ops)

    def test_getfieldraw_cmp_outside_bounds(self):
        ops = """
        [p0]
        i0 = getfield_raw_i(p0, descr=chardescr)
        i1 = int_gt(i0, -1)
        guard_true(i1) []
        """

        expected = """
        [p0]
        i0 = getfield_raw_i(p0, descr=chardescr)
        """
        self.optimize_loop(ops, expected)


    def test_rawarray_cmp_outside_intbounds(self):
        ops = """
        [i0]
        i1 = getarrayitem_raw_i(i0, 0, descr=rawarraydescr_char)
        i2 = int_lt(i1, 256)
        guard_true(i2) []
        """

        expected = """
        [i0]
        i1 = getarrayitem_raw_i(i0, 0, descr=rawarraydescr_char)
        """
        self.optimize_loop(ops, expected)

    def test_gcarray_outside_intbounds(self):
        ops = """
        [p0]
        i0 = getarrayitem_gc_i(p0, 0, descr=chararraydescr)
        i1 = int_lt(i0, 256)
        guard_true(i1) []
        """

        expected = """
        [p0]
        i0 = getarrayitem_gc_i(p0, 0, descr=chararraydescr)
        """
        self.optimize_loop(ops, expected)

    def test_getinterior_outside_intbounds(self):
        ops = """
        [p0]
        f0 = getinteriorfield_gc_f(p0, 0, descr=fc_array_floatdescr)
        i0 = getinteriorfield_gc_i(p0, 0, descr=fc_array_chardescr)
        i1 = int_lt(i0, 256)
        guard_true(i1) []
        """

        expected = """
        [p0]
        f0 = getinteriorfield_gc_f(p0, 0, descr=fc_array_floatdescr)
        i0 = getinteriorfield_gc_i(p0, 0, descr=fc_array_chardescr)
        """
        self.optimize_loop(ops, expected)

    def test_intand_1mask_covering_bitrange(self):
        ops = """
        [p0]
        i0 = getarrayitem_gc_i(p0, 0, descr=chararraydescr)
        i1 = int_and(i0, 255)
        i2 = int_and(i1, -1)
        i3 = int_and(511, i2)
        jump(i3)
        """

        expected = """
        [p0]
        i0 = getarrayitem_gc_i(p0, 0, descr=chararraydescr)
        jump(i0)
        """
        self.optimize_loop(ops, expected)

    def test_intand_maskwith0_in_bitrange(self):
        ops = """
        [p0]
        i0 = getarrayitem_gc_i(p0, 0, descr=chararraydescr)
        i1 = int_and(i0, 257)
        i2 = getarrayitem_gc_i(p0, 1, descr=chararraydescr)
        i3 = int_and(259, i2)
        jump(i1, i3)
        """
        self.optimize_loop(ops, ops)

    def test_int_and_cmp_above_bounds(self):
        ops = """
        [p0,p1]
        i0 = getarrayitem_gc_i(p0, 0, descr=chararraydescr)
        i1 = getarrayitem_gc_i(p1, 0, descr=u2arraydescr)
        i2 = int_and(i0, i1)
        i3 = int_le(i2, 255)
        guard_true(i3) []
        jump(i2)
        """

        expected = """
        [p0,p1]
        i0 = getarrayitem_gc_i(p0, 0, descr=chararraydescr)
        i1 = getarrayitem_gc_i(p1, 0, descr=u2arraydescr)
        i2 = int_and(i0, i1)
        jump(i2)
        """
        self.optimize_loop(ops, expected)

    def test_int_and_cmp_below_bounds(self):
        ops = """
        [p0,p1]
        i0 = getarrayitem_gc_i(p0, 0, descr=chararraydescr)
        i1 = getarrayitem_gc_i(p1, 0, descr=u2arraydescr)
        i2 = int_and(i0, i1)
        i3 = int_lt(i2, 255)
        guard_true(i3) []
        jump(i2)
        """
        self.optimize_loop(ops, ops)

    def test_int_or_cmp_above_bounds(self):
        ops = """
        [p0,p1]
        i0 = getarrayitem_gc_i(p0, 0, descr=chararraydescr)
        i1 = getarrayitem_gc_i(p1, 0, descr=u2arraydescr)
        i2 = int_or(i0, i1)
        i3 = int_le(i2, 65535)
        guard_true(i3) []
        jump(i2)
        """

        expected = """
        [p0,p1]
        i0 = getarrayitem_gc_i(p0, 0, descr=chararraydescr)
        i1 = getarrayitem_gc_i(p1, 0, descr=u2arraydescr)
        i2 = int_or(i0, i1)
        jump(i2)
        """
        self.optimize_loop(ops, expected)

    def test_int_or_cmp_below_bounds(self):
        ops = """
        [p0,p1]
        i0 = getarrayitem_gc_i(p0, 0, descr=chararraydescr)
        i1 = getarrayitem_gc_i(p1, 0, descr=u2arraydescr)
        i2 = int_or(i0, i1)
        i3 = int_lt(i2, 65535)
        guard_true(i3) []
        jump(i2)
        """
        self.optimize_loop(ops, ops)

    def test_int_xor_cmp_above_bounds(self):
        ops = """
        [p0,p1]
        i0 = getarrayitem_gc_i(p0, 0, descr=chararraydescr)
        i1 = getarrayitem_gc_i(p1, 0, descr=u2arraydescr)
        i2 = int_xor(i0, i1)
        i3 = int_le(i2, 65535)
        guard_true(i3) []
        jump(i2)
        """

        expected = """
        [p0,p1]
        i0 = getarrayitem_gc_i(p0, 0, descr=chararraydescr)
        i1 = getarrayitem_gc_i(p1, 0, descr=u2arraydescr)
        i2 = int_xor(i0, i1)
        jump(i2)
        """
        self.optimize_loop(ops, expected)

    def test_int_xor_cmp_below_bounds(self):
        ops = """
        [p0,p1]
        i0 = getarrayitem_gc_i(p0, 0, descr=chararraydescr)
        i1 = getarrayitem_gc_i(p1, 0, descr=u2arraydescr)
        i2 = int_xor(i0, i1)
        i3 = int_lt(i2, 65535)
        guard_true(i3) []
        jump(i2)
        """
        self.optimize_loop(ops, ops)

    def test_int_or_same_arg(self):
        ops = """
        [i0]
        i1 = int_or(i0, i0)
        jump(i1)
        """
        expected = """
        [i0]
        jump(i0)
        """
        self.optimize_loop(ops, expected)

    def test_consecutive_getinteriorfields(self):
        py.test.skip("we want this to pass")
        ops = """
        [p0, i0]
        i1 = getinteriorfield_gc_i(p0, i0, descr=valuedescr)
        i2 = getinteriorfield_gc_i(p0, i0, descr=valuedescr)
        jump(i1, i2)
        """
        expected = """
        [p0, i0]
        i1 = getinteriorfield_gc_i(p0, i0, descr=valuedescr)
        jump(i1, i1)
        """
        self.optimize_loop(ops, expected)

    def test_int_signext_already_in_bounds(self):
        ops = """
        [i0]
        i1 = int_signext(i0, 1)
        i2 = int_signext(i1, 2)
        jump(i2)
        """
        expected = """
        [i0]
        i1 = int_signext(i0, 1)
        jump(i1)
        """
        self.optimize_loop(ops, expected)
        #
        ops = """
        [i0]
        i1 = int_signext(i0, 1)
        i2 = int_signext(i1, 1)
        jump(i2)
        """
        expected = """
        [i0]
        i1 = int_signext(i0, 1)
        jump(i1)
        """
        self.optimize_loop(ops, expected)
        #
        ops = """
        [i0]
        i1 = int_signext(i0, 2)
        i2 = int_signext(i1, 1)
        jump(i2)
        """
        self.optimize_loop(ops, ops)


class TestLLtype(BaseTestOptimizeBasic, LLtypeMixin):
    pass<|MERGE_RESOLUTION|>--- conflicted
+++ resolved
@@ -18,26 +18,16 @@
     b0 = InputArgInt()
     b1 = InputArgInt()
     opt = optimizeopt.Optimizer(FakeMetaInterpStaticData(LLtypeMixin.cpu),
-<<<<<<< HEAD
                                 None)
-    fdescr = ResumeGuardDescr()
-    op = ResOperation(rop.GUARD_TRUE, ['dummy'], descr=fdescr)
-=======
-                                None, None)
     op = ResOperation(rop.GUARD_TRUE, ['dummy'], None)
->>>>>>> 862529b5
     # setup rd data
     fi0 = resume.FrameInfo(None, "code0", 11)
     snapshot0 = resume.Snapshot(None, [b0])
     op.rd_snapshot = resume.Snapshot(snapshot0, [b1])
     op.rd_frame_info_list = resume.FrameInfo(fi0, "code1", 33)
     #
-<<<<<<< HEAD
-    opt.store_final_boxes_in_guard(op, [], None)
-=======
     opt.store_final_boxes_in_guard(op, [])
     fdescr = op.getdescr()
->>>>>>> 862529b5
     if op.getfailargs() == [b0, b1]:
         assert list(fdescr.rd_numb.nums)      == [tag(1, TAGBOX)]
         assert list(fdescr.rd_numb.prev.nums) == [tag(0, TAGBOX)]
@@ -120,46 +110,6 @@
         #print '\n'.join([str(o) for o in loop.operations])
         self.assert_equal(loop, expected)
 
-<<<<<<< HEAD
-    def setup_method(self, meth=None):
-        class FailDescr(compile.ResumeGuardDescr):
-            oparse = None
-            def _oparser_uses_descr_of_guard(self, oparse, fail_args):
-                # typically called 3 times: once when parsing 'ops',
-                # once when parsing 'preamble', once when parsing 'expected'.
-                if self.oparse is None:
-                    self.oparse = oparse
-                self.rd_frame_info_list, self.rd_snapshot = snapshot(fail_args)
-            def _clone_if_mutable(self):
-                assert self is fdescr
-                return fdescr2
-            def __repr__(self):
-                if self is fdescr:
-                    return 'fdescr'
-                if self is fdescr2:
-                    return 'fdescr2'
-                return compile.ResumeGuardDescr.__repr__(self)
-        #
-        def snapshot(fail_args, got=[]):
-            if not got:    # only the first time, i.e. when parsing 'ops'
-                rd_frame_info_list = resume.FrameInfo(None, "code", 11)
-                rd_snapshot = resume.Snapshot(None, fail_args)
-                got.append(rd_frame_info_list)
-                got.append(rd_snapshot)
-            return got
-        #
-        fdescr = instantiate(FailDescr)
-        self.namespace['fdescr'] = fdescr
-        fdescr2 = instantiate(FailDescr)
-        self.namespace['fdescr2'] = fdescr2
-
-    def teardown_method(self, meth):
-        self.namespace.pop('fdescr', None)
-        self.namespace.pop('fdescr2', None)
-
-
-=======
->>>>>>> 862529b5
 
 class BaseTestOptimizeBasic(BaseTestBasic):
 
@@ -2686,13 +2636,8 @@
         p1 = new_array(3, descr=arraydescr)
         setarrayitem_gc(p1, 1, i1, descr=arraydescr)
         setarrayitem_gc(p1, 0, 25, descr=arraydescr)
-<<<<<<< HEAD
-        guard_true(i1, descr=fdescr) [p1]
+        guard_true(i1) [p1]
         i2 = getarrayitem_gc_i(p1, 1, descr=arraydescr)
-=======
-        guard_true(i1) [p1]
-        i2 = getarrayitem_gc(p1, 1, descr=arraydescr)
->>>>>>> 862529b5
         jump(i2)
         """
         expected = """
@@ -2711,15 +2656,9 @@
         p2 = new(descr=ssize)
         setfield_gc(p2, i1, descr=adescr)
         setfield_gc(p2, p1, descr=bdescr)
-<<<<<<< HEAD
-        guard_true(i1, descr=fdescr) [p2]
+        guard_true(i1) [p2]
         i3 = getfield_gc_i(p2, descr=adescr)
         p3 = getfield_gc_r(p2, descr=bdescr)
-=======
-        guard_true(i1) [p2]
-        i3 = getfield_gc(p2, descr=adescr)
-        p3 = getfield_gc(p2, descr=bdescr)
->>>>>>> 862529b5
         jump(i3, p3)
         """
         expected = """
@@ -3125,13 +3064,8 @@
         #
         p2 = virtual_ref(p1, 2)
         setfield_gc(p0, p2, descr=nextdescr)
-<<<<<<< HEAD
-        call_may_force_n(i1, descr=mayforcevirtdescr)
-        guard_not_forced(descr=fdescr) [p2, p1]
-=======
         call_may_force(i1, descr=mayforcevirtdescr)
-        guard_not_forced() [p2, p1]
->>>>>>> 862529b5
+        guard_not_forced_n() [p2, p1]
         virtual_ref_finish(p2, p1)
         setfield_gc(p0, NULL, descr=nextdescr)
         jump(p0, i1)
@@ -3145,13 +3079,8 @@
         setfield_gc(p2, p3, descr=virtualtokendescr)
         setfield_gc(p0, p2, descr=nextdescr)
         #
-<<<<<<< HEAD
         call_may_force_n(i1, descr=mayforcevirtdescr)
-        guard_not_forced(descr=fdescr) [p2, i1]
-=======
-        call_may_force(i1, descr=mayforcevirtdescr)
         guard_not_forced() [p2, i1]
->>>>>>> 862529b5
         #
         setfield_gc(p0, NULL, descr=nextdescr)
         p1 = new_with_vtable(ConstClass(node_vtable))
@@ -3181,13 +3110,8 @@
         #
         p2 = virtual_ref(p1, 2)
         setfield_gc(p0, p2, descr=refdescr)
-<<<<<<< HEAD
         call_n(i1, descr=nonwritedescr)
-        guard_no_exception(descr=fdescr) [p2, p1]
-=======
-        call(i1, descr=nonwritedescr)
         guard_no_exception() [p2, p1]
->>>>>>> 862529b5
         virtual_ref_finish(p2, p1)
         setfield_gc(p0, NULL, descr=refdescr)
         jump(p0, i1)
@@ -3195,13 +3119,8 @@
         expected = """
         [p0, i1]
         p3 = force_token()
-<<<<<<< HEAD
         call_n(i1, descr=nonwritedescr)
-        guard_no_exception(descr=fdescr) [p3, i1, p0]
-=======
-        call(i1, descr=nonwritedescr)
         guard_no_exception() [p3, i1, p0]
->>>>>>> 862529b5
         setfield_gc(p0, NULL, descr=refdescr)
         jump(p0, i1)
         """
