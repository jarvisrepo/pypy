--- conflicted
+++ resolved
@@ -412,7 +412,7 @@
         # 'op = CALL_I(..., OS_RAW_MALLOC_VARSIZE_CHAR)'.
         # Emit now a CHECK_MEMORY_ERROR resop.
         check_op = ResOperation(rop.CHECK_MEMORY_ERROR, [op])
-        optforce.emit_operation(check_op)
+        optforce.emit_extra(check_op)
         #
         buffer = self._get_buffer()
         for i in range(len(buffer.offsets)):
@@ -650,13 +650,8 @@
                     subbox = optforce.force_box(fld)
                     setfieldop = ResOperation(rop.SETINTERIORFIELD_GC,
                                               [op, ConstInt(index), subbox],
-<<<<<<< HEAD
-                                              descr=flddescr)
+                                              descr=fielddescr)
                     optforce.emit_extra(setfieldop)
-=======
-                                              descr=fielddescr)
-                    optforce.emit_operation(setfieldop)
->>>>>>> 2bc3023c
                     # heapcache does not work for interiorfields
                     # if it does, we would need a fix here
                 i += 1
