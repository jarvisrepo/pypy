--- conflicted
+++ resolved
@@ -269,27 +269,15 @@
         buffer = self._get_buffer()
         for i in range(len(buffer.offsets)):
             # write the value
-<<<<<<< HEAD
-            offset = self.buffer.offsets[i]
-            descr = self.buffer.descrs[i]
-            itembox = self.buffer.values[i]
-            setfield_op = ResOperation(rop.RAW_STORE,
-=======
             offset = buffer.offsets[i]
             descr = buffer.descrs[i]
             itembox = buffer.values[i]
-            op = ResOperation(rop.RAW_STORE,
->>>>>>> b3606c45
+            setfield_op = ResOperation(rop.RAW_STORE,
                               [op, ConstInt(offset), itembox], descr=descr)
             optforce.emit_operation(setfield_op)
 
-<<<<<<< HEAD
     def _visitor_walk_recursive(self, op, visitor, optimizer):
-        itemboxes = self.buffer.values
-=======
-    def visitor_walk_recursive(self, op, visitor, optimizer):
         itemboxes = self._get_buffer().values
->>>>>>> b3606c45
         visitor.register_virtual_fields(op, itemboxes)
         # there can be no virtuals stored in raw buffer
 
