from rpython.jit.codewriter.effectinfo import EffectInfo
from rpython.jit.metainterp.history import (Const, ConstInt, ConstPtr,
    get_const_ptr_for_string, get_const_ptr_for_unicode, REF, INT,
    DONT_CHANGE)
from rpython.jit.metainterp.optimizeopt import optimizer
from rpython.jit.metainterp.optimizeopt.optimizer import CONST_0, CONST_1
from rpython.jit.metainterp.optimizeopt.optimizer import llhelper, REMOVED
from rpython.jit.metainterp.optimizeopt.util import make_dispatcher_method
from rpython.jit.metainterp.resoperation import rop, ResOperation,\
     AbstractResOp
from rpython.jit.metainterp.optimizeopt import info
from rpython.rlib.objectmodel import specialize, we_are_translated
from rpython.rlib.unroll import unrolling_iterable
from rpython.rtyper import annlowlevel
from rpython.rtyper.lltypesystem import lltype, rstr
from rpython.rlib.rarithmetic import is_valid_int


MAX_CONST_LEN = 100


class StrOrUnicode(object):
    def __init__(self, LLTYPE, hlstr, emptystr, chr,
                 NEWSTR, STRLEN, STRGETITEM, STRSETITEM, COPYSTRCONTENT,
                 OS_offset):
        self.LLTYPE = LLTYPE
        self.hlstr = hlstr
        self.emptystr = emptystr
        self.chr = chr
        self.NEWSTR = NEWSTR
        self.STRLEN = STRLEN
        self.STRGETITEM = STRGETITEM
        self.STRSETITEM = STRSETITEM
        self.COPYSTRCONTENT = COPYSTRCONTENT
        self.OS_offset = OS_offset

    def _freeze_(self):
        return True

mode_string = StrOrUnicode(rstr.STR, annlowlevel.hlstr, '', chr,
                           rop.NEWSTR, rop.STRLEN, rop.STRGETITEM,
                           rop.STRSETITEM, rop.COPYSTRCONTENT, 0)
mode_unicode = StrOrUnicode(rstr.UNICODE, annlowlevel.hlunicode, u'', unichr,
                            rop.NEWUNICODE, rop.UNICODELEN, rop.UNICODEGETITEM,
                            rop.UNICODESETITEM, rop.COPYUNICODECONTENT,
                            EffectInfo._OS_offset_uni)

# ____________________________________________________________



class StrPtrInfo(info.AbstractVirtualPtrInfo):
    #_attrs_ = ('length', 'lenbound', 'lgtop', 'mode', '_cached_vinfo', '_is_virtual')

    lenbound = None
    lgtop = None
    _cached_vinfo = None

    def __init__(self, mode, is_virtual=False, length=-1):
        self.length = length
        self._is_virtual = is_virtual
        self.mode = mode
        self.length = length

    def getlenbound(self, mode):
        from rpython.jit.metainterp.optimizeopt import intutils

        if self.lenbound is None:
            if self.length == -1:
                self.lenbound = intutils.IntBound(0, intutils.MAXINT)
            else:
                self.lenbound = intutils.ConstIntBound(self.length)
        return self.lenbound

    @specialize.arg(2)
    def get_constant_string_spec(self, string_optimizer, mode):
        return None # can't be constant

    def force_box(self, op, optforce):
        if not self.is_virtual():
            return op
        optforce.forget_numberings()
        if self.mode is mode_string:
            s = self.get_constant_string_spec(optforce, mode_string)
            if s is not None:
                c_s = get_const_ptr_for_string(s)
                optforce.get_box_replacement(op).set_forwarded(c_s)
                return c_s
        else:
            s = self.get_constant_string_spec(optforce, mode_unicode)
            if s is not None:
                c_s = get_const_ptr_for_unicode(s)
                optforce.get_box_replacement(op).set_forwarded(c_s)
                return c_s
        self._is_virtual = False
        lengthbox = self.getstrlen(op, optforce.optimizer.optstring, self.mode)
        newop = ResOperation(self.mode.NEWSTR, [lengthbox])
        if not we_are_translated():
            newop.name = 'FORCE'
        optforce.emit_extra(newop)
        newop = optforce.getlastop()
        newop.set_forwarded(self)
        op = optforce.get_box_replacement(op)
        op.set_forwarded(newop)
        optstring = optforce.optimizer.optstring
        self.initialize_forced_string(op, optstring, op, CONST_0, self.mode)
        return newop

    def initialize_forced_string(self, op, string_optimizer, targetbox,
                                 offsetbox, mode):
        return self.string_copy_parts(op, string_optimizer, targetbox,
                                      offsetbox, mode)

    def getstrlen(self, op, string_optimizer, mode, create_ops=True):
        if self.lgtop is not None:
            return self.lgtop
        assert not self.is_virtual()
        if not create_ops:
            return None
        lengthop = ResOperation(mode.STRLEN, [op])
        lengthop.set_forwarded(self.getlenbound(mode))
        self.lgtop = lengthop
        string_optimizer.emit_extra(lengthop)
        return lengthop

    def make_guards(self, op, short, optimizer):
        info.AbstractVirtualPtrInfo.make_guards(self, op, short, optimizer)
        if self.lenbound and self.lenbound.lower >= 1:
            if self.mode is mode_string:
                lenop = ResOperation(rop.STRLEN, [op])
            else:
                assert self.mode is mode_unicode
                lenop = ResOperation(rop.UNICODELEN, [op])
            short.append(lenop)
            self.lenbound.make_guards(lenop, short, optimizer)

    def string_copy_parts(self, op, string_optimizer, targetbox, offsetbox,
                          mode):
        # Copies the pointer-to-string 'self' into the target string
        # given by 'targetbox', at the specified offset.  Returns the offset
        # at the end of the copy.
        lengthbox = self.getstrlen(op, string_optimizer, mode)
        srcbox = self.force_box(op, string_optimizer)
        return copy_str_content(string_optimizer, srcbox, targetbox,
                                CONST_0, offsetbox, lengthbox, mode)
     
class VStringPlainInfo(StrPtrInfo):
    #_attrs_ = ('mode', '_is_virtual')

    _chars = None
    
    def __init__(self, mode, is_virtual, length):
        if length != -1:
            self._chars = [None] * length
        StrPtrInfo.__init__(self, mode, is_virtual, length)

    def strsetitem(self, index, op, cf=None, optheap=None):
        self._chars[index] = op

    def shrink(self, length):
        assert length >= 0
        self.length = length
        del self._chars[length:]

    def setup_slice(self, longerlist, start, stop):
        assert 0 <= start <= stop <= len(longerlist)
        self._chars = longerlist[start:stop]
        # slice the 'longerlist', which may also contain Nones

    def strgetitem(self, index, optheap=None):
        return self._chars[index]

    def is_virtual(self):
        return self._is_virtual

    def getstrlen(self, op, string_optimizer, mode, create_ops=True):
        if self.lgtop is None:
            self.lgtop = ConstInt(len(self._chars))
        return self.lgtop

    @specialize.arg(2)
    def get_constant_string_spec(self, optforce, mode):
        for c in self._chars:
            if c is None or not c.is_constant():
                return None
        return mode.emptystr.join([mode.chr(c.getint())
                                   for c in self._chars])

    def string_copy_parts(self, op, string_optimizer, targetbox, offsetbox,
                          mode):
        if not self.is_virtual():
            return StrPtrInfo.string_copy_parts(self, op, string_optimizer,
                                                targetbox, offsetbox, mode)
        else:
            return self.initialize_forced_string(op, string_optimizer,
                                                 targetbox, offsetbox, mode)

    def initialize_forced_string(self, op, string_optimizer, targetbox,
                                 offsetbox, mode):
        for i in range(len(self._chars)):
            assert not isinstance(targetbox, Const) # ConstPtr never makes sense
            charbox = self.strgetitem(i) # can't be virtual
            if charbox is not None:
                op = ResOperation(mode.STRSETITEM, [targetbox,
                                                    offsetbox,
                                                    charbox])
                string_optimizer.emit_extra(op)
            offsetbox = _int_add(string_optimizer, offsetbox, CONST_1)
        return offsetbox

    def _visitor_walk_recursive(self, instbox, visitor, optimizer):
        visitor.register_virtual_fields(instbox, self._chars)

    @specialize.argtype(1)
    def visitor_dispatch_virtual_type(self, visitor):
        return visitor.visit_vstrplain(self.mode is mode_unicode)

class VStringSliceInfo(StrPtrInfo):
    length = -1
    start = None
    lgtop = None
    s = None
    
    def __init__(self, s, start, length, mode):
        self.s = s
        self.start = start
        self.lgtop = length
        self.mode = mode
        self._is_virtual = True

    def is_virtual(self):
        return self._is_virtual

    def string_copy_parts(self, op, string_optimizer, targetbox, offsetbox,
                          mode):
        return copy_str_content(string_optimizer, self.s, targetbox,
                                self.start, offsetbox, self.lgtop, mode)

    @specialize.arg(2)
    def get_constant_string_spec(self, string_optimizer, mode):
        vstart = string_optimizer.getintbound(self.start)
        vlength = string_optimizer.getintbound(self.lgtop)
        if vstart.is_constant() and vlength.is_constant():
            vstr = string_optimizer.getptrinfo(self.s)
            s1 = vstr.get_constant_string_spec(string_optimizer, mode)
            if s1 is None:
                return None
            start = vstart.getint()
            length = vlength.getint()
            assert start >= 0
            assert length >= 0
            return s1[start : start + length]
        return None

    def getstrlen(self, op, string_optimizer, mode, create_ops=True):
        return self.lgtop

    def _visitor_walk_recursive(self, instbox, visitor, optimizer):
        boxes = [self.s, self.start, self.lgtop]
        visitor.register_virtual_fields(instbox, boxes)
        opinfo = optimizer.getptrinfo(self.s)
        if opinfo and opinfo.is_virtual():
            opinfo.visitor_walk_recursive(self.s, visitor, optimizer)

    @specialize.argtype(1)
    def visitor_dispatch_virtual_type(self, visitor):
        return visitor.visit_vstrslice(self.mode is mode_unicode)

class VStringConcatInfo(StrPtrInfo):
    #_attrs_ = ('mode', 'vleft', 'vright', '_is_virtual')

    vleft = None
    vright = None
    _is_virtual = False
    
    def __init__(self, mode, vleft, vright, is_virtual):
        self.vleft = vleft
        self.vright = vright
        StrPtrInfo.__init__(self, mode, is_virtual)

    def is_virtual(self):
        return self._is_virtual

    def getstrlen(self, op, string_optimizer, mode, create_ops=True):
        if self.lgtop is not None:
            return self.lgtop
        lefti = string_optimizer.getptrinfo(self.vleft)
        len1box = lefti.getstrlen(self.vleft, string_optimizer, mode,
                                  create_ops)
        if len1box is None:
            return None
        righti = string_optimizer.getptrinfo(self.vright)
        len2box = righti.getstrlen(self.vright, string_optimizer, mode,
                                   create_ops)
        if len2box is None:
            return None
        self.lgtop = _int_add(string_optimizer, len1box, len2box, create_ops)
            # ^^^ may still be None, if string_optimizer is None
        return self.lgtop

    @specialize.arg(2)
    def get_constant_string_spec(self, string_optimizer, mode):
        ileft = string_optimizer.getptrinfo(self.vleft)
        s1 = ileft.get_constant_string_spec(string_optimizer, mode)
        if s1 is None:
            return None
        iright = string_optimizer.getptrinfo(self.vright)
        s2 = iright.get_constant_string_spec(string_optimizer, mode)
        if s2 is None:
            return None
        return s1 + s2

    def string_copy_parts(self, op, string_optimizer, targetbox, offsetbox,
                          mode):
        lefti = string_optimizer.getptrinfo(self.vleft)
        offsetbox = lefti.string_copy_parts(self.vleft, string_optimizer,
                                            targetbox, offsetbox, mode)
        righti = string_optimizer.getptrinfo(self.vright)
        offsetbox = righti.string_copy_parts(self.vright, string_optimizer,
                                             targetbox, offsetbox, mode)
        return offsetbox

    def _visitor_walk_recursive(self, instbox, visitor, optimizer):
        # we don't store the lengthvalue in guards, because the
        # guard-failed code starts with a regular STR_CONCAT again
        leftbox = self.vleft
        rightbox = self.vright
        visitor.register_virtual_fields(instbox, [leftbox, rightbox])
        leftinfo = optimizer.getptrinfo(leftbox)
        rightinfo = optimizer.getptrinfo(rightbox)
        if leftinfo and leftinfo.is_virtual():
            leftinfo.visitor_walk_recursive(leftbox, visitor, optimizer)
        if rightinfo and rightinfo.is_virtual():
            rightinfo.visitor_walk_recursive(rightbox, visitor, optimizer)

    @specialize.argtype(1)
    def visitor_dispatch_virtual_type(self, visitor):
        return visitor.visit_vstrconcat(self.mode is mode_unicode)


def copy_str_content(string_optimizer, srcbox, targetbox,
                     srcoffsetbox, offsetbox, lengthbox, mode,
                     need_next_offset=True):
    srcbox = string_optimizer.get_box_replacement(srcbox)
    srcoffset = string_optimizer.getintbound(srcoffsetbox)
    lgt = string_optimizer.getintbound(lengthbox)
    if isinstance(srcbox, ConstPtr) and srcoffset.is_constant():
        M = 5
    else:
        M = 2
    if lgt.is_constant() and lgt.getint() <= M:
        # up to M characters are done "inline", i.e. with STRGETITEM/STRSETITEM
        # instead of just a COPYSTRCONTENT.
        for i in range(lgt.getint()):
            charbox = string_optimizer.strgetitem(None, srcbox, srcoffsetbox,
                                                  mode)
            srcoffsetbox = _int_add(string_optimizer, srcoffsetbox, CONST_1)
            assert not isinstance(targetbox, Const)# ConstPtr never makes sense
            string_optimizer.emit_extra(ResOperation(mode.STRSETITEM,
                    [targetbox, offsetbox, charbox]))
            offsetbox = _int_add(string_optimizer, offsetbox, CONST_1)
    else:
        if need_next_offset:
            nextoffsetbox = _int_add(string_optimizer, offsetbox, lengthbox)
        else:
            nextoffsetbox = None
        assert not isinstance(targetbox, Const)   # ConstPtr never makes sense
        op = ResOperation(mode.COPYSTRCONTENT, [srcbox, targetbox,
                                                srcoffsetbox, offsetbox,
                                                lengthbox])
        string_optimizer.emit_extra(op)
        offsetbox = nextoffsetbox
    return offsetbox

def _int_add(string_optimizer, box1, box2, create_ops=True):
    if isinstance(box1, ConstInt):
        if box1.value == 0:
            return box2
        if isinstance(box2, ConstInt):
            return ConstInt(box1.value + box2.value)
    elif isinstance(box2, ConstInt) and box2.value == 0:
        return box1
    if not create_ops:
        return None
    op = ResOperation(rop.INT_ADD, [box1, box2])
    string_optimizer.send_extra_operation(op)
    return op

def _int_sub(string_optimizer, box1, box2):
    if isinstance(box2, ConstInt):
        if box2.value == 0:
            return box1
        if isinstance(box1, ConstInt):
            return ConstInt(box1.value - box2.value)
    op = ResOperation(rop.INT_SUB, [box1, box2])
    string_optimizer.send_extra_operation(op)
    return op

def _strgetitem(string_optimizer, strbox, indexbox, mode, resbox=None):
    if isinstance(strbox, ConstPtr) and isinstance(indexbox, ConstInt):
        if mode is mode_string:
            s = strbox.getref(lltype.Ptr(rstr.STR))
            resnewbox = ConstInt(ord(s.chars[indexbox.getint()]))
        else:
            s = strbox.getref(lltype.Ptr(rstr.UNICODE))
            resnewbox = ConstInt(ord(s.chars[indexbox.getint()]))
        if resbox is not None:
            string_optimizer.make_equal_to(resbox, resnewbox)
        return resnewbox
    if resbox is None:
        resbox = ResOperation(mode.STRGETITEM, [strbox, indexbox])
    else:
        resbox = string_optimizer.replace_op_with(resbox, mode.STRGETITEM,
                                                  [strbox, indexbox])
    string_optimizer.emit_extra(resbox)
    return resbox


class OptString(optimizer.Optimization):
    "Handling of strings and unicodes."

    def setup(self):
        self.optimizer.optstring = self

    def propagate_forward(self, op):
        return dispatch_opt(self, op)

    def propagate_postprocess(self, op):
        return dispatch_postprocess(self, op)

    def make_vstring_plain(self, op, mode, length):
        vvalue = VStringPlainInfo(mode, True, length)
        op = self.replace_op_with(op, op.getopnum())
        op.set_forwarded(vvalue)
        return vvalue

    def make_vstring_concat(self, op, mode, vleft, vright):
        vvalue = VStringConcatInfo(mode, vleft, vright, True)
        op = self.replace_op_with(op, op.getopnum())
        op.set_forwarded(vvalue)
        return vvalue

    def make_vstring_slice(self, op, strbox, startbox, mode, lengthbox):
        vvalue = VStringSliceInfo(strbox, startbox, lengthbox, mode)
        op = self.replace_op_with(op, op.getopnum())
        op.set_forwarded(vvalue)
        return vvalue

    def optimize_NEWSTR(self, op):
        return self._optimize_NEWSTR(op, mode_string)
    def optimize_NEWUNICODE(self, op):
        return self._optimize_NEWSTR(op, mode_unicode)

    def _optimize_NEWSTR(self, op, mode):
        length_box = self.get_constant_box(op.getarg(0))
        if length_box and length_box.getint() <= MAX_CONST_LEN:
            assert not op.get_forwarded()
            self.make_vstring_plain(op, mode, length_box.getint())
        else:
            self.make_nonnull_str(op, mode)
            return self.emit(op)

    def postprocess_NEWSTR(self, op):
        self.pure_from_args(mode_string.STRLEN, [op], op.getarg(0))

    def postprocess_NEWUNICODE(self, op):
        self.pure_from_args(mode_unicode.STRLEN, [op], op.getarg(0))

    def optimize_STRSETITEM(self, op):
        opinfo = self.getptrinfo(op.getarg(0))
        if opinfo:
            assert not opinfo.is_constant()
            # strsetitem(ConstPtr) never makes sense
        if opinfo and opinfo.is_virtual():
            indexbox = self.get_constant_box(op.getarg(1))
            if indexbox is not None:
                opinfo.strsetitem(indexbox.getint(),
                                  self.get_box_replacement(op.getarg(2)))
                return
        self.make_nonnull(op.getarg(0))
        return self.emit(op)

    optimize_UNICODESETITEM = optimize_STRSETITEM

    def optimize_STRGETITEM(self, op):
        return self._optimize_STRGETITEM(op, mode_string)
    def optimize_UNICODEGETITEM(self, op):
        return self._optimize_STRGETITEM(op, mode_unicode)

    def _optimize_STRGETITEM(self, op, mode):
        self.strgetitem(op, op.getarg(0), op.getarg(1), mode)

    def strgetitem(self, op, s, index, mode):
        self.make_nonnull_str(s, mode)
        sinfo = self.getptrinfo(s)
        #
        if isinstance(sinfo, VStringSliceInfo) and sinfo.is_virtual(): # slice
            index = _int_add(self.optimizer, sinfo.start, index)
            s = sinfo.s
            sinfo = self.getptrinfo(sinfo.s)
        #
        if isinstance(sinfo, VStringPlainInfo):
            # even if no longer virtual
            vindex = self.getintbound(index)
            if vindex.is_constant():
                result = sinfo.strgetitem(vindex.getint())
                if result is not None:
                    if op is not None:
                        self.make_equal_to(op, result)
                    return result
        #
        vindex = self.getintbound(index)
        if isinstance(sinfo, VStringConcatInfo) and vindex.is_constant():
            leftinfo = self.getptrinfo(sinfo.vleft)
            len1box = leftinfo.getstrlen(sinfo.vleft, self, mode)
            if isinstance(len1box, ConstInt):
                raw_index = vindex.getint()
                len1 = len1box.getint()
                if raw_index < len1:
                    return self.strgetitem(op, sinfo.vleft, index, mode)
                else:
                    index = ConstInt(raw_index - len1)
                    return self.strgetitem(op, sinfo.vright, index, mode)
        #
        return _strgetitem(self, s, index, mode, op)

    def optimize_STRLEN(self, op):
        return self._optimize_STRLEN(op, mode_string)
    def optimize_UNICODELEN(self, op):
        return self._optimize_STRLEN(op, mode_unicode)

    def _optimize_STRLEN(self, op, mode):
        opinfo = self.getptrinfo(op.getarg(0))
        if opinfo:
            lgtop = opinfo.getstrlen(op, self, mode, False)
            if lgtop is not None:
                self.make_equal_to(op, lgtop)
                return
        return self.emit(op)

    def optimize_COPYSTRCONTENT(self, op):
        return self._optimize_COPYSTRCONTENT(op, mode_string)

    def optimize_COPYUNICODECONTENT(self, op):
        return self._optimize_COPYSTRCONTENT(op, mode_unicode)

    def _optimize_COPYSTRCONTENT(self, op, mode):
        # args: src dst srcstart dststart length
        assert op.getarg(0).type == REF
        assert op.getarg(1).type == REF
        assert op.getarg(2).type == INT
        assert op.getarg(3).type == INT
        assert op.getarg(4).type == INT
        src = self.getptrinfo(op.getarg(0))
        dst = self.getptrinfo(op.getarg(1))
        srcstart = self.getintbound(op.getarg(2))
        dststart = self.getintbound(op.getarg(3))
        length = self.getintbound(op.getarg(4))
        dst_virtual = (isinstance(dst, VStringPlainInfo) and dst.is_virtual())

        if length.is_constant() and length.getint() == 0:
            return
        elif ((str and (src.is_virtual() or src.is_constant())) and
              srcstart.is_constant() and dststart.is_constant() and
              length.is_constant() and
              (length.getint() < 20 or ((src.is_virtual() or src.is_constant()) and dst_virtual))):
            src_start = srcstart.getint()
            dst_start = dststart.getint()
            actual_length = length.getint()
            for index in range(actual_length):
                vresult = self.strgetitem(None, op.getarg(0),
                                          ConstInt(index + src_start), mode)
                if dst_virtual:
                    dst.strsetitem(index + dst_start, vresult)
                else:
                    new_op = ResOperation(mode.STRSETITEM, [
                        op.getarg(1), ConstInt(index + dst_start),
                        vresult,
                    ])
                    self.emit_extra(new_op)
        else:
            copy_str_content(self, op.getarg(0), op.getarg(1), op.getarg(2),
                             op.getarg(3), op.getarg(4), mode,
                             need_next_offset=False)

    def optimize_CALL_I(self, op):
        # dispatch based on 'oopspecindex' to a method that handles
        # specifically the given oopspec call.  For non-oopspec calls,
        # oopspecindex is just zero.
        effectinfo = op.getdescr().get_extra_info()
        oopspecindex = effectinfo.oopspecindex
        if oopspecindex != EffectInfo.OS_NONE:
            for value, meth in opt_call_oopspec_ops:
                if oopspecindex == value:      # a match with the OS_STR_xxx
                    handled, newop = meth(self, op, mode_string)
                    if handled:
                        return newop
                    break
                if oopspecindex == value + EffectInfo._OS_offset_uni:
                    # a match with the OS_UNI_xxx
                    handled, newop = meth(self, op, mode_unicode)
                    if handled:
                        return newop
                    break
            if oopspecindex == EffectInfo.OS_STR2UNICODE:
                if self.opt_call_str_STR2UNICODE(op):
                    return
            if oopspecindex == EffectInfo.OS_SHRINK_ARRAY:
                if self.opt_call_SHRINK_ARRAY(op):
                    return
        return self.emit(op)
    optimize_CALL_R = optimize_CALL_I
    optimize_CALL_F = optimize_CALL_I
    optimize_CALL_N = optimize_CALL_I
    optimize_CALL_PURE_I = optimize_CALL_I
    optimize_CALL_PURE_R = optimize_CALL_I
    optimize_CALL_PURE_F = optimize_CALL_I
    optimize_CALL_PURE_N = optimize_CALL_I

    def optimize_GUARD_NO_EXCEPTION(self, op):
        if self.last_emitted_operation is REMOVED:
            return
        return self.emit(op)

    def opt_call_str_STR2UNICODE(self, op):
        # Constant-fold unicode("constant string").
        # More generally, supporting non-constant but virtual cases is
        # not obvious, because of the exception UnicodeDecodeError that
        # can be raised by ll_str2unicode()
        varg = self.getptrinfo(op.getarg(1))
        s = None
        if varg:
            s = varg.get_constant_string_spec(self, mode_string)
        if s is None:
            return False
        try:
            u = unicode(s)
        except UnicodeDecodeError:
            return False
        self.make_constant(op, get_const_ptr_for_unicode(u))
        self.last_emitted_operation = REMOVED
        return True

    def opt_call_stroruni_STR_CONCAT(self, op, mode):
        self.make_nonnull_str(op.getarg(1), mode)
        self.make_nonnull_str(op.getarg(2), mode)
        self.make_vstring_concat(op, mode,
                                 self.get_box_replacement(op.getarg(1)),
                                 self.get_box_replacement(op.getarg(2)))
        self.last_emitted_operation = REMOVED
        return True, None

    def opt_call_stroruni_STR_SLICE(self, op, mode):
        self.make_nonnull_str(op.getarg(1), mode)
        vstr = self.getptrinfo(op.getarg(1))
        vstart = self.getintbound(op.getarg(2))
        vstop = self.getintbound(op.getarg(3))
        #
<<<<<<< HEAD
        if (isinstance(vstr, VStringPlainInfo) and vstart.is_constant()
            and vstop.is_constant()):
            value = self.make_vstring_plain(op, mode, -1)
            value.setup_slice(vstr._chars, vstart.getint(),
                              vstop.getint())
            return True, None
=======
        #---The following looks reasonable, but see test_str_slice_bug:
        #   the problem is what occurs if the source string has been forced
        #   but still contains None in its _chars
        #if (isinstance(vstr, VStringPlainInfo) and vstart.is_constant()
        #    and vstop.is_constant()):
        #    value = self.make_vstring_plain(op, mode, -1)
        #    value.setup_slice(vstr._chars, vstart.getint(),
        #                      vstop.getint())
        #    return True
>>>>>>> 2bc3023c
        #
        startbox = op.getarg(2)
        strbox = op.getarg(1)
        lengthbox = _int_sub(self.optimizer, op.getarg(3), op.getarg(2))
        #
        if isinstance(vstr, VStringSliceInfo):
            # double slicing  s[i:j][k:l]
            strbox = vstr.s
            startbox = _int_add(self.optimizer, vstr.start, startbox)
        #
        self.make_vstring_slice(op, strbox, startbox, mode, lengthbox)
        self.last_emitted_operation = REMOVED
        return True, None

    @specialize.arg(2)
    def opt_call_stroruni_STR_EQUAL(self, op, mode):
        arg1 = self.get_box_replacement(op.getarg(1))
        arg2 = self.get_box_replacement(op.getarg(2))
        i1 = self.getptrinfo(arg1)
        i2 = self.getptrinfo(arg2)
        #
        if i1:
            l1box = i1.getstrlen(arg1, self, mode, create_ops=False)
        else:
            l1box = None
        if i2:
            l2box = i2.getstrlen(arg2, self, mode, create_ops=False)
        else:
            l2box = None
        if (l1box is not None and l2box is not None and
            isinstance(l1box, ConstInt) and
            isinstance(l2box, ConstInt) and
            l1box.value != l2box.value):
            # statically known to have a different length
            self.make_constant(op, CONST_0)
            return True, None
        #
        handled, result = self.handle_str_equal_level1(arg1, arg2, op, mode)
        if handled:
            return True, result
        handled, result = self.handle_str_equal_level1(arg2, arg1, op, mode)
        if handled:
            return True, result
        handled, result = self.handle_str_equal_level2(arg1, arg2, op, mode)
        if handled:
            return True, result
        handled, result = self.handle_str_equal_level2(arg2, arg1, op, mode)
        if handled:
            return True, result
        #
        if i1 and i1.is_nonnull() and i2 and i2.is_nonnull():
            if l1box is not None and l2box is not None and l1box.same_box(l2box):
                do = EffectInfo.OS_STREQ_LENGTHOK
            else:
                do = EffectInfo.OS_STREQ_NONNULL
            return True, self.generate_modified_call(do, [arg1, arg2], op, mode)
        return False, None

    def handle_str_equal_level1(self, arg1, arg2, resultop, mode):
        i1 = self.getptrinfo(arg1)
        i2 = self.getptrinfo(arg2)
        l2box = None
        l1box = None
        if i2:
            l2box = i2.getstrlen(arg2, self, mode, create_ops=False)
        if isinstance(l2box, ConstInt):
            if l2box.value == 0:
                if i1 and i1.is_nonnull():
                    self.make_nonnull_str(arg1, mode)
                    i1 = self.getptrinfo(arg1)
                    lengthbox = i1.getstrlen(arg1, self, mode)
                else:
                    lengthbox = None
                if lengthbox is not None:
                    seo = self.optimizer.send_extra_operation
                    op = self.replace_op_with(resultop, rop.INT_EQ,
                                              [lengthbox, CONST_0],
                                              descr=DONT_CHANGE)
                    seo(op)
                    return True, None
            if l2box.value == 1:
                if i1:
                    l1box = i1.getstrlen(arg1, self, mode, False)
                if isinstance(l1box, ConstInt) and l1box.value == 1:
                    # comparing two single chars
                    vchar1 = self.strgetitem(None, arg1, optimizer.CONST_0,
                                             mode)
                    vchar2 = self.strgetitem(None, arg2, optimizer.CONST_0,
                                             mode)
                    seo = self.optimizer.send_extra_operation
                    op = self.optimizer.replace_op_with(resultop, rop.INT_EQ,
                                [vchar1, vchar2], descr=DONT_CHANGE)
                    seo(op)
                    return True, None
                if isinstance(i1, VStringSliceInfo):
                    vchar = self.strgetitem(None, arg2, optimizer.CONST_0,
                                            mode)
                    do = EffectInfo.OS_STREQ_SLICE_CHAR
                    return True, self.generate_modified_call(do, [i1.s, i1.start,
                                                                  i1.lgtop, vchar],
                                                             resultop, mode)
        #
        if i2 and i2.is_null():
            if i1 and i1.is_nonnull():
                self.make_constant(resultop, CONST_0)
                return True, None
            if i1 and i1.is_null():
                self.make_constant(resultop, CONST_1)
                return True, None
            op = self.optimizer.replace_op_with(resultop, rop.PTR_EQ,
                                                [arg1, llhelper.CONST_NULL],
                                                descr=DONT_CHANGE)
            return True, self.emit(op)
        #
        return False, None

    def handle_str_equal_level2(self, arg1, arg2, resultbox, mode):
        i1 = self.getptrinfo(arg1)
        i2 = self.getptrinfo(arg2)
        l2box = None
        if i2:
            l2box = i2.getstrlen(arg1, self, mode, create_ops=False)
        if l2box:
            l2info = self.getintbound(l2box)
            if l2info.is_constant():
                if l2info.getint() == 1:
                    vchar = self.strgetitem(None, arg2, optimizer.CONST_0, mode)
                    if i1 and i1.is_nonnull():
                        do = EffectInfo.OS_STREQ_NONNULL_CHAR
                    else:
                        do = EffectInfo.OS_STREQ_CHECKNULL_CHAR
                    return True, self.generate_modified_call(do, [arg1, vchar],
                                                             resultbox, mode)
            #
        if isinstance(i1, VStringSliceInfo) and i1.is_virtual():
            if i2 and i2.is_nonnull():
                do = EffectInfo.OS_STREQ_SLICE_NONNULL
            else:
                do = EffectInfo.OS_STREQ_SLICE_CHECKNULL
            return True, self.generate_modified_call(do, [i1.s, i1.start, i1.lgtop,
                                                          arg2], resultbox, mode)
        return False, None

    def opt_call_stroruni_STR_CMP(self, op, mode):
        i1 = self.getptrinfo(op.getarg(1))
        i2 = self.getptrinfo(op.getarg(2))
        if not i1 or not i2:
            return False, None
        l1box = i1.getstrlen(None, self, mode, False)
        l2box = i2.getstrlen(None, self, mode, False)
        if (l1box is not None and l2box is not None and
            isinstance(l1box, ConstInt) and
            isinstance(l2box, ConstInt) and
            l1box.getint() == l2box.getint() == 1):
            # comparing two single chars
            char1 = self.strgetitem(None, op.getarg(1), optimizer.CONST_0, mode)
            char2 = self.strgetitem(None, op.getarg(2), optimizer.CONST_0, mode)
            seo = self.optimizer.send_extra_operation
            op = self.replace_op_with(op, rop.INT_SUB, [char1, char2],
                                      descr=DONT_CHANGE)
            seo(op)
            return True, None
        return False, None

    def opt_call_SHRINK_ARRAY(self, op):
        i1 = self.getptrinfo(op.getarg(1))
        i2 = self.getintbound(op.getarg(2))
        # If the index is constant, if the argument is virtual (we only support
        # VStringPlainValue for now) we can optimize away the call.
        if (i2 and i2.is_constant() and i1 and i1.is_virtual() and
            isinstance(i1, VStringPlainInfo)):
            length = i2.getint()
            i1.shrink(length)
            self.last_emitted_operation = REMOVED
            self.make_equal_to(op, op.getarg(1))
            return True
        return False

    def generate_modified_call(self, oopspecindex, args, result, mode):
        oopspecindex += mode.OS_offset
        cic = self.optimizer.metainterp_sd.callinfocollection
        calldescr, func = cic.callinfo_for_oopspec(oopspecindex)
        op = self.optimizer.replace_op_with(result, rop.CALL_I,
                                            [ConstInt(func)] + args,
                                            descr=calldescr)
        return self.emit(op)


dispatch_opt = make_dispatcher_method(OptString, 'optimize_',
                                      default=OptString.emit)
dispatch_postprocess = make_dispatcher_method(OptString, 'postprocess_')


def _findall_call_oopspec():
    prefix = 'opt_call_stroruni_'
    result = []
    for name in dir(OptString):
        if name.startswith(prefix):
            value = getattr(EffectInfo, 'OS_' + name[len(prefix):])
            assert is_valid_int(value) and value != 0
            result.append((value, getattr(OptString, name)))
    return unrolling_iterable(result)
opt_call_oopspec_ops = _findall_call_oopspec()<|MERGE_RESOLUTION|>--- conflicted
+++ resolved
@@ -656,14 +656,6 @@
         vstart = self.getintbound(op.getarg(2))
         vstop = self.getintbound(op.getarg(3))
         #
-<<<<<<< HEAD
-        if (isinstance(vstr, VStringPlainInfo) and vstart.is_constant()
-            and vstop.is_constant()):
-            value = self.make_vstring_plain(op, mode, -1)
-            value.setup_slice(vstr._chars, vstart.getint(),
-                              vstop.getint())
-            return True, None
-=======
         #---The following looks reasonable, but see test_str_slice_bug:
         #   the problem is what occurs if the source string has been forced
         #   but still contains None in its _chars
@@ -672,8 +664,7 @@
         #    value = self.make_vstring_plain(op, mode, -1)
         #    value.setup_slice(vstr._chars, vstart.getint(),
         #                      vstop.getint())
-        #    return True
->>>>>>> 2bc3023c
+        #    return True, None
         #
         startbox = op.getarg(2)
         strbox = op.getarg(1)
