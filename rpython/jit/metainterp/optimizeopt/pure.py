--- conflicted
+++ resolved
@@ -7,10 +7,7 @@
     def __init__(self):
         self.postponed_op = None
         self.pure_operations = args_dict()
-<<<<<<< HEAD
-=======
         self.call_pure_positions = []
->>>>>>> 630bdf36
 
     def propagate_forward(self, op):
         dispatch_opt(self, op)
@@ -83,10 +80,7 @@
         args = op.getarglist()
         self.emit_operation(ResOperation(rop.CALL, args, op.result,
                                          op.getdescr()))
-<<<<<<< HEAD
-=======
         self.call_pure_positions.append(len(self.optimizer._newoperations) - 1)
->>>>>>> 630bdf36
 
     def optimize_GUARD_NO_EXCEPTION(self, op):
         if self.last_emitted_operation is REMOVED:
@@ -115,9 +109,8 @@
     def get_pure_result(self, key):
         return self.pure_operations.get(key, None)
 
-<<<<<<< HEAD
-=======
     def produce_potential_short_preamble_ops(self, sb):
+        xxx
         ops = sb.optimizer._newoperations
         for i, op in enumerate(ops):
             if op.is_always_pure():
@@ -130,6 +123,5 @@
             op = op.copy_and_change(rop.CALL_PURE)
             sb.add_potential(op)
 
->>>>>>> 630bdf36
 dispatch_opt = make_dispatcher_method(OptPure, 'optimize_',
                                       default=OptPure.optimize_default)