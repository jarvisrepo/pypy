--- conflicted
+++ resolved
@@ -152,12 +152,13 @@
             self._pure_operations[opnum] = recentops = RecentPureOps()
         return recentops
 
-<<<<<<< HEAD
-    def optimize_CALL_PURE_I(self, op):
+    def optimize_call_pure(self, op, start_index=0):
         # Step 0: check if first argument is subject of guard_compatible
         # XXX maybe don't do this with absolutely *all* call_pure functions
         # that have a guard_compatible ptr as first arg
-        if op.numargs() > 1:
+        # XXX is the 'start_index == 0' check necessary, or can we do it
+        # also for COND_CALL_VALUE?
+        if start_index == 0 and op.numargs() > 1:
             arg1 = self.get_box_replacement(op.getarg(1))
             if arg1.type == 'r':
                 info = self.getptrinfo(arg1)
@@ -175,9 +176,6 @@
                                 self.last_emitted_operation = REMOVED
                                 return
 
-=======
-    def optimize_call_pure(self, op, start_index=0):
->>>>>>> f270d914
         # Step 1: check if all arguments are constant
         for i in range(start_index, op.numargs()):
             self.optimizer.force_box(op.getarg(i))
@@ -247,7 +245,6 @@
         return False
 
     def optimize_GUARD_COMPATIBLE(self, op):
-        from rpython.jit.metainterp.compile import GuardCompatibleDescr
         arg0 = self.get_box_replacement(op.getarg(0))
         if arg0.is_constant():
             # already subject of guard_value
@@ -275,12 +272,23 @@
         else:
             info._compatibility_conditions = CompatibilityCondition(
                 op.getarg(1))
-            self.emit_operation(op)
-            info.mark_last_guard(self.optimizer)
-            descr = op.getdescr()
-            assert isinstance(descr, GuardCompatibleDescr)
-            info._compatibility_conditions.attach_to_descr(
-                    descr, op, self.optimizer)
+            return self.emit(op)
+
+    def postprocess_GUARD_COMPATIBLE(self, op):
+        from rpython.jit.metainterp.compile import GuardCompatibleDescr
+        # we are only here if optimize_GUARD_COMPATIBLE() ended
+        # in the return 'self.emit(op)' path, but assert this
+        arg0 = self.get_box_replacement(op.getarg(0))
+        assert not arg0.is_constant()
+        assert arg0.type == 'r'
+        info = self.getptrinfo(arg0)
+        assert info
+        assert not info.is_virtual()
+        info.mark_last_guard(self.optimizer)
+        descr = op.getdescr()
+        assert isinstance(descr, GuardCompatibleDescr)
+        info._compatibility_conditions.attach_to_descr(
+                descr, op, self.optimizer)
 
     def optimize_GUARD_NO_EXCEPTION(self, op):
         if self.last_emitted_operation is REMOVED:
