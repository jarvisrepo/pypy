--- conflicted
+++ resolved
@@ -17,7 +17,7 @@
         self._callback(self.op, self.save, self.nextop)
 
     def _callback(self, op, save, nextop):
-        if op.returns_bool_result():
+        if rop.returns_bool_result(op.opnum):
             self.opt.getintbound(op).make_bool()
         if save:
             recentops = self.opt.getrecentops(op.getopnum())
@@ -138,18 +138,7 @@
                 return
 
         # otherwise, the operation remains
-<<<<<<< HEAD
         return self.emit_result(DefaultOptimizationResult(self, op, save, nextop))
-=======
-        self.emit_operation(op)
-        if rop.returns_bool_result(op.opnum):
-            self.getintbound(op).make_bool()
-        if save:
-            recentops = self.getrecentops(op.getopnum())
-            recentops.add(op)
-        if nextop:
-            self.emit_operation(nextop)
->>>>>>> 2bc3023c
 
     def getrecentops(self, opnum):
         if rop._OVF_FIRST <= opnum <= rop._OVF_LAST:
