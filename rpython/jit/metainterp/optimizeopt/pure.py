from rpython.jit.metainterp.optimizeopt.optimizer import Optimization, REMOVED
from rpython.jit.metainterp.resoperation import rop, OpHelpers, AbstractResOp,\
     ResOperation
from rpython.jit.metainterp.optimizeopt.util import make_dispatcher_method


class RecentPureOps(object):
    REMEMBER_LIMIT = 16

    def __init__(self):
        self.lst = [None] * self.REMEMBER_LIMIT
        self.next_index = 0

    def add(self, op):
        assert isinstance(op, AbstractResOp)
        next_index = self.next_index
        self.next_index = (next_index + 1) % self.REMEMBER_LIMIT
        self.lst[next_index] = op

    def lookup1(self, opt, box0, descr):
        for i in range(self.REMEMBER_LIMIT):
            op = self.lst[i]
            if op is None:
                break
            if opt.get_box_replacement(op.getarg(0)).same_box(box0) and op.getdescr() is descr:
                return opt.get_box_replacement(op)
        return None

    def lookup2(self, opt, box0, box1, descr):
        for i in range(self.REMEMBER_LIMIT):
            op = self.lst[i]
            if op is None:
                break
            if (opt.get_box_replacement(op.getarg(0)).same_box(box0) and opt.get_box_replacement(op.getarg(1)).same_box(box1)
                and op.getdescr() is descr):
                return opt.get_box_replacement(op)
        return None

    def lookup(self, optimizer, op):
        numargs = op.numargs()
        if numargs == 1:
            return self.lookup1(optimizer,
                                optimizer.get_box_replacement(op.getarg(0)),
                                op.getdescr())
        elif numargs == 2:
            return self.lookup2(optimizer,
                                optimizer.get_box_replacement(op.getarg(0)),
                                optimizer.get_box_replacement(op.getarg(1)),
                                op.getdescr())
        else:
            assert False


class OptPure(Optimization):
    def __init__(self):
        self.postponed_op = None
        self._pure_operations = [None] * (rop._ALWAYS_PURE_LAST -
                                          rop._ALWAYS_PURE_FIRST)
        self.call_pure_positions = []
        self.extra_call_pure = []

    def propagate_forward(self, op):
        dispatch_opt(self, op)

    def optimize_default(self, op):
        canfold = op.is_always_pure()
        if op.is_ovf():
            self.postponed_op = op
            return
        if self.postponed_op:
            nextop = op
            op = self.postponed_op
            self.postponed_op = None
            canfold = nextop.getopnum() == rop.GUARD_NO_OVERFLOW
        else:
            nextop = None

        save = False
        if canfold:
            for i in range(op.numargs()):
                if self.get_constant_box(op.getarg(i)) is None:
                    break
            else:
                # all constant arguments: constant-fold away
                resbox = self.optimizer.constant_fold(op)
                # note that INT_xxx_OVF is not done from here, and the
                # overflows in the INT_xxx operations are ignored
                self.optimizer.make_constant(op, resbox)
                return

            # did we do the exact same operation already?
            recentops = self.getrecentops(op.getopnum())
            save = True
            oldop = recentops.lookup(self.optimizer, op)
            if oldop is not None:
                self.optimizer.make_equal_to(op, oldop)
                return

        # otherwise, the operation remains
        self.emit_operation(op)
        if op.returns_bool_result():
            self.getintbound(op).make_bool()
        if save:
            recentops = self.getrecentops(op.getopnum())
            recentops.add(op)
        if nextop:
            self.emit_operation(nextop)

    def getrecentops(self, opnum):
        if rop._OVF_FIRST <= opnum <= rop._OVF_LAST:
            opnum = opnum - rop._OVF_FIRST
        else:
            opnum = opnum - rop._ALWAYS_PURE_FIRST
        assert 0 <= opnum < len(self._pure_operations)
        recentops = self._pure_operations[opnum]
        if recentops is None:
            self._pure_operations[opnum] = recentops = RecentPureOps()
        return recentops

    def optimize_CALL_PURE_I(self, op):
        # Step 1: check if all arguments are constant
        result = self._can_optimize_call_pure(op)
        if result is not None:
            # this removes a CALL_PURE with all constant arguments.
            self.make_constant(op, result)
            self.last_emitted_operation = REMOVED
            return

        # Step 2: check if all arguments are the same as a previous
        # CALL_PURE.
        for pos in self.call_pure_positions:
            old_op = self.optimizer._newoperations[pos]
            if self.optimize_call_pure(op, old_op):
                return
        for old_op in self.extra_call_pure:
            if self.optimize_call_pure(op, old_op):
                return

        # replace CALL_PURE with just CALL
        args = op.getarglist()
<<<<<<< HEAD
        opnum = OpHelpers.call_for_descr(op.getdescr())
        newop = self.optimizer.replace_op_with(op, opnum)
        self.emit_operation(newop)
        if self.optimizer.emitting_dissabled:
            self.extra_call_pure.append(op) # XXX
        else:
            self.call_pure_positions.append(len(self.optimizer._newoperations)
                                            - 1)
    optimize_CALL_PURE_R = optimize_CALL_PURE_I
    optimize_CALL_PURE_F = optimize_CALL_PURE_I
    optimize_CALL_PURE_N = optimize_CALL_PURE_I

    def optimize_call_pure(self, op, old_op):
        if (op.numargs() != old_op.numargs() or
            op.getdescr() is not old_op.getdescr()):
            return False
        for i, box in enumerate(old_op.getarglist()):
            if not self.get_box_replacement(op.getarg(i)).same_box(box):
                break
        else:
            # all identical
            # this removes a CALL_PURE that has the same (non-constant)
            # arguments as a previous CALL_PURE.
            self.make_equal_to(op, old_op)
            self.last_emitted_operation = REMOVED
            return True
        return False
=======
        self.emit_operation(ResOperation(rop.CALL, args, op.result,
                                         op.getdescr()))

        # don't move call_pure_with_exception in the short preamble...
        # issue #2015
        effectinfo = op.getdescr().get_extra_info()
        if not effectinfo.check_can_raise(ignore_memoryerror=True):
            self.call_pure_positions.append(
                len(self.optimizer._newoperations) - 1)
>>>>>>> ff708498

    def optimize_GUARD_NO_EXCEPTION(self, op):
        if self.last_emitted_operation is REMOVED:
            # it was a CALL_PURE that was killed; so we also kill the
            # following GUARD_NO_EXCEPTION
            return
        self.emit_operation(op)

    def flush(self):
        assert self.postponed_op is None

    def setup(self):
        self.optimizer.optpure = self

    def pure(self, opnum, op):
        recentops = self.getrecentops(opnum)
        recentops.add(op)

    def pure_from_args(self, opnum, args, op):
        newop = ResOperation(opnum,
                             [self.get_box_replacement(arg) for arg in args])
        newop.set_forwarded(op)
        self.pure(opnum, newop)

    def has_pure_result(self, opnum, args, descr):
        return False
    # XXX

    def get_pure_result(self, op):
        recentops = self.getrecentops(op.getopnum())
        return recentops.lookup(self.optimizer, op)

    def produce_potential_short_preamble_ops(self, sb):
        ops = sb.optimizer._newoperations
        for i, op in enumerate(ops):
            if op.is_always_pure():
                sb.add_potential(op, op)
            if op.is_ovf() and ops[i + 1].getopnum() == rop.GUARD_NO_OVERFLOW:
                sb.add_potential(op, op)
        for i in self.call_pure_positions:
            op = ops[i]
            assert op.getopnum() == rop.CALL
            op = op.copy_and_change(rop.CALL_PURE)
            sb.add_potential(op)

dispatch_opt = make_dispatcher_method(OptPure, 'optimize_',
                                      default=OptPure.optimize_default)<|MERGE_RESOLUTION|>--- conflicted
+++ resolved
@@ -138,15 +138,17 @@
 
         # replace CALL_PURE with just CALL
         args = op.getarglist()
-<<<<<<< HEAD
         opnum = OpHelpers.call_for_descr(op.getdescr())
         newop = self.optimizer.replace_op_with(op, opnum)
         self.emit_operation(newop)
         if self.optimizer.emitting_dissabled:
             self.extra_call_pure.append(op) # XXX
         else:
-            self.call_pure_positions.append(len(self.optimizer._newoperations)
-                                            - 1)
+            effectinfo = op.getdescr().get_extra_info()
+            if not effectinfo.check_can_raise(ignore_memoryerror=True):
+                self.call_pure_positions.append(
+                    len(self.optimizer._newoperations) - 1)
+
     optimize_CALL_PURE_R = optimize_CALL_PURE_I
     optimize_CALL_PURE_F = optimize_CALL_PURE_I
     optimize_CALL_PURE_N = optimize_CALL_PURE_I
@@ -166,17 +168,6 @@
             self.last_emitted_operation = REMOVED
             return True
         return False
-=======
-        self.emit_operation(ResOperation(rop.CALL, args, op.result,
-                                         op.getdescr()))
-
-        # don't move call_pure_with_exception in the short preamble...
-        # issue #2015
-        effectinfo = op.getdescr().get_extra_info()
-        if not effectinfo.check_can_raise(ignore_memoryerror=True):
-            self.call_pure_positions.append(
-                len(self.optimizer._newoperations) - 1)
->>>>>>> ff708498
 
     def optimize_GUARD_NO_EXCEPTION(self, op):
         if self.last_emitted_operation is REMOVED:
