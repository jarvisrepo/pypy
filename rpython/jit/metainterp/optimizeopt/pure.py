--- conflicted
+++ resolved
@@ -40,18 +40,11 @@
                 return
 
             # did we do the exact same operation already?
-<<<<<<< HEAD
             args = self.optimizer.make_args_key(op.getopnum(),
                                                 op.getarglist(), op.getdescr())
-            oldop = self.pure_operations.get(args, None)
-            if oldop is not None:
-                self.optimizer.make_equal_to(op, self.getvalue(oldop), True)
-=======
-            args = self.optimizer.make_args_key(op)
-            oldvalue = self.pure_operations.get(args, None)
-            if oldvalue is not None:
-                self.optimizer.make_equal_to(op.result, oldvalue, True)
->>>>>>> 862529b5
+            oldval = self.pure_operations.get(args, None)
+            if oldval is not None:
+                self.optimizer.make_equal_to(op, oldval, True)
                 return
             else:
                 remember = op
@@ -78,23 +71,14 @@
 
         # Step 2: check if all arguments are the same as a previous
         # CALL_PURE.
-<<<<<<< HEAD
         args = self.optimizer.make_args_key(op.getopnum(), op.getarglist(),
                                             op.getdescr())
-        oldop = self.pure_operations.get(args, None)
-        if oldop is not None and oldop.getdescr() is op.getdescr():
+        oldval = self.pure_operations.get(args, None)
+        if oldval is not None:
             assert oldop.getopnum() == op.getopnum()
             # this removes a CALL_PURE that has the same (non-constant)
             # arguments as a previous CALL_PURE.
-            self.make_equal_to(op, self.getvalue(oldop))
-=======
-        args = self.optimizer.make_args_key(op)
-        oldvalue = self.pure_operations.get(args, None)
-        if oldvalue is not None:
-            # this removes a CALL_PURE that has the same (non-constant)
-            # arguments as a previous CALL_PURE.
-            self.make_equal_to(op.result, oldvalue)
->>>>>>> 862529b5
+            self.make_equal_to(op, oldval)
             self.last_emitted_operation = REMOVED
             return
         else:
@@ -102,18 +86,13 @@
 
         # replace CALL_PURE with just CALL
         args = op.getarglist()
-<<<<<<< HEAD
         opnum = OpHelpers.call_for_descr(op.getdescr())
         newop = self.optimizer.replace_op_with(op, opnum)
+        self.remember_emitting_pure(op)
         self.emit_operation(newop)
     optimize_CALL_PURE_R = optimize_CALL_PURE_I
     optimize_CALL_PURE_F = optimize_CALL_PURE_I
     optimize_CALL_PURE_N = optimize_CALL_PURE_I
-=======
-        self.emit_operation(ResOperation(rop.CALL, args, op.result,
-                                         op.getdescr()))
-        self.remember_emitting_pure(op)
->>>>>>> 862529b5
 
     def optimize_GUARD_NO_EXCEPTION(self, op):
         if self.last_emitted_operation is REMOVED:
@@ -131,23 +110,11 @@
     def pure(self, opnum, args, result):
         key = self.optimizer.make_args_key(opnum, args, None)
         if key not in self.pure_operations:
-<<<<<<< HEAD
-            self.pure_operations[key] = result
+            self.pure_operations[key] = self.getvalue(result)
 
     def has_pure_result(self, opnum, args, descr):
         key = self.optimizer.make_args_key(opnum, args, descr)
-        op = self.pure_operations.get(key, None)
-        if op is None:
-            return False
-        return op.getdescr() is descr
-=======
-            self.pure_operations[key] = self.getvalue(result)
-
-    def has_pure_result(self, opnum, args, descr):
-        op = ResOperation(opnum, args, None, descr)
-        key = self.optimizer.make_args_key(op)
         return self.pure_operations.get(key, None) is not None
->>>>>>> 862529b5
 
     def get_pure_result(self, key):
         return self.pure_operations.get(key, None)
