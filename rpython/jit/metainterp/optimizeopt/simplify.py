from rpython.jit.metainterp.optimizeopt.optimizer import Optimization
from rpython.jit.metainterp.optimizeopt.util import make_dispatcher_method
from rpython.jit.metainterp.resoperation import ResOperation, rop, OpHelpers
from rpython.jit.metainterp.history import TargetToken, JitCellToken

class OptSimplify(Optimization):
    def __init__(self, unroll):
        self.last_label_descr = None
        self.unroll = unroll

    def emit_operation(self, op):
        if op.is_guard():
            if self.optimizer.pendingfields is None:
                self.optimizer.pendingfields = []
        Optimization.emit_operation(self, op)

<<<<<<< HEAD
    def optimize_CALL_PURE(self, op):
        args = op.getarglist()
        op1 = ResOperation(rop.CALL, args, op.result, op.getdescr())
        op1.stm_location = op.stm_location
        self.emit_operation(op1)
=======
    def optimize_CALL_PURE_I(self, op):
        opnum = OpHelpers.call_for_descr(op.getdescr())
        newop = self.optimizer.replace_op_with(op, opnum)
        self.emit_operation(newop)
    optimize_CALL_PURE_R = optimize_CALL_PURE_I
    optimize_CALL_PURE_F = optimize_CALL_PURE_I
    optimize_CALL_PURE_N = optimize_CALL_PURE_I
>>>>>>> 2d490beb

    def optimize_CALL_LOOPINVARIANT_I(self, op):
        opnum = OpHelpers.call_for_descr(op.getdescr())
        op = op.copy_and_change(opnum)
        self.emit_operation(op)
    optimize_CALL_LOOPINVARIANT_R = optimize_CALL_LOOPINVARIANT_I
    optimize_CALL_LOOPINVARIANT_F = optimize_CALL_LOOPINVARIANT_I
    optimize_CALL_LOOPINVARIANT_N = optimize_CALL_LOOPINVARIANT_I

    def optimize_VIRTUAL_REF_FINISH(self, op):
        pass

    def optimize_VIRTUAL_REF(self, op):
        newop = self.replace_op_with(op, rop.SAME_AS_R, [op.getarg(0)])
        self.emit_operation(newop)

    def optimize_QUASIIMMUT_FIELD(self, op):
        # xxx ideally we could also kill the following GUARD_NOT_INVALIDATED
        #     but it's a bit hard to implement robustly if heap.py is also run
        pass

    def optimize_RECORD_EXACT_CLASS(self, op):
        pass

    # def optimize_LABEL(self, op):
    #     if not self.unroll:
    #         descr = op.getdescr()
    #         if isinstance(descr, JitCellToken):
    #             return self.optimize_JUMP(op.copy_and_change(rop.JUMP))
    #         self.last_label_descr = op.getdescr()
    #     self.emit_operation(op)

    # def optimize_JUMP(self, op):
    #     if not self.unroll:
    #         op = op.copy_and_change(op.getopnum())
    #         descr = op.getdescr()
    #         assert isinstance(descr, JitCellToken)
    #         if not descr.target_tokens:
    #             assert self.last_label_descr is not None
    #             target_token = self.last_label_descr
    #             assert isinstance(target_token, TargetToken)
    #             assert target_token.targeting_jitcell_token is descr
    #             op.setdescr(self.last_label_descr)
    #         else:
    #             assert len(descr.target_tokens) == 1
    #             op.setdescr(descr.target_tokens[0])
    #     self.emit_operation(op)

    def optimize_GUARD_FUTURE_CONDITION(self, op):
        self.optimizer.notice_guard_future_condition(op)

dispatch_opt = make_dispatcher_method(OptSimplify, 'optimize_',
        default=OptSimplify.emit_operation)
OptSimplify.propagate_forward = dispatch_opt<|MERGE_RESOLUTION|>--- conflicted
+++ resolved
@@ -14,13 +14,6 @@
                 self.optimizer.pendingfields = []
         Optimization.emit_operation(self, op)
 
-<<<<<<< HEAD
-    def optimize_CALL_PURE(self, op):
-        args = op.getarglist()
-        op1 = ResOperation(rop.CALL, args, op.result, op.getdescr())
-        op1.stm_location = op.stm_location
-        self.emit_operation(op1)
-=======
     def optimize_CALL_PURE_I(self, op):
         opnum = OpHelpers.call_for_descr(op.getdescr())
         newop = self.optimizer.replace_op_with(op, opnum)
@@ -28,7 +21,6 @@
     optimize_CALL_PURE_R = optimize_CALL_PURE_I
     optimize_CALL_PURE_F = optimize_CALL_PURE_I
     optimize_CALL_PURE_N = optimize_CALL_PURE_I
->>>>>>> 2d490beb
 
     def optimize_CALL_LOOPINVARIANT_I(self, op):
         opnum = OpHelpers.call_for_descr(op.getdescr())
