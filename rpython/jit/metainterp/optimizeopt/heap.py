import os

from rpython.jit.codewriter.effectinfo import EffectInfo
from rpython.jit.metainterp.optimizeopt.util import args_dict
from rpython.jit.metainterp.history import Const, ConstInt
from rpython.jit.metainterp.jitexc import JitException
from rpython.jit.metainterp.optimizeopt.optimizer import Optimization,\
     MODE_ARRAY, LEVEL_KNOWNCLASS, REMOVED
from rpython.jit.metainterp.optimizeopt.util import make_dispatcher_method
from rpython.jit.metainterp.optimizeopt.intutils import IntBound
from rpython.jit.metainterp.optimize import InvalidLoop
from rpython.jit.metainterp.resoperation import rop, ResOperation, OpHelpers
from rpython.rlib.objectmodel import we_are_translated


class CachedField(object):
    def __init__(self):
        # Cache information for a field descr, or for an (array descr, index)
        # pair.  It can be in one of two states:
        #
        #   1. 'cached_fields' is a dict mapping OptValues of structs
        #      to OptValues of fields.  All fields on-heap are
        #      synchronized with the values stored in the cache.
        #
        #   2. we just did one setfield, which is delayed (and thus
        #      not synchronized).  'lazy_setfield' is the delayed
        #      ResOperation.  In this state, 'cached_fields' contains
        #      out-of-date information.  More precisely, the field
        #      value pending in the ResOperation is *not* visible in
        #      'cached_fields'.
        #
        self._cached_fields = {}
        self._cached_fields_getfield_op = {}
        self._lazy_setfield = None
        self._lazy_setfield_registered = False

    def do_setfield(self, optheap, op):
        # Update the state with the SETFIELD_GC/SETARRAYITEM_GC operation 'op'.
        structvalue = optheap.getvalue(op.getarg(0))
        fieldvalue = optheap.getvalue(op.getarglist()[-1])
        if self.possible_aliasing(optheap, structvalue):
            self.force_lazy_setfield(optheap)
            assert not self.possible_aliasing(optheap, structvalue)
        cached_fieldvalue = self._cached_fields.get(structvalue, None)

        # Hack to ensure constants are imported from the preamble
        if cached_fieldvalue and fieldvalue.is_constant():
            optheap.optimizer.ensure_imported(cached_fieldvalue)
            cached_fieldvalue = self._cached_fields.get(structvalue, None)

        if not fieldvalue.same_value(cached_fieldvalue):
            # common case: store the 'op' as lazy_setfield, and register
            # myself in the optheap's _lazy_setfields_and_arrayitems list
            self._lazy_setfield = op
            if not self._lazy_setfield_registered:
                optheap._lazy_setfields_and_arrayitems.append(self)
                self._lazy_setfield_registered = True

        else:
            # this is the case where the pending setfield ends up
            # storing precisely the value that is already there,
            # as proved by 'cached_fields'.  In this case, we don't
            # need any _lazy_setfield: the heap value is already right.
            # Note that this may reset to None a non-None lazy_setfield,
            # cancelling its previous effects with no side effect.
            self._lazy_setfield = None

    def value_updated(self, oldvalue, newvalue, exporting_state):
        try:
            fieldvalue = self._cached_fields[oldvalue]
        except KeyError:
            pass
        else:
            self._cached_fields[newvalue] = fieldvalue
            if exporting_state:
                op = self._cached_fields_getfield_op[oldvalue].clone()
                op.setarg(0, newvalue.box)
                self._cached_fields_getfield_op[newvalue] = op

    def possible_aliasing(self, optheap, structvalue):
        # If lazy_setfield is set and contains a setfield on a different
        # structvalue, then we are annoyed, because it may point to either
        # the same or a different structure at runtime.
        return (self._lazy_setfield is not None
                and (optheap.getvalue(self._lazy_setfield.getarg(0))
                     is not structvalue))

    def getfield_from_cache(self, optheap, structvalue):
        # Returns the up-to-date field's value, or None if not cached.
        if self.possible_aliasing(optheap, structvalue):
            self.force_lazy_setfield(optheap)
        if self._lazy_setfield is not None:
            op = self._lazy_setfield
            assert optheap.getvalue(op.getarg(0)) is structvalue
            return optheap.getvalue(op.getarglist()[-1])
        else:
            return self._cached_fields.get(structvalue, None)

    def remember_field_value(self, structvalue, fieldvalue, op=None,
                             optimizer=None):
        assert self._lazy_setfield is None
        self._cached_fields[structvalue] = fieldvalue
        if optimizer.exporting_state:
            op = optimizer.get_op_replacement(op)
            self._cached_fields_getfield_op[structvalue] = op

    def force_lazy_setfield(self, optheap, can_cache=True):
        op = self._lazy_setfield
        if op is not None:
            # This is the way _lazy_setfield is usually reset to None.
            # Now we clear _cached_fields, because actually doing the
            # setfield might impact any of the stored result (because of
            # possible aliasing).
            self.clear()
            self._lazy_setfield = None
            if optheap.postponed_op:
                for a in op.getarglist():
                    if a is optheap.postponed_op:
                        optheap.emit_postponed_op()
                        break
            optheap.next_optimization.propagate_forward(op)
            if not can_cache:
                return
            # Once it is done, we can put at least one piece of information
            # back in the cache: the value of this particular structure's
            # field.
            structvalue = optheap.getvalue(op.getarg(0))
            fieldvalue = optheap.getvalue(op.getarglist()[-1])
            self.remember_field_value(structvalue, fieldvalue, op,
                                      optheap.optimizer)
        elif not can_cache:
            self.clear()

    def clear(self):
        self._cached_fields.clear()
        self._cached_fields_getfield_op.clear()

    def produce_potential_short_preamble_ops(self, optimizer, shortboxes, descr):
        assert optimizer.exporting_state
        if self._lazy_setfield is not None:
            return
        for structvalue in self._cached_fields_getfield_op.keys():
            op = self._cached_fields_getfield_op[structvalue]
            if not op:
                continue
            value = optimizer.getvalue(op.getarg(0))
            if value in optimizer.opaque_pointers:
                if value.getlevel() < LEVEL_KNOWNCLASS:
                    continue
                if op.getopnum() != rop.SETFIELD_GC and op.getopnum() != rop.GETFIELD_GC:
                    continue
            if structvalue in self._cached_fields:
                if op.getopnum() == rop.SETFIELD_GC:
                    result = op.getarg(1)
                    opnum = OpHelpers.getfield_for_descr(op.getdescr())
                    getop = ResOperation(opnum, [op.getarg(0)],
                                         op.getdescr())
                    xxx
                    if isinstance(result, Const):
                        optimizer.make_constant(getop, result)
                        getop.is_source_op = True
                        shortboxes.add_potential(getop, getop, synthetic=True)
                    else:
                        getop.source_op = result                        
                        shortboxes.add_potential(result, getop, synthetic=True)
                if op.getopnum() == rop.SETARRAYITEM_GC:
                    result = op.getarg(2)
                    opnum = OpHelpers.getarrayitem_for_descr(op.getdescr())
                    getop = ResOperation(opnum, [op.getarg(0), op.getarg(1)],
                                         op.getdescr())
                    getop.source_op = result
                    xxx
                    if isinstance(result, Const):
                        xxx
                        optimizer.make_constant(getop, result)
                    shortboxes.add_potential(result, getop, synthetic=True)
                elif op.type != 'v':
                    shortboxes.add_potential(op, op)

class BogusPureField(JitException):
    pass


class OptHeap(Optimization):
    """Cache repeated heap accesses"""

    def __init__(self):
        # cached fields:  {descr: CachedField}
        self.cached_fields = {}
        # cached array items:  {array descr: {index: CachedField}}
        self.cached_arrayitems = {}
        # cached dict items: {dict descr: {(optval, index): box-or-const}}
        self.cached_dict_reads = {}
        # cache of corresponding {array descrs: dict 'entries' field descr}
        self.corresponding_array_descrs = {}
        #
        self._lazy_setfields_and_arrayitems = []
        self._remove_guard_not_invalidated = False
        self._seen_guard_not_invalidated = False
        self.postponed_op = None

    def setup(self):
        self.optimizer.optheap = self

    def value_updated(self, oldvalue, newvalue):
        # XXXX very unhappy about that
        for cf in self.cached_fields.itervalues():
            cf.value_updated(oldvalue, newvalue, self.optimizer.exporting_state)
        for submap in self.cached_arrayitems.itervalues():
            for cf in submap.itervalues():
                cf.value_updated(oldvalue, newvalue,
                                 self.optimizer.exporting_state)

    def force_at_end_of_preamble(self):
        self.cached_dict_reads.clear()
        self.corresponding_array_descrs.clear()
        self.force_all_lazy_setfields_and_arrayitems()

    def flush(self):
        self.cached_dict_reads.clear()
        self.corresponding_array_descrs.clear()
        self.force_all_lazy_setfields_and_arrayitems()
        self.emit_postponed_op()

    def emit_postponed_op(self):
        if self.postponed_op:
            postponed_op = self.postponed_op
            self.postponed_op = None
            self.next_optimization.propagate_forward(postponed_op)

    def produce_potential_short_preamble_ops(self, sb):
        descrkeys = self.cached_fields.keys()
        if not we_are_translated():
            # XXX Pure operation of boxes that are cached in several places will
            #     only be removed from the peeled loop when red from the first
            #     place discovered here. This is far from ideal, as it makes
            #     the effectiveness of our optimization a bit random. It should
            #     howevere always generate correct results. For tests we dont
            #     want this randomness.
            descrkeys.sort(key=str, reverse=True)
        for descr in descrkeys:
            d = self.cached_fields[descr]
            d.produce_potential_short_preamble_ops(self.optimizer, sb, descr)

        for descr, submap in self.cached_arrayitems.items():
            for index, d in submap.items():
                d.produce_potential_short_preamble_ops(self.optimizer, sb, descr)

    def clean_caches(self):
        del self._lazy_setfields_and_arrayitems[:]
        self.cached_fields.clear()
        self.cached_arrayitems.clear()
        self.cached_dict_reads.clear()

    def field_cache(self, descr):
        try:
            cf = self.cached_fields[descr]
        except KeyError:
            cf = self.cached_fields[descr] = CachedField()
        return cf

    def arrayitem_cache(self, descr, index):
        try:
            submap = self.cached_arrayitems[descr]
        except KeyError:
            submap = self.cached_arrayitems[descr] = {}
        try:
            cf = submap[index]
        except KeyError:
            cf = submap[index] = CachedField()
        return cf

    def emit_operation(self, op):
        self.emitting_operation(op)
        self.emit_postponed_op()
        if (op.is_comparison() or op.is_call_may_force()
            or op.is_ovf()):
            self.postponed_op = op
        else:
            Optimization.emit_operation(self, op)

    def emitting_operation(self, op):
        if op.has_no_side_effect():
            return
        if op.is_ovf():
            return
        if op.is_guard():
            self.optimizer.pendingfields = (
                self.force_lazy_setfields_and_arrayitems_for_guard())
            return
        opnum = op.getopnum()
        if (opnum == rop.SETFIELD_GC or          # handled specially
            opnum == rop.SETFIELD_RAW or         # no effect on GC struct/array
            opnum == rop.SETARRAYITEM_GC or      # handled specially
            opnum == rop.SETARRAYITEM_RAW or     # no effect on GC struct
            opnum == rop.SETINTERIORFIELD_RAW or # no effect on GC struct
            opnum == rop.RAW_STORE or            # no effect on GC struct
            opnum == rop.STRSETITEM or           # no effect on GC struct/array
            opnum == rop.UNICODESETITEM or       # no effect on GC struct/array
            opnum == rop.DEBUG_MERGE_POINT or    # no effect whatsoever
            opnum == rop.JIT_DEBUG or            # no effect whatsoever
            opnum == rop.COPYSTRCONTENT or       # no effect on GC struct/array
            opnum == rop.COPYUNICODECONTENT):    # no effect on GC struct/array
            return
        if op.is_call():
            if op.is_call_assembler():
                self._seen_guard_not_invalidated = False
            else:
                effectinfo = op.getdescr().get_extra_info()
                if effectinfo.check_can_invalidate():
                    self._seen_guard_not_invalidated = False
                if not effectinfo.has_random_effects():
                    self.force_from_effectinfo(effectinfo)
                    return
        self.force_all_lazy_setfields_and_arrayitems()
        self.clean_caches()

    def optimize_CALL_I(self, op):
        # dispatch based on 'oopspecindex' to a method that handles
        # specifically the given oopspec call.  For non-oopspec calls,
        # oopspecindex is just zero.
        effectinfo = op.getdescr().get_extra_info()
        oopspecindex = effectinfo.oopspecindex
        if oopspecindex == EffectInfo.OS_DICT_LOOKUP:
            if self._optimize_CALL_DICT_LOOKUP(op):
                return
        self.emit_operation(op)
    optimize_CALL_F = optimize_CALL_I
    optimize_CALL_R = optimize_CALL_I
    optimize_CALL_N = optimize_CALL_I

    def _optimize_CALL_DICT_LOOKUP(self, op):
        # Cache consecutive lookup() calls on the same dict and key,
        # depending on the 'flag_store' argument passed:
        # FLAG_LOOKUP: always cache and use the cached result.
        # FLAG_STORE:  don't cache (it might return -1, which would be
        #                incorrect for future lookups); but if found in
        #                the cache and the cached value was already checked
        #                non-negative, then we can reuse it.
        # FLAG_DELETE: never cache, never use the cached result (because
        #                if there is a cached result, the FLAG_DELETE call
        #                is needed for its side-effect of removing it).
        #                In theory we could cache a -1 for the case where
        #                the delete is immediately followed by a lookup,
        #                but too obscure.
        #
        from rpython.rtyper.lltypesystem.rordereddict import FLAG_LOOKUP
        from rpython.rtyper.lltypesystem.rordereddict import FLAG_STORE
        flag_value = self.getvalue(op.getarg(4))
        if not flag_value.is_constant():
            return False
        flag = flag_value.get_constant_int()
        if flag != FLAG_LOOKUP and flag != FLAG_STORE:
            return False
        #
        descrs = op.getdescr().get_extra_info().extradescrs
        assert descrs        # translation hint
        descr1 = descrs[0]
        try:
            d = self.cached_dict_reads[descr1]
        except KeyError:
            d = self.cached_dict_reads[descr1] = args_dict()
            self.corresponding_array_descrs[descrs[1]] = descr1
        #
        key = [self.optimizer.get_box_replacement(op.getarg(1)),   # dict
               self.optimizer.get_box_replacement(op.getarg(2))]   # key
               # other args can be ignored here (hash, store_flag)
        try:
            res_v = d[key]
        except KeyError:
<<<<<<< HEAD
            d[args] = self.getvalue(op)
            return False
        else:
            self.make_equal_to(op, res_v)
=======
            if flag == FLAG_LOOKUP:
                d[key] = self.getvalue(op.result)
            return False
        else:
            if flag != FLAG_LOOKUP:
                if not res_v.getintbound().known_ge(IntBound(0, 0)):
                    return False
            self.make_equal_to(op.result, res_v)
>>>>>>> 8ee838a6
            self.last_emitted_operation = REMOVED
            return True

    def optimize_GUARD_NO_EXCEPTION(self, op):
        if self.last_emitted_operation is REMOVED:
            return
        self.emit_operation(op)

    optimize_GUARD_EXCEPTION = optimize_GUARD_NO_EXCEPTION

    def force_from_effectinfo(self, effectinfo):
        # XXX we can get the wrong complexity here, if the lists
        # XXX stored on effectinfo are large
        for fielddescr in effectinfo.readonly_descrs_fields:
            self.force_lazy_setfield(fielddescr)
        for arraydescr in effectinfo.readonly_descrs_arrays:
            self.force_lazy_setarrayitem(arraydescr)
        for fielddescr in effectinfo.write_descrs_fields:
            try:
                del self.cached_dict_reads[fielddescr]
            except KeyError:
                pass
            self.force_lazy_setfield(fielddescr, can_cache=False)
        for arraydescr in effectinfo.write_descrs_arrays:
            self.force_lazy_setarrayitem(arraydescr, can_cache=False)
            if arraydescr in self.corresponding_array_descrs:
                dictdescr = self.corresponding_array_descrs.pop(arraydescr)
                try:
                    del self.cached_dict_reads[dictdescr]
                except KeyError:
                    pass # someone did it already
        if effectinfo.check_forces_virtual_or_virtualizable():
            vrefinfo = self.optimizer.metainterp_sd.virtualref_info
            self.force_lazy_setfield(vrefinfo.descr_forced)
            # ^^^ we only need to force this field; the other fields
            # of virtualref_info and virtualizable_info are not gcptrs.

    def force_lazy_setfield(self, descr, can_cache=True):
        try:
            cf = self.cached_fields[descr]
        except KeyError:
            return
        cf.force_lazy_setfield(self, can_cache)

    def force_lazy_setarrayitem(self, arraydescr, indexvalue=None, can_cache=True):
        try:
            submap = self.cached_arrayitems[arraydescr]
        except KeyError:
            return
        for idx, cf in submap.iteritems():
            if indexvalue is None or indexvalue.getintbound().contains(idx):
                cf.force_lazy_setfield(self, can_cache)

    def _assert_valid_cf(self, cf):
        # check that 'cf' is in cached_fields or cached_arrayitems
        if not we_are_translated():
            if cf not in self.cached_fields.values():
                for submap in self.cached_arrayitems.values():
                    if cf in submap.values():
                        break
                else:
                    assert 0, "'cf' not in cached_fields/cached_arrayitems"

    def force_all_lazy_setfields_and_arrayitems(self):
        for cf in self._lazy_setfields_and_arrayitems:
            self._assert_valid_cf(cf)
            cf.force_lazy_setfield(self)

    def force_lazy_setfields_and_arrayitems_for_guard(self):
        pendingfields = []
        for cf in self._lazy_setfields_and_arrayitems:
            self._assert_valid_cf(cf)
            op = cf._lazy_setfield
            if op is None:
                continue
            # the only really interesting case that we need to handle in the
            # guards' resume data is that of a virtual object that is stored
            # into a field of a non-virtual object.  Here, 'op' in either
            # SETFIELD_GC or SETARRAYITEM_GC.
            value = self.getvalue(op.getarg(0))
            assert not value.is_virtual()      # it must be a non-virtual
            fieldvalue = self.getvalue(op.getarglist()[-1])
            if fieldvalue.is_virtual():
                # this is the case that we leave to resume.py
                opnum = op.getopnum()
                if opnum == rop.SETFIELD_GC:
                    itemindex = -1
                elif opnum == rop.SETARRAYITEM_GC:
                    indexvalue = self.getvalue(op.getarg(1))
                    assert indexvalue.is_constant()
                    itemindex = indexvalue.box.getint()
                    assert itemindex >= 0
                else:
                    assert 0
                pendingfields.append((op.getdescr(), value.box,
                                      fieldvalue.get_key_box(), itemindex))
            else:
                cf.force_lazy_setfield(self)
        return pendingfields

    def optimize_GETFIELD_GC_I(self, op):
        structvalue = self.getvalue(op.getarg(0))
        cf = self.field_cache(op.getdescr())
        fieldvalue = cf.getfield_from_cache(self, structvalue)
        if fieldvalue is not None:
            self.make_equal_to(op, fieldvalue)
            return
        # default case: produce the operation
        structvalue.ensure_nonnull()
        self.emit_operation(op)
        # then remember the result of reading the field
        fieldvalue = self.getvalue(op)
        cf.remember_field_value(structvalue, fieldvalue, op, self.optimizer)
    optimize_GETFIELD_GC_R = optimize_GETFIELD_GC_I
    optimize_GETFIELD_GC_F = optimize_GETFIELD_GC_I

    def optimize_GETFIELD_GC_PURE_I(self, op):
        structvalue = self.getvalue(op.getarg(0))
        cf = self.field_cache(op.getdescr())
        fieldvalue = cf.getfield_from_cache(self, structvalue)
        if fieldvalue is not None:
            self.make_equal_to(op, fieldvalue)
            return
        # default case: produce the operation
        structvalue.ensure_nonnull()
        self.emit_operation(op)
    optimize_GETFIELD_GC_PURE_R = optimize_GETFIELD_GC_PURE_I
    optimize_GETFIELD_GC_PURE_F = optimize_GETFIELD_GC_PURE_I

    def optimize_SETFIELD_GC(self, op):
        opnum = OpHelpers.getfield_pure_for_descr(op.getdescr())
        if self.has_pure_result(opnum, [op.getarg(0)],
                                op.getdescr()):
            os.write(2, '[bogus _immutable_field_ declaration: %s]\n' %
                     (op.getdescr().repr_of_descr()))
            raise BogusPureField
        #
        cf = self.field_cache(op.getdescr())
        cf.do_setfield(self, op)

    def optimize_GETARRAYITEM_GC_I(self, op):
        arrayvalue = self.getvalue(op.getarg(0))
        indexvalue = self.getvalue(op.getarg(1))
        cf = None
        if indexvalue.is_constant():
            arrayvalue.make_len_gt(MODE_ARRAY, op.getdescr(), indexvalue.box.getint())
            # use the cache on (arraydescr, index), which is a constant
            cf = self.arrayitem_cache(op.getdescr(), indexvalue.box.getint())
            fieldvalue = cf.getfield_from_cache(self, arrayvalue)
            if fieldvalue is not None:
                self.make_equal_to(op, fieldvalue)
                return
        else:
            # variable index, so make sure the lazy setarrayitems are done
            self.force_lazy_setarrayitem(op.getdescr(), indexvalue=indexvalue)
        # default case: produce the operation
        arrayvalue.ensure_nonnull()
        self.emit_operation(op)
        # the remember the result of reading the array item
        if cf is not None:
            fieldvalue = self.getvalue(op)
            cf.remember_field_value(arrayvalue, fieldvalue, op, self.optimizer)
    optimize_GETARRAYITEM_GC_R = optimize_GETARRAYITEM_GC_I
    optimize_GETARRAYITEM_GC_F = optimize_GETARRAYITEM_GC_I

    def optimize_GETARRAYITEM_GC_PURE_I(self, op):
        arrayvalue = self.getvalue(op.getarg(0))
        indexvalue = self.getvalue(op.getarg(1))
        cf = None
        if indexvalue.is_constant():
            arrayvalue.make_len_gt(MODE_ARRAY, op.getdescr(), indexvalue.box.getint())
            # use the cache on (arraydescr, index), which is a constant
            cf = self.arrayitem_cache(op.getdescr(), indexvalue.box.getint())
            fieldvalue = cf.getfield_from_cache(self, arrayvalue)
            if fieldvalue is not None:
                self.make_equal_to(op, fieldvalue)
                return
        else:
            # variable index, so make sure the lazy setarrayitems are done
            self.force_lazy_setarrayitem(op.getdescr(), indexvalue=indexvalue)
        # default case: produce the operation
        arrayvalue.ensure_nonnull()
        self.emit_operation(op)

    optimize_GETARRAYITEM_GC_PURE_R = optimize_GETARRAYITEM_GC_PURE_I
    optimize_GETARRAYITEM_GC_PURE_F = optimize_GETARRAYITEM_GC_PURE_I

    def optimize_SETARRAYITEM_GC(self, op):
        opnum = OpHelpers.getarrayitem_pure_for_descr(op.getdescr())
        if self.has_pure_result(opnum, [op.getarg(0), op.getarg(1)],
                                op.getdescr()):
            os.write(2, '[bogus immutable array declaration: %s]\n' %
                     (op.getdescr().repr_of_descr()))
            raise BogusPureField
        #
        indexvalue = self.getvalue(op.getarg(1))
        if indexvalue.is_constant():
            arrayvalue = self.getvalue(op.getarg(0))
            arrayvalue.make_len_gt(MODE_ARRAY, op.getdescr(), indexvalue.box.getint())
            # use the cache on (arraydescr, index), which is a constant
            cf = self.arrayitem_cache(op.getdescr(), indexvalue.box.getint())
            cf.do_setfield(self, op)
        else:
            # variable index, so make sure the lazy setarrayitems are done
            self.force_lazy_setarrayitem(op.getdescr(), indexvalue=indexvalue, can_cache=False)
            # and then emit the operation
            self.emit_operation(op)

    def optimize_QUASIIMMUT_FIELD(self, op):
        # Pattern: QUASIIMMUT_FIELD(s, descr=QuasiImmutDescr)
        #          x = GETFIELD_GC_PURE(s, descr='inst_x')
        # If 's' is a constant (after optimizations) we rely on the rest of the
        # optimizations to constant-fold the following getfield_gc_pure.
        # in addition, we record the dependency here to make invalidation work
        # correctly.
        # NB: emitting the GETFIELD_GC_PURE is only safe because the
        # QUASIIMMUT_FIELD is also emitted to make sure the dependency is
        # registered.
        structvalue = self.getvalue(op.getarg(0))
        if not structvalue.is_constant():
            self._remove_guard_not_invalidated = True
            return    # not a constant at all; ignore QUASIIMMUT_FIELD
        #
        from rpython.jit.metainterp.quasiimmut import QuasiImmutDescr
        qmutdescr = op.getdescr()
        assert isinstance(qmutdescr, QuasiImmutDescr)
        # check that the value is still correct; it could have changed
        # already between the tracing and now.  In this case, we mark the loop
        # as invalid
        if not qmutdescr.is_still_valid_for(structvalue.get_key_box()):
            raise InvalidLoop('quasi immutable field changed during tracing')
        # record as an out-of-line guard
        if self.optimizer.quasi_immutable_deps is None:
            self.optimizer.quasi_immutable_deps = {}
        self.optimizer.quasi_immutable_deps[qmutdescr.qmut] = None
        self._remove_guard_not_invalidated = False

    def optimize_GUARD_NOT_INVALIDATED(self, op):
        if self._remove_guard_not_invalidated:
            return
        if self._seen_guard_not_invalidated:
            return
        self._seen_guard_not_invalidated = True
        self.emit_operation(op)


dispatch_opt = make_dispatcher_method(OptHeap, 'optimize_',
        default=OptHeap.emit_operation)
OptHeap.propagate_forward = dispatch_opt<|MERGE_RESOLUTION|>--- conflicted
+++ resolved
@@ -368,21 +368,14 @@
         try:
             res_v = d[key]
         except KeyError:
-<<<<<<< HEAD
-            d[args] = self.getvalue(op)
-            return False
-        else:
-            self.make_equal_to(op, res_v)
-=======
             if flag == FLAG_LOOKUP:
-                d[key] = self.getvalue(op.result)
+                d[key] = self.getvalue(op)
             return False
         else:
             if flag != FLAG_LOOKUP:
                 if not res_v.getintbound().known_ge(IntBound(0, 0)):
                     return False
-            self.make_equal_to(op.result, res_v)
->>>>>>> 8ee838a6
+            self.make_equal_to(op, res_v)
             self.last_emitted_operation = REMOVED
             return True
 
