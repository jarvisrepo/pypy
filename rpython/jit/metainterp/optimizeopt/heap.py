import os
from collections import OrderedDict

from rpython.jit.codewriter.effectinfo import EffectInfo
from rpython.jit.metainterp.optimizeopt.util import args_dict
from rpython.jit.metainterp.history import Const, ConstInt
from rpython.jit.metainterp.jitexc import JitException
from rpython.jit.metainterp.optimizeopt.optimizer import Optimization, REMOVED
from rpython.jit.metainterp.optimizeopt.util import make_dispatcher_method
from rpython.jit.metainterp.optimizeopt.intutils import IntBound
from rpython.jit.metainterp.optimizeopt.shortpreamble import PreambleOp
from rpython.jit.metainterp.optimize import InvalidLoop
from rpython.jit.metainterp.resoperation import rop, ResOperation, OpHelpers,\
     AbstractResOp, GuardResOp
from rpython.rlib.objectmodel import we_are_translated
from rpython.jit.metainterp.optimizeopt import info
        


class BogusImmutableField(JitException):
    pass


class CachedField(object):
    def __init__(self):
        # Cache information for a field descr, or for an (array descr, index)
        # pair.  It can be in one of two states:
        #
        #   1. 'cached_infos' is a list listing all the infos that are
        #      caching this descr
        #
        #   2. we just did one setfield, which is delayed (and thus
        #      not synchronized).  'lazy_setfield' is the delayed
        #      ResOperation.  In this state, 'cached_infos' contains
        #      out-of-date information.  More precisely, the field
        #      value pending in the ResOperation is *not* visible in
        #      'cached_infos'.
        #
        self.cached_infos = []
        self.cached_structs = []
        self._lazy_setfield = None
        self._lazy_setfield_registered = False

    def register_dirty_field(self, structop, info):
        self.cached_structs.append(structop)
        self.cached_infos.append(info)

    def invalidate(self, descr):
        for opinfo in self.cached_infos:
            assert isinstance(opinfo, info.AbstractStructPtrInfo)
            opinfo._fields[descr.get_index()] = None
        self.cached_infos = []
        self.cached_structs = []

    def produce_potential_short_preamble_ops(self, optimizer, shortboxes,
                                             descr, index=-1):
        assert self._lazy_setfield is None
        for i, info in enumerate(self.cached_infos):
            structbox = optimizer.get_box_replacement(self.cached_structs[i])
            info.produce_short_preamble_ops(structbox, descr, index, optimizer,
                                            shortboxes)

    def possible_aliasing(self, optheap, opinfo):
        # If lazy_setfield is set and contains a setfield on a different
        # structvalue, then we are annoyed, because it may point to either
        # the same or a different structure at runtime.
        # XXX constants?
        return (self._lazy_setfield is not None
                and (not optheap.getptrinfo(
                    self._lazy_setfield.getarg(0)).same_info(opinfo)))

    def do_setfield(self, optheap, op):
        # Update the state with the SETFIELD_GC/SETARRAYITEM_GC operation 'op'.
        structinfo = optheap.ensure_ptr_info_arg0(op)
        arg1 = optheap.get_box_replacement(self._getvalue(op))
        if self.possible_aliasing(optheap, structinfo):
            self.force_lazy_setfield(optheap, op.getdescr())
            assert not self.possible_aliasing(optheap, structinfo)
        cached_field = self._getfield(structinfo, op.getdescr(), optheap, False)
        if cached_field is not None:
            cached_field = optheap.get_box_replacement(cached_field)

        # Hack to ensure constants are imported from the preamble
        # XXX no longer necessary?
        #if cached_fieldvalue and fieldvalue.is_constant():
        #    optheap.optimizer.ensure_imported(cached_fieldvalue)
        #    cached_fieldvalue = self._cached_fields.get(structvalue, None)

        if not cached_field or not cached_field.same_box(arg1):
            # common case: store the 'op' as lazy_setfield, and register
            # myself in the optheap's _lazy_setfields_and_arrayitems list
            self._lazy_setfield = op
            #if not self._lazy_setfield_registered:
            #    self._lazy_setfield_registered = True

        else:
            # this is the case where the pending setfield ends up
            # storing precisely the value that is already there,
            # as proved by 'cached_fields'.  In this case, we don't
            # need any _lazy_setfield: the heap value is already right.
            # Note that this may reset to None a non-None lazy_setfield,
            # cancelling its previous effects with no side effect.
            
            # Now, we have to force the item in the short preamble
            self._getfield(structinfo, op.getdescr(), optheap)
            self._lazy_setfield = None

    def getfield_from_cache(self, optheap, opinfo, descr):
        # Returns the up-to-date field's value, or None if not cached.
        if self.possible_aliasing(optheap, opinfo):
            self.force_lazy_setfield(optheap, descr)
        if self._lazy_setfield is not None:
            op = self._lazy_setfield
            return optheap.get_box_replacement(self._getvalue(op))
        else:
            res = self._getfield(opinfo, descr, optheap)
            if res is not None:
                return res.get_box_replacement()
            return None

    def _getvalue(self, op):
        return op.getarg(1)

    def _getfield(self, opinfo, descr, optheap, true_force=True):
        res = opinfo.getfield(descr, optheap)
        if isinstance(res, PreambleOp):
            if not true_force:
                return res.op
            res = optheap.optimizer.force_op_from_preamble(res)
            opinfo.setfield(descr, None, res, optheap)
        return res

    def force_lazy_setfield(self, optheap, descr, can_cache=True):
        op = self._lazy_setfield
        if op is not None:
            # This is the way _lazy_setfield is usually reset to None.
            # Now we clear _cached_fields, because actually doing the
            # setfield might impact any of the stored result (because of
            # possible aliasing).
            self.invalidate(descr)
            self._lazy_setfield = None
            if optheap.postponed_op:
                for a in op.getarglist():
                    if a is optheap.postponed_op:
                        optheap.emit_postponed_op()
                        break
            optheap.next_optimization.propagate_forward(op)
            if not can_cache:
                return
            # Once it is done, we can put at least one piece of information
            # back in the cache: the value of this particular structure's
            # field.
            opinfo = optheap.ensure_ptr_info_arg0(op)
            self._setfield(op, opinfo, optheap)
        elif not can_cache:
            self.invalidate(descr)

    def _setfield(self, op, opinfo, optheap):
        arg = optheap.get_box_replacement(op.getarg(1))
        struct = optheap.get_box_replacement(op.getarg(0))
        opinfo.setfield(op.getdescr(), struct, arg, optheap, self)

class ArrayCachedField(CachedField):
    def __init__(self, index):
        self.index = index
        CachedField.__init__(self)

    def _getvalue(self, op):
        return op.getarg(2)

    def _getfield(self, opinfo, descr, optheap, true_force=True):
        res = opinfo.getitem(descr, self.index, optheap)
        if (isinstance(res, PreambleOp) and
            optheap.optimizer.cpu.supports_guard_gc_type):
            if not true_force:
                return res.op
            index = res.preamble_op.getarg(1).getint()
            res = optheap.optimizer.force_op_from_preamble(res)
            opinfo.setitem(descr, index, None, res, optheap=optheap)
        return res

    def _setfield(self, op, opinfo, optheap):
        arg = optheap.get_box_replacement(op.getarg(2))
        struct = optheap.get_box_replacement(op.getarg(0))
        opinfo.setitem(op.getdescr(), self.index, struct, arg, self, optheap)

    def invalidate(self, descr):
        for opinfo in self.cached_infos:
            assert isinstance(opinfo, info.ArrayPtrInfo)
            opinfo._items = None
        self.cached_infos = []
        self.cached_structs = []

class OptHeap(Optimization):
    """Cache repeated heap accesses"""

    def __init__(self):
        # mapping descr -> CachedField
        self.cached_fields = OrderedDict()
        self.cached_arrayitems = OrderedDict()

        self.postponed_op = None

        # XXXX the rest is old
        # cached array items:  {array descr: {index: CachedField}}
        #self.cached_arrayitems = {}
        # cached dict items: {dict descr: {(optval, index): box-or-const}}
        self.cached_dict_reads = {}
        # cache of corresponding {array descrs: dict 'entries' field descr}
        self.corresponding_array_descrs = {}
        #
        self._lazy_setfields_and_arrayitems = []
        self._remove_guard_not_invalidated = False
        self._seen_guard_not_invalidated = False

    def setup(self):
        self.optimizer.optheap = self
        # mapping const value -> info corresponding to it's heap cache
        self.const_infos = self.optimizer.cpu.ts.new_ref_dict()

    def flush(self):
        self.cached_dict_reads.clear()
        self.corresponding_array_descrs.clear()
        self.force_all_lazy_setfields_and_arrayitems()
        self.emit_postponed_op()

    def emit_postponed_op(self):
        if self.postponed_op:
            postponed_op = self.postponed_op
            self.postponed_op = None
            self.next_optimization.propagate_forward(postponed_op)

    def produce_potential_short_preamble_ops(self, sb):
        descrkeys = self.cached_fields.keys()
        if not we_are_translated():
            # XXX Pure operation of boxes that are cached in several places will
            #     only be removed from the peeled loop when red from the first
            #     place discovered here. This is far from ideal, as it makes
            #     the effectiveness of our optimization a bit random. It should
            #     howevere always generate correct results. For tests we dont
            #     want this randomness.
            descrkeys.sort(key=str, reverse=True)
        for descr in descrkeys:
            d = self.cached_fields[descr]
            d.produce_potential_short_preamble_ops(self.optimizer, sb, descr)

        for descr, submap in self.cached_arrayitems.items():
            for index, d in submap.items():
                d.produce_potential_short_preamble_ops(self.optimizer, sb,
                                                       descr, index)

    def register_dirty_field(self, descr, op, info):
        self.field_cache(descr).register_dirty_field(op, info)

    def register_dirty_array_field(self, arraydescr, op, index, info):
        self.arrayitem_cache(arraydescr, index).register_dirty_field(op, info)

    def clean_caches(self):
        del self._lazy_setfields_and_arrayitems[:]
        items = self.cached_fields.items()
        if not we_are_translated():
            items.sort(key=str, reverse=True)
        for descr, cf in items:
            if not descr.is_always_pure():
                cf.invalidate(descr)
        for descr, submap in self.cached_arrayitems.iteritems():
            if not descr.is_always_pure():
                for index, cf in submap.iteritems():
                    cf.invalidate(None)
        #self.cached_arrayitems.clear()
        self.cached_dict_reads.clear()

    def field_cache(self, descr):
        try:
            cf = self.cached_fields[descr]
        except KeyError:
            cf = self.cached_fields[descr] = CachedField()
        return cf

    def arrayitem_cache(self, descr, index):
        try:
            submap = self.cached_arrayitems[descr]
        except KeyError:
            submap = self.cached_arrayitems[descr] = {}
        try:
            cf = submap[index]
        except KeyError:
            cf = submap[index] = ArrayCachedField(index)
        return cf

    def emit_operation(self, op):        
        self.emitting_operation(op)
        self.emit_postponed_op()
        if (op.is_comparison() or op.is_call_may_force()
            or op.is_ovf()):
            self.postponed_op = op
        else:
            Optimization.emit_operation(self, op)

    def emitting_operation(self, op):
        if op.has_no_side_effect():
            return
        if op.is_ovf():
            return
        if op.is_guard():
            self.optimizer.pendingfields = (
                self.force_lazy_setfields_and_arrayitems_for_guard())
            return
        opnum = op.getopnum()
        if (opnum == rop.SETFIELD_GC or          # handled specially
            opnum == rop.SETFIELD_RAW or         # no effect on GC struct/array
            opnum == rop.SETARRAYITEM_GC or      # handled specially
            opnum == rop.SETARRAYITEM_RAW or     # no effect on GC struct
            opnum == rop.SETINTERIORFIELD_RAW or # no effect on GC struct
            opnum == rop.RAW_STORE or            # no effect on GC struct
            opnum == rop.STRSETITEM or           # no effect on GC struct/array
            opnum == rop.UNICODESETITEM or       # no effect on GC struct/array
            opnum == rop.DEBUG_MERGE_POINT or    # no effect whatsoever
            opnum == rop.JIT_DEBUG or            # no effect whatsoever
            opnum == rop.ENTER_PORTAL_FRAME or   # no effect whatsoever
            opnum == rop.LEAVE_PORTAL_FRAME or   # no effect whatsoever
            opnum == rop.COPYSTRCONTENT or       # no effect on GC struct/array
            opnum == rop.COPYUNICODECONTENT):    # no effect on GC struct/array
            return
        if op.is_call():
            if op.is_call_assembler():
                self._seen_guard_not_invalidated = False
            else:
                effectinfo = op.getdescr().get_extra_info()
                if effectinfo.check_can_invalidate():
                    self._seen_guard_not_invalidated = False
                if not effectinfo.has_random_effects():
                    self.force_from_effectinfo(effectinfo)
                    return
        self.force_all_lazy_setfields_and_arrayitems()
        self.clean_caches()

    def optimize_CALL_I(self, op):
        # dispatch based on 'oopspecindex' to a method that handles
        # specifically the given oopspec call.  For non-oopspec calls,
        # oopspecindex is just zero.
        effectinfo = op.getdescr().get_extra_info()
        oopspecindex = effectinfo.oopspecindex
        if oopspecindex == EffectInfo.OS_DICT_LOOKUP:
            if self._optimize_CALL_DICT_LOOKUP(op):
                return
        self.emit_operation(op)
    optimize_CALL_F = optimize_CALL_I
    optimize_CALL_R = optimize_CALL_I
    optimize_CALL_N = optimize_CALL_I

    def _optimize_CALL_DICT_LOOKUP(self, op):
        # Cache consecutive lookup() calls on the same dict and key,
        # depending on the 'flag_store' argument passed:
        # FLAG_LOOKUP: always cache and use the cached result.
        # FLAG_STORE:  don't cache (it might return -1, which would be
        #                incorrect for future lookups); but if found in
        #                the cache and the cached value was already checked
        #                non-negative, then we can reuse it.
        # FLAG_DELETE: never cache, never use the cached result (because
        #                if there is a cached result, the FLAG_DELETE call
        #                is needed for its side-effect of removing it).
        #                In theory we could cache a -1 for the case where
        #                the delete is immediately followed by a lookup,
        #                but too obscure.
        #
        from rpython.rtyper.lltypesystem.rordereddict import FLAG_LOOKUP
        from rpython.rtyper.lltypesystem.rordereddict import FLAG_STORE
        flag_value = self.getintbound(op.getarg(4))
        if not flag_value.is_constant():
            return False
        flag = flag_value.getint()
        if flag != FLAG_LOOKUP and flag != FLAG_STORE:
            return False
        #
        descrs = op.getdescr().get_extra_info().extradescrs
        assert descrs        # translation hint
        descr1 = descrs[0]
        try:
            d = self.cached_dict_reads[descr1]
        except KeyError:
            d = self.cached_dict_reads[descr1] = args_dict()
            self.corresponding_array_descrs[descrs[1]] = descr1
        #
        key = [self.optimizer.get_box_replacement(op.getarg(1)),   # dict
               self.optimizer.get_box_replacement(op.getarg(2))]   # key
               # other args can be ignored here (hash, store_flag)
        try:
            res_v = d[key]
        except KeyError:
            if flag == FLAG_LOOKUP:
                d[key] = op
            return False
        else:
            if flag != FLAG_LOOKUP:
                if not self.getintbound(res_v).known_ge(IntBound(0, 0)):
                    return False
            self.make_equal_to(op, res_v)
            self.last_emitted_operation = REMOVED
            return True

    def optimize_GUARD_NO_EXCEPTION(self, op):
        if self.last_emitted_operation is REMOVED:
            return
        self.emit_operation(op)

    optimize_GUARD_EXCEPTION = optimize_GUARD_NO_EXCEPTION

    def force_from_effectinfo(self, effectinfo):
        # XXX we can get the wrong complexity here, if the lists
        # XXX stored on effectinfo are large
        for fielddescr in effectinfo.readonly_descrs_fields:
            self.force_lazy_setfield(fielddescr)
        for arraydescr in effectinfo.readonly_descrs_arrays:
            self.force_lazy_setarrayitem(arraydescr)
        for fielddescr in effectinfo.write_descrs_fields:
            if fielddescr.is_always_pure():
                continue
            try:
                del self.cached_dict_reads[fielddescr]
            except KeyError:
                pass
            self.force_lazy_setfield(fielddescr, can_cache=False)
        for arraydescr in effectinfo.write_descrs_arrays:
            self.force_lazy_setarrayitem(arraydescr, can_cache=False)
            if arraydescr in self.corresponding_array_descrs:
                dictdescr = self.corresponding_array_descrs.pop(arraydescr)
                try:
                    del self.cached_dict_reads[dictdescr]
                except KeyError:
                    pass # someone did it already
        if effectinfo.check_forces_virtual_or_virtualizable():
            vrefinfo = self.optimizer.metainterp_sd.virtualref_info
            self.force_lazy_setfield(vrefinfo.descr_forced)
            # ^^^ we only need to force this field; the other fields
            # of virtualref_info and virtualizable_info are not gcptrs.

    def force_lazy_setfield(self, descr, can_cache=True):
        try:
            cf = self.cached_fields[descr]
        except KeyError:
            return
        cf.force_lazy_setfield(self, descr, can_cache)

    def force_lazy_setarrayitem(self, arraydescr, indexb=None, can_cache=True):
        try:
            submap = self.cached_arrayitems[arraydescr]
        except KeyError:
            return
        for idx, cf in submap.iteritems():
            if indexb is None or indexb.contains(idx):
                cf.force_lazy_setfield(self, None, can_cache)

    def force_all_lazy_setfields_and_arrayitems(self):
        items = self.cached_fields.items()
        if not we_are_translated():
            items.sort(key=str, reverse=True)
        for descr, cf in items:
            cf.force_lazy_setfield(self, descr)
        for submap in self.cached_arrayitems.itervalues():
            for index, cf in submap.iteritems():
                cf.force_lazy_setfield(self, None)

    def force_lazy_setfields_and_arrayitems_for_guard(self):
        pendingfields = []
        items = self.cached_fields.items()
        if not we_are_translated():
            items.sort(key=str, reverse=True)
        for descr, cf in items:
            op = cf._lazy_setfield
            if op is None:
                continue
            val = op.getarg(1)
            if self.optimizer.is_virtual(val):
                pendingfields.append(op)
                continue
            cf.force_lazy_setfield(self, descr)
        for descr, submap in self.cached_arrayitems.iteritems():
            for index, cf in submap.iteritems():
                op = cf._lazy_setfield
                if op is None:
                    continue
                # the only really interesting case that we need to handle in the
                # guards' resume data is that of a virtual object that is stored
                # into a field of a non-virtual object.  Here, 'op' in either
                # SETFIELD_GC or SETARRAYITEM_GC.
                opinfo = self.getptrinfo(op.getarg(0))
                assert not opinfo.is_virtual()      # it must be a non-virtual
                if self.optimizer.is_virtual(op.getarg(2)):
                    pendingfields.append(op)
                else:
<<<<<<< HEAD
                    assert 0
                pendingfields.append((op.getdescr(), value.box,
                                      fieldvalue.get_key_box(), itemindex,
                                      op.stm_location))
            else:
                cf.force_lazy_setfield(self)
=======
                    cf.force_lazy_setfield(self, descr)                    
>>>>>>> 2d490beb
        return pendingfields

    def optimize_GETFIELD_GC_I(self, op):
        structinfo = self.ensure_ptr_info_arg0(op)
        cf = self.field_cache(op.getdescr())
        field = cf.getfield_from_cache(self, structinfo, op.getdescr())
        if field is not None:
            self.make_equal_to(op, field)
            return
        # default case: produce the operation
        self.make_nonnull(op.getarg(0))
        self.emit_operation(op)
        # then remember the result of reading the field
        structinfo.setfield(op.getdescr(), op.getarg(0), op, self, cf)
    optimize_GETFIELD_GC_R = optimize_GETFIELD_GC_I
    optimize_GETFIELD_GC_F = optimize_GETFIELD_GC_I

    def optimize_GETFIELD_GC_PURE_I(self, op):
        structinfo = self.ensure_ptr_info_arg0(op)
        cf = self.field_cache(op.getdescr())
        field = cf.getfield_from_cache(self, structinfo, op.getdescr())
        if field is not None:
            self.make_equal_to(op, field)
            return
        # default case: produce the operation
        self.make_nonnull(op.getarg(0))
        self.emit_operation(op)
    optimize_GETFIELD_GC_PURE_R = optimize_GETFIELD_GC_PURE_I
    optimize_GETFIELD_GC_PURE_F = optimize_GETFIELD_GC_PURE_I

    def optimize_SETFIELD_GC(self, op):
        self.setfield(op)
        #opnum = OpHelpers.getfield_pure_for_descr(op.getdescr())
        #if self.has_pure_result(opnum, [op.getarg(0)],
        #                        op.getdescr()):
        #    os.write(2, '[bogus _immutable_field_ declaration: %s]\n' %
        #             (op.getdescr().repr_of_descr()))
        #    raise BogusImmutableField
        #

    def setfield(self, op):
        cf = self.field_cache(op.getdescr())
        cf.do_setfield(self, op)

    def optimize_GETARRAYITEM_GC_I(self, op):
        arrayinfo = self.ensure_ptr_info_arg0(op)
        indexb = self.getintbound(op.getarg(1))
        cf = None
        if indexb.is_constant():
            index = indexb.getint()
            arrayinfo.getlenbound(None).make_gt_const(index)
            # use the cache on (arraydescr, index), which is a constant
            cf = self.arrayitem_cache(op.getdescr(), index)
            field = cf.getfield_from_cache(self, arrayinfo, op.getdescr())
            if field is not None:
                self.make_equal_to(op, field)
                return
        else:
            # variable index, so make sure the lazy setarrayitems are done
            self.force_lazy_setarrayitem(op.getdescr(),
                                         self.getintbound(op.getarg(1)))
        # default case: produce the operation
        self.make_nonnull(op.getarg(0))
        self.emit_operation(op)
        # the remember the result of reading the array item
        if cf is not None:
            arrayinfo.setitem(op.getdescr(), indexb.getint(),
                              self.get_box_replacement(op.getarg(0)),
                              self.get_box_replacement(op), cf,
                              self)
    optimize_GETARRAYITEM_GC_R = optimize_GETARRAYITEM_GC_I
    optimize_GETARRAYITEM_GC_F = optimize_GETARRAYITEM_GC_I

    def optimize_GETARRAYITEM_GC_PURE_I(self, op):
        arrayinfo = self.ensure_ptr_info_arg0(op)
        indexb = self.getintbound(op.getarg(1))
        cf = None
        if indexb.is_constant():
            index = indexb.getint()
            arrayinfo.getlenbound(None).make_gt_const(index)
            # use the cache on (arraydescr, index), which is a constant
            cf = self.arrayitem_cache(op.getdescr(), index)
            fieldvalue = cf.getfield_from_cache(self, arrayinfo, op.getdescr())
            if fieldvalue is not None:
                self.make_equal_to(op, fieldvalue)
                return
        else:
            # variable index, so make sure the lazy setarrayitems are done
            self.force_lazy_setarrayitem(op.getdescr(), self.getintbound(op.getarg(1)))
        # default case: produce the operation
        self.make_nonnull(op.getarg(0))
        self.emit_operation(op)

    optimize_GETARRAYITEM_GC_PURE_R = optimize_GETARRAYITEM_GC_PURE_I
    optimize_GETARRAYITEM_GC_PURE_F = optimize_GETARRAYITEM_GC_PURE_I

    def optimize_SETARRAYITEM_GC(self, op):
        #opnum = OpHelpers.getarrayitem_pure_for_descr(op.getdescr())
        #if self.has_pure_result(opnum, [op.getarg(0), op.getarg(1)],
        #                        op.getdescr()):
        #    os.write(2, '[bogus immutable array declaration: %s]\n' %
        #             (op.getdescr().repr_of_descr()))
        #    raise BogusImmutableField
        #
        indexb = self.getintbound(op.getarg(1))
        if indexb.is_constant():
            arrayinfo = self.ensure_ptr_info_arg0(op)
            # arraybound
            arrayinfo.getlenbound(None).make_gt_const(indexb.getint())
            cf = self.arrayitem_cache(op.getdescr(), indexb.getint())
            cf.do_setfield(self, op)
        else:
            # variable index, so make sure the lazy setarrayitems are done
            self.force_lazy_setarrayitem(op.getdescr(), indexb, can_cache=False)
            # and then emit the operation
            self.emit_operation(op)

    def optimize_QUASIIMMUT_FIELD(self, op):
        # Pattern: QUASIIMMUT_FIELD(s, descr=QuasiImmutDescr)
        #          x = GETFIELD_GC_PURE(s, descr='inst_x')
        # If 's' is a constant (after optimizations) we rely on the rest of the
        # optimizations to constant-fold the following getfield_gc_pure.
        # in addition, we record the dependency here to make invalidation work
        # correctly.
        # NB: emitting the GETFIELD_GC_PURE is only safe because the
        # QUASIIMMUT_FIELD is also emitted to make sure the dependency is
        # registered.
        structvalue = self.ensure_ptr_info_arg0(op)
        if not structvalue.is_constant():
            self._remove_guard_not_invalidated = True
            return    # not a constant at all; ignore QUASIIMMUT_FIELD
        #
        from rpython.jit.metainterp.quasiimmut import QuasiImmutDescr
        qmutdescr = op.getdescr()
        assert isinstance(qmutdescr, QuasiImmutDescr)
        # check that the value is still correct; it could have changed
        # already between the tracing and now.  In this case, we mark the loop
        # as invalid
        if not qmutdescr.is_still_valid_for(
                self.get_box_replacement(op.getarg(0))):
            raise InvalidLoop('quasi immutable field changed during tracing')
        # record as an out-of-line guard
        if self.optimizer.quasi_immutable_deps is None:
            self.optimizer.quasi_immutable_deps = {}
        self.optimizer.quasi_immutable_deps[qmutdescr.qmut] = None
        self._remove_guard_not_invalidated = False

    def optimize_GUARD_NOT_INVALIDATED(self, op):
        if self._remove_guard_not_invalidated:
            return
        if self._seen_guard_not_invalidated:
            return
        self._seen_guard_not_invalidated = True
        self.emit_operation(op)


dispatch_opt = make_dispatcher_method(OptHeap, 'optimize_',
        default=OptHeap.emit_operation)
OptHeap.propagate_forward = dispatch_opt<|MERGE_RESOLUTION|>--- conflicted
+++ resolved
@@ -14,7 +14,7 @@
      AbstractResOp, GuardResOp
 from rpython.rlib.objectmodel import we_are_translated
 from rpython.jit.metainterp.optimizeopt import info
-        
+
 
 
 class BogusImmutableField(JitException):
@@ -100,7 +100,7 @@
             # need any _lazy_setfield: the heap value is already right.
             # Note that this may reset to None a non-None lazy_setfield,
             # cancelling its previous effects with no side effect.
-            
+
             # Now, we have to force the item in the short preamble
             self._getfield(structinfo, op.getdescr(), optheap)
             self._lazy_setfield = None
@@ -261,10 +261,10 @@
         if not we_are_translated():
             items.sort(key=str, reverse=True)
         for descr, cf in items:
-            if not descr.is_always_pure():
+            if not descr.is_immutable():
                 cf.invalidate(descr)
         for descr, submap in self.cached_arrayitems.iteritems():
-            if not descr.is_always_pure():
+            if not descr.is_immutable():
                 for index, cf in submap.iteritems():
                     cf.invalidate(None)
         #self.cached_arrayitems.clear()
@@ -288,7 +288,7 @@
             cf = submap[index] = ArrayCachedField(index)
         return cf
 
-    def emit_operation(self, op):        
+    def emit_operation(self, op):
         self.emitting_operation(op)
         self.emit_postponed_op()
         if (op.is_comparison() or op.is_call_may_force()
@@ -414,7 +414,7 @@
         for arraydescr in effectinfo.readonly_descrs_arrays:
             self.force_lazy_setarrayitem(arraydescr)
         for fielddescr in effectinfo.write_descrs_fields:
-            if fielddescr.is_always_pure():
+            if fielddescr.is_immutable():
                 continue
             try:
                 del self.cached_dict_reads[fielddescr]
@@ -489,16 +489,7 @@
                 if self.optimizer.is_virtual(op.getarg(2)):
                     pendingfields.append(op)
                 else:
-<<<<<<< HEAD
-                    assert 0
-                pendingfields.append((op.getdescr(), value.box,
-                                      fieldvalue.get_key_box(), itemindex,
-                                      op.stm_location))
-            else:
-                cf.force_lazy_setfield(self)
-=======
-                    cf.force_lazy_setfield(self, descr)                    
->>>>>>> 2d490beb
+                    cf.force_lazy_setfield(self, descr)
         return pendingfields
 
     def optimize_GETFIELD_GC_I(self, op):
