import os
from collections import OrderedDict

from rpython.jit.codewriter.effectinfo import EffectInfo
from rpython.jit.metainterp.optimizeopt.util import args_dict
from rpython.jit.metainterp.history import Const, ConstInt
from rpython.jit.metainterp.jitexc import JitException
from rpython.jit.metainterp.optimizeopt.optimizer import Optimization, REMOVED
from rpython.jit.metainterp.optimizeopt.util import make_dispatcher_method
from rpython.jit.metainterp.optimizeopt.intutils import IntBound
from rpython.jit.metainterp.optimizeopt.shortpreamble import PreambleOp
from rpython.jit.metainterp.optimize import InvalidLoop
from rpython.jit.metainterp.resoperation import rop, ResOperation, OpHelpers,\
     AbstractResOp, GuardResOp
from rpython.rlib.objectmodel import we_are_translated
from rpython.jit.metainterp.optimizeopt import info
        


class BogusImmutableField(JitException):
    pass


class AbstractCachedEntry(object):
    """ abstract base class abstracting over the difference between caching
    struct fields and array items. """

    def __init__(self):
        # Cache information for a field descr, or for an (array descr, index)
        # pair.  It can be in one of two states:
        #
        #   1. 'cached_infos' is a list listing all the infos that are
        #      caching this descr
        #
        #   2. we just did one set(field/arrayitem), which is delayed (and thus
        #      not synchronized).  '_lazy_set' is the delayed
        #      ResOperation.  In this state, 'cached_infos' contains
        #      out-of-date information.  More precisely, the field
        #      value pending in the ResOperation is *not* visible in
        #      'cached_infos'.
        #
        self.cached_infos = []
        self.cached_structs = []
        self._lazy_set = None

    def register_info(self, structop, info):
        # invariant: every struct or array ptr info, that is not virtual and
        # that has a non-None entry at
        # info._fields[descr.get_index()]
        # must be in cache_infos
        self.cached_structs.append(structop)
        self.cached_infos.append(info)

    def produce_potential_short_preamble_ops(self, optimizer, shortboxes,
                                             descr, index=-1):
        assert self._lazy_set is None
        for i, info in enumerate(self.cached_infos):
            structbox = optimizer.get_box_replacement(self.cached_structs[i])
            info.produce_short_preamble_ops(structbox, descr, index, optimizer,
                                            shortboxes)

    def possible_aliasing(self, optheap, opinfo):
        # If lazy_set is set and contains a setfield on a different
        # structvalue, then we are annoyed, because it may point to either
        # the same or a different structure at runtime.
        # XXX constants?
        return (self._lazy_set is not None
                and (not optheap.getptrinfo(
                    self._lazy_set.getarg(0)).same_info(opinfo)))

    def do_setfield(self, optheap, op):
        # Update the state with the SETFIELD_GC/SETARRAYITEM_GC operation 'op'.
        structinfo = optheap.ensure_ptr_info_arg0(op)
        arg1 = optheap.get_box_replacement(self._get_rhs_from_set_op(op))
        if self.possible_aliasing(optheap, structinfo):
            self.force_lazy_set(optheap, op.getdescr())
            assert not self.possible_aliasing(optheap, structinfo)
        cached_field = self._getfield(structinfo, op.getdescr(), optheap, False)
        if cached_field is not None:
            cached_field = optheap.get_box_replacement(cached_field)

        # Hack to ensure constants are imported from the preamble
        # XXX no longer necessary?
        #if cached_fieldvalue and fieldvalue.is_constant():
        #    optheap.optimizer.ensure_imported(cached_fieldvalue)
        #    cached_fieldvalue = self._cached_fields.get(structvalue, None)

        if not cached_field or not cached_field.same_box(arg1):
            # common case: store the 'op' as lazy_set
            self._lazy_set = op

        else:
            # this is the case where the pending setfield ends up
            # storing precisely the value that is already there,
            # as proved by 'cached_fields'.  In this case, we don't
            # need any _lazy_set: the heap value is already right.
            # Note that this may reset to None a non-None lazy_set,
            # cancelling its previous effects with no side effect.
            
            # Now, we have to force the item in the short preamble
            self._getfield(structinfo, op.getdescr(), optheap)
            self._lazy_set = None

    def getfield_from_cache(self, optheap, opinfo, descr):
        # Returns the up-to-date field's value, or None if not cached.
        if self.possible_aliasing(optheap, opinfo):
            self.force_lazy_set(optheap, descr)
        if self._lazy_set is not None:
            op = self._lazy_set
            return optheap.get_box_replacement(self._get_rhs_from_set_op(op))
        else:
            res = self._getfield(opinfo, descr, optheap)
            if res is not None:
                return res.get_box_replacement()
            return None

    def force_lazy_set(self, optheap, descr, can_cache=True):
        op = self._lazy_set
        if op is not None:
            # This is the way _lazy_set is usually reset to None.
            # Now we clear _cached_fields, because actually doing the
            # setfield might impact any of the stored result (because of
            # possible aliasing).
            self.invalidate(descr)
            self._lazy_set = None
            if optheap.postponed_op:
                for a in op.getarglist():
                    if a is optheap.postponed_op:
                        optheap.emit_postponed_op()
                        break
            optheap.emit_extra(op, emit=False)
            if not can_cache:
                return
            # Once it is done, we can put at least one piece of information
            # back in the cache: the value of this particular structure's
            # field.
            opinfo = optheap.ensure_ptr_info_arg0(op)
            self.put_field_back_to_info(op, opinfo, optheap)
        elif not can_cache:
            self.invalidate(descr)


    # abstract methods

    def _get_rhs_from_set_op(self, op):
        """ given a set(field or arrayitem) op, return the rhs argument """
        raise NotImplementedError("abstract method")

    def put_field_back_to_info(self, op, opinfo, optheap):
        """ this method is called just after a lazy setfield was ommitted. it
        puts the information of the lazy setfield back into the proper cache in
        the info. """
        raise NotImplementedError("abstract method")

    def _getfield(self, opinfo, descr, optheap, true_force=True):
        raise NotImplementedError("abstract method")

    def invalidate(self, descr):
        """ clear all the cached knowledge in the infos in self.cached_infos.
        """
        raise NotImplementedError("abstract method")


class CachedField(AbstractCachedEntry):
    def _get_rhs_from_set_op(self, op):
        return op.getarg(1)

    def put_field_back_to_info(self, op, opinfo, optheap):
        arg = optheap.get_box_replacement(op.getarg(1))
        struct = optheap.get_box_replacement(op.getarg(0))
        opinfo.setfield(op.getdescr(), struct, arg, optheap=optheap, cf=self)

    def _getfield(self, opinfo, descr, optheap, true_force=True):
        res = opinfo.getfield(descr, optheap)
        if not we_are_translated() and res:
            if isinstance(opinfo, info.AbstractStructPtrInfo):
                assert opinfo in self.cached_infos
        if isinstance(res, PreambleOp):
            if not true_force:
                return res.op
            res = optheap.optimizer.force_op_from_preamble(res)
            opinfo.setfield(descr, None, res, optheap=optheap)
        return res

    def invalidate(self, descr):
        if descr.is_always_pure():
            return
        for opinfo in self.cached_infos:
            assert isinstance(opinfo, info.AbstractStructPtrInfo)
            opinfo._fields[descr.get_index()] = None
        self.cached_infos = []
        self.cached_structs = []


class ArrayCachedItem(AbstractCachedEntry):
    def __init__(self, index):
        self.index = index
        AbstractCachedEntry.__init__(self)

    def _get_rhs_from_set_op(self, op):
        return op.getarg(2)

    def _getfield(self, opinfo, descr, optheap, true_force=True):
        res = opinfo.getitem(descr, self.index, optheap)
        if not we_are_translated() and res:
            if isinstance(opinfo, info.ArrayPtrInfo):
                assert opinfo in self.cached_infos
        if (isinstance(res, PreambleOp) and
            optheap.optimizer.cpu.supports_guard_gc_type):
            if not true_force:
                return res.op
            index = res.preamble_op.getarg(1).getint()
            res = optheap.optimizer.force_op_from_preamble(res)
            opinfo.setitem(descr, index, None, res, optheap=optheap)
        return res

    def put_field_back_to_info(self, op, opinfo, optheap):
        arg = optheap.get_box_replacement(op.getarg(2))
        struct = optheap.get_box_replacement(op.getarg(0))
        opinfo.setitem(op.getdescr(), self.index, struct, arg, optheap=optheap, cf=self)

    def invalidate(self, descr):
        for opinfo in self.cached_infos:
            assert isinstance(opinfo, info.ArrayPtrInfo)
            opinfo._items = None
        self.cached_infos = []
        self.cached_structs = []

class OptHeap(Optimization):
    """Cache repeated heap accesses"""

    def __init__(self):
        # mapping descr -> CachedField
        self.cached_fields = OrderedDict()
        self.cached_arrayitems = OrderedDict()

        self.postponed_op = None

        # cached dict items: {dict descr: {(optval, index): box-or-const}}
        self.cached_dict_reads = {}
        # cache of corresponding {array descrs: dict 'entries' field descr}
        self.corresponding_array_descrs = {}
        #
        self._remove_guard_not_invalidated = False
        self._seen_guard_not_invalidated = False

    def setup(self):
        self.optimizer.optheap = self
        # mapping const value -> info corresponding to it's heap cache
        self.const_infos = self.optimizer.cpu.ts.new_ref_dict()

    def flush(self):
        self.cached_dict_reads.clear()
        self.corresponding_array_descrs.clear()
        self.force_all_lazy_sets()
        self.emit_postponed_op()

    def emit_postponed_op(self):
        if self.postponed_op:
            postponed_op = self.postponed_op
            self.postponed_op = None
            self.emit_extra(postponed_op, emit=False)

    def produce_potential_short_preamble_ops(self, sb):
        descrkeys = self.cached_fields.keys()
        if not we_are_translated():
            # XXX Pure operation of boxes that are cached in several places will
            #     only be removed from the peeled loop when read from the first
            #     place discovered here. This is far from ideal, as it makes
            #     the effectiveness of our optimization a bit random. It should
            #     howevere always generate correct results. For tests we dont
            #     want this randomness.
            descrkeys.sort(key=str, reverse=True)
        for descr in descrkeys:
            d = self.cached_fields[descr]
            d.produce_potential_short_preamble_ops(self.optimizer, sb, descr)

        for descr, submap in self.cached_arrayitems.items():
            for index, d in submap.items():
                d.produce_potential_short_preamble_ops(self.optimizer, sb,
                                                       descr, index)

    def clean_caches(self):
        items = self.cached_fields.items()
        if not we_are_translated():
            items.sort(key=str, reverse=True)
        for descr, cf in items:
            if not descr.is_always_pure():
                cf.invalidate(descr)
        for descr, submap in self.cached_arrayitems.iteritems():
            if not descr.is_always_pure():
                for index, cf in submap.iteritems():
                    cf.invalidate(None)
        #self.cached_arrayitems.clear()
        self.cached_dict_reads.clear()

    def field_cache(self, descr):
        try:
            cf = self.cached_fields[descr]
        except KeyError:
            cf = self.cached_fields[descr] = CachedField()
        return cf

    def arrayitem_cache(self, descr, index):
        try:
            submap = self.cached_arrayitems[descr]
        except KeyError:
            submap = self.cached_arrayitems[descr] = {}
        try:
            cf = submap[index]
        except KeyError:
            cf = submap[index] = ArrayCachedItem(index)
        return cf

    def emit(self, op):
        self.emitting_operation(op)
        self.emit_postponed_op()
        opnum = op.opnum
        if (rop.is_comparison(opnum) or rop.is_call_may_force(opnum)
            or rop.is_ovf(opnum)):
            self.postponed_op = op
        else:
            return Optimization.emit(self, op)

    def emitting_operation(self, op):
        if rop.has_no_side_effect(op.opnum):
            return
        if rop.is_ovf(op.opnum):
            return
        if rop.is_guard(op.opnum):
            self.optimizer.pendingfields = (
                self.force_lazy_sets_for_guard())
            return
        opnum = op.getopnum()
        if (opnum == rop.SETFIELD_GC or          # handled specially
            opnum == rop.SETFIELD_RAW or         # no effect on GC struct/array
            opnum == rop.SETARRAYITEM_GC or      # handled specially
            opnum == rop.SETARRAYITEM_RAW or     # no effect on GC struct
            opnum == rop.SETINTERIORFIELD_RAW or # no effect on GC struct
            opnum == rop.RAW_STORE or            # no effect on GC struct
            opnum == rop.STRSETITEM or           # no effect on GC struct/array
            opnum == rop.UNICODESETITEM or       # no effect on GC struct/array
            opnum == rop.DEBUG_MERGE_POINT or    # no effect whatsoever
            opnum == rop.JIT_DEBUG or            # no effect whatsoever
            opnum == rop.ENTER_PORTAL_FRAME or   # no effect whatsoever
            opnum == rop.LEAVE_PORTAL_FRAME or   # no effect whatsoever
            opnum == rop.COPYSTRCONTENT or       # no effect on GC struct/array
            opnum == rop.COPYUNICODECONTENT or   # no effect on GC struct/array
            opnum == rop.CHECK_MEMORY_ERROR):    # may only abort the whole loop
            return
        if rop.is_call(op.opnum):
            if rop.is_call_assembler(op.getopnum()):
                self._seen_guard_not_invalidated = False
            else:
                effectinfo = op.getdescr().get_extra_info()
                if effectinfo.check_can_invalidate():
                    self._seen_guard_not_invalidated = False
                if not effectinfo.has_random_effects():
                    self.force_from_effectinfo(effectinfo)
                    return
        self.force_all_lazy_sets()
        self.clean_caches()

    def optimize_CALL_I(self, op):
        # dispatch based on 'oopspecindex' to a method that handles
        # specifically the given oopspec call.  For non-oopspec calls,
        # oopspecindex is just zero.
        effectinfo = op.getdescr().get_extra_info()
        oopspecindex = effectinfo.oopspecindex
        if oopspecindex == EffectInfo.OS_DICT_LOOKUP:
            if self._optimize_CALL_DICT_LOOKUP(op):
                return
        return self.emit(op)
    optimize_CALL_F = optimize_CALL_I
    optimize_CALL_R = optimize_CALL_I
    optimize_CALL_N = optimize_CALL_I

    def _optimize_CALL_DICT_LOOKUP(self, op):
        # Cache consecutive lookup() calls on the same dict and key,
        # depending on the 'flag_store' argument passed:
        # FLAG_LOOKUP: always cache and use the cached result.
        # FLAG_STORE:  don't cache (it might return -1, which would be
        #                incorrect for future lookups); but if found in
        #                the cache and the cached value was already checked
        #                non-negative, then we can reuse it.
        # FLAG_DELETE: never cache, never use the cached result (because
        #                if there is a cached result, the FLAG_DELETE call
        #                is needed for its side-effect of removing it).
        #                In theory we could cache a -1 for the case where
        #                the delete is immediately followed by a lookup,
        #                but too obscure.
        #
        from rpython.rtyper.lltypesystem.rordereddict import FLAG_LOOKUP
        from rpython.rtyper.lltypesystem.rordereddict import FLAG_STORE
        flag_value = self.getintbound(op.getarg(4))
        if not flag_value.is_constant():
            return False
        flag = flag_value.getint()
        if flag != FLAG_LOOKUP and flag != FLAG_STORE:
            return False
        #
        descrs = op.getdescr().get_extra_info().extradescrs
        assert descrs        # translation hint
        descr1 = descrs[0]
        try:
            d = self.cached_dict_reads[descr1]
        except KeyError:
            d = self.cached_dict_reads[descr1] = args_dict()
            self.corresponding_array_descrs[descrs[1]] = descr1
        #
        key = [self.optimizer.get_box_replacement(op.getarg(1)),   # dict
               self.optimizer.get_box_replacement(op.getarg(2))]   # key
               # other args can be ignored here (hash, store_flag)
        try:
            res_v = d[key]
        except KeyError:
            if flag == FLAG_LOOKUP:
                d[key] = op
            return False
        else:
            if flag != FLAG_LOOKUP:
                if not self.getintbound(res_v).known_ge(IntBound(0, 0)):
                    return False
            self.make_equal_to(op, res_v)
            self.last_emitted_operation = REMOVED
            return True

    def optimize_GUARD_NO_EXCEPTION(self, op):
        if self.last_emitted_operation is REMOVED:
            return
        return self.emit(op)

    optimize_GUARD_EXCEPTION = optimize_GUARD_NO_EXCEPTION

    def force_from_effectinfo(self, effectinfo):
        # Note: this version of the code handles effectively
        # effectinfos that store arbitrarily many descrs, by looping
        # on self.cached_{fields, arrayitems} and looking them up in
        # the bitstrings stored in the effectinfo.
        for fielddescr, cf in self.cached_fields.items():
            if effectinfo.check_readonly_descr_field(fielddescr):
                cf.force_lazy_set(self, fielddescr)
            if effectinfo.check_write_descr_field(fielddescr):
                if fielddescr.is_always_pure():
                    continue
                try:
                    del self.cached_dict_reads[fielddescr]
                except KeyError:
                    pass
                cf.force_lazy_set(self, fielddescr, can_cache=False)
        #
        for arraydescr, submap in self.cached_arrayitems.items():
            if effectinfo.check_readonly_descr_array(arraydescr):
                self.force_lazy_setarrayitem_submap(submap)
            if effectinfo.check_write_descr_array(arraydescr):
                self.force_lazy_setarrayitem_submap(submap, can_cache=False)
        #
        for arraydescr, dictdescr in self.corresponding_array_descrs.items():
            if effectinfo.check_write_descr_array(arraydescr):
                try:
                    del self.cached_dict_reads[dictdescr]
                except KeyError:
                    pass # someone did it already
        #
        if effectinfo.check_forces_virtual_or_virtualizable():
            vrefinfo = self.optimizer.metainterp_sd.virtualref_info
            self.force_lazy_set(vrefinfo.descr_forced)
            # ^^^ we only need to force this field; the other fields
            # of virtualref_info and virtualizable_info are not gcptrs.

    def force_lazy_set(self, descr, can_cache=True):
        try:
            cf = self.cached_fields[descr]
        except KeyError:
            return
        cf.force_lazy_set(self, descr, can_cache)

    def force_lazy_setarrayitem(self, arraydescr, indexb=None, can_cache=True):
        try:
            submap = self.cached_arrayitems[arraydescr]
        except KeyError:
            return
        for idx, cf in submap.iteritems():
            if indexb is None or indexb.contains(idx):
                cf.force_lazy_set(self, None, can_cache)

    def force_lazy_setarrayitem_submap(self, submap, can_cache=True):
        for cf in submap.itervalues():
            cf.force_lazy_set(self, None, can_cache)

    def force_all_lazy_sets(self):
        items = self.cached_fields.items()
        if not we_are_translated():
            items.sort(key=str, reverse=True)
        for descr, cf in items:
            cf.force_lazy_set(self, descr)
        for submap in self.cached_arrayitems.itervalues():
            for index, cf in submap.iteritems():
                cf.force_lazy_set(self, None)

    def force_lazy_sets_for_guard(self):
        pendingfields = []
        items = self.cached_fields.items()
        if not we_are_translated():
            items.sort(key=str, reverse=True)
        for descr, cf in items:
            op = cf._lazy_set
            if op is None:
                continue
            val = op.getarg(1)
            if self.optimizer.is_virtual(val):
                pendingfields.append(op)
                continue
            cf.force_lazy_set(self, descr)
        for descr, submap in self.cached_arrayitems.iteritems():
            for index, cf in submap.iteritems():
                op = cf._lazy_set
                if op is None:
                    continue
                # the only really interesting case that we need to handle in the
                # guards' resume data is that of a virtual object that is stored
                # into a field of a non-virtual object.  Here, 'op' in either
                # SETFIELD_GC or SETARRAYITEM_GC.
                opinfo = self.getptrinfo(op.getarg(0))
                assert not opinfo.is_virtual()      # it must be a non-virtual
                if self.optimizer.is_virtual(op.getarg(2)):
                    pendingfields.append(op)
                else:
                    cf.force_lazy_set(self, descr)
        return pendingfields

    def optimize_GETFIELD_GC_I(self, op):
        descr = op.getdescr()
        if descr.is_always_pure() and self.get_constant_box(op.getarg(0)) is not None:
            resbox = self.optimizer.constant_fold(op)
            self.optimizer.make_constant(op, resbox)
            return
        structinfo = self.ensure_ptr_info_arg0(op)
        cf = self.field_cache(descr)
        field = cf.getfield_from_cache(self, structinfo, descr)
        if field is not None:
            self.make_equal_to(op, field)
            return
        # default case: produce the operation
        self.make_nonnull(op.getarg(0))
        # return self.emit(op)
        return self.emit(op)

    def postprocess_GETFIELD_GC_I(self, op):
        # then remember the result of reading the field
<<<<<<< HEAD
        structinfo = self.ensure_ptr_info_arg0(op)
        cf = self.field_cache(op.getdescr())
        structinfo.setfield(op.getdescr(), op.getarg(0), op, self, cf)
    optimize_GETFIELD_GC_R = optimize_GETFIELD_GC_I
    optimize_GETFIELD_GC_F = optimize_GETFIELD_GC_I

    postprocess_GETFIELD_GC_R = postprocess_GETFIELD_GC_I
    postprocess_GETFIELD_GC_F = postprocess_GETFIELD_GC_I

    def optimize_GETFIELD_GC_PURE_I(self, op):
        structinfo = self.ensure_ptr_info_arg0(op)
        cf = self.field_cache(op.getdescr())
        field = cf.getfield_from_cache(self, structinfo, op.getdescr())
        if field is not None:
            self.make_equal_to(op, field)
            return
        # default case: produce the operation
        self.make_nonnull(op.getarg(0))
        return self.emit(op)
    optimize_GETFIELD_GC_PURE_R = optimize_GETFIELD_GC_PURE_I
    optimize_GETFIELD_GC_PURE_F = optimize_GETFIELD_GC_PURE_I

=======
        structinfo.setfield(descr, op.getarg(0), op, optheap=self, cf=cf)
    optimize_GETFIELD_GC_R = optimize_GETFIELD_GC_I
    optimize_GETFIELD_GC_F = optimize_GETFIELD_GC_I

>>>>>>> 2bc3023c
    def optimize_SETFIELD_GC(self, op):
        self.setfield(op)
        #opnum = OpHelpers.getfield_pure_for_descr(op.getdescr())
        #if self.has_pure_result(opnum, [op.getarg(0)],
        #                        op.getdescr()):
        #    os.write(2, '[bogus _immutable_field_ declaration: %s]\n' %
        #             (op.getdescr().repr_of_descr()))
        #    raise BogusImmutableField
        #

    def setfield(self, op):
        cf = self.field_cache(op.getdescr())
        cf.do_setfield(self, op)

    def optimize_GETARRAYITEM_GC_I(self, op):
        arrayinfo = self.ensure_ptr_info_arg0(op)
        indexb = self.getintbound(op.getarg(1))
        cf = None
        if indexb.is_constant():
            index = indexb.getint()
            arrayinfo.getlenbound(None).make_gt_const(index)
            # use the cache on (arraydescr, index), which is a constant
            cf = self.arrayitem_cache(op.getdescr(), index)
            field = cf.getfield_from_cache(self, arrayinfo, op.getdescr())
            if field is not None:
                self.make_equal_to(op, field)
                return
        else:
            # variable index, so make sure the lazy setarrayitems are done
            self.force_lazy_setarrayitem(op.getdescr(),
                                         self.getintbound(op.getarg(1)))
        # default case: produce the operation
        self.make_nonnull(op.getarg(0))
<<<<<<< HEAD
        # return self.emit(op)
        return self.emit(op)

    def postprocess_GETARRAYITEM_GC_I(self, op):
        # the remember the result of reading the array item
        arrayinfo = self.ensure_ptr_info_arg0(op)
        indexb = self.getintbound(op.getarg(1))
        if indexb.is_constant():
            index = indexb.getint()
            cf = self.arrayitem_cache(op.getdescr(), index)
=======
        self.emit_operation(op)
        # then remember the result of reading the array item
        if cf is not None:
>>>>>>> 2bc3023c
            arrayinfo.setitem(op.getdescr(), indexb.getint(),
                              self.get_box_replacement(op.getarg(0)),
                              self.get_box_replacement(op), optheap=self,
                              cf=cf)
    optimize_GETARRAYITEM_GC_R = optimize_GETARRAYITEM_GC_I
    optimize_GETARRAYITEM_GC_F = optimize_GETARRAYITEM_GC_I

    postprocess_GETARRAYITEM_GC_R = postprocess_GETARRAYITEM_GC_I
    postprocess_GETARRAYITEM_GC_F = postprocess_GETARRAYITEM_GC_I

    def optimize_GETARRAYITEM_GC_PURE_I(self, op):
        arrayinfo = self.ensure_ptr_info_arg0(op)
        indexb = self.getintbound(op.getarg(1))
        cf = None
        if indexb.is_constant():
            index = indexb.getint()
            arrayinfo.getlenbound(None).make_gt_const(index)
            # use the cache on (arraydescr, index), which is a constant
            cf = self.arrayitem_cache(op.getdescr(), index)
            fieldvalue = cf.getfield_from_cache(self, arrayinfo, op.getdescr())
            if fieldvalue is not None:
                self.make_equal_to(op, fieldvalue)
                return
        else:
            # variable index, so make sure the lazy setarrayitems are done
            self.force_lazy_setarrayitem(op.getdescr(), self.getintbound(op.getarg(1)))
        # default case: produce the operation
        self.make_nonnull(op.getarg(0))
        return self.emit(op)

    optimize_GETARRAYITEM_GC_PURE_R = optimize_GETARRAYITEM_GC_PURE_I
    optimize_GETARRAYITEM_GC_PURE_F = optimize_GETARRAYITEM_GC_PURE_I

    def optimize_SETARRAYITEM_GC(self, op):
        #opnum = OpHelpers.getarrayitem_pure_for_descr(op.getdescr())
        #if self.has_pure_result(opnum, [op.getarg(0), op.getarg(1)],
        #                        op.getdescr()):
        #    os.write(2, '[bogus immutable array declaration: %s]\n' %
        #             (op.getdescr().repr_of_descr()))
        #    raise BogusImmutableField
        #
        indexb = self.getintbound(op.getarg(1))
        if indexb.is_constant():
            arrayinfo = self.ensure_ptr_info_arg0(op)
            # arraybound
            arrayinfo.getlenbound(None).make_gt_const(indexb.getint())
            cf = self.arrayitem_cache(op.getdescr(), indexb.getint())
            cf.do_setfield(self, op)
        else:
            # variable index, so make sure the lazy setarrayitems are done
            self.force_lazy_setarrayitem(op.getdescr(), indexb, can_cache=False)
            # and then emit the operation
            return self.emit(op)

    def optimize_QUASIIMMUT_FIELD(self, op):
        # Pattern: QUASIIMMUT_FIELD(s, descr=QuasiImmutDescr)
        #          x = GETFIELD_GC(s, descr='inst_x') # pure
        # If 's' is a constant (after optimizations) we rely on the rest of the
        # optimizations to constant-fold the following pure getfield_gc.
        # in addition, we record the dependency here to make invalidation work
        # correctly.
        # NB: emitting the pure GETFIELD_GC is only safe because the
        # QUASIIMMUT_FIELD is also emitted to make sure the dependency is
        # registered.
        structvalue = self.ensure_ptr_info_arg0(op)
        if not structvalue.is_constant():
            self._remove_guard_not_invalidated = True
            return    # not a constant at all; ignore QUASIIMMUT_FIELD
        #
        from rpython.jit.metainterp.quasiimmut import QuasiImmutDescr
        qmutdescr = op.getdescr()
        assert isinstance(qmutdescr, QuasiImmutDescr)
        # check that the value is still correct; it could have changed
        # already between the tracing and now.  In this case, we mark the loop
        # as invalid
        if not qmutdescr.is_still_valid_for(
                self.get_box_replacement(op.getarg(0))):
            raise InvalidLoop('quasi immutable field changed during tracing')
        # record as an out-of-line guard
        if self.optimizer.quasi_immutable_deps is None:
            self.optimizer.quasi_immutable_deps = {}
        self.optimizer.quasi_immutable_deps[qmutdescr.qmut] = None
        self._remove_guard_not_invalidated = False

    def optimize_GUARD_NOT_INVALIDATED(self, op):
        if self._remove_guard_not_invalidated:
            return
        if self._seen_guard_not_invalidated:
            return
        self._seen_guard_not_invalidated = True
        return self.emit(op)


dispatch_opt = make_dispatcher_method(OptHeap, 'optimize_',
                                      default=OptHeap.emit)
OptHeap.propagate_forward = dispatch_opt
dispatch_postprocess = make_dispatcher_method(OptHeap, 'postprocess_')
OptHeap.propagate_postprocess = dispatch_postprocess<|MERGE_RESOLUTION|>--- conflicted
+++ resolved
@@ -548,35 +548,16 @@
 
     def postprocess_GETFIELD_GC_I(self, op):
         # then remember the result of reading the field
-<<<<<<< HEAD
         structinfo = self.ensure_ptr_info_arg0(op)
         cf = self.field_cache(op.getdescr())
-        structinfo.setfield(op.getdescr(), op.getarg(0), op, self, cf)
+        structinfo.setfield(op.getdescr(), op.getarg(0), op, optheap=self,
+                            cf=cf)
     optimize_GETFIELD_GC_R = optimize_GETFIELD_GC_I
     optimize_GETFIELD_GC_F = optimize_GETFIELD_GC_I
 
     postprocess_GETFIELD_GC_R = postprocess_GETFIELD_GC_I
     postprocess_GETFIELD_GC_F = postprocess_GETFIELD_GC_I
 
-    def optimize_GETFIELD_GC_PURE_I(self, op):
-        structinfo = self.ensure_ptr_info_arg0(op)
-        cf = self.field_cache(op.getdescr())
-        field = cf.getfield_from_cache(self, structinfo, op.getdescr())
-        if field is not None:
-            self.make_equal_to(op, field)
-            return
-        # default case: produce the operation
-        self.make_nonnull(op.getarg(0))
-        return self.emit(op)
-    optimize_GETFIELD_GC_PURE_R = optimize_GETFIELD_GC_PURE_I
-    optimize_GETFIELD_GC_PURE_F = optimize_GETFIELD_GC_PURE_I
-
-=======
-        structinfo.setfield(descr, op.getarg(0), op, optheap=self, cf=cf)
-    optimize_GETFIELD_GC_R = optimize_GETFIELD_GC_I
-    optimize_GETFIELD_GC_F = optimize_GETFIELD_GC_I
-
->>>>>>> 2bc3023c
     def optimize_SETFIELD_GC(self, op):
         self.setfield(op)
         #opnum = OpHelpers.getfield_pure_for_descr(op.getdescr())
@@ -610,22 +591,16 @@
                                          self.getintbound(op.getarg(1)))
         # default case: produce the operation
         self.make_nonnull(op.getarg(0))
-<<<<<<< HEAD
         # return self.emit(op)
         return self.emit(op)
 
     def postprocess_GETARRAYITEM_GC_I(self, op):
-        # the remember the result of reading the array item
+        # then remember the result of reading the array item
         arrayinfo = self.ensure_ptr_info_arg0(op)
         indexb = self.getintbound(op.getarg(1))
         if indexb.is_constant():
             index = indexb.getint()
             cf = self.arrayitem_cache(op.getdescr(), index)
-=======
-        self.emit_operation(op)
-        # then remember the result of reading the array item
-        if cf is not None:
->>>>>>> 2bc3023c
             arrayinfo.setitem(op.getdescr(), indexb.getint(),
                               self.get_box_replacement(op.getarg(0)),
                               self.get_box_replacement(op), optheap=self,
