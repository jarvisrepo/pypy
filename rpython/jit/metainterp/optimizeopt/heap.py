import os
from collections import OrderedDict

from rpython.jit.codewriter.effectinfo import EffectInfo
from rpython.jit.metainterp.optimizeopt.util import args_dict
from rpython.jit.metainterp.history import Const, ConstInt
from rpython.jit.metainterp.jitexc import JitException
from rpython.jit.metainterp.optimizeopt.optimizer import Optimization, REMOVED
from rpython.jit.metainterp.optimizeopt.util import make_dispatcher_method
from rpython.jit.metainterp.optimizeopt.intutils import IntBound
from rpython.jit.metainterp.optimize import InvalidLoop
from rpython.jit.metainterp.resoperation import rop, ResOperation, OpHelpers
from rpython.rlib.objectmodel import we_are_translated
from rpython.jit.metainterp.optimizeopt import info


class BogusPureField(JitException):
    pass


class CachedField(object):
    def __init__(self):
        # Cache information for a field descr, or for an (array descr, index)
        # pair.  It can be in one of two states:
        #
        #   1. 'cached_infos' is a list listing all the infos that are
        #      caching this descr
        #
        #   2. we just did one setfield, which is delayed (and thus
        #      not synchronized).  'lazy_setfield' is the delayed
        #      ResOperation.  In this state, 'cached_infos' contains
        #      out-of-date information.  More precisely, the field
        #      value pending in the ResOperation is *not* visible in
        #      'cached_infos'.
        #
        self.cached_infos = []
        self._lazy_setfield = None
        self._lazy_setfield_registered = False

    def register_dirty_field(self, info):
        self.cached_infos.append(info)

    def invalidate(self, descr):
        for opinfo in self.cached_infos:
            assert isinstance(opinfo, info.AbstractStructPtrInfo)
            opinfo._fields[descr.get_index()] = None
        self.cached_infos = []


    def possible_aliasing(self, optheap, opinfo):
        # If lazy_setfield is set and contains a setfield on a different
        # structvalue, then we are annoyed, because it may point to either
        # the same or a different structure at runtime.
        # XXX constants?
        return (self._lazy_setfield is not None
                and (not optheap.getptrinfo(
                    self._lazy_setfield.getarg(0)).same_info(opinfo)))

    def do_setfield(self, optheap, op):
        # Update the state with the SETFIELD_GC/SETARRAYITEM_GC operation 'op'.
        structinfo = optheap.ensure_ptr_info_arg0(op)
        arg1 = optheap.get_box_replacement(op.getarg(1))
        if self.possible_aliasing(optheap, structinfo):
            self.force_lazy_setfield(optheap, op.getdescr())
            assert not self.possible_aliasing(optheap, structinfo)
        cached_field = self._getfield(structinfo, op.getdescr(), optheap)
        if cached_field is not None:
            cached_field = optheap.get_box_replacement(cached_field)

        # Hack to ensure constants are imported from the preamble
        # XXX no longer necessary?
        #if cached_fieldvalue and fieldvalue.is_constant():
        #    optheap.optimizer.ensure_imported(cached_fieldvalue)
        #    cached_fieldvalue = self._cached_fields.get(structvalue, None)

        if not cached_field or not cached_field.same_box(arg1):
            # common case: store the 'op' as lazy_setfield, and register
            # myself in the optheap's _lazy_setfields_and_arrayitems list
            self._lazy_setfield = op
            #if not self._lazy_setfield_registered:
            #    self._lazy_setfield_registered = True

        else:
            # this is the case where the pending setfield ends up
            # storing precisely the value that is already there,
            # as proved by 'cached_fields'.  In this case, we don't
            # need any _lazy_setfield: the heap value is already right.
            # Note that this may reset to None a non-None lazy_setfield,
            # cancelling its previous effects with no side effect.
            self._lazy_setfield = None

    def getfield_from_cache(self, optheap, opinfo, descr):
        # Returns the up-to-date field's value, or None if not cached.
        if self.possible_aliasing(optheap, opinfo):
            self.force_lazy_setfield(optheap, descr)
        if self._lazy_setfield is not None:
            op = self._lazy_setfield
            return optheap.get_box_replacement(self._getvalue(op))
        else:
            res = self._getfield(opinfo, descr, optheap)
            if res is not None:
                return res.get_box_replacement()
            return None

    def _getvalue(self, op):
        return op.getarg(1)

    def _getfield(self, opinfo, descr, optheap):
        return opinfo.getfield(descr, optheap)

    def force_lazy_setfield(self, optheap, descr, can_cache=True):
        op = self._lazy_setfield
        if op is not None:
            # This is the way _lazy_setfield is usually reset to None.
            # Now we clear _cached_fields, because actually doing the
            # setfield might impact any of the stored result (because of
            # possible aliasing).
            self.invalidate(descr)
            self._lazy_setfield = None
            if optheap.postponed_op:
                for a in op.getarglist():
                    if a is optheap.postponed_op:
                        optheap.emit_postponed_op()
                        break
            optheap.next_optimization.propagate_forward(op)
            if not can_cache:
                return
            # Once it is done, we can put at least one piece of information
            # back in the cache: the value of this particular structure's
            # field.
            opinfo = optheap.ensure_ptr_info_arg0(op)
            self._setfield(op, opinfo, optheap)
        elif not can_cache:
            self.invalidate(descr)

    def _setfield(self, op, opinfo, optheap):
        arg = optheap.get_box_replacement(op.getarg(1))
        opinfo.setfield(op.getdescr(), arg, optheap, self)

class ArrayCachedField(CachedField):
    def __init__(self, index):
        self.index = index
        CachedField.__init__(self)

<<<<<<< HEAD
    def _getvalue(self, op):
        return op.getarg(2)

    def _getfield(self, opinfo, descr, optheap):
        return opinfo.getitem(self.index, optheap)
=======
class BogusImmutableField(JitException):
    pass
>>>>>>> ff708498

    def _setfield(self, op, opinfo, optheap):
        arg = optheap.get_box_replacement(op.getarg(2))
        opinfo.setitem(self.index, arg, self, optheap)

    def invalidate(self, descr):
        for opinfo in self.cached_infos:
            assert isinstance(opinfo, info.ArrayPtrInfo)
            opinfo._items = None
        self.cached_infos = []

class OptHeap(Optimization):
    """Cache repeated heap accesses"""

    def __init__(self):
        # mapping descr -> CachedField
        self.cached_fields = OrderedDict()
        self.cached_arrayitems = OrderedDict()

        self.postponed_op = None

        # XXXX the rest is old
        # cached array items:  {array descr: {index: CachedField}}
        self.cached_arrayitems = {}
        # cached dict items: {dict descr: {(optval, index): box-or-const}}
        self.cached_dict_reads = {}
        # cache of corresponding {array descrs: dict 'entries' field descr}
        self.corresponding_array_descrs = {}
        #
        self._lazy_setfields_and_arrayitems = []
        self._remove_guard_not_invalidated = False
        self._seen_guard_not_invalidated = False

    def setup(self):
        self.optimizer.optheap = self
        # mapping const value -> info corresponding to it's heap cache
        self.const_infos = self.optimizer.cpu.ts.new_ref_dict()

    def force_at_end_of_preamble(self):
        self.cached_dict_reads.clear()
        self.corresponding_array_descrs.clear()
        self.force_all_lazy_setfields_and_arrayitems()

    def flush(self):
        self.cached_dict_reads.clear()
        self.corresponding_array_descrs.clear()
        self.force_all_lazy_setfields_and_arrayitems()
        self.emit_postponed_op()

    def emit_postponed_op(self):
        if self.postponed_op:
            postponed_op = self.postponed_op
            self.postponed_op = None
            self.next_optimization.propagate_forward(postponed_op)

    def produce_potential_short_preamble_ops(self, sb):
        descrkeys = self.cached_fields.keys()
        if not we_are_translated():
            # XXX Pure operation of boxes that are cached in several places will
            #     only be removed from the peeled loop when red from the first
            #     place discovered here. This is far from ideal, as it makes
            #     the effectiveness of our optimization a bit random. It should
            #     howevere always generate correct results. For tests we dont
            #     want this randomness.
            descrkeys.sort(key=str, reverse=True)
        for descr in descrkeys:
            d = self.cached_fields[descr]
            d.produce_potential_short_preamble_ops(self.optimizer, sb, descr)

        for descr, submap in self.cached_arrayitems.items():
            for index, d in submap.items():
                d.produce_potential_short_preamble_ops(self.optimizer, sb, descr)

    def register_dirty_field(self, descr, info):
        self.field_cache(descr).register_dirty_field(info)

    def register_dirty_array_field(self, arraydescr, index, info):
        self.arrayitem_cache(arraydescr, index).register_dirty_field(info)

    def clean_caches(self):
        del self._lazy_setfields_and_arrayitems[:]
        for descr, cf in self.cached_fields.items():
            cf.invalidate(descr)
        for submap in self.cached_arrayitems.itervalues():
            for index, cf in submap.iteritems():
                cf.invalidate(None)
        self.cached_arrayitems.clear()
        self.cached_dict_reads.clear()

    def field_cache(self, descr):
        try:
            cf = self.cached_fields[descr]
        except KeyError:
            cf = self.cached_fields[descr] = CachedField()
        return cf

    def arrayitem_cache(self, descr, index):
        try:
            submap = self.cached_arrayitems[descr]
        except KeyError:
            submap = self.cached_arrayitems[descr] = {}
        try:
            cf = submap[index]
        except KeyError:
            cf = submap[index] = ArrayCachedField(index)
        return cf

    def emit_operation(self, op):
        self.emitting_operation(op)
        self.emit_postponed_op()
        if (op.is_comparison() or op.is_call_may_force()
            or op.is_ovf()):
            self.postponed_op = op
        else:
            Optimization.emit_operation(self, op)

    def emitting_operation(self, op):
        if op.has_no_side_effect():
            return
        if op.is_ovf():
            return
        if op.is_guard():
            self.optimizer.pendingfields = (
                self.force_lazy_setfields_and_arrayitems_for_guard())
            return
        opnum = op.getopnum()
        if (opnum == rop.SETFIELD_GC or          # handled specially
            opnum == rop.SETFIELD_RAW or         # no effect on GC struct/array
            opnum == rop.SETARRAYITEM_GC or      # handled specially
            opnum == rop.SETARRAYITEM_RAW or     # no effect on GC struct
            opnum == rop.SETINTERIORFIELD_RAW or # no effect on GC struct
            opnum == rop.RAW_STORE or            # no effect on GC struct
            opnum == rop.STRSETITEM or           # no effect on GC struct/array
            opnum == rop.UNICODESETITEM or       # no effect on GC struct/array
            opnum == rop.DEBUG_MERGE_POINT or    # no effect whatsoever
            opnum == rop.JIT_DEBUG or            # no effect whatsoever
            opnum == rop.ENTER_PORTAL_FRAME or   # no effect whatsoever
            opnum == rop.LEAVE_PORTAL_FRAME or   # no effect whatsoever
            opnum == rop.COPYSTRCONTENT or       # no effect on GC struct/array
            opnum == rop.COPYUNICODECONTENT):    # no effect on GC struct/array
            return
        if op.is_call():
            if op.is_call_assembler():
                self._seen_guard_not_invalidated = False
            else:
                effectinfo = op.getdescr().get_extra_info()
                if effectinfo.check_can_invalidate():
                    self._seen_guard_not_invalidated = False
                if not effectinfo.has_random_effects():
                    self.force_from_effectinfo(effectinfo)
                    return
        self.force_all_lazy_setfields_and_arrayitems()
        self.clean_caches()

    def optimize_CALL_I(self, op):
        # dispatch based on 'oopspecindex' to a method that handles
        # specifically the given oopspec call.  For non-oopspec calls,
        # oopspecindex is just zero.
        effectinfo = op.getdescr().get_extra_info()
        oopspecindex = effectinfo.oopspecindex
        if oopspecindex == EffectInfo.OS_DICT_LOOKUP:
            if self._optimize_CALL_DICT_LOOKUP(op):
                return
        self.emit_operation(op)
    optimize_CALL_F = optimize_CALL_I
    optimize_CALL_R = optimize_CALL_I
    optimize_CALL_N = optimize_CALL_I

    def _optimize_CALL_DICT_LOOKUP(self, op):
        # Cache consecutive lookup() calls on the same dict and key,
        # depending on the 'flag_store' argument passed:
        # FLAG_LOOKUP: always cache and use the cached result.
        # FLAG_STORE:  don't cache (it might return -1, which would be
        #                incorrect for future lookups); but if found in
        #                the cache and the cached value was already checked
        #                non-negative, then we can reuse it.
        # FLAG_DELETE: never cache, never use the cached result (because
        #                if there is a cached result, the FLAG_DELETE call
        #                is needed for its side-effect of removing it).
        #                In theory we could cache a -1 for the case where
        #                the delete is immediately followed by a lookup,
        #                but too obscure.
        #
        from rpython.rtyper.lltypesystem.rordereddict import FLAG_LOOKUP
        from rpython.rtyper.lltypesystem.rordereddict import FLAG_STORE
        flag_value = self.getintbound(op.getarg(4))
        if not flag_value.is_constant():
            return False
        flag = flag_value.getint()
        if flag != FLAG_LOOKUP and flag != FLAG_STORE:
            return False
        #
        descrs = op.getdescr().get_extra_info().extradescrs
        assert descrs        # translation hint
        descr1 = descrs[0]
        try:
            d = self.cached_dict_reads[descr1]
        except KeyError:
            d = self.cached_dict_reads[descr1] = args_dict()
            self.corresponding_array_descrs[descrs[1]] = descr1
        #
        key = [self.optimizer.get_box_replacement(op.getarg(1)),   # dict
               self.optimizer.get_box_replacement(op.getarg(2))]   # key
               # other args can be ignored here (hash, store_flag)
        try:
            res_v = d[key]
        except KeyError:
            if flag == FLAG_LOOKUP:
                d[key] = op
            return False
        else:
            if flag != FLAG_LOOKUP:
                if not self.getintbound(res_v).known_ge(IntBound(0, 0)):
                    return False
            self.make_equal_to(op, res_v)
            self.last_emitted_operation = REMOVED
            return True

    def optimize_GUARD_NO_EXCEPTION(self, op):
        if self.last_emitted_operation is REMOVED:
            return
        self.emit_operation(op)

    optimize_GUARD_EXCEPTION = optimize_GUARD_NO_EXCEPTION

    def force_from_effectinfo(self, effectinfo):
        # XXX we can get the wrong complexity here, if the lists
        # XXX stored on effectinfo are large
        for fielddescr in effectinfo.readonly_descrs_fields:
            self.force_lazy_setfield(fielddescr)
        for arraydescr in effectinfo.readonly_descrs_arrays:
            self.force_lazy_setarrayitem(arraydescr)
        for fielddescr in effectinfo.write_descrs_fields:
            try:
                del self.cached_dict_reads[fielddescr]
            except KeyError:
                pass
            self.force_lazy_setfield(fielddescr, can_cache=False)
        for arraydescr in effectinfo.write_descrs_arrays:
            self.force_lazy_setarrayitem(arraydescr, can_cache=False)
            if arraydescr in self.corresponding_array_descrs:
                dictdescr = self.corresponding_array_descrs.pop(arraydescr)
                try:
                    del self.cached_dict_reads[dictdescr]
                except KeyError:
                    pass # someone did it already
        if effectinfo.check_forces_virtual_or_virtualizable():
            vrefinfo = self.optimizer.metainterp_sd.virtualref_info
            self.force_lazy_setfield(vrefinfo.descr_forced)
            # ^^^ we only need to force this field; the other fields
            # of virtualref_info and virtualizable_info are not gcptrs.

    def force_lazy_setfield(self, descr, can_cache=True):
        try:
            cf = self.cached_fields[descr]
        except KeyError:
            return
        cf.force_lazy_setfield(self, descr, can_cache)

    def force_lazy_setarrayitem(self, arraydescr, indexb=None, can_cache=True):
        try:
            submap = self.cached_arrayitems[arraydescr]
        except KeyError:
            return
        for idx, cf in submap.iteritems():
            if indexb is None or indexb.contains(idx):
                cf.force_lazy_setfield(self, None, can_cache)

    def force_all_lazy_setfields_and_arrayitems(self):
        # XXX fix the complexity here
        for descr, cf in self.cached_fields.items():
            cf.force_lazy_setfield(self, descr)
        for submap in self.cached_arrayitems.itervalues():
            for index, cf in submap.iteritems():
                cf.force_lazy_setfield(self, None)

    def force_lazy_setfields_and_arrayitems_for_guard(self):
        pendingfields = []
        for descr, cf in self.cached_fields.iteritems():
            op = cf._lazy_setfield
            if op is None:
                continue
            val = op.getarg(1)
            if val.type == 'r':
                ptrinfo = self.getptrinfo(val)
                if ptrinfo and ptrinfo.is_virtual():
                    pendingfields.append(op)
                    continue
            cf.force_lazy_setfield(self, descr)
        for descr, submap in self.cached_arrayitems.iteritems():
            for index, cf in submap.iteritems():
                op = cf._lazy_setfield
                if op is None:
                    continue
                # the only really interesting case that we need to handle in the
                # guards' resume data is that of a virtual object that is stored
                # into a field of a non-virtual object.  Here, 'op' in either
                # SETFIELD_GC or SETARRAYITEM_GC.
                opinfo = self.getptrinfo(op.getarg(0))
                assert not opinfo.is_virtual()      # it must be a non-virtual
                if op.getarg(2).type == 'r':
                    fieldinfo = self.getptrinfo(op.getarg(2))
                    if fieldinfo and fieldinfo.is_virtual():
                        pendingfields.append(op)
                    else:
                        cf.force_lazy_setfield(self, descr)
                else:
                    cf.force_lazy_setfield(self, descr)                    
        return pendingfields

    def optimize_GETFIELD_GC_I(self, op):
        structinfo = self.ensure_ptr_info_arg0(op)
        cf = self.field_cache(op.getdescr())
        field = cf.getfield_from_cache(self, structinfo, op.getdescr())
        if field is not None:
            self.make_equal_to(op, field)
            return
        # default case: produce the operation
        self.make_nonnull(op.getarg(0))
        self.emit_operation(op)
        # then remember the result of reading the field
        structinfo.setfield(op.getdescr(), op, self, cf)
    optimize_GETFIELD_GC_R = optimize_GETFIELD_GC_I
    optimize_GETFIELD_GC_F = optimize_GETFIELD_GC_I

    def optimize_GETFIELD_GC_PURE_I(self, op):
        structinfo = self.ensure_ptr_info_arg0(op)
        cf = self.field_cache(op.getdescr())
        field = cf.getfield_from_cache(self, structinfo, op.getdescr())
        if field is not None:
            self.make_equal_to(op, field)
            return
        # default case: produce the operation
        self.make_nonnull(op.getarg(0))
        self.emit_operation(op)
    optimize_GETFIELD_GC_PURE_R = optimize_GETFIELD_GC_PURE_I
    optimize_GETFIELD_GC_PURE_F = optimize_GETFIELD_GC_PURE_I

    def optimize_SETFIELD_GC(self, op):
<<<<<<< HEAD
        #opnum = OpHelpers.getfield_pure_for_descr(op.getdescr())
        #if self.has_pure_result(opnum, [op.getarg(0)],
        #                        op.getdescr()):
        #    os.write(2, '[bogus _immutable_field_ declaration: %s]\n' %
        #             (op.getdescr().repr_of_descr()))
        #    raise BogusPureField
=======
        if self.has_pure_result(rop.GETFIELD_GC_PURE, [op.getarg(0)],
                                op.getdescr()):
            os.write(2, '[bogus _immutable_field_ declaration: %s]\n' %
                     (op.getdescr().repr_of_descr()))
            raise BogusImmutableField
>>>>>>> ff708498
        #
        cf = self.field_cache(op.getdescr())
        cf.do_setfield(self, op)

    def optimize_GETARRAYITEM_GC_I(self, op):
        arrayinfo = self.ensure_ptr_info_arg0(op)
        indexb = self.getintbound(op.getarg(1))
        cf = None
        if indexb.is_constant():
            # XXXX lgt bound
            #arrayvalue.make_len_gt(MODE_ARRAY, op.getdescr(), indexvalue.box.getint())
            # use the cache on (arraydescr, index), which is a constant
            index = indexb.getint()
            cf = self.arrayitem_cache(op.getdescr(), index)
            field = cf.getfield_from_cache(self, arrayinfo, op.getdescr())
            if field is not None:
                self.make_equal_to(op, field)
                return
        else:
            # variable index, so make sure the lazy setarrayitems are done
            self.force_lazy_setarrayitem(op.getdescr(),
                                         self.getintbound(op.getarg(1)))
        # default case: produce the operation
        self.make_nonnull(op.getarg(0))
        self.emit_operation(op)
        # the remember the result of reading the array item
        if cf is not None:
            arrayinfo.setitem(indexb.getint(), self.get_box_replacement(op), cf,
                              self)
    optimize_GETARRAYITEM_GC_R = optimize_GETARRAYITEM_GC_I
    optimize_GETARRAYITEM_GC_F = optimize_GETARRAYITEM_GC_I

    def optimize_GETARRAYITEM_GC_PURE_I(self, op):
        arrayinfo = self.ensure_ptr_info_arg0(op)
        indexb = self.getintbound(op.getarg(1))
        cf = None
        if indexb.is_constant():
            #arrayvalue.make_len_gt(MODE_ARRAY, op.getdescr(), indexvalue.box.getint())
            # use the cache on (arraydescr, index), which is a constant
            #cf = self.arrayitem_cache(op.getdescr(), indexvalue.box.getint())
            #fieldvalue = cf.getfield_from_cache(self, arrayvalue)
            fieldvalue = None
            if fieldvalue is not None:
                self.make_equal_to(op, fieldvalue)
                return
        else:
            # variable index, so make sure the lazy setarrayitems are done
            self.force_lazy_setarrayitem(op.getdescr(), self.getintbound(op.getarg(1)))
        # default case: produce the operation
        self.make_nonnull(op.getarg(0))
        self.emit_operation(op)

    optimize_GETARRAYITEM_GC_PURE_R = optimize_GETARRAYITEM_GC_PURE_I
    optimize_GETARRAYITEM_GC_PURE_F = optimize_GETARRAYITEM_GC_PURE_I

    def optimize_SETARRAYITEM_GC(self, op):
<<<<<<< HEAD
        #opnum = OpHelpers.getarrayitem_pure_for_descr(op.getdescr())
        #if self.has_pure_result(opnum, [op.getarg(0), op.getarg(1)],
        #                        op.getdescr()):
        #    os.write(2, '[bogus immutable array declaration: %s]\n' %
        #             (op.getdescr().repr_of_descr()))
        #    raise BogusPureField
=======
        if self.has_pure_result(rop.GETARRAYITEM_GC_PURE, [op.getarg(0),
                                                           op.getarg(1)],
                                op.getdescr()):
            os.write(2, '[bogus immutable array declaration: %s]\n' %
                     (op.getdescr().repr_of_descr()))
            raise BogusImmutableField
>>>>>>> ff708498
        #
        indexb = self.getintbound(op.getarg(1))
        if indexb.is_constant():
            #arrayinfo = self.ensure_ptr_info_arg0(op)
            # arraybound
            #arrayvalue.make_len_gt(MODE_ARRAY, op.getdescr(), indexvalue.box.getint())
            # use the cache on (arraydescr, index), which is a constant
            cf = self.arrayitem_cache(op.getdescr(), indexb.getint())
            cf.do_setfield(self, op)
        else:
            # variable index, so make sure the lazy setarrayitems are done
            self.force_lazy_setarrayitem(op.getdescr(), indexb, can_cache=False)
            # and then emit the operation
            self.emit_operation(op)

    def optimize_QUASIIMMUT_FIELD(self, op):
        # Pattern: QUASIIMMUT_FIELD(s, descr=QuasiImmutDescr)
        #          x = GETFIELD_GC_PURE(s, descr='inst_x')
        # If 's' is a constant (after optimizations) we rely on the rest of the
        # optimizations to constant-fold the following getfield_gc_pure.
        # in addition, we record the dependency here to make invalidation work
        # correctly.
        # NB: emitting the GETFIELD_GC_PURE is only safe because the
        # QUASIIMMUT_FIELD is also emitted to make sure the dependency is
        # registered.
        structvalue = self.ensure_ptr_info_arg0(op)
        if not structvalue.is_constant():
            self._remove_guard_not_invalidated = True
            return    # not a constant at all; ignore QUASIIMMUT_FIELD
        #
        from rpython.jit.metainterp.quasiimmut import QuasiImmutDescr
        qmutdescr = op.getdescr()
        assert isinstance(qmutdescr, QuasiImmutDescr)
        # check that the value is still correct; it could have changed
        # already between the tracing and now.  In this case, we mark the loop
        # as invalid
        if not qmutdescr.is_still_valid_for(
                self.get_box_replacement(op.getarg(0))):
            raise InvalidLoop('quasi immutable field changed during tracing')
        # record as an out-of-line guard
        if self.optimizer.quasi_immutable_deps is None:
            self.optimizer.quasi_immutable_deps = {}
        self.optimizer.quasi_immutable_deps[qmutdescr.qmut] = None
        self._remove_guard_not_invalidated = False

    def optimize_GUARD_NOT_INVALIDATED(self, op):
        if self._remove_guard_not_invalidated:
            return
        if self._seen_guard_not_invalidated:
            return
        self._seen_guard_not_invalidated = True
        self.emit_operation(op)


dispatch_opt = make_dispatcher_method(OptHeap, 'optimize_',
        default=OptHeap.emit_operation)
OptHeap.propagate_forward = dispatch_opt<|MERGE_RESOLUTION|>--- conflicted
+++ resolved
@@ -14,7 +14,7 @@
 from rpython.jit.metainterp.optimizeopt import info
 
 
-class BogusPureField(JitException):
+class BogusImmutableField(JitException):
     pass
 
 
@@ -142,16 +142,11 @@
         self.index = index
         CachedField.__init__(self)
 
-<<<<<<< HEAD
     def _getvalue(self, op):
         return op.getarg(2)
 
     def _getfield(self, opinfo, descr, optheap):
         return opinfo.getitem(self.index, optheap)
-=======
-class BogusImmutableField(JitException):
-    pass
->>>>>>> ff708498
 
     def _setfield(self, op, opinfo, optheap):
         arg = optheap.get_box_replacement(op.getarg(2))
@@ -288,8 +283,6 @@
             opnum == rop.UNICODESETITEM or       # no effect on GC struct/array
             opnum == rop.DEBUG_MERGE_POINT or    # no effect whatsoever
             opnum == rop.JIT_DEBUG or            # no effect whatsoever
-            opnum == rop.ENTER_PORTAL_FRAME or   # no effect whatsoever
-            opnum == rop.LEAVE_PORTAL_FRAME or   # no effect whatsoever
             opnum == rop.COPYSTRCONTENT or       # no effect on GC struct/array
             opnum == rop.COPYUNICODECONTENT):    # no effect on GC struct/array
             return
@@ -491,20 +484,12 @@
     optimize_GETFIELD_GC_PURE_F = optimize_GETFIELD_GC_PURE_I
 
     def optimize_SETFIELD_GC(self, op):
-<<<<<<< HEAD
         #opnum = OpHelpers.getfield_pure_for_descr(op.getdescr())
         #if self.has_pure_result(opnum, [op.getarg(0)],
         #                        op.getdescr()):
         #    os.write(2, '[bogus _immutable_field_ declaration: %s]\n' %
         #             (op.getdescr().repr_of_descr()))
-        #    raise BogusPureField
-=======
-        if self.has_pure_result(rop.GETFIELD_GC_PURE, [op.getarg(0)],
-                                op.getdescr()):
-            os.write(2, '[bogus _immutable_field_ declaration: %s]\n' %
-                     (op.getdescr().repr_of_descr()))
-            raise BogusImmutableField
->>>>>>> ff708498
+        #    raise BogusImmutableField
         #
         cf = self.field_cache(op.getdescr())
         cf.do_setfield(self, op)
@@ -561,21 +546,12 @@
     optimize_GETARRAYITEM_GC_PURE_F = optimize_GETARRAYITEM_GC_PURE_I
 
     def optimize_SETARRAYITEM_GC(self, op):
-<<<<<<< HEAD
         #opnum = OpHelpers.getarrayitem_pure_for_descr(op.getdescr())
         #if self.has_pure_result(opnum, [op.getarg(0), op.getarg(1)],
         #                        op.getdescr()):
         #    os.write(2, '[bogus immutable array declaration: %s]\n' %
         #             (op.getdescr().repr_of_descr()))
-        #    raise BogusPureField
-=======
-        if self.has_pure_result(rop.GETARRAYITEM_GC_PURE, [op.getarg(0),
-                                                           op.getarg(1)],
-                                op.getdescr()):
-            os.write(2, '[bogus immutable array declaration: %s]\n' %
-                     (op.getdescr().repr_of_descr()))
-            raise BogusImmutableField
->>>>>>> ff708498
+        #    raise BogusImmutableField
         #
         indexb = self.getintbound(op.getarg(1))
         if indexb.is_constant():
