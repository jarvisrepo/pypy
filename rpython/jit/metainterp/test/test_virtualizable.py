--- conflicted
+++ resolved
@@ -1478,12 +1478,8 @@
     pass
 
 
-<<<<<<< HEAD
-class TestLLtype1(ExplicitVirtualizableTests,
-=======
 class TestLLtype(ExplicitVirtualizableTests,
                  ImplicitVirtualizableTests,
->>>>>>> e58dd364
                  LLJitMixin):
     pass
 
