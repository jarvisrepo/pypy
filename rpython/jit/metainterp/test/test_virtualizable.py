--- conflicted
+++ resolved
@@ -4,12 +4,8 @@
 from rpython.jit.codewriter.policy import StopAtXPolicy
 from rpython.jit.metainterp.optimizeopt.test.test_util import LLtypeMixin
 from rpython.jit.metainterp.test.support import LLJitMixin
-<<<<<<< HEAD
-from rpython.jit.metainterp.warmspot import get_translator, get_stats
+from rpython.jit.metainterp.warmspot import get_translator
 from rpython.jit.metainterp.resoperation import rop
-=======
-from rpython.jit.metainterp.warmspot import get_translator
->>>>>>> 0f77d264
 from rpython.rlib.jit import JitDriver, hint, dont_look_inside, promote, virtual_ref
 from rpython.rlib.rarithmetic import intmask
 from rpython.rtyper.annlowlevel import hlstr
@@ -1480,7 +1476,6 @@
 
     def test_frame_nonstandard_no_virtualizable(self):
 
-<<<<<<< HEAD
         driver1 = JitDriver(greens=[], reds=['i', 's', 'frame'])
         driver2 = JitDriver(greens=[], reds=['frame'],
                             virtualizables=['frame'])
@@ -1587,8 +1582,6 @@
                  op.getopnum() == rop.GUARD_NOT_FORCED_2]
             assert len(l) == 0
 
-=======
->>>>>>> 0f77d264
 class TestLLtype(ExplicitVirtualizableTests,
                  ImplicitVirtualizableTests,
                  LLJitMixin):
