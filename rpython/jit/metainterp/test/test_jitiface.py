
from rpython.rlib.objectmodel import assert_
from rpython.rlib.jit import (
    JitDriver, JitHookInterface, Counters, dont_look_inside)
from rpython.rlib import jit_hooks
from rpython.jit.metainterp.test.support import LLJitMixin
from rpython.jit.codewriter.policy import JitPolicy
from rpython.rtyper.annlowlevel import cast_instance_to_gcref
from rpython.jit.metainterp.jitprof import Profiler, EmptyProfiler


class JitHookInterfaceTests(object):
    # !!!note!!! - don't subclass this from the backend. Subclass the LL
    # class later instead

    def test_abort_quasi_immut(self):
        reasons = []

        class MyJitIface(JitHookInterface):
            def on_abort(self, reason, jitdriver, greenkey, greenkey_repr, logops, ops):
                assert jitdriver is myjitdriver
                assert len(greenkey) == 1
                reasons.append(reason)
                assert greenkey_repr == 'blah'
                assert len(ops) > 1

        iface = MyJitIface()

        myjitdriver = JitDriver(greens=['foo'], reds=['x', 'total'],
                                get_printable_location=lambda *args: 'blah')

        class Foo:
            _immutable_fields_ = ['a?']

            def __init__(self, a):
                self.a = a

        def f(a, x):
            foo = Foo(a)
            total = 0
            while x > 0:
                myjitdriver.jit_merge_point(foo=foo, x=x, total=total)
                # read a quasi-immutable field out of a Constant
                total += foo.a
                foo.a += 1
                x -= 1
            return total
        #
        assert f(100, 7) == 721
        res = self.meta_interp(f, [100, 7], policy=JitPolicy(iface))
        assert res == 721
        assert reasons == [Counters.ABORT_FORCE_QUASIIMMUT] * 2

    def test_on_compile(self):
        called = []

        class MyJitIface(JitHookInterface):
            def after_compile(self, di):
                called.append(("compile", di.greenkey[1].getint(),
                               di.greenkey[0].getint(), di.type))

            def before_compile(self, di):
                called.append(("optimize", di.greenkey[1].getint(),
                               di.greenkey[0].getint(), di.type))

            #def before_optimize(self, jitdriver, logger, looptoken, oeprations,
            #                   type, greenkey):
            #    called.append(("trace", greenkey[1].getint(),
            #                   greenkey[0].getint(), type))

        iface = MyJitIface()

        driver = JitDriver(greens=['n', 'm'], reds=['i'])

        def loop(n, m):
            i = 0
            while i < n + m:
                driver.can_enter_jit(n=n, m=m, i=i)
                driver.jit_merge_point(n=n, m=m, i=i)
                i += 1

        self.meta_interp(loop, [1, 4], policy=JitPolicy(iface))
        assert called == [#("trace", 4, 1, "loop"),
                          ("optimize", 4, 1, "loop"),
                          ("compile", 4, 1, "loop")]
        self.meta_interp(loop, [2, 4], policy=JitPolicy(iface))
        assert called == [#("trace", 4, 1, "loop"),
                          ("optimize", 4, 1, "loop"),
                          ("compile", 4, 1, "loop"),
                          #("trace", 4, 2, "loop"),
                          ("optimize", 4, 2, "loop"),
                          ("compile", 4, 2, "loop")]

    def test_on_compile_bridge(self):
        called = []

        class MyJitIface(JitHookInterface):
            def after_compile(self, di):
                called.append("compile")

            def after_compile_bridge(self, di):
                called.append("compile_bridge")

            def before_compile_bridge(self, di):
                called.append("before_compile_bridge")

        driver = JitDriver(greens=['n', 'm'], reds=['i'])

        def loop(n, m):
            i = 0
            while i < n + m:
                driver.can_enter_jit(n=n, m=m, i=i)
                driver.jit_merge_point(n=n, m=m, i=i)
                if i >= 4:
                    i += 2
                i += 1

        self.meta_interp(loop, [1, 10], policy=JitPolicy(MyJitIface()))
        assert called == ["compile", "before_compile_bridge", "compile_bridge"]

    def test_get_stats(self):
        driver = JitDriver(greens=[], reds=['i', 's'])

        def loop(i):
            s = 0
            while i > 0:
                driver.jit_merge_point(i=i, s=s)
                if i % 2:
                    s += 1
                i -= 1
                s+= 2
            return s

        def main():
            loop(30)
            assert_(jit_hooks.stats_get_counter_value(
                None, Counters.TOTAL_COMPILED_LOOPS) == 1)
            assert_(jit_hooks.stats_get_counter_value(
                None, Counters.TOTAL_COMPILED_BRIDGES) == 1)
            assert_(jit_hooks.stats_get_counter_value(
                None, Counters.TRACING) == 2)
            assert_(jit_hooks.stats_get_times_value(
                None, Counters.TRACING) >= 0)

        self.meta_interp(main, [], ProfilerClass=Profiler)

    def test_get_stats_empty(self):
        driver = JitDriver(greens=[], reds=['i'])
        def loop(i):
            while i > 0:
                driver.jit_merge_point(i=i)
                i -= 1
        def main():
            loop(30)
            assert_(jit_hooks.stats_get_counter_value(
                None, Counters.TOTAL_COMPILED_LOOPS) == 0)
            assert_(jit_hooks.stats_get_times_value(
                None, Counters.TRACING) == 0)
        self.meta_interp(main, [], ProfilerClass=EmptyProfiler)

    def test_get_jitcell_at_key(self):
        driver = JitDriver(greens=['s'], reds=['i'], name='jit')

        def loop(i, s):
            while i > s:
                driver.jit_merge_point(i=i, s=s)
                i -= 1

        def main(s):
            loop(30, s)
            assert_(jit_hooks.get_jitcell_at_key("jit", s))
            assert_(not jit_hooks.get_jitcell_at_key("jit", s + 1))
            jit_hooks.trace_next_iteration("jit", s + 1)
            loop(s + 3, s + 1)
            assert_(jit_hooks.get_jitcell_at_key("jit", s + 1))

        self.meta_interp(main, [5])
        self.check_jitcell_token_count(2)

    def test_get_jitcell_at_key_ptr(self):
        driver = JitDriver(greens=['s'], reds=['i'], name='jit')

        class Green(object):
            pass

        def loop(i, s):
            while i > 0:
                driver.jit_merge_point(i=i, s=s)
                i -= 1

        def main(s):
            g1 = Green()
            g2 = Green()
            g1_ptr = cast_instance_to_gcref(g1)
            g2_ptr = cast_instance_to_gcref(g2)
            loop(10, g1)
            assert_(jit_hooks.get_jitcell_at_key("jit", g1_ptr))
            assert_(not jit_hooks.get_jitcell_at_key("jit", g2_ptr))
            jit_hooks.trace_next_iteration("jit", g2_ptr)
            loop(2, g2)
            assert_(jit_hooks.get_jitcell_at_key("jit", g2_ptr))

        self.meta_interp(main, [5])
        self.check_jitcell_token_count(2)

    def test_dont_trace_here(self):
        driver = JitDriver(greens=['s'], reds=['i', 'k'], name='jit')

        def loop(i, s):
            k = 4
            while i > 0:
                driver.jit_merge_point(k=k, i=i, s=s)
                if s == 1:
                    loop(3, 0)
                k -= 1
                i -= 1
                if k == 0:
                    k = 4
                    driver.can_enter_jit(k=k, i=i, s=s)

        def main(s, check):
            if check:
                jit_hooks.dont_trace_here("jit", 0)
            loop(30, s)

        self.meta_interp(main, [1, 0], inline=True)
        self.check_resops(call_assembler_n=0)
        self.meta_interp(main, [1, 1], inline=True)
        self.check_resops(call_assembler_n=8)

    def test_trace_next_iteration_hash(self):
        driver = JitDriver(greens=['s'], reds=['i'], name="name")
        class Hashes(object):
            check = False

            def __init__(self):
                self.l = []
                self.t = []

        hashes = Hashes()

        class Hooks(JitHookInterface):
            def before_compile(self, debug_info):
                pass

            def after_compile(self, debug_info):
                for op in debug_info.operations:
                    if op.is_guard():
                        hashes.l.append(op.getdescr().get_jitcounter_hash())

            def before_compile_bridge(self, debug_info):
                pass

            def after_compile_bridge(self, debug_info):
                hashes.t.append(debug_info.fail_descr.get_jitcounter_hash())

        hooks = Hooks()

        @dont_look_inside
        def foo():
            if hashes.l:
                for item in hashes.l:
                    jit_hooks.trace_next_iteration_hash("name", item)

        def loop(i, s):
            while i > 0:
                driver.jit_merge_point(s=s, i=i)
                foo()
                if i == 3:
                    i -= 1
                i -= 1

        def main(s, check):
            hashes.check = check
            loop(10, s)

        self.meta_interp(main, [1, 0], policy=JitPolicy(hooks))
        assert len(hashes.l) == 4
        assert len(hashes.t) == 0
        self.meta_interp(main, [1, 1], policy=JitPolicy(hooks))
        assert len(hashes.t) == 1


    def test_are_hooks_enabled(self):
        reasons = []

        class MyJitIface(JitHookInterface):
            def are_hooks_enabled(self):
                return False

            def on_abort(self, reason, jitdriver, greenkey, greenkey_repr, logops, ops):
                reasons.append(reason)

        iface = MyJitIface()

        myjitdriver = JitDriver(greens=['foo'], reds=['x', 'total'],
                                get_printable_location=lambda *args: 'blah')

        class Foo:
            _immutable_fields_ = ['a?']

            def __init__(self, a):
                self.a = a

        def f(a, x):
            foo = Foo(a)
            total = 0
            while x > 0:
                myjitdriver.jit_merge_point(foo=foo, x=x, total=total)
                total += foo.a
                foo.a += 1
                x -= 1
            return total
        #
        assert f(100, 7) == 721
        res = self.meta_interp(f, [100, 7], policy=JitPolicy(iface))
        assert res == 721
        assert reasons == []


class LLJitHookInterfaceTests(JitHookInterfaceTests):
    # use this for any backend, instead of the super class

    def test_ll_get_stats(self):
        driver = JitDriver(greens=[], reds=['i', 's'])

        def loop(i):
            s = 0
            while i > 0:
                driver.jit_merge_point(i=i, s=s)
                if i % 2:
                    s += 1
                i -= 1
                s += 2
            return s

        def main(b):
            jit_hooks.stats_set_debug(None, b)
            loop(30)
            l = jit_hooks.stats_get_loop_run_times(None)
            if b:
                assert_(len(l) == 4)
                # completely specific test that would fail each time
                # we change anything major. for now it's 4
                # (loop, bridge, 2 entry points)
                assert_(l[0].type == 'e')
                assert_(l[0].number == 0)
                assert_(l[0].counter == 4)
                assert_(l[1].type == 'l')
                assert_(l[1].counter == 4)
                assert_(l[2].type == 'l')
                assert_(l[2].counter == 23)
                assert_(l[3].type == 'b')
                assert_(l[3].number == 4)
                assert_(l[3].counter == 11)
            else:
                assert_(len(l) == 0)
        self.meta_interp(main, [True], ProfilerClass=Profiler)
        # this so far does not work because of the way setup_once is done,
        # but fine, it's only about untranslated version anyway
        #self.meta_interp(main, [False], ProfilerClass=Profiler)
<<<<<<< HEAD

=======
>>>>>>> 6ac8888d

class TestJitHookInterface(JitHookInterfaceTests, LLJitMixin):
    pass<|MERGE_RESOLUTION|>--- conflicted
+++ resolved
@@ -359,10 +359,7 @@
         # this so far does not work because of the way setup_once is done,
         # but fine, it's only about untranslated version anyway
         #self.meta_interp(main, [False], ProfilerClass=Profiler)
-<<<<<<< HEAD
-
-=======
->>>>>>> 6ac8888d
+
 
 class TestJitHookInterface(JitHookInterfaceTests, LLJitMixin):
     pass