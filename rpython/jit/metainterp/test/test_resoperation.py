import py
import re
from rpython.jit.metainterp import resoperation as rop
from rpython.jit.metainterp.history import AbstractDescr, AbstractFailDescr
from rpython.jit.metainterp.history import ConstInt
from rpython.jit.backend.llsupport.symbolic import (WORD as INT_WORD,
        SIZEOF_FLOAT as FLOAT_WORD)
from rpython.jit.backend.llsupport.descr import ArrayDescr

def test_arity_mixins():
    cases = [
        (0, rop.NullaryOp),
        (1, rop.UnaryOp),
        (2, rop.BinaryOp),
        (3, rop.TernaryOp),
        (9, rop.N_aryOp)
        ]

    def test_case(n, cls):
        obj = cls()
        obj.initarglist(range(n))
        assert obj.getarglist() == range(n)
        for i in range(n):
            obj.setarg(i, i*2)
        assert obj.numargs() == n
        for i in range(n):
            assert obj.getarg(i) == i*2
        py.test.raises(IndexError, obj.getarg, n+1)
        py.test.raises(IndexError, obj.setarg, n+1, 0)

    for n, cls in cases:
        test_case(n, cls)

def test_concrete_classes():
    cls = rop.opclasses[rop.rop.INT_ADD]
    assert issubclass(cls, rop.PlainResOp)
    assert issubclass(cls, rop.BinaryOp)
    assert cls.getopnum.im_func(cls) == rop.rop.INT_ADD

    cls = rop.opclasses[rop.rop.CALL_N]
    assert issubclass(cls, rop.ResOpWithDescr)
    assert issubclass(cls, rop.N_aryOp)
    assert cls.getopnum.im_func(cls) == rop.rop.CALL_N

    cls = rop.opclasses[rop.rop.GUARD_TRUE]
    assert issubclass(cls, rop.GuardResOp)
    assert issubclass(cls, rop.UnaryOp)
    assert cls.getopnum.im_func(cls) == rop.rop.GUARD_TRUE

def test_mixins_in_common_base():
    INT_ADD = rop.opclasses[rop.rop.INT_ADD]
    assert len(INT_ADD.__bases__) == 1
    BinaryPlainResOp = INT_ADD.__bases__[0]
    assert BinaryPlainResOp.__name__ == 'BinaryPlainResOp'
    assert BinaryPlainResOp.__bases__ == (rop.BinaryOp, rop.IntOp, rop.PlainResOp)
    INT_SUB = rop.opclasses[rop.rop.INT_SUB]
    assert INT_SUB.__bases__[0] is BinaryPlainResOp

def test_instantiate():
    a = ConstInt(1)
    b = ConstInt(2)
    op = rop.ResOperation(rop.rop.INT_ADD, [a, b])
    assert op.getarglist() == [a, b]
    #assert re.match(".*= int_add(a, b)", repr(op))

    mydescr = AbstractDescr()
    op = rop.ResOperation(rop.rop.CALL_I, [a, b], descr=mydescr)
    assert op.getarglist() == [a, b]
    assert op.getdescr() is mydescr
    #assert re.match(".* = call\(a, b, descr=<.+>\)$", repr(op))

    mydescr = AbstractFailDescr()
    op = rop.ResOperation(rop.rop.GUARD_NO_EXCEPTION, [], descr=mydescr)
    #assert re.match("guard_no_exception\(descr=<.+>\)$", repr(op))

<<<<<<< HEAD
def test_is_malloc():
    mydescr = AbstractDescr()
    assert rop.ResOperation(rop.rop.NEW, [], 'b').is_malloc()
    call = rop.ResOperation(rop.rop.CALL, ['a', 'b'], 'c', descr=mydescr)
    assert not call.is_malloc()
    assert not rop.ResOperation(rop.rop.INT_ADD, ['a', 'b'], 'c').is_malloc()
=======
def test_can_malloc():
    a = ConstInt(1)
    b = ConstInt(2)
    mydescr = AbstractDescr()
    assert rop.ResOperation(rop.rop.NEW, []).can_malloc()
    call = rop.ResOperation(rop.rop.CALL_N, [a, b], descr=mydescr)
    assert call.can_malloc()
    assert not rop.ResOperation(rop.rop.INT_ADD, [a, b]).can_malloc()
>>>>>>> 2d490beb

def test_get_deep_immutable_oplist():
    a = ConstInt(1)
    b = ConstInt(2)
    ops = [rop.ResOperation(rop.rop.INT_ADD, [a, b])]
    newops = rop.get_deep_immutable_oplist(ops)
    py.test.raises(TypeError, "newops.append('foobar')")
    py.test.raises(TypeError, "newops[0] = 'foobar'")
    py.test.raises(AssertionError, "newops[0].setarg(0, 'd')")
    py.test.raises(AssertionError, "newops[0].setdescr('foobar')")

VARI = rop.InputArgInt()
VARF = rop.InputArgFloat()
@py.test.mark.parametrize('opnum,args,kwargs', 
    [ (rop.rop.INT_SIGNEXT, [VARI, ConstInt(2)], {'from': INT_WORD, 'to': 2, 'cast_to': ('i', 2) }),
      (rop.rop.CAST_FLOAT_TO_INT, [VARF], {'from': 8, 'to': 4}),
      (rop.rop.CAST_SINGLEFLOAT_TO_FLOAT, [VARI], {'from': 4, 'to': 8}),
      (rop.rop.CAST_FLOAT_TO_SINGLEFLOAT, [VARF], {'from': 8, 'to': 4}),
    ])
def test_cast_ops(opnum, args, kwargs):
    op = rop.ResOperation(opnum, args)
    assert op.is_typecast()
    assert op.cast_from_bytesize() == kwargs['from']
    assert op.cast_to_bytesize() == kwargs['to']
    if 'cast_to' in kwargs:
        assert op.cast_to() == kwargs['cast_to']

def test_unpack_1():
    op = rop.ResOperation(rop.rop.VEC_UNPACK_I,
            [rop.InputArgVector(), ConstInt(0), ConstInt(1)])
    assert (op.type, op.datatype, op.bytesize, op.is_vector()) == \
           ('i', 'i', INT_WORD, False)
    op = rop.ResOperation(rop.rop.VEC_UNPACK_I,
            [rop.InputArgVector(), ConstInt(0), ConstInt(2)])
    assert (op.type, op.datatype, op.bytesize, op.is_vector()) == \
           ('i', 'i', INT_WORD, True)

def test_load_singlefloat():
    descr = ArrayDescr(8,4, None, 'S', concrete_type='f')
    op = rop.ResOperation(rop.rop.VEC_RAW_LOAD_I,
                          [rop.InputArgInt(), ConstInt(0)],
                          descr=descr)
    assert (op.type, op.datatype, op.bytesize, op.is_vector()) == ('i', 'i', 4, True)

def test_vec_store():
    descr = ArrayDescr(0,8, None, 'F', concrete_type='f')
    vec = rop.InputArgVector()
    op = rop.ResOperation(rop.rop.VEC_RAW_STORE,
                          [rop.InputArgRef(), ConstInt(0), vec],
                          descr=descr)
    assert (op.type, op.datatype, op.bytesize, op.is_vector()) == ('v', 'v', 8, True)

def test_vec_guard():
    vec = rop.InputArgVector()
    vec.bytesize = 4
    vec.type = vec.datatype = 'i'
    vec.sigend = True
    op = rop.ResOperation(rop.rop.GUARD_TRUE, [vec])
    assert (op.type, op.datatype, op.bytesize, op.is_vector()) == ('v', 'i', 4, False)

def test_types():
    op = rop.ResOperation(rop.rop.INT_ADD, [ConstInt(0),ConstInt(1)])
    assert op.type == 'i'
    assert op.datatype == 'i'
    assert op.bytesize == INT_WORD
    op = rop.ResOperation(rop.rop.VEC_CAST_FLOAT_TO_SINGLEFLOAT, [op])
    assert op.type == 'i'
    assert op.datatype == 'i'
    assert op.bytesize == 4<|MERGE_RESOLUTION|>--- conflicted
+++ resolved
@@ -73,14 +73,6 @@
     op = rop.ResOperation(rop.rop.GUARD_NO_EXCEPTION, [], descr=mydescr)
     #assert re.match("guard_no_exception\(descr=<.+>\)$", repr(op))
 
-<<<<<<< HEAD
-def test_is_malloc():
-    mydescr = AbstractDescr()
-    assert rop.ResOperation(rop.rop.NEW, [], 'b').is_malloc()
-    call = rop.ResOperation(rop.rop.CALL, ['a', 'b'], 'c', descr=mydescr)
-    assert not call.is_malloc()
-    assert not rop.ResOperation(rop.rop.INT_ADD, ['a', 'b'], 'c').is_malloc()
-=======
 def test_can_malloc():
     a = ConstInt(1)
     b = ConstInt(2)
@@ -89,7 +81,6 @@
     call = rop.ResOperation(rop.rop.CALL_N, [a, b], descr=mydescr)
     assert call.can_malloc()
     assert not rop.ResOperation(rop.rop.INT_ADD, [a, b]).can_malloc()
->>>>>>> 2d490beb
 
 def test_get_deep_immutable_oplist():
     a = ConstInt(1)
