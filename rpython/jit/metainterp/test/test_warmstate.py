--- conflicted
+++ resolved
@@ -3,12 +3,8 @@
 from rpython.rtyper.annlowlevel import llhelper
 from rpython.jit.metainterp.warmstate import wrap, unwrap, specialize_value
 from rpython.jit.metainterp.warmstate import equal_whatever, hash_whatever
-<<<<<<< HEAD
-from rpython.jit.metainterp.warmstate import WarmEnterState, JitCell
+from rpython.jit.metainterp.warmstate import WarmEnterState
 from rpython.jit.metainterp.warmstate import MODE_HAVE_PROC, MODE_TRACING
-=======
-from rpython.jit.metainterp.warmstate import WarmEnterState
->>>>>>> 6e5f5918
 from rpython.jit.metainterp.history import BoxInt, BoxFloat, BoxPtr
 from rpython.jit.metainterp.history import ConstInt, ConstFloat, ConstPtr
 from rpython.jit.metainterp.counter import DeterministicJitCounter
@@ -92,25 +88,6 @@
     assert greenargs == (42, 42.5)
     assert type(greenargs[0]) is int
 
-<<<<<<< HEAD
-def test_attach_unoptimized_bridge_from_interp():
-    class FakeJitDriverSD:
-        _green_args_spec = [lltype.Signed, lltype.Float]
-        _get_jitcell_at_ptr = None
-    state = WarmEnterState(None, FakeJitDriverSD())
-    get_jitcell = state.make_jitcell_getter()
-    class FakeLoopToken(object):
-        invalidated = False
-    looptoken = FakeLoopToken()
-    state.attach_procedure_to_interp([ConstInt(5),
-                                      constfloat(2.25)],
-                                     looptoken)
-    cell1 = get_jitcell(True, 5, 2.25)
-    assert cell1.mode == MODE_HAVE_PROC
-    assert cell1.get_procedure_token() is looptoken
-
-=======
->>>>>>> 6e5f5918
 def test_make_jitdriver_callbacks_1():
     class FakeWarmRunnerDesc:
         cpu = None
@@ -210,57 +187,4 @@
     state = WarmEnterState(FakeWarmRunnerDesc(), FakeJitDriverSD())
     state.make_jitdriver_callbacks()
     res = state.can_never_inline(5, 42.5)
-<<<<<<< HEAD
-    assert res is True
-
-def test_cleanup_jitcell_dict():
-    class FakeJitDriverSD:
-        _green_args_spec = [lltype.Signed]
-    #
-    # Test creating tons of jitcells that remain at 0
-    warmstate = WarmEnterState(None, FakeJitDriverSD())
-    get_jitcell = warmstate._make_jitcell_getter_default()
-    cell1 = get_jitcell(True, -1)
-    assert len(warmstate._jitcell_dict) == 1
-    #
-    for i in range(1, 20005):
-        get_jitcell(True, i)     # should trigger a clean-up at 20001
-        assert len(warmstate._jitcell_dict) == (i % 20000) + 1
-    #
-    # Same test, with one jitcell that has a counter of BASE instead of 0
-    warmstate = WarmEnterState(None, FakeJitDriverSD())
-    get_jitcell = warmstate._make_jitcell_getter_default()
-    cell2 = get_jitcell(True, -2)
-    cell2.counter = BASE = warmstate.THRESHOLD_LIMIT // 2    # 50%
-    #
-    for i in range(0, 20005):
-        get_jitcell(True, i)
-        assert len(warmstate._jitcell_dict) == (i % 19999) + 2
-    #
-    assert cell2 in warmstate._jitcell_dict.values()
-    assert cell2.counter == int(BASE * 0.92)   # decayed once
-    #
-    # Same test, with jitcells that are compiled and freed by the memmgr
-    warmstate = WarmEnterState(None, FakeJitDriverSD())
-    get_jitcell = warmstate._make_jitcell_getter_default()
-    get_jitcell(True, -1)
-    #
-    for i in range(1, 20005):
-        cell = get_jitcell(True, i)
-        cell.mode = MODE_HAVE_PROC
-        cell.wref_procedure_token = None    # or a dead weakref, equivalently
-        assert len(warmstate._jitcell_dict) == (i % 20000) + 1
-    #
-    # Same test, with mode == MODE_TRACING (rare case, kept alive)
-    warmstate = WarmEnterState(None, FakeJitDriverSD())
-    get_jitcell = warmstate._make_jitcell_getter_default()
-    cell = get_jitcell(True, -1)
-    cell.mode = MODE_TRACING
-    #
-    for i in range(1, 20005):
-        cell = get_jitcell(True, i)
-        cell.mode = MODE_TRACING
-        assert len(warmstate._jitcell_dict) == i + 1
-=======
-    assert res is True
->>>>>>> 6e5f5918
+    assert res is True