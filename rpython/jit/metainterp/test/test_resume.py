from __future__ import with_statement
import py
import sys
from rpython.rtyper.lltypesystem import lltype, llmemory, rffi
from rpython.jit.metainterp.optimizeopt.optimizer import OptValue
from rpython.jit.metainterp.optimizeopt.virtualize import VirtualValue, VArrayValue
from rpython.jit.metainterp.optimizeopt.virtualize import VStructValue, AbstractVirtualValue
from rpython.jit.metainterp.resume import *
from rpython.jit.metainterp.history import BoxInt, BoxPtr, ConstInt
from rpython.jit.metainterp.history import ConstPtr, ConstFloat
from rpython.jit.metainterp.optimizeopt.test.test_util import LLtypeMixin
from rpython.jit.metainterp import executor
from rpython.jit.codewriter import heaptracker, longlong
from rpython.jit.metainterp.resoperation import ResOperation, InputArgInt,\
     InputArgRef, InputArgFloat
from rpython.rlib.debug import debug_start, debug_stop, debug_print,\
     have_debug_prints

class Storage:
    rd_frame_info_list = None
    rd_numb = None
    rd_consts = []
    rd_virtuals = None
    rd_pendingfields = None
    rd_count = 0


class FakeOptimizer(object):
    def __init__(self, values):
        self.values = values
        
    def getvalue(self, box):
        try:
            value = self.values[box]
        except KeyError:
            value = self.values[box] = OptValue(box)
        return value


# ____________________________________________________________

def dump_storage(storage, liveboxes):
    "For profiling only."
    debug_start("jit-resume")
    return # XXX refactor if needed
    if have_debug_prints():
        debug_print('Log storage', compute_unique_id(storage))
        frameinfo = storage.rd_frame_info_list
        while frameinfo is not None:
            try:
                jitcodename = frameinfo.jitcode.name
            except AttributeError:
                jitcodename = str(compute_unique_id(frameinfo.jitcode))
            debug_print('\tjitcode/pc', jitcodename,
                        frameinfo.pc,
                        'at', compute_unique_id(frameinfo))
            frameinfo = frameinfo.prev
        numb = storage.rd_numb
        while numb:
            debug_print('\tnumb', str([untag(numb.nums[i])
                                       for i in range(len(numb.nums))]),
                        'at', compute_unique_id(numb))
            numb = numb.prev
        for const in storage.rd_consts:
            debug_print('\tconst', const.repr_rpython())
        for box in liveboxes:
            if box is None:
                debug_print('\tbox', 'None')
            else:
                debug_print('\tbox', box.repr_rpython())
        if storage.rd_virtuals is not None:
            for virtual in storage.rd_virtuals:
                if virtual is None:
                    debug_print('\t\t', 'None')
                else:
                    virtual.debug_prints()
        if storage.rd_pendingfields:
            debug_print('\tpending setfields')
            for i in range(len(storage.rd_pendingfields)):
                lldescr = storage.rd_pendingfields[i].lldescr
                num = storage.rd_pendingfields[i].num
                fieldnum = storage.rd_pendingfields[i].fieldnum
                itemindex = storage.rd_pendingfields[i].itemindex
                debug_print("\t\t", str(lldescr), str(untag(num)), str(untag(fieldnum)), itemindex)

    debug_stop("jit-resume")


def test_tag():
    assert tag(3, 1) == rffi.r_short(3<<2|1)
    assert tag(-3, 2) == rffi.r_short(-3<<2|2)
    assert tag((1<<13)-1, 3) == rffi.r_short(((1<<15)-1)|3)
    assert tag(-1<<13, 3) == rffi.r_short((-1<<15)|3)
    py.test.raises(AssertionError, tag, 3, 5)
    py.test.raises(TagOverflow, tag, 1<<13, 0)
    py.test.raises(TagOverflow, tag, (1<<13)+1, 0)
    py.test.raises(TagOverflow, tag, (-1<<13)-1, 0)
    py.test.raises(TagOverflow, tag, (-1<<13)-5, 0)

def test_untag():
    assert untag(tag(3, 1)) == (3, 1)
    assert untag(tag(-3, 2)) == (-3, 2)
    assert untag(tag((1<<13)-1, 3)) == ((1<<13)-1, 3)
    assert untag(tag(-1<<13, 3)) == (-1<<13, 3)

def test_tagged_eq():
    assert tagged_eq(UNASSIGNED, UNASSIGNED)
    assert not tagged_eq(tag(1, TAGBOX), UNASSIGNED)

def test_tagged_list_eq():
    assert tagged_list_eq([UNASSIGNED, tag(1, TAGBOX), tag(-2, TAGVIRTUAL)],
                          [UNASSIGNED, tag(1, TAGBOX), tag(-2, TAGVIRTUAL)])
    assert not tagged_list_eq([tag(1, TAGBOX)], [tag(-2, TAGBOX)])
    assert not tagged_list_eq([tag(1, TAGBOX), tag(-2, TAGBOX)], [tag(1, TAGBOX)])

def test_vinfo():
    v1 = AbstractVirtualInfo()
    v1.set_content([1, 2, 4])
    assert v1.equals([1, 2, 4])
    assert not v1.equals([1, 2, 6])

def test_reuse_vinfo():
    class FakeVInfo(object):
        def set_content(self, fieldnums):
            self.fieldnums = fieldnums
        def equals(self, fieldnums):
            return self.fieldnums == fieldnums
    class FakeVirtualValue(AbstractVirtualValue):
        def visitor_dispatch_virtual_type(self, *args):
            return FakeVInfo()
<<<<<<< HEAD
    modifier = ResumeDataVirtualAdder(None, None)
    v1 = FakeVirtualValue(None)
=======
    modifier = ResumeDataVirtualAdder(None, None, None)
    v1 = FakeVirtualValue(None, None)
>>>>>>> 862529b5
    vinfo1 = modifier.make_virtual_info(v1, [1, 2, 4])
    vinfo2 = modifier.make_virtual_info(v1, [1, 2, 4])
    assert vinfo1 is vinfo2
    vinfo3 = modifier.make_virtual_info(v1, [1, 2, 6])
    assert vinfo3 is not vinfo2
    vinfo4 = modifier.make_virtual_info(v1, [1, 2, 6])
    assert vinfo3 is vinfo4


class MyMetaInterp:
    _already_allocated_resume_virtuals = None
    callinfocollection = None

    def __init__(self, cpu=None):
        if cpu is None:
            cpu = LLtypeMixin.cpu
        self.cpu = cpu
        self.trace = []
        self.framestack = []

    def newframe(self, jitcode):
        frame = FakeFrame(jitcode, -1)
        self.framestack.append(frame)
        return frame    

    def execute_and_record(self, opnum, descr, *argboxes):
        resvalue = executor.execute(self.cpu, None, opnum, descr, *argboxes)
        op = ResOperation(opnum, list(argboxes), descr)
        op.setvalue(resvalue)
        self.trace.append((opnum, list(argboxes), resvalue, descr))
        return op

    def execute_new_with_vtable(self, known_class):
        return self.execute_and_record(rop.NEW_WITH_VTABLE, None,
                                       known_class)

    def execute_new(self, typedescr):
        return self.execute_and_record(rop.NEW, typedescr)

    def execute_new_array(self, itemsizedescr, lengthbox):
        return self.execute_and_record(rop.NEW_ARRAY, itemsizedescr,
                                       lengthbox)

    def execute_setfield_gc(self, fielddescr, box, valuebox):
        self.execute_and_record(rop.SETFIELD_GC, fielddescr, box, valuebox)

    def execute_setarrayitem_gc(self, arraydescr, arraybox, indexbox, itembox):
        self.execute_and_record(rop.SETARRAYITEM_GC, arraydescr,
                                arraybox, indexbox, itembox)

    def execute_setinteriorfield_gc(self, descr, array, index, value):
        self.execute_and_record(rop.SETINTERIORFIELD_GC, descr,
                                array, index, value)

    def execute_raw_store(self, arraydescr, addrbox, offsetbox, valuebox):
        self.execute_and_record(rop.RAW_STORE, arraydescr,
                                addrbox, offsetbox, valuebox)

S = lltype.GcStruct('S')
gcref1 = lltype.cast_opaque_ptr(llmemory.GCREF, lltype.malloc(S))
gcref2 = lltype.cast_opaque_ptr(llmemory.GCREF, lltype.malloc(S))
gcrefnull = lltype.nullptr(llmemory.GCREF.TO)

class MyCPU:
    class ts:
        NULLREF = gcrefnull
        CONST_NULL = ConstPtr(gcrefnull)
    def __init__(self, values):
        self.values = values
    def get_int_value(self, deadframe, index):
        assert deadframe == "deadframe"
        return self.values[index]
    def get_ref_value(self, deadframe, index):
        assert deadframe == "deadframe"
        return self.values[index]
    def get_float_value(self, deadframe, index):
        assert deadframe == "deadframe"
        return self.values[index]

class MyBlackholeInterp:
    def __init__(self, ARGS):
        self.written_i = []
        self.written_r = []
        self.written_f = []
        self.ARGS = ARGS

    def get_current_position_info(self):
        class MyInfo:
            @staticmethod
            def enumerate_vars(callback_i, callback_r, callback_f, _):
                count_i = count_r = count_f = 0
                for index, ARG in enumerate(self.ARGS):
                    if ARG == lltype.Signed:
                        callback_i(index, count_i); count_i += 1
                    elif ARG == llmemory.GCREF:
                        callback_r(index, count_r); count_r += 1
                    elif ARG == longlong.FLOATSTORAGE:
                        callback_f(index, count_f); count_f += 1
                    else:
                        assert 0
        return MyInfo()

    def setarg_i(self, index, value):
        assert index == len(self.written_i)
        self.written_i.append(value)

    def setarg_r(self, index, value):
        assert index == len(self.written_r)
        self.written_r.append(value)

    def setarg_f(self, index, value):
        assert index == len(self.written_f)
        self.written_f.append(value)

def _next_section(reader, *expected):
    bh = MyBlackholeInterp(map(lltype.typeOf, expected))
    reader.consume_one_section(bh)
    expected_i = [x for x in expected if lltype.typeOf(x) == lltype.Signed]
    expected_r = [x for x in expected if lltype.typeOf(x) == llmemory.GCREF]
    expected_f = [x for x in expected if lltype.typeOf(x) ==
                                                      longlong.FLOATSTORAGE]
    assert bh.written_i == expected_i
    assert bh.written_r == expected_r
    assert bh.written_f == expected_f


def Numbering(prev, nums):
    numb = lltype.malloc(NUMBERING, len(nums))
    numb.prev = prev or lltype.nullptr(NUMBERING)
    for i in range(len(nums)):
        numb.nums[i] = nums[i]
    return numb

def test_simple_read():
    #b1, b2, b3 = [BoxInt(), InputArgRef(), BoxInt()]
    c1, c2, c3 = [ConstInt(111), ConstInt(222), ConstInt(333)]
    storage = Storage()
    storage.rd_consts = [c1, c2, c3]
    numb = Numbering(None, [tag(0, TAGBOX), tag(1, TAGBOX), tag(2, TAGBOX)])
    numb = Numbering(numb, [tag(1, TAGCONST), tag(2, TAGCONST)])
    numb = Numbering(numb, [tag(0, TAGBOX),
                            tag(0, TAGCONST),
                            NULLREF,
                            tag(0, TAGBOX),
                            tag(1, TAGBOX)])
    storage.rd_numb = numb
    storage.rd_count = 3
    #
    cpu = MyCPU([42, gcref1, -66])
    metainterp = MyMetaInterp(cpu)
    reader = ResumeDataDirectReader(metainterp, storage, "deadframe")
    _next_section(reader, 42, 111, gcrefnull, 42, gcref1)
    _next_section(reader, 222, 333)
    _next_section(reader, 42, gcref1, -66)
    #
    reader = ResumeDataBoxReader(storage, "deadframe", metainterp)
    bi, br, bf = [None]*3, [None]*2, [None]*0
    info = MyBlackholeInterp([lltype.Signed, lltype.Signed,
                              llmemory.GCREF, lltype.Signed,
                              llmemory.GCREF]).get_current_position_info()
    reader.consume_boxes(info, bi, br, bf)
    b1s = reader.liveboxes[0]
    b2s = reader.liveboxes[1]
    assert_same(bi, [b1s, ConstInt(111), b1s])
    assert_same(br, [ConstPtr(gcrefnull), b2s])
    bi, br, bf = [None]*2, [None]*0, [None]*0
    info = MyBlackholeInterp([lltype.Signed,
                              lltype.Signed]).get_current_position_info()
    reader.consume_boxes(info, bi, br, bf)
    assert_same(bi, [ConstInt(222), ConstInt(333)])
    bi, br, bf = [None]*2, [None]*1, [None]*0
    info = MyBlackholeInterp([lltype.Signed, llmemory.GCREF,
                              lltype.Signed]).get_current_position_info()
    reader.consume_boxes(info, bi, br, bf)
    b3s = reader.liveboxes[2]
    assert_same(bi, [b1s, b3s])
    assert_same(br, [b2s])
    #

def assert_same(list1, list2):
    assert len(list1) == len(list2)
    for b1, b2 in zip(list1, list2):
        assert b1.same_box(b2)

def test_simple_read_tagged_ints():
    storage = Storage()
    storage.rd_consts = []
    numb = Numbering(None, [tag(100, TAGINT)])
    storage.rd_numb = numb
    #
    cpu = MyCPU([])
    reader = ResumeDataDirectReader(MyMetaInterp(cpu), storage, "deadframe")
    _next_section(reader, 100)


def test_prepare_virtuals():
    class FakeVinfo(object):
        kind = REF
        def allocate(self, decoder, index):
            s = "allocated"
            decoder.virtuals_cache.set_ptr(index, s)
            return s
    class FakeStorage(object):
        rd_virtuals = [FakeVinfo(), None]
        rd_numb = []
        rd_consts = []
        rd_pendingfields = None
        rd_count = 0
    class FakeMetainterp(object):
        _already_allocated_resume_virtuals = None
        cpu = None
    reader = ResumeDataDirectReader(MyMetaInterp(None), FakeStorage(),
                                    "deadframe")
    cache = reader.force_all_virtuals()
    assert cache.virtuals_ptr_cache == ["allocated", reader.virtual_ptr_default]

# ____________________________________________________________

class FakeResumeDataReader(AbstractResumeDataReader):
    VirtualCache = get_VirtualCache_class('Fake')
    
    def allocate_with_vtable(self, known_class):
        return FakeBuiltObject(vtable=known_class)
    def allocate_struct(self, typedescr):
        return FakeBuiltObject(typedescr=typedescr)
    def allocate_array(self, length, arraydescr, clear):
        assert not clear     # the only test uses VArrayInfoNotClear
        return FakeBuiltObject(arraydescr=arraydescr, items=[None]*length)
    def setfield(self, struct, fieldnum, descr):
        setattr(struct, descr, fieldnum)
    def setarrayitem_int(self, array, i, fieldnum, arraydescr):
        assert 0 <= i < len(array.items)
        assert arraydescr is array.arraydescr
        array.items[i] = fieldnum
    def allocate_string(self, length):
        return FakeBuiltObject(string=[None]*length)
    def string_setitem(self, string, i, fieldnum):
        value, tag = untag(fieldnum)
        assert tag == TAGINT
        assert 0 <= i < len(string.string)
        string.string[i] = value
    def concat_strings(self, left, right):
        return FakeBuiltObject(strconcat=[left, right])
    def slice_string(self, str, start, length):
        return FakeBuiltObject(strslice=[str, start, length])
    def allocate_unicode(self, length):
        return FakeBuiltObject(unistring=[None]*length)
    def unicode_setitem(self, unistring, i, fieldnum):
        value, tag = untag(fieldnum)
        assert tag == TAGINT
        assert 0 <= i < len(unistring.unistring)
        unistring.unistring[i] = value
    def concat_unicodes(self, left, right):
        return FakeBuiltObject(uniconcat=[left, right])
    def slice_unicode(self, str, start, length):
        return FakeBuiltObject(unislice=[str, start, length])

class FakeBuiltObject(object):
    def __init__(self, **kwds):
        self.__dict__ = kwds
    def __eq__(self, other):
        return (self.__class__ == other.__class__ and
                self.__dict__ == other.__dict__)
    def __repr__(self):
        return 'FakeBuiltObject(%s)' % (
            ', '.join(['%s=%r' % item for item in self.__dict__.items()]))

class FakeArrayDescr(object):
    def is_array_of_pointers(self): return False
    def is_array_of_floats(self): return False

def test_virtualinfo():
    info = VirtualInfo(123, ["fielddescr1"])
    info.fieldnums = [tag(456, TAGINT)]
    reader = FakeResumeDataReader()
    reader._prepare_virtuals([info])
    cache = reader.force_all_virtuals()
    assert cache.virtuals_ptr_cache == [
        FakeBuiltObject(vtable=123, fielddescr1=tag(456, TAGINT))]

def test_vstructinfo():
    info = VStructInfo(124, ["fielddescr1"])
    info.fieldnums = [tag(456, TAGINT)]
    reader = FakeResumeDataReader()
    reader._prepare_virtuals([info])
    cache = reader.force_all_virtuals()
    assert cache.virtuals_ptr_cache == [
        FakeBuiltObject(typedescr=124, fielddescr1=tag(456, TAGINT))]

def test_varrayinfo():
    arraydescr = FakeArrayDescr()
    info = VArrayInfoNotClear(arraydescr)
    info.fieldnums = [tag(456, TAGINT)]
    reader = FakeResumeDataReader()
    reader._prepare_virtuals([info])
    assert reader.force_all_virtuals().virtuals_ptr_cache == [
        FakeBuiltObject(arraydescr=arraydescr, items=[tag(456, TAGINT)])]

def test_vstrplaininfo():
    info = VStrPlainInfo()
    info.fieldnums = [tag(60, TAGINT)]
    reader = FakeResumeDataReader()
    reader._prepare_virtuals([info])
    assert reader.force_all_virtuals().virtuals_ptr_cache == [
        FakeBuiltObject(string=[60])]

def test_vstrconcatinfo():
    info = VStrConcatInfo()
    info.fieldnums = [tag(10, TAGBOX), tag(20, TAGBOX)]
    reader = FakeResumeDataReader()
    reader._prepare_virtuals([info])
    assert reader.force_all_virtuals().virtuals_ptr_cache == [
        FakeBuiltObject(strconcat=info.fieldnums)]

def test_vstrsliceinfo():
    info = VStrSliceInfo()
    info.fieldnums = [tag(10, TAGBOX), tag(20, TAGBOX), tag(30, TAGBOX)]
    reader = FakeResumeDataReader()
    reader._prepare_virtuals([info])
    assert reader.force_all_virtuals().virtuals_ptr_cache == [
        FakeBuiltObject(strslice=info.fieldnums)]

def test_vuniplaininfo():
    info = VUniPlainInfo()
    info.fieldnums = [tag(60, TAGINT)]
    reader = FakeResumeDataReader()
    reader._prepare_virtuals([info])
    assert reader.force_all_virtuals().virtuals_ptr_cache == [
        FakeBuiltObject(unistring=[60])]

def test_vuniconcatinfo():
    info = VUniConcatInfo()
    info.fieldnums = [tag(10, TAGBOX), tag(20, TAGBOX)]
    reader = FakeResumeDataReader()
    reader._prepare_virtuals([info])
    assert reader.force_all_virtuals().virtuals_ptr_cache == [
        FakeBuiltObject(uniconcat=info.fieldnums)]

def test_vunisliceinfo():
    info = VUniSliceInfo()
    info.fieldnums = [tag(10, TAGBOX), tag(20, TAGBOX), tag(30, TAGBOX)]
    reader = FakeResumeDataReader()
    reader._prepare_virtuals([info])
    assert reader.force_all_virtuals().virtuals_ptr_cache == [
        FakeBuiltObject(unislice=info.fieldnums)]

# ____________________________________________________________



class FakeFrame(object):
    parent_resumedata_snapshot = None
    parent_resumedata_frame_info_list = None

    def __init__(self, code, pc, *boxes):
        self.jitcode = code
        self.pc = pc
        self._env = list(boxes)

    def get_list_of_active_boxes(self, flag):
        return self._env

    def setup_resume_at_op(self, pc, exception_target, env):
        self.__init__(self.jitcode, pc, exception_target, *env)
    
    def __eq__(self, other):
        return self.__dict__ == other.__dict__
    def __ne__(self, other):
        return self.__dict__ != other.__dict__
    def __repr__(self):
        return "<FF %s %s %s>" % (self.jitcode, self.pc, self._env)

def test_Snapshot_create():
    l = ['b0', 'b1']
    snap = Snapshot(None, l)
    assert snap.prev is None
    assert snap.boxes is l

    l1 = ['b3']
    snap1 = Snapshot(snap, l1)
    assert snap1.prev is snap
    assert snap1.boxes is l1

def test_FrameInfo_create():
    jitcode = "JITCODE"
    fi = FrameInfo(None, jitcode, 1)
    assert fi.prev is None
    assert fi.jitcode is jitcode
    assert fi.pc == 1

    jitcode1 = "JITCODE1"
    fi1 = FrameInfo(fi, jitcode1, 3)
    assert fi1.prev is fi
    assert fi1.jitcode is jitcode1
    assert fi1.pc == 3

def test_Numbering_create():
    l = [rffi.r_short(1), rffi.r_short(2)]
    numb = Numbering(None, l)
    assert not numb.prev
    assert list(numb.nums) == l

    l1 = [rffi.r_short(3)]
    numb1 = Numbering(numb, l1)
    assert numb1.prev == numb
    assert list(numb1.nums) == l1

def test_capture_resumedata():
    b1, b2, b3 = [InputArgInt(), InputArgRef(), InputArgInt()]
    c1, c2, c3 = [ConstInt(1), ConstInt(2), ConstInt(3)]
    fs = [FakeFrame("code0", 0, b1, c1, b2)]

    storage = Storage()
    capture_resumedata(fs, None, [], storage)

    assert fs[0].parent_resumedata_snapshot is None
    assert fs[0].parent_resumedata_frame_info_list is None

    assert storage.rd_frame_info_list.prev is None
    assert storage.rd_frame_info_list.jitcode == 'code0'
    assert storage.rd_snapshot.boxes == []    # for virtualrefs
    snapshot = storage.rd_snapshot.prev
    assert snapshot.prev is None
    assert snapshot.boxes == fs[0]._env

    storage = Storage()
    fs = [FakeFrame("code0", 0, b1, c1, b2),
          FakeFrame("code1", 3, b3, c2, b1),
          FakeFrame("code2", 9, c3, b2)]
    capture_resumedata(fs, None, [], storage)

    frame_info_list = storage.rd_frame_info_list
    assert frame_info_list.prev is fs[2].parent_resumedata_frame_info_list
    assert frame_info_list.jitcode == 'code2'
    assert frame_info_list.pc == 9

    assert storage.rd_snapshot.boxes == []    # for virtualrefs
    snapshot = storage.rd_snapshot.prev
    assert snapshot.prev is fs[2].parent_resumedata_snapshot
    assert snapshot.boxes == fs[2]._env

    frame_info_list = frame_info_list.prev
    assert frame_info_list.prev is fs[1].parent_resumedata_frame_info_list
    assert frame_info_list.jitcode == 'code1'
    snapshot = snapshot.prev
    assert snapshot.prev is fs[1].parent_resumedata_snapshot
    assert snapshot.boxes == fs[1]._env

    frame_info_list = frame_info_list.prev
    assert frame_info_list.prev is None
    assert frame_info_list.jitcode == 'code0'
    snapshot = snapshot.prev
    assert snapshot.prev is None
    assert snapshot.boxes == fs[0]._env

    fs[2]._env = [b3, b2]
    fs[2].pc = 15
    vbs = [b1, b2]
    vrs = [b3]
    capture_resumedata(fs, vbs, vrs, storage)

    frame_info_list = storage.rd_frame_info_list
    assert frame_info_list.prev is fs[2].parent_resumedata_frame_info_list
    assert frame_info_list.jitcode == 'code2'
    assert frame_info_list.pc == 15

    snapshot = storage.rd_snapshot
    assert snapshot.boxes == vrs + vbs      # in the same list

    snapshot = snapshot.prev
    assert snapshot.prev is fs[2].parent_resumedata_snapshot
    assert snapshot.boxes == fs[2]._env

class FakeMetaInterpStaticData:
    cpu = LLtypeMixin.cpu

    class options:
        failargs_limit = 100

def test_rebuild_from_resumedata():
    py.test.skip("XXX rewrite")
    b1, b2, b3 = [BoxInt(), InputArgRef(), BoxInt()]
    c1, c2, c3 = [ConstInt(1), ConstInt(2), ConstInt(3)]    
    storage = Storage()
    fs = [FakeFrame("code0", 0, b1, c1, b2),
          FakeFrame("code1", 3, b3, c2, b1),
          FakeFrame("code2", 9, c3, b2)]
    capture_resumedata(fs, None, [], storage)
    memo = ResumeDataLoopMemo(FakeMetaInterpStaticData())
    modifier = ResumeDataVirtualAdder(storage, storage, memo)
    liveboxes = modifier.finish(FakeOptimizer({}))
    metainterp = MyMetaInterp()

    b1t, b2t, b3t = [BoxInt(), InputArgRef(), BoxInt()]
    newboxes = _resume_remap(liveboxes, [b1, b2, b3], b1t, b2t, b3t)

    result = rebuild_from_resumedata(metainterp, storage, False)
    assert result == (None, [])
    fs2 = [FakeFrame("code0", 0, b1t, c1, b2t),
           FakeFrame("code1", 3, b3t, c2, b1t),
           FakeFrame("code2", 9, c3, b2t)]
    assert metainterp.framestack == fs2

def test_rebuild_from_resumedata_with_virtualizable():
    py.test.skip("XXX rewrite")
    b1, b2, b3, b4 = [BoxInt(), InputArgRef(), BoxInt(), InputArgRef()]
    c1, c2, c3 = [ConstInt(1), ConstInt(2), ConstInt(3)]    
    storage = Storage()
    fs = [FakeFrame("code0", 0, b1, c1, b2),
          FakeFrame("code1", 3, b3, c2, b1),
          FakeFrame("code2", 9, c3, b2)]
    capture_resumedata(fs, [b4], [], storage)
    memo = ResumeDataLoopMemo(FakeMetaInterpStaticData())
    modifier = ResumeDataVirtualAdder(storage, memo)
    liveboxes = modifier.finish(FakeOptimizer({}))
    metainterp = MyMetaInterp()

    b1t, b2t, b3t, b4t = [BoxInt(), InputArgRef(), BoxInt(), InputArgRef()]
    newboxes = _resume_remap(liveboxes, [b1, b2, b3, b4], b1t, b2t, b3t, b4t)

    result = rebuild_from_resumedata(metainterp, newboxes, storage,
                                     True)
    assert result == ([b4t], [])
    fs2 = [FakeFrame("code0", 0, b1t, c1, b2t),
           FakeFrame("code1", 3, b3t, c2, b1t),
           FakeFrame("code2", 9, c3, b2t)]
    assert metainterp.framestack == fs2

def test_rebuild_from_resumedata_two_guards():
    py.test.skip("XXX rewrite")
    b1, b2, b3, b4 = [BoxInt(), InputArgRef(), BoxInt(), BoxInt()]
    c1, c2, c3 = [ConstInt(1), ConstInt(2), ConstInt(3)]    
    storage = Storage()
    fs = [FakeFrame("code0", 0, b1, c1, b2),
          FakeFrame("code1", 3, b3, c2, b1),
          FakeFrame("code2", 9, c3, b2)]
    capture_resumedata(fs, None, [], storage)
    storage2 = Storage()
    fs = fs[:-1] + [FakeFrame("code2", 10, c3, b2, b4)]
    capture_resumedata(fs, None, [], storage2)
    
    memo = ResumeDataLoopMemo(FakeMetaInterpStaticData())
    modifier = ResumeDataVirtualAdder(storage, memo)
    liveboxes = modifier.finish(FakeOptimizer({}))

    modifier = ResumeDataVirtualAdder(storage2, memo)
    liveboxes2 = modifier.finish(FakeOptimizer({}))

    metainterp = MyMetaInterp()

    b1t, b2t, b3t, b4t = [BoxInt(), InputArgRef(), BoxInt(), BoxInt()]
    newboxes = _resume_remap(liveboxes, [b1, b2, b3], b1t, b2t, b3t)

    result = rebuild_from_resumedata(metainterp, newboxes, storage,
                                     False)
    assert result == (None, [])
    fs2 = [FakeFrame("code0", 0, b1t, c1, b2t),
           FakeFrame("code1", 3, b3t, c2, b1t),
           FakeFrame("code2", 9, c3, b2t)]
    assert metainterp.framestack == fs2

    newboxes = _resume_remap(liveboxes2, [b1, b2, b3, b4], b1t, b2t, b3t, b4t)

    metainterp.framestack = []
    result = rebuild_from_resumedata(metainterp, newboxes, storage2,
                                     False)
    assert result == (None, [])
    fs2 = fs2[:-1] + [FakeFrame("code2", 10, c3, b2t, b4t)]
    assert metainterp.framestack == fs2


class FakeOptimizer_VirtualValue(object):
    class optimizer:
        class cpu:
            pass
fakeoptimizer = FakeOptimizer_VirtualValue()

def ConstAddr(addr, cpu):   # compatibility
    return ConstInt(heaptracker.adr2int(addr))

def virtual_value(keybox, value, next):
    vv = VirtualValue(fakeoptimizer, ConstAddr(LLtypeMixin.node_vtable_adr,
                                     LLtypeMixin.cpu), keybox)
    if not isinstance(next, OptValue):
        next = OptValue(next)
    vv.setfield(LLtypeMixin.valuedescr, OptValue(value))
    vv.setfield(LLtypeMixin.nextdescr, next)
    return vv

def test_rebuild_from_resumedata_two_guards_w_virtuals():
    py.test.skip("XXX rewrite")
    
    b1, b2, b3, b4, b5 = [BoxInt(), InputArgRef(), BoxInt(), BoxInt(), BoxInt()]
    c1, c2, c3, c4 = [ConstInt(1), ConstInt(2), ConstInt(3),
                      LLtypeMixin.nodebox.constbox()]
    storage = Storage()
    fs = [FakeFrame("code0", 0, b1, c1, b2),
          FakeFrame("code1", 3, b3, c2, b1),
          FakeFrame("code2", 9, c3, b2)]
    capture_resumedata(fs, None, [], storage)
    storage2 = Storage()
    fs = fs[:-1] + [FakeFrame("code2", 10, c3, b2, b4)]
    capture_resumedata(fs, None, [], storage2)
    
    memo = ResumeDataLoopMemo(FakeMetaInterpStaticData())
    values = {b2: virtual_value(b2, b5, c4)}
    modifier = ResumeDataVirtualAdder(storage, memo)
    liveboxes = modifier.finish(FakeOptimizer(values))
    assert len(storage.rd_virtuals) == 1
    assert storage.rd_virtuals[0].fieldnums == [tag(-1, TAGBOX),
                                                tag(0, TAGCONST)]

    b6 = InputArgRef()
    v6 = virtual_value(b6, c2, None)
    v6.setfield(LLtypeMixin.nextdescr, v6)    
    values = {b2: virtual_value(b2, b4, v6), b6: v6}
    memo.clear_box_virtual_numbers()
    modifier = ResumeDataVirtualAdder(storage2, memo)
    liveboxes2 = modifier.finish(FakeOptimizer(values))
    assert len(storage2.rd_virtuals) == 2    
    assert storage2.rd_virtuals[0].fieldnums == [tag(len(liveboxes2)-1, TAGBOX),
                                                 tag(-1, TAGVIRTUAL)]
    assert storage2.rd_virtuals[1].fieldnums == [tag(2, TAGINT),
                                                 tag(-1, TAGVIRTUAL)]

    # now on to resuming
    metainterp = MyMetaInterp()

    b1t, b3t, b4t, b5t = [BoxInt(), BoxInt(), BoxInt(), BoxInt()]
    newboxes = _resume_remap(liveboxes, [b1, b3, b5], b1t, b3t, b5t)

    result = rebuild_from_resumedata(metainterp, newboxes, storage,
                                     False)

    b2t = metainterp.resboxes[0]
    fs2 = [FakeFrame("code0", 0, b1t, c1, b2t),
           FakeFrame("code1", 3, b3t, c2, b1t),
           FakeFrame("code2", 9, c3, b2t)]
    assert metainterp.framestack == fs2

    newboxes = _resume_remap(liveboxes2, [b1, b3, b4], b1t, b3t, b4t)

    metainterp = MyMetaInterp()
    result = rebuild_from_resumedata(metainterp, newboxes, storage2,
                                     False)
    b2t = metainterp.resboxes[0]
    assert len(metainterp.resboxes) == 2
    fs2 = [FakeFrame("code0", 0, b1t, c1, b2t),
           FakeFrame("code1", 3, b3t, c2, b1t),
           FakeFrame("code2", 10, c3, b2t, b4t)]
    assert metainterp.framestack == fs2    

def test_rebuild_from_resumedata_two_guards_w_shared_virtuals():
    py.test.skip("XXX rewrite")
    b1, b2, b3, b4, b5, b6 = [InputArgRef(), InputArgRef(), BoxInt(), InputArgRef(), BoxInt(), BoxInt()]
    c1, c2, c3, c4 = [ConstInt(1), ConstInt(2), ConstInt(3),
                      LLtypeMixin.nodebox.constbox()]
    storage = Storage()
    fs = [FakeFrame("code0", 0, c1, b2, b3)]
    capture_resumedata(fs, None, [], storage)
    
    memo = ResumeDataLoopMemo(FakeMetaInterpStaticData())
    values = {b2: virtual_value(b2, b5, c4)}
    modifier = ResumeDataVirtualAdder(storage, memo)
    liveboxes = modifier.finish(FakeOptimizer(values))
    assert len(storage.rd_virtuals) == 1
    assert storage.rd_virtuals[0].fieldnums == [tag(-1, TAGBOX),
                                                tag(0, TAGCONST)]

    storage2 = Storage()
    fs = [FakeFrame("code0", 0, b1, b4, b2)]
    capture_resumedata(fs, None, [], storage2)
    values[b4] = virtual_value(b4, b6, c4)
    modifier = ResumeDataVirtualAdder(storage2, memo)
    liveboxes = modifier.finish(FakeOptimizer(values))
    assert len(storage2.rd_virtuals) == 2
    assert storage2.rd_virtuals[1].fieldnums == storage.rd_virtuals[0].fieldnums
    assert storage2.rd_virtuals[1] is storage.rd_virtuals[0]
    

def test_resumedata_top_recursive_virtuals():
    py.test.skip("XXX rewrite")
    b1, b2, b3 = [InputArgRef(), InputArgRef(), BoxInt()]
    storage = Storage()
    fs = [FakeFrame("code0", 0, b1, b2)]
    capture_resumedata(fs, None, [], storage)
    
    memo = ResumeDataLoopMemo(FakeMetaInterpStaticData())
    v1 = virtual_value(b1, b3, None)
    v2 = virtual_value(b2, b3, v1)
    v1.setfield(LLtypeMixin.nextdescr, v2)
    values = {b1: v1, b2: v2}
    modifier = ResumeDataVirtualAdder(storage, memo)
    liveboxes = modifier.finish(FakeOptimizer(values))
    assert liveboxes == [b3]
    assert len(storage.rd_virtuals) == 2
    assert storage.rd_virtuals[0].fieldnums == [tag(-1, TAGBOX),
                                                tag(1, TAGVIRTUAL)]
    assert storage.rd_virtuals[1].fieldnums == [tag(-1, TAGBOX),
                                                tag(0, TAGVIRTUAL)]    


# ____________________________________________________________


def test_ResumeDataLoopMemo_ints():
    memo = ResumeDataLoopMemo(FakeMetaInterpStaticData())
    tagged = memo.getconst(ConstInt(44))
    assert untag(tagged) == (44, TAGINT)
    tagged = memo.getconst(ConstInt(-3))
    assert untag(tagged) == (-3, TAGINT)
    const = ConstInt(50000)
    tagged = memo.getconst(const)
    index, tagbits = untag(tagged)
    assert tagbits == TAGCONST
    assert memo.consts[index] is const
    tagged = memo.getconst(ConstInt(50000))
    index2, tagbits = untag(tagged)
    assert tagbits == TAGCONST
    assert index2 == index

demo55 = lltype.malloc(LLtypeMixin.NODE)
demo55o = lltype.cast_opaque_ptr(llmemory.GCREF, demo55)
demo66 = lltype.malloc(LLtypeMixin.NODE)
demo66o = lltype.cast_opaque_ptr(llmemory.GCREF, demo66)
    
def test_ResumeDataLoopMemo_refs():
    cpu = LLtypeMixin.cpu
    memo = ResumeDataLoopMemo(FakeMetaInterpStaticData())
    const = cpu.ts.ConstRef(demo55o)
    tagged = memo.getconst(const)
    index, tagbits = untag(tagged)
    assert tagbits == TAGCONST
    assert memo.consts[index] is const    
    tagged = memo.getconst(cpu.ts.ConstRef(demo55o))
    index2, tagbits = untag(tagged)
    assert tagbits == TAGCONST
    assert index2 == index
    tagged = memo.getconst(cpu.ts.ConstRef(demo66o))
    index3, tagbits = untag(tagged)
    assert tagbits == TAGCONST
    assert index3 != index    
    tagged = memo.getconst(cpu.ts.CONST_NULL)
    assert tagged == NULLREF

def test_ResumeDataLoopMemo_other():
    memo = ResumeDataLoopMemo(FakeMetaInterpStaticData())
    const = ConstFloat(longlong.getfloatstorage(-1.0))
    tagged = memo.getconst(const)
    index, tagbits = untag(tagged)
    assert tagbits == TAGCONST
    assert memo.consts[index] is const

def test_ResumeDataLoopMemo_number():
    b1, b2, b3, b4, b5 = [InputArgInt(), InputArgInt(), InputArgInt(),
                          InputArgRef(), InputArgRef()]
    c1, c2, c3, c4 = [ConstInt(1), ConstInt(2), ConstInt(3), ConstInt(4)]    

    env = [b1, c1, b2, b1, c2]
    snap = Snapshot(None, env)
    env1 = [c3, b3, b1, c1]
    snap1 = Snapshot(snap, env1)
    env2 = [c3, b3, b1, c3]
    snap2 = Snapshot(snap, env2)

    memo = ResumeDataLoopMemo(FakeMetaInterpStaticData())

    numb, liveboxes, v = memo.number(FakeOptimizer({}), snap1)
    assert v == 0

    assert liveboxes == {b1: tag(0, TAGBOX), b2: tag(1, TAGBOX),
                         b3: tag(2, TAGBOX)}
    assert list(numb.nums) == [tag(3, TAGINT), tag(2, TAGBOX), tag(0, TAGBOX),
                               tag(1, TAGINT)]
    assert list(numb.prev.nums) == [tag(0, TAGBOX), tag(1, TAGINT),
                                    tag(1, TAGBOX),
                                    tag(0, TAGBOX), tag(2, TAGINT)]
    assert not numb.prev.prev

    numb2, liveboxes2, v = memo.number(FakeOptimizer({}), snap2)
    assert v == 0
    
    assert liveboxes2 == {b1: tag(0, TAGBOX), b2: tag(1, TAGBOX),
                         b3: tag(2, TAGBOX)}
    assert liveboxes2 is not liveboxes
    assert list(numb2.nums) == [tag(3, TAGINT), tag(2, TAGBOX), tag(0, TAGBOX),
                                tag(3, TAGINT)]
    assert numb2.prev == numb.prev

    env3 = [c3, b3, b1, c3]
    snap3 = Snapshot(snap, env3)

    class FakeValue(object):
        def __init__(self, virt, box):
            self.virt = virt
            self.valuebox = box

        def get_key_box(self):
            return self.valuebox

        def is_virtual(self):
            return self.virt

    # renamed
    numb3, liveboxes3, v = memo.number(FakeOptimizer({b3: FakeValue(False, c4)}),
                                       snap3)
    assert v == 0
    
    assert liveboxes3 == {b1: tag(0, TAGBOX), b2: tag(1, TAGBOX)}
    assert list(numb3.nums) == [tag(3, TAGINT), tag(4, TAGINT), tag(0, TAGBOX),
                                tag(3, TAGINT)]
    assert numb3.prev == numb.prev

    # virtual
    env4 = [c3, b4, b1, c3]
    snap4 = Snapshot(snap, env4)    

    numb4, liveboxes4, v = memo.number(FakeOptimizer({b4: FakeValue(True, b4)}),
                                       snap4)
    assert v == 1
    
    assert liveboxes4 == {b1: tag(0, TAGBOX), b2: tag(1, TAGBOX),
                          b4: tag(0, TAGVIRTUAL)}
    assert list(numb4.nums) == [tag(3, TAGINT), tag(0, TAGVIRTUAL),
                                tag(0, TAGBOX), tag(3, TAGINT)]
    assert numb4.prev == numb.prev

    env5 = [b1, b4, b5]
    snap5 = Snapshot(snap4, env5)    

    numb5, liveboxes5, v = memo.number(FakeOptimizer({b4: FakeValue(True, b4),
                                                      b5: FakeValue(True, b5)}),
                                       snap5)
    assert v == 2
    
    assert liveboxes5 == {b1: tag(0, TAGBOX), b2: tag(1, TAGBOX),
                          b4: tag(0, TAGVIRTUAL), b5: tag(1, TAGVIRTUAL)}
    assert list(numb5.nums) == [tag(0, TAGBOX), tag(0, TAGVIRTUAL),
                                                tag(1, TAGVIRTUAL)]
    assert numb5.prev == numb4

def test_ResumeDataLoopMemo_number_boxes():
    memo = ResumeDataLoopMemo(FakeMetaInterpStaticData())
    b1, b2 = [InputArgInt(), InputArgInt()]
    assert memo.num_cached_boxes() == 0
    boxes = []
    num = memo.assign_number_to_box(b1, boxes)
    assert num == -1
    assert boxes == [b1]
    assert memo.num_cached_boxes() == 1
    boxes = [None]
    num = memo.assign_number_to_box(b1, boxes)
    assert num == -1
    assert boxes == [b1]
    num = memo.assign_number_to_box(b2, boxes)
    assert num == -2
    assert boxes == [b1, b2]

    assert memo.num_cached_boxes() == 2
    boxes = [None, None]
    num = memo.assign_number_to_box(b2, boxes)
    assert num == -2
    assert boxes == [None, b2]
    num = memo.assign_number_to_box(b1, boxes)
    assert num == -1
    assert boxes == [b1, b2]

    memo.clear_box_virtual_numbers()
    assert memo.num_cached_boxes() == 0

def test_ResumeDataLoopMemo_number_virtuals():
    memo = ResumeDataLoopMemo(FakeMetaInterpStaticData())
    b1, b2 = [InputArgInt(), InputArgInt()]
    assert memo.num_cached_virtuals() == 0
    num = memo.assign_number_to_virtual(b1)
    assert num == -1
    assert memo.num_cached_virtuals() == 1
    num = memo.assign_number_to_virtual(b1)
    assert num == -1
    num = memo.assign_number_to_virtual(b2)
    assert num == -2

    assert memo.num_cached_virtuals() == 2
    num = memo.assign_number_to_virtual(b2)
    assert num == -2
    num = memo.assign_number_to_virtual(b1)
    assert num == -1

    memo.clear_box_virtual_numbers()
    assert memo.num_cached_virtuals() == 0

def test_register_virtual_fields():
<<<<<<< HEAD
    b1, b2 = InputArgInt(), InputArgInt()
    vbox = InputArgRef()
    modifier = ResumeDataVirtualAdder(None, None)
=======
    b1, b2 = BoxInt(), BoxInt()
    vbox = BoxPtr()
    modifier = ResumeDataVirtualAdder(None, None, None)
>>>>>>> 862529b5
    modifier.liveboxes_from_env = {}
    modifier.liveboxes = {}
    modifier.vfieldboxes = {}
    modifier.register_virtual_fields(vbox, [b1, b2])
    assert modifier.liveboxes == {vbox: UNASSIGNEDVIRTUAL, b1: UNASSIGNED,
                                  b2: UNASSIGNED}
    assert modifier.vfieldboxes == {vbox: [b1, b2]}

    modifier = ResumeDataVirtualAdder(None, None, None)
    modifier.liveboxes_from_env = {vbox: tag(0, TAGVIRTUAL)}
    modifier.liveboxes = {}
    modifier.vfieldboxes = {}
    modifier.register_virtual_fields(vbox, [b1, b2, vbox])
    assert modifier.liveboxes == {b1: UNASSIGNED, b2: UNASSIGNED,
                                  vbox: tag(0, TAGVIRTUAL)}
    assert modifier.vfieldboxes == {vbox: [b1, b2, vbox]}

def _resume_remap(liveboxes, expected, *newvalues):
    newboxes = []
    for box in liveboxes:
        i = expected.index(box)
        newboxes.append(newvalues[i])
    assert len(newboxes) == len(expected)
    return newboxes

def make_storage(b1, b2, b3):
    storage = Storage()
    snapshot = Snapshot(None, [b1, ConstInt(1), b1, b2])
    snapshot = Snapshot(snapshot, [ConstInt(2), ConstInt(3)])
    snapshot = Snapshot(snapshot, [b1, b2, b3])    
    storage.rd_snapshot = snapshot
    storage.rd_frame_info_list = None
    return storage

def test_virtual_adder_int_constants():
    b1s, b2s, b3s = [ConstInt(sys.maxint), ConstInt(2**16), ConstInt(-65)]
    storage = make_storage(b1s, b2s, b3s)
    memo = ResumeDataLoopMemo(FakeMetaInterpStaticData())    
    modifier = ResumeDataVirtualAdder(storage, storage, memo)
    liveboxes = modifier.finish(FakeOptimizer({}))
    assert storage.rd_snapshot is None
    cpu = MyCPU([])
    reader = ResumeDataDirectReader(MyMetaInterp(cpu), storage, "deadframe")
    _next_section(reader, sys.maxint, 2**16, -65)
    _next_section(reader, 2, 3)
    _next_section(reader, sys.maxint, 1, sys.maxint, 2**16)


def test_virtual_adder_memo_const_sharing():
    b1s, b2s, b3s = [ConstInt(sys.maxint), ConstInt(2**16), ConstInt(-65)]
    storage = make_storage(b1s, b2s, b3s)
    memo = ResumeDataLoopMemo(FakeMetaInterpStaticData())
    modifier = ResumeDataVirtualAdder(storage, storage, memo)
    modifier.finish(FakeOptimizer({}))
    assert len(memo.consts) == 2
    assert storage.rd_consts is memo.consts

    b1s, b2s, b3s = [ConstInt(sys.maxint), ConstInt(2**17), ConstInt(-65)]
    storage2 = make_storage(b1s, b2s, b3s)
    modifier2 = ResumeDataVirtualAdder(storage2, storage2, memo)
    modifier2.finish(FakeOptimizer({}))
    assert len(memo.consts) == 3    
    assert storage2.rd_consts is memo.consts


class ResumeDataFakeReader(ResumeDataBoxReader):
    """Another subclass of AbstractResumeDataReader meant for tests."""
    def __init__(self, storage, newboxes, metainterp):
        self._init(metainterp.cpu, storage)
        self.liveboxes = newboxes
        self.metainterp = metainterp
        self._prepare(storage)

    def consume_boxes(self):
        self.lst = []
        class Whatever:
            def __eq__(self, other):
                return True
        class MyInfo:
            @staticmethod
            def enumerate_vars(callback_i, callback_r, callback_f, _):
                for index, tagged in enumerate(self.cur_numb.nums):
                    _, tag = untag(tagged)
                    if tag == TAGVIRTUAL:
                        kind = REF
                    else:
                        kind = Whatever()
                    box = self.decode_box(tagged, kind)
                    if box.type == INT:
                        callback_i(index, index)
                    elif box.type == REF:
                        callback_r(index, index)
                    elif box.type == FLOAT:
                        callback_f(index, index)
                    else:
                        assert 0
        self._prepare_next_section(MyInfo())
        return self.lst

    def write_an_int(self, count_i, box):
        assert box.type == INT
        self.lst.append(box)
    def write_a_ref(self, count_r, box):
        assert box.type == REF
        self.lst.append(box)
    def write_a_float(self, count_f, box):
        assert box.type == FLOAT
        self.lst.append(box)


def test_virtual_adder_no_op_renaming():
    b1s, b2s, b3s = [InputArgInt(1), InputArgInt(2), InputArgInt(3)]
    storage = make_storage(b1s, b2s, b3s)
    memo = ResumeDataLoopMemo(FakeMetaInterpStaticData())
<<<<<<< HEAD
    modifier = ResumeDataVirtualAdder(storage, memo)
    b1_2 = InputArgInt()
=======
    modifier = ResumeDataVirtualAdder(storage, storage, memo)
    b1_2 = BoxInt()
>>>>>>> 862529b5
    class FakeValue(object):

        def is_virtual(self):
            return False

        def get_key_box(self):
            return b1_2

    val = FakeValue()
    values = {b1s: val, b2s: val}  
    liveboxes = modifier.finish(FakeOptimizer(values))
    assert storage.rd_snapshot is None
    b1t, b3t = [InputArgInt(11), InputArgInt(33)]
    newboxes = _resume_remap(liveboxes, [b1_2, b3s], b1t, b3t)
    metainterp = MyMetaInterp()
    reader = ResumeDataFakeReader(storage, newboxes, metainterp)
    lst = reader.consume_boxes()
    assert_same(lst, [b1t, b1t, b3t])
    lst = reader.consume_boxes()
    assert_same(lst, [ConstInt(2), ConstInt(3)])
    lst = reader.consume_boxes()
    assert_same(lst, [b1t, ConstInt(1), b1t, b1t])
    assert metainterp.trace == []    


def test_virtual_adder_make_constant():
    b1s, b2s, b3s = [InputArgInt(1), InputArgRef(), InputArgInt(3)]
    b1s = ConstInt(111)
    storage = make_storage(b1s, b2s, b3s)
    memo = ResumeDataLoopMemo(FakeMetaInterpStaticData())        
    modifier = ResumeDataVirtualAdder(storage, storage, memo)
    liveboxes = modifier.finish(FakeOptimizer({}))
    b2t, b3t = [InputArgRef(demo55o), InputArgInt(33)]
    newboxes = _resume_remap(liveboxes, [b2s, b3s], b2t, b3t)
    metainterp = MyMetaInterp()
    reader = ResumeDataFakeReader(storage, newboxes, metainterp)
    lst = reader.consume_boxes()
    c1t = ConstInt(111)
    assert_same(lst, [c1t, b2t, b3t])
    lst = reader.consume_boxes()
    assert_same(lst, [ConstInt(2), ConstInt(3)])
    lst = reader.consume_boxes()
    assert_same(lst, [c1t, ConstInt(1), c1t, b2t])
    assert metainterp.trace == []


def test_virtual_adder_make_virtual():
    b2s, b3s, b4s, b5s = [InputArgRef(), InputArgInt(3), InputArgRef(), InputArgRef()]  
    c1s = ConstInt(111)
    storage = Storage()
    memo = ResumeDataLoopMemo(FakeMetaInterpStaticData())
    modifier = ResumeDataVirtualAdder(storage, storage, memo)
    modifier.liveboxes_from_env = {}
    modifier.liveboxes = {}
    modifier.vfieldboxes = {}

    v4 = VirtualValue(fakeoptimizer, ConstAddr(LLtypeMixin.node_vtable_adr2,
                                                LLtypeMixin.cpu), b4s)
    v4.setfield(LLtypeMixin.nextdescr, OptValue(b2s))
    v4.setfield(LLtypeMixin.valuedescr, OptValue(b3s))
    v4.setfield(LLtypeMixin.otherdescr, OptValue(b5s))
    v4._cached_sorted_fields = [LLtypeMixin.nextdescr, LLtypeMixin.valuedescr,
                                LLtypeMixin.otherdescr]
    v2 = VirtualValue(fakeoptimizer, ConstAddr(LLtypeMixin.node_vtable_adr,
                                                LLtypeMixin.cpu), b2s)
    v2.setfield(LLtypeMixin.nextdescr, v4)
    v2.setfield(LLtypeMixin.valuedescr, OptValue(c1s))
    v2._cached_sorted_fields = [LLtypeMixin.nextdescr, LLtypeMixin.valuedescr]

    modifier.register_virtual_fields(b2s, [b4s, c1s])
    modifier.register_virtual_fields(b4s, [b2s, b3s, b5s])
    values = {b2s: v2, b4s: v4}

    liveboxes = []
    modifier._number_virtuals(liveboxes, FakeOptimizer(values), 0)
    storage.rd_consts = memo.consts[:]
    storage.rd_numb = None
    # resume
    b3t, b5t = [InputArgInt(33), InputArgRef(demo55o)]
    newboxes = _resume_remap(liveboxes, [#b2s -- virtual
                                         b3s,
                                         #b4s -- virtual
                                         #b2s -- again, shared
                                         #b3s -- again, shared
                                         b5s], b3t, b5t)

    metainterp = MyMetaInterp()
    reader = ResumeDataFakeReader(storage, newboxes, metainterp)
    assert len(reader.virtuals_cache.virtuals_ptr_cache) == 2
    b2t = reader.decode_ref(modifier._gettagged(b2s))
    b4t = reader.decode_ref(modifier._gettagged(b4s))
    trace = metainterp.trace
    b2new = (rop.NEW_WITH_VTABLE, [ConstAddr(LLtypeMixin.node_vtable_adr,
                                         LLtypeMixin.cpu)],
                              b2t.getref_base(), None)
    b4new = (rop.NEW_WITH_VTABLE, [ConstAddr(LLtypeMixin.node_vtable_adr2,
                                         LLtypeMixin.cpu)],
                              b4t.getref_base(), None)
    b2set = [(rop.SETFIELD_GC, [b2t, b4t],      None, LLtypeMixin.nextdescr),
             (rop.SETFIELD_GC, [b2t, c1s],      None, LLtypeMixin.valuedescr)]
    b4set = [(rop.SETFIELD_GC, [b4t, b2t],     None, LLtypeMixin.nextdescr),
             (rop.SETFIELD_GC, [b4t, b3t],     None, LLtypeMixin.valuedescr),
             (rop.SETFIELD_GC, [b4t, b5t],     None, LLtypeMixin.otherdescr)]
    expected = [b2new, b4new] + b4set + b2set

    # check that we get the operations in 'expected', in a possibly different
    # order.
    assert len(trace) == len(expected)
    with CompareableConsts():
        for x in trace:
            assert x in expected
            expected.remove(x)

    ptr = b2t.getref_base()._obj.container._as_ptr()
    assert lltype.typeOf(ptr) == lltype.Ptr(LLtypeMixin.NODE)
    assert ptr.value == 111
    ptr2 = ptr.next
    ptr2 = lltype.cast_pointer(lltype.Ptr(LLtypeMixin.NODE2), ptr2)
    assert ptr2.other == demo55
    assert ptr2.parent.value == 33
    assert ptr2.parent.next == ptr

class CompareableConsts(object):
    def __enter__(self):
        Const.__eq__ = Const.same_box

    def __exit__(self, type, value, traceback):
        del Const.__eq__

def test_virtual_adder_make_varray():
    b2s, b4s = [InputArgRef(), InputArgInt(4)]
    c1s = ConstInt(111)
    storage = Storage()
    memo = ResumeDataLoopMemo(FakeMetaInterpStaticData())
    modifier = ResumeDataVirtualAdder(storage, storage, memo)
    modifier.liveboxes_from_env = {}
    modifier.liveboxes = {}
    modifier.vfieldboxes = {}

    v2 = VArrayValue(LLtypeMixin.arraydescr, None, 2, b2s)
    v2._items = [b4s, c1s]
    modifier.register_virtual_fields(b2s, [b4s, c1s])
    liveboxes = []
    values = {b2s: v2}
    modifier._number_virtuals(liveboxes, FakeOptimizer(values), 0)
    dump_storage(storage, liveboxes)
    storage.rd_consts = memo.consts[:]
    storage.rd_numb = None
    # resume
    b1t, b3t, b4t = [InputArgInt(11), InputArgInt(33), InputArgInt(44)]
    newboxes = _resume_remap(liveboxes, [#b2s -- virtual
                                         b4s],
                                         b4t)
    # resume
    metainterp = MyMetaInterp()
    reader = ResumeDataFakeReader(storage, newboxes, metainterp)
    assert len(reader.virtuals_cache.virtuals_ptr_cache) == 1
    b2t = reader.decode_ref(tag(0, TAGVIRTUAL))
    trace = metainterp.trace
    expected = [
        (rop.NEW_ARRAY, [ConstInt(2)], b2t.getref_base(),
         LLtypeMixin.arraydescr),
        (rop.SETARRAYITEM_GC, [b2t,ConstInt(0), b4t],None,
                              LLtypeMixin.arraydescr),
        (rop.SETARRAYITEM_GC, [b2t,ConstInt(1), c1s], None,
                              LLtypeMixin.arraydescr),
        ]
    with CompareableConsts():
        for x, y in zip(expected, trace):
            assert x == y
    #
    ptr = b2t.getref_base()._obj.container._as_ptr()
    assert lltype.typeOf(ptr) == lltype.Ptr(lltype.GcArray(lltype.Signed))
    assert len(ptr) == 2
    assert ptr[0] == 44
    assert ptr[1] == 111


def test_virtual_adder_make_vstruct():
    b2s, b4s = [InputArgRef(), InputArgRef()]
    c1s = ConstInt(111)
    storage = Storage()
    memo = ResumeDataLoopMemo(FakeMetaInterpStaticData())
    modifier = ResumeDataVirtualAdder(storage, storage, memo)
    modifier.liveboxes_from_env = {}
    modifier.liveboxes = {}
    modifier.vfieldboxes = {}
    v2 = VStructValue(fakeoptimizer, LLtypeMixin.ssize, b2s)
    v2.setfield(LLtypeMixin.adescr, OptValue(c1s))
    v2.setfield(LLtypeMixin.bdescr, OptValue(b4s))
    modifier.register_virtual_fields(b2s, [c1s, b4s])
    liveboxes = []
    modifier._number_virtuals(liveboxes, FakeOptimizer({b2s: v2}), 0)
    dump_storage(storage, liveboxes)
    storage.rd_consts = memo.consts[:]
    storage.rd_numb = None
    b4t = InputArgRef()
    newboxes = _resume_remap(liveboxes, [#b2s -- virtual
                                         b4s], b4t)
    #
    NULL = ConstPtr.value
    metainterp = MyMetaInterp()
    reader = ResumeDataFakeReader(storage, newboxes, metainterp)
    assert len(reader.virtuals_cache.virtuals_ptr_cache) == 1
    b2t = reader.decode_ref(tag(0, TAGVIRTUAL))

    trace = metainterp.trace
    expected = [
        (rop.NEW, [], b2t.getref_base(), LLtypeMixin.ssize),
        (rop.SETFIELD_GC, [b2t, c1s],  None, LLtypeMixin.adescr),
        (rop.SETFIELD_GC, [b2t, b4t], None, LLtypeMixin.bdescr),
        ]
    with CompareableConsts():
        for x, y in zip(expected, trace):
            assert x == y
    #
    ptr = b2t.getref_base()._obj.container._as_ptr()
    assert lltype.typeOf(ptr) == lltype.Ptr(LLtypeMixin.S)
    assert ptr.a == 111
    assert ptr.b == lltype.nullptr(LLtypeMixin.NODE)


def test_virtual_adder_pending_fields():
    b2s, b4s = [InputArgRef(), InputArgRef()]
    storage = Storage()
    memo = ResumeDataLoopMemo(FakeMetaInterpStaticData())
    modifier = ResumeDataVirtualAdder(storage, storage, memo)
    modifier.liveboxes_from_env = {}
    modifier.liveboxes = {}
    modifier.vfieldboxes = {}

    v2 = OptValue(b2s)
    v4 = OptValue(b4s)
    modifier.register_box(b2s)
    modifier.register_box(b4s)

    values = {b4s: v4, b2s: v2}
    liveboxes = []
    modifier._number_virtuals(liveboxes, FakeOptimizer(values), 0)
    assert liveboxes == [b2s, b4s] or liveboxes == [b4s, b2s]
    modifier._add_pending_fields([(LLtypeMixin.nextdescr, b2s, b4s, -1)])
    storage.rd_consts = memo.consts[:]
    storage.rd_numb = None
    # resume
    demo55.next = lltype.nullptr(LLtypeMixin.NODE)
    b2t = InputArgRef(demo55o)
    b4t = InputArgRef(demo66o)
    newboxes = _resume_remap(liveboxes, [b2s, b4s], b2t, b4t)

    metainterp = MyMetaInterp()
    reader = ResumeDataFakeReader(storage, newboxes, metainterp)
    assert reader.virtuals_cache is None
    trace = metainterp.trace
    b2set = (rop.SETFIELD_GC, [b2t, b4t], None, LLtypeMixin.nextdescr)
    expected = [b2set]

    for x, y in zip(expected, trace):
        assert x == y
    assert len(expected) == len(trace)
    assert demo55.next == demo66

def test_virtual_adder_pending_fields_and_arrayitems():
    class Storage(object):
        pass
    storage = Storage()
    modifier = ResumeDataVirtualAdder(storage, storage, None)
    modifier._add_pending_fields([])
    assert not storage.rd_pendingfields
    #
    class FieldDescr(object):
        pass
    field_a = FieldDescr()
    storage = Storage()
    modifier = ResumeDataVirtualAdder(storage, storage, None)
    modifier.liveboxes_from_env = {42: rffi.cast(rffi.SHORT, 1042),
                                   61: rffi.cast(rffi.SHORT, 1061)}
    modifier._add_pending_fields([(field_a, 42, 61, -1)])
    pf = storage.rd_pendingfields
    assert len(pf) == 1
    assert (annlowlevel.cast_base_ptr_to_instance(FieldDescr, pf[0].lldescr)
            is field_a)
    assert rffi.cast(lltype.Signed, pf[0].num) == 1042
    assert rffi.cast(lltype.Signed, pf[0].fieldnum) == 1061
    assert rffi.cast(lltype.Signed, pf[0].itemindex) == -1
    #
    array_a = FieldDescr()
    storage = Storage()
    modifier = ResumeDataVirtualAdder(storage, storage, None)
    modifier.liveboxes_from_env = {42: rffi.cast(rffi.SHORT, 1042),
                                   61: rffi.cast(rffi.SHORT, 1061),
                                   62: rffi.cast(rffi.SHORT, 1062),
                                   63: rffi.cast(rffi.SHORT, 1063)}
    modifier._add_pending_fields([(array_a, 42, 61, 0),
                                  (array_a, 42, 62, 2147483647)])
    pf = storage.rd_pendingfields
    assert len(pf) == 2
    assert (annlowlevel.cast_base_ptr_to_instance(FieldDescr, pf[0].lldescr)
            is array_a)
    assert rffi.cast(lltype.Signed, pf[0].num) == 1042
    assert rffi.cast(lltype.Signed, pf[0].fieldnum) == 1061
    assert rffi.cast(lltype.Signed, pf[0].itemindex) == 0
    assert (annlowlevel.cast_base_ptr_to_instance(FieldDescr, pf[1].lldescr)
            is array_a)
    assert rffi.cast(lltype.Signed, pf[1].num) == 1042
    assert rffi.cast(lltype.Signed, pf[1].fieldnum) == 1062
    assert rffi.cast(lltype.Signed, pf[1].itemindex) == 2147483647
    #
    py.test.raises(TagOverflow, modifier._add_pending_fields,
                   [(array_a, 42, 63, 2147483648)])

def test_resume_reader_fields_and_arrayitems():
    class ResumeReader(AbstractResumeDataReader):
        def __init__(self, got=None, got_array=None):
            self.got = got
            self.got_array = got_array
        def setfield(self, struct, fieldnum, descr):
            assert lltype.typeOf(struct) is lltype.Signed
            assert lltype.typeOf(fieldnum) is rffi.SHORT
            fieldnum = rffi.cast(lltype.Signed, fieldnum)
            self.got.append((descr, struct, fieldnum))
        def setarrayitem(self, array, index, fieldnum, arraydescr):
            assert lltype.typeOf(array) is lltype.Signed
            assert lltype.typeOf(index) is lltype.Signed
            assert lltype.typeOf(fieldnum) is rffi.SHORT
            fieldnum = rffi.cast(lltype.Signed, fieldnum)
            self.got_array.append((arraydescr, array, index, fieldnum))
        def decode_ref(self, num):
            return rffi.cast(lltype.Signed, num) * 100
    got = []
    pf = lltype.nullptr(PENDINGFIELDSP.TO)
    ResumeReader(got)._prepare_pendingfields(pf)
    assert got == []
    #
    class FieldDescr(AbstractDescr):
        pass
    field_a = FieldDescr()
    field_b = FieldDescr()
    pf = lltype.malloc(PENDINGFIELDSP.TO, 2)
    pf[0].lldescr = annlowlevel.cast_instance_to_base_ptr(field_a)
    pf[0].num = rffi.cast(rffi.SHORT, 1042)
    pf[0].fieldnum = rffi.cast(rffi.SHORT, 1061)
    pf[0].itemindex = rffi.cast(rffi.INT, -1)
    pf[1].lldescr = annlowlevel.cast_instance_to_base_ptr(field_b)
    pf[1].num = rffi.cast(rffi.SHORT, 2042)
    pf[1].fieldnum = rffi.cast(rffi.SHORT, 2061)
    pf[1].itemindex = rffi.cast(rffi.INT, -1)
    got = []
    ResumeReader(got)._prepare_pendingfields(pf)
    assert got == [(field_a, 104200, 1061), (field_b, 204200, 2061)]
    #
    array_a = FieldDescr()
    pf = lltype.malloc(PENDINGFIELDSP.TO, 1)
    pf[0].lldescr = annlowlevel.cast_instance_to_base_ptr(array_a)
    pf[0].num = rffi.cast(rffi.SHORT, 1042)
    pf[0].fieldnum = rffi.cast(rffi.SHORT, 1063)
    pf[0].itemindex = rffi.cast(rffi.INT, 123)
    got_array = []
    ResumeReader(got_array=got_array)._prepare_pendingfields(pf)
    assert got_array == [(array_a, 104200, 123, 1063)]


def test_invalidation_needed():
    class options:
        failargs_limit = 10
        
    metainterp_sd = FakeMetaInterpStaticData()
    metainterp_sd.options = options
    memo = ResumeDataLoopMemo(metainterp_sd)
    modifier = ResumeDataVirtualAdder(None, None, memo)

    for i in range(5):
        assert not modifier._invalidation_needed(5, i)

    assert not modifier._invalidation_needed(7, 2)
    assert modifier._invalidation_needed(7, 3)

    assert not modifier._invalidation_needed(10, 2)
    assert not modifier._invalidation_needed(10, 3)
    assert modifier._invalidation_needed(10, 4)        
    <|MERGE_RESOLUTION|>--- conflicted
+++ resolved
@@ -128,13 +128,8 @@
     class FakeVirtualValue(AbstractVirtualValue):
         def visitor_dispatch_virtual_type(self, *args):
             return FakeVInfo()
-<<<<<<< HEAD
-    modifier = ResumeDataVirtualAdder(None, None)
-    v1 = FakeVirtualValue(None)
-=======
     modifier = ResumeDataVirtualAdder(None, None, None)
     v1 = FakeVirtualValue(None, None)
->>>>>>> 862529b5
     vinfo1 = modifier.make_virtual_info(v1, [1, 2, 4])
     vinfo2 = modifier.make_virtual_info(v1, [1, 2, 4])
     assert vinfo1 is vinfo2
@@ -1027,15 +1022,9 @@
     assert memo.num_cached_virtuals() == 0
 
 def test_register_virtual_fields():
-<<<<<<< HEAD
     b1, b2 = InputArgInt(), InputArgInt()
     vbox = InputArgRef()
-    modifier = ResumeDataVirtualAdder(None, None)
-=======
-    b1, b2 = BoxInt(), BoxInt()
-    vbox = BoxPtr()
     modifier = ResumeDataVirtualAdder(None, None, None)
->>>>>>> 862529b5
     modifier.liveboxes_from_env = {}
     modifier.liveboxes = {}
     modifier.vfieldboxes = {}
@@ -1150,13 +1139,8 @@
     b1s, b2s, b3s = [InputArgInt(1), InputArgInt(2), InputArgInt(3)]
     storage = make_storage(b1s, b2s, b3s)
     memo = ResumeDataLoopMemo(FakeMetaInterpStaticData())
-<<<<<<< HEAD
-    modifier = ResumeDataVirtualAdder(storage, memo)
     b1_2 = InputArgInt()
-=======
     modifier = ResumeDataVirtualAdder(storage, storage, memo)
-    b1_2 = BoxInt()
->>>>>>> 862529b5
     class FakeValue(object):
 
         def is_virtual(self):
