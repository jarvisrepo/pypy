--- conflicted
+++ resolved
@@ -17,13 +17,9 @@
 
 from rpython.jit.metainterp.optimizeopt import info
 from rpython.jit.metainterp.history import ConstInt, Const, AbstractDescr
-<<<<<<< HEAD
-from rpython.jit.metainterp.history import ConstPtr, ConstFloat
-from rpython.jit.metainterp.history import History, StmLocation
-=======
 from rpython.jit.metainterp.history import ConstPtr, ConstFloat,\
      IntFrontendOp, RefFrontendOp
->>>>>>> f317d70f
+from rpython.jit.metainterp.history import History, StmLocation
 from rpython.jit.metainterp.optimizeopt.test.test_util import LLtypeMixin
 from rpython.jit.metainterp import executor
 from rpython.jit.codewriter import heaptracker, longlong
@@ -60,7 +56,7 @@
 
     def getptrinfo(self, op, create=True):
         op = self.get_box_replacement(op)
-        return op.get_forwarded()
+        return op.get_forwarded()        
 
 
 # ____________________________________________________________
@@ -192,7 +188,7 @@
     def newframe(self, jitcode):
         frame = FakeFrame(jitcode, -1)
         self.framestack.append(frame)
-        return frame
+        return frame    
 
     def execute_and_record(self, opnum, descr, *argboxes):
         resvalue = executor.execute(self.cpu, None, opnum, descr, *argboxes)
@@ -389,7 +385,7 @@
 
 class FakeResumeDataReader(AbstractResumeDataReader):
     VirtualCache = get_VirtualCache_class('Fake')
-
+    
     def allocate_with_vtable(self, descr):
         return FakeBuiltObject(vtable=descr)
     def allocate_struct(self, typedescr):
@@ -532,7 +528,7 @@
 
     def setup_resume_at_op(self, pc, exception_target, env):
         self.__init__(self.jitcode, pc, exception_target, *env)
-
+    
     def __eq__(self, other):
         return self.__dict__ == other.__dict__
     def __ne__(self, other):
@@ -555,7 +551,7 @@
 def test_rebuild_from_resumedata():
     py.test.skip("XXX rewrite")
     b1, b2, b3 = [BoxInt(), InputArgRef(), BoxInt()]
-    c1, c2, c3 = [ConstInt(1), ConstInt(2), ConstInt(3)]
+    c1, c2, c3 = [ConstInt(1), ConstInt(2), ConstInt(3)]    
     storage = Storage()
     fs = [FakeFrame("code0", 0, b1, c1, b2),
           FakeFrame("code1", 3, b3, c2, b1),
@@ -579,7 +575,7 @@
 def test_rebuild_from_resumedata_with_virtualizable():
     py.test.skip("XXX rewrite")
     b1, b2, b3, b4 = [BoxInt(), InputArgRef(), BoxInt(), InputArgRef()]
-    c1, c2, c3 = [ConstInt(1), ConstInt(2), ConstInt(3)]
+    c1, c2, c3 = [ConstInt(1), ConstInt(2), ConstInt(3)]    
     storage = Storage()
     fs = [FakeFrame("code0", 0, b1, c1, b2),
           FakeFrame("code1", 3, b3, c2, b1),
