--- conflicted
+++ resolved
@@ -681,7 +681,7 @@
 def test_rebuild_from_resumedata_two_guards():
     py.test.skip("XXX rewrite")
     b1, b2, b3, b4 = [BoxInt(), InputArgRef(), BoxInt(), BoxInt()]
-    c1, c2, c3 = [ConstInt(1), ConstInt(2), ConstInt(3)]
+    c1, c2, c3 = [ConstInt(1), ConstInt(2), ConstInt(3)]    
     storage = Storage()
     fs = [FakeFrame("code0", 0, b1, c1, b2),
           FakeFrame("code1", 3, b3, c2, b1),
@@ -690,7 +690,7 @@
     storage2 = Storage()
     fs = fs[:-1] + [FakeFrame("code2", 10, c3, b2, b4)]
     capture_resumedata(fs, None, [], storage2)
-
+    
     memo = ResumeDataLoopMemo(FakeMetaInterpStaticData())
     modifier = ResumeDataVirtualAdder(None, storage, memo)
     liveboxes = modifier.finish(FakeOptimizer({}))
@@ -741,7 +741,7 @@
 
 def test_rebuild_from_resumedata_two_guards_w_virtuals():
     py.test.skip("XXX rewrite")
-
+    
     b1, b2, b3, b4, b5 = [BoxInt(), InputArgRef(), BoxInt(), BoxInt(), BoxInt()]
     c1, c2, c3, c4 = [ConstInt(1), ConstInt(2), ConstInt(3),
                       LLtypeMixin.nodebox.constbox()]
@@ -753,7 +753,7 @@
     storage2 = Storage()
     fs = fs[:-1] + [FakeFrame("code2", 10, c3, b2, b4)]
     capture_resumedata(fs, None, [], storage2)
-
+    
     memo = ResumeDataLoopMemo(FakeMetaInterpStaticData())
     values = {b2: virtual_value(b2, b5, c4)}
     modifier = ResumeDataVirtualAdder(storage, memo)
@@ -764,12 +764,12 @@
 
     b6 = InputArgRef()
     v6 = virtual_value(b6, c2, None)
-    v6.setfield(LLtypeMixin.nextdescr, v6)
+    v6.setfield(LLtypeMixin.nextdescr, v6)    
     values = {b2: virtual_value(b2, b4, v6), b6: v6}
     memo.clear_box_virtual_numbers()
     modifier = ResumeDataVirtualAdder(storage2, memo)
     liveboxes2 = modifier.finish(FakeOptimizer(values))
-    assert len(storage2.rd_virtuals) == 2
+    assert len(storage2.rd_virtuals) == 2    
     assert storage2.rd_virtuals[0].fieldnums == [tag(len(liveboxes2)-1, TAGBOX),
                                                  tag(-1, TAGVIRTUAL)]
     assert storage2.rd_virtuals[1].fieldnums == [tag(2, TAGINT),
@@ -800,7 +800,7 @@
     fs2 = [FakeFrame("code0", 0, b1t, c1, b2t),
            FakeFrame("code1", 3, b3t, c2, b1t),
            FakeFrame("code2", 10, c3, b2t, b4t)]
-    assert metainterp.framestack == fs2
+    assert metainterp.framestack == fs2    
 
 def test_rebuild_from_resumedata_two_guards_w_shared_virtuals():
     py.test.skip("XXX rewrite")
@@ -810,7 +810,7 @@
     storage = Storage()
     fs = [FakeFrame("code0", 0, c1, b2, b3)]
     capture_resumedata(fs, None, [], storage)
-
+    
     memo = ResumeDataLoopMemo(FakeMetaInterpStaticData())
     values = {b2: virtual_value(b2, b5, c4)}
     modifier = ResumeDataVirtualAdder(storage, memo)
@@ -828,7 +828,7 @@
     assert len(storage2.rd_virtuals) == 2
     assert storage2.rd_virtuals[1].fieldnums == storage.rd_virtuals[0].fieldnums
     assert storage2.rd_virtuals[1] is storage.rd_virtuals[0]
-
+    
 
 def test_resumedata_top_recursive_virtuals():
     py.test.skip("XXX rewrite")
@@ -836,7 +836,7 @@
     storage = Storage()
     fs = [FakeFrame("code0", 0, b1, b2)]
     capture_resumedata(fs, None, [], storage)
-
+    
     memo = ResumeDataLoopMemo(FakeMetaInterpStaticData())
     v1 = virtual_value(b1, b3, None)
     v2 = virtual_value(b2, b3, v1)
@@ -849,7 +849,7 @@
     assert storage.rd_virtuals[0].fieldnums == [tag(-1, TAGBOX),
                                                 tag(1, TAGVIRTUAL)]
     assert storage.rd_virtuals[1].fieldnums == [tag(-1, TAGBOX),
-                                                tag(0, TAGVIRTUAL)]
+                                                tag(0, TAGVIRTUAL)]    
 
 
 # ____________________________________________________________
@@ -875,7 +875,7 @@
 demo55o = lltype.cast_opaque_ptr(llmemory.GCREF, demo55)
 demo66 = lltype.malloc(LLtypeMixin.NODE)
 demo66o = lltype.cast_opaque_ptr(llmemory.GCREF, demo66)
-
+    
 def test_ResumeDataLoopMemo_refs():
     cpu = LLtypeMixin.cpu
     memo = ResumeDataLoopMemo(FakeMetaInterpStaticData())
@@ -883,11 +883,7 @@
     tagged = memo.getconst(const)
     index, tagbits = untag(tagged)
     assert tagbits == TAGCONST
-<<<<<<< HEAD
-    assert memo.consts[index] is const
-=======
     assert memo.consts[index - TAG_CONST_OFFSET] is const    
->>>>>>> 1d5fa256
     tagged = memo.getconst(cpu.ts.ConstRef(demo55o))
     index2, tagbits = untag(tagged)
     assert tagbits == TAGCONST
@@ -895,7 +891,7 @@
     tagged = memo.getconst(cpu.ts.ConstRef(demo66o))
     index3, tagbits = untag(tagged)
     assert tagbits == TAGCONST
-    assert index3 != index
+    assert index3 != index    
     tagged = memo.getconst(cpu.ts.CONST_NULL)
     assert tagged == NULLREF
 
@@ -910,7 +906,7 @@
 def test_ResumeDataLoopMemo_number():
     b1, b2, b3, b4, b5 = [InputArgInt(), InputArgInt(), InputArgInt(),
                           InputArgRef(), InputArgRef()]
-    c1, c2, c3, c4 = [ConstInt(1), ConstInt(2), ConstInt(3), ConstInt(4)]
+    c1, c2, c3, c4 = [ConstInt(1), ConstInt(2), ConstInt(3), ConstInt(4)]    
 
     env = [b1, c1, b2, b1, c2]
     snap = Snapshot(None, env)
@@ -934,7 +930,7 @@
 
     numb2, liveboxes2, v = memo.number(FakeOptimizer(), snap2, frameinfo)
     assert v == 0
-
+    
     assert liveboxes2 == {b1: tag(0, TAGBOX), b2: tag(1, TAGBOX),
                          b3: tag(2, TAGBOX)}
     assert liveboxes2 is not liveboxes
@@ -955,7 +951,7 @@
     b3.set_forwarded(c4)
     numb3, liveboxes3, v = memo.number(FakeOptimizer(), snap3, frameinfo)
     assert v == 0
-
+    
     assert liveboxes3 == {b1: tag(0, TAGBOX), b2: tag(1, TAGBOX)}
     assert unpack_numbering(numb3) == [tag(3, TAGINT), tag(4, TAGINT),
                                        tag(0, TAGBOX),
@@ -968,7 +964,7 @@
     b4.set_forwarded(FakeVirtualInfo(True))
     numb4, liveboxes4, v = memo.number(FakeOptimizer(), snap4, frameinfo)
     assert v == 1
-
+    
     assert liveboxes4 == {b1: tag(0, TAGBOX), b2: tag(1, TAGBOX),
                           b4: tag(0, TAGVIRTUAL)}
     assert unpack_numbering(numb4) == [tag(3, TAGINT), tag(0, TAGVIRTUAL),
@@ -982,7 +978,7 @@
     frameinfo = FrameInfo(frameinfo, FakeJitCode("foo", 2), 1)
     numb5, liveboxes5, v = memo.number(FakeOptimizer(), snap5, frameinfo)
     assert v == 2
-
+    
     assert liveboxes5 == {b1: tag(0, TAGBOX), b2: tag(1, TAGBOX),
                           b4: tag(0, TAGVIRTUAL), b5: tag(1, TAGVIRTUAL)}
     assert unpack_numbering(numb5) == [tag(0, TAGBOX), tag(0, TAGVIRTUAL),
@@ -1071,13 +1067,9 @@
     storage = Storage()
     snapshot = Snapshot(None, [b1, ConstInt(1), b1, b2])
     snapshot = Snapshot(snapshot, [ConstInt(2), ConstInt(3)])
-<<<<<<< HEAD
-    snapshot = Snapshot(snapshot, [b1, b2, b3])
-=======
     snapshot = Snapshot(snapshot, [b1, b2, b3])    
     frameinfo = FrameInfo(FrameInfo(None, FakeJitCode("code1", 21), 22),
         FakeJitCode("code2", 31), 32)
->>>>>>> 1d5fa256
     storage.rd_snapshot = snapshot
     storage.rd_frame_info_list = frameinfo
     return storage
@@ -1085,7 +1077,7 @@
 def test_virtual_adder_int_constants():
     b1s, b2s, b3s = [ConstInt(sys.maxint), ConstInt(2**16), ConstInt(-65)]
     storage = make_storage(b1s, b2s, b3s)
-    memo = ResumeDataLoopMemo(FakeMetaInterpStaticData())
+    memo = ResumeDataLoopMemo(FakeMetaInterpStaticData())    
     modifier = ResumeDataVirtualAdder(FakeOptimizer(), storage, storage, memo)
     liveboxes = modifier.finish(FakeOptimizer())
     assert storage.rd_snapshot is None
@@ -1111,7 +1103,7 @@
     modifier2 = ResumeDataVirtualAdder(FakeOptimizer(), storage2, storage2,
                                        memo)
     modifier2.finish(FakeOptimizer())
-    assert len(memo.consts) == 3
+    assert len(memo.consts) == 3    
     assert storage2.rd_consts is memo.consts
 
 
@@ -1182,7 +1174,7 @@
     assert_same(lst, [ConstInt(2), ConstInt(3)])
     lst = reader.consume_boxes()
     assert_same(lst, [b1t, ConstInt(1), b1t, b1t])
-    assert metainterp.trace == []
+    assert metainterp.trace == []    
 
 
 def test_virtual_adder_make_constant():
@@ -1190,7 +1182,7 @@
     b1s, b2s, b3s = [InputArgInt(1), InputArgRef(), InputArgInt(3)]
     b1s = ConstInt(111)
     storage = make_storage(b1s, b2s, b3s)
-    memo = ResumeDataLoopMemo(FakeMetaInterpStaticData())
+    memo = ResumeDataLoopMemo(FakeMetaInterpStaticData())        
     modifier = ResumeDataVirtualAdder(FakeOptimizer(), storage, storage, memo)
     liveboxes = modifier.finish(FakeOptimizer())
     b2t, b3t = [InputArgRef(demo55o), InputArgInt(33)]
@@ -1209,7 +1201,7 @@
 
 def test_virtual_adder_make_virtual():
     b2s, b3s, b4s, b5s = [InputArgRef(), InputArgInt(3), InputArgRef(),
-                          InputArgRef()]
+                          InputArgRef()]  
     c1s = ConstInt(111)
     storage = Storage()
     memo = ResumeDataLoopMemo(FakeMetaInterpStaticData())
@@ -1541,7 +1533,7 @@
 def test_invalidation_needed():
     class options:
         failargs_limit = 10
-
+        
     metainterp_sd = FakeMetaInterpStaticData()
     metainterp_sd.options = options
     memo = ResumeDataLoopMemo(metainterp_sd)
@@ -1555,4 +1547,5 @@
 
     assert not modifier._invalidation_needed(10, 2)
     assert not modifier._invalidation_needed(10, 3)
-    assert modifier._invalidation_needed(10, 4)+    assert modifier._invalidation_needed(10, 4)        
+    