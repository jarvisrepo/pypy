import sys

import py
import weakref

from rpython.rlib import rgc
from rpython.jit.codewriter.policy import StopAtXPolicy
from rpython.jit.metainterp import history
from rpython.jit.metainterp.test.support import LLJitMixin, noConst
from rpython.jit.metainterp.warmspot import get_stats
from rpython.rlib import rerased
from rpython.rlib.jit import (JitDriver, we_are_jitted, hint, dont_look_inside,
    loop_invariant, elidable, promote, jit_debug, assert_green,
    AssertGreenFailed, unroll_safe, current_trace_length, look_inside_iff,
    isconstant, isvirtual, set_param, record_exact_class)
from rpython.rlib.longlong2float import float2longlong, longlong2float
from rpython.rlib.rarithmetic import ovfcheck, is_valid_int, int_force_ge_zero
from rpython.rtyper.lltypesystem import lltype, rffi


class BasicTests:
    def test_basic(self):
        def f(x, y):
            return x + y
        res = self.interp_operations(f, [40, 2])
        assert res == 42

    def test_basic_inst(self):
        class A:
            pass
        def f(n):
            a = A()
            a.x = n
            return a.x
        res = self.interp_operations(f, [42])
        assert res == 42

    def test_uint_floordiv(self):
        from rpython.rlib.rarithmetic import r_uint

        def f(a, b):
            a = r_uint(a)
            b = r_uint(b)
            return a/b

        res = self.interp_operations(f, [-4, 3])
        assert res == long(r_uint(-4)) // 3

    def test_direct_call(self):
        def g(n):
            return n + 2
        def f(a, b):
            return g(a) + g(b)
        res = self.interp_operations(f, [8, 98])
        assert res == 110

    def test_direct_call_with_guard(self):
        def g(n):
            if n < 0:
                return 0
            return n + 2
        def f(a, b):
            return g(a) + g(b)
        res = self.interp_operations(f, [8, 98])
        assert res == 110

    def test_loop_1(self):
        myjitdriver = JitDriver(greens = [], reds = ['x', 'y', 'res'])
        def f(x, y):
            res = 0
            while y > 0:
                myjitdriver.can_enter_jit(x=x, y=y, res=res)
                myjitdriver.jit_merge_point(x=x, y=y, res=res)
                res += x
                y -= 1
            return res
        res = self.meta_interp(f, [6, 7])
        assert res == 42
        self.check_trace_count(1)
        self.check_resops({'jump': 1, 'int_gt': 2, 'int_add': 2,
                           'guard_true': 2, 'int_sub': 2})

        if self.basic:
            found = 0
            for op in get_stats().get_all_loops()[0]._all_operations():
                if op.getopname() == 'guard_true':
                    liveboxes = op.getfailargs()
                    assert len(liveboxes) == 3
                    for box in liveboxes:
                        assert box.type == 'i'
                    found += 1
            assert found == 2

    def test_loop_variant_mul1(self):
        myjitdriver = JitDriver(greens = [], reds = ['y', 'res', 'x'])
        def f(x, y):
            res = 0
            while y > 0:
                myjitdriver.can_enter_jit(x=x, y=y, res=res)
                myjitdriver.jit_merge_point(x=x, y=y, res=res)
                res += x * x
                x += 1
                res += x * x
                y -= 1
            return res
        res = self.meta_interp(f, [6, 7])
        assert res == 1323
        self.check_trace_count(1)
        self.check_simple_loop(int_mul=1)

    def test_loop_variant_mul_ovf(self):
        myjitdriver = JitDriver(greens = [], reds = ['y', 'res', 'x'])
        def f(x, y):
            res = 0
            while y > 0:
                myjitdriver.can_enter_jit(x=x, y=y, res=res)
                myjitdriver.jit_merge_point(x=x, y=y, res=res)
                res += ovfcheck(x * x)
                x += 1
                res += ovfcheck(x * x)
                y -= 1
            return res
        res = self.meta_interp(f, [6, 7])
        assert res == 1323
        self.check_trace_count(1)
        self.check_simple_loop(int_mul_ovf=1)

    def test_loop_invariant_mul1(self):
        myjitdriver = JitDriver(greens = [], reds = ['y', 'res', 'x'])
        def f(x, y):
            res = 0
            while y > 0:
                myjitdriver.can_enter_jit(x=x, y=y, res=res)
                myjitdriver.jit_merge_point(x=x, y=y, res=res)
                res += x * x
                y -= 1
            return res
        res = self.meta_interp(f, [6, 7])
        assert res == 252
        self.check_trace_count(1)
        self.check_simple_loop(int_mul=0)
        self.check_resops({'jump': 1, 'int_gt': 2, 'int_add': 2,
                           'int_mul': 1, 'guard_true': 2, 'int_sub': 2})


    def test_loop_invariant_mul_ovf1(self):
        myjitdriver = JitDriver(greens = [], reds = ['y', 'res', 'x'])
        def f(x, y):
            res = 0
            while y > 0:
                myjitdriver.can_enter_jit(x=x, y=y, res=res)
                myjitdriver.jit_merge_point(x=x, y=y, res=res)
                b = y * 2
                res += ovfcheck(x * x) + b
                y -= 1
            return res
        res = self.meta_interp(f, [6, 7])
        assert res == 308
        self.check_trace_count(1)
        self.check_simple_loop(int_mul_ovf=0)
        self.check_resops({'jump': 1, 'int_lshift': 2, 'int_gt': 2,
                           'int_mul_ovf': 1, 'int_add': 4,
                           'guard_true': 2, 'guard_no_overflow': 1,
                           'int_sub': 2})

    def test_loop_invariant_mul_bridge1(self):
        myjitdriver = JitDriver(greens = [], reds = ['y', 'res', 'x', 'n'])
        def f(x, y, n):
            res = 0
            while y > 0:
                myjitdriver.can_enter_jit(x=x, y=y, n=n, res=res)
                myjitdriver.jit_merge_point(x=x, y=y, n=n, res=res)
                res += x * x
                if y<n:
                    x += 1
                y -= 1
            return res
        res = self.meta_interp(f, [6, 32, 16])
        assert res == 3427
        self.check_trace_count(3)

    def test_loop_invariant_mul_bridge_maintaining1(self):
        myjitdriver = JitDriver(greens = [], reds = ['y', 'res', 'x', 'n'])
        def f(x, y, n):
            res = 0
            while y > 0:
                myjitdriver.can_enter_jit(x=x, y=y, res=res, n=n)
                myjitdriver.jit_merge_point(x=x, y=y, res=res, n=n)
                res += x * x
                if y<n:
                    res += 1
                y -= 1
            return res
        res = self.meta_interp(f, [6, 32, 16])
        assert res == 1167
        self.check_trace_count(3)
        self.check_resops(int_mul=3)

    def test_loop_invariant_mul_bridge_maintaining2(self):
        myjitdriver = JitDriver(greens = [], reds = ['y', 'res', 'x', 'n'])
        def f(x, y, n):
            res = 0
            while y > 0:
                myjitdriver.can_enter_jit(x=x, y=y, res=res, n=n)
                myjitdriver.jit_merge_point(x=x, y=y, res=res, n=n)
                z = x * x
                res += z
                if y<n:
                    res += z
                y -= 1
            return res
        res = self.meta_interp(f, [6, 32, 16])
        assert res == 1692
        self.check_trace_count(3)
        self.check_resops(int_mul=3)

    def test_loop_invariant_mul_bridge_maintaining3(self):
        myjitdriver = JitDriver(greens = [], reds = ['y', 'res', 'x', 'm'])
        def f(x, y, m):
            res = 0
            while y > 0:
                myjitdriver.can_enter_jit(x=x, y=y, res=res, m=m)
                myjitdriver.jit_merge_point(x=x, y=y, res=res, m=m)
                z = x * x
                res += z
                if y<m:
                    res += z
                y -= 1
            return res
        res = self.meta_interp(f, [6, 32, 16])
        assert res == 1692
        self.check_trace_count(3)
        self.check_resops({'int_lt': 2, 'int_gt': 4, 'guard_false': 2,
                           'guard_true': 4, 'int_sub': 4, 'jump': 3,
                           'int_mul': 3, 'int_add': 4})

    def test_loop_invariant_mul_ovf2(self):
        myjitdriver = JitDriver(greens = [], reds = ['y', 'res', 'x'])
        def f(x, y):
            res = 0
            while y > 0:
                myjitdriver.can_enter_jit(x=x, y=y, res=res)
                myjitdriver.jit_merge_point(x=x, y=y, res=res)
                b = y * 2
                try:
                    res += ovfcheck(x * x) + b
                except OverflowError:
                    res += 1
                y -= 1
            return res
        res = self.meta_interp(f, [sys.maxint, 7])
        assert res == f(sys.maxint, 7)
        self.check_trace_count(1)
        res = self.meta_interp(f, [6, 7])
        assert res == 308

    def test_loop_invariant_mul_bridge_ovf1(self):
        myjitdriver = JitDriver(greens = [], reds = ['y', 'res', 'x1', 'x2'])
        def f(x1, x2, y):
            res = 0
            while y > 0:
                myjitdriver.can_enter_jit(x1=x1, x2=x2, y=y, res=res)
                myjitdriver.jit_merge_point(x1=x1, x2=x2, y=y, res=res)
                try:
                    res += ovfcheck(x1 * x1)
                except OverflowError:
                    res += 1
                if y<32 and (y>>2)&1==0:
                    x1, x2 = x2, x1
                y -= 1
            return res
        res = self.meta_interp(f, [6, sys.maxint, 48])
        self.check_trace_count(6)
        assert res == f(6, sys.maxint, 48)

    def test_loop_invariant_mul_bridge_ovf2(self):
        myjitdriver = JitDriver(greens = [], reds = ['y', 'res', 'x1', 'x2', 'n'])
        def f(x1, x2, n, y):
            res = 0
            while y > 0:
                myjitdriver.can_enter_jit(x1=x1, x2=x2, y=y, res=res, n=n)
                myjitdriver.jit_merge_point(x1=x1, x2=x2, y=y, res=res, n=n)
                try:
                    res += ovfcheck(x1 * x1)
                except OverflowError:
                    res += 1
                y -= 1
                if y&4 == 0:
                    x1, x2 = x2, x1
            return res
        res = self.meta_interp(f, [6, sys.maxint, 32, 48])
        assert res == f(6, sys.maxint, 32, 48)
        res = self.meta_interp(f, [sys.maxint, 6, 32, 48])
        assert res == f(sys.maxint, 6, 32, 48)


    def test_loop_invariant_intbox(self):
        myjitdriver = JitDriver(greens = [], reds = ['y', 'res', 'x'])
        class I:
            __slots__ = 'intval'
            _immutable_ = True
            def __init__(self, intval):
                self.intval = intval
        def f(i, y):
            res = 0
            x = I(i)
            while y > 0:
                myjitdriver.can_enter_jit(x=x, y=y, res=res)
                myjitdriver.jit_merge_point(x=x, y=y, res=res)
                res += x.intval * x.intval
                y -= 1
            return res
        res = self.meta_interp(f, [6, 7])
        assert res == 252
        self.check_trace_count(1)
        self.check_resops({'jump': 1, 'int_gt': 2, 'int_add': 2,
                           'getfield_gc_pure_i': 1, 'int_mul': 1,
                           'guard_true': 2, 'int_sub': 2})

    def test_loops_are_transient(self):
        import gc, weakref
        myjitdriver = JitDriver(greens = [], reds = ['x', 'y', 'res'])
        def f(x, y):
            res = 0
            while y > 0:
                myjitdriver.can_enter_jit(x=x, y=y, res=res)
                myjitdriver.jit_merge_point(x=x, y=y, res=res)
                res += x
                if y%2:
                    res *= 2
                y -= 1
            return res
        wr_loops = []
        old_init = history.TreeLoop.__init__.im_func
        try:
            def track_init(self, name):
                old_init(self, name)
                wr_loops.append(weakref.ref(self))
            history.TreeLoop.__init__ = track_init
            res = self.meta_interp(f, [6, 15], no_stats=True)
        finally:
            history.TreeLoop.__init__ = old_init

        assert res == f(6, 15)
        gc.collect()

        assert not [wr for wr in wr_loops if wr()]

    def test_string(self):
        def f(n):
            bytecode = 'adlfkj' + chr(n)
            if n < len(bytecode):
                return bytecode[n]
            else:
                return "?"
        res = self.interp_operations(f, [1])
        assert res == ord("d") # XXX should be "d"
        res = self.interp_operations(f, [6])
        assert res == 6
        res = self.interp_operations(f, [42])
        assert res == ord("?")

    def test_chr2str(self):
        def f(n):
            s = chr(n)
            return s[0]
        res = self.interp_operations(f, [3])
        assert res == 3

    def test_unicode(self):
        def f(n):
            bytecode = u'adlfkj' + unichr(n)
            if n < len(bytecode):
                return bytecode[n]
            else:
                return u"?"
        res = self.interp_operations(f, [1])
        assert res == ord(u"d") # XXX should be "d"
        res = self.interp_operations(f, [6])
        assert res == 6
        res = self.interp_operations(f, [42])
        assert res == ord(u"?")

    def test_char_in_constant_string(self):
        def g(string):
            return '\x00' in string
        def f():
            if g('abcdef'): return -60
            if not g('abc\x00ef'): return -61
            return 42
        res = self.interp_operations(f, [])
        assert res == 42
        self.check_operations_history({'finish': 1})   # nothing else

    def test_residual_call(self):
        @dont_look_inside
        def externfn(x, y):
            return x * y
        def f(n):
            return externfn(n, n+1)
        res = self.interp_operations(f, [6])
        assert res == 42
        self.check_operations_history(int_add=1, int_mul=0, call=1, guard_no_exception=0)

    def test_residual_call_elidable(self):
        def externfn(x, y):
            return x * y
        externfn._elidable_function_ = True
        def f(n):
            promote(n)
            return externfn(n, n+1)
        res = self.interp_operations(f, [6])
        assert res == 42
        # CALL_PURE is not recorded in the history if all-constant args
        self.check_operations_history(int_add=0, int_mul=0,
                                      call=0, call_pure_i=0)

    def test_residual_call_elidable_1(self):
        @elidable
        def externfn(x, y):
            return x * y
        def f(n):
            return externfn(n, n+1)
        res = self.interp_operations(f, [6])
        assert res == 42
        # CALL_PURE is recorded in the history if not-all-constant args
        self.check_operations_history(int_add=1, int_mul=0,
                                      call=0, call_pure_i=1)

    def test_residual_call_elidable_2(self):
        myjitdriver = JitDriver(greens = [], reds = ['n'])
        @elidable
        def externfn(x):
            return x - 1
        def f(n):
            while n > 0:
                myjitdriver.can_enter_jit(n=n)
                myjitdriver.jit_merge_point(n=n)
                n = externfn(n)
            return n
        res = self.meta_interp(f, [7])
        assert res == 0
        # CALL_PURE is recorded in the history, but turned into a CALL
        # by optimizeopt.py
        self.check_resops(call_pure_i=0, call_i=2, int_sub=0)

    def test_constfold_call_elidable(self):
        myjitdriver = JitDriver(greens = ['m'], reds = ['n'])
        @elidable
        def externfn(x):
            return x - 3
        def f(n, m):
            while n > 0:
                myjitdriver.can_enter_jit(n=n, m=m)
                myjitdriver.jit_merge_point(n=n, m=m)
                n -= externfn(m)
            return n
        res = self.meta_interp(f, [21, 5])
        assert res == -1
        # the CALL_PURE is constant-folded away by optimizeopt.py
        self.check_resops(call_pure_i=0, call_i=0, int_sub=2)

    def test_constfold_call_elidable_2(self):
        myjitdriver = JitDriver(greens = ['m'], reds = ['n'])
        @elidable
        def externfn(x):
            return x - 3
        class V:
            def __init__(self, value):
                self.value = value
        def f(n, m):
            while n > 0:
                myjitdriver.can_enter_jit(n=n, m=m)
                myjitdriver.jit_merge_point(n=n, m=m)
                v = V(m)
                n -= externfn(v.value)
            return n
        res = self.meta_interp(f, [21, 5])
        assert res == -1
        # the CALL_PURE is constant-folded away by optimizeopt.py
        self.check_resops(call_pure_i=0, call_i=0, int_sub=2)

    def test_elidable_function_returning_object(self):
        myjitdriver = JitDriver(greens = ['m'], reds = ['n'])
        class V:
            def __init__(self, x):
                self.x = x
        v1 = V(1)
        v2 = V(2)
        @elidable
        def externfn(x):
            if x:
                return v1
            else:
                return v2
        def f(n, m):
            while n > 0:
                myjitdriver.can_enter_jit(n=n, m=m)
                myjitdriver.jit_merge_point(n=n, m=m)
                m = V(m).x
                n -= externfn(m).x + externfn(m + m - m).x
            return n
        res = self.meta_interp(f, [21, 5])
        assert res == -1
        # the CALL_PURE is constant-folded away by optimizeopt.py
        self.check_resops(call_pure_r=0, call_r=0, getfield_gc_i=1, int_sub=2,
                          call_pure_i=0, call_i=0)

    def test_elidable_raising(self):
        myjitdriver = JitDriver(greens = ['m'], reds = ['n'])
        @elidable
        def externfn(x):
            if x <= 0:
                raise ValueError
            return x - 1
        def f(n, m):
            while n > 0:
                myjitdriver.can_enter_jit(n=n, m=m)
                myjitdriver.jit_merge_point(n=n, m=m)
                try:
                    n -= externfn(m)
                except ValueError:
                    n -= 1
            return n
        res = self.meta_interp(f, [22, 6])
        assert res == -3
        # the CALL_PURE is constant-folded away during tracing
        self.check_resops(call_pure_i=0, call_i=0, int_sub=2)
        #
        res = self.meta_interp(f, [22, -5])
        assert res == 0
        # raises: becomes CALL and is not constant-folded away
        self.check_resops(call_pure_i=0, call_i=2, int_sub=2)

    def test_elidable_raising_2(self):
        myjitdriver = JitDriver(greens = ['m'], reds = ['n'])
        @elidable
        def externfn(x):
            if x <= 0:
                raise ValueError
            return x - 1
        def f(n, m):
            while n > 0:
                myjitdriver.can_enter_jit(n=n, m=m)
                myjitdriver.jit_merge_point(n=n, m=m)
                try:
                    n -= externfn(noConst(m))
                except ValueError:
                    n -= 1
            return n
        res = self.meta_interp(f, [22, 6])
        assert res == -3
        # the CALL_PURE is constant-folded away by optimizeopt.py
        self.check_resops(call_pure_i=0, call_i=0, int_sub=2)
        #
        res = self.meta_interp(f, [22, -5])
        assert res == 0
        # raises: becomes CALL and is not constant-folded away
        self.check_resops(call_pure_i=0, call_i=2, int_sub=2)

    def test_constant_across_mp(self):
        myjitdriver = JitDriver(greens = [], reds = ['n'])
        class X(object):
            pass
        def f(n):
            while n > -100:
                myjitdriver.can_enter_jit(n=n)
                myjitdriver.jit_merge_point(n=n)
                x = X()
                x.arg = 5
                if n <= 0: break
                n -= x.arg
                x.arg = 6   # prevents 'x.arg' from being annotated as constant
            return n
        res = self.meta_interp(f, [31])
        assert res == -4

    def test_stopatxpolicy(self):
        myjitdriver = JitDriver(greens = [], reds = ['y'])
        def internfn(y):
            return y * 3
        def externfn(y):
            return y % 4
        def f(y):
            while y >= 0:
                myjitdriver.can_enter_jit(y=y)
                myjitdriver.jit_merge_point(y=y)
                if y & 7:
                    f = internfn
                else:
                    f = externfn
                f(y)
                y -= 1
            return 42
        policy = StopAtXPolicy(externfn)
        res = self.meta_interp(f, [31], policy=policy)
        assert res == 42
        self.check_resops(int_mul=2, int_mod=0)

    def test_we_are_jitted(self):
        myjitdriver = JitDriver(greens = [], reds = ['y'])
        def f(y):
            while y >= 0:
                myjitdriver.can_enter_jit(y=y)
                myjitdriver.jit_merge_point(y=y)
                if we_are_jitted():
                    x = 1
                else:
                    x = 10
                y -= x
            return y
        assert f(55) == -5
        res = self.meta_interp(f, [55])
        assert res == -1

    def test_confirm_enter_jit(self):
        def confirm_enter_jit(x, y):
            return x <= 5
        myjitdriver = JitDriver(greens = ['x'], reds = ['y'],
                                confirm_enter_jit = confirm_enter_jit)
        def f(x, y):
            while y >= 0:
                myjitdriver.can_enter_jit(x=x, y=y)
                myjitdriver.jit_merge_point(x=x, y=y)
                y -= x
            return y
        #
        res = self.meta_interp(f, [10, 84])
        assert res == -6
        self.check_trace_count(0)
        #
        res = self.meta_interp(f, [3, 19])
        assert res == -2
        self.check_trace_count(1)

    def test_can_never_inline(self):
        def can_never_inline(x):
            return x > 50
        myjitdriver = JitDriver(greens = ['x'], reds = ['y'],
                                can_never_inline = can_never_inline)
        @dont_look_inside
        def marker():
            pass
        def f(x, y):
            while y >= 0:
                myjitdriver.can_enter_jit(x=x, y=y)
                myjitdriver.jit_merge_point(x=x, y=y)
                x += 1
                if x == 4 or x == 61:
                    marker()
                y -= x
            return y
        #
        res = self.meta_interp(f, [3, 6], repeat=7, function_threshold=0)
        assert res == 6 - 4 - 5
        self.check_history(call=0)   # because the trace starts in the middle
        #
        res = self.meta_interp(f, [60, 84], repeat=7)
        assert res == 84 - 61 - 62
        self.check_history(call=1)   # because the trace starts immediately

    def test_unroll_one_loop_iteration(self):
        def unroll(code):
            return code == 0
        myjitdriver = JitDriver(greens = ['code'],
                                reds = ['loops', 'inner_loops', 's'],
                                should_unroll_one_iteration=unroll)

        def f(code, loops, inner_loops):
            s = 0
            while loops > 0:
                myjitdriver.jit_merge_point(code=code, loops=loops,
                                            inner_loops=inner_loops, s=s)
                if code == 1:
                    s += f(0, inner_loops, 0)
                loops -= 1
                s += 1
            return s

        res = self.meta_interp(f, [1, 4, 1], enable_opts="", inline=True)
        assert res == f(1, 4, 1)
        self.check_history(call_assembler=0)

        res = self.meta_interp(f, [1, 4, 2], enable_opts="", inline=True)
        assert res == f(1, 4, 2)
        self.check_history(call_assembler=1)

    def test_format(self):
        def f(n):
            return len("<%d>" % n)
        res = self.interp_operations(f, [421])
        assert res == 5

    def test_switch(self):
        def f(n):
            if n == -5:  return 12
            elif n == 2: return 51
            elif n == 7: return 1212
            else:        return 42
        res = self.interp_operations(f, [7])
        assert res == 1212
        res = self.interp_operations(f, [12311])
        assert res == 42

    def test_switch_bridges(self):
        from rpython.rlib.rarithmetic import intmask
        myjitdriver = JitDriver(greens = [], reds = 'auto')
        lsts = [[-5, 2, 20] * 6,
                [7, 123, 2] * 6,
                [12311, -5, 7] * 6,
                [7, 123, 2] * 4 + [-5, -5, -5] * 2,
                [7, 123, 2] * 4 + [-5, -5, -5] * 2 + [12311, 12311, 12311],
                ]
        def f(case):
            x = 0
            i = 0
            lst = lsts[case]
            while i < len(lst):
                myjitdriver.jit_merge_point()
                n = lst[i]
                if n == -5:  a = 5
                elif n == 2: a = 4
                elif n == 7: a = 3
                else:        a = 2
                x = intmask(x * 10 + a)
                i += 1
            return x
        res = self.meta_interp(f, [0], backendopt=True)
        assert res == intmask(542 * 1001001001001001)
        res = self.meta_interp(f, [1], backendopt=True)
        assert res == intmask(324 * 1001001001001001)
        res = self.meta_interp(f, [2], backendopt=True)
        assert res == intmask(253 * 1001001001001001)
        res = self.meta_interp(f, [3], backendopt=True)
        assert res == intmask(324324324324555555)
        res = self.meta_interp(f, [4], backendopt=True)
        assert res == intmask(324324324324555555222)

    def test_r_uint(self):
        from rpython.rlib.rarithmetic import r_uint
        myjitdriver = JitDriver(greens = [], reds = ['y'])
        def f(y):
            y = r_uint(y)
            while y > 0:
                myjitdriver.can_enter_jit(y=y)
                myjitdriver.jit_merge_point(y=y)
                y -= 1
            return y
        res = self.meta_interp(f, [10])
        assert res == 0

    def test_uint_operations(self):
        from rpython.rlib.rarithmetic import r_uint
        def f(n):
            return ((r_uint(n) - 123) >> 1) <= r_uint(456)
        res = self.interp_operations(f, [50])
        assert res == False
        self.check_operations_history(int_rshift=0, uint_rshift=1,
                                      int_le=0, uint_le=1,
                                      int_sub=1)

    def test_uint_condition(self):
        from rpython.rlib.rarithmetic import r_uint
        def f(n):
            if ((r_uint(n) - 123) >> 1) <= r_uint(456):
                return 24
            else:
                return 12
        res = self.interp_operations(f, [50])
        assert res == 12
        self.check_operations_history(int_rshift=0, uint_rshift=1,
                                      int_le=0, uint_le=1,
                                      int_sub=1)

    def test_int_between(self):
        #
        def check(arg1, arg2, arg3, expect_result, **expect_operations):
            from rpython.rtyper.lltypesystem import lltype
            from rpython.rtyper.lltypesystem.lloperation import llop
            loc = locals().copy()
            exec py.code.Source("""
                def f(n, m, p):
                    arg1 = %(arg1)s
                    arg2 = %(arg2)s
                    arg3 = %(arg3)s
                    return llop.int_between(lltype.Bool, arg1, arg2, arg3)
            """ % locals()).compile() in loc
            res = self.interp_operations(loc['f'], [5, 6, 7])
            assert res == expect_result
            self.check_operations_history(expect_operations)
        #
        check('n', 'm', 'p', True,  int_sub=2, uint_lt=1)
        check('n', 'p', 'm', False, int_sub=2, uint_lt=1)
        #
        check('n', 'm', 6, False, int_sub=2, uint_lt=1)
        #
        check('n', 4, 'p', False, int_sub=2, uint_lt=1)
        check('n', 5, 'p', True,  int_sub=2, uint_lt=1)
        check('n', 8, 'p', False, int_sub=2, uint_lt=1)
        #
        check('n', 6, 7, True, int_sub=2, uint_lt=1)
        #
        check(-2, 'n', 'p', True,  int_sub=2, uint_lt=1)
        check(-2, 'm', 'p', True,  int_sub=2, uint_lt=1)
        check(-2, 'p', 'm', False, int_sub=2, uint_lt=1)
        #check(0, 'n', 'p', True,  uint_lt=1)   xxx implement me
        #check(0, 'm', 'p', True,  uint_lt=1)
        #check(0, 'p', 'm', False, uint_lt=1)
        #
        check(2, 'n', 6, True,  int_sub=1, uint_lt=1)
        check(2, 'm', 6, False, int_sub=1, uint_lt=1)
        check(2, 'p', 6, False, int_sub=1, uint_lt=1)
        check(5, 'n', 6, True,  int_eq=1)    # 6 == 5+1
        check(5, 'm', 6, False, int_eq=1)    # 6 == 5+1
        #
        check(2, 6, 'm', False, int_sub=1, uint_lt=1)
        check(2, 6, 'p', True,  int_sub=1, uint_lt=1)
        #
        check(2, 40, 6,  False)
        check(2, 40, 60, True)

    def test_getfield(self):
        class A:
            pass
        a1 = A()
        a1.foo = 5
        a2 = A()
        a2.foo = 8
        def f(x):
            if x > 5:
                a = a1
            else:
                a = a2
            return a.foo * x
        res = self.interp_operations(f, [42])
        assert res == 210
        self.check_operations_history(getfield_gc=1)

    def test_getfield_immutable(self):
        class A:
            _immutable_ = True
        a1 = A()
        a1.foo = 5
        a2 = A()
        a2.foo = 8
        def f(x):
            if x > 5:
                a = a1
            else:
                a = a2
            return a.foo * x
        res = self.interp_operations(f, [42])
        assert res == 210
        self.check_operations_history(getfield_gc=0)

    def test_setfield_bool(self):
        class A:
            def __init__(self):
                self.flag = True
        myjitdriver = JitDriver(greens = [], reds = ['n', 'obj'])
        def f(n):
            obj = A()
            res = False
            while n > 0:
                myjitdriver.can_enter_jit(n=n, obj=obj)
                myjitdriver.jit_merge_point(n=n, obj=obj)
                obj.flag = False
                n -= 1
            return res
        res = self.meta_interp(f, [7])
        assert type(res) == bool
        assert not res

    def test_int_add_ovf(self):
        def f(x, y):
            try:
                return ovfcheck(x + y)
            except OverflowError:
                return -42
        res = self.interp_operations(f, [-100, 2])
        assert res == -98
        res = self.interp_operations(f, [1, sys.maxint])
        assert res == -42

    def test_int_sub_ovf(self):
        def f(x, y):
            try:
                return ovfcheck(x - y)
            except OverflowError:
                return -42
        res = self.interp_operations(f, [-100, 2])
        assert res == -102
        res = self.interp_operations(f, [1, -sys.maxint])
        assert res == -42

    def test_int_mul_ovf(self):
        def f(x, y):
            try:
                return ovfcheck(x * y)
            except OverflowError:
                return -42
        res = self.interp_operations(f, [-100, 2])
        assert res == -200
        res = self.interp_operations(f, [-3, sys.maxint//2])
        assert res == -42

    def test_mod_ovf(self):
        myjitdriver = JitDriver(greens = [], reds = ['n', 'x', 'y'])
        def f(n, x, y):
            while n > 0:
                myjitdriver.can_enter_jit(x=x, y=y, n=n)
                myjitdriver.jit_merge_point(x=x, y=y, n=n)
                n -= ovfcheck(x % y)
            return n
        res = self.meta_interp(f, [20, 1, 2])
        assert res == 0
        self.check_resops(call_i=0, call_r=0)

    def test_abs(self):
        myjitdriver = JitDriver(greens = [], reds = ['i', 't'])
        def f(i):
            t = 0
            while i < 10:
                myjitdriver.can_enter_jit(i=i, t=t)
                myjitdriver.jit_merge_point(i=i, t=t)
                t += abs(i)
                i += 1
            return t
        res = self.meta_interp(f, [-5])
        assert res == 5+4+3+2+1+0+1+2+3+4+5+6+7+8+9

    def test_float(self):
        myjitdriver = JitDriver(greens = [], reds = ['x', 'y', 'res'])
        def f(x, y):
            x = float(x)
            y = float(y)
            res = 0.0
            while y > 0.0:
                myjitdriver.can_enter_jit(x=x, y=y, res=res)
                myjitdriver.jit_merge_point(x=x, y=y, res=res)
                res += x
                y -= 1.0
            return res
        res = self.meta_interp(f, [6, 7])
        assert res == 42.0
        self.check_trace_count(1)
        self.check_resops({'jump': 1, 'float_gt': 2, 'float_add': 2,
                           'float_sub': 2, 'guard_true': 2})

    def test_print(self):
        myjitdriver = JitDriver(greens = [], reds = ['n'])
        def f(n):
            while n > 0:
                myjitdriver.can_enter_jit(n=n)
                myjitdriver.jit_merge_point(n=n)
                print n
                n -= 1
            return n
        res = self.meta_interp(f, [7])
        assert res == 0

    def test_bridge_from_interpreter_1(self):
        mydriver = JitDriver(reds = ['n'], greens = [])

        def f(n):
            while n > 0:
                mydriver.can_enter_jit(n=n)
                mydriver.jit_merge_point(n=n)
                n -= 1

        self.meta_interp(f, [20], repeat=7)
        # the loop and the entry path as a single trace
        self.check_jitcell_token_count(1)

        # we get:
        #    ENTER             - compile the new loop and the entry bridge
        #    ENTER             - compile the leaving path
        self.check_enter_count(2)

    def test_bridge_from_interpreter_2(self):
        # one case for backend - computing of framesize on guard failure
        mydriver = JitDriver(reds = ['n'], greens = [])
        glob = [1]

        def f(n):
            while n > 0:
                mydriver.can_enter_jit(n=n)
                mydriver.jit_merge_point(n=n)
                if n == 17 and glob[0]:
                    glob[0] = 0
                    x = n + 1
                    y = n + 2
                    z = n + 3
                    k = n + 4
                    n -= 1
                    n += x + y + z + k
                    n -= x + y + z + k
                n -= 1

        self.meta_interp(f, [20], repeat=7)

    def test_bridge_from_interpreter_3(self):
        # one case for backend - computing of framesize on guard failure
        mydriver = JitDriver(reds = ['n', 'x', 'y', 'z', 'k'], greens = [])
        class Global:
            pass
        glob = Global()

        def f(n):
            glob.x = 1
            x = 0
            y = 0
            z = 0
            k = 0
            while n > 0:
                mydriver.can_enter_jit(n=n, x=x, y=y, z=z, k=k)
                mydriver.jit_merge_point(n=n, x=x, y=y, z=z, k=k)
                x += 10
                y += 3
                z -= 15
                k += 4
                if n == 17 and glob.x:
                    glob.x = 0
                    x += n + 1
                    y += n + 2
                    z += n + 3
                    k += n + 4
                    n -= 1
                n -= 1
            return x + 2*y + 3*z + 5*k + 13*n

        res = self.meta_interp(f, [20], repeat=7)
        assert res == f(20)

    def test_bridge_from_interpreter_4(self):
        jitdriver = JitDriver(reds = ['n', 'k'], greens = [])

        def f(n, k):
            while n > 0:
                jitdriver.can_enter_jit(n=n, k=k)
                jitdriver.jit_merge_point(n=n, k=k)
                if k:
                    n -= 2
                else:
                    n -= 1
            return n + k

        from rpython.rtyper.test.test_llinterp import get_interpreter, clear_tcache
        from rpython.jit.metainterp.warmspot import WarmRunnerDesc

        interp, graph = get_interpreter(f, [0, 0], backendopt=False,
                                        inline_threshold=0, type_system=self.type_system)
        clear_tcache()
        translator = interp.typer.annotator.translator
        translator.config.translation.gc = "boehm"
        warmrunnerdesc = WarmRunnerDesc(translator,
                                        CPUClass=self.CPUClass)
        state = warmrunnerdesc.jitdrivers_sd[0].warmstate
        state.set_param_threshold(3)          # for tests
        state.set_param_trace_eagerness(0)    # for tests
        warmrunnerdesc.finish()
        for n, k in [(20, 0), (20, 1)]:
            interp.eval_graph(graph, [n, k])

    def test_bridge_leaving_interpreter_5(self):
        mydriver = JitDriver(reds = ['n', 'x'], greens = [])
        class Global:
            pass
        glob = Global()

        def f(n):
            x = 0
            glob.x = 1
            while n > 0:
                mydriver.can_enter_jit(n=n, x=x)
                mydriver.jit_merge_point(n=n, x=x)
                glob.x += 1
                x += 3
                n -= 1
            glob.x += 100
            return glob.x + x
        res = self.meta_interp(f, [20], repeat=7)
        assert res == f(20)

    def test_instantiate_classes(self):
        class Base: pass
        class A(Base): foo = 72
        class B(Base): foo = 8
        def f(n):
            if n > 5:
                cls = A
            else:
                cls = B
            return cls().foo
        res = self.interp_operations(f, [3])
        assert res == 8
        res = self.interp_operations(f, [13])
        assert res == 72

    def test_instantiate_does_not_call(self):
        mydriver = JitDriver(reds = ['n', 'x'], greens = [])
        class Base: pass
        class A(Base): foo = 72
        class B(Base): foo = 8

        def f(n):
            x = 0
            while n > 0:
                mydriver.can_enter_jit(n=n, x=x)
                mydriver.jit_merge_point(n=n, x=x)
                if n % 2 == 0:
                    cls = A
                else:
                    cls = B
                inst = cls()
                x += inst.foo
                n -= 1
            return x
        res = self.meta_interp(f, [20], enable_opts='')
        assert res == f(20)
        self.check_resops(call_i=0, call_r=0)

    def test_zerodivisionerror(self):
        # test the case of exception-raising operation that is not delegated
        # to the backend at all: ZeroDivisionError
        #
        def f(n):
            assert n >= 0
            try:
                return ovfcheck(5 % n)
            except ZeroDivisionError:
                return -666
            except OverflowError:
                return -777
        res = self.interp_operations(f, [0])
        assert res == -666
        #
        def f(n):
            assert n >= 0
            try:
                return ovfcheck(6 // n)
            except ZeroDivisionError:
                return -667
            except OverflowError:
                return -778
        res = self.interp_operations(f, [0])
        assert res == -667

    def test_div_overflow(self):
        import sys
        from rpython.rtyper.lltypesystem.lloperation import llop
        myjitdriver = JitDriver(greens = [], reds = ['x', 'y', 'res'])
        def f(x, y):
            res = 0
            while y > 0:
                myjitdriver.can_enter_jit(x=x, y=y, res=res)
                myjitdriver.jit_merge_point(x=x, y=y, res=res)
                try:
                    res += llop.int_floordiv_ovf(lltype.Signed,
                                                 -sys.maxint-1, x)
                    x += 5
                except OverflowError:
                    res += 100
                y -= 1
            return res
        res = self.meta_interp(f, [-41, 16])
        assert res == ((-sys.maxint-1) // (-41) +
                       (-sys.maxint-1) // (-36) +
                       (-sys.maxint-1) // (-31) +
                       (-sys.maxint-1) // (-26) +
                       (-sys.maxint-1) // (-21) +
                       (-sys.maxint-1) // (-16) +
                       (-sys.maxint-1) // (-11) +
                       (-sys.maxint-1) // (-6) +
                       100 * 8)

    def test_isinstance(self):
        class A:
            pass
        class B(A):
            pass
        @dont_look_inside
        def extern(n):
            if n:
                return A()
            else:
                return B()
        def fn(n):
            obj = extern(n)
            return isinstance(obj, B)
        res = self.interp_operations(fn, [0])
        assert res
        self.check_operations_history(guard_class=1)
        res = self.interp_operations(fn, [1])
        assert not res

    def test_isinstance_2(self):
        driver = JitDriver(greens = [], reds = ['n', 'sum', 'x'])
        class A:
            pass
        class B(A):
            pass
        class C(B):
            pass

        def main():
            return f(5, B()) * 10 + f(5, C()) + f(5, A()) * 100

        def f(n, x):
            sum = 0
            while n > 0:
                driver.can_enter_jit(x=x, n=n, sum=sum)
                driver.jit_merge_point(x=x, n=n, sum=sum)
                if isinstance(x, B):
                    sum += 1
                n -= 1
            return sum

        res = self.meta_interp(main, [])
        assert res == 55


    def test_assert_isinstance(self):
        class A:
            pass
        class B(A):
            pass
        def fn(n):
            # this should only be called with n != 0
            if n:
                obj = B()
                obj.a = n
            else:
                obj = A()
                obj.a = 17
            assert isinstance(obj, B)
            return obj.a
        res = self.interp_operations(fn, [1])
        assert res == 1
        self.check_operations_history(guard_class=0)

    def test_r_dict(self):
        from rpython.rlib.objectmodel import r_dict
        class FooError(Exception):
            pass
        def myeq(n, m):
            return n == m
        def myhash(n):
            if n < 0:
                raise FooError
            return -n
        def f(n):
            d = r_dict(myeq, myhash)
            for i in range(10):
                d[i] = i*i
            try:
                return d[n]
            except FooError:
                return 99
        res = self.interp_operations(f, [5])
        assert res == f(5)

    def test_free_object(self):
        import weakref
        from rpython.rtyper.lltypesystem.lloperation import llop
        myjitdriver = JitDriver(greens = [], reds = ['n', 'x'])
        class X(object):
            pass
        def main(n, x):
            while n > 0:
                myjitdriver.can_enter_jit(n=n, x=x)
                myjitdriver.jit_merge_point(n=n, x=x)
                n -= x.foo
        def g(n):
            x = X()
            x.foo = 2
            main(n, x)
            x.foo = 5
            return weakref.ref(x)
        def f(n):
            r = g(n)
            rgc.collect(); rgc.collect(); rgc.collect()
            return r() is None
        #
        assert f(30) == 1
        res = self.meta_interp(f, [30], no_stats=True)
        assert res == 1

    def test_pass_around(self):
        myjitdriver = JitDriver(greens = [], reds = ['n', 'x'])

        def call():
            pass

        def f(n, x):
            while n > 0:
                myjitdriver.can_enter_jit(n=n, x=x)
                myjitdriver.jit_merge_point(n=n, x=x)
                if n % 2:
                    call()
                    if n == 8:
                        return x
                    x = 3
                else:
                    x = 5
                n -= 1
            return 0

        self.meta_interp(f, [40, 0])

    def test_const_inputargs(self):
        myjitdriver = JitDriver(greens = ['m'], reds = ['n', 'x'])
        def f(n, x):
            m = 0x7FFFFFFF
            while n > 0:
                myjitdriver.can_enter_jit(m=m, n=n, x=x)
                myjitdriver.jit_merge_point(m=m, n=n, x=x)
                x = 42
                n -= 1
                m = m >> 1
            return x

        res = self.meta_interp(f, [50, 1], enable_opts='')
        assert res == 42

    def test_set_param(self):
        myjitdriver = JitDriver(greens = [], reds = ['n', 'x'])
        def g(n):
            x = 0
            while n > 0:
                myjitdriver.can_enter_jit(n=n, x=x)
                myjitdriver.jit_merge_point(n=n, x=x)
                n -= 1
                x += n
            return x
        def f(n, threshold, arg):
            if arg:
                set_param(myjitdriver, 'threshold', threshold)
            else:
                set_param(None, 'threshold', threshold)
            return g(n)

        res = self.meta_interp(f, [10, 3, 1])
        assert res == 9 + 8 + 7 + 6 + 5 + 4 + 3 + 2 + 1 + 0
        self.check_jitcell_token_count(1)

        res = self.meta_interp(f, [10, 13, 0])
        assert res == 9 + 8 + 7 + 6 + 5 + 4 + 3 + 2 + 1 + 0
        self.check_jitcell_token_count(0)

    def test_dont_look_inside(self):
        @dont_look_inside
        def g(a, b):
            return a + b
        def f(a, b):
            return g(a, b)
        res = self.interp_operations(f, [3, 5])
        assert res == 8
        self.check_operations_history(int_add=0, call=1)

    def test_listcomp(self):
        myjitdriver = JitDriver(greens = [], reds = ['x', 'y', 'lst'])
        def f(x, y):
            lst = [0, 0, 0]
            while y > 0:
                myjitdriver.can_enter_jit(x=x, y=y, lst=lst)
                myjitdriver.jit_merge_point(x=x, y=y, lst=lst)
                lst = [i+x for i in lst if i >=0]
                y -= 1
            return lst[0]
        res = self.meta_interp(f, [6, 7], listcomp=True, backendopt=True, listops=True)
        # XXX: the loop looks inefficient
        assert res == 42

    def test_tuple_immutable(self):
        def new(a, b):
            return a, b
        def f(a, b):
            tup = new(a, b)
            return tup[1]
        res = self.interp_operations(f, [3, 5])
        assert res == 5
        self.check_operations_history(setfield_gc=2, getfield_gc_pure=0)

    def test_oosend_look_inside_only_one(self):
        class A:
            pass
        class B(A):
            def g(self):
                return 123
        class C(A):
            @dont_look_inside
            def g(self):
                return 456
        def f(n):
            if n > 3:
                x = B()
            else:
                x = C()
            return x.g() + x.g()
        res = self.interp_operations(f, [10])
        assert res == 123 * 2
        res = self.interp_operations(f, [-10])
        assert res == 456 * 2

    def test_residual_external_call(self):
        import math
        myjitdriver = JitDriver(greens = [], reds = ['y', 'x', 'res'])

        # When this test was written ll_math couldn't be inlined, now it can,
        # instead of rewriting this test, just ensure that an external call is
        # still generated by wrapping the function.
        @dont_look_inside
        def modf(x):
            return math.modf(x)

        def f(x, y):
            x = float(x)
            res = 0.0
            while y > 0:
                myjitdriver.can_enter_jit(x=x, y=y, res=res)
                myjitdriver.jit_merge_point(x=x, y=y, res=res)
                # this is an external call that the default policy ignores
                rpart, ipart = modf(x)
                res += ipart
                y -= 1
            return res
        res = self.meta_interp(f, [6, 7])
        assert res == 42
        self.check_trace_count(1)
        self.check_resops(call_r=2)

    def test_merge_guardclass_guardvalue(self):
        myjitdriver = JitDriver(greens = [], reds = ['x', 'l'])

        class A(object):
            def g(self, x):
                return x - 5
        class B(A):
            def g(self, y):
                return y - 3

        a1 = A()
        a2 = A()
        b = B()
        def f(x):
            l = [a1] * 100 + [a2] * 100 + [b] * 100
            while x > 0:
                myjitdriver.can_enter_jit(x=x, l=l)
                myjitdriver.jit_merge_point(x=x, l=l)
                a = l[x]
                x = a.g(x)
                promote(a)
            return x
        res = self.meta_interp(f, [299], listops=True)
        assert res == f(299)
        self.check_resops(guard_class=0, guard_value=6)
        #
        # The original 'guard_class' is rewritten to be directly 'guard_value'.
        # Check that this rewrite does not interfere with the descr, which
        # should be a full-fledged multivalued 'guard_value' descr.
        if self.basic:
            for loop in get_stats().get_all_loops():
                for op in loop.get_operations():
                    if op.getopname() == "guard_value":
                        descr = op.getdescr()
                        assert descr.get_index_of_guard_value() >= 0

    def test_merge_guardnonnull_guardclass(self):
        myjitdriver = JitDriver(greens = [], reds = ['x', 'l'])

        class A(object):
            def g(self, x):
                return x - 3
        class B(A):
            def g(self, y):
                return y - 5

        a1 = A()
        b1 = B()
        def f(x):
            l = [None] * 100 + [b1] * 100 + [a1] * 100
            while x > 0:
                myjitdriver.can_enter_jit(x=x, l=l)
                myjitdriver.jit_merge_point(x=x, l=l)
                a = l[x]
                if a:
                    x = a.g(x)
                else:
                    x -= 7
            return x
        res = self.meta_interp(f, [299], listops=True)
        assert res == f(299)
        self.check_resops(guard_class=0, guard_nonnull=4,
                          guard_nonnull_class=4, guard_isnull=2)


    def test_merge_guardnonnull_guardvalue(self):
        myjitdriver = JitDriver(greens = [], reds = ['x', 'l'])

        class A(object):
            pass
        class B(A):
            pass

        a1 = A()
        b1 = B()
        def f(x):
            l = [b1] * 100 + [None] * 100 + [a1] * 100
            while x > 0:
                myjitdriver.can_enter_jit(x=x, l=l)
                myjitdriver.jit_merge_point(x=x, l=l)
                a = l[x]
                if a:
                    x -= 5
                else:
                    x -= 7
                promote(a)
            return x
        res = self.meta_interp(f, [299], listops=True)
        assert res == f(299)
        self.check_resops(guard_value=4, guard_class=0, guard_nonnull=4,
                          guard_nonnull_class=0, guard_isnull=2)


    def test_merge_guardnonnull_guardvalue_2(self):
        myjitdriver = JitDriver(greens = [], reds = ['x', 'l'])

        class A(object):
            pass
        class B(A):
            pass

        a1 = A()
        b1 = B()
        def f(x):
            l = [None] * 100 + [b1] * 100 + [a1] * 100
            while x > 0:
                myjitdriver.can_enter_jit(x=x, l=l)
                myjitdriver.jit_merge_point(x=x, l=l)
                a = l[x]
                if a:
                    x -= 5
                else:
                    x -= 7
                promote(a)
            return x
        res = self.meta_interp(f, [299], listops=True)
        assert res == f(299)
        self.check_resops(guard_value=4, guard_class=0, guard_nonnull=4,
                          guard_nonnull_class=0, guard_isnull=2)


    def test_merge_guardnonnull_guardclass_guardvalue(self):
        myjitdriver = JitDriver(greens = [], reds = ['x', 'l'])

        class A(object):
            def g(self, x):
                return x - 3
        class B(A):
            def g(self, y):
                return y - 5

        a1 = A()
        a2 = A()
        b1 = B()
        def f(x):
            l = [a2] * 100 + [None] * 100 + [b1] * 100 + [a1] * 100
            while x > 0:
                myjitdriver.can_enter_jit(x=x, l=l)
                myjitdriver.jit_merge_point(x=x, l=l)
                a = l[x]
                if a:
                    x = a.g(x)
                else:
                    x -= 7
                promote(a)
            return x
        res = self.meta_interp(f, [399], listops=True)
        assert res == f(399)
        self.check_resops(guard_class=0, guard_nonnull=6, guard_value=6,
                          guard_nonnull_class=0, guard_isnull=2)


    def test_residual_call_doesnt_lose_info(self):
        myjitdriver = JitDriver(greens = [], reds = ['x', 'y', 'l'])

        class A(object):
            pass

        globall = [""]
        @dont_look_inside
        def g(x):
            globall[0] = str(x)
            return x

        def f(x):
            y = A()
            y.v = x
            l = [0]
            while y.v > 0:
                myjitdriver.can_enter_jit(x=x, y=y, l=l)
                myjitdriver.jit_merge_point(x=x, y=y, l=l)
                l[0] = y.v
                lc = l[0]
                y.v = g(y.v) - y.v/y.v + lc/l[0] - 1
            return y.v
        res = self.meta_interp(f, [20], listops=True)
        self.check_resops(getarrayitem_gc_i=0, getfield_gc_i=1)

    def test_guard_isnull_nonnull(self):
        myjitdriver = JitDriver(greens = [], reds = ['x', 'res'])
        class A(object):
            pass

        @dont_look_inside
        def create(x):
            if x >= -40:
                return A()
            return None

        def f(x):
            res = 0
            while x > 0:
                myjitdriver.can_enter_jit(x=x, res=res)
                myjitdriver.jit_merge_point(x=x, res=res)
                obj = create(x-1)
                if obj is not None:
                    res += 1
                obj2 = create(x-1000)
                if obj2 is None:
                    res += 1
                x -= 1
            return res
        res = self.meta_interp(f, [21])
        assert res == 42
        self.check_resops(guard_nonnull=2, guard_isnull=2)

    def test_loop_invariant1(self):
        myjitdriver = JitDriver(greens = [], reds = ['x', 'res'])
        class A(object):
            pass
        a = A()
        a.current_a = A()
        a.current_a.x = 1
        @loop_invariant
        def f():
            return a.current_a

        def g(x):
            res = 0
            while x > 0:
                myjitdriver.can_enter_jit(x=x, res=res)
                myjitdriver.jit_merge_point(x=x, res=res)
                res += f().x
                res += f().x
                res += f().x
                x -= 1
            a.current_a = A()
            a.current_a.x = 2
            return res
        res = self.meta_interp(g, [21])
        assert res == 3 * 21
        self.check_resops(call_r=1)

    def test_bug_optimizeopt_mutates_ops(self):
        myjitdriver = JitDriver(greens = [], reds = ['x', 'res', 'const', 'a'])
        class A(object):
            pass
        class B(A):
            pass

        glob = A()
        glob.a = None
        def f(x):
            res = 0
            a = A()
            a.x = 0
            glob.a = A()
            const = 2
            while x > 0:
                myjitdriver.can_enter_jit(x=x, res=res, a=a, const=const)
                myjitdriver.jit_merge_point(x=x, res=res, a=a, const=const)
                if type(glob.a) is B:
                    res += 1
                if a is None:
                    a = A()
                    a.x = x
                    glob.a = B()
                    const = 2
                else:
                    promote(const)
                    x -= const
                    res += a.x
                    a = None
                    glob.a = A()
                    const = 1
            return res
        res = self.meta_interp(f, [21])
        assert res == f(21)

    def test_getitem_indexerror(self):
        lst = [10, 4, 9, 16]
        def f(n):
            try:
                return lst[n]
            except IndexError:
                return -2
        res = self.interp_operations(f, [2])
        assert res == 9
        res = self.interp_operations(f, [4])
        assert res == -2
        res = self.interp_operations(f, [-4])
        assert res == 10
        res = self.interp_operations(f, [-5])
        assert res == -2

    def test_guard_always_changing_value(self):
        myjitdriver = JitDriver(greens = [], reds = ['x', 'a'])
        def f(x):
            a = 0
            while x > 0:
                myjitdriver.can_enter_jit(x=x, a=a)
                myjitdriver.jit_merge_point(x=x, a=a)
                a += 1
                promote(a)
                x -= 1
        self.meta_interp(f, [50])
        self.check_trace_count(1)
        # this checks that the logic triggered by make_a_counter_per_value()
        # works and prevents generating tons of bridges

    def test_swap_values(self):
        def f(x, y):
            if x > 5:
                x, y = y, x
            return x - y
        res = self.interp_operations(f, [10, 2])
        assert res == -8
        res = self.interp_operations(f, [3, 2])
        assert res == 1

    def test_raw_malloc_and_access(self):
        TP = rffi.CArray(lltype.Signed)

        def f(n):
            a = lltype.malloc(TP, n, flavor='raw')
            a[0] = n
            res = a[0]
            lltype.free(a, flavor='raw')
            return res

        res = self.interp_operations(f, [10])
        assert res == 10

    def test_raw_malloc_and_access_float(self):
        TP = rffi.CArray(lltype.Float)

        def f(n, f):
            a = lltype.malloc(TP, n, flavor='raw')
            a[0] = f
            res = a[0]
            lltype.free(a, flavor='raw')
            return res

        res = self.interp_operations(f, [10, 3.5])
        assert res == 3.5

    def test_jit_debug(self):
        myjitdriver = JitDriver(greens = [], reds = ['x'])
        class A:
            pass
        def f(x):
            while x > 0:
                myjitdriver.can_enter_jit(x=x)
                myjitdriver.jit_merge_point(x=x)
                jit_debug("hi there:", x)
                jit_debug("foobar")
                x -= 1
            return x
        res = self.meta_interp(f, [8])
        assert res == 0
        self.check_resops(jit_debug=4)

    def test_assert_green(self):
        def f(x, promote_flag):
            if promote_flag:
                promote(x)
            assert_green(x)
            return x
        res = self.interp_operations(f, [8, 1])
        assert res == 8
        py.test.raises(AssertGreenFailed, self.interp_operations, f, [8, 0])

    def test_multiple_specialied_versions1(self):
        myjitdriver = JitDriver(greens = [], reds = ['y', 'x', 'res'])
        class Base:
            def __init__(self, val):
                self.val = val
        class A(Base):
            def binop(self, other):
                return A(self.val + other.val)
        class B(Base):
            def binop(self, other):
                return B(self.val * other.val)
        def f(x, y):
            res = x
            while y > 0:
                myjitdriver.can_enter_jit(y=y, x=x, res=res)
                myjitdriver.jit_merge_point(y=y, x=x, res=res)
                res = res.binop(x)
                y -= 1
            return res
        def g(x, y):
            a1 = f(A(x), y)
            a2 = f(A(x), y)
            b1 = f(B(x), y)
            b2 = f(B(x), y)
            assert a1.val == a2.val
            assert b1.val == b2.val
            return a1.val + b1.val
        res = self.meta_interp(g, [6, 7])
        assert res == 6*8 + 6**8
        self.check_trace_count(4)
        self.check_resops({'guard_class': 2, 'int_gt': 4,
                           'getfield_gc_i': 4, 'guard_true': 4,
                           'int_sub': 4, 'jump': 2, 'int_mul': 2,
                           'int_add': 2})

    def test_multiple_specialied_versions_array(self):
        myjitdriver = JitDriver(greens = [], reds = ['idx', 'y', 'x', 'res',
                                                     'array'])
        class Base:
            def __init__(self, val):
                self.val = val
        class A(Base):
            def binop(self, other):
                return A(self.val + other.val)
        class B(Base):
            def binop(self, other):
                return B(self.val - other.val)
        def f(x, y):
            res = x
            array = [1, 2, 3]
            array[1] = 7
            idx = 0
            while y > 0:
                myjitdriver.can_enter_jit(idx=idx, y=y, x=x, res=res,
                                          array=array)
                myjitdriver.jit_merge_point(idx=idx, y=y, x=x, res=res,
                                            array=array)
                res = res.binop(x)
                res.val += array[idx] + array[1]
                if y < 10:
                    idx = 2
                y -= 1
            return res
        def g(x, y):
            a1 = f(A(x), y)
            a2 = f(A(x), y)
            b1 = f(B(x), y)
            b2 = f(B(x), y)
            assert a1.val == a2.val
            assert b1.val == b2.val
            return a1.val + b1.val
        res = self.meta_interp(g, [6, 20])
        assert res == g(6, 20)
        self.check_trace_count(8)
        self.check_resops(getarrayitem_gc_i=10)

    def test_multiple_specialied_versions_bridge(self):
        myjitdriver = JitDriver(greens = [], reds = ['y', 'x', 'z', 'res'])
        class Base:
            def __init__(self, val):
                self.val = val
            def getval(self):
                return self.val
        class A(Base):
            def binop(self, other):
                return A(self.getval() + other.getval())
        class B(Base):
            def binop(self, other):
                return B(self.getval() * other.getval())
        def f(x, y, z):
            res = x
            while y > 0:
                myjitdriver.can_enter_jit(y=y, x=x, z=z, res=res)
                myjitdriver.jit_merge_point(y=y, x=x, z=z, res=res)
                res = res.binop(x)
                y -= 1
                if y < 7:
                    x = z
            return res
        def g(x, y):
            a1 = f(A(x), y, A(x))
            a2 = f(A(x), y, A(x))
            assert a1.val == a2.val
            b1 = f(B(x), y, B(x))
            b2 = f(B(x), y, B(x))
            assert b1.val == b2.val
            c1 = f(B(x), y, A(x))
            c2 = f(B(x), y, A(x))
            assert c1.val == c2.val
            d1 = f(A(x), y, B(x))
            d2 = f(A(x), y, B(x))
            assert d1.val == d2.val
            return a1.val + b1.val + c1.val + d1.val
        res = self.meta_interp(g, [3, 14])
        assert res == g(3, 14)

    def test_failing_inlined_guard(self):
        myjitdriver = JitDriver(greens = [], reds = ['y', 'x', 'z', 'res'])
        class Base:
            def __init__(self, val):
                self.val = val
            def getval(self):
                return self.val
        class A(Base):
            def binop(self, other):
                return A(self.getval() + other.getval())
        class B(Base):
            def binop(self, other):
                return B(self.getval() * other.getval())
        def f(x, y, z):
            res = x
            while y > 0:
                myjitdriver.can_enter_jit(y=y, x=x, z=z, res=res)
                myjitdriver.jit_merge_point(y=y, x=x, z=z, res=res)
                res = res.binop(x)
                y -= 1
                if y < 8:
                    x = z
            return res
        def g(x, y):
            c1 = f(A(x), y, B(x))
            c2 = f(A(x), y, B(x))
            assert c1.val == c2.val
            return c1.val
        res = self.meta_interp(g, [3, 16])
        assert res == g(3, 16)

    def test_inlined_guard_in_short_preamble(self):
        myjitdriver = JitDriver(greens = [], reds = ['y', 'x', 'z', 'res'])
        class A:
            def __init__(self, val):
                self.val = val
            def getval(self):
                return self.val
            def binop(self, other):
                return A(self.getval() + other.getval())
        def f(x, y, z):
            res = x
            while y > 0:
                myjitdriver.can_enter_jit(y=y, x=x, z=z, res=res)
                myjitdriver.jit_merge_point(y=y, x=x, z=z, res=res)
                res = res.binop(x)
                y -= 1
                if y < 7:
                    x = z
            return res
        def g(x, y):
            a1 = f(A(x), y, A(x))
            a2 = f(A(x), y, A(x))
            assert a1.val == a2.val
            return a1.val
        res = self.meta_interp(g, [3, 14])
        assert res == g(3, 14)

    def test_specialied_bridge(self):
        myjitdriver = JitDriver(greens = [], reds = ['y', 'x', 'res'])
        class A:
            def __init__(self, val):
                self.val = val
            def binop(self, other):
                return A(self.val + other.val)
        def f(x, y):
            res = A(0)
            while y > 0:
                myjitdriver.can_enter_jit(y=y, x=x, res=res)
                myjitdriver.jit_merge_point(y=y, x=x, res=res)
                res = res.binop(A(y))
                if y<7:
                    res = x
                y -= 1
            return res
        def g(x, y):
            a1 = f(A(x), y)
            a2 = f(A(x), y)
            assert a1.val == a2.val
            return a1.val
        res = self.meta_interp(g, [6, 14])
        assert res == g(6, 14)

    def test_specialied_bridge_const(self):
        myjitdriver = JitDriver(greens = [], reds = ['y', 'const', 'x', 'res'])
        class A:
            def __init__(self, val):
                self.val = val
            def binop(self, other):
                return A(self.val + other.val)
        def f(x, y):
            res = A(0)
            const = 7
            while y > 0:
                myjitdriver.can_enter_jit(y=y, x=x, res=res, const=const)
                myjitdriver.jit_merge_point(y=y, x=x, res=res, const=const)
                const = promote(const)
                res = res.binop(A(const))
                if y<7:
                    res = x
                y -= 1
            return res
        def g(x, y):
            a1 = f(A(x), y)
            a2 = f(A(x), y)
            assert a1.val == a2.val
            return a1.val
        res = self.meta_interp(g, [6, 14])
        assert res == g(6, 14)

    def test_multiple_specialied_zigzag(self):
        myjitdriver = JitDriver(greens = [], reds = ['y', 'x', 'res'])
        class Base:
            def __init__(self, val):
                self.val = val
        class A(Base):
            def binop(self, other):
                return A(self.val + other.val)
            def switch(self):
                return B(self.val)
        class B(Base):
            def binop(self, other):
                return B(self.val * other.val)
            def switch(self):
                return A(self.val)
        def f(x, y):
            res = x
            while y > 0:
                myjitdriver.can_enter_jit(y=y, x=x, res=res)
                myjitdriver.jit_merge_point(y=y, x=x, res=res)
                if y % 4 == 0:
                    res = res.switch()
                res = res.binop(x)
                y -= 1
            return res
        def g(x, y):
            set_param(myjitdriver, 'max_unroll_loops', 5)
            a1 = f(A(x), y)
            a2 = f(A(x), y)
            b1 = f(B(x), y)
            b2 = f(B(x), y)
            assert a1.val == a2.val
            assert b1.val == b2.val
            return a1.val + b1.val
        res = self.meta_interp(g, [3, 23])
        assert res == 7068153
        self.check_trace_count(6)
        self.check_resops(guard_true=6, guard_class=2, int_mul=3,
                          int_add=3, guard_false=3)

    def test_dont_trace_every_iteration(self):
        myjitdriver = JitDriver(greens = [], reds = ['a', 'b', 'i', 'sa'])

        def main(a, b):
            i = sa = 0
            #while i < 200:
            while i < 200:
                myjitdriver.can_enter_jit(a=a, b=b, i=i, sa=sa)
                myjitdriver.jit_merge_point(a=a, b=b, i=i, sa=sa)
                if a > 0: pass
                if b < 2: pass
                sa += a % b
                i += 1
            return sa
        def g():
            return main(10, 20) + main(-10, -20)
        res = self.meta_interp(g, [])
        assert res == g()
        self.check_enter_count(2)

    def test_current_trace_length(self):
        myjitdriver = JitDriver(greens = ['g'], reds = ['x'])
        @dont_look_inside
        def residual():
            print "hi there"
        @unroll_safe
        def loop(g):
            y = 0
            while y < g:
                residual()
                y += 1
        def f(x, g):
            n = 0
            while x > 0:
                myjitdriver.can_enter_jit(x=x, g=g)
                myjitdriver.jit_merge_point(x=x, g=g)
                loop(g)
                x -= 1
                n = current_trace_length()
            return n
        res = self.meta_interp(f, [5, 8])
        assert 14 < res < 42
        res = self.meta_interp(f, [5, 2])
        assert 4 < res < 14

    def test_compute_identity_hash(self):
        from rpython.rlib.objectmodel import compute_identity_hash
        class A(object):
            pass
        def f():
            a = A()
            return compute_identity_hash(a) == compute_identity_hash(a)
        res = self.interp_operations(f, [])
        assert res
        # a "did not crash" kind of test

    def test_compute_unique_id(self):
        from rpython.rlib.objectmodel import compute_unique_id
        class A(object):
            pass
        def f():
            a1 = A()
            a2 = A()
            return (compute_unique_id(a1) == compute_unique_id(a1) and
                    compute_unique_id(a1) != compute_unique_id(a2))
        res = self.interp_operations(f, [])
        assert res

    def test_wrap_around_add(self):
        myjitdriver = JitDriver(greens = [], reds = ['x', 'n'])
        class A:
            pass
        def f(x):
            n = 0
            while x > 0:
                myjitdriver.can_enter_jit(x=x, n=n)
                myjitdriver.jit_merge_point(x=x, n=n)
                x += 1
                n += 1
            return n
        res = self.meta_interp(f, [sys.maxint-10])
        assert res == 11
        self.check_jitcell_token_count(1)

    def test_wrap_around_mul(self):
        myjitdriver = JitDriver(greens = [], reds = ['x', 'n'])
        class A:
            pass
        def f(x):
            n = 0
            while x > 0:
                myjitdriver.can_enter_jit(x=x, n=n)
                myjitdriver.jit_merge_point(x=x, n=n)
                x *= 2
                n += 1
            return n
        res = self.meta_interp(f, [sys.maxint>>10])
        assert res == 11
        self.check_jitcell_token_count(1)

    def test_wrap_around_sub(self):
        myjitdriver = JitDriver(greens = [], reds = ['x', 'n'])
        class A:
            pass
        def f(x):
            n = 0
            while x < 0:
                myjitdriver.can_enter_jit(x=x, n=n)
                myjitdriver.jit_merge_point(x=x, n=n)
                x -= 1
                n += 1
            return n
        res = self.meta_interp(f, [10-sys.maxint])
        assert res == 12
        self.check_jitcell_token_count(1)

    def test_caching_setfield(self):
        myjitdriver = JitDriver(greens = [], reds = ['sa', 'i', 'n', 'a', 'node'])
        class A:
            pass
        def f(n, a):
            i = sa = 0
            node = A()
            node.val1 = node.val2 = 0
            while i < n:
                myjitdriver.can_enter_jit(sa=sa, i=i, n=n, a=a, node=node)
                myjitdriver.jit_merge_point(sa=sa, i=i, n=n, a=a, node=node)
                sa += node.val1 + node.val2
                if i < n/2:
                    node.val1 = a
                    node.val2 = a
                else:
                    node.val1 = a
                    node.val2 = a + 1
                i += 1
            return sa
        res = self.meta_interp(f, [32, 7])
        assert res == f(32, 7)

    def test_caching_setarrayitem_fixed(self):
        myjitdriver = JitDriver(greens = [], reds = ['sa', 'i', 'n', 'a', 'node'])
        def f(n, a):
            i = sa = 0
            node = [1, 2, 3]
            while i < n:
                myjitdriver.can_enter_jit(sa=sa, i=i, n=n, a=a, node=node)
                myjitdriver.jit_merge_point(sa=sa, i=i, n=n, a=a, node=node)
                sa += node[0] + node[1]
                if i < n/2:
                    node[0] = a
                    node[1] = a
                else:
                    node[0] = a
                    node[1] = a + 1
                i += 1
            return sa
        res = self.meta_interp(f, [32, 7])
        assert res == f(32, 7)

    def test_caching_setarrayitem_var(self):
        myjitdriver = JitDriver(greens = [], reds = ['sa', 'i', 'n', 'a', 'b', 'node'])
        def f(n, a, b):
            i = sa = 0
            node = [1, 2, 3]
            while i < n:
                myjitdriver.can_enter_jit(sa=sa, i=i, n=n, a=a, b=b, node=node)
                myjitdriver.jit_merge_point(sa=sa, i=i, n=n, a=a, b=b, node=node)
                sa += node[0] + node[b]
                if i < n/2:
                    node[0] = a
                    node[b] = a
                else:
                    node[0] = a
                    node[b] = a + 1
                i += 1
            return sa
        res = self.meta_interp(f, [32, 7, 2])
        assert res == f(32, 7, 2)

    def test_getfield_result_with_intbound(self):
        myjitdriver = JitDriver(greens = [], reds = ['sa', 'i', 'n', 'a', 'node'])
        class A:
            pass
        def f(n, a):
            i = sa = 0
            node = A()
            node.val1 = a
            while i < n:
                myjitdriver.can_enter_jit(sa=sa, i=i, n=n, a=a, node=node)
                myjitdriver.jit_merge_point(sa=sa, i=i, n=n, a=a, node=node)
                if node.val1 > 0:
                    sa += 1
                if i > n/2:
                    node.val1 = -a
                i += 1
            return sa
        res = self.meta_interp(f, [32, 7])
        assert res == f(32, 7)

    def test_getfield_result_constant(self):
        myjitdriver = JitDriver(greens = [], reds = ['sa', 'i', 'n', 'a', 'node'])
        class A:
            pass
        def f(n, a):
            i = sa = 0
            node = A()
            node.val1 = 7
            while i < n:
                myjitdriver.can_enter_jit(sa=sa, i=i, n=n, a=a, node=node)
                myjitdriver.jit_merge_point(sa=sa, i=i, n=n, a=a, node=node)
                if node.val1 == 7:
                    sa += 1
                if i > n/2:
                    node.val1 = -7
                i += 1
            return sa
        res = self.meta_interp(f, [32, 7])
        assert res == f(32, 7)

    def test_overflowing_shift_pos(self):
        myjitdriver = JitDriver(greens = [], reds = ['a', 'b', 'n', 'sa'])
        def f1(a, b):
            n = sa = 0
            while n < 10:
                myjitdriver.jit_merge_point(a=a, b=b, n=n, sa=sa)
                if 0 < a <= 5: pass
                if 0 < b <= 5: pass
                sa += (((((a << b) << b) << b) >> b) >> b) >> b
                n += 1
            return sa

        def f2(a, b):
            n = sa = 0
            while n < 10:
                myjitdriver.jit_merge_point(a=a, b=b, n=n, sa=sa)
                if 0 < a < promote(sys.maxint/2): pass
                if 0 < b < 100: pass
                sa += (((((a << b) << b) << b) >> b) >> b) >> b
                n += 1
            return sa

        assert self.meta_interp(f1, [5, 5]) == 50
        self.check_resops(int_rshift=0)

        for f in (f1, f2):
            assert self.meta_interp(f, [5, 6]) == 50
            self.check_resops(int_rshift=3)

            assert self.meta_interp(f, [10, 5]) == 100
            self.check_resops(int_rshift=3)

            assert self.meta_interp(f, [10, 6]) == 100
            self.check_resops(int_rshift=3)

            assert self.meta_interp(f, [5, 31]) == 0
            self.check_resops(int_rshift=3)

            bigval = 1
            while is_valid_int(bigval << 3):
                bigval = bigval << 1

            assert self.meta_interp(f, [bigval, 5]) == 0
            self.check_resops(int_rshift=3)

    def test_overflowing_shift_neg(self):
        myjitdriver = JitDriver(greens = [], reds = ['a', 'b', 'n', 'sa'])
        def f1(a, b):
            n = sa = 0
            while n < 10:
                myjitdriver.jit_merge_point(a=a, b=b, n=n, sa=sa)
                if -5 <= a < 0: pass
                if 0 < b <= 5: pass
                sa += (((((a << b) << b) << b) >> b) >> b) >> b
                n += 1
            return sa

        def f2(a, b):
            n = sa = 0
            while n < 10:
                myjitdriver.jit_merge_point(a=a, b=b, n=n, sa=sa)
                if -promote(sys.maxint/2) < a < 0: pass
                if 0 < b < 100: pass
                sa += (((((a << b) << b) << b) >> b) >> b) >> b
                n += 1
            return sa

        assert self.meta_interp(f1, [-5, 5]) == -50
        self.check_resops(int_rshift=0)

        for f in (f1, f2):
            assert self.meta_interp(f, [-5, 6]) == -50
            self.check_resops(int_rshift=3)

            assert self.meta_interp(f, [-10, 5]) == -100
            self.check_resops(int_rshift=3)

            assert self.meta_interp(f, [-10, 6]) == -100
            self.check_resops(int_rshift=3)

            assert self.meta_interp(f, [-5, 31]) == 0
            self.check_resops(int_rshift=3)

            bigval = 1
            while is_valid_int(bigval << 3):
                bigval = bigval << 1

            assert self.meta_interp(f, [bigval, 5]) == 0
            self.check_resops(int_rshift=3)

    def test_pure_op_not_to_be_propagated(self):
        myjitdriver = JitDriver(greens = [], reds = ['n', 'sa'])
        def f(n):
            sa = 0
            while n > 0:
                myjitdriver.jit_merge_point(n=n, sa=sa)
                sa += n + 1
                n -= 1
            return sa
        assert self.meta_interp(f, [10]) == f(10)

    def test_inputarg_reset_bug(self):
        ## j = 0
        ## while j < 100:
        ##     j += 1

        ## c = 0
        ## j = 0
        ## while j < 2:
        ##     j += 1
        ##     if c == 0:
        ##         c = 1
        ##     else:
        ##         c = 0

        ## j = 0
        ## while j < 100:
        ##     j += 1

        def get_printable_location(i):
            return str(i)

        myjitdriver = JitDriver(greens = ['i'], reds = ['j', 'c', 'a'],
                                get_printable_location=get_printable_location)
        bytecode = "0j10jc20a3"
        def f():
            set_param(myjitdriver, 'threshold', 7)
            set_param(myjitdriver, 'trace_eagerness', 1)
            i = j = c = a = 1
            while True:
                myjitdriver.jit_merge_point(i=i, j=j, c=c, a=a)
                if i >= len(bytecode):
                    break
                op = bytecode[i]
                i += 1
                if op == 'j':
                    j += 1
                elif op == 'c':
                    promote(c)
                    c = 1 - c
                elif op == '2':
                    if j < 3:
                        i -= 3
                        myjitdriver.can_enter_jit(i=i, j=j, c=c, a=a)
                elif op == '1':
                    k = j*a
                    if j < 100:
                        i -= 2
                        a += k
                        myjitdriver.can_enter_jit(i=i, j=j, c=c, a=a)
                    else:
                        a += k*2
                elif op == '0':
                    j = c = a = 0
                elif op == 'a':
                    j += 1
                    a += 1
                elif op == '3':
                    if a < 100:
                        i -= 2
                        myjitdriver.can_enter_jit(i=i, j=j, c=c, a=a)

                else:
                    return ord(op)
            return 42
        assert f() == 42
        def g():
            res = 1
            for i in range(10):
                res = f()
            return res
        res = self.meta_interp(g, [])
        assert res == 42

    def test_read_timestamp(self):
        import time
        from rpython.rlib.rtimer import read_timestamp
        def busy_loop():
            start = time.time()
            while time.time() - start < 0.1:
                # busy wait
                pass

        def f():
            t1 = read_timestamp()
            busy_loop()
            t2 = read_timestamp()
            return t2 - t1 > 1000
        res = self.interp_operations(f, [])
        assert res

    def test_bug688_multiple_immutable_fields(self):
        myjitdriver = JitDriver(greens=[], reds=['counter','context'])

        class Tag:
            pass
        class InnerContext():
            _immutable_fields_ = ['variables','local_names']
            def __init__(self, variables):
                self.variables = variables
                self.local_names = [0]

            def store(self):
                self.local_names[0] = 1

            def retrieve(self):
                variables = self.variables
                promote(variables)
                result = self.local_names[0]
                if result == 0:
                    return -1
                else:
                    return -1
        def build():
            context = InnerContext(Tag())

            context.store()

            counter = 0
            while True:
                myjitdriver.jit_merge_point(context=context, counter = counter)
                context.retrieve()
                context.retrieve()

                counter += 1
                if counter > 10:
                    return 7
        assert self.meta_interp(build, []) == 7
        self.check_resops(getfield_gc_pure_r=2)

    def test_args_becomming_equal(self):
        myjitdriver = JitDriver(greens = [], reds = ['n', 'i', 'sa', 'a', 'b'])
        def f(n, a, b):
            sa = i = 0
            while i < n:
                myjitdriver.jit_merge_point(n=n, i=i, sa=sa, a=a, b=b)
                sa += a
                sa *= b
                if i > n/2:
                    a = b
                i += 1
            return sa
        assert self.meta_interp(f, [20, 1, 2]) == f(20, 1, 2)

    def test_args_becomming_equal_boxed1(self):
        class A(object):
            def __init__(self, a, b):
                self.a = a
                self.b = b
        myjitdriver = JitDriver(greens = [], reds = ['n', 'i', 'sa', 'a', 'b', 'node'])

        def f(n, a, b):
            sa = i = 0
            node = A(a,b)
            while i < n:
                myjitdriver.jit_merge_point(n=n, i=i, sa=sa, a=a, b=b, node=node)
                sa += node.a
                sa *= node.b
                if i > n/2:
                    node = A(b, b)
                else:
                    node = A(a, b)
                i += 1
            return sa
        assert self.meta_interp(f, [20, 1, 2]) == f(20, 1, 2)

    def test_args_becomming_not_equal_boxed1(self):
        class A(object):
            def __init__(self, a, b):
                self.a = a
                self.b = b
        myjitdriver = JitDriver(greens = [], reds = ['n', 'i', 'sa', 'a', 'b', 'node'])

        def f(n, a, b):
            sa = i = 0
            node = A(b, b)
            while i < n:
                myjitdriver.jit_merge_point(n=n, i=i, sa=sa, a=a, b=b, node=node)
                sa += node.a
                sa *= node.b
                if i > n/2:
                    node = A(a, b)
                else:
                    node = A(b, b)
                i += 1
            return sa
        assert self.meta_interp(f, [20, 1, 2]) == f(20, 1, 2)

    def test_args_becomming_equal_boxed2(self):
        class A(object):
            def __init__(self, a, b):
                self.a = a
                self.b = b
        myjitdriver = JitDriver(greens = [], reds = ['n', 'i', 'sa', 'node'])

        def f(n, a, b):
            sa = i = 0
            node = A(a, b)
            while i < n:
                myjitdriver.jit_merge_point(n=n, i=i, sa=sa, node=node)
                sa += node.a
                sa *= node.b
                if i > n/2:
                    node = A(node.b, node.b)
                else:
                    node = A(node.b, node.a)
                i += 1
            return sa
        assert self.meta_interp(f, [20, 1, 2]) == f(20, 1, 2)

    def test_inlined_short_preamble_guard_needed_in_loop1(self):
        class A(object):
            def __init__(self, a):
                self.a = a
        myjitdriver = JitDriver(greens = [], reds = ['n', 'i', 'sa',
                                                     'a', 'b'])
        def f(n, a, b):
            sa = i = 0
            while i < n:
                myjitdriver.jit_merge_point(n=n, i=i, sa=sa, a=a, b=b)
                if a.a < 10:
                    sa += a.a
                b.a = i
                i += 1
            return sa
        def g(n):
            return f(n, A(5), A(10))
        assert self.meta_interp(g, [20]) == g(20)

    def test_ovf_guard_in_short_preamble2(self):
        class A(object):
            def __init__(self, val):
                self.val = val
        myjitdriver = JitDriver(greens = [], reds = ['n', 'i', 'sa', 'a', 'node1', 'node2'])
        def f(n, a):
            node1 = node2 = A(0)
            sa = i = 0
            while i < n:
                myjitdriver.jit_merge_point(n=n, i=i, sa=sa, a=a, node1=node1, node2=node2)
                node2.val = 7
                if a >= 100:
                    sa += 1
                sa += ovfcheck(i + i)
                node1 = A(i)
                i += 1
        assert self.meta_interp(f, [20, 7]) == f(20, 7)

    def test_intbounds_generalized(self):
        myjitdriver = JitDriver(greens = [], reds = ['n', 'i', 'sa'])

        def f(n):
            sa = i = 0
            while i < n:
                myjitdriver.jit_merge_point(n=n, i=i, sa=sa)
                if i > n/2:
                    sa += 1
                else:
                    sa += 2
                i += 1
            return sa
        assert self.meta_interp(f, [20]) == f(20)
        self.check_resops(int_lt=4, int_le=0, int_ge=0, int_gt=2)

    def test_intbounds_not_generalized1(self):
        myjitdriver = JitDriver(greens = [], reds = ['n', 'i', 'sa'])

        def f(n):
            sa = i = 0
            while i < n:
                myjitdriver.jit_merge_point(n=n, i=i, sa=sa)
                if i > n/2:
                    sa += 1
                else:
                    sa += 2
                    assert  -100 < i < 100
                i += 1
            return sa
        assert self.meta_interp(f, [20]) == f(20)
        self.check_resops(int_lt=6, int_le=2, int_ge=4, int_gt=3)


    def test_intbounds_not_generalized2(self):
        myjitdriver = JitDriver(greens = [], reds = ['n', 'i', 'sa', 'node'])
        class A(object):
            def __init__(self, val):
                self.val = val
        def f(n):
            sa = i = 0
            node = A(n)
            while i < n:
                myjitdriver.jit_merge_point(n=n, i=i, sa=sa, node=node)
                if i > n/2:
                    sa += 1
                else:
                    sa += 2
                    assert  -100 <= node.val <= 100
                i += 1
            return sa
        assert self.meta_interp(f, [20]) == f(20)
        self.check_resops(int_lt=4, int_le=3, int_ge=3, int_gt=2)

    def test_retrace_limit1(self):
        myjitdriver = JitDriver(greens = [], reds = ['n', 'i', 'sa', 'a'])

        def f(n, limit):
            set_param(myjitdriver, 'retrace_limit', limit)
            sa = i = a = 0
            while i < n:
                myjitdriver.jit_merge_point(n=n, i=i, sa=sa, a=a)
                a = i/4
                a = hint(a, promote=True)
                sa += a
                i += 1
            return sa
        assert self.meta_interp(f, [20, 2]) == f(20, 2)
        self.check_jitcell_token_count(1)
        self.check_target_token_count(4)
        assert self.meta_interp(f, [20, 3]) == f(20, 3)
        self.check_jitcell_token_count(1)
        self.check_target_token_count(5)

    def test_max_retrace_guards(self):
        myjitdriver = JitDriver(greens = [], reds = ['n', 'i', 'sa', 'a'])

        def f(n, limit):
            set_param(myjitdriver, 'retrace_limit', 3)
            set_param(myjitdriver, 'max_retrace_guards', limit)
            sa = i = a = 0
            while i < n:
                myjitdriver.jit_merge_point(n=n, i=i, sa=sa, a=a)
                a = i/4
                a = hint(a, promote=True)
                sa += a
                i += 1
            return sa
        assert self.meta_interp(f, [20, 1]) == f(20, 1)
        self.check_jitcell_token_count(1)
        self.check_target_token_count(2)
        assert self.meta_interp(f, [20, 10]) == f(20, 10)
        self.check_jitcell_token_count(1)
        self.check_target_token_count(5)

    def test_max_unroll_loops(self):
        from rpython.jit.metainterp.optimize import InvalidLoop
        from rpython.jit.metainterp import optimizeopt
        myjitdriver = JitDriver(greens = [], reds = ['n', 'i'])
        #
        def f(n, limit):
            set_param(myjitdriver, 'threshold', 5)
            set_param(myjitdriver, 'max_unroll_loops', limit)
            i = 0
            while i < n:
                myjitdriver.jit_merge_point(n=n, i=i)
                print i
                i += 1
            return i
        #
        def my_optimize_trace(*args, **kwds):
            raise InvalidLoop
        old_optimize_trace = optimizeopt.optimize_trace
        optimizeopt.optimize_trace = my_optimize_trace
        try:
            res = self.meta_interp(f, [23, 4])
            assert res == 23
            self.check_trace_count(0)
            self.check_aborted_count(3)
            #
            res = self.meta_interp(f, [23, 20])
            assert res == 23
            self.check_trace_count(0)
            self.check_aborted_count(2)
        finally:
            optimizeopt.optimize_trace = old_optimize_trace

    def test_max_unroll_loops_retry_without_unroll(self):
        from rpython.jit.metainterp.optimize import InvalidLoop
        from rpython.jit.metainterp import optimizeopt
        myjitdriver = JitDriver(greens = [], reds = ['n', 'i'])
        #
        def f(n, limit):
            set_param(myjitdriver, 'threshold', 5)
            set_param(myjitdriver, 'max_unroll_loops', limit)
            i = 0
            while i < n:
                myjitdriver.jit_merge_point(n=n, i=i)
                print i
                i += 1
            return i
        #
        seen = []
<<<<<<< HEAD
        def my_optimize_trace(metainterp_sd, jitdriver_sd, loop, warmstate,
                              *args, **kwds):
            if 'try_disabling_unroll' in kwds and \
               kwds['try_disabling_unroll']:
                seen.append(False)
            else:
                seen.append('unroll' in warmstate.enable_opts)
=======
        def my_optimize_trace(metainterp_sd, jitdriver_sd, data):
            seen.append('unroll' in data.enable_opts)
>>>>>>> fbcf24f8
            raise InvalidLoop
        old_optimize_trace = optimizeopt.optimize_trace
        optimizeopt.optimize_trace = my_optimize_trace
        try:
            res = self.meta_interp(f, [23, 4])
            assert res == 23
            assert False in seen
            assert True in seen
        finally:
            optimizeopt.optimize_trace = old_optimize_trace

    def test_retrace_limit_with_extra_guards(self):
        myjitdriver = JitDriver(greens = [], reds = ['n', 'i', 'sa', 'a',
                                                     'node'])
        def f(n, limit):
            set_param(myjitdriver, 'retrace_limit', limit)
            sa = i = a = 0
            node = [1, 2, 3]
            node[1] = n
            while i < n:
                myjitdriver.jit_merge_point(n=n, i=i, sa=sa, a=a, node=node)
                a = i/4
                a = hint(a, promote=True)
                if i&1 == 0:
                    sa += node[i%3]
                sa += a
                i += 1
            return sa
        assert self.meta_interp(f, [20, 2]) == f(20, 2)
        self.check_jitcell_token_count(1)
        self.check_target_token_count(4)
        assert self.meta_interp(f, [20, 3]) == f(20, 3)
        self.check_jitcell_token_count(1)
        self.check_target_token_count(5)

    def test_retrace_ending_up_retracing_another_loop(self):

        myjitdriver = JitDriver(greens = ['pc'], reds = ['n', 'i', 'sa'])
        bytecode = "0+sI0+SI"
        def f(n):
            set_param(None, 'threshold', 3)
            set_param(None, 'trace_eagerness', 1)
            set_param(None, 'retrace_limit', 5)
            set_param(None, 'function_threshold', -1)
            pc = sa = i = 0
            while pc < len(bytecode):
                myjitdriver.jit_merge_point(pc=pc, n=n, sa=sa, i=i)
                n = hint(n, promote=True)
                op = bytecode[pc]
                if op == '0':
                    i = 0
                elif op == '+':
                    i += 1
                elif op == 's':
                    sa += i
                elif op == 'S':
                    sa += 2
                elif op == 'I':
                    if i < n:
                        pc -= 2
                        myjitdriver.can_enter_jit(pc=pc, n=n, sa=sa, i=i)
                        continue
                pc += 1
            return sa

        def g(n1, n2):
            for i in range(10):
                f(n1)
            for i in range(10):
                f(n2)

        nn = [10, 3]
        assert self.meta_interp(g, nn) == g(*nn)

        # The attempts of retracing first loop will end up retracing the
        # second and thus fail 5 times, saturating the retrace_count. Instead a
        # bridge back to the preamble of the first loop is produced. A guard in
        # this bridge is later traced resulting in a failed attempt of retracing
        # the second loop.
        self.check_trace_count(8)

        # FIXME: Add a gloabl retrace counter and test that we are not trying more than 5 times.

        def g(n):
            for i in range(n):
                for j in range(10):
                    f(n-i)

        res = self.meta_interp(g, [10])
        assert res == g(10)

        self.check_jitcell_token_count(2)
        if 0:
            for cell in get_stats().get_all_jitcell_tokens():
                # Initialal trace with two labels and 5 retraces
                assert len(cell.target_tokens) <= 7

    def test_nested_retrace(self):

        myjitdriver = JitDriver(greens = ['pc'], reds = ['n', 'a', 'i', 'j', 'sa'])
        bytecode = "ij+Jj+JI"
        def f(n, a):
            set_param(None, 'threshold', 5)
            set_param(None, 'trace_eagerness', 1)
            set_param(None, 'retrace_limit', 2)
            pc = sa = i = j = 0
            while pc < len(bytecode):
                myjitdriver.jit_merge_point(pc=pc, n=n, sa=sa, i=i, j=j, a=a)
                a = hint(a, promote=True)
                op = bytecode[pc]
                if op == 'i':
                    i = 0
                elif op == 'j':
                    j = 0
                elif op == '+':
                    sa += a
                elif op == 'J':
                    j += 1
                    if j < 3:
                        pc -= 1
                        myjitdriver.can_enter_jit(pc=pc, n=n, sa=sa, i=i, j=j, a=a)
                        continue
                elif op == 'I':
                    i += 1
                    if i < n:
                        pc -= 6
                        myjitdriver.can_enter_jit(pc=pc, n=n, sa=sa, i=i, j=j, a=a)
                        continue
                pc += 1
            return sa

        res = self.meta_interp(f, [10, 7])
        assert res == f(10, 7)
        self.check_jitcell_token_count(2)
        if 0:
            for cell in get_stats().get_all_jitcell_tokens():
                assert len(cell.target_tokens) == 2

        def g(n):
            return f(n, 2) + f(n, 3)

        res = self.meta_interp(g, [10])
        assert res == g(10)
        self.check_jitcell_token_count(2)
        for cell in get_stats().get_all_jitcell_tokens():
            assert len(cell.target_tokens) <= 3

        def g(n):
            return f(n, 2) + f(n, 3) + f(n, 4) + f(n, 5) + f(n, 6) + f(n, 7)

        res = self.meta_interp(g, [10])
        assert res == g(10)
        # 2 loops and one function
        self.check_jitcell_token_count(3)
        cnt = 0
        for cell in get_stats().get_all_jitcell_tokens():
            if cell.target_tokens is None:
                cnt += 1
            else:
                assert len(cell.target_tokens) <= 4
        assert cnt == 1

    def test_frame_finished_during_retrace(self):
        class Base(object):
            pass
        class A(Base):
            def __init__(self, a):
                self.val = a
                self.num = 1
            def inc(self):
                return A(self.val + 1)
        class B(Base):
            def __init__(self, a):
                self.val = a
                self.num = 1000
            def inc(self):
                return B(self.val + 1)
        myjitdriver = JitDriver(greens = [], reds = ['sa', 'a'])
        def f():
            set_param(None, 'threshold', 3)
            set_param(None, 'trace_eagerness', 2)
            a = A(0)
            sa = 0
            while a.val < 8:
                myjitdriver.jit_merge_point(a=a, sa=sa)
                a = a.inc()
                if a.val > 4:
                    a = B(a.val)
                sa += a.num
            return sa
        res = self.meta_interp(f, [])
        assert res == f()

    def test_frame_finished_during_continued_retrace(self):
        class Base(object):
            pass
        class A(Base):
            def __init__(self, a):
                self.val = a
                self.num = 100
            def inc(self):
                return A(self.val + 1)
        class B(Base):
            def __init__(self, a):
                self.val = a
                self.num = 10000
            def inc(self):
                return B(self.val + 1)
        myjitdriver = JitDriver(greens = [], reds = ['sa', 'b', 'a'])
        def f(b):
            set_param(None, 'threshold', 6)
            set_param(None, 'trace_eagerness', 4)
            a = A(0)
            sa = 0
            while a.val < 15:
                myjitdriver.jit_merge_point(a=a, b=b, sa=sa)
                a = a.inc()
                if a.val > 8:
                    a = B(a.val)
                if b == 1:
                    b = 2
                else:
                    b = 1
                sa += a.num + b
            return sa
        res = self.meta_interp(f, [1])
        assert res == f(1)

    def test_remove_array_operations(self):
        myjitdriver = JitDriver(greens = [], reds = ['a'])
        class W_Int:
            def __init__(self, intvalue):
                self.intvalue = intvalue
        def f(x):
            a = [W_Int(x)]
            while a[0].intvalue > 0:
                myjitdriver.jit_merge_point(a=a)
                a[0] = W_Int(a[0].intvalue - 3)
            return a[0].intvalue
        res = self.meta_interp(f, [100])
        assert res == -2
        self.check_resops(setarrayitem_gc=2, getarrayitem_gc_r=1)

    def test_continue_tracing_with_boxes_in_start_snapshot_replaced_by_optimizer(self):
        myjitdriver = JitDriver(greens = [], reds = ['sa', 'n', 'a', 'b'])
        def f(n):
            sa = a = 0
            b = 10
            while n:
                myjitdriver.jit_merge_point(sa=sa, n=n, a=a, b=b)
                sa += b
                b += 1
                if b > 7:
                    pass
                if a == 0:
                    a = 1
                elif a == 1:
                    a = 2
                elif a == 2:
                    a = 0
                sa += a
                sa += 0
                n -= 1
            return sa
        res = self.meta_interp(f, [16])
        assert res == f(16)

    def test_loopinvariant_array_shrinking1(self):
        myjitdriver = JitDriver(greens = [], reds = ['sa', 'n', 'i', 'a'])
        def f(n):
            sa = i = 0
            a = [0, 1, 2, 3, 4]
            while i < n:
                myjitdriver.jit_merge_point(sa=sa, n=n, a=a, i=i)
                if i < n / 2:
                    sa += a[4]
                elif i == n / 2:
                    a.pop()
                i += 1
        res = self.meta_interp(f, [32])
        assert res == f(32)
        self.check_resops(arraylen_gc=3)

    def test_ulonglong_mod(self):
        myjitdriver = JitDriver(greens = [], reds = ['n', 'a'])
        class A:
            pass
        def f(n):
            sa = i = rffi.cast(rffi.ULONGLONG, 1)
            a = A()
            while i < rffi.cast(rffi.ULONGLONG, n):
                a.sa = sa
                a.i = i
                myjitdriver.jit_merge_point(n=n, a=a)
                sa = a.sa
                i = a.i
                sa += sa % i
                i += 1
        res = self.meta_interp(f, [32])
        assert res == f(32)

    def test_int_signext(self):
        def f(n):
            return rffi.cast(rffi.SIGNEDCHAR, n)
        def f1(n):
            return rffi.cast(rffi.SIGNEDCHAR, n + 1)
        res = self.interp_operations(f, [128])
        assert res == -128
        res = self.interp_operations(f1, [127])
        assert res == -128
        res = self.interp_operations(f, [-35 + 256 * 29])
        assert res == -35
        res = self.interp_operations(f, [127 - 256 * 29])
        assert res == 127

class BaseLLtypeTests(BasicTests):

    def test_identityhash(self):
        A = lltype.GcStruct("A")
        def f():
            obj1 = lltype.malloc(A)
            obj2 = lltype.malloc(A)
            return lltype.identityhash(obj1) == lltype.identityhash(obj2)
        assert not f()
        res = self.interp_operations(f, [])
        assert not res

    def test_oops_on_nongc(self):
        from rpython.rtyper.lltypesystem import lltype

        TP = lltype.Struct('x')
        def f(i1, i2):
            p1 = prebuilt[i1]
            p2 = prebuilt[i2]
            a = p1 is p2
            b = p1 is not p2
            c = bool(p1)
            d = not bool(p2)
            return 1000*a + 100*b + 10*c + d
        prebuilt = [lltype.malloc(TP, flavor='raw', immortal=True)] * 2
        expected = f(0, 1)
        assert self.interp_operations(f, [0, 1]) == expected

    def test_casts(self):
        py.test.skip("xxx fix or kill")
        if not self.basic:
            py.test.skip("test written in a style that "
                         "means it's frontend only")
        from rpython.rtyper.lltypesystem import lltype, llmemory, rffi

        TP = lltype.GcStruct('S1')
        def f(p):
            n = lltype.cast_ptr_to_int(p)
            return n
        x = lltype.malloc(TP)
        xref = lltype.cast_opaque_ptr(llmemory.GCREF, x)
        res = self.interp_operations(f, [xref])
        y = llmemory.cast_ptr_to_adr(x)
        y = llmemory.cast_adr_to_int(y)
        assert rffi.get_real_int(res) == rffi.get_real_int(y)
        #
        TP = lltype.Struct('S2')
        prebuilt = [lltype.malloc(TP, immortal=True),
                    lltype.malloc(TP, immortal=True)]
        def f(x):
            p = prebuilt[x]
            n = lltype.cast_ptr_to_int(p)
            return n
        res = self.interp_operations(f, [1])
        y = llmemory.cast_ptr_to_adr(prebuilt[1])
        y = llmemory.cast_adr_to_int(y)
        assert rffi.get_real_int(res) == rffi.get_real_int(y)

    def test_collapsing_ptr_eq(self):
        S = lltype.GcStruct('S')
        p = lltype.malloc(S)
        driver = JitDriver(greens = [], reds = ['n', 'x'])

        def f(n, x):
            while n > 0:
                driver.can_enter_jit(n=n, x=x)
                driver.jit_merge_point(n=n, x=x)
                if x:
                    n -= 1
                n -= 1

        def main():
            f(10, p)
            f(10, lltype.nullptr(S))

        self.meta_interp(main, [])

    def test_enable_opts(self):
        jitdriver = JitDriver(greens = [], reds = ['a'])

        class A(object):
            def __init__(self, i):
                self.i = i

        def f():
            a = A(0)

            while a.i < 10:
                jitdriver.jit_merge_point(a=a)
                jitdriver.can_enter_jit(a=a)
                a = A(a.i + 1)

        self.meta_interp(f, [])
        self.check_resops(new_with_vtable=0)
        self.meta_interp(f, [], enable_opts='')
        self.check_resops(new_with_vtable=1)

    def test_two_loopinvariant_arrays1(self):
        from rpython.rtyper.lltypesystem import lltype, llmemory, rffi
        myjitdriver = JitDriver(greens = [], reds = ['sa', 'n', 'i', 'a'])
        TP = lltype.GcArray(lltype.Signed)
        def f(n):
            sa = i = 0
            a = lltype.malloc(TP, 5)
            a[4] = 7
            while i < n:
                myjitdriver.jit_merge_point(sa=sa, n=n, a=a, i=i)
                if i < n/2:
                    sa += a[4]
                if i == n/2:
                    a = lltype.malloc(TP, 3)
                i += 1
            return sa
        res = self.meta_interp(f, [32])
        assert res == f(32)
        self.check_trace_count(2)

    def test_two_loopinvariant_arrays2(self):
        from rpython.rtyper.lltypesystem import lltype, llmemory, rffi
        myjitdriver = JitDriver(greens = [], reds = ['sa', 'n', 'i', 'a'])
        TP = lltype.GcArray(lltype.Signed)
        def f(n):
            sa = i = 0
            a = lltype.malloc(TP, 5)
            a[4] = 7
            while i < n:
                myjitdriver.jit_merge_point(sa=sa, n=n, a=a, i=i)
                if i < n/2:
                    sa += a[4]
                elif i > n/2:
                    sa += a[2]
                if i == n/2:
                    a = lltype.malloc(TP, 3)
                    a[2] = 42
                i += 1
            return sa
        res = self.meta_interp(f, [32])
        assert res == f(32)
        self.check_trace_count(2)

    def test_two_loopinvariant_arrays3(self):
        from rpython.rtyper.lltypesystem import lltype, llmemory, rffi
        myjitdriver = JitDriver(greens = [], reds = ['sa', 'n', 'i', 'a'])
        TP = lltype.GcArray(lltype.Signed)
        def f(n):
            sa = i = 0
            a = lltype.malloc(TP, 5)
            a[2] = 7
            while i < n:
                myjitdriver.jit_merge_point(sa=sa, n=n, a=a, i=i)
                if i < n/2:
                    sa += a[2]
                elif i > n/2:
                    sa += a[3]
                if i == n/2:
                    a = lltype.malloc(TP, 7)
                    a[3] = 10
                    a[2] = 42
                i += 1
            return sa
        res = self.meta_interp(f, [32])
        assert res == f(32)
        self.check_trace_count(3)

    def test_two_loopinvariant_arrays_boxed(self):
        class A(object):
            def __init__(self, a):
                self.a  = a
        from rpython.rtyper.lltypesystem import lltype, llmemory, rffi
        myjitdriver = JitDriver(greens = [], reds = ['sa', 'n', 'i', 'a'])
        TP = lltype.GcArray(lltype.Signed)
        a1 = A(lltype.malloc(TP, 5))
        a2 = A(lltype.malloc(TP, 3))
        def f(n):
            sa = i = 0
            a = a1
            a.a[4] = 7
            while i < n:
                myjitdriver.jit_merge_point(sa=sa, n=n, a=a, i=i)
                if i < n/2:
                    sa += a.a[4]
                if i == n/2:
                    a = a2
                i += 1
            return sa
        res = self.meta_interp(f, [32])
        assert res == f(32)
        self.check_resops(arraylen_gc=2)

    def test_release_gil_flush_heap_cache(self):
        T = rffi.CArrayPtr(rffi.TIME_T)

        external = rffi.llexternal("time", [T], rffi.TIME_T, releasegil=True)
        # Not a real lock, has all the same properties with respect to GIL
        # release though, so good for this test.
        class Lock(object):
            @dont_look_inside
            def acquire(self):
                external(lltype.nullptr(T.TO))
            @dont_look_inside
            def release(self):
                external(lltype.nullptr(T.TO))
        class X(object):
            def __init__(self, idx):
                self.field = idx
        @dont_look_inside
        def get_obj(z):
            return X(z)
        myjitdriver = JitDriver(greens=[], reds=["n", "l", "z", "lock"])
        def f(n, z):
            lock = Lock()
            l = 0
            while n > 0:
                myjitdriver.jit_merge_point(lock=lock, l=l, n=n, z=z)
                x = get_obj(z)
                l += x.field
                lock.acquire()
                # This must not reuse the previous one.
                n -= x.field
                lock.release()
            return n
        res = self.meta_interp(f, [10, 1])
        self.check_resops(getfield_gc_i=4)
        assert res == f(10, 1)

    def test_jit_merge_point_with_raw_pointer(self):
        driver = JitDriver(greens = [], reds = ['n', 'x'])

        TP = lltype.Array(lltype.Signed, hints={'nolength': True})

        def f(n):
            x = lltype.malloc(TP, 10, flavor='raw')
            x[0] = 1
            while n > 0:
                driver.jit_merge_point(n=n, x=x)
                n -= x[0]
            lltype.free(x, flavor='raw')
            return n

        self.meta_interp(f, [10], repeat=3)

    def test_jit_merge_point_with_pbc(self):
        driver = JitDriver(greens = [], reds = ['x'])

        class A(object):
            def __init__(self, x):
                self.x = x
            def _freeze_(self):
                return True
        pbc = A(1)

        def main(x):
            return f(x, pbc)

        def f(x, pbc):
            while x > 0:
                driver.jit_merge_point(x = x)
                x -= pbc.x
            return x

        self.meta_interp(main, [10])

    def test_look_inside_iff_const(self):
        @look_inside_iff(lambda arg: isconstant(arg))
        def f(arg):
            s = 0
            while arg > 0:
                s += arg
                arg -= 1
            return s

        driver = JitDriver(greens = ['code'], reds = ['n', 'arg', 's'])

        def main(code, n, arg):
            s = 0
            while n > 0:
                driver.jit_merge_point(code=code, n=n, arg=arg, s=s)
                if code == 0:
                    s += f(arg)
                else:
                    s += f(1)
                n -= 1
            return s

        res = self.meta_interp(main, [0, 10, 2], enable_opts='')
        assert res == main(0, 10, 2)
        self.check_resops(call_i=1)
        res = self.meta_interp(main, [1, 10, 2], enable_opts='')
        assert res == main(1, 10, 2)
        self.check_resops(call_i=0)

    def test_look_inside_iff_const_float(self):
        @look_inside_iff(lambda arg: isconstant(arg))
        def f(arg):
            return arg + 0.5

        driver = JitDriver(greens = [], reds = ['n', 'total'])

        def main(n):
            total = 0.0
            while n > 0:
                driver.jit_merge_point(n=n, total=total)
                total = f(total)
                n -= 1
            return total

        res = self.meta_interp(main, [10], enable_opts='')
        assert res == 5.0
        self.check_resops(call_f=1)

    def test_look_inside_iff_virtual(self):
        # There's no good reason for this to be look_inside_iff, but it's a test!
        @look_inside_iff(lambda arg, n: isvirtual(arg))
        def f(arg, n):
            if n == 100:
                for i in xrange(n):
                    n += i
            return arg.x
        class A(object):
            def __init__(self, x):
                self.x = x
        driver = JitDriver(greens=['n'], reds=['i', 'a'])
        def main(n):
            i = 0
            a = A(3)
            while i < 20:
                driver.jit_merge_point(i=i, n=n, a=a)
                if n == 0:
                    i += f(a, n)
                else:
                    i += f(A(2), n)
        res = self.meta_interp(main, [0], enable_opts='')
        assert res == main(0)
        self.check_resops(call_i=1, getfield_gc_i=0)
        res = self.meta_interp(main, [1], enable_opts='')
        assert res == main(1)
        self.check_resops(call_i=0, getfield_gc_i=0)

    def test_isvirtual_call_assembler(self):
        driver = JitDriver(greens = ['code'], reds = ['n', 's'])

        @look_inside_iff(lambda t1, t2: isvirtual(t1))
        def g(t1, t2):
            return t1[0] == t2[0]

        def create(n):
            return (1, 2, n)
        create._dont_inline_ = True

        def f(code, n):
            s = 0
            while n > 0:
                driver.can_enter_jit(code=code, n=n, s=s)
                driver.jit_merge_point(code=code, n=n, s=s)
                t = create(n)
                if code:
                    f(0, 3)
                s += t[2]
                g(t, (1, 2, n))
                n -= 1
            return s

        self.meta_interp(f, [1, 10], inline=True)
        self.check_resops(call_i=0, call_may_force_i=0, call_assembler_i=2)

    def test_reuse_elidable_result(self):
        driver = JitDriver(reds=['n', 's'], greens = [])
        def main(n):
            s = 0
            while n > 0:
                driver.jit_merge_point(s=s, n=n)
                s += len(str(n)) + len(str(n))
                n -= 1
            return s
        res = self.meta_interp(main, [10])
        assert res == main(10)
        self.check_resops({'int_gt': 2, 'strlen': 2, 'guard_true': 2,
                           'int_sub': 2, 'jump': 1, 'call_r': 2,
                           'guard_no_exception': 2, 'int_add': 4})

    def test_elidable_method(self):
        py.test.skip("not supported so far: @elidable methods")
        class A(object):
            @elidable
            def meth(self):
                return 41
        class B(A):
            @elidable
            def meth(self):
                return 42
        x = B()
        def callme(x):
            return x.meth()
        def f():
            callme(A())
            return callme(x)
        res = self.interp_operations(f, [])
        assert res == 42
        self.check_operations_history({'finish': 1})

    def test_look_inside_iff_const_getarrayitem_gc_pure(self):
        driver = JitDriver(greens=['unroll'], reds=['s', 'n'])

        class A(object):
            _immutable_fields_ = ["x[*]"]
            def __init__(self, x):
                self.x = [x]

        @look_inside_iff(lambda x: isconstant(x))
        def f(x):
            i = 0
            for c in x:
                i += 1
            return i

        def main(unroll, n):
            s = 0
            while n > 0:
                driver.jit_merge_point(s=s, n=n, unroll=unroll)
                if unroll:
                    x = A("xx")
                else:
                    x = A("x" * n)
                s += f(x.x[0])
                n -= 1
            return s

        res = self.meta_interp(main, [0, 10])
        assert res == main(0, 10)
        # 2 calls, one for f() and one for char_mul
        self.check_resops(call_i=2, call_r=2)
        res = self.meta_interp(main, [1, 10])
        assert res == main(1, 10)
        self.check_resops(call_i=0, call_r=0)

    def test_setarrayitem_followed_by_arraycopy(self):
        myjitdriver = JitDriver(greens = [], reds = ['n', 'sa', 'x', 'y'])
        def f(n):
            sa = 0
            x = [1,2,n]
            y = [1,2,3]
            while n > 0:
                myjitdriver.jit_merge_point(sa=sa, n=n, x=x, y=y)
                y[0] = n
                x[0:3] = y
                sa += x[0]
                n -= 1
            return sa
        res = self.meta_interp(f, [16])
        assert res == f(16)

    def test_ptr_eq(self):
        myjitdriver = JitDriver(greens = [], reds = ["n", "x"])
        class A(object):
            def __init__(self, v):
                self.v = v
        def f(n, x):
            while n > 0:
                myjitdriver.jit_merge_point(n=n, x=x)
                z = 0 / x
                a1 = A("key")
                a2 = A("\x00")
                n -= [a1, a2][z].v is not a2.v
            return n
        res = self.meta_interp(f, [10, 1])
        assert res == 0

    def test_instance_ptr_eq(self):
        myjitdriver = JitDriver(greens = [], reds = ["n", "i", "a1", "a2"])
        class A(object):
            pass
        def f(n):
            a1 = A()
            a2 = A()
            i = 0
            while n > 0:
                myjitdriver.jit_merge_point(n=n, i=i, a1=a1, a2=a2)
                if n % 2:
                    a = a2
                else:
                    a = a1
                i += a is a1
                n -= 1
            return i
        res = self.meta_interp(f, [10])
        assert res == f(10)
        def f(n):
            a1 = A()
            a2 = A()
            i = 0
            while n > 0:
                myjitdriver.jit_merge_point(n=n, i=i, a1=a1, a2=a2)
                if n % 2:
                    a = a2
                else:
                    a = a1
                if a is a2:
                    i += 1
                n -= 1
            return i
        res = self.meta_interp(f, [10])
        assert res == f(10)

    def test_virtual_array_of_structs(self):
        myjitdriver = JitDriver(greens = [], reds=["n", "d"])
        def f(n):
            d = None
            while n > 0:
                myjitdriver.jit_merge_point(n=n, d=d)
                d = {"q": 1}
                if n % 2:
                    d["k"] = n
                else:
                    d["z"] = n
                n -= len(d) - d["q"]
            return n
        res = self.meta_interp(f, [10])
        assert res == 0

    def test_virtual_dict_constant_keys(self):
        myjitdriver = JitDriver(greens = [], reds = ["n"])
        def g(d):
            return d["key"] - 1

        def f(n):
            while n > 0:
                myjitdriver.jit_merge_point(n=n)
                x = {"key": n}
                n = g(x)
                del x["key"]
            return n

        res = self.meta_interp(f, [10])
        assert res == 0
        self.check_resops({'jump': 1, 'guard_true': 2, 'int_gt': 2,
                           'int_sub': 2})

    def test_virtual_opaque_ptr(self):
        myjitdriver = JitDriver(greens = [], reds = ["n"])
        erase, unerase = rerased.new_erasing_pair("x")
        @look_inside_iff(lambda x: isvirtual(x))
        def g(x):
            return x[0]
        def f(n):
            while n > 0:
                myjitdriver.jit_merge_point(n=n)
                x = []
                y = erase(x)
                z = unerase(y)
                z.append(1)
                n -= g(z)
            return n
        res = self.meta_interp(f, [10])
        assert res == 0
        self.check_resops({'jump': 1, 'guard_true': 2, 'int_gt': 2,
                           'int_sub': 2})


    def test_virtual_opaque_dict(self):
        myjitdriver = JitDriver(greens = [], reds = ["n"])
        erase, unerase = rerased.new_erasing_pair("x")
        @look_inside_iff(lambda x: isvirtual(x))
        def g(x):
            return x[0]["key"] - 1
        def f(n):
            while n > 0:
                myjitdriver.jit_merge_point(n=n)
                x = [{}]
                x[0]["key"] = n
                x[0]["other key"] = n
                y = erase(x)
                z = unerase(y)
                n = g(x)
            return n
        res = self.meta_interp(f, [10])
        assert res == 0
        self.check_resops({'int_gt': 2, 'getfield_gc_i': 1, 'int_eq': 1,
                           'guard_true': 2, 'int_sub': 2, 'jump': 1,
                           'guard_false': 1})

    def test_virtual_after_bridge(self):
        myjitdriver = JitDriver(greens = [], reds = ["n"])
        @look_inside_iff(lambda x: isvirtual(x))
        def g(x):
            return x[0]
        def f(n):
            while n > 0:
                myjitdriver.jit_merge_point(n=n)
                x = [1]
                if n & 1:    # bridge
                    n -= g(x)
                else:
                    n -= g(x)
            return n
        res = self.meta_interp(f, [10])
        assert res == 0
        self.check_resops(call_i=0, call_may_force_i=0, new_array=0)


    def test_convert_from_SmallFunctionSetPBCRepr_to_FunctionsPBCRepr(self):
        f1 = lambda n: n+1
        f2 = lambda n: n+2
        f3 = lambda n: n+3
        f4 = lambda n: n+4
        f5 = lambda n: n+5
        f6 = lambda n: n+6
        f7 = lambda n: n+7
        f8 = lambda n: n+8
        def h(n, x):
            return x(n)
        h._dont_inline = True
        def g(n, x):
            return h(n, x)
        g._dont_inline = True
        def f(n):
            n = g(n, f1)
            n = g(n, f2)
            n = h(n, f3)
            n = h(n, f4)
            n = h(n, f5)
            n = h(n, f6)
            n = h(n, f7)
            n = h(n, f8)
            return n
        assert f(5) == 41
        translationoptions = {'withsmallfuncsets': 3}
        self.interp_operations(f, [5], translationoptions=translationoptions)


    def test_annotation_gives_class_knowledge_to_tracer(self):
        py.test.skip("disabled")
        class Base(object):
            pass
        class A(Base):
            def f(self):
                return self.a
            def g(self):
                return self.a + 1
        class B(Base):
            def f(self):
                return self.b
            def g(self):
                return self.b + 1
        class C(B):
            def f(self):
                self.c += 1
                return self.c
            def g(self):
                return self.c + 1
        @dont_look_inside
        def make(x):
            if x > 0:
                a = A()
                a.a = x + 1
            elif x < 0:
                a = B()
                a.b = -x
            else:
                a = C()
                a.c = 10
            return a
        def f(x):
            a = make(x)
            if x > 0:
                assert isinstance(a, A)
                z = a.f()
            elif x < 0:
                assert isinstance(a, B)
                z = a.f()
            else:
                assert isinstance(a, C)
                z = a.f()
            return z + a.g()
        res1 = f(6)
        res2 = self.interp_operations(f, [6])
        assert res1 == res2
        self.check_operations_history(guard_class=0, record_exact_class=1)

        res1 = f(-6)
        res2 = self.interp_operations(f, [-6])
        assert res1 == res2
        # cannot use record_exact_class here, because B has a subclass
        self.check_operations_history(guard_class=1)

        res1 = f(0)
        res2 = self.interp_operations(f, [0])
        assert res1 == res2
        # here it works again
        self.check_operations_history(guard_class=0, record_exact_class=1)

    def test_give_class_knowledge_to_tracer_explicitly(self):
        from rpython.rtyper.lltypesystem.lloperation import llop
        class Base(object):
            def f(self):
                raise NotImplementedError
            def g(self):
                raise NotImplementedError
        class A(Base):
            def f(self):
                return self.a
            def g(self):
                return self.a + 1
        class B(Base):
            def f(self):
                return self.b
            def g(self):
                return self.b + 1
        class C(B):
            def f(self):
                self.c += 1
                return self.c
            def g(self):
                return self.c + 1
        @dont_look_inside
        def make(x):
            if x > 0:
                a = A()
                a.a = x + 1
            elif x < 0:
                a = B()
                a.b = -x
            else:
                a = C()
                a.c = 10
            return a
        def f(x):
            a = make(x)
            if x > 0:
                record_exact_class(a, A)
                z = a.f()
            elif x < 0:
                record_exact_class(a, B)
                z = a.f()
            else:
                record_exact_class(a, C)
                z = a.f()
            return z + a.g()
        res1 = f(6)
        res2 = self.interp_operations(f, [6])
        assert res1 == res2
        self.check_operations_history(guard_class=0, record_exact_class=1)

        res1 = f(-6)
        res2 = self.interp_operations(f, [-6])
        assert res1 == res2
        self.check_operations_history(guard_class=0, record_exact_class=1)

        res1 = f(0)
        res2 = self.interp_operations(f, [0])
        assert res1 == res2
        # here it works again
        self.check_operations_history(guard_class=0, record_exact_class=1)

    def test_generator(self):
        def g(n):
            yield n+1
            yield n+2
            yield n+3
        def f(n):
            gen = g(n)
            return gen.next() * gen.next() * gen.next()
        res = self.interp_operations(f, [10])
        assert res == 11 * 12 * 13
        self.check_operations_history(int_add=3, int_mul=2)

    def test_setinteriorfield(self):
        A = lltype.GcArray(lltype.Struct('S', ('x', lltype.Signed)))
        a = lltype.malloc(A, 5, immortal=True)
        def g(n):
            a[n].x = n + 2
            return a[n].x
        res = self.interp_operations(g, [1])
        assert res == 3

    def test_float_bytes(self):
        from rpython.rlib.rfloat import isnan
        def f(n):
            ll = float2longlong(n)
            return longlong2float(ll)

        for x in [2.5, float("nan"), -2.5, float("inf")]:
            # There are tests elsewhere to verify the correctness of this.
            res = self.interp_operations(f, [x])
            assert res == x or isnan(x) and isnan(res)


class TestLLtype(BaseLLtypeTests, LLJitMixin):
    def test_tagged(self):
        from rpython.rlib.objectmodel import UnboxedValue
        class Base(object):
            __slots__ = ()

        class Int(UnboxedValue, Base):
            __slots__ = ["a"]

            def is_pos(self):
                return self.a > 0

            def dec(self):
                return Int(self.a - 1)


        class Float(Base):
            def __init__(self, a):
                self.a = a

            def is_pos(self):
                return self.a > 0

            def dec(self):
                return Float(self.a - 1)

        driver = JitDriver(greens=['pc', 's'], reds=['o'])

        def main(fl, n, s):
            if s:
                s = "--j"
            else:
                s = "---j"
            if fl:
                o = Float(float(n))
            else:
                o = Int(n)
            pc = 0
            while True:
                driver.jit_merge_point(s=s, pc=pc, o=o)
                c = s[pc]
                if c == "j":
                    driver.can_enter_jit(s=s, pc=pc, o=o)
                    if o.is_pos():
                        pc = 0
                        continue
                    else:
                        break
                elif c == "-":
                    o = o.dec()
                pc += 1
            return pc
        topt = {'taggedpointers': True}
        res = self.meta_interp(main, [False, 100, True],
                               translationoptions=topt)

    def test_rerased(self):
        eraseX, uneraseX = rerased.new_erasing_pair("X")
        #
        class X:
            def __init__(self, a, b):
                self.a = a
                self.b = b
        #
        def f(i, j):
            # 'j' should be 0 or 1, not other values
            if j > 0:
                e = eraseX(X(i, j))
            else:
                try:
                    e = rerased.erase_int(i)
                except OverflowError:
                    return -42
            if j & 1:
                x = uneraseX(e)
                return x.a - x.b
            else:
                return rerased.unerase_int(e)
        #
        topt = {'taggedpointers': True}
        x = self.interp_operations(f, [-128, 0], translationoptions=topt)
        assert x == -128
        bigint = sys.maxint//2 + 1
        x = self.interp_operations(f, [bigint, 0], translationoptions=topt)
        assert x == -42
        x = self.interp_operations(f, [1000, 1], translationoptions=topt)
        assert x == 999

    def test_retracing_bridge_from_interpreter_to_finnish(self):
        myjitdriver = JitDriver(greens = [], reds = ['n', 'i', 'sa'])
        def f(n):
            sa = i = 0
            while i < n:
                myjitdriver.jit_merge_point(n=n, i=i, sa=sa)
                n = hint(n, promote=True)
                sa += 2*n
                i += 1
            return sa
        def g(n):
            return f(n) + f(n) + f(n) + f(n) + f(10*n) + f(11*n)
        res = self.meta_interp(g, [1], repeat=3)
        assert res == g(1)
        #self.check_jitcell_token_count(1)
        self.check_jitcell_token_count(2)
        # XXX A bridge from the interpreter to a finish is first
        # constructed for n=1. It is later replaced with a trace for
        # the case n=10 which is extended with a retrace for n=11 and
        # finnaly a new bridge to finnish is again traced and created
        # for the case n=1. We were not able to reuse the orignial n=1
        # bridge as a preamble since it does not start with a
        # label. The alternative would be to have all such bridges
        # start with labels. I dont know which is better...

    def test_ll_arraycopy(self):
        A = lltype.GcArray(lltype.Char)
        a = lltype.malloc(A, 10)
        for i in range(10): a[i] = chr(i)
        b = lltype.malloc(A, 10)
        #
        def f(c, d, e):
            rgc.ll_arraycopy(a, b, c, d, e)
            return 42
        self.interp_operations(f, [1, 2, 3])
        self.check_operations_history(call=1, guard_no_exception=0)

    def test_weakref(self):
        import weakref

        class A(object):
            def __init__(self, x):
                self.x = x

        def f(i):
            a = A(i)
            w = weakref.ref(a)
            return w().x + a.x

        assert self.interp_operations(f, [3]) == 6

    def test_gc_add_memory_pressure(self):
        def f():
            rgc.add_memory_pressure(1234)
            return 3

        self.interp_operations(f, [])

    def test_external_call(self):
        from rpython.rlib.objectmodel import invoke_around_extcall

        T = rffi.CArrayPtr(rffi.TIME_T)
        external = rffi.llexternal("time", [T], rffi.TIME_T)

        class Oups(Exception):
            pass
        class State:
            pass
        state = State()

        def before():
            if we_are_jitted():
                raise Oups
            state.l.append("before")

        def after():
            if we_are_jitted():
                raise Oups
            state.l.append("after")

        def f():
            state.l = []
            invoke_around_extcall(before, after)
            external(lltype.nullptr(T.TO))
            return len(state.l)

        res = self.interp_operations(f, [], supports_longlong=True)
        assert res == 2
        res = self.interp_operations(f, [], supports_longlong=True)
        assert res == 2
        self.check_operations_history(call_release_gil=1, call_may_force=0)

    def test_unescaped_write_zero(self):
        class A:
            pass
        def g():
            return A()
        @dont_look_inside
        def escape():
            print "hi!"
        def f(n):
            a = g()
            a.x = n
            escape()
            a.x = 0
            escape()
            return a.x
        res = self.interp_operations(f, [42])
        assert res == 0

    def test_conditions_without_guards(self):
        def f(n):
            if (n == 1) | (n == 3) | (n == 17):
                return 42
            return 5
        res = self.interp_operations(f, [17])
        assert res == 42
        self.check_operations_history(guard_true=1, guard_false=0)

    def test_not_in_trace(self):
        class X:
            n = 0
        def g(x):
            if we_are_jitted():
                raise NotImplementedError
            x.n += 1
        g.oopspec = 'jit.not_in_trace()'

        jitdriver = JitDriver(greens=[], reds=['n', 'token', 'x'])
        def f(n):
            token = 0
            x = X()
            while n >= 0:
                jitdriver.jit_merge_point(n=n, x=x, token=token)
                if not we_are_jitted():
                    token += 1
                g(x)
                n -= 1
            return x.n + token * 1000

        res = self.meta_interp(f, [10])
        assert res == 2003     # two runs before jitting; then one tracing run
        self.check_resops(int_add=0, call_i=0, call_may_force_i=0,
                          call_r=0, call_may_force_r=0, call_f=0,
                          call_may_force_f=0)

    def test_not_in_trace_exception(self):
        def g():
            if we_are_jitted():
                raise NotImplementedError
            raise ValueError
        g.oopspec = 'jit.not_in_trace()'

        jitdriver = JitDriver(greens=[], reds=['n'])
        def f(n):
            while n >= 0:
                jitdriver.jit_merge_point(n=n)
                try:
                    g()
                except ValueError:
                    n -= 1
            return 42

        res = self.meta_interp(f, [10])
        assert res == 42
        self.check_aborted_count(3)

    def test_not_in_trace_blackhole(self):
        class X:
            seen = 0
        def g(x):
            if we_are_jitted():
                raise NotImplementedError
            x.seen = 42
        g.oopspec = 'jit.not_in_trace()'

        jitdriver = JitDriver(greens=[], reds=['n'])
        def f(n):
            while n >= 0:
                jitdriver.jit_merge_point(n=n)
                n -= 1
            x = X()
            g(x)
            return x.seen

        res = self.meta_interp(f, [10])
        assert res == 42

    def test_int_force_ge_zero(self):
        def f(n):
            return int_force_ge_zero(n)
        res = self.interp_operations(f, [42])
        assert res == 42
        res = self.interp_operations(f, [-42])
        assert res == 0

    def test_cmp_fastpaths(self):
        class Z: pass
        def make_int(cmp):
            def f(x):
                if cmp == 'eq':
                    return x == x and x == x
                if cmp == 'ne':
                    return x != x or x != x
                if cmp == 'lt':
                    return x < x or x != x
                if cmp == 'le':
                    return x <= x and x <= x
                if cmp == 'gt':
                    return x > x or x > x
                if cmp == 'ge':
                    return x >= x and x >= x
                assert 0
            return f

        def make_str(cmp):
            def f(x):
                x = str(x)
                if cmp == 'eq':
                    return x is x or x is x
                if cmp == 'ne':
                    return x is not x and x is not x
                assert 0
            return f

        def make_object(cmp):
            def f(x):
                y = Z()
                y.x = x
                x = y
                if cmp == 'eq':
                    return x is x
                if cmp == 'ne':
                    return x is not x
                assert 0
            return f

        for cmp in 'eq ne lt le gt ge'.split():
            f = make_int(cmp)
            res = self.interp_operations(f, [42])
            assert res == f(42)
            opname = "int_%s" % cmp
            self.check_operations_history(**{opname: 0})

        for cmp in 'eq ne'.split():
            f = make_str(cmp)
            res = self.interp_operations(f, [42])
            assert res == f(42)
            opname = "ptr_%s" % cmp
            self.check_operations_history(**{opname: 0})

            f = make_object(cmp)
            res = self.interp_operations(f, [42])
            assert res == f(42)
            opname = "instance_ptr_%s" % cmp
            self.check_operations_history(**{opname: 0})

    def test_compile_framework_9(self):
        class X(object):
            def __init__(self, x=0):
                self.x = x

            next = None

        class CheckError(Exception):
            pass

        def check(flag):
            if not flag:
                raise CheckError

        def before(n, x):
            return n, x, None, None, None, None, None, None, None, None, [X(123)], None
        def f(n, x, x0, x1, x2, x3, x4, x5, x6, x7, l, s):
            if n < 1900:
                check(l[0].x == 123)
                num = 512 + (n & 7)
                l = [None] * num
                l[0] = X(123)
                l[1] = X(n)
                l[2] = X(n+10)
                l[3] = X(n+20)
                l[4] = X(n+30)
                l[5] = X(n+40)
                l[6] = X(n+50)
                l[7] = X(n+60)
                l[num-8] = X(n+70)
                l[num-9] = X(n+80)
                l[num-10] = X(n+90)
                l[num-11] = X(n+100)
                l[-12] = X(n+110)
                l[-13] = X(n+120)
                l[-14] = X(n+130)
                l[-15] = X(n+140)
            if n < 1800:
                num = 512 + (n & 7)
                check(len(l) == num)
                check(l[0].x == 123)
                check(l[1].x == n)
                check(l[2].x == n+10)
                check(l[3].x == n+20)
                check(l[4].x == n+30)
                check(l[5].x == n+40)
                check(l[6].x == n+50)
                check(l[7].x == n+60)
                check(l[num-8].x == n+70)
                check(l[num-9].x == n+80)
                check(l[num-10].x == n+90)
                check(l[num-11].x == n+100)
                check(l[-12].x == n+110)
                check(l[-13].x == n+120)
                check(l[-14].x == n+130)
                check(l[-15].x == n+140)
            n -= x.foo
            return n, x, x0, x1, x2, x3, x4, x5, x6, x7, l, s
        def after(n, x, x0, x1, x2, x3, x4, x5, x6, x7, l, s):
            check(len(l) >= 512)
            check(l[0].x == 123)
            check(l[1].x == 2)
            check(l[2].x == 12)
            check(l[3].x == 22)
            check(l[4].x == 32)
            check(l[5].x == 42)
            check(l[6].x == 52)
            check(l[7].x == 62)
            check(l[-8].x == 72)
            check(l[-9].x == 82)
            check(l[-10].x == 92)
            check(l[-11].x == 102)
            check(l[-12].x == 112)
            check(l[-13].x == 122)
            check(l[-14].x == 132)
            check(l[-15].x == 142)

        def allfuncs(num, n):
            x = X()
            x.foo = 2
            main_allfuncs(num, n, x)
            x.foo = 5
            return x
        def main_allfuncs(num, n, x):
            n, x, x0, x1, x2, x3, x4, x5, x6, x7, l, s = before(n, x)
            while n > 0:
                myjitdriver.can_enter_jit(num=num, n=n, x=x, x0=x0, x1=x1,
                        x2=x2, x3=x3, x4=x4, x5=x5, x6=x6, x7=x7, l=l, s=s)
                myjitdriver.jit_merge_point(num=num, n=n, x=x, x0=x0, x1=x1,
                        x2=x2, x3=x3, x4=x4, x5=x5, x6=x6, x7=x7, l=l, s=s)

                n, x, x0, x1, x2, x3, x4, x5, x6, x7, l, s = f(
                        n, x, x0, x1, x2, x3, x4, x5, x6, x7, l, s)
            after(n, x, x0, x1, x2, x3, x4, x5, x6, x7, l, s)
        myjitdriver = JitDriver(greens = ['num'],
                                reds = ['n', 'x', 'x0', 'x1', 'x2', 'x3', 'x4',
                                        'x5', 'x6', 'x7', 'l', 's'])
 
        
        self.meta_interp(allfuncs, [9, 2000])<|MERGE_RESOLUTION|>--- conflicted
+++ resolved
@@ -2767,18 +2767,8 @@
             return i
         #
         seen = []
-<<<<<<< HEAD
-        def my_optimize_trace(metainterp_sd, jitdriver_sd, loop, warmstate,
-                              *args, **kwds):
-            if 'try_disabling_unroll' in kwds and \
-               kwds['try_disabling_unroll']:
-                seen.append(False)
-            else:
-                seen.append('unroll' in warmstate.enable_opts)
-=======
         def my_optimize_trace(metainterp_sd, jitdriver_sd, data):
             seen.append('unroll' in data.enable_opts)
->>>>>>> fbcf24f8
             raise InvalidLoop
         old_optimize_trace = optimizeopt.optimize_trace
         optimizeopt.optimize_trace = my_optimize_trace
