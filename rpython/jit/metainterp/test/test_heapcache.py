--- conflicted
+++ resolved
@@ -534,7 +534,6 @@
         )
         assert h.getarrayitem(box1, index1, descr1) is box3
 
-<<<<<<< HEAD
     def test_stm_break(self):
         h = HeapCache()
         assert h.stm_break_wanted
@@ -558,7 +557,7 @@
         # GUARD_NOT_FORCED
         h.invalidate_caches(rop.GUARD_NOT_FORCED, None, [])
         assert h.stm_break_wanted
-=======
+
     def test_bug_missing_ignored_operations(self):
         h = HeapCache()
         h.new(box1)
@@ -624,5 +623,4 @@
         assert h.is_likely_virtual(box1)
         h._escape(box1)
         assert not h.is_unescaped(box1)
-        assert not h.is_likely_virtual(box1)
->>>>>>> 8d638d1a
+        assert not h.is_likely_virtual(box1)