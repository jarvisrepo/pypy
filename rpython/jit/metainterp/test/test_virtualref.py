import py

from rpython.rtyper.lltypesystem import lltype, lloperation
from rpython.rtyper.exceptiondata import UnknownException
from rpython.rlib.jit import JitDriver, dont_look_inside, vref_None
from rpython.rlib.jit import virtual_ref, virtual_ref_finish, InvalidVirtualRef
from rpython.rlib.jit import non_virtual_ref
from rpython.rlib.objectmodel import compute_unique_id
from rpython.jit.metainterp.test.support import LLJitMixin, _get_jitcodes
from rpython.jit.metainterp.resoperation import rop
from rpython.jit.metainterp.virtualref import VirtualRefInfo


debug_print = lloperation.llop.debug_print


class VRefTests(object):
    def finish_setup_for_interp_operations(self):
        self.vrefinfo = VirtualRefInfo(self.warmrunnerstate)
        self.cw.setup_vrefinfo(self.vrefinfo)

    def test_rewrite_graphs(self):
        class X:
            pass
        def fn():
            x = X()
            vref = virtual_ref(x)
            x1 = vref()                  # jit_force_virtual
            virtual_ref_finish(vref, x)
        #
        _get_jitcodes(self, self.CPUClass, fn, [], self.type_system)
        graph = self.all_graphs[0]
        assert graph.name == 'fn'
        self.vrefinfo.replace_force_virtual_with_call([graph])
        #
        def check_call(op, fname):
            assert op.opname == 'direct_call'
            assert op.args[0].value._obj._name == fname
        #
        ops = [op for block, op in graph.iterblockops()]
        check_call(ops[-3], 'virtual_ref')
        check_call(ops[-2], 'force_virtual_if_necessary')
        check_call(ops[-1], 'virtual_ref_finish')

    def test_make_vref_simple(self):
        class X:
            pass
        class ExCtx:
            pass
        exctx = ExCtx()
        #
        def f():
            x = X()
            exctx.topframeref = vref = virtual_ref(x)
            exctx.topframeref = vref_None
            virtual_ref_finish(vref, x)
            return 1
        #
        self.interp_operations(f, [])
        self.check_operations_history(new_with_vtable=1,     # X()
                                      virtual_ref=1,
                                      virtual_ref_finish=1)

    def test_make_vref_guard(self):
        if not isinstance(self, TestLLtype):
            py.test.skip("purely frontend test")
        #
        class FooBarError(Exception):
            pass
        class X:
            def __init__(self, n):
                self.n = n
        class ExCtx:
            _frame = None
        exctx = ExCtx()
        #
        @dont_look_inside
        def external(n):
            if exctx._frame is None:
                raise FooBarError
            if n > 100:
                return exctx.topframeref().n
            return n
        def enter(n):
            x = X(n + 10)
            exctx._frame = x
            exctx.topframeref = virtual_ref(x)
        def leave():
            vref = exctx.topframeref
            exctx.topframeref = vref_None
            virtual_ref_finish(vref, exctx._frame)
        def f(n):
            enter(n)
            n = external(n)
            # ^^^ the point is that X() and the vref should be kept alive here
            leave()
            return n
        #
        res = self.interp_operations(f, [5])
        assert res == 5
        self.check_operations_history(virtual_ref=1, guard_not_forced=1)
        #
        ops = self.metainterp.staticdata.stats.loops[0].operations
        [guard_op] = [op for op in ops
                         if op.getopnum() == rop.GUARD_NOT_FORCED]
        bxs1 = [box for box in guard_op.getfailargs()
                  if str(box._getrepr_()).endswith('.X')]
        assert len(bxs1) == 1
        bxs2 = [box for box in guard_op.getfailargs()
                  if str(box._getrepr_()).endswith('JitVirtualRef')]
        assert len(bxs2) == 1
        JIT_VIRTUAL_REF = self.vrefinfo.JIT_VIRTUAL_REF
        bxs2[0].getref(lltype.Ptr(JIT_VIRTUAL_REF)).virtual_token = 1234567
        #
        # try reloading from blackhole.py's point of view
        from rpython.jit.metainterp.resume import ResumeDataDirectReader
        cpu = self.metainterp.cpu
<<<<<<< HEAD
        cpu.get_int_value = lambda df,i:guard_op.getfailargs()[i].getint()
        cpu.get_ref_value = lambda df,i:guard_op.getfailargs()[i].getref_base()
=======
        cpu.get_latest_value_count = lambda df: len(guard_op.getfailargs())
        cpu.get_latest_value_int = lambda df, i: guard_op.getfailargs()[i].getint()
        cpu.get_latest_value_ref = lambda df, i: guard_op.getfailargs()[i].getref_base()
>>>>>>> ada53160
        cpu.clear_latest_values = lambda count: None
        class FakeMetaInterpSd:
            callinfocollection = None
        FakeMetaInterpSd.cpu = cpu
        resumereader = ResumeDataDirectReader(FakeMetaInterpSd(),
                                              guard_op.getdescr(),
                                              "deadframe")
        vrefinfo = self.metainterp.staticdata.virtualref_info
        lst = []
        vrefinfo.continue_tracing = lambda vref, virtual: \
                                        lst.append((vref, virtual))
        resumereader.consume_vref_and_vable(vrefinfo, None, None)
        del vrefinfo.continue_tracing
        assert len(lst) == 1
        lltype.cast_opaque_ptr(lltype.Ptr(JIT_VIRTUAL_REF),
                               lst[0][0])  # assert correct type
        #
        # try reloading from pyjitpl's point of view
        self.metainterp.rebuild_state_after_failure(guard_op.getdescr(),
                                                    "deadframe")
        assert len(self.metainterp.framestack) == 1
        assert len(self.metainterp.virtualref_boxes) == 2
        assert self.metainterp.virtualref_boxes[0].value == bxs1[0].value
        assert self.metainterp.virtualref_boxes[1].value == bxs2[0].value

    def test_make_vref_escape_after_finish(self):
        jitdriver = JitDriver(greens = [], reds = ['n'])
        #
        class X:
            pass
        class ExCtx:
            pass
        exctx = ExCtx()
        #
        @dont_look_inside
        def g(vref):
            # we cannot do anything with the vref after the call to finish()
            pass
        #
        def f(n):
            while n > 0:
                jitdriver.can_enter_jit(n=n)
                jitdriver.jit_merge_point(n=n)
                x = X()
                x.n = n
                exctx.topframeref = vref = virtual_ref(x)
                # here, 'x' should be virtual
                exctx.topframeref = vref_None
                virtual_ref_finish(vref, x)
                # 'x' and 'vref' can randomly escape after the call to
                # finish().
                g(vref)
                n -= 1
            return 1
        #
        self.meta_interp(f, [10])
        self.check_resops(new_with_vtable=2) # the vref
        self.check_aborted_count(0)

    def test_simple_all_removed(self):
        myjitdriver = JitDriver(greens = [], reds = ['n'])
        #
        A = lltype.GcArray(lltype.Signed)
        class XY:
            pass
        class ExCtx:
            pass
        exctx = ExCtx()
        #
        @dont_look_inside
        def externalfn(n):
            return 1
        #
        def f(n):
            while n > 0:
                myjitdriver.can_enter_jit(n=n)
                myjitdriver.jit_merge_point(n=n)
                xy = XY()
                xy.next1 = lltype.malloc(A, 0)
                xy.next2 = lltype.malloc(A, 0)
                xy.next3 = lltype.malloc(A, 0)
                exctx.topframeref = vref = virtual_ref(xy)
                n -= externalfn(n)
                exctx.topframeref = vref_None
                xy.next1 = lltype.nullptr(A)
                xy.next2 = lltype.nullptr(A)
                xy.next3 = lltype.nullptr(A)
                virtual_ref_finish(vref, xy)
        #
        self.meta_interp(f, [15])
        self.check_resops(new_with_vtable=0, new_array=0)
        self.check_aborted_count(0)

    def test_simple_no_access(self):
        myjitdriver = JitDriver(greens = [], reds = ['n'])
        #
        A = lltype.GcArray(lltype.Signed)
        class XY:
            pass
        class ExCtx:
            pass
        exctx = ExCtx()
        #
        @dont_look_inside
        def externalfn(n):
            if n > 1000:
                return compute_unique_id(exctx.topframeref())
            return 1
        #
        def f(n):
            while n > 0:
                myjitdriver.can_enter_jit(n=n)
                myjitdriver.jit_merge_point(n=n)
                xy = XY()
                xy.next1 = lltype.malloc(A, 0)
                xy.next2 = lltype.malloc(A, 0)
                xy.next3 = lltype.malloc(A, 0)
                exctx.topframeref = vref = virtual_ref(xy)
                n -= externalfn(n)
                exctx.topframeref = vref_None
                xy.next1 = lltype.nullptr(A)
                xy.next2 = lltype.nullptr(A)
                xy.next3 = lltype.nullptr(A)
                virtual_ref_finish(vref, xy)
        #
        self.meta_interp(f, [15])
        self.check_resops(new_with_vtable=2,     # the vref: xy doesn't need to be forced
                         new_array=0)           # and neither xy.next1/2/3
        self.check_aborted_count(0)

    def test_simple_force_always(self):
        myjitdriver = JitDriver(greens = [], reds = ['n'])
        #
        A = lltype.GcArray(lltype.Signed)
        class XY:
            pass
        class ExCtx:
            pass
        exctx = ExCtx()
        #
        @dont_look_inside
        def externalfn(n):
            m = exctx.topframeref().n
            assert m == n
            return 1
        #
        def f(n):
            while n > 0:
                myjitdriver.can_enter_jit(n=n)
                myjitdriver.jit_merge_point(n=n)
                xy = XY()
                xy.next1 = lltype.malloc(A, 0)
                xy.next2 = lltype.malloc(A, 0)
                xy.next3 = lltype.malloc(A, 0)
                xy.n = n
                exctx.topframeref = vref = virtual_ref(xy)
                n -= externalfn(n)
                xy.next1 = lltype.nullptr(A)
                xy.next2 = lltype.nullptr(A)
                xy.next3 = lltype.nullptr(A)
                virtual_ref_finish(vref, xy)
                exctx.topframeref = vref_None
        #
        self.meta_interp(f, [15])
        self.check_resops(new_with_vtable=4,   # XY(), the vref
                          new_array=6)         # next1/2/3
        self.check_aborted_count(0)

    def test_simple_force_sometimes(self):
        myjitdriver = JitDriver(greens = [], reds = ['n'])
        #
        A = lltype.GcArray(lltype.Signed)
        class XY:
            pass
        class ExCtx:
            pass
        exctx = ExCtx()
        #
        @dont_look_inside
        def externalfn(n):
            if n == 13:
                exctx.m = exctx.topframeref().n
            return 1
        #
        def f(n):
            while n > 0:
                myjitdriver.can_enter_jit(n=n)
                myjitdriver.jit_merge_point(n=n)
                xy = XY()
                xy.next1 = lltype.malloc(A, 0)
                xy.next2 = lltype.malloc(A, 0)
                xy.next3 = lltype.malloc(A, 0)
                xy.n = n
                exctx.topframeref = vref = virtual_ref(xy)
                n -= externalfn(n)
                xy.next1 = lltype.nullptr(A)
                xy.next2 = lltype.nullptr(A)
                xy.next3 = lltype.nullptr(A)
                virtual_ref_finish(vref, xy)
                exctx.topframeref = vref_None
            return exctx.m
        #
        res = self.meta_interp(f, [30])
        assert res == 13
        self.check_resops(new_with_vtable=2,   # the vref, but not XY()
                          new_array=0)         # and neither next1/2/3
        self.check_trace_count(1)
        self.check_aborted_count(0)

    def test_blackhole_forces(self):
        myjitdriver = JitDriver(greens = [], reds = ['n'])
        #
        A = lltype.GcArray(lltype.Signed)
        class XY:
            pass
        class ExCtx:
            pass
        exctx = ExCtx()
        #
        @dont_look_inside
        def externalfn(n):
            exctx.m = exctx.topframeref().n
            return 1
        #
        def f(n):
            while n > 0:
                myjitdriver.can_enter_jit(n=n)
                myjitdriver.jit_merge_point(n=n)
                xy = XY()
                xy.next1 = lltype.malloc(A, 0)
                xy.next2 = lltype.malloc(A, 0)
                xy.next3 = lltype.malloc(A, 0)
                xy.n = n
                exctx.topframeref = vref = virtual_ref(xy)
                if n == 13:
                    externalfn(n)
                n -= 1
                exctx.topframeref = vref_None
                xy.next1 = lltype.nullptr(A)
                xy.next2 = lltype.nullptr(A)
                xy.next3 = lltype.nullptr(A)
                virtual_ref_finish(vref, xy)
            return exctx.m
        #
        res = self.meta_interp(f, [30])
        assert res == 13
        self.check_resops(new_with_vtable=0, # all virtualized in the n!=13 loop
                         new_array=0)
        self.check_trace_count(1)
        self.check_aborted_count(0)

    def test_bridge_forces(self):
        myjitdriver = JitDriver(greens = [], reds = ['n'])
        #
        A = lltype.GcArray(lltype.Signed)
        class XY:
            pass
        class ExCtx:
            pass
        exctx = ExCtx()
        #
        @dont_look_inside
        def externalfn(n):
            exctx.m = exctx.topframeref().n
            return 1
        #
        def f(n):
            while n > 0:
                myjitdriver.can_enter_jit(n=n)
                myjitdriver.jit_merge_point(n=n)
                xy = XY()
                xy.next1 = lltype.malloc(A, 0)
                xy.next2 = lltype.malloc(A, 0)
                xy.next3 = lltype.malloc(A, 0)
                xy.next4 = lltype.malloc(A, 0)
                xy.next5 = lltype.malloc(A, 0)
                xy.n = n
                exctx.topframeref = vref = virtual_ref(xy)
                if n % 6 == 0:
                    xy.next1 = lltype.nullptr(A)
                    xy.next2 = lltype.nullptr(A)
                    xy.next3 = lltype.nullptr(A)
                    externalfn(n)
                n -= 1
                exctx.topframeref = vref_None
                xy.next1 = lltype.nullptr(A)
                xy.next2 = lltype.nullptr(A)
                xy.next3 = lltype.nullptr(A)
                xy.next4 = lltype.nullptr(A)
                xy.next5 = lltype.nullptr(A)
                virtual_ref_finish(vref, xy)
            return exctx.m
        #
        res = self.meta_interp(f, [72])
        assert res == 6
        self.check_trace_count(2)     # the loop and the bridge
        self.check_resops(new_with_vtable=2,  # loop: nothing; bridge: vref, xy
                         new_array=2)        # bridge: next4, next5
        self.check_aborted_count(0)

    def test_jit_force_virtual_seen(self):
        myjitdriver = JitDriver(greens=[], reds=['n'])

        A = lltype.GcArray(lltype.Signed)

        class XY(object):
            pass

        class ExCtx(object):
            pass
        exctx = ExCtx()
        escapes = []

        def f(n):
            while n > 0:
                myjitdriver.can_enter_jit(n=n)
                myjitdriver.jit_merge_point(n=n)
                xy = XY()
                xy.n = n
                exctx.topframeref = vref = virtual_ref(xy)
                escapes.append(xy)
                xy.next1 = lltype.malloc(A, 0)
                n = exctx.topframeref().n - 1
                exctx.topframeref = vref_None
                virtual_ref_finish(vref, xy)
            return 1
        #
        res = self.meta_interp(f, [15])
        assert res == 1
        self.check_resops(new_with_vtable=2,     # xy
                          new_array=2)           # next1
        self.check_aborted_count(0)

    def test_recursive_call_1(self):
        myjitdriver = JitDriver(greens = [], reds = ['n', 'rec', 'frame'])
        #
        class XY:
            pass
        class ExCtx:
            pass
        exctx = ExCtx()
        #
        def f(frame, n, reclevel):
            while n > 0:
                myjitdriver.can_enter_jit(n=n, frame=frame, rec=reclevel)
                myjitdriver.jit_merge_point(n=n, frame=frame, rec=reclevel)
                if reclevel == 0:
                    return n
                xy = XY()
                exctx.topframeref = vref = virtual_ref(xy)
                m = f(xy, n, reclevel-1)
                assert m == n
                n -= 1
                exctx.topframeref = vref_None
                virtual_ref_finish(vref, xy)
            return 2
        def main(n, reclevel):
            return f(XY(), n, reclevel)
        #
        res = self.meta_interp(main, [15, 1])
        assert res == main(15, 1)
        self.check_aborted_count(0)

    def test_recursive_call_2(self):
        myjitdriver = JitDriver(greens = [], reds = ['n', 'rec', 'frame'])
        #
        class XY:
            n = 0
        class ExCtx:
            pass
        exctx = ExCtx()
        #
        def f(frame, n, reclevel):
            while n > 0:
                myjitdriver.can_enter_jit(n=n, frame=frame, rec=reclevel)
                myjitdriver.jit_merge_point(n=n, frame=frame, rec=reclevel)
                frame.n += 1
                xy = XY()
                xy.n = n
                exctx.topframeref = vref = virtual_ref(xy)
                if reclevel > 0:
                    m = f(xy, frame.n, reclevel-1)
                    assert xy.n == m
                    n -= 1
                else:
                    n -= 2
                exctx.topframeref = vref_None
                virtual_ref_finish(vref, xy)
            return frame.n
        def main(n, reclevel):
            return f(XY(), n, reclevel)
        #
        res = self.meta_interp(main, [10, 2])
        assert res == main(10, 2)
        self.check_aborted_count(0)

    def test_alloc_virtualref_and_then_alloc_structure(self):
        myjitdriver = JitDriver(greens = [], reds = ['n'])
        #
        class XY:
            pass
        class ExCtx:
            pass
        exctx = ExCtx()
        @dont_look_inside
        def escapexy(xy):
            print 'escapexy:', xy.n
            if xy.n % 5 == 0:
                vr = exctx.vr
                print 'accessing via vr:', vr()
                assert vr() is xy
        #
        def f(n):
            while n > 0:
                myjitdriver.jit_merge_point(n=n)
                xy = XY()
                xy.n = n
                vr = virtual_ref(xy)
                # force the virtualref to be allocated
                exctx.vr = vr
                # force xy to be allocated
                escapexy(xy)
                # clean up
                exctx.vr = vref_None
                virtual_ref_finish(vr, xy)
                n -= 1
            return 1
        #
        res = self.meta_interp(f, [15])
        assert res == 1
        self.check_resops(new_with_vtable=4)     # vref, xy

    def test_cannot_use_invalid_virtualref(self):
        myjitdriver = JitDriver(greens = [], reds = ['n'])
        #
        class XY:
            n = 0
        #
        def fn(n):
            res = False
            while n > 0:
                myjitdriver.can_enter_jit(n=n)
                myjitdriver.jit_merge_point(n=n)
                xy = XY()
                xy.n = n
                vref = virtual_ref(xy)
                virtual_ref_finish(vref, xy)
                vref() # raises InvalidVirtualRef when jitted
                n -= 1
            return res
        #
        py.test.raises(InvalidVirtualRef, "fn(10)")
        py.test.raises(UnknownException, "self.meta_interp(fn, [10])")

    def test_call_virtualref_already_forced(self):
        myjitdriver = JitDriver(greens = [], reds = ['n', 'res'])
        #
        class XY:
            n = 0
        #
        @dont_look_inside
        def force_it(vref, n):
            if n % 6 == 0:
                return vref().n
            return 0
        def fn(n):
            res = 0
            while n > 0:
                myjitdriver.can_enter_jit(n=n, res=res)
                myjitdriver.jit_merge_point(n=n, res=res)
                xy = XY()
                xy.n = n
                vref = virtual_ref(xy)
                force_it(vref, n)
                virtual_ref_finish(vref, xy)
                res += force_it(vref, n) # doesn't raise, because it was already forced
                n -= 1
            return res
        #
        assert fn(10) == 6
        res = self.meta_interp(fn, [10])
        assert res == 6

    def test_is_virtual(self):
        myjitdriver = JitDriver(greens=[], reds=['n', 'res1'])
        class X:
            pass
        @dont_look_inside
        def residual(vref):
            return vref.virtual
        #
        def f(n):
            res1 = -42
            while n > 0:
                myjitdriver.jit_merge_point(n=n, res1=res1)
                x = X()
                vref = virtual_ref(x)
                res1 = residual(vref)
                virtual_ref_finish(vref, x)
                n -= 1
            return res1
        #
        res = self.meta_interp(f, [10])
        assert res == 1

    def test_is_not_virtual_none(self):
        myjitdriver = JitDriver(greens=[], reds=['n', 'res1'])
        @dont_look_inside
        def residual(vref):
            return vref.virtual
        #
        def f(n):
            res1 = -42
            while n > 0:
                myjitdriver.jit_merge_point(n=n, res1=res1)
                res1 = residual(vref_None)
                n -= 1
            return res1
        #
        res = self.meta_interp(f, [10])
        assert res == 0

    def test_is_not_virtual_non_none(self):
        myjitdriver = JitDriver(greens=[], reds=['n', 'res1'])
        class X:
            pass
        @dont_look_inside
        def residual(vref):
            return vref.virtual
        #
        def f(n):
            res1 = -42
            while n > 0:
                myjitdriver.jit_merge_point(n=n, res1=res1)
                x = X()
                res1 = residual(non_virtual_ref(x))
                n -= 1
            return res1
        #
        res = self.meta_interp(f, [10])
        assert res == 0

    def test_force_virtual_vref(self):
        myjitdriver = JitDriver(greens=[], reds=['n', 'ec'])

        class ExecutionContext(object):
            pass

        class Frame(object):
            def __init__(self, x):
                self.x = x

        def f(n):
            ec = ExecutionContext()
            while n > 0:
                myjitdriver.jit_merge_point(n=n, ec=ec)
                frame = Frame(1)
                ec.topframeref = virtual_ref(frame)
                n -= ec.topframeref().x
                frame_vref = ec.topframeref
                ec.topframeref = vref_None
                virtual_ref_finish(frame_vref, frame)
            return n
        res = self.meta_interp(f, [10])
        assert res == 0
        self.check_resops({
            'int_sub': 2, 'int_gt': 2, 'jump': 1, 'guard_true': 2,
            'force_token': 2, 'setfield_gc': 1
        })


class TestLLtype(VRefTests, LLJitMixin):
    pass<|MERGE_RESOLUTION|>--- conflicted
+++ resolved
@@ -115,15 +115,8 @@
         # try reloading from blackhole.py's point of view
         from rpython.jit.metainterp.resume import ResumeDataDirectReader
         cpu = self.metainterp.cpu
-<<<<<<< HEAD
         cpu.get_int_value = lambda df,i:guard_op.getfailargs()[i].getint()
         cpu.get_ref_value = lambda df,i:guard_op.getfailargs()[i].getref_base()
-=======
-        cpu.get_latest_value_count = lambda df: len(guard_op.getfailargs())
-        cpu.get_latest_value_int = lambda df, i: guard_op.getfailargs()[i].getint()
-        cpu.get_latest_value_ref = lambda df, i: guard_op.getfailargs()[i].getref_base()
->>>>>>> ada53160
-        cpu.clear_latest_values = lambda count: None
         class FakeMetaInterpSd:
             callinfocollection = None
         FakeMetaInterpSd.cpu = cpu
