--- conflicted
+++ resolved
@@ -300,13 +300,6 @@
         self._bigints_dict = {}
         self._floats = []
         self._snapshots = []
-<<<<<<< HEAD
-        for i, inparg in enumerate(inputargs):
-            valueapi.set_position(inparg, i)
-        self._count = len(inputargs) # total count
-        self._index = len(inputargs) # "position" of resulting resops
-        self._start = len(inputargs)
-=======
         if not we_are_translated() and isinstance(max_num_inputargs, list): # old api for tests
             self.inputargs = max_num_inputargs
             for i, box in enumerate(max_num_inputargs):
@@ -317,14 +310,13 @@
         self._count = max_num_inputargs # total count
         self._index = max_num_inputargs # "position" of resulting resops
         self._start = max_num_inputargs
->>>>>>> 53215947
         self._pos = self._start
         self.tag_overflow = False
 
     def set_inputargs(self, inputargs):
         self.inputargs = inputargs
         if not we_are_translated():
-            set_positions = {box.get_position() for box in inputargs}
+            set_positions = {box._x.get_position() for box in inputargs}
             assert len(set_positions) == len(inputargs)
             assert not set_positions or max(set_positions) < self.max_num_inputargs
 
