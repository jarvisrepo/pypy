--- conflicted
+++ resolved
@@ -1,11 +1,5 @@
-<<<<<<< HEAD
-from rpython.jit.metainterp.history import (ConstInt, BoxInt, ConstFloat,
-    BoxFloat, TargetToken, BoxVector)
-from rpython.jit.metainterp.resoperation import rop
-=======
 from rpython.jit.metainterp.history import ConstInt, ConstFloat
 from rpython.jit.metainterp.resoperation import rop, AbstractInputArg
->>>>>>> fbcf24f8
 from rpython.rlib.debug import (have_debug_prints, debug_start, debug_stop,
     debug_print)
 from rpython.rlib.objectmodel import we_are_translated, compute_unique_id
@@ -124,16 +118,7 @@
                 return 'ConstPtr(ptr' + str(mv) + ')'
             return 'ConstPtr(null)'
         elif isinstance(arg, ConstFloat):
-<<<<<<< HEAD
-            return str(arg.getfloat())
-        elif isinstance(arg, BoxFloat):
-            return 'f' + str(mv)
-        elif isinstance(arg, BoxVector):
-            return 'v%s[%s%d|%d]' % (str(mv), arg.item_type,
-                                     arg.item_size * 8, arg.item_count)
-=======
             return str(arg.getfloatstorage())
->>>>>>> fbcf24f8
         elif arg is None:
             return 'None'
         elif arg.type == 'i':
