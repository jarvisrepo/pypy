from rpython.rtyper.extregistry import ExtRegistryEntry
from rpython.rtyper.lltypesystem import lltype, llmemory, rffi
from rpython.rlib.objectmodel import we_are_translated, Symbolic
from rpython.rlib.objectmodel import compute_unique_id, specialize
from rpython.rlib.rarithmetic import r_int64, is_valid_int

from rpython.conftest import option

<<<<<<< HEAD
from rpython.jit.metainterp.resoperation import ResOperation, GuardResOp, rop
=======
from rpython.jit.metainterp.resoperation import ResOperation, rop, AbstractValue
>>>>>>> fbcf24f8
from rpython.jit.codewriter import heaptracker, longlong
import weakref

# ____________________________________________________________

INT   = 'i'
REF   = 'r'
FLOAT = 'f'
STRUCT = 's'
HOLE  = '_'
VOID  = 'v'
VECTOR = 'V'

FAILARGS_LIMIT = 1000

def getkind(TYPE, supports_floats=True,
                  supports_longlong=True,
                  supports_singlefloats=True):
    if TYPE is lltype.Void:
        return "void"
    elif isinstance(TYPE, lltype.Primitive):
        if TYPE is lltype.Float and supports_floats:
            return 'float'
        if TYPE is lltype.SingleFloat and supports_singlefloats:
            return 'int'     # singlefloats are stored in an int
        if TYPE in (lltype.Float, lltype.SingleFloat):
            raise NotImplementedError("type %s not supported" % TYPE)
        if (TYPE != llmemory.Address and
            rffi.sizeof(TYPE) > rffi.sizeof(lltype.Signed)):
            if supports_longlong and TYPE is not lltype.LongFloat:
                assert rffi.sizeof(TYPE) == 8
                return 'float'
            raise NotImplementedError("type %s is too large" % TYPE)
        return "int"
    elif isinstance(TYPE, lltype.Ptr):
        if TYPE.TO._gckind == 'raw':
            return "int"
        else:
            return "ref"
    else:
        raise NotImplementedError("type %s not supported" % TYPE)
getkind._annspecialcase_ = 'specialize:memo'

def repr_pointer(box):
    from rpython.rtyper.lltypesystem import rstr
    try:
        T = box.value._obj.container._normalizedcontainer(check=False)._TYPE
        if T is rstr.STR:
            return repr(box._get_str())
        return '*%s' % (T._name,)
    except AttributeError:
        return box.value

def repr_object(box):
    try:
        TYPE = box.value.obj._TYPE
        return repr(TYPE)
    except AttributeError:
        return box.value

def repr_rpython(box, typechars):
    return '%s/%s%d' % (box._get_hash_(), typechars,
                        compute_unique_id(box))


class XxxAbstractValue(object):
    __slots__ = ()

    def getint(self):
        raise NotImplementedError

    def getfloatstorage(self):
        raise NotImplementedError

    def getfloat(self):
        return longlong.getrealfloat(self.getfloatstorage())

    def getlonglong(self):
        assert longlong.supports_longlong
        return self.getfloatstorage()

    def getref_base(self):
        raise NotImplementedError

    def getref(self, TYPE):
        raise NotImplementedError
    getref._annspecialcase_ = 'specialize:arg(1)'

    def constbox(self):
        raise NotImplementedError

    def getaddr(self):
        "Only for raw addresses (BoxInt & ConstInt), not for GC addresses"
        raise NotImplementedError

    def sort_key(self):
        raise NotImplementedError

    def nonnull(self):
        raise NotImplementedError

    def repr_rpython(self):
        return '%s' % self

    def _get_str(self):
        raise NotImplementedError

    def same_box(self, other):
        return self is other

    def same_shape(self, other):
        # only structured containers can compare their shape (vector box)
        return True

    def getaccum(self):
        return None

class AbstractDescr(AbstractValue):
    __slots__ = ()
    llopaque = True

    def repr_of_descr(self):
        return '%r' % (self,)

    def hide(self, cpu):
        descr_ptr = cpu.ts.cast_instance_to_base_ref(self)
        return cpu.ts.cast_to_ref(descr_ptr)

    @staticmethod
    def show(cpu, descr_gcref):
        from rpython.rtyper.annlowlevel import cast_base_ptr_to_instance
        descr_ptr = cpu.ts.cast_to_baseclass(descr_gcref)
        return cast_base_ptr_to_instance(AbstractDescr, descr_ptr)

    def get_vinfo(self):
        raise NotImplementedError

DONT_CHANGE = AbstractDescr()

class AbstractFailDescr(AbstractDescr):
    index = -1
    final_descr = False

    _attrs_ = ('adr_jump_offset', 'rd_locs', 'rd_loop_token', 'rd_accum_list')

    def handle_fail(self, deadframe, metainterp_sd, jitdriver_sd):
        raise NotImplementedError
    def compile_and_attach(self, metainterp, new_loop, orig_inputargs):
        raise NotImplementedError

    def exits_early(self):
        # is this guard either a guard_early_exit resop,
        # or it has been moved before an guard_early_exit
        return False

    def loop_version(self):
        # compile a loop version out of this guard?
        return False

class BasicFinalDescr(AbstractFailDescr):
    final_descr = True

    def __init__(self, identifier=None):
        self.identifier = identifier      # for testing


class BasicFailDescr(AbstractFailDescr):
    def __init__(self, identifier=None):
        self.identifier = identifier      # for testing


@specialize.argtype(0)
def newconst(value):
    if value is None:
        return ConstPtr(lltype.nullptr(llmemory.GCREF.TO))
    elif lltype.typeOf(value) == lltype.Signed:
        return ConstInt(value)
    elif isinstance(value, bool):
        return ConstInt(int(value))
    elif isinstance(value, float):
        return ConstFloat(value)
    else:
        assert lltype.typeOf(value) == llmemory.GCREF
        return ConstPtr(value)
        
class MissingValue(object):
    "NOT_RPYTHON"


class Const(AbstractValue):
    __slots__ = ()

    @staticmethod
    def _new(x):
        "NOT_RPYTHON"
        T = lltype.typeOf(x)
        kind = getkind(T)
        if kind == "int":
            if isinstance(T, lltype.Ptr):
                intval = heaptracker.adr2int(llmemory.cast_ptr_to_adr(x))
            else:
                intval = lltype.cast_primitive(lltype.Signed, x)
            return ConstInt(intval)
        elif kind == "ref":
            return cpu.ts.new_ConstRef(x)
        elif kind == "float":
            return ConstFloat(longlong.getfloatstorage(x))
        else:
            raise NotImplementedError(kind)

    def constbox(self):
        return self

    def same_box(self, other):
        return self.same_constant(other)

    def same_constant(self, other):
        raise NotImplementedError

    def repr(self, memo):
        return self.repr_rpython()

    def is_constant(self):
        return True

    def __repr__(self):
        return 'Const(%s)' % self._getrepr_()


class ConstInt(Const):
    type = INT
    value = 0
    _attrs_ = ('value',)

    def __init__(self, value):
        if not we_are_translated():
            if is_valid_int(value):
                value = int(value)    # bool -> int
            else:
                assert isinstance(value, Symbolic)
        self.value = value

    def getint(self):
        return self.value

    getvalue = getint

    def getaddr(self):
        return heaptracker.int2adr(self.value)

    def _get_hash_(self):
        return make_hashable_int(self.value)

    def same_constant(self, other):
        if isinstance(other, ConstInt):
            return self.value == other.value
        return False

    def nonnull(self):
        return self.value != 0

    def _getrepr_(self):
        return self.value

    def repr_rpython(self):
        return repr_rpython(self, 'ci')

CONST_FALSE = ConstInt(0)
CONST_TRUE  = ConstInt(1)

class ConstFloat(Const):
    type = FLOAT
    value = longlong.ZEROF
    _attrs_ = ('value',)

    def __init__(self, valuestorage):
        assert lltype.typeOf(valuestorage) is longlong.FLOATSTORAGE
        self.value = valuestorage

    def getfloatstorage(self):
        return self.value

    def getfloat(self):
        return longlong.getrealfloat(self.value)

    getvalue = getfloatstorage

    def _get_hash_(self):
        return longlong.gethash(self.value)

    def same_constant(self, other):
        if isinstance(other, ConstFloat):
            # careful in this comparison: if self.value and other.value
            # are both NaN, stored as regular floats (i.e. on 64-bit),
            # then just using "==" would say False: two NaNs are always
            # different from each other.  Conversely, "0.0 == -0.0" but
            # they are not the same constant.
            return (longlong.extract_bits(self.value) ==
                    longlong.extract_bits(other.value))
        return False

    def nonnull(self):
        return bool(longlong.extract_bits(self.value))

    def _getrepr_(self):
        return self.getfloat()

    def repr_rpython(self):
        return repr_rpython(self, 'cf')

CONST_FZERO = ConstFloat(longlong.ZEROF)

class ConstPtr(Const):
    type = REF
    value = lltype.nullptr(llmemory.GCREF.TO)
    _attrs_ = ('value',)

    def __init__(self, value):
        assert lltype.typeOf(value) == llmemory.GCREF
        self.value = value

    def getref_base(self):
        return self.value

    getvalue = getref_base

    def getref(self, PTR):
        return lltype.cast_opaque_ptr(PTR, self.getref_base())
    getref._annspecialcase_ = 'specialize:arg(1)'

    def _get_hash_(self):
        if self.value:
            return lltype.identityhash(self.value)
        else:
            return 0

    def same_constant(self, other):
        if isinstance(other, ConstPtr):
            return self.value == other.value
        return False

    def nonnull(self):
        return bool(self.value)

    _getrepr_ = repr_pointer

    def repr_rpython(self):
        return repr_rpython(self, 'cp')

    def _get_str(self):    # for debugging only
        from rpython.rtyper.annlowlevel import hlstr
        from rpython.rtyper.lltypesystem import rstr
        try:
            return hlstr(lltype.cast_opaque_ptr(lltype.Ptr(rstr.STR),
                                                self.value))
        except lltype.UninitializedMemoryAccess:
            return '<uninitialized string>'

CONST_NULL = ConstPtr(ConstPtr.value)

<<<<<<< HEAD
class Box(AbstractValue):
    __slots__ = ()
    _extended_display = True
    _counter = 0
    is_box = True  # hint that we want to make links in graphviz from this

    @staticmethod
    def _new(x):
        "NOT_RPYTHON"
        kind = getkind(lltype.typeOf(x))
        if kind == "int":
            intval = lltype.cast_primitive(lltype.Signed, x)
            return BoxInt(intval)
        elif kind == "ref":
            ptrval = lltype.cast_opaque_ptr(llmemory.GCREF, x)
            return BoxPtr(ptrval)
        elif kind == "float":
            return BoxFloat(longlong.getfloatstorage(x))
        else:
            raise NotImplementedError(kind)

    def nonconstbox(self):
        return self

    def __repr__(self):
        result = str(self)
        if self._extended_display:
            result += '(%s)' % self._getrepr_()
        return result

    def __str__(self):
        if not hasattr(self, '_str'):
            try:
                if self.type == INT:
                    t = 'i'
                elif self.type == FLOAT:
                    t = 'f'
                elif self.type == VECTOR:
                    t = 'v'
                else:
                    t = 'p'
            except AttributeError:
                t = 'b'
            self._str = '%s%d' % (t, Box._counter)
            if self.type == VECTOR:
                self._str = '%s%d[%s%d|%d]' % (t, Box._counter, self.item_type,
                                               self.item_size * 8, self.item_count)
            Box._counter += 1
        return self._str

    def _get_str(self):    # for debugging only
        return self.constbox()._get_str()

    def forget_value(self):
        raise NotImplementedError

class BoxInt(Box):
    type = INT
    _attrs_ = ('value',)

    def __init__(self, value=0):
        if not we_are_translated():
            if is_valid_int(value):
                value = int(value)    # bool -> int
            else:
                assert lltype.typeOf(value) == lltype.Signed
        self.value = value

    def forget_value(self):
        self.value = 0

    def clonebox(self):
        return BoxInt(self.value)

    def constbox(self):
        return ConstInt(self.value)

    def getint(self):
        return self.value

    def getaddr(self):
        return heaptracker.int2adr(self.value)

    def _get_hash_(self):
        return make_hashable_int(self.value)

    def nonnull(self):
        return self.value != 0

    def _getrepr_(self):
        return self.value

    def repr_rpython(self):
        return repr_rpython(self, 'bi')

class BoxFloat(Box):
    type = FLOAT
    _attrs_ = ('value',)

    def __init__(self, valuestorage=longlong.ZEROF):
        assert lltype.typeOf(valuestorage) is longlong.FLOATSTORAGE
        self.value = valuestorage

    def forget_value(self):
        self.value = longlong.ZEROF

    def clonebox(self):
        return BoxFloat(self.value)

    def constbox(self):
        return ConstFloat(self.value)

    def getfloatstorage(self):
        return self.value

    def _get_hash_(self):
        return longlong.gethash(self.value)

    def nonnull(self):
        return bool(longlong.extract_bits(self.value))

    def _getrepr_(self):
        return self.getfloat()

    def repr_rpython(self):
        return repr_rpython(self, 'bf')

class BoxPtr(Box):
    type = REF
    _attrs_ = ('value',)

    def __init__(self, value=lltype.nullptr(llmemory.GCREF.TO)):
        assert lltype.typeOf(value) == llmemory.GCREF
        self.value = value

    def forget_value(self):
        self.value = lltype.nullptr(llmemory.GCREF.TO)

    def clonebox(self):
        return BoxPtr(self.value)

    def constbox(self):
        return ConstPtr(self.value)

    def getref_base(self):
        return self.value

    def getref(self, PTR):
        return lltype.cast_opaque_ptr(PTR, self.getref_base())
    getref._annspecialcase_ = 'specialize:arg(1)'

    def _get_hash_(self):
        if self.value:
            return lltype.identityhash(self.value)
        else:
            return 0

    def nonnull(self):
        return bool(self.value)

    def repr_rpython(self):
        return repr_rpython(self, 'bp')

    _getrepr_ = repr_pointer

NULLBOX = BoxPtr()

=======
>>>>>>> fbcf24f8
# ____________________________________________________________

class Accum(object):
    PLUS = '+'
    MULTIPLY = '*'

    def __init__(self, opnum, var, pos):
        self.var = var
        self.pos = pos
        self.operator = Accum.PLUS
        if opnum == rop.FLOAT_MUL:
            self.operator = Accum.MULTIPLY

    def getoriginalbox(self):
        return self.var

    def getop(self):
        return self.operator

    def accumulates_value(self):
        return True

class BoxVector(Box):
    type = VECTOR
    _attrs_ = ('item_type','item_count','item_size','item_signed','accum')
    _extended_display = False

    def __init__(self, item_type=FLOAT, item_count=2, item_size=8, item_signed=False, accum=None):
        assert item_type in (FLOAT, INT)
        self.item_type = item_type
        self.item_count = item_count
        self.item_size = item_size
        self.item_signed = item_signed
        self.accum = None

    def gettype(self):
        return self.item_type

    def getsize(self):
        return self.item_size

    def getsigned(self):
        return self.item_signed

    def getcount(self):
        return self.item_count

    def fully_packed(self, vec_reg_size):
        return self.item_size * self.item_count == vec_reg_size

    def forget_value(self):
        raise NotImplementedError("cannot forget value of vector")

    def clonebox(self):
        return BoxVector(self.item_type, self.item_count, self.item_size, self.item_signed)

    def constbox(self):
        raise NotImplementedError("not possible to have a constant vector box")

    def nonnull(self):
        raise NotImplementedError("no value known, nonnull is unkown")

    def repr_rpython(self):
        return repr_rpython(self, 'bv')

    def same_shape(self, other):
        if not isinstance(other, BoxVector):
            return False
        #
        if other.item_size == -1 or self.item_size == -1:
            # fallback for tests that do not specify the size
            return True
        #
        if self.item_type != other.item_type:
            return False
        if self.item_size != other.item_size:
            return False
        if self.item_count != other.item_count:
            return False
        if self.item_signed != other.item_signed:
            return False
        return True

    def getaccum(self):
        return self.accum

# ____________________________________________________________


def make_hashable_int(i):
    from rpython.rtyper.lltypesystem.ll2ctypes import NotCtypesAllocatedStructure
    if not we_are_translated() and isinstance(i, llmemory.AddressAsInt):
        # Warning: such a hash changes at the time of translation
        adr = heaptracker.int2adr(i)
        try:
            return llmemory.cast_adr_to_int(adr, "emulated")
        except NotCtypesAllocatedStructure:
            return 12345 # use an arbitrary number for the hash
    return i

def get_const_ptr_for_string(s):
    from rpython.rtyper.annlowlevel import llstr
    if not we_are_translated():
        try:
            return _const_ptr_for_string[s]
        except KeyError:
            pass
    result = ConstPtr(lltype.cast_opaque_ptr(llmemory.GCREF, llstr(s)))
    if not we_are_translated():
        _const_ptr_for_string[s] = result
    return result
_const_ptr_for_string = {}

def get_const_ptr_for_unicode(s):
    from rpython.rtyper.annlowlevel import llunicode
    if not we_are_translated():
        try:
            return _const_ptr_for_unicode[s]
        except KeyError:
            pass
    if isinstance(s, str):
        s = unicode(s)
    result = ConstPtr(lltype.cast_opaque_ptr(llmemory.GCREF, llunicode(s)))
    if not we_are_translated():
        _const_ptr_for_unicode[s] = result
    return result
_const_ptr_for_unicode = {}

# ____________________________________________________________

# The JitCellToken class is the root of a tree of traces.  Each branch ends
# in a jump which goes to a LABEL operation; or it ends in a FINISH.

class JitCellToken(AbstractDescr):
    """Used for rop.JUMP, giving the target of the jump.
    This is different from TreeLoop: the TreeLoop class contains the
    whole loop, including 'operations', and goes away after the loop
    was compiled; but the LoopDescr remains alive and points to the
    generated assembler.
    """
    target_tokens = None
    failed_states = None
    retraced_count = 0
    terminating = False # see TerminatingLoopToken in compile.py
    invalidated = False
    outermost_jitdriver_sd = None
    # and more data specified by the backend when the loop is compiled
    number = -1
    generation = r_int64(0)
    # one purpose of LoopToken is to keep alive the CompiledLoopToken
    # returned by the backend.  When the LoopToken goes away, the
    # CompiledLoopToken has its __del__ called, which frees the assembler
    # memory and the ResumeGuards.
    compiled_loop_token = None

    def __init__(self):
        # For memory management of assembled loops
        self._keepalive_jitcell_tokens = {}      # set of other JitCellToken

    def record_jump_to(self, jitcell_token):
        assert isinstance(jitcell_token, JitCellToken)
        self._keepalive_jitcell_tokens[jitcell_token] = None

    def __repr__(self):
        return '<Loop %d, gen=%d>' % (self.number, self.generation)

    def repr_of_descr(self):
        return '<Loop%d>' % self.number

    def dump(self):
        self.compiled_loop_token.cpu.dump_loop_token(self)

class TargetToken(AbstractDescr):
    def __init__(self, targeting_jitcell_token=None,
                 original_jitcell_token=None):
        # Warning, two different jitcell_tokens here!
        #
        # * 'targeting_jitcell_token' is only useful for the front-end,
        #   and it means: consider the LABEL that uses this TargetToken.
        #   At this position, the state is logically the one given
        #   by targeting_jitcell_token.  So e.g. if we want to enter the
        #   JIT with some given green args, if the jitcell matches, then
        #   we can jump to this LABEL.
        #
        # * 'original_jitcell_token' is information from the backend's
        #   point of view: it means that this TargetToken is used in
        #   a LABEL that belongs to either:
        #   - a loop; then 'original_jitcell_token' is this loop
        #   - or a bridge; then 'original_jitcell_token' is the loop
        #     out of which we made this bridge
        #
        self.targeting_jitcell_token = targeting_jitcell_token
        self.original_jitcell_token = original_jitcell_token

        self.virtual_state = None
        self.short_preamble = None

    def repr_of_descr(self):
        return 'TargetToken(%d)' % compute_unique_id(self)

def index_of_first(opnum, operations, pass_by=0):
    """ returns the position of the first operation matching the opnum.
    Or -1 if non is found
    """
    for i,op in enumerate(operations):
        if op.getopnum() == opnum:
            if pass_by == 0:
                return i
            else:
                pass_by -= 1
    return -1

class VersionInfo(object):
    def __init__(self):
        self.descrs = []
        self.leads_to = {}
        self.insert_index = -1

    def mark(self):
        self.insert_index = len(self.descrs)

    def clear(self):
        self.insert_index = -1

    def track(self, op, descr, version):
        assert descr.loop_version()
        i = self.insert_index
        if i >= 0:
            assert i >= 0
            self.descrs.insert(i, descr)
        else:
            self.descrs.append(descr)
        self.leads_to[descr] = version
        # note: stitching a guard must resemble the order of the label
        # otherwise a wrong mapping is handed to the register allocator
        op.setfailargs(version.renamed_inputargs)
        assert version.renamed_inputargs is not None

    def remove(self, descr):
        if descr in self.leads_to:
            del self.leads_to[descr]
        else:
            assert 0, "could not remove %s" % descr

    def get(self, descr):
        return self.leads_to.get(descr, None)

class LoopVersion(object):
    """ A special version of a trace loop. Use loop.snaphost() to
        create one instance and attach it to a guard descr.
        If not attached to a descriptor, it will not be compiled.
    """
    inputargs = None
    renamed_inputargs = None

    def __init__(self, operations):
        self.operations = operations
        idx = index_of_first(rop.LABEL, self.operations)
        assert idx >= 0
        label = self.operations[idx]
        self.inputargs = label.getarglist()
        self.renamed_inputargs = label.getarglist()

    def setup_once(self, info):
        for op in self.operations:
            if op.is_guard():
                olddescr = op.getdescr()
                if not olddescr:
                    continue
                descr = olddescr.clone()
                op.setdescr(descr)
                if descr.loop_version():
                    toversion = info.leads_to.get(olddescr,None)
                    if toversion:
                        info.track(op, descr, toversion)
                    else:
                        assert 0, "olddescr must be found"

    def update_token(self, jitcell_token, all_target_tokens):
        # this is only invoked for versioned loops!
        label_index = index_of_first(rop.LABEL, self.operations, 0)
        label = self.operations[label_index]
        jump = self.operations[-1]
        #
        assert jump.getopnum() == rop.JUMP
        #
        token = TargetToken(jitcell_token)
        token.original_jitcell_token = jitcell_token
        all_target_tokens.append(token)
        if label.getdescr() is None or label.getdescr() is not jump.getdescr():
            label_index = index_of_first(rop.LABEL, self.operations, 1)
            if label_index > 0:
                second_label = self.operations[label_index]
                # set the inner loop
                second_label.setdescr(token)
                jump.setdescr(token)
                # set the first label
                token = TargetToken(jitcell_token)
                token.original_jitcell_token = jitcell_token
                all_target_tokens.append(token)
                label.setdescr(token)
                return
        label.setdescr(token)
        jump.setdescr(token)

class TreeLoop(object):
    inputargs = None
    operations = None
    call_pure_results = None
    logops = None
    quasi_immutable_deps = None

    def _token(*args):
        raise Exception("TreeLoop.token is killed")
    token = property(_token, _token)

    # This is the jitcell where the trace starts.  Labels within the
    # trace might belong to some other jitcells, i.e. they might have
    # TargetTokens with a different value for 'targeting_jitcell_token'.
    # But these TargetTokens also have a 'original_jitcell_token' field,
    # which must be equal to this one.
    original_jitcell_token = None

    def __init__(self, name):
        self.name = name
        self.versions = []
        self.version_info = VersionInfo()
        # self.operations = list of ResOperations
        #   ops of the kind 'guard_xxx' contain a further list of operations,
        #   which may itself contain 'guard_xxx' and so on, making a tree.

    def _all_operations(self, omit_finish=False):
        "NOT_RPYTHON"
        result = []
        _list_all_operations(result, self.operations, omit_finish)
        return result

    def summary(self, adding_insns={}, omit_finish=True):    # for debugging
        "NOT_RPYTHON"
        insns = adding_insns.copy()
        for op in self._all_operations(omit_finish=omit_finish):
            opname = op.getopname()
            insns[opname] = insns.get(opname, 0) + 1
        return insns

    def append_loop(self, loop, all_target_tokens):
        # append e.g. the peeled loop to this loop!
        jump = loop.operations[-1]
        assert jump.getdescr() is not None
        target_token = None
        i = 0
        # adds all target token until the one is found that jumps from the 
        # last instruction to the label
        while i < len(loop.operations) and target_token is not jump.getdescr():
            # there is another label
            op = loop.operations[i]
            if op.getopnum() == rop.LABEL:
                target_token = op.getdescr()
                assert isinstance(target_token, TargetToken)
                all_target_tokens.append(target_token)
            i += 1
        #
        self.operations = self.operations[:-1] + loop.operations
        self.versions = loop.versions
        loop.versions = None
        self.version_info = loop.version_info
        loop.version_info = None
        if loop.quasi_immutable_deps:
            self.quasi_immutable_deps.update(loop.quasi_immutable_deps)

    def get_operations(self):
        return self.operations

<<<<<<< HEAD
    def find_first_index(self, opnum, pass_by=0):
        """ return the first index of the operation having the same opnum or -1 """
        return index_of_first(opnum, self.operations, pass_by)

    def find_first(self, opnum, pass_by=0):
        index = self.find_first_index(opnum, pass_by)
        if index != -1:
            return self.operations[index]
        return None

    def snapshot(self):
        oplist = self.copy_operations(self.operations)
        version = LoopVersion(oplist)
        version.setup_once(self.version_info)
        # register the faildescr for later stitching
        self.versions.append(version)
        return version

    def copy_operations(self, operations):
        ignore = (rop.DEBUG_MERGE_POINT,)
        oplist = []
        for op in operations:
            if op.getopnum() in ignore:
                continue
            cloned = op.clone()
            oplist.append(cloned)
        return oplist

    def get_display_text(self):    # for graphpage.py
        return self.name + '\n' + repr(self.inputargs)
=======
    def get_display_text(self, memo):    # for graphpage.py
        return '%s\n[%s]' % (
            self.name,
            ', '.join([box.repr(memo) for box in self.inputargs]))
>>>>>>> fbcf24f8

    def show(self, errmsg=None):
        "NOT_RPYTHON"
        from rpython.jit.metainterp.graphpage import display_procedures
        display_procedures([self], errmsg)

    def check_consistency(self, check_descr=True):     # for testing
        "NOT_RPYTHON"
        self.check_consistency_of(self.inputargs, self.operations,
                                  check_descr=check_descr)
        for op in self.operations:
            descr = op.getdescr()
            if check_descr and op.getopnum() == rop.LABEL and isinstance(descr, TargetToken):
                assert descr.original_jitcell_token is self.original_jitcell_token

    @staticmethod
    def check_consistency_of(inputargs, operations, check_descr=True):
        "NOT_RPYTHON"
        for box in inputargs:
<<<<<<< HEAD
            assert isinstance(box, Box), "Loop.inputargs contains %r" % (box,)
        seen = TreeLoop.seen_args(inputargs)
=======
            assert not isinstance(box, Const), "Loop.inputargs contains %r" % (box,)
        seen = dict.fromkeys(inputargs)
>>>>>>> fbcf24f8
        assert len(seen) == len(inputargs), (
               "duplicate Box in the Loop.inputargs")
        TreeLoop.check_consistency_of_branch(operations, seen,
                                             check_descr=check_descr)

    @staticmethod
<<<<<<< HEAD
    def seen_args(inputargs):
        seen = {}
        for arg in inputargs:
            if arg is None:
                continue
            seen[arg] = None
        return seen

    @staticmethod
    def check_if_box_was_seen(box, seen):
        if box is not None:
            assert isinstance(box, Box)
            assert box in seen

    @staticmethod
    def check_consistency_of_branch(operations, seen):
=======
    def check_consistency_of_branch(operations, seen, check_descr=True):
>>>>>>> fbcf24f8
        "NOT_RPYTHON"
        for num, op in enumerate(operations):
            for i in range(op.numargs()):
                box = op.getarg(i)
<<<<<<< HEAD
                if isinstance(box, Box):
                    TreeLoop.check_if_box_was_seen(box, seen)
            if op.is_guard():
=======
                if not isinstance(box, Const):
                    assert box in seen
            if op.is_guard() and check_descr:
>>>>>>> fbcf24f8
                assert op.getdescr() is not None
                if hasattr(op.getdescr(), '_debug_suboperations'):
                    ops = op.getdescr()._debug_suboperations
                    TreeLoop.check_consistency_of_branch(ops, seen.copy())
                for box in op.getfailargs() or []:
<<<<<<< HEAD
                    TreeLoop.check_if_box_was_seen(box, seen)
            else:
=======
                    if box is not None:
                        assert not isinstance(box, Const)
                        assert box in seen
            elif check_descr:
>>>>>>> fbcf24f8
                assert op.getfailargs() is None
            if op.type != 'v':
                seen[op] = True
            if op.getopnum() == rop.LABEL:
                inputargs = op.getarglist()
                for box in inputargs:
<<<<<<< HEAD
                    assert isinstance(box, Box), "LABEL contains %r" % (box,)
                seen = TreeLoop.seen_args(inputargs)
                seen_count = len(seen)
                assert seen_count == len(inputargs), (
=======
                    assert not isinstance(box, Const), "LABEL contains %r" % (box,)
                seen = dict.fromkeys(inputargs)
                assert len(seen) == len(inputargs), (
>>>>>>> fbcf24f8
                    "duplicate Box in the LABEL arguments")

        #assert operations[-1].is_final()
        if operations[-1].getopnum() == rop.JUMP:
            target = operations[-1].getdescr()
            if target is not None:
                assert isinstance(target, TargetToken)

    def dump(self):
        # RPython-friendly
        print '%r: inputargs =' % self, self._dump_args(self.inputargs)
        for op in self.operations:
            args = op.getarglist()
            print '\t', op.getopname(), self._dump_args(args), \
                  self._dump_box(op.result)

    def _dump_args(self, boxes):
        return '[' + ', '.join([self._dump_box(box) for box in boxes]) + ']'

    def _dump_box(self, box):
        if box is None:
            return 'None'
        else:
            return box.repr_rpython()

    def __repr__(self):
        return '<%s>' % (self.name,)


def _list_all_operations(result, operations, omit_finish=True):
    if omit_finish and operations[-1].getopnum() == rop.FINISH:
        # xxx obscure
        return
    result.extend(operations)
    for op in operations:
        if op.is_guard() and op.getdescr():
            if hasattr(op.getdescr(), '_debug_suboperations'):
                ops = op.getdescr()._debug_suboperations
                _list_all_operations(result, ops, omit_finish)

# ____________________________________________________________


class History(object):
    def __init__(self):
        self.inputargs = None
        self.operations = []

    @specialize.argtype(3)
    def record(self, opnum, argboxes, value, descr=None):
        op = ResOperation(opnum, argboxes, descr)
        if value is None:
            assert op.type == 'v'
        elif isinstance(value, bool):
            assert op.type == 'i'
            op.setint(int(value))
        elif isinstance(value, float):
            assert op.type == 'f'
            op.setfloatstorage(value)
        elif lltype.typeOf(value) == lltype.Signed:
            assert op.type == 'i'
            op.setint(value)
        else:
            assert lltype.typeOf(value) == llmemory.GCREF
            assert op.type == 'r'
            op.setref_base(value)
        self.operations.append(op)
        return op

    def record_default_val(self, opnum, argboxes, descr=None):
        op = ResOperation(opnum, argboxes, descr)
        assert op.is_same_as()
        op.copy_value_from(argboxes[0])
        self.operations.append(op)
        return op        

    def substitute_operation(self, position, opnum, argboxes, descr=None):
        resbox = self.operations[position].result
        op = ResOperation(opnum, argboxes, resbox, descr)
        self.operations[position] = op

# ____________________________________________________________


class NoStats(object):

    def set_history(self, history):
        pass

    def aborted(self):
        pass

    def entered(self):
        pass

    def compiled(self):
        pass

    def add_merge_point_location(self, loc):
        pass

    def name_for_new_loop(self):
        return 'Loop'

    def add_new_loop(self, loop):
        pass

    def record_aborted(self, greenkey):
        pass

    def view(self, **kwds):
        pass

    def clear(self):
        pass

    def add_jitcell_token(self, token):
        pass

class Stats(object):
    """For tests."""

    compiled_count = 0
    enter_count = 0
    aborted_count = 0
    operations = None

    def __init__(self):
        self.loops = []
        self.locations = []
        self.aborted_keys = []
        self.invalidated_token_numbers = set()    # <- not RPython
        self.jitcell_token_wrefs = []
        self.jitcell_dicts = []                   # <- not RPython

    def clear(self):
        del self.loops[:]
        del self.locations[:]
        del self.aborted_keys[:]
        del self.jitcell_token_wrefs[:]
        self.invalidated_token_numbers.clear()
        self.compiled_count = 0
        self.enter_count = 0
        self.aborted_count = 0
        for dict in self.jitcell_dicts:
            dict.clear()

    def add_jitcell_token(self, token):
        assert isinstance(token, JitCellToken)
        self.jitcell_token_wrefs.append(weakref.ref(token))

    def set_history(self, history):
        self.operations = history.operations

    def aborted(self):
        self.aborted_count += 1

    def entered(self):
        self.enter_count += 1

    def compiled(self):
        self.compiled_count += 1

    def add_merge_point_location(self, loc):
        self.locations.append(loc)

    def name_for_new_loop(self):
        return 'Loop #%d' % len(self.loops)

    def add_new_loop(self, loop):
        self.loops.append(loop)

    def record_aborted(self, greenkey):
        self.aborted_keys.append(greenkey)

    # test read interface

    def get_all_loops(self):
        return self.loops

    def get_all_jitcell_tokens(self):
        tokens = [t() for t in self.jitcell_token_wrefs]
        if None in tokens:
            assert False, ("get_all_jitcell_tokens will not work as "
                           "loops have been freed")
        return tokens

    def check_history(self, expected=None, **check):
        return
        insns = {}
        for op in self.operations:
            opname = op.getopname()
            insns[opname] = insns.get(opname, 0) + 1
        if expected is not None:
            insns.pop('debug_merge_point', None)
            insns.pop('enter_portal_frame', None)
            insns.pop('leave_portal_frame', None)
            assert insns == expected
        for insn, expected_count in check.items():
            getattr(rop, insn.upper())  # fails if 'rop.INSN' does not exist
            found = insns.get(insn, 0)
            assert found == expected_count, (
                "found %d %r, expected %d" % (found, insn, expected_count))
        return insns

    def check_resops(self, expected=None, omit_finish=True, **check):
        insns = {}
        if 'call' in check:
            assert check.pop('call') == 0
            check['call_i'] = check['call_r'] = check['call_f'] = check['call_n'] = 0
        if 'call_pure' in check:
            assert check.pop('call_pure') == 0
            check['call_pure_i'] = check['call_pure_r'] = check['call_pure_f'] = 0
        if 'call_may_force' in check:
            assert check.pop('call_may_force') == 0
            check['call_may_force_i'] = check['call_may_force_r'] = check['call_may_force_f'] = check['call_may_force_n'] = 0
        if 'call_assembler' in check:
            assert check.pop('call_assembler') == 0
            check['call_assembler_i'] = check['call_assembler_r'] = check['call_assembler_f'] = check['call_assembler_n'] = 0
        if 'getfield_gc' in check:
            assert check.pop('getfield_gc') == 0
            check['getfield_gc_i'] = check['getfield_gc_r'] = check['getfield_gc_f'] = 0
        if 'getfield_gc_pure' in check:
            assert check.pop('getfield_gc_pure') == 0
            check['getfield_gc_pure_i'] = check['getfield_gc_pure_r'] = check['getfield_gc_pure_f'] = 0
        if 'getarrayitem_gc_pure' in check:
            assert check.pop('getarrayitem_gc_pure') == 0
            check['getarrayitem_gc_pure_i'] = check['getarrayitem_gc_pure_r'] = check['getarrayitem_gc_pure_f'] = 0            
        if 'getarrayitem_gc' in check:
            assert check.pop('getarrayitem_gc') == 0
            check['getarrayitem_gc_i'] = check['getarrayitem_gc_r'] = check['getarrayitem_gc_f'] = 0
        for loop in self.get_all_loops():
            insns = loop.summary(adding_insns=insns, omit_finish=omit_finish)
        if 'guard_early_exit' in insns: # XXX
            del insns['guard_early_exit']
        return self._check_insns(insns, expected, check)

    def _check_insns(self, insns, expected, check):
        if expected is not None:
            insns.pop('debug_merge_point', None)
            insns.pop('enter_portal_frame', None)
            insns.pop('leave_portal_frame', None)
            insns.pop('label', None)
            assert insns == expected
        for insn, expected_count in check.items():
            getattr(rop, insn.upper())  # fails if 'rop.INSN' does not exist
            found = insns.get(insn, 0)
            assert found == expected_count, (
                "found %d %r, expected %d" % (found, insn, expected_count))
        return insns

    def check_simple_loop(self, expected=None, **check):
        """ Usefull in the simplest case when we have only one trace ending with
        a jump back to itself and possibly a few bridges.
        Only the operations within the loop formed by that single jump will
        be counted.
        """
        loops = self.get_all_loops()
        assert len(loops) == 1
        loop = loops[0]
        jumpop = loop.operations[-1]
        assert jumpop.getopnum() == rop.JUMP
        labels = [op for op in loop.operations if op.getopnum() == rop.LABEL]
        targets = [op._descr_wref() for op in labels]
        assert None not in targets # TargetToken was freed, give up
        target = jumpop._descr_wref()
        assert target
        assert targets.count(target) == 1
        i = loop.operations.index(labels[targets.index(target)])
        insns = {}
        for op in loop.operations[i:]:
            opname = op.getopname()
            insns[opname] = insns.get(opname, 0) + 1
        return self._check_insns(insns, expected, check)

    def check_loops(self, expected=None, everywhere=False, **check):
        insns = {}
        for loop in self.get_all_loops():
            #if not everywhere:
            #    if getattr(loop, '_ignore_during_counting', False):
            #        continue
            insns = loop.summary(adding_insns=insns)
        if expected is not None:
            insns.pop('debug_merge_point', None)
            print
            print
            print "        self.check_resops(%s)" % str(insns)
            print
            import pdb; pdb.set_trace()
        else:
            chk = ['%s=%d' % (i, insns.get(i, 0)) for i in check]
            print
            print
            print "        self.check_resops(%s)" % ', '.join(chk)
            print
            import pdb; pdb.set_trace()
        return

        for insn, expected_count in check.items():
            getattr(rop, insn.upper())  # fails if 'rop.INSN' does not exist
            found = insns.get(insn, 0)
            assert found == expected_count, (
                "found %d %r, expected %d" % (found, insn, expected_count))
        return insns

    def check_consistency(self):
        "NOT_RPYTHON"
        for loop in self.get_all_loops():
            loop.check_consistency()

    def maybe_view(self):
        if option.view:
            self.view()

    def view(self, errmsg=None, extraprocedures=[], metainterp_sd=None):
        from rpython.jit.metainterp.graphpage import display_procedures
        procedures = self.get_all_loops()[:]
        for procedure in extraprocedures:
            if procedure in procedures:
                procedures.remove(procedure)
            procedures.append(procedure)
        highlight_procedures = dict.fromkeys(extraprocedures, 1)
        for procedure in procedures:
            if hasattr(procedure, '_looptoken_number') and (
               procedure._looptoken_number in self.invalidated_token_numbers):
                highlight_procedures.setdefault(procedure, 2)
        display_procedures(procedures, errmsg, highlight_procedures, metainterp_sd)

# ----------------------------------------------------------------

class Options:
    def __init__(self, listops=False, failargs_limit=FAILARGS_LIMIT):
        self.listops = listops
        self.failargs_limit = failargs_limit
    def _freeze_(self):
        return True

# ----------------------------------------------------------------

def check_descr(x):
    """Check that 'x' is None or an instance of AbstractDescr.
    Explodes if the annotator only thinks it is an instance of AbstractValue.
    """
    if x is not None:
        assert isinstance(x, AbstractDescr)

class Entry(ExtRegistryEntry):
    _about_ = check_descr

    def compute_result_annotation(self, s_x):
        # Failures here mean that 'descr' is not correctly an AbstractDescr.
        # Please don't check in disabling of this test!
        from rpython.annotator import model as annmodel
        if not annmodel.s_None.contains(s_x):
            assert isinstance(s_x, annmodel.SomeInstance)
            # the following assert fails if we somehow did not manage
            # to ensure that the 'descr' field of ResOperation is really
            # an instance of AbstractDescr, a subclass of AbstractValue.
            assert issubclass(s_x.classdef.classdesc.pyobj, AbstractDescr)

    def specialize_call(self, hop):
        hop.exception_cannot_occur()<|MERGE_RESOLUTION|>--- conflicted
+++ resolved
@@ -6,11 +6,7 @@
 
 from rpython.conftest import option
 
-<<<<<<< HEAD
-from rpython.jit.metainterp.resoperation import ResOperation, GuardResOp, rop
-=======
 from rpython.jit.metainterp.resoperation import ResOperation, rop, AbstractValue
->>>>>>> fbcf24f8
 from rpython.jit.codewriter import heaptracker, longlong
 import weakref
 
@@ -371,176 +367,6 @@
 
 CONST_NULL = ConstPtr(ConstPtr.value)
 
-<<<<<<< HEAD
-class Box(AbstractValue):
-    __slots__ = ()
-    _extended_display = True
-    _counter = 0
-    is_box = True  # hint that we want to make links in graphviz from this
-
-    @staticmethod
-    def _new(x):
-        "NOT_RPYTHON"
-        kind = getkind(lltype.typeOf(x))
-        if kind == "int":
-            intval = lltype.cast_primitive(lltype.Signed, x)
-            return BoxInt(intval)
-        elif kind == "ref":
-            ptrval = lltype.cast_opaque_ptr(llmemory.GCREF, x)
-            return BoxPtr(ptrval)
-        elif kind == "float":
-            return BoxFloat(longlong.getfloatstorage(x))
-        else:
-            raise NotImplementedError(kind)
-
-    def nonconstbox(self):
-        return self
-
-    def __repr__(self):
-        result = str(self)
-        if self._extended_display:
-            result += '(%s)' % self._getrepr_()
-        return result
-
-    def __str__(self):
-        if not hasattr(self, '_str'):
-            try:
-                if self.type == INT:
-                    t = 'i'
-                elif self.type == FLOAT:
-                    t = 'f'
-                elif self.type == VECTOR:
-                    t = 'v'
-                else:
-                    t = 'p'
-            except AttributeError:
-                t = 'b'
-            self._str = '%s%d' % (t, Box._counter)
-            if self.type == VECTOR:
-                self._str = '%s%d[%s%d|%d]' % (t, Box._counter, self.item_type,
-                                               self.item_size * 8, self.item_count)
-            Box._counter += 1
-        return self._str
-
-    def _get_str(self):    # for debugging only
-        return self.constbox()._get_str()
-
-    def forget_value(self):
-        raise NotImplementedError
-
-class BoxInt(Box):
-    type = INT
-    _attrs_ = ('value',)
-
-    def __init__(self, value=0):
-        if not we_are_translated():
-            if is_valid_int(value):
-                value = int(value)    # bool -> int
-            else:
-                assert lltype.typeOf(value) == lltype.Signed
-        self.value = value
-
-    def forget_value(self):
-        self.value = 0
-
-    def clonebox(self):
-        return BoxInt(self.value)
-
-    def constbox(self):
-        return ConstInt(self.value)
-
-    def getint(self):
-        return self.value
-
-    def getaddr(self):
-        return heaptracker.int2adr(self.value)
-
-    def _get_hash_(self):
-        return make_hashable_int(self.value)
-
-    def nonnull(self):
-        return self.value != 0
-
-    def _getrepr_(self):
-        return self.value
-
-    def repr_rpython(self):
-        return repr_rpython(self, 'bi')
-
-class BoxFloat(Box):
-    type = FLOAT
-    _attrs_ = ('value',)
-
-    def __init__(self, valuestorage=longlong.ZEROF):
-        assert lltype.typeOf(valuestorage) is longlong.FLOATSTORAGE
-        self.value = valuestorage
-
-    def forget_value(self):
-        self.value = longlong.ZEROF
-
-    def clonebox(self):
-        return BoxFloat(self.value)
-
-    def constbox(self):
-        return ConstFloat(self.value)
-
-    def getfloatstorage(self):
-        return self.value
-
-    def _get_hash_(self):
-        return longlong.gethash(self.value)
-
-    def nonnull(self):
-        return bool(longlong.extract_bits(self.value))
-
-    def _getrepr_(self):
-        return self.getfloat()
-
-    def repr_rpython(self):
-        return repr_rpython(self, 'bf')
-
-class BoxPtr(Box):
-    type = REF
-    _attrs_ = ('value',)
-
-    def __init__(self, value=lltype.nullptr(llmemory.GCREF.TO)):
-        assert lltype.typeOf(value) == llmemory.GCREF
-        self.value = value
-
-    def forget_value(self):
-        self.value = lltype.nullptr(llmemory.GCREF.TO)
-
-    def clonebox(self):
-        return BoxPtr(self.value)
-
-    def constbox(self):
-        return ConstPtr(self.value)
-
-    def getref_base(self):
-        return self.value
-
-    def getref(self, PTR):
-        return lltype.cast_opaque_ptr(PTR, self.getref_base())
-    getref._annspecialcase_ = 'specialize:arg(1)'
-
-    def _get_hash_(self):
-        if self.value:
-            return lltype.identityhash(self.value)
-        else:
-            return 0
-
-    def nonnull(self):
-        return bool(self.value)
-
-    def repr_rpython(self):
-        return repr_rpython(self, 'bp')
-
-    _getrepr_ = repr_pointer
-
-NULLBOX = BoxPtr()
-
-=======
->>>>>>> fbcf24f8
 # ____________________________________________________________
 
 class Accum(object):
@@ -914,7 +740,11 @@
     def get_operations(self):
         return self.operations
 
-<<<<<<< HEAD
+    def get_display_text(self, memo):    # for graphpage.py
+        return '%s\n[%s]' % (
+            self.name,
+            ', '.join([box.repr(memo) for box in self.inputargs]))
+
     def find_first_index(self, opnum, pass_by=0):
         """ return the first index of the operation having the same opnum or -1 """
         return index_of_first(opnum, self.operations, pass_by)
@@ -945,12 +775,6 @@
 
     def get_display_text(self):    # for graphpage.py
         return self.name + '\n' + repr(self.inputargs)
-=======
-    def get_display_text(self, memo):    # for graphpage.py
-        return '%s\n[%s]' % (
-            self.name,
-            ', '.join([box.repr(memo) for box in self.inputargs]))
->>>>>>> fbcf24f8
 
     def show(self, errmsg=None):
         "NOT_RPYTHON"
@@ -963,89 +787,50 @@
                                   check_descr=check_descr)
         for op in self.operations:
             descr = op.getdescr()
-            if check_descr and op.getopnum() == rop.LABEL and isinstance(descr, TargetToken):
+            if op.getopnum() == rop.LABEL and isinstance(descr, TargetToken):
                 assert descr.original_jitcell_token is self.original_jitcell_token
 
     @staticmethod
     def check_consistency_of(inputargs, operations, check_descr=True):
         "NOT_RPYTHON"
         for box in inputargs:
-<<<<<<< HEAD
             assert isinstance(box, Box), "Loop.inputargs contains %r" % (box,)
         seen = TreeLoop.seen_args(inputargs)
-=======
-            assert not isinstance(box, Const), "Loop.inputargs contains %r" % (box,)
-        seen = dict.fromkeys(inputargs)
->>>>>>> fbcf24f8
         assert len(seen) == len(inputargs), (
                "duplicate Box in the Loop.inputargs")
-        TreeLoop.check_consistency_of_branch(operations, seen,
-                                             check_descr=check_descr)
+        TreeLoop.check_consistency_of_branch(operations, seen)
 
     @staticmethod
-<<<<<<< HEAD
-    def seen_args(inputargs):
-        seen = {}
-        for arg in inputargs:
-            if arg is None:
-                continue
-            seen[arg] = None
-        return seen
-
-    @staticmethod
-    def check_if_box_was_seen(box, seen):
-        if box is not None:
-            assert isinstance(box, Box)
-            assert box in seen
-
-    @staticmethod
-    def check_consistency_of_branch(operations, seen):
-=======
     def check_consistency_of_branch(operations, seen, check_descr=True):
->>>>>>> fbcf24f8
         "NOT_RPYTHON"
         for num, op in enumerate(operations):
             for i in range(op.numargs()):
                 box = op.getarg(i)
-<<<<<<< HEAD
-                if isinstance(box, Box):
-                    TreeLoop.check_if_box_was_seen(box, seen)
-            if op.is_guard():
-=======
                 if not isinstance(box, Const):
                     assert box in seen
             if op.is_guard() and check_descr:
->>>>>>> fbcf24f8
                 assert op.getdescr() is not None
                 if hasattr(op.getdescr(), '_debug_suboperations'):
                     ops = op.getdescr()._debug_suboperations
                     TreeLoop.check_consistency_of_branch(ops, seen.copy())
                 for box in op.getfailargs() or []:
-<<<<<<< HEAD
                     TreeLoop.check_if_box_was_seen(box, seen)
             else:
-=======
-                    if box is not None:
+                assert op.getfailargs() is None
+            box = op.result
+            if box is not None:
                         assert not isinstance(box, Const)
                         assert box in seen
             elif check_descr:
->>>>>>> fbcf24f8
                 assert op.getfailargs() is None
             if op.type != 'v':
                 seen[op] = True
             if op.getopnum() == rop.LABEL:
                 inputargs = op.getarglist()
                 for box in inputargs:
-<<<<<<< HEAD
-                    assert isinstance(box, Box), "LABEL contains %r" % (box,)
-                seen = TreeLoop.seen_args(inputargs)
-                seen_count = len(seen)
-                assert seen_count == len(inputargs), (
-=======
                     assert not isinstance(box, Const), "LABEL contains %r" % (box,)
                 seen = dict.fromkeys(inputargs)
                 assert len(seen) == len(inputargs), (
->>>>>>> fbcf24f8
                     "duplicate Box in the LABEL arguments")
 
         #assert operations[-1].is_final()
@@ -1120,7 +905,7 @@
         assert op.is_same_as()
         op.copy_value_from(argboxes[0])
         self.operations.append(op)
-        return op        
+        return op
 
     def substitute_operation(self, position, opnum, argboxes, descr=None):
         resbox = self.operations[position].result
@@ -1279,7 +1064,7 @@
             check['getarrayitem_gc_i'] = check['getarrayitem_gc_r'] = check['getarrayitem_gc_f'] = 0
         for loop in self.get_all_loops():
             insns = loop.summary(adding_insns=insns, omit_finish=omit_finish)
-        if 'guard_early_exit' in insns: # XXX
+        if 'guard_early_exit' in insns:
             del insns['guard_early_exit']
         return self._check_insns(insns, expected, check)
 
