--- conflicted
+++ resolved
@@ -160,7 +160,6 @@
         self.identifier = identifier      # for testing
 
 
-<<<<<<< HEAD
 @specialize.argtype(0)
 def newconst(value):
     if isinstance(value, int):
@@ -171,12 +170,10 @@
         assert lltype.typeOf(value) == llmemory.GCREF
         return ConstPtr(value)
         
-=======
 class MissingValue(object):
     "NOT_RPYTHON"
 
 
->>>>>>> 8ee838a6
 class Const(AbstractValue):
     __slots__ = ()
 
