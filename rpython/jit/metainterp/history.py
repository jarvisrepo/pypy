from rpython.rtyper.extregistry import ExtRegistryEntry
from rpython.rtyper.lltypesystem import lltype, llmemory, rffi
from rpython.rlib.objectmodel import we_are_translated, Symbolic
from rpython.rlib.objectmodel import compute_unique_id, specialize
from rpython.rlib.rarithmetic import r_int64, is_valid_int

from rpython.conftest import option

from rpython.jit.metainterp.resoperation import ResOperation, rop, AbstractValue
from rpython.jit.codewriter import heaptracker, longlong
import weakref

# ____________________________________________________________

INT   = 'i'
REF   = 'r'
FLOAT = 'f'
STRUCT = 's'
HOLE  = '_'
VOID  = 'v'
VECTOR = 'V'

FAILARGS_LIMIT = 1000

def getkind(TYPE, supports_floats=True,
                  supports_longlong=True,
                  supports_singlefloats=True):
    if TYPE is lltype.Void:
        return "void"
    elif isinstance(TYPE, lltype.Primitive):
        if TYPE is lltype.Float and supports_floats:
            return 'float'
        if TYPE is lltype.SingleFloat and supports_singlefloats:
            return 'int'     # singlefloats are stored in an int
        if TYPE in (lltype.Float, lltype.SingleFloat):
            raise NotImplementedError("type %s not supported" % TYPE)
        if (TYPE != llmemory.Address and
            rffi.sizeof(TYPE) > rffi.sizeof(lltype.Signed)):
            if supports_longlong and TYPE is not lltype.LongFloat:
                assert rffi.sizeof(TYPE) == 8
                return 'float'
            raise NotImplementedError("type %s is too large" % TYPE)
        return "int"
    elif isinstance(TYPE, lltype.Ptr):
        if TYPE.TO._gckind == 'raw':
            return "int"
        else:
            return "ref"
    else:
        raise NotImplementedError("type %s not supported" % TYPE)
getkind._annspecialcase_ = 'specialize:memo'

def repr_pointer(box):
    from rpython.rtyper.lltypesystem import rstr
    try:
        T = box.value._obj.container._normalizedcontainer(check=False)._TYPE
        if T is rstr.STR:
            return repr(box._get_str())
        return '*%s' % (T._name,)
    except AttributeError:
        return box.value

def repr_object(box):
    try:
        TYPE = box.value.obj._TYPE
        return repr(TYPE)
    except AttributeError:
        return box.value

def repr_rpython(box, typechars):
    return '%s/%s%d' % (box._get_hash_(), typechars,
                        compute_unique_id(box))


class XxxAbstractValue(object):
    __slots__ = ()

    def getint(self):
        raise NotImplementedError

    def getfloatstorage(self):
        raise NotImplementedError

    def getfloat(self):
        return longlong.getrealfloat(self.getfloatstorage())

    def getref_base(self):
        raise NotImplementedError

    def getref(self, TYPE):
        raise NotImplementedError
    getref._annspecialcase_ = 'specialize:arg(1)'

    def constbox(self):
        raise NotImplementedError

    def getaddr(self):
        "Only for raw addresses (BoxInt & ConstInt), not for GC addresses"
        raise NotImplementedError

    def sort_key(self):
        raise NotImplementedError

    def nonnull(self):
        raise NotImplementedError

    def repr_rpython(self):
        return '%s' % self

    def _get_str(self):
        raise NotImplementedError

    def same_box(self, other):
        return self is other

    def same_shape(self, other):
        # only structured containers can compare their shape (vector box)
        return True

    def getaccum(self):
        return None

class AbstractDescr(AbstractValue):
    __slots__ = ()
    llopaque = True

    def repr_of_descr(self):
        return '%r' % (self,)

    def hide(self, cpu):
        descr_ptr = cpu.ts.cast_instance_to_base_ref(self)
        return cpu.ts.cast_to_ref(descr_ptr)

    @staticmethod
    def show(cpu, descr_gcref):
        from rpython.rtyper.annlowlevel import cast_base_ptr_to_instance
        descr_ptr = cpu.ts.cast_to_baseclass(descr_gcref)
        return cast_base_ptr_to_instance(AbstractDescr, descr_ptr)

    def get_vinfo(self):
        raise NotImplementedError

<<<<<<< HEAD
    def stm_should_track_raw_accesses(self):
        return True
=======
DONT_CHANGE = AbstractDescr()
>>>>>>> 2d490beb

class AbstractFailDescr(AbstractDescr):
    index = -1
    final_descr = False

<<<<<<< HEAD
    _attrs_ = ('adr_jump_offset', 'rd_locs', 'rd_loop_token',
               '_x86_stm_guard_failure')    # only with stm
=======
    _attrs_ = ('adr_jump_offset', 'rd_locs', 'rd_loop_token', 'rd_vector_info')

    rd_vector_info = None
>>>>>>> 2d490beb

    def handle_fail(self, deadframe, metainterp_sd, jitdriver_sd):
        raise NotImplementedError
    def compile_and_attach(self, metainterp, new_loop, orig_inputargs):
        raise NotImplementedError

    def exits_early(self):
        # is this guard either a guard_early_exit resop,
        # or it has been moved before an guard_early_exit
        return False

    def loop_version(self):
        # compile a loop version out of this guard?
        return False

    def attach_vector_info(self, info):
        from rpython.jit.metainterp.resume import VectorInfo
        assert isinstance(info, VectorInfo)
        info.prev = self.rd_vector_info
        self.rd_vector_info = info

class BasicFinalDescr(AbstractFailDescr):
    final_descr = True

    def __init__(self, identifier=None):
        self.identifier = identifier      # for testing


class BasicFailDescr(AbstractFailDescr):
    def __init__(self, identifier=None):
        self.identifier = identifier      # for testing

    def make_a_counter_per_value(self, op, index):
        pass # for testing


@specialize.argtype(0)
def newconst(value):
    if value is None:
        return ConstPtr(lltype.nullptr(llmemory.GCREF.TO))
    elif lltype.typeOf(value) == lltype.Signed:
        return ConstInt(value)
    elif isinstance(value, bool):
        return ConstInt(int(value))
    elif lltype.typeOf(value) == longlong.FLOATSTORAGE:
        return ConstFloat(value)
    else:
        assert lltype.typeOf(value) == llmemory.GCREF
        return ConstPtr(value)

class MissingValue(object):
    "NOT_RPYTHON"


class Const(AbstractValue):
    __slots__ = ()

    @staticmethod
    def _new(x):
        "NOT_RPYTHON"
        T = lltype.typeOf(x)
        kind = getkind(T)
        if kind == "int":
            if isinstance(T, lltype.Ptr):
                intval = heaptracker.adr2int(llmemory.cast_ptr_to_adr(x))
            else:
                intval = lltype.cast_primitive(lltype.Signed, x)
            return ConstInt(intval)
        elif kind == "ref":
            return cpu.ts.new_ConstRef(x)
        elif kind == "float":
            return ConstFloat(longlong.getfloatstorage(x))
        else:
            raise NotImplementedError(kind)

    def constbox(self):
        return self

    def same_box(self, other):
        return self.same_constant(other)

    def same_constant(self, other):
        raise NotImplementedError

    def repr(self, memo):
        return self.repr_rpython()

    def is_constant(self):
        return True

    def __repr__(self):
        return 'Const(%s)' % self._getrepr_()


class ConstInt(Const):
    type = INT
    value = 0
    _attrs_ = ('value',)

    def __init__(self, value):
        if not we_are_translated():
            if is_valid_int(value):
                value = int(value)    # bool -> int
            else:
                assert isinstance(value, Symbolic)
        self.value = value

    def getint(self):
        return self.value

    getvalue = getint

    def getaddr(self):
        return heaptracker.int2adr(self.value)

    def _get_hash_(self):
        return make_hashable_int(self.value)

    def same_constant(self, other):
        if isinstance(other, ConstInt):
            return self.value == other.value
        return False

    def nonnull(self):
        return self.value != 0

    def _getrepr_(self):
        return self.value

    def repr_rpython(self):
        return repr_rpython(self, 'ci')

CONST_FALSE = ConstInt(0)
CONST_TRUE  = ConstInt(1)

class ConstFloat(Const):
    type = FLOAT
    value = longlong.ZEROF
    _attrs_ = ('value',)

    def __init__(self, valuestorage):
        assert lltype.typeOf(valuestorage) is longlong.FLOATSTORAGE
        self.value = valuestorage

    @staticmethod
    def fromfloat(x):
        return ConstFloat(longlong.getfloatstorage(x))

    def getfloatstorage(self):
        return self.value

    def getfloat(self):
        return longlong.getrealfloat(self.value)

    getvalue = getfloatstorage

    def _get_hash_(self):
        return longlong.gethash(self.value)

    def same_constant(self, other):
        if isinstance(other, ConstFloat):
            # careful in this comparison: if self.value and other.value
            # are both NaN, stored as regular floats (i.e. on 64-bit),
            # then just using "==" would say False: two NaNs are always
            # different from each other.  Conversely, "0.0 == -0.0" but
            # they are not the same constant.
            return (longlong.extract_bits(self.value) ==
                    longlong.extract_bits(other.value))
        return False

    def nonnull(self):
        return bool(longlong.extract_bits(self.value))

    def _getrepr_(self):
        return self.getfloat()

    def repr_rpython(self):
        return repr_rpython(self, 'cf')

CONST_FZERO = ConstFloat(longlong.ZEROF)

class ConstPtr(Const):
    type = REF
    value = lltype.nullptr(llmemory.GCREF.TO)
    _attrs_ = ('value',)

    def __init__(self, value):
        assert lltype.typeOf(value) == llmemory.GCREF
        self.value = value

    def getref_base(self):
        return self.value

    getvalue = getref_base

    def getref(self, PTR):
        return lltype.cast_opaque_ptr(PTR, self.getref_base())
    getref._annspecialcase_ = 'specialize:arg(1)'

    def _get_hash_(self):
        if self.value:
            return lltype.identityhash(self.value)
        else:
            return 0

    def same_constant(self, other):
        if isinstance(other, ConstPtr):
            return self.value == other.value
        return False

    def nonnull(self):
        return bool(self.value)

    _getrepr_ = repr_pointer

    def repr_rpython(self):
        return repr_rpython(self, 'cp')

    def _get_str(self):    # for debugging only
        from rpython.rtyper.annlowlevel import hlstr
        from rpython.rtyper.lltypesystem import rstr
        try:
            return hlstr(lltype.cast_opaque_ptr(lltype.Ptr(rstr.STR),
                                                self.value))
        except lltype.UninitializedMemoryAccess:
            return '<uninitialized string>'

CONST_NULL = ConstPtr(ConstPtr.value)

# ____________________________________________________________


def make_hashable_int(i):
    from rpython.rtyper.lltypesystem.ll2ctypes import NotCtypesAllocatedStructure
    if not we_are_translated() and isinstance(i, llmemory.AddressAsInt):
        # Warning: such a hash changes at the time of translation
        adr = heaptracker.int2adr(i)
        try:
            return llmemory.cast_adr_to_int(adr, "emulated")
        except NotCtypesAllocatedStructure:
            return 12345 # use an arbitrary number for the hash
    return i

def get_const_ptr_for_string(s):
    from rpython.rtyper.annlowlevel import llstr
    if not we_are_translated():
        try:
            return _const_ptr_for_string[s]
        except KeyError:
            pass
    result = ConstPtr(lltype.cast_opaque_ptr(llmemory.GCREF, llstr(s)))
    if not we_are_translated():
        _const_ptr_for_string[s] = result
    return result
_const_ptr_for_string = {}

def get_const_ptr_for_unicode(s):
    from rpython.rtyper.annlowlevel import llunicode
    if not we_are_translated():
        try:
            return _const_ptr_for_unicode[s]
        except KeyError:
            pass
    if isinstance(s, str):
        s = unicode(s)
    result = ConstPtr(lltype.cast_opaque_ptr(llmemory.GCREF, llunicode(s)))
    if not we_are_translated():
        _const_ptr_for_unicode[s] = result
    return result
_const_ptr_for_unicode = {}

# ____________________________________________________________

# The JitCellToken class is the root of a tree of traces.  Each branch ends
# in a jump which goes to a LABEL operation; or it ends in a FINISH.

class JitCellToken(AbstractDescr):
    """Used for rop.JUMP, giving the target of the jump.
    This is different from TreeLoop: the TreeLoop class contains the
    whole loop, including 'operations', and goes away after the loop
    was compiled; but the LoopDescr remains alive and points to the
    generated assembler.
    """
    target_tokens = None
    failed_states = None
    retraced_count = 0
    terminating = False # see TerminatingLoopToken in compile.py
    invalidated = False
    outermost_jitdriver_sd = None
    # and more data specified by the backend when the loop is compiled
    number = -1
    generation = r_int64(0) # unused on STM
    # one purpose of LoopToken is to keep alive the CompiledLoopToken
    # returned by the backend.  When the LoopToken goes away, the
    # CompiledLoopToken has its __del__ called, which frees the assembler
    # memory and the ResumeGuards.
    compiled_loop_token = None

    def __init__(self):
        # For memory management of assembled loops
        self._keepalive_jitcell_tokens = {}      # set of other JitCellToken

    def record_jump_to(self, jitcell_token):
        assert isinstance(jitcell_token, JitCellToken)
        self._keepalive_jitcell_tokens[jitcell_token] = None

    def __repr__(self):
        return '<Loop %d, gen=%d>' % (self.number, self.generation)

    def repr_of_descr(self):
        return '<Loop%d>' % self.number

    def dump(self):
        self.compiled_loop_token.cpu.dump_loop_token(self)

class TargetToken(AbstractDescr):
    _ll_loop_code = 0     # for the backend.  If 0, we know that it is
                          # a LABEL that was not compiled yet.

    def __init__(self, targeting_jitcell_token=None,
                 original_jitcell_token=None):
        # Warning, two different jitcell_tokens here!
        #
        # * 'targeting_jitcell_token' is only useful for the front-end,
        #   and it means: consider the LABEL that uses this TargetToken.
        #   At this position, the state is logically the one given
        #   by targeting_jitcell_token.  So e.g. if we want to enter the
        #   JIT with some given green args, if the jitcell matches, then
        #   we can jump to this LABEL.
        #
        # * 'original_jitcell_token' is information from the backend's
        #   point of view: it means that this TargetToken is used in
        #   a LABEL that belongs to either:
        #   - a loop; then 'original_jitcell_token' is this loop
        #   - or a bridge; then 'original_jitcell_token' is the loop
        #     out of which we made this bridge
        #
        self.targeting_jitcell_token = targeting_jitcell_token
        self.original_jitcell_token = original_jitcell_token

        self.virtual_state = None
        self.short_preamble = None

    def repr_of_descr(self):
        return 'TargetToken(%d)' % compute_unique_id(self)

class TreeLoop(object):
    inputargs = None
    operations = None
    call_pure_results = None
    logops = None
    quasi_immutable_deps = None

    def _token(*args):
        raise Exception("TreeLoop.token is killed")
    token = property(_token, _token)

    # This is the jitcell where the trace starts.  Labels within the
    # trace might belong to some other jitcells, i.e. they might have
    # TargetTokens with a different value for 'targeting_jitcell_token'.
    # But these TargetTokens also have a 'original_jitcell_token' field,
    # which must be equal to this one.
    original_jitcell_token = None

    def __init__(self, name):
        self.name = name
        # self.operations = list of ResOperations
        #   ops of the kind 'guard_xxx' contain a further list of operations,
        #   which may itself contain 'guard_xxx' and so on, making a tree.

    def _all_operations(self, omit_finish=False):
        "NOT_RPYTHON"
        result = []
        _list_all_operations(result, self.operations, omit_finish)
        return result

    def summary(self, adding_insns={}, omit_finish=True):    # for debugging
        "NOT_RPYTHON"
        insns = adding_insns.copy()
        for op in self._all_operations(omit_finish=omit_finish):
            opname = op.getopname()
            insns[opname] = insns.get(opname, 0) + 1
        return insns

    def get_operations(self):
        return self.operations

    def get_display_text(self, memo):    # for graphpage.py
        return '%s\n[%s]' % (
            self.name,
            ', '.join([box.repr(memo) for box in self.inputargs]))

    def get_display_text(self):    # for graphpage.py
        return self.name + '\n' + repr(self.inputargs)

    def show(self, errmsg=None):
        "NOT_RPYTHON"
        from rpython.jit.metainterp.graphpage import display_procedures
        display_procedures([self], errmsg)

    def check_consistency(self, check_descr=True):     # for testing
        "NOT_RPYTHON"
        self.check_consistency_of(self.inputargs, self.operations,
                                  check_descr=check_descr)
        for op in self.operations:
            descr = op.getdescr()
            if check_descr and op.getopnum() == rop.LABEL and isinstance(descr, TargetToken):
                assert descr.original_jitcell_token is self.original_jitcell_token

    @staticmethod
    def check_consistency_of(inputargs, operations, check_descr=True):
        "NOT_RPYTHON"
        for box in inputargs:
            assert not isinstance(box, Const), "Loop.inputargs contains %r" % (box,)
        seen = dict.fromkeys(inputargs)
        assert len(seen) == len(inputargs), (
               "duplicate Box in the Loop.inputargs")
        TreeLoop.check_consistency_of_branch(operations, seen,
                                             check_descr=check_descr)

    @staticmethod
    def check_consistency_of_branch(operations, seen, check_descr=True):
        "NOT_RPYTHON"
        for num, op in enumerate(operations):
            if op.is_ovf():
                assert operations[num + 1].getopnum() in (rop.GUARD_NO_OVERFLOW,
                                                          rop.GUARD_OVERFLOW)
            for i in range(op.numargs()):
                box = op.getarg(i)
                if not isinstance(box, Const):
                    assert box in seen
            if op.is_guard() and check_descr:
                assert op.getdescr() is not None
                if hasattr(op.getdescr(), '_debug_suboperations'):
                    ops = op.getdescr()._debug_suboperations
                    TreeLoop.check_consistency_of_branch(ops, seen.copy())
                for box in op.getfailargs() or []:
                    if box is not None:
                        assert not isinstance(box, Const)
                        assert box in seen
            elif check_descr:
                assert op.getfailargs() is None
            if op.type != 'v':
                seen[op] = True
            if op.getopnum() == rop.LABEL:
                inputargs = op.getarglist()
                for box in inputargs:
                    assert not isinstance(box, Const), "LABEL contains %r" % (box,)
                seen = dict.fromkeys(inputargs)
                assert len(seen) == len(inputargs), (
                    "duplicate Box in the LABEL arguments")

        #assert operations[-1].is_final()
        if operations[-1].getopnum() == rop.JUMP:
            target = operations[-1].getdescr()
            if target is not None:
                assert isinstance(target, TargetToken)

    def dump(self):
        # RPython-friendly
        print '%r: inputargs =' % self, self._dump_args(self.inputargs)
        for op in self.operations:
            args = op.getarglist()
            print '\t', op.getopname(), self._dump_args(args), \
                  self._dump_box(op.result)

    def _dump_args(self, boxes):
        return '[' + ', '.join([self._dump_box(box) for box in boxes]) + ']'

    def _dump_box(self, box):
        if box is None:
            return 'None'
        else:
            return box.repr_rpython()

    def __repr__(self):
        return '<%s>' % (self.name,)

def _list_all_operations(result, operations, omit_finish=True):
    if omit_finish and operations[-1].getopnum() == rop.FINISH:
        # xxx obscure
        return
    result.extend(operations)
    for op in operations:
        if op.is_guard() and op.getdescr():
            if hasattr(op.getdescr(), '_debug_suboperations'):
                ops = op.getdescr()._debug_suboperations
                _list_all_operations(result, ops, omit_finish)

# ____________________________________________________________

class History(object):
    def __init__(self):
        self.inputargs = None
        self.operations = []
        self.stm_location = None

<<<<<<< HEAD
    def record(self, opnum, argboxes, resbox, descr=None):
        op = ResOperation(opnum, argboxes, resbox, descr)
        self.record_op(op)
=======
    @specialize.argtype(3)
    def record(self, opnum, argboxes, value, descr=None):
        op = ResOperation(opnum, argboxes, descr)
        if value is None:
            assert op.type == 'v'
        elif isinstance(value, bool):
            assert op.type == 'i'
            op.setint(int(value))
        elif lltype.typeOf(value) == lltype.Signed:
            assert op.type == 'i'
            op.setint(value)
        elif lltype.typeOf(value) is longlong.FLOATSTORAGE:
            assert op.type == 'f'
            op.setfloatstorage(value)
        else:
            assert lltype.typeOf(value) == llmemory.GCREF
            assert op.type == 'r'
            op.setref_base(value)
        self.operations.append(op)
        return op

    def record_default_val(self, opnum, argboxes, descr=None):
        op = ResOperation(opnum, argboxes, descr)
        assert op.is_same_as()
        op.copy_value_from(argboxes[0])
        self.operations.append(op)
>>>>>>> 2d490beb
        return op

    def record_op(self, op):
        op.stm_location = self.stm_location
        self.operations.append(op)

    def set_stm_location(self, num, ref):
        old = self.stm_location
        if old is None or old.num != num or old.ref != ref:
            self.stm_location = StmLocation(num, ref)

class StmLocation(object):
    def __init__(self, num, ref):
        self.num = num
        self.ref = ref

# ____________________________________________________________


class NoStats(object):

    def set_history(self, history):
        pass

    def aborted(self):
        pass

    def entered(self):
        pass

    def compiled(self):
        pass

    def add_merge_point_location(self, loc):
        pass

    def name_for_new_loop(self):
        return 'Loop'

    def add_new_loop(self, loop):
        pass

    def record_aborted(self, greenkey):
        pass

    def view(self, **kwds):
        pass

    def clear(self):
        pass

    def add_jitcell_token(self, token):
        pass

class Stats(object):
    """For tests."""

    compiled_count = 0
    enter_count = 0
    aborted_count = 0
    operations = None

    def __init__(self):
        self.loops = []
        self.locations = []
        self.aborted_keys = []
        self.invalidated_token_numbers = set()    # <- not RPython
        self.jitcell_token_wrefs = []
        self.jitcell_dicts = []                   # <- not RPython

    def clear(self):
        del self.loops[:]
        del self.locations[:]
        del self.aborted_keys[:]
        del self.jitcell_token_wrefs[:]
        self.invalidated_token_numbers.clear()
        self.compiled_count = 0
        self.enter_count = 0
        self.aborted_count = 0
        for dict in self.jitcell_dicts:
            dict.clear()

    def add_jitcell_token(self, token):
        assert isinstance(token, JitCellToken)
        self.jitcell_token_wrefs.append(weakref.ref(token))

    def set_history(self, history):
        self.operations = history.operations

    def aborted(self):
        self.aborted_count += 1

    def entered(self):
        self.enter_count += 1

    def compiled(self):
        self.compiled_count += 1

    def add_merge_point_location(self, loc):
        self.locations.append(loc)

    def name_for_new_loop(self):
        return 'Loop #%d' % len(self.loops)

    def add_new_loop(self, loop):
        self.loops.append(loop)

    def record_aborted(self, greenkey):
        self.aborted_keys.append(greenkey)

    # test read interface

    def get_all_loops(self):
        return self.loops

    def get_all_jitcell_tokens(self):
        tokens = [t() for t in self.jitcell_token_wrefs]
        if None in tokens:
            assert False, ("get_all_jitcell_tokens will not work as "
                           "loops have been freed")
        return tokens

    def check_history(self, expected=None, **check):
        insns = {}
        for op in self.operations:
            opname = op.getopname()
            insns[opname] = insns.get(opname, 0) + 1
        if expected is not None:
            insns.pop('debug_merge_point', None)
            insns.pop('enter_portal_frame', None)
            insns.pop('leave_portal_frame', None)
            assert insns == expected
        for insn, expected_count in check.items():
            getattr(rop, insn.upper())  # fails if 'rop.INSN' does not exist
            found = insns.get(insn, 0)
            assert found == expected_count, (
                "found %d %r, expected %d" % (found, insn, expected_count))
        return insns

    def check_resops(self, expected=None, omit_finish=True, **check):
        insns = {}
        if 'call' in check:
            assert check.pop('call') == 0
            check['call_i'] = check['call_r'] = check['call_f'] = check['call_n'] = 0
        if 'call_pure' in check:
            assert check.pop('call_pure') == 0
            check['call_pure_i'] = check['call_pure_r'] = check['call_pure_f'] = 0
        if 'call_may_force' in check:
            assert check.pop('call_may_force') == 0
            check['call_may_force_i'] = check['call_may_force_r'] = check['call_may_force_f'] = check['call_may_force_n'] = 0
        if 'call_assembler' in check:
            assert check.pop('call_assembler') == 0
            check['call_assembler_i'] = check['call_assembler_r'] = check['call_assembler_f'] = check['call_assembler_n'] = 0
        if 'getfield_gc' in check:
            assert check.pop('getfield_gc') == 0
            check['getfield_gc_i'] = check['getfield_gc_r'] = check['getfield_gc_f'] = 0
        if 'getfield_gc_pure' in check:
            assert check.pop('getfield_gc_pure') == 0
            check['getfield_gc_pure_i'] = check['getfield_gc_pure_r'] = check['getfield_gc_pure_f'] = 0
        if 'getarrayitem_gc_pure' in check:
            assert check.pop('getarrayitem_gc_pure') == 0
            check['getarrayitem_gc_pure_i'] = check['getarrayitem_gc_pure_r'] = check['getarrayitem_gc_pure_f'] = 0
        if 'getarrayitem_gc' in check:
            assert check.pop('getarrayitem_gc') == 0
            check['getarrayitem_gc_i'] = check['getarrayitem_gc_r'] = check['getarrayitem_gc_f'] = 0
        for loop in self.get_all_loops():
            insns = loop.summary(adding_insns=insns, omit_finish=omit_finish)
        return self._check_insns(insns, expected, check)

    def _check_insns(self, insns, expected, check):
        if expected is not None:
            insns.pop('debug_merge_point', None)
            insns.pop('enter_portal_frame', None)
            insns.pop('leave_portal_frame', None)
            insns.pop('label', None)
            assert insns == expected
        for insn, expected_count in check.items():
            getattr(rop, insn.upper())  # fails if 'rop.INSN' does not exist
            found = insns.get(insn, 0)
            assert found == expected_count, (
                "found %d %r, expected %d" % (found, insn, expected_count))
        return insns

    def check_simple_loop(self, expected=None, **check):
        """ Usefull in the simplest case when we have only one trace ending with
        a jump back to itself and possibly a few bridges.
        Only the operations within the loop formed by that single jump will
        be counted.
        """
        loops = self.get_all_loops()
        assert len(loops) == 1
        loop = loops[0]
        jumpop = loop.operations[-1]
        assert jumpop.getopnum() == rop.JUMP
        labels = [op for op in loop.operations if op.getopnum() == rop.LABEL]
        targets = [op._descr_wref() for op in labels]
        assert None not in targets # TargetToken was freed, give up
        target = jumpop._descr_wref()
        assert target
        assert targets.count(target) == 1
        i = loop.operations.index(labels[targets.index(target)])
        insns = {}
        for op in loop.operations[i:]:
            opname = op.getopname()
            insns[opname] = insns.get(opname, 0) + 1
        return self._check_insns(insns, expected, check)

    def check_loops(self, expected=None, everywhere=False, **check):
        insns = {}
        for loop in self.get_all_loops():
            #if not everywhere:
            #    if getattr(loop, '_ignore_during_counting', False):
            #        continue
            insns = loop.summary(adding_insns=insns)
        if expected is not None:
            insns.pop('debug_merge_point', None)
            print
            print
            print "        self.check_resops(%s)" % str(insns)
            print
            import pdb; pdb.set_trace()
        else:
            chk = ['%s=%d' % (i, insns.get(i, 0)) for i in check]
            print
            print
            print "        self.check_resops(%s)" % ', '.join(chk)
            print
            import pdb; pdb.set_trace()
        return

        for insn, expected_count in check.items():
            getattr(rop, insn.upper())  # fails if 'rop.INSN' does not exist
            found = insns.get(insn, 0)
            assert found == expected_count, (
                "found %d %r, expected %d" % (found, insn, expected_count))
        return insns

    def check_consistency(self):
        "NOT_RPYTHON"
        for loop in self.get_all_loops():
            loop.check_consistency()

    def maybe_view(self):
        if option.view:
            self.view()

    def view(self, errmsg=None, extraprocedures=[], metainterp_sd=None):
        from rpython.jit.metainterp.graphpage import display_procedures
        procedures = self.get_all_loops()[:]
        for procedure in extraprocedures:
            if procedure in procedures:
                procedures.remove(procedure)
            procedures.append(procedure)
        highlight_procedures = dict.fromkeys(extraprocedures, 1)
        for procedure in procedures:
            if hasattr(procedure, '_looptoken_number') and (
               procedure._looptoken_number in self.invalidated_token_numbers):
                highlight_procedures.setdefault(procedure, 2)
        display_procedures(procedures, errmsg, highlight_procedures, metainterp_sd)

# ----------------------------------------------------------------

class Options:
    def __init__(self, listops=False, failargs_limit=FAILARGS_LIMIT):
        self.listops = listops
        self.failargs_limit = failargs_limit
    def _freeze_(self):
        return True

# ----------------------------------------------------------------

def check_descr(x):
    """Check that 'x' is None or an instance of AbstractDescr.
    Explodes if the annotator only thinks it is an instance of AbstractValue.
    """
    if x is not None:
        assert isinstance(x, AbstractDescr)

class Entry(ExtRegistryEntry):
    _about_ = check_descr

    def compute_result_annotation(self, s_x):
        # Failures here mean that 'descr' is not correctly an AbstractDescr.
        # Please don't check in disabling of this test!
        from rpython.annotator import model as annmodel
        if not annmodel.s_None.contains(s_x):
            assert isinstance(s_x, annmodel.SomeInstance)
            # the following assert fails if we somehow did not manage
            # to ensure that the 'descr' field of ResOperation is really
            # an instance of AbstractDescr, a subclass of AbstractValue.
            assert issubclass(s_x.classdef.classdesc.pyobj, AbstractDescr)

    def specialize_call(self, hop):
        hop.exception_cannot_occur()<|MERGE_RESOLUTION|>--- conflicted
+++ resolved
@@ -140,25 +140,19 @@
     def get_vinfo(self):
         raise NotImplementedError
 
-<<<<<<< HEAD
     def stm_should_track_raw_accesses(self):
         return True
-=======
+
 DONT_CHANGE = AbstractDescr()
->>>>>>> 2d490beb
 
 class AbstractFailDescr(AbstractDescr):
     index = -1
     final_descr = False
 
-<<<<<<< HEAD
-    _attrs_ = ('adr_jump_offset', 'rd_locs', 'rd_loop_token',
+    _attrs_ = ('adr_jump_offset', 'rd_locs', 'rd_loop_token', 'rd_vector_info',
                '_x86_stm_guard_failure')    # only with stm
-=======
-    _attrs_ = ('adr_jump_offset', 'rd_locs', 'rd_loop_token', 'rd_vector_info')
 
     rd_vector_info = None
->>>>>>> 2d490beb
 
     def handle_fail(self, deadframe, metainterp_sd, jitdriver_sd):
         raise NotImplementedError
@@ -650,17 +644,13 @@
 
 # ____________________________________________________________
 
+
 class History(object):
     def __init__(self):
         self.inputargs = None
         self.operations = []
         self.stm_location = None
 
-<<<<<<< HEAD
-    def record(self, opnum, argboxes, resbox, descr=None):
-        op = ResOperation(opnum, argboxes, resbox, descr)
-        self.record_op(op)
-=======
     @specialize.argtype(3)
     def record(self, opnum, argboxes, value, descr=None):
         op = ResOperation(opnum, argboxes, descr)
@@ -679,20 +669,19 @@
             assert lltype.typeOf(value) == llmemory.GCREF
             assert op.type == 'r'
             op.setref_base(value)
+        self.record_op(op)
+        return op
+
+    def record_op(self, op):
+        op.stm_location = self.stm_location
         self.operations.append(op)
-        return op
 
     def record_default_val(self, opnum, argboxes, descr=None):
         op = ResOperation(opnum, argboxes, descr)
         assert op.is_same_as()
         op.copy_value_from(argboxes[0])
         self.operations.append(op)
->>>>>>> 2d490beb
         return op
-
-    def record_op(self, op):
-        op.stm_location = self.stm_location
-        self.operations.append(op)
 
     def set_stm_location(self, num, ref):
         old = self.stm_location
