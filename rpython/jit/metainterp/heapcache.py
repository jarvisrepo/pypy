from rpython.jit.metainterp.history import Const, ConstInt
from rpython.jit.metainterp.history import FrontendOp, RefFrontendOp
from rpython.jit.metainterp.resoperation import rop, OpHelpers
<<<<<<< HEAD

class HeapCacheValue(object):
    def __init__(self, box):
        self.box = box
        self.likely_virtual = False
        self.reset_keep_likely_virtual()

    def reset_keep_likely_virtual(self):
        self.known_class = False
        self.guard_compatible = False
        self.known_nullity = False
        # did we see the allocation during tracing?
        self.seen_allocation = False
        self.is_unescaped = False
        self.nonstandard_virtualizable = False
        self.length = None
        self.dependencies = None

    def __repr__(self):
        return 'HeapCacheValue(%s)' % (self.box, )
=======
from rpython.jit.metainterp.executor import constant_from_op
from rpython.rlib.rarithmetic import r_uint32, r_uint
from rpython.rlib.objectmodel import always_inline

""" A big note: we don't do heap caches on Consts, because it used
to be done with the identity of the Const instance. This gives very wonky
results at best, so we decided to not do it at all. Can be fixed with
interning of Consts (already done on trace anyway)
"""

# RefFrontendOp._heapc_flags:
HF_LIKELY_VIRTUAL  = 0x01
HF_KNOWN_CLASS     = 0x02
HF_KNOWN_NULLITY   = 0x04
HF_SEEN_ALLOCATION = 0x08   # did we see the allocation during tracing?
HF_IS_UNESCAPED    = 0x10
HF_NONSTD_VABLE    = 0x20

_HF_VERSION_INC    = 0x40   # must be last
_HF_VERSION_MAX    = r_uint(2 ** 32 - _HF_VERSION_INC)

@always_inline
def add_flags(ref_frontend_op, flags):
    f = ref_frontend_op._get_heapc_flags()
    f |= r_uint(flags)
    ref_frontend_op._set_heapc_flags(f)

@always_inline
def remove_flags(ref_frontend_op, flags):
    f = ref_frontend_op._get_heapc_flags()
    f &= r_uint(~flags)
    ref_frontend_op._set_heapc_flags(f)

@always_inline
def test_flags(ref_frontend_op, flags):
    f = ref_frontend_op._get_heapc_flags()
    return bool(f & r_uint(flags))

def maybe_replace_with_const(box):
    if not isinstance(box, Const) and box.is_replaced_with_const():
        return constant_from_op(box)
    else:
        return box
>>>>>>> 19fb77b6


class CacheEntry(object):
    def __init__(self, heapcache):
        # both are {from_ref_box: to_field_box} dicts
        # the first is for boxes where we did not see the allocation, the
        # second for anything else. the reason that distinction makes sense is
        # because if we saw the allocation, we know it cannot alias with
        # anything else where we saw the allocation.
        self.heapcache = heapcache
        self.cache_anything = {}
        self.cache_seen_allocation = {}

    def _clear_cache_on_write(self, seen_allocation_of_target):
        if not seen_allocation_of_target:
            self.cache_seen_allocation.clear()
        self.cache_anything.clear()

    def _seen_alloc(self, ref_box):
        if not isinstance(ref_box, RefFrontendOp):
            return False
        return self.heapcache._check_flag(ref_box, HF_SEEN_ALLOCATION)

    def _getdict(self, seen_alloc):
        if seen_alloc:
            return self.cache_seen_allocation
        else:
            return self.cache_anything

    def do_write_with_aliasing(self, ref_box, fieldbox):
        seen_alloc = self._seen_alloc(ref_box)
        self._clear_cache_on_write(seen_alloc)
        self._getdict(seen_alloc)[ref_box] = fieldbox

    def read(self, ref_box):
        dict = self._getdict(self._seen_alloc(ref_box))
        try:
            res_box = dict[ref_box]
        except KeyError:
            return None
        return maybe_replace_with_const(res_box)

    def read_now_known(self, ref_box, fieldbox):
        self._getdict(self._seen_alloc(ref_box))[ref_box] = fieldbox

    def invalidate_unescaped(self):
        self._invalidate_unescaped(self.cache_anything)
        self._invalidate_unescaped(self.cache_seen_allocation)

    def _invalidate_unescaped(self, d):
        for ref_box in d.keys():
            if not self.heapcache.is_unescaped(ref_box):
                del d[ref_box]


class FieldUpdater(object):
    def __init__(self, ref_box, cache, fieldbox):
        self.ref_box = ref_box
        self.cache = cache
        self.currfieldbox = fieldbox     # <= read directly from pyjitpl.py

    def getfield_now_known(self, fieldbox):
        self.cache.read_now_known(self.ref_box, fieldbox)

    def setfield(self, fieldbox):
        self.cache.do_write_with_aliasing(self.ref_box, fieldbox)

class DummyFieldUpdater(FieldUpdater):
    def __init__(self):
        self.currfieldbox = None

    def getfield_now_known(self, fieldbox):
        pass

    def setfield(self, fieldbox):
        pass

dummy_field_updater = DummyFieldUpdater()


class HeapCache(object):
    def __init__(self):
        # Works with flags stored on RefFrontendOp._heapc_flags.
        # There are two ways to do a global resetting of these flags:
        # reset() and reset_keep_likely_virtual().  The basic idea is
        # to use a version number in each RefFrontendOp, and in order
        # to reset the flags globally, we increment the global version
        # number in this class.  Then when we read '_heapc_flags' we
        # also check if the associated version number is up-to-date
        # or not.  More precisely, we have two global version numbers
        # here: 'head_version' and 'likely_virtual_version'.  Normally
        # we use 'head_version'.  For is_likely_virtual() though, we
        # use the other, older version number.
        self.head_version = r_uint(0)
        self.likely_virtual_version = r_uint(0)
        self.reset()

    def reset(self):
        # Global reset of all flags.  Update both version numbers so
        # that any access to '_heapc_flags' will be marked as outdated.
        assert self.head_version < _HF_VERSION_MAX
        self.head_version += _HF_VERSION_INC
        self.likely_virtual_version = self.head_version
        #
        # heap cache
        # maps descrs to CacheEntry
        self.heap_cache = {}
        # heap array cache
        # maps descrs to {index: CacheEntry} dicts
        self.heap_array_cache = {}

    def reset_keep_likely_virtuals(self):
        # Update only 'head_version', but 'likely_virtual_version' remains
        # at its older value.
        assert self.head_version < _HF_VERSION_MAX
        self.head_version += _HF_VERSION_INC
        self.heap_cache = {}
        self.heap_array_cache = {}

    @always_inline
    def test_head_version(self, ref_frontend_op):
        return ref_frontend_op._get_heapc_flags() >= self.head_version

    @always_inline
    def test_likely_virtual_version(self, ref_frontend_op):
        return ref_frontend_op._get_heapc_flags() >= self.likely_virtual_version

    def update_version(self, ref_frontend_op):
        """Ensure the version of 'ref_frontend_op' is current.  If not,
        it will update 'ref_frontend_op' (removing most flags currently set).
        """
        if not self.test_head_version(ref_frontend_op):
            f = self.head_version
            if (self.test_likely_virtual_version(ref_frontend_op) and
                test_flags(ref_frontend_op, HF_LIKELY_VIRTUAL)):
                f |= HF_LIKELY_VIRTUAL
            ref_frontend_op._set_heapc_flags(f)
            ref_frontend_op._heapc_deps = None

    def invalidate_caches(self, opnum, descr, argboxes):
        self.mark_escaped(opnum, descr, argboxes)
        self.clear_caches(opnum, descr, argboxes)

    def _escape_from_write(self, box, fieldbox):
        if self.is_unescaped(box) and self.is_unescaped(fieldbox):
            deps = self._get_deps(box)
            deps.append(fieldbox)
        elif fieldbox is not None:
            self._escape_box(fieldbox)

    def mark_escaped(self, opnum, descr, argboxes):
        if opnum == rop.SETFIELD_GC:
            assert len(argboxes) == 2
            box, fieldbox = argboxes
            self._escape_from_write(box, fieldbox)
        elif opnum == rop.SETARRAYITEM_GC:
            assert len(argboxes) == 3
            box, indexbox, fieldbox = argboxes
            self._escape_from_write(box, fieldbox)
        elif ((opnum == rop.CALL_R or opnum == rop.CALL_I or
               opnum == rop.CALL_N or opnum == rop.CALL_F) and
              descr.get_extra_info().oopspecindex == descr.get_extra_info().OS_ARRAYCOPY and
              isinstance(argboxes[3], ConstInt) and
              isinstance(argboxes[4], ConstInt) and
              isinstance(argboxes[5], ConstInt) and
              descr.get_extra_info().single_write_descr_array is not None):
            # ARRAYCOPY with constant starts and constant length doesn't escape
            # its argument
            # XXX really?
            pass
        # GETFIELD_GC, PTR_EQ, and PTR_NE don't escape their
        # arguments
        elif (opnum != rop.GETFIELD_GC_R and
              opnum != rop.GETFIELD_GC_I and
              opnum != rop.GETFIELD_GC_F and
              opnum != rop.PTR_EQ and
              opnum != rop.PTR_NE and
              opnum != rop.INSTANCE_PTR_EQ and
              opnum != rop.INSTANCE_PTR_NE):
            for box in argboxes:
                self._escape_box(box)

    def _escape_box(self, box):
        if isinstance(box, RefFrontendOp):
            remove_flags(box, HF_LIKELY_VIRTUAL | HF_IS_UNESCAPED)
            deps = box._heapc_deps
            if deps is not None:
                if not self.test_head_version(box):
                    box._heapc_deps = None
                else:
                    # 'deps[0]' is abused to store the array length, keep it
                    if deps[0] is None:
                        box._heapc_deps = None
                    else:
                        box._heapc_deps = [deps[0]]
                    for i in range(1, len(deps)):
                        self._escape_box(deps[i])

    def clear_caches(self, opnum, descr, argboxes):
        if (opnum == rop.SETFIELD_GC or
            opnum == rop.SETARRAYITEM_GC or
            opnum == rop.SETFIELD_RAW or
            opnum == rop.SETARRAYITEM_RAW or
            opnum == rop.SETINTERIORFIELD_GC or
            opnum == rop.COPYSTRCONTENT or
            opnum == rop.COPYUNICODECONTENT or
            opnum == rop.STRSETITEM or
            opnum == rop.UNICODESETITEM or
            opnum == rop.SETFIELD_RAW or
            opnum == rop.SETARRAYITEM_RAW or
            opnum == rop.SETINTERIORFIELD_RAW or
            opnum == rop.RAW_STORE):
            return
        if (rop._OVF_FIRST <= opnum <= rop._OVF_LAST or
            rop._NOSIDEEFFECT_FIRST <= opnum <= rop._NOSIDEEFFECT_LAST or
            rop._GUARD_FIRST <= opnum <= rop._GUARD_LAST):
            return
        if (OpHelpers.is_plain_call(opnum) or
            OpHelpers.is_call_loopinvariant(opnum) or
            opnum == rop.COND_CALL):
            effectinfo = descr.get_extra_info()
            ef = effectinfo.extraeffect
            if (ef == effectinfo.EF_LOOPINVARIANT or
                ef == effectinfo.EF_ELIDABLE_CANNOT_RAISE or
                ef == effectinfo.EF_ELIDABLE_OR_MEMORYERROR or
                ef == effectinfo.EF_ELIDABLE_CAN_RAISE):
                return
            # A special case for ll_arraycopy, because it is so common, and its
            # effects are so well defined.
            elif effectinfo.oopspecindex == effectinfo.OS_ARRAYCOPY:
                self._clear_caches_arraycopy(opnum, descr, argboxes, effectinfo)
                return
            else:
                # Only invalidate things that are escaped
                # XXX can do better, only do it for the descrs in the effectinfo
                for descr, cache in self.heap_cache.iteritems():
                    cache.invalidate_unescaped()
                for descr, indices in self.heap_array_cache.iteritems():
                    for cache in indices.itervalues():
                        cache.invalidate_unescaped()
                return

        # XXX not completely sure, but I *think* it is needed to reset() the
        # state at least in the 'CALL_*' operations that release the GIL.  We
        # tried to do only the kind of resetting done by the two loops just
        # above, but hit an assertion in "pypy test_multiprocessing.py".
        self.reset_keep_likely_virtuals()

    def _clear_caches_arraycopy(self, opnum, desrc, argboxes, effectinfo):
        seen_allocation_of_target = self._check_flag(
                                            argboxes[2], HF_SEEN_ALLOCATION)
        if (
            isinstance(argboxes[3], ConstInt) and
            isinstance(argboxes[4], ConstInt) and
            isinstance(argboxes[5], ConstInt) and
            effectinfo.single_write_descr_array is not None
        ):
            descr = effectinfo.single_write_descr_array
            cache = self.heap_array_cache.get(descr, None)
            srcstart = argboxes[3].getint()
            dststart = argboxes[4].getint()
            length = argboxes[5].getint()
            for i in xrange(length):
                value = self.getarrayitem(
                    argboxes[1],
                    ConstInt(srcstart + i),
                    descr,
                )
                if value is not None:
                    self.setarrayitem(
                        argboxes[2],
                        ConstInt(dststart + i),
                        value,
                        descr,
                    )
                elif cache is not None:
                    try:
                        idx_cache = cache[dststart + i]
                    except KeyError:
                        pass
                    else:
                        idx_cache._clear_cache_on_write(seen_allocation_of_target)
            return
        elif (
            effectinfo.single_write_descr_array is not None
        ):
            # Fish the descr out of the effectinfo
            cache = self.heap_array_cache.get(effectinfo.single_write_descr_array, None)
            if cache is not None:
                for idx, cache in cache.iteritems():
                    cache._clear_cache_on_write(seen_allocation_of_target)
            return
        self.reset_keep_likely_virtuals()

    def _get_deps(self, box):
        if not isinstance(box, RefFrontendOp):
            return None
        self.update_version(box)
        if box._heapc_deps is None:
            box._heapc_deps = [None]
        return box._heapc_deps

    def _check_flag(self, box, flag):
        return (isinstance(box, RefFrontendOp) and
                    self.test_head_version(box) and
                    test_flags(box, flag))

    def _set_flag(self, box, flag):
        assert isinstance(box, RefFrontendOp)
        self.update_version(box)
        add_flags(box, flag)

    def is_class_known(self, box):
        return self._check_flag(box, HF_KNOWN_CLASS)

    def class_now_known(self, box):
        if isinstance(box, Const):
            return
        self._set_flag(box, HF_KNOWN_CLASS)

    def is_nullity_known(self, box):
        if isinstance(box, Const):
            return bool(box.getref_base())
        return self._check_flag(box, HF_KNOWN_NULLITY)

    def nullity_now_known(self, box):
        if isinstance(box, Const):
            return
        self._set_flag(box, HF_KNOWN_NULLITY)

    def have_guard_compatible(self, box):
        value = self.getvalue(box, create=False)
        if value:
            return value.guard_compatible
        return False

    def have_guard_compatible_now(self, box):
        self.getvalue(box).guard_compatible = True

    def is_nonstandard_virtualizable(self, box):
        return self._check_flag(box, HF_NONSTD_VABLE)

    def nonstandard_virtualizables_now_known(self, box):
        self._set_flag(box, HF_NONSTD_VABLE)

    def is_unescaped(self, box):
        return self._check_flag(box, HF_IS_UNESCAPED)

    def is_likely_virtual(self, box):
        # note: this is different from _check_flag()
        return (isinstance(box, RefFrontendOp) and
                self.test_likely_virtual_version(box) and
                test_flags(box, HF_LIKELY_VIRTUAL))

    def new(self, box):
        assert isinstance(box, RefFrontendOp)
        self.update_version(box)
        add_flags(box, HF_LIKELY_VIRTUAL | HF_SEEN_ALLOCATION | HF_IS_UNESCAPED)

    def new_array(self, box, lengthbox):
        self.new(box)
        self.arraylen_now_known(box, lengthbox)

    def getfield(self, box, descr):
        cache = self.heap_cache.get(descr, None)
        if cache:
            return cache.read(box)
        return None

    def get_field_updater(self, box, descr):
        if not isinstance(box, RefFrontendOp):
            return dummy_field_updater
        cache = self.heap_cache.get(descr, None)
        if cache is None:
            cache = self.heap_cache[descr] = CacheEntry(self)
            fieldbox = None
        else:
            fieldbox = cache.read(box)
        return FieldUpdater(box, cache, fieldbox)

    def getfield_now_known(self, box, descr, fieldbox):
        upd = self.get_field_updater(box, descr)
        upd.getfield_now_known(fieldbox)

    def setfield(self, box, fieldbox, descr):
        upd = self.get_field_updater(box, descr)
        upd.setfield(fieldbox)

    def getarrayitem(self, box, indexbox, descr):
        if not isinstance(indexbox, ConstInt):
            return None
        index = indexbox.getint()
        cache = self.heap_array_cache.get(descr, None)
        if cache:
            indexcache = cache.get(index, None)
            if indexcache is not None:
                return indexcache.read(box)
        return None

    def _get_or_make_array_cache_entry(self, indexbox, descr):
        if not isinstance(indexbox, ConstInt):
            return None
        index = indexbox.getint()
        cache = self.heap_array_cache.setdefault(descr, {})
        indexcache = cache.get(index, None)
        if indexcache is None:
            cache[index] = indexcache = CacheEntry(self)
        return indexcache


    def getarrayitem_now_known(self, box, indexbox, fieldbox, descr):
        indexcache = self._get_or_make_array_cache_entry(indexbox, descr)
        if indexcache:
            indexcache.read_now_known(box, fieldbox)

    def setarrayitem(self, box, indexbox, fieldbox, descr):
        if not isinstance(indexbox, ConstInt):
            cache = self.heap_array_cache.get(descr, None)
            if cache is not None:
                cache.clear()
            return
        indexcache = self._get_or_make_array_cache_entry(indexbox, descr)
        if indexcache:
            indexcache.do_write_with_aliasing(box, fieldbox)

    def arraylen(self, box):
        if (isinstance(box, RefFrontendOp) and
            self.test_head_version(box) and
            box._heapc_deps is not None):
            res_box = box._heapc_deps[0]
            if res_box is not None:
                return maybe_replace_with_const(res_box)
        return None

    def arraylen_now_known(self, box, lengthbox):
        # we store in '_heapc_deps' a list of boxes: the *first* box is
        # the known length or None, and the remaining boxes are the
        # regular dependencies.
        if isinstance(box, Const):
            return
        deps = self._get_deps(box)
        assert deps is not None
        deps[0] = lengthbox

    def replace_box(self, oldbox, newbox):
        # here, only for replacing a box with a const
        if isinstance(oldbox, FrontendOp) and isinstance(newbox, Const):
            assert newbox.same_constant(constant_from_op(oldbox))
            oldbox.set_replaced_with_const()<|MERGE_RESOLUTION|>--- conflicted
+++ resolved
@@ -1,28 +1,6 @@
 from rpython.jit.metainterp.history import Const, ConstInt
 from rpython.jit.metainterp.history import FrontendOp, RefFrontendOp
 from rpython.jit.metainterp.resoperation import rop, OpHelpers
-<<<<<<< HEAD
-
-class HeapCacheValue(object):
-    def __init__(self, box):
-        self.box = box
-        self.likely_virtual = False
-        self.reset_keep_likely_virtual()
-
-    def reset_keep_likely_virtual(self):
-        self.known_class = False
-        self.guard_compatible = False
-        self.known_nullity = False
-        # did we see the allocation during tracing?
-        self.seen_allocation = False
-        self.is_unescaped = False
-        self.nonstandard_virtualizable = False
-        self.length = None
-        self.dependencies = None
-
-    def __repr__(self):
-        return 'HeapCacheValue(%s)' % (self.box, )
-=======
 from rpython.jit.metainterp.executor import constant_from_op
 from rpython.rlib.rarithmetic import r_uint32, r_uint
 from rpython.rlib.objectmodel import always_inline
@@ -33,13 +11,13 @@
 interning of Consts (already done on trace anyway)
 """
 
-# RefFrontendOp._heapc_flags:
 HF_LIKELY_VIRTUAL  = 0x01
 HF_KNOWN_CLASS     = 0x02
 HF_KNOWN_NULLITY   = 0x04
 HF_SEEN_ALLOCATION = 0x08   # did we see the allocation during tracing?
 HF_IS_UNESCAPED    = 0x10
 HF_NONSTD_VABLE    = 0x20
+HF_GUARD_COMPAT    = 0x40
 
 _HF_VERSION_INC    = 0x40   # must be last
 _HF_VERSION_MAX    = r_uint(2 ** 32 - _HF_VERSION_INC)
@@ -66,7 +44,6 @@
         return constant_from_op(box)
     else:
         return box
->>>>>>> 19fb77b6
 
 
 class CacheEntry(object):
@@ -398,13 +375,12 @@
         self._set_flag(box, HF_KNOWN_NULLITY)
 
     def have_guard_compatible(self, box):
-        value = self.getvalue(box, create=False)
-        if value:
-            return value.guard_compatible
-        return False
+        return self._check_flag(box, HF_GUARD_COMPAT)
 
     def have_guard_compatible_now(self, box):
-        self.getvalue(box).guard_compatible = True
+        if isinstance(box, Const):
+            return
+        self._set_flag(box, HF_GUARD_COMPAT)
 
     def is_nonstandard_virtualizable(self, box):
         return self._check_flag(box, HF_NONSTD_VABLE)
