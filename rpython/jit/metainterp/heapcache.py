from rpython.jit.metainterp.history import ConstInt
from rpython.jit.metainterp.resoperation import rop, OpHelpers

class HeapCacheValue(object):
    def __init__(self, box):
        self.box = box
        self.likely_virtual = False
        self.reset_keep_likely_virtual()

    def reset_keep_likely_virtual(self):
        self.known_class = False
        # did we see the allocation during tracing?
        self.seen_allocation = False
        self.is_unescaped = False
        self.nonstandard_virtualizable = False
        self.length = None
        self.dependencies = None

    def __repr__(self):
        return 'HeapCacheValue(%s)' % (self.box, )


class CacheEntry(object):
    def __init__(self):
        # both are {from_value: to_value} dicts
        # the first is for boxes where we did not see the allocation, the
        # second for anything else. the reason that distinction makes sense is
        # because if we saw the allocation, we know it cannot alias with
        # anything else where we saw the allocation.
        self.cache_anything = {}
        self.cache_seen_allocation = {}

    def _clear_cache_on_write(self, seen_allocation_of_target):
        if not seen_allocation_of_target:
            self.cache_seen_allocation.clear()
        self.cache_anything.clear()

    def _getdict(self, value):
        if value.seen_allocation:
            return self.cache_seen_allocation
        else:
            return self.cache_anything

    def do_write_with_aliasing(self, value, fieldvalue):
        self._clear_cache_on_write(value.seen_allocation)
        self._getdict(value)[value] = fieldvalue

    def read(self, value):
        return self._getdict(value).get(value, None)

    def read_now_known(self, value, fieldvalue):
        self._getdict(value)[value] = fieldvalue

    def invalidate_unescaped(self):
        self._invalidate_unescaped(self.cache_anything)
        self._invalidate_unescaped(self.cache_seen_allocation)

    def _invalidate_unescaped(self, d):
        for value in d.keys():
            if not value.is_unescaped:
                del d[value]


class FieldUpdater(object):
    def __init__(self, heapcache, value, cache, fieldvalue):
        self.heapcache = heapcache
        self.value = value
        self.cache = cache
        if fieldvalue is not None:
            self.currfieldbox = fieldvalue.box
        else:
            self.currfieldbox = None

    def getfield_now_known(self, fieldbox):
        fieldvalue = self.heapcache.getvalue(fieldbox)
        self.cache.read_now_known(self.value, fieldvalue)

    def setfield(self, fieldbox):
        fieldvalue = self.heapcache.getvalue(fieldbox)
        self.cache.do_write_with_aliasing(self.value, fieldvalue)


class HeapCache(object):
    def __init__(self):
        self.reset()

    def reset(self):
        # maps boxes to values
        self.values = {}
        # store the boxes that contain newly allocated objects, this maps the
        # boxes to a bool, the bool indicates whether or not the object has
        # escaped the trace or not (True means the box never escaped, False
        # means it did escape), its presences in the mapping shows that it was
        # allocated inside the trace
        #if trace_branch:
            #self.new_boxes = {}
        #    pass
        #else:
            #for box in self.new_boxes:
            #    self.new_boxes[box] = False
        #    pass
        #if reset_virtuals:
        #    self.likely_virtuals = {}      # only for jit.isvirtual()
        # Tracks which boxes should be marked as escaped when the key box
        # escapes.
        #self.dependencies = {}

        # heap cache
        # maps descrs to CacheEntry
        self.heap_cache = {}
        # heap array cache
        # maps descrs to {index: {from_value: to_value}} dicts
        self.heap_array_cache = {}

    def reset_keep_likely_virtuals(self):
        for value in self.values.itervalues():
            value.reset_keep_likely_virtual()
        self.heap_cache = {}
        self.heap_array_cache = {}

    def getvalue(self, box, create=True):
        value = self.values.get(box, None)
        if not value and create:
            value = self.values[box] = HeapCacheValue(box)
        return value

    def getvalues(self, boxes):
        return [self.getvalue(box) for box in boxes]

    def invalidate_caches(self, opnum, descr, argboxes):
        self.mark_escaped(opnum, descr, argboxes)
        self.clear_caches(opnum, descr, argboxes)

    def _escape_from_write(self, box, fieldbox):
        value = self.getvalue(box, create=False)
        fieldvalue = self.getvalue(fieldbox, create=False)
        if (value is not None and value.is_unescaped and
                fieldvalue is not None and fieldvalue.is_unescaped):
            if value.dependencies is None:
                value.dependencies = []
            value.dependencies.append(fieldvalue)
        elif fieldvalue is not None:
            self._escape(fieldvalue)

    def mark_escaped(self, opnum, descr, argboxes):
        if opnum == rop.SETFIELD_GC:
            assert len(argboxes) == 2
            box, fieldbox = argboxes
            self._escape_from_write(box, fieldbox)
        elif opnum == rop.SETARRAYITEM_GC:
            assert len(argboxes) == 3
<<<<<<< HEAD
            value, indexvalue, fieldvalue = self.getvalues(argboxes)
            if value.is_unescaped and fieldvalue.is_unescaped:
                if value.dependencies is None:
                    value.dependencies = []
                value.dependencies.append(fieldvalue)
            else:
                self._escape(fieldvalue)
        elif ((opnum == rop.CALL_R or opnum == rop.CALL_I or
               opnum == rop.CALL_N or opnum == rop.CALL_F) and
=======
            box, indexbox, fieldbox = argboxes
            self._escape_from_write(box, fieldbox)
        elif (opnum == rop.CALL and
>>>>>>> ff708498
              descr.get_extra_info().oopspecindex == descr.get_extra_info().OS_ARRAYCOPY and
              isinstance(argboxes[3], ConstInt) and
              isinstance(argboxes[4], ConstInt) and
              isinstance(argboxes[5], ConstInt) and
              len(descr.get_extra_info().write_descrs_arrays) == 1):
            # ARRAYCOPY with constant starts and constant length doesn't escape
            # its argument
            # XXX really?
            pass
        # GETFIELD_GC, MARK_OPAQUE_PTR, PTR_EQ, and PTR_NE don't escape their
        # arguments
        elif (opnum != rop.GETFIELD_GC_R and
              opnum != rop.GETFIELD_GC_I and
              opnum != rop.GETFIELD_GC_F and
              opnum != rop.GETFIELD_GC_PURE_R and
              opnum != rop.GETFIELD_GC_PURE_I and
              opnum != rop.GETFIELD_GC_PURE_F and
              opnum != rop.MARK_OPAQUE_PTR and
              opnum != rop.PTR_EQ and
              opnum != rop.PTR_NE and
              opnum != rop.INSTANCE_PTR_EQ and
              opnum != rop.INSTANCE_PTR_NE):
            for box in argboxes:
                self._escape_box(box)

    def _escape_box(self, box):
        value = self.getvalue(box, create=False)
        if not value:
            return
        self._escape(value)

    def _escape(self, value):
        value.is_unescaped = False
        value.likely_virtual = False
        deps = value.dependencies
        value.dependencies = None
        if deps is not None:
            for dep in deps:
                self._escape(dep)

    def clear_caches(self, opnum, descr, argboxes):
        if (opnum == rop.SETFIELD_GC or
            opnum == rop.SETARRAYITEM_GC or
            opnum == rop.SETFIELD_RAW or
            opnum == rop.SETARRAYITEM_RAW or
            opnum == rop.SETINTERIORFIELD_GC or
            opnum == rop.COPYSTRCONTENT or
            opnum == rop.COPYUNICODECONTENT or
            opnum == rop.STRSETITEM or
            opnum == rop.UNICODESETITEM or
            opnum == rop.SETFIELD_RAW or
            opnum == rop.SETARRAYITEM_RAW or
            opnum == rop.SETINTERIORFIELD_RAW or
            opnum == rop.RAW_STORE):
            return
        if (rop._OVF_FIRST <= opnum <= rop._OVF_LAST or
            rop._NOSIDEEFFECT_FIRST <= opnum <= rop._NOSIDEEFFECT_LAST or
            rop._GUARD_FIRST <= opnum <= rop._GUARD_LAST):
            return
        if (OpHelpers.is_plain_call(opnum) or
            OpHelpers.is_call_loopinvariant(opnum) or
            opnum == rop.COND_CALL):
            effectinfo = descr.get_extra_info()
            ef = effectinfo.extraeffect
            if (ef == effectinfo.EF_LOOPINVARIANT or
                ef == effectinfo.EF_ELIDABLE_CANNOT_RAISE or
                ef == effectinfo.EF_ELIDABLE_OR_MEMORYERROR or
                ef == effectinfo.EF_ELIDABLE_CAN_RAISE):
                return
            # A special case for ll_arraycopy, because it is so common, and its
            # effects are so well defined.
            elif effectinfo.oopspecindex == effectinfo.OS_ARRAYCOPY:
                self._clear_caches_arraycopy(opnum, descr, argboxes, effectinfo)
                return
            else:
                # Only invalidate things that are escaped
                # XXX can do better, only do it for the descrs in the effectinfo
                for descr, cache in self.heap_cache.iteritems():
                    cache.invalidate_unescaped()
                for descr, indices in self.heap_array_cache.iteritems():
                    for cache in indices.itervalues():
                        cache.invalidate_unescaped()
                return

        # XXX not completely sure, but I *think* it is needed to reset() the
        # state at least in the 'CALL_*' operations that release the GIL.  We
        # tried to do only the kind of resetting done by the two loops just
        # above, but hit an assertion in "pypy test_multiprocessing.py".
        self.reset_keep_likely_virtuals()

    def _clear_caches_arraycopy(self, opnum, desrc, argboxes, effectinfo):
        seen_allocation_of_target = self.getvalue(argboxes[2]).seen_allocation
        if (
            isinstance(argboxes[3], ConstInt) and
            isinstance(argboxes[4], ConstInt) and
            isinstance(argboxes[5], ConstInt) and
            len(effectinfo.write_descrs_arrays) == 1
        ):
            descr = effectinfo.write_descrs_arrays[0]
            cache = self.heap_array_cache.get(descr, None)
            srcstart = argboxes[3].getint()
            dststart = argboxes[4].getint()
            length = argboxes[5].getint()
            for i in xrange(length):
                value = self.getarrayitem(
                    argboxes[1],
                    ConstInt(srcstart + i),
                    descr,
                )
                if value is not None:
                    self.setarrayitem(
                        argboxes[2],
                        ConstInt(dststart + i),
                        value,
                        descr,
                    )
                elif cache is not None:
                    try:
                        idx_cache = cache[dststart + i]
                    except KeyError:
                        pass
                    else:
                        idx_cache._clear_cache_on_write(seen_allocation_of_target)
            return
        elif (
            len(effectinfo.write_descrs_arrays) == 1
        ):
            # Fish the descr out of the effectinfo
            cache = self.heap_array_cache.get(effectinfo.write_descrs_arrays[0], None)
            if cache is not None:
                for idx, cache in cache.iteritems():
                    cache._clear_cache_on_write(seen_allocation_of_target)
            return
        self.reset_keep_likely_virtuals()

    def is_class_known(self, box):
        value = self.getvalue(box, create=False)
        if value:
            return value.known_class
        return False

    def class_now_known(self, box):
        self.getvalue(box).known_class = True

    def is_nonstandard_virtualizable(self, box):
        value = self.getvalue(box, create=False)
        if value:
            return value.nonstandard_virtualizable
        return False

    def nonstandard_virtualizables_now_known(self, box):
        self.getvalue(box).nonstandard_virtualizable = True

    def is_unescaped(self, box):
        value = self.getvalue(box, create=False)
        if value:
            return value.is_unescaped
        return False

    def is_likely_virtual(self, box):
        value = self.getvalue(box, create=False)
        if value:
            return value.likely_virtual
        return False

    def new(self, box):
        value = self.getvalue(box)
        value.is_unescaped = True
        value.likely_virtual = True
        value.seen_allocation = True

    def new_array(self, box, lengthbox):
        self.new(box)
        self.arraylen_now_known(box, lengthbox)

    def getfield(self, box, descr):
        value = self.getvalue(box, create=False)
        if value:
            cache = self.heap_cache.get(descr, None)
            if cache:
                tovalue = cache.read(value)
                if tovalue:
                    return tovalue.box
        return None

    def get_field_updater(self, box, descr):
        value = self.getvalue(box)
        cache = self.heap_cache.get(descr, None)
        if cache is None:
            cache = self.heap_cache[descr] = CacheEntry()
            fieldvalue = None
        else:
            fieldvalue = cache.read(value)
        return FieldUpdater(self, value, cache, fieldvalue)

    def getfield_now_known(self, box, descr, fieldbox):
        upd = self.get_field_updater(box, descr)
        upd.getfield_now_known(fieldbox)

    def setfield(self, box, fieldbox, descr):
        upd = self.get_field_updater(box, descr)
        upd.setfield(fieldbox)

    def getarrayitem(self, box, indexbox, descr):
        if not isinstance(indexbox, ConstInt):
            return None
        value = self.getvalue(box, create=False)
        if value is None:
            return None
        index = indexbox.getint()
        cache = self.heap_array_cache.get(descr, None)
        if cache:
            indexcache = cache.get(index, None)
            if indexcache is not None:
                resvalue = indexcache.read(value)
                if resvalue:
                    return resvalue.box
        return None

    def _get_or_make_array_cache_entry(self, indexbox, descr):
        if not isinstance(indexbox, ConstInt):
            return None
        index = indexbox.getint()
        cache = self.heap_array_cache.setdefault(descr, {})
        indexcache = cache.get(index, None)
        if indexcache is None:
            cache[index] = indexcache = CacheEntry()
        return indexcache


    def getarrayitem_now_known(self, box, indexbox, fieldbox, descr):
        value = self.getvalue(box)
        fieldvalue = self.getvalue(fieldbox)
        indexcache = self._get_or_make_array_cache_entry(indexbox, descr)
        if indexcache:
            indexcache.read_now_known(value, fieldvalue)

    def setarrayitem(self, box, indexbox, fieldbox, descr):
        if not isinstance(indexbox, ConstInt):
            cache = self.heap_array_cache.get(descr, None)
            if cache is not None:
                cache.clear()
            return
        value = self.getvalue(box)
        fieldvalue = self.getvalue(fieldbox)
        indexcache = self._get_or_make_array_cache_entry(indexbox, descr)
        if indexcache:
            indexcache.do_write_with_aliasing(value, fieldvalue)

    def arraylen(self, box):
        value = self.getvalue(box, create=False)
        if value and value.length:
            return value.length.box
        return None

    def arraylen_now_known(self, box, lengthbox):
        value = self.getvalue(box)
        value.length = self.getvalue(lengthbox)

    def replace_box(self, oldbox, newbox):
        value = self.getvalue(oldbox, create=False)
        if value is None:
            return
        value.box = newbox
        self.values[newbox] = value<|MERGE_RESOLUTION|>--- conflicted
+++ resolved
@@ -149,21 +149,10 @@
             self._escape_from_write(box, fieldbox)
         elif opnum == rop.SETARRAYITEM_GC:
             assert len(argboxes) == 3
-<<<<<<< HEAD
-            value, indexvalue, fieldvalue = self.getvalues(argboxes)
-            if value.is_unescaped and fieldvalue.is_unescaped:
-                if value.dependencies is None:
-                    value.dependencies = []
-                value.dependencies.append(fieldvalue)
-            else:
-                self._escape(fieldvalue)
+            box, indexbox, fieldbox = argboxes
+            self._escape_from_write(box, fieldbox)
         elif ((opnum == rop.CALL_R or opnum == rop.CALL_I or
                opnum == rop.CALL_N or opnum == rop.CALL_F) and
-=======
-            box, indexbox, fieldbox = argboxes
-            self._escape_from_write(box, fieldbox)
-        elif (opnum == rop.CALL and
->>>>>>> ff708498
               descr.get_extra_info().oopspecindex == descr.get_extra_info().OS_ARRAYCOPY and
               isinstance(argboxes[3], ConstInt) and
               isinstance(argboxes[4], ConstInt) and
