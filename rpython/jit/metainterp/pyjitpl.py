--- conflicted
+++ resolved
@@ -22,6 +22,7 @@
 from rpython.rtyper.lltypesystem import lltype, rffi, llmemory
 from rpython.rtyper import rclass
 from rpython.rlib.objectmodel import compute_unique_id
+
 
 
 # ____________________________________________________________
@@ -206,27 +207,18 @@
     @arguments("int")
     def opimpl_stm_should_break_transaction(self, keep):
         from rpython.rlib import rstm
-
-        record_break = False
-        resbox = history.ConstInt(0)
-
-        if bool(keep):
-            # always keep (i.c. end of loops)
-            resbox = history.BoxInt(0)
-            record_break = True
-
+        #
+        record_break = bool(keep)
         if rstm.possible_transaction_break(0) or record_break:
             self.metainterp.heapcache.reset_keep_likely_virtuals()
-
+        #
         if record_break:
-            mi = self.metainterp
-            mi.history.record(rop.STM_SHOULD_BREAK_TRANSACTION, [], resbox)
-        else:
-            # don't record the should_break_transaction and optimize
-            # the guard away
-            pass
-
-        return resbox
+            # always keep (i.c. end of loops)
+            return self.metainterp.history.record(rop.STM_SHOULD_BREAK_TRANSACTION, [], 0)
+        #
+        # don't record the should_break_transaction and optimize
+        # the guard away
+        return history.ConstInt(0)
 
     @arguments()
     def opimpl_stm_hint_commit_soon(self):
@@ -2067,7 +2059,7 @@
             guard_op = self.history.record(opnum, moreargs,
                                            lltype.nullptr(llmemory.GCREF.TO))
         else:
-            guard_op = self.history.record(opnum, moreargs, None)            
+            guard_op = self.history.record(opnum, moreargs, None)
         assert isinstance(guard_op, GuardResOp)
         self.capture_resumedata(guard_op, resumepc)
         self.staticdata.profiler.count_ops(opnum, Counters.GUARDS)
@@ -2122,7 +2114,7 @@
                 opnum == rop.GETFIELD_RAW_F or
                 opnum == rop.GETARRAYITEM_RAW_I or
                 opnum == rop.GETARRAYITEM_RAW_F):
-                is_pure = descr.is_always_pure()
+                is_pure = descr.is_immutable()
         #
         if is_pure:
             return self._record_helper_pure(opnum, resvalue, descr, *argboxes)
@@ -2995,36 +2987,25 @@
     def record_result_of_call_pure(self, op):
         """ Patch a CALL into a CALL_PURE.
         """
-<<<<<<< HEAD
-        op = self.history.operations.pop()
-        assert op.getopnum() == rop.CALL
-        resbox_as_const = resbox.constbox()
-=======
         opnum = op.getopnum()
         assert opnum in [rop.CALL_R, rop.CALL_N, rop.CALL_I, rop.CALL_F]
         resbox_as_const = executor.constant_from_op(op)
->>>>>>> 2d490beb
         for i in range(op.numargs()):
             if not isinstance(op.getarg(i), Const):
                 break
         else:
-            # all-constants: keep the CALL operation removed, and propagate a
+            # all-constants: remove the CALL operation now and propagate a
             # constant result
+            self.history.operations.pop()
             return resbox_as_const
         # not all constants (so far): turn CALL into CALL_PURE, which might
         # be either removed later by optimizeopt or turned back into CALL.
         arg_consts = [executor.constant_from_op(a) for a in op.getarglist()]
         self.call_pure_results[arg_consts] = resbox_as_const
-<<<<<<< HEAD
-        newop = op.copy_and_change(rop.CALL_PURE, args=op.getarglist())
-        self.history.record_op(newop)
-        return resbox
-=======
         opnum = OpHelpers.call_pure_for_descr(op.getdescr())
         newop = op.copy_and_change(opnum, args=op.getarglist())
         self.history.operations[-1] = newop
         return newop
->>>>>>> 2d490beb
 
     def direct_assembler_call(self, targetjitdriver_sd):
         """ Generate a direct call to assembler for portal entry point,
@@ -3039,16 +3020,11 @@
         assert len(args) == targetjitdriver_sd.num_red_args
         warmrunnerstate = targetjitdriver_sd.warmstate
         token = warmrunnerstate.get_assembler_token(greenargs)
-<<<<<<< HEAD
-        op = op.copy_and_change(rop.CALL_ASSEMBLER, args=args, descr=token)
-        self.history.record_op(op)
-=======
         opnum = OpHelpers.call_assembler_for_descr(op.getdescr())
         op = op.copy_and_change(opnum, args=args, descr=token)
         self.history.operations.append(op)
         if opnum == rop.CALL_ASSEMBLER_N:
             op = None
->>>>>>> 2d490beb
         #
         # To fix an obscure issue, make sure the vable stays alive
         # longer than the CALL_ASSEMBLER operation.  We do it by
@@ -3169,7 +3145,7 @@
             resbox = None
         else:
             assert False, "no CALL_RELEASE_GIL_R"
-            
+
         if not we_are_translated():       # for llgraph
             calldescr._original_func_ = argboxes[0].getint()
         return resbox
