import sys

import py

from rpython.jit.codewriter import longlong
from rpython.jit.codewriter.effectinfo import EffectInfo
from rpython.jit.codewriter.jitcode import JitCode, SwitchDictDescr
from rpython.jit.codewriter.liveness import OFFSET_SIZE
from rpython.jit.metainterp import history, compile, resume, executor, jitexc
from rpython.jit.metainterp.heapcache import HeapCache
from rpython.jit.metainterp.history import (Const, ConstInt, ConstPtr,
    ConstFloat, ConstPtrJitCode,
    CONST_NULL, TargetToken, MissingValue, SwitchToBlackhole)
from rpython.jit.metainterp.jitprof import EmptyProfiler
from rpython.jit.metainterp.logger import Logger
from rpython.jit.metainterp.optimizeopt.util import args_dict
from rpython.jit.metainterp.resoperation import rop, OpHelpers, GuardResOp
from rpython.jit.metainterp.support import adr2int, ptr2int
from rpython.rlib.rjitlog import rjitlog as jl
from rpython.rlib import nonconst, rstack
from rpython.rlib.debug import debug_start, debug_stop, debug_print
from rpython.rlib.debug import have_debug_prints, make_sure_not_resized
from rpython.rlib.jit import Counters
from rpython.rlib.objectmodel import we_are_translated, specialize
from rpython.rlib.unroll import unrolling_iterable
from rpython.rtyper.lltypesystem import lltype, rffi, llmemory
from rpython.rtyper import rclass

SIZE_LIVE_OP = OFFSET_SIZE + 1

# ____________________________________________________________

def arguments(*args):
    def decorate(func):
        func.argtypes = args
        return func
    return decorate

# ____________________________________________________________

FASTPATHS_SAME_BOXES = {
    "ne": "history.CONST_FALSE",
    "eq": "history.CONST_TRUE",
    "lt": "history.CONST_FALSE",
    "le": "history.CONST_TRUE",
    "gt": "history.CONST_FALSE",
    "ge": "history.CONST_TRUE",
}

class MIFrame(object):
    debug = False

    def __init__(self, metainterp):
        self.metainterp = metainterp

    def setup(self, jitcode, greenkey=None):
        # if not translated, fill the registers with MissingValue()
        if not we_are_translated():
            self.registers_i = [MissingValue()] * jitcode.num_regs_i()
            self.registers_r = [MissingValue()] * jitcode.num_regs_r()
            self.registers_f = [MissingValue()] * jitcode.num_regs_f()
        else:
            self.registers_i = [None] * jitcode.num_regs_i()
            self.registers_r = [None] * jitcode.num_regs_r()
            self.registers_f = [None] * jitcode.num_regs_f()
        assert isinstance(jitcode, JitCode)
        self.jitcode = jitcode
        self.bytecode = jitcode.code
        # this is not None for frames that are recursive portal calls
        self.greenkey = greenkey
<<<<<<< HEAD
=======
        # copy the constants in place
        self.copy_constants(self.registers_i, jitcode.constants_i, ConstInt)
        self.copy_constants(self.registers_r, jitcode.constants_r, ConstPtrJitCode)
        self.copy_constants(self.registers_f, jitcode.constants_f, ConstFloat)
>>>>>>> 4204c31c
        self._result_argcode = 'v'
        # for resume.py operation
        self.parent_snapshot = None
        # counter for unrolling inlined loops
        self.unroll_iterations = 1

    def get_reg_i(self, index):
        if index >= self.jitcode.num_regs_i():
            j = 255 - index
            assert j >= 0
            return ConstInt(self.jitcode.constants_i[j])
        return self.registers_i[index]

    def get_reg_i_value(self, index):
        if index >= self.jitcode.num_regs_i():
            j = 255 - index
            assert j >= 0
            return self.jitcode.constants_i[j]
        return self.registers_i[index].getint()

    def get_reg_r(self, index):
        if index >= self.jitcode.num_regs_r():
            j = 255 - index
            assert j >= 0
            return ConstPtr(self.jitcode.constants_r[j])
        return self.registers_r[index]

    def get_reg_f(self, index):
        if index >= self.jitcode.num_regs_f():
            j = 255 - index
            assert j >= 0
            return ConstFloat(self.jitcode.constants_f[j])
        return self.registers_f[index]

    @specialize.arg(3)
    def copy_constants(self, registers, constants, ConstClass):
        """Copy jitcode.constants[0] to registers[255],
                jitcode.constants[1] to registers[254],
                jitcode.constants[2] to registers[253], etc."""
        if nonconst.NonConstant(0):             # force the right type
            constants[0] = ConstClass.value     # (useful for small tests)
        i = len(constants) - 1
        while i >= 0:
            j = 255 - i
            assert j >= 0
            registers[j] = ConstClass(constants[i])
            i -= 1

    def cleanup_registers(self):
        # To avoid keeping references alive, this cleans up the registers_r.
        # It does not clear the references set by copy_constants(), but
        # these are all prebuilt constants anyway.
        for i in range(self.jitcode.num_regs_r()):
            self.registers_r[i] = None
        self.pushed_box = None

    # ------------------------------
    # Decoding of the JitCode

    @specialize.arg(4)
    def prepare_list_of_boxes(self, outvalue, startindex, position, argcode):
        assert argcode in 'IRF'
        code = self.bytecode
        length = ord(code[position])
        position += 1
        for i in range(length):
            index = ord(code[position+i])
            if   argcode == 'I': reg = self.get_reg_i(index)
            elif argcode == 'R': reg = self.get_reg_r(index)
            elif argcode == 'F': reg = self.get_reg_f(index)
            else: raise AssertionError(argcode)
            outvalue[startindex+i] = reg

    def _put_back_list_of_boxes(self, outvalue, startindex, position):
        code = self.bytecode
        length = ord(code[position])
        position += 1
        for i in range(length):
            index = ord(code[position+i])
            box = outvalue[startindex+i]
            if   box.type == history.INT:   self.registers_i[index] = box
            elif box.type == history.REF:   self.registers_r[index] = box
            elif box.type == history.FLOAT: self.registers_f[index] = box
            else: raise AssertionError(box.type)

    def get_current_position_info(self):
        return self.jitcode.get_live_vars_info(self.pc, self.metainterp.staticdata.op_live)

    def get_list_of_active_boxes(self, in_a_call, new_array, encode, after_residual_call=False):
        from rpython.jit.codewriter.liveness import decode_offset
        from rpython.jit.codewriter.liveness import LivenessIterator
        if in_a_call:
            # If we are not the topmost frame, self._result_argcode contains
            # the type of the result of the call instruction in the bytecode.
            # We use it to clear the box that will hold the result: this box
            # is not defined yet.
            argcode = self._result_argcode
            index = ord(self.bytecode[self.pc - 1])
            if argcode == 'i':
                self.registers_i[index] = history.CONST_FALSE
            elif argcode == 'r':
                self.registers_r[index] = CONST_NULL
            elif argcode == 'f':
                self.registers_f[index] = history.CONST_FZERO
            self._result_argcode = '?'     # done
        if in_a_call or after_residual_call:
            pc = self.pc # live instruction afterwards
        else:
            # there needs to be a live instruction before
            pc = self.pc - SIZE_LIVE_OP
        assert ord(self.jitcode.code[pc]) == self.metainterp.staticdata.op_live
        if not we_are_translated():
            assert pc in self.jitcode._startpoints
        offset = decode_offset(self.jitcode.code, pc + 1)
        all_liveness = self.metainterp.staticdata.liveness_info
        length_i = ord(all_liveness[offset])
        length_r = ord(all_liveness[offset + 1])
        length_f = ord(all_liveness[offset + 2])
        offset += 3

        start_i = 0
        start_r = start_i + length_i
        start_f = start_r + length_r
        total   = start_f + length_f
        # allocate a list of the correct size
        env = new_array(total)
        make_sure_not_resized(env)
        # fill it now
        if length_i:
            it = LivenessIterator(offset, length_i, all_liveness)
            for index in it:
                env[start_i] = encode(self.registers_i[index])
                start_i += 1
            offset = it.offset
        if length_r:
            it = LivenessIterator(offset, length_r, all_liveness)
            for index in it:
                env[start_r] = encode(self.registers_r[index])
                start_r += 1
            offset = it.offset
        if length_f:
            it = LivenessIterator(offset, length_f, all_liveness)
            for index in it:
                env[start_f] = encode(self.registers_f[index])
                start_f += 1
            offset = it.offset
        return env

    def replace_active_box_in_frame(self, oldbox, newbox):
        if oldbox.type == 'i':
            count = self.jitcode.num_regs_i()
            registers = self.registers_i
        elif oldbox.type == 'r':
            count = self.jitcode.num_regs_r()
            registers = self.registers_r
        elif oldbox.type == 'f':
            count = self.jitcode.num_regs_f()
            registers = self.registers_f
        else:
            assert 0, oldbox
        for i in range(count):
            if registers[i] is oldbox:
                registers[i] = newbox
        if not we_are_translated():
            for b in registers[count:]:
                assert isinstance(b, (MissingValue, Const))

    @specialize.argtype(1)
    def make_result_of_lastop(self, resultbox):
        got_type = resultbox.type
        if not we_are_translated():
            typeof = {'i': history.INT,
                      'r': history.REF,
                      'f': history.FLOAT}
            assert typeof[self.jitcode._resulttypes[self.pc]] == got_type
        target_index = ord(self.bytecode[self.pc-1])
        if got_type == history.INT:
            self.registers_i[target_index] = resultbox
        elif got_type == history.REF:
            #debug_print(' ->',
            #            llmemory.cast_ptr_to_adr(resultbox.getref_base()))
            self.registers_r[target_index] = resultbox
        elif got_type == history.FLOAT:
            self.registers_f[target_index] = resultbox
        else:
            raise AssertionError("bad result box type")

    # ------------------------------

    for _opimpl in ['int_add', 'int_sub', 'int_mul',
                    'int_and', 'int_or', 'int_xor', 'int_signext',
                    'int_rshift', 'int_lshift', 'uint_rshift',
                    'uint_lt', 'uint_le', 'uint_gt', 'uint_ge',
                    'float_add', 'float_sub', 'float_mul', 'float_truediv',
                    'float_lt', 'float_le', 'float_eq',
                    'float_ne', 'float_gt', 'float_ge',
                    ]:
        exec(py.code.Source('''
            @arguments("box", "box")
            def opimpl_%s(self, b1, b2):
                return self.execute(rop.%s, b1, b2)
        ''' % (_opimpl, _opimpl.upper())).compile())

    for _opimpl in ['int_eq', 'int_ne', 'int_lt', 'int_le', 'int_gt', 'int_ge',
                    'ptr_eq', 'ptr_ne',
                    'instance_ptr_eq', 'instance_ptr_ne']:
        exec(py.code.Source('''
            @arguments("box", "box")
            def opimpl_%s(self, b1, b2):
                if b1 is b2: # crude fast check
                    return %s
                return self.execute(rop.%s, b1, b2)
        ''' % (_opimpl, FASTPATHS_SAME_BOXES[_opimpl.split("_")[-1]], _opimpl.upper())
        ).compile())

    for (_opimpl, resop) in [
            ('int_add_jump_if_ovf', 'INT_ADD_OVF'),
            ('int_sub_jump_if_ovf', 'INT_SUB_OVF'),
            ('int_mul_jump_if_ovf', 'INT_MUL_OVF')]:
        exec(py.code.Source('''
            @arguments("label", "box", "box", "orgpc")
            def opimpl_%s(self, lbl, b1, b2, orgpc):
                self.metainterp.ovf_flag = False
                resbox = self.execute(rop.%s, b1, b2)
                if not isinstance(resbox, Const):
                    return self.handle_possible_overflow_error(lbl, orgpc,
                                                               resbox)
                elif self.metainterp.ovf_flag:
                    self.pc = lbl
                    return None # but don't emit GUARD_OVERFLOW
                return resbox
        ''' % (_opimpl, resop)).compile())

    for _opimpl in ['int_is_true', 'int_is_zero', 'int_neg', 'int_invert',
                    'cast_float_to_int', 'cast_int_to_float',
                    'cast_float_to_singlefloat', 'cast_singlefloat_to_float',
                    'float_neg', 'float_abs',
                    'cast_ptr_to_int', 'cast_int_to_ptr',
                    'convert_float_bytes_to_longlong',
                    'convert_longlong_bytes_to_float', 'int_force_ge_zero',
                    ]:
        exec(py.code.Source('''
            @arguments("box")
            def opimpl_%s(self, b):
                return self.execute(rop.%s, b)
        ''' % (_opimpl, _opimpl.upper())).compile())

    @arguments("box")
    def opimpl_int_same_as(self, box):
        # for tests only: emits a same_as, forcing the result to be in a Box
        resbox = self.metainterp._record_helper(
            rop.SAME_AS_I, box.getint(), None, box)
        return resbox

    @arguments("box")
    def opimpl_ptr_nonzero(self, box):
        return self.execute(rop.PTR_NE, box, CONST_NULL)

    @arguments("box")
    def opimpl_ptr_iszero(self, box):
        return self.execute(rop.PTR_EQ, box, CONST_NULL)

    @arguments("box")
    def opimpl_assert_not_none(self, box):
        if self.metainterp.heapcache.is_nullity_known(box):
            self.metainterp.staticdata.profiler.count_ops(rop.ASSERT_NOT_NONE, Counters.HEAPCACHED_OPS)
            return
        self.execute(rop.ASSERT_NOT_NONE, box)
        self.metainterp.heapcache.nullity_now_known(box)

    @arguments("box", "box")
    def opimpl_record_exact_class(self, box, clsbox):
        from rpython.rtyper.lltypesystem import llmemory
        if self.metainterp.heapcache.is_class_known(box):
            self.metainterp.staticdata.profiler.count_ops(rop.RECORD_EXACT_CLASS, Counters.HEAPCACHED_OPS)
            return
        if isinstance(clsbox, Const):
            self.execute(rop.RECORD_EXACT_CLASS, box, clsbox)
            self.metainterp.heapcache.class_now_known(box)
            self.metainterp.heapcache.nullity_now_known(box)
        elif have_debug_prints():
            if len(self.metainterp.framestack) >= 2:
                # caller of ll_record_exact_class
                name = self.metainterp.framestack[-2].jitcode.name
            else:
                name = self.jitcode.name
            loc = self.metainterp.jitdriver_sd.warmstate.get_location_str(self.greenkey)
            debug_print("record_exact_class with non-constant second argument, ignored",
                    name, loc)

    @arguments("box", "box", "boxes2", "descr", "orgpc")
    def opimpl_record_known_result_i_ir_v(self, resbox, funcbox, argboxes,
                                     calldescr, pc):
        allboxes = self._build_allboxes(funcbox, argboxes, calldescr)
        allboxes = [resbox] + allboxes
        # this is a weird op! we don't want to execute anything, so just record
        # an operation
        self.metainterp._record_helper_varargs(rop.RECORD_KNOWN_RESULT, None, calldescr, allboxes)

    @arguments("box", "box")
    def opimpl_record_exact_value_r(self, box, const_box):
        return self._record_exact_value(rop.RECORD_EXACT_VALUE_R, box, const_box)

    @arguments("box", "box")
    def opimpl_record_exact_value_i(self, box, const_box):
        return self._record_exact_value(rop.RECORD_EXACT_VALUE_I, box, const_box)

    def _record_exact_value(self, opnum, box, const_box):
        invalid = False
        if isinstance(const_box, Const):
            if not isinstance(box, Const):
                self.execute(opnum, box, const_box)
                return
            elif box.same_constant(const_box):
                return
            invalid = True # really an interpreter programming error
            error = "record_exact_value with two different constant, this is a bug!"
        else:
            error = "record_exact_value with non-constant second argument, ignored"
        if have_debug_prints():
            if len(self.metainterp.framestack) >= 2:
                # caller of ll_record_exact_value
                name = self.metainterp.framestack[-2].jitcode.name
            else:
                name = self.jitcode.name
            loc = self.metainterp.jitdriver_sd.warmstate.get_location_str(self.greenkey)
            debug_print(error, name, loc)
        if invalid:
            raise SwitchToBlackhole(Counters.ABORT_BAD_LOOP)


    @arguments("box")
    def _opimpl_any_return(self, box):
        self.metainterp.finishframe(box)

    opimpl_int_return = _opimpl_any_return
    opimpl_ref_return = _opimpl_any_return
    opimpl_float_return = _opimpl_any_return

    @arguments()
    def opimpl_void_return(self):
        self.metainterp.finishframe(None)

    @arguments("box")
    def _opimpl_any_copy(self, box):
        return box

    opimpl_int_copy   = _opimpl_any_copy
    opimpl_ref_copy   = _opimpl_any_copy
    opimpl_float_copy = _opimpl_any_copy

    @arguments("box")
    def _opimpl_any_push(self, box):
        self.pushed_box = box

    opimpl_int_push   = _opimpl_any_push
    opimpl_ref_push   = _opimpl_any_push
    opimpl_float_push = _opimpl_any_push

    @arguments()
    def _opimpl_any_pop(self):
        box = self.pushed_box
        self.pushed_box = None
        return box

    opimpl_int_pop   = _opimpl_any_pop
    opimpl_ref_pop   = _opimpl_any_pop
    opimpl_float_pop = _opimpl_any_pop

    @arguments("label")
    def opimpl_catch_exception(self, target):
        """This is a no-op when run normally.  We can check that
        last_exc_value is a null ptr; it should have been set to None
        by the previous instruction.  If the previous instruction
        raised instead, finishframe_exception() should have been
        called and we would not be there."""
        assert not self.metainterp.last_exc_value

    @arguments("label")
    def opimpl_goto(self, target):
        self.pc = target

    @arguments("box", "label", "orgpc")
    def opimpl_goto_if_not(self, box, target, orgpc):
        switchcase = box.getint()
        if switchcase:
            opnum = rop.GUARD_TRUE
        else:
            opnum = rop.GUARD_FALSE
        self.metainterp.generate_guard(opnum, box, resumepc=orgpc)
        if not switchcase:
            self.pc = target

    @arguments("box", "label", "orgpc")
    def opimpl_goto_if_not_int_is_true(self, box, target, orgpc):
        condbox = self.execute(rop.INT_IS_TRUE, box)
        self.opimpl_goto_if_not(condbox, target, orgpc)

    @arguments("box", "label", "orgpc")
    def opimpl_goto_if_not_int_is_zero(self, box, target, orgpc):
        condbox = self.execute(rop.INT_IS_ZERO, box)
        self.opimpl_goto_if_not(condbox, target, orgpc)

    for _opimpl in ['int_lt', 'int_le', 'int_eq', 'int_ne', 'int_gt', 'int_ge',
                    'ptr_eq', 'ptr_ne', 'float_lt', 'float_le', 'float_eq',
                    'float_ne', 'float_gt', 'float_ge']:
        exec(py.code.Source('''
            @arguments("box", "box", "label", "orgpc")
            def opimpl_goto_if_not_%s(self, b1, b2, target, orgpc):
                if %s and b1 is b2:
                    condbox = %s
                else:
                    condbox = self.execute(rop.%s, b1, b2)
                self.opimpl_goto_if_not(condbox, target, orgpc)
        ''' % (_opimpl, not _opimpl.startswith('float_'),
               FASTPATHS_SAME_BOXES[_opimpl.split("_")[-1]], _opimpl.upper())
        ).compile())

    def _establish_nullity(self, box, orgpc):
        heapcache = self.metainterp.heapcache
        value = box.nonnull()
        if heapcache.is_nullity_known(box):
            self.metainterp.staticdata.profiler.count_ops(rop.GUARD_NONNULL, Counters.HEAPCACHED_OPS)
            return value
        if value:
            if not self.metainterp.heapcache.is_class_known(box):
                self.metainterp.generate_guard(rop.GUARD_NONNULL, box,
                                               resumepc=orgpc)
        else:
            if not isinstance(box, Const):
                self.metainterp.generate_guard(rop.GUARD_ISNULL, box,
                                               resumepc=orgpc)
                promoted_box = executor.constant_from_op(box)
                self.metainterp.replace_box(box, promoted_box)
        heapcache.nullity_now_known(box)
        return value

    @arguments("box", "label", "orgpc")
    def opimpl_goto_if_not_ptr_nonzero(self, box, target, orgpc):
        if not self._establish_nullity(box, orgpc):
            self.pc = target

    @arguments("box", "label", "orgpc")
    def opimpl_goto_if_not_ptr_iszero(self, box, target, orgpc):
        if self._establish_nullity(box, orgpc):
            self.pc = target

    @arguments("box", "box", "box")
    def opimpl_int_between(self, b1, b2, b3):
        b5 = self.execute(rop.INT_SUB, b3, b1)
        if isinstance(b5, ConstInt) and b5.getint() == 1:
            # the common case of int_between(a, b, a+1) turns into just INT_EQ
            return self.execute(rop.INT_EQ, b2, b1)
        else:
            b4 = self.execute(rop.INT_SUB, b2, b1)
            return self.execute(rop.UINT_LT, b4, b5)

    @arguments("box", "descr", "orgpc")
    def opimpl_switch(self, valuebox, switchdict, orgpc):
        search_value = valuebox.getint()
        assert isinstance(switchdict, SwitchDictDescr)
        try:
            target = switchdict.dict[search_value]
        except KeyError:
            # None of the cases match.  Fall back to generating a chain
            # of 'int_eq'.
            # xxx as a minor optimization, if that's a bridge, then we would
            # not need the cases that we already tested (and failed) with
            # 'guard_value'.  How to do it is not very clear though.
            for const1 in switchdict.const_keys_in_order:
                box = self.execute(rop.INT_EQ, valuebox, const1)
                assert box.getint() == 0
                self.metainterp.generate_guard(rop.GUARD_FALSE, box,
                                               resumepc=orgpc)
        else:
            # found one of the cases
            self.implement_guard_value(valuebox, orgpc)
            self.pc = target

    @arguments()
    def opimpl_unreachable(self):
        raise AssertionError("unreachable")

    @arguments("descr")
    def opimpl_new(self, sizedescr):
        return self.metainterp.execute_new(sizedescr)

    @arguments("descr")
    def opimpl_new_with_vtable(self, sizedescr):
        return self.metainterp.execute_new_with_vtable(descr=sizedescr)

    @arguments("box", "descr")
    def opimpl_new_array(self, lengthbox, itemsizedescr):
        return self.metainterp.execute_new_array(itemsizedescr, lengthbox)

    @arguments("box", "descr")
    def opimpl_new_array_clear(self, lengthbox, itemsizedescr):
        return self.metainterp.execute_new_array_clear(itemsizedescr, lengthbox)

    @specialize.arg(1, 5)
    def _do_getarrayitem_gc_any(self, op, arraybox, indexbox, arraydescr, typ):
        tobox = self.metainterp.heapcache.getarrayitem(
                arraybox, indexbox, arraydescr)
        if tobox:
            # sanity check: see whether the current array value
            # corresponds to what the cache thinks the value is
            self.metainterp.staticdata.profiler.count_ops(rop.GETARRAYITEM_GC_I, Counters.HEAPCACHED_OPS)
            resvalue = executor.execute(self.metainterp.cpu, self.metainterp,
                                        op, arraydescr, arraybox, indexbox)
            if typ == 'i':
                if resvalue != tobox.getint():
                    self.metainterp._record_helper(rop.GETARRAYITEM_GC_I, resvalue, arraydescr, arraybox, indexbox)
                    self.metainterp.staticdata.logger_noopt.log_loop_from_trace(self.metainterp.history.trace, self.metainterp.box_names_memo)
                    print "assertion in GETARRAYITEM_GC_I failed", resvalue, tobox.getint()
                    assert 0
            elif typ == 'r':
                if resvalue != tobox.getref_base():
                    self.metainterp._record_helper(rop.GETARRAYITEM_GC_R, resvalue, arraydescr, arraybox, indexbox)
                    self.metainterp.staticdata.logger_noopt.log_loop_from_trace(self.metainterp.history.trace, self.metainterp.box_names_memo)
                    print "assertion in GETARRAYITEM_GC_R failed", resvalue, tobox.getref_base()
                    assert 0
            elif typ == 'f':
                if not ConstFloat(resvalue).same_constant(tobox.constbox()):
                    self.metainterp._record_helper(rop.GETARRAYITEM_GC_F, resvalue, arraydescr, arraybox, indexbox)
                    self.metainterp.staticdata.logger_noopt.log_loop_from_trace(self.metainterp.history.trace, self.metainterp.box_names_memo)
                    print "assertion in GETARRAYITEM_GC_F failed", resvalue, tobox.getfloat()
                    assert 0
            else:
                assert 0, "unreachable"
            return tobox
        resop = self.execute_with_descr(op, arraydescr, arraybox, indexbox)
        self.metainterp.heapcache.getarrayitem_now_known(
                arraybox, indexbox, resop, arraydescr)
        return resop

    @arguments("box", "box", "descr")
    def opimpl_getarrayitem_gc_i(self, arraybox, indexbox, arraydescr):
        return self._do_getarrayitem_gc_any(rop.GETARRAYITEM_GC_I, arraybox,
                                            indexbox, arraydescr, 'i')

    @arguments("box", "box", "descr")
    def opimpl_getarrayitem_gc_r(self, arraybox, indexbox, arraydescr):
        return self._do_getarrayitem_gc_any(rop.GETARRAYITEM_GC_R, arraybox,
                                            indexbox, arraydescr, 'r')

    @arguments("box", "box", "descr")
    def opimpl_getarrayitem_gc_f(self, arraybox, indexbox, arraydescr):
        return self._do_getarrayitem_gc_any(rop.GETARRAYITEM_GC_F, arraybox,
                                            indexbox, arraydescr, 'f')

    @arguments("box", "box", "descr")
    def opimpl_getarrayitem_raw_i(self, arraybox, indexbox, arraydescr):
        return self.execute_with_descr(rop.GETARRAYITEM_RAW_I,
                                       arraydescr, arraybox, indexbox)

    @arguments("box", "box", "descr")
    def opimpl_getarrayitem_raw_f(self, arraybox, indexbox, arraydescr):
        return self.execute_with_descr(rop.GETARRAYITEM_RAW_F,
                                       arraydescr, arraybox, indexbox)

    @arguments("box", "box", "descr")
    def opimpl_getarrayitem_gc_i_pure(self, arraybox, indexbox, arraydescr):
        if isinstance(arraybox, ConstPtr) and isinstance(indexbox, ConstInt):
            # if the arguments are directly constants, bypass the heapcache
            # completely
            val = executor.execute(self.metainterp.cpu, self.metainterp,
                                      rop.GETARRAYITEM_GC_PURE_I, arraydescr,
                                      arraybox, indexbox)
            return executor.wrap_constant(val)
        return self._do_getarrayitem_gc_any(rop.GETARRAYITEM_GC_PURE_I,
                                            arraybox, indexbox, arraydescr, 'i')

    @arguments("box", "box", "descr")
    def opimpl_getarrayitem_gc_f_pure(self, arraybox, indexbox, arraydescr):
        if isinstance(arraybox, ConstPtr) and isinstance(indexbox, ConstInt):
            # if the arguments are directly constants, bypass the heapcache
            # completely
            resval = executor.execute(self.metainterp.cpu, self.metainterp,
                                      rop.GETARRAYITEM_GC_PURE_F, arraydescr,
                                      arraybox, indexbox)
            return executor.wrap_constant(resval)
        return self._do_getarrayitem_gc_any(rop.GETARRAYITEM_GC_PURE_F,
                                            arraybox, indexbox, arraydescr, 'f')

    @arguments("box", "box", "descr")
    def opimpl_getarrayitem_gc_r_pure(self, arraybox, indexbox, arraydescr):
        if isinstance(arraybox, ConstPtr) and isinstance(indexbox, ConstInt):
            # if the arguments are directly constants, bypass the heapcache
            # completely
            val = executor.execute(self.metainterp.cpu, self.metainterp,
                                      rop.GETARRAYITEM_GC_PURE_R, arraydescr,
                                      arraybox, indexbox)
            return executor.wrap_constant(val)
        return self._do_getarrayitem_gc_any(rop.GETARRAYITEM_GC_PURE_R,
                                            arraybox, indexbox, arraydescr, 'r')

    @arguments("box", "box", "box", "descr")
    def _opimpl_setarrayitem_gc_any(self, arraybox, indexbox, itembox,
                                    arraydescr):
        self.metainterp.execute_setarrayitem_gc(arraydescr, arraybox,
                                                indexbox, itembox)

    opimpl_setarrayitem_gc_i = _opimpl_setarrayitem_gc_any
    opimpl_setarrayitem_gc_r = _opimpl_setarrayitem_gc_any
    opimpl_setarrayitem_gc_f = _opimpl_setarrayitem_gc_any

    @arguments("box", "box", "box", "descr")
    def _opimpl_setarrayitem_raw_any(self, arraybox, indexbox, itembox,
                                     arraydescr):
        self.execute_with_descr(rop.SETARRAYITEM_RAW, arraydescr, arraybox,
                                indexbox, itembox)

    opimpl_setarrayitem_raw_i = _opimpl_setarrayitem_raw_any
    opimpl_setarrayitem_raw_f = _opimpl_setarrayitem_raw_any

    @arguments("box", "descr")
    def opimpl_arraylen_gc(self, arraybox, arraydescr):
        lengthbox = self.metainterp.heapcache.arraylen(arraybox)
        if lengthbox is None:
            lengthbox = self.execute_with_descr(
                    rop.ARRAYLEN_GC, arraydescr, arraybox)
            self.metainterp.heapcache.arraylen_now_known(arraybox, lengthbox)
        else:
            self.metainterp.staticdata.profiler.count_ops(rop.ARRAYLEN_GC, Counters.HEAPCACHED_OPS)
        return lengthbox

    @arguments("box", "box", "descr", "orgpc")
    def opimpl_check_neg_index(self, arraybox, indexbox, arraydescr, orgpc):
        negbox = self.metainterp.execute_and_record(
            rop.INT_LT, None, indexbox, history.CONST_FALSE)
        negbox = self.implement_guard_value(negbox, orgpc)
        if negbox.getint():
            # the index is < 0; add the array length to it
            lengthbox = self.opimpl_arraylen_gc(arraybox, arraydescr)
            indexbox = self.metainterp.execute_and_record(
                rop.INT_ADD, None, indexbox, lengthbox)
        return indexbox

    @arguments("box", "descr", "descr", "descr", "descr")
    def opimpl_newlist(self, sizebox, structdescr, lengthdescr,
                       itemsdescr, arraydescr):
        sbox = self.opimpl_new(structdescr)
        self._opimpl_setfield_gc_any(sbox, sizebox, lengthdescr)
        if (arraydescr.is_array_of_structs() or
            arraydescr.is_array_of_pointers()):
            abox = self.opimpl_new_array_clear(sizebox, arraydescr)
        else:
            abox = self.opimpl_new_array(sizebox, arraydescr)
        self._opimpl_setfield_gc_any(sbox, abox, itemsdescr)
        return sbox

    @arguments("box", "descr", "descr", "descr", "descr")
    def opimpl_newlist_clear(self, sizebox, structdescr, lengthdescr,
                             itemsdescr, arraydescr):
        sbox = self.opimpl_new(structdescr)
        self._opimpl_setfield_gc_any(sbox, sizebox, lengthdescr)
        abox = self.opimpl_new_array_clear(sizebox, arraydescr)
        self._opimpl_setfield_gc_any(sbox, abox, itemsdescr)
        return sbox

    @arguments("box", "descr", "descr", "descr", "descr")
    def opimpl_newlist_hint(self, sizehintbox, structdescr, lengthdescr,
                            itemsdescr, arraydescr):
        sbox = self.opimpl_new(structdescr)
        self._opimpl_setfield_gc_any(sbox, history.CONST_FALSE, lengthdescr)
        if (arraydescr.is_array_of_structs() or
            arraydescr.is_array_of_pointers()):
            abox = self.opimpl_new_array_clear(sizehintbox, arraydescr)
        else:
            abox = self.opimpl_new_array(sizehintbox, arraydescr)
        self._opimpl_setfield_gc_any(sbox, abox, itemsdescr)
        return sbox

    @arguments("box", "box", "descr", "descr")
    def opimpl_getlistitem_gc_i(self, listbox, indexbox,
                                   itemsdescr, arraydescr):
        arraybox = self.opimpl_getfield_gc_r(listbox, itemsdescr)
        return self.opimpl_getarrayitem_gc_i(arraybox, indexbox, arraydescr)
    @arguments("box", "box", "descr", "descr")
    def opimpl_getlistitem_gc_r(self, listbox, indexbox,
                                   itemsdescr, arraydescr):
        arraybox = self.opimpl_getfield_gc_r(listbox, itemsdescr)
        return self.opimpl_getarrayitem_gc_r(arraybox, indexbox, arraydescr)
    @arguments("box", "box", "descr", "descr")
    def opimpl_getlistitem_gc_f(self, listbox, indexbox,
                                   itemsdescr, arraydescr):
        arraybox = self.opimpl_getfield_gc_r(listbox, itemsdescr)
        return self.opimpl_getarrayitem_gc_f(arraybox, indexbox, arraydescr)

    @arguments("box", "box", "box", "descr", "descr")
    def _opimpl_setlistitem_gc_any(self, listbox, indexbox, valuebox,
                                   itemsdescr, arraydescr):
        arraybox = self.opimpl_getfield_gc_r(listbox, itemsdescr)
        self._opimpl_setarrayitem_gc_any(arraybox, indexbox, valuebox,
                                         arraydescr)

    opimpl_setlistitem_gc_i = _opimpl_setlistitem_gc_any
    opimpl_setlistitem_gc_r = _opimpl_setlistitem_gc_any
    opimpl_setlistitem_gc_f = _opimpl_setlistitem_gc_any

    @arguments("box", "box", "descr", "orgpc")
    def opimpl_check_resizable_neg_index(self, listbox, indexbox,
                                         lengthdescr, orgpc):
        negbox = self.metainterp.execute_and_record(
            rop.INT_LT, None, indexbox, history.CONST_FALSE)
        negbox = self.implement_guard_value(negbox, orgpc)
        if negbox.getint():
            # the index is < 0; add the array length to it
            lenbox = self.metainterp.execute_and_record(
                rop.GETFIELD_GC, lengthdescr, listbox)
            indexbox = self.metainterp.execute_and_record(
                rop.INT_ADD, None, indexbox, lenbox)
        return indexbox

    @arguments("box", "descr")
    def opimpl_getfield_gc_i(self, box, fielddescr):
        if fielddescr.is_always_pure() and isinstance(box, ConstPtr):
            # if 'box' is directly a ConstPtr, bypass the heapcache completely
            resbox = executor.execute(self.metainterp.cpu, self.metainterp,
                                      rop.GETFIELD_GC_I, fielddescr, box)
            return ConstInt(resbox)
        return self._opimpl_getfield_gc_any_pureornot(
                rop.GETFIELD_GC_I, box, fielddescr, 'i')

    @arguments("box", "descr")
    def opimpl_getfield_gc_f(self, box, fielddescr):
        if fielddescr.is_always_pure() and isinstance(box, ConstPtr):
            # if 'box' is directly a ConstPtr, bypass the heapcache completely
            resvalue = executor.execute(self.metainterp.cpu, self.metainterp,
                                        rop.GETFIELD_GC_F, fielddescr, box)
            return ConstFloat(resvalue)
        return self._opimpl_getfield_gc_any_pureornot(
                rop.GETFIELD_GC_F, box, fielddescr, 'f')

    @arguments("box", "descr")
    def opimpl_getfield_gc_r(self, box, fielddescr):
        if fielddescr.is_always_pure() and isinstance(box, ConstPtr):
            # if 'box' is directly a ConstPtr, bypass the heapcache completely
            val = executor.execute(self.metainterp.cpu, self.metainterp,
                                   rop.GETFIELD_GC_R, fielddescr, box)
            return ConstPtr(val)
        return self._opimpl_getfield_gc_any_pureornot(
                rop.GETFIELD_GC_R, box, fielddescr, 'r')

    opimpl_getfield_gc_i_pure = opimpl_getfield_gc_i
    opimpl_getfield_gc_r_pure = opimpl_getfield_gc_r
    opimpl_getfield_gc_f_pure = opimpl_getfield_gc_f

    @arguments("box", "box", "descr")
    def opimpl_getinteriorfield_gc_i(self, array, index, descr):
        return self._opimpl_getinteriorfield_gc_any(
            rop.GETINTERIORFIELD_GC_I, array,
            index, descr, 'i')
    @arguments("box", "box", "descr")
    def opimpl_getinteriorfield_gc_r(self, array, index, descr):
        return self._opimpl_getinteriorfield_gc_any(
            rop.GETINTERIORFIELD_GC_R, array,
            index, descr, 'r')
    @arguments("box", "box", "descr")
    def opimpl_getinteriorfield_gc_f(self, array, index, descr):
        return self._opimpl_getinteriorfield_gc_any(
            rop.GETINTERIORFIELD_GC_F, array,
            index, descr, 'f')

    @specialize.arg(1, 5)
    def _opimpl_getinteriorfield_gc_any(self, opnum, arraybox, indexbox, descr, typ):
        # use the getarrayitem heapcache methods, they work also for interior fields
        tobox = self.metainterp.heapcache.getarrayitem(
                arraybox, indexbox, descr)
        if tobox:
            # sanity check: see whether the current interior field value
            # corresponds to what the cache thinks the value is
            self.metainterp.staticdata.profiler.count_ops(opnum, Counters.HEAPCACHED_OPS)
            resvalue = executor.execute(self.metainterp.cpu, self.metainterp,
                                        opnum, descr, arraybox, indexbox)
            if typ == 'i':
                assert resvalue == tobox.getint()
            elif typ == 'r':
                assert resvalue == tobox.getref_base()
            elif typ == 'f':
                # need to be careful due to NaNs etc
                assert ConstFloat(resvalue).same_constant(tobox.constbox())
            return tobox
        resop = self.execute_with_descr(opnum, descr, arraybox, indexbox)
        self.metainterp.heapcache.getarrayitem_now_known(
                arraybox, indexbox, resop, descr)
        return resop

    @specialize.arg(1, 4)
    def _opimpl_getfield_gc_any_pureornot(self, opnum, box, fielddescr, type):
        upd = self.metainterp.heapcache.get_field_updater(box, fielddescr)
        if upd.currfieldbox is not None:
            # sanity check: see whether the current struct value
            # corresponds to what the cache thinks the value is
            resvalue = executor.execute(self.metainterp.cpu, self.metainterp,
                                        opnum, fielddescr, box)
            if type == 'i':
                assert resvalue == upd.currfieldbox.getint()
            elif type == 'r':
                assert resvalue == upd.currfieldbox.getref_base()
            else:
                assert type == 'f'
                # make the comparison more robust again NaNs
                # see ConstFloat.same_constant
                assert ConstFloat(resvalue).same_constant(
                    upd.currfieldbox.constbox())
            self.metainterp.staticdata.profiler.count_ops(rop.GETFIELD_GC_I, Counters.HEAPCACHED_OPS)
            return upd.currfieldbox
        resbox = self.execute_with_descr(opnum, fielddescr, box)
        upd.getfield_now_known(resbox)
        return resbox

    @arguments("box", "descr", "orgpc")
    def _opimpl_getfield_gc_greenfield_any(self, box, fielddescr, pc):
        ginfo = self.metainterp.jitdriver_sd.greenfield_info
        opnum = OpHelpers.getfield_for_descr(fielddescr)
        if (ginfo is not None and fielddescr in ginfo.green_field_descrs
            and not self._nonstandard_virtualizable(pc, box, fielddescr)):
            # fetch the result, but consider it as a Const box and don't
            # record any operation
            return executor.execute_nonspec_const(self.metainterp.cpu,
                                    self.metainterp, opnum, [box], fielddescr)
        # fall-back
        if fielddescr.is_pointer_field():
            return self.execute_with_descr(rop.GETFIELD_GC_R, fielddescr, box)
        elif fielddescr.is_float_field():
            return self.execute_with_descr(rop.GETFIELD_GC_F, fielddescr, box)
        else:
            return self.execute_with_descr(rop.GETFIELD_GC_I, fielddescr, box)
    opimpl_getfield_gc_i_greenfield = _opimpl_getfield_gc_greenfield_any
    opimpl_getfield_gc_r_greenfield = _opimpl_getfield_gc_greenfield_any
    opimpl_getfield_gc_f_greenfield = _opimpl_getfield_gc_greenfield_any

    @arguments("box", "box", "descr")
    def _opimpl_setfield_gc_any(self, box, valuebox, fielddescr):
        upd = self.metainterp.heapcache.get_field_updater(box, fielddescr)
        if upd.currfieldbox is valuebox:
            self.metainterp.staticdata.profiler.count_ops(rop.SETFIELD_GC, Counters.HEAPCACHED_OPS)
            return
        self.metainterp.execute_and_record(rop.SETFIELD_GC, fielddescr, box, valuebox)
        upd.setfield(valuebox)
        # The following logic is disabled because buggy.  It is supposed
        # to be: not(we're writing null into a freshly allocated object)
        # but the bug is that is_unescaped() can be True even after the
        # field cache is cleared --- see test_ajit:test_unescaped_write_zero
        #
        # if tobox is not None or not self.metainterp.heapcache.is_unescaped(box) or not isinstance(valuebox, Const) or valuebox.nonnull():
        #   self.execute_with_descr(rop.SETFIELD_GC, fielddescr, box, valuebox)
        # self.metainterp.heapcache.setfield(box, valuebox, fielddescr)
    opimpl_setfield_gc_i = _opimpl_setfield_gc_any
    opimpl_setfield_gc_r = _opimpl_setfield_gc_any
    opimpl_setfield_gc_f = _opimpl_setfield_gc_any

    @arguments("box", "box", "box", "descr")
    def _opimpl_setinteriorfield_gc_any(self, array, index, value, descr):
        self.metainterp.execute_setinteriorfield_gc(descr, array, index, value)
    opimpl_setinteriorfield_gc_i = _opimpl_setinteriorfield_gc_any
    opimpl_setinteriorfield_gc_f = _opimpl_setinteriorfield_gc_any
    opimpl_setinteriorfield_gc_r = _opimpl_setinteriorfield_gc_any


    @arguments("box", "descr")
    def opimpl_getfield_raw_i(self, box, fielddescr):
        return self.execute_with_descr(rop.GETFIELD_RAW_I, fielddescr, box)
    @arguments("box", "descr")
    def opimpl_getfield_raw_r(self, box, fielddescr):   # for pure only
        return self.execute_with_descr(rop.GETFIELD_RAW_R, fielddescr, box)
    @arguments("box", "descr")
    def opimpl_getfield_raw_f(self, box, fielddescr):
        return self.execute_with_descr(rop.GETFIELD_RAW_F, fielddescr, box)

    @arguments("box", "box", "descr")
    def _opimpl_setfield_raw_any(self, box, valuebox, fielddescr):
        self.execute_with_descr(rop.SETFIELD_RAW, fielddescr, box, valuebox)
    opimpl_setfield_raw_i = _opimpl_setfield_raw_any
    opimpl_setfield_raw_f = _opimpl_setfield_raw_any

    @arguments("box", "box", "box", "descr")
    def _opimpl_raw_store(self, addrbox, offsetbox, valuebox, arraydescr):
        self.metainterp.execute_raw_store(arraydescr,
                                          addrbox, offsetbox, valuebox)
    opimpl_raw_store_i = _opimpl_raw_store
    opimpl_raw_store_f = _opimpl_raw_store

    @arguments("box", "box", "descr")
    def opimpl_raw_load_i(self, addrbox, offsetbox, arraydescr):
        return self.execute_with_descr(rop.RAW_LOAD_I, arraydescr,
                                       addrbox, offsetbox)
    @arguments("box", "box", "descr")
    def opimpl_raw_load_f(self, addrbox, offsetbox, arraydescr):
        return self.execute_with_descr(rop.RAW_LOAD_F, arraydescr,
                                       addrbox, offsetbox)

    def _remove_symbolics(self, c):
        if not we_are_translated():
            from rpython.rtyper.lltypesystem import ll2ctypes
            assert isinstance(c, ConstInt)
            c = ConstInt(ll2ctypes.lltype2ctypes(c.value))
        return c

    @arguments("box", "box", "box", "box", "box")
    def opimpl_gc_load_indexed_i(self, addrbox, indexbox,
                                 scalebox, baseofsbox, bytesbox):
        return self.execute(rop.GC_LOAD_INDEXED_I, addrbox, indexbox,
                            self._remove_symbolics(scalebox),
                            self._remove_symbolics(baseofsbox), bytesbox)

    @arguments("box", "box", "box", "box", "box")
    def opimpl_gc_load_indexed_f(self, addrbox, indexbox,
                                 scalebox, baseofsbox, bytesbox):
        return self.execute(rop.GC_LOAD_INDEXED_F, addrbox, indexbox,
                            self._remove_symbolics(scalebox),
                            self._remove_symbolics(baseofsbox), bytesbox)

    @arguments("box", "box", "box", "box", "box", "box", "descr")
    def _opimpl_gc_store_indexed(self, addrbox, indexbox, valuebox,
                                 scalebox, baseofsbox, bytesbox,
                                 arraydescr):
        return self.execute_with_descr(rop.GC_STORE_INDEXED,
                                       arraydescr,
                                       addrbox,
                                       indexbox,
                                       valuebox,
                                       self._remove_symbolics(scalebox),
                                       self._remove_symbolics(baseofsbox),
                                       bytesbox)
    opimpl_gc_store_indexed_i = _opimpl_gc_store_indexed
    opimpl_gc_store_indexed_f = _opimpl_gc_store_indexed

    @arguments("box")
    def opimpl_hint_force_virtualizable(self, box):
        self.metainterp.gen_store_back_in_vable(box)

    @arguments("box", "descr", "descr", "orgpc")
    def opimpl_record_quasiimmut_field(self, box, fielddescr,
                                       mutatefielddescr, orgpc):
        from rpython.jit.metainterp.quasiimmut import QuasiImmutDescr
        cpu = self.metainterp.cpu
        if self.metainterp.heapcache.is_quasi_immut_known(fielddescr, box):
            self.metainterp.staticdata.profiler.count_ops(rop.QUASIIMMUT_FIELD, Counters.HEAPCACHED_OPS)
            return
        descr = QuasiImmutDescr(cpu, box.getref_base(), fielddescr,
                                mutatefielddescr)
        self.metainterp.heapcache.quasi_immut_now_known(fielddescr, box)
        self.metainterp.history.record1(rop.QUASIIMMUT_FIELD, box,
                                        None, descr=descr)
        if self.metainterp.heapcache.need_guard_not_invalidated:
            self.metainterp.generate_guard(rop.GUARD_NOT_INVALIDATED,
                                           resumepc=orgpc)
        self.metainterp.heapcache.need_guard_not_invalidated = False



    @arguments("box", "descr", "orgpc")
    def opimpl_jit_force_quasi_immutable(self, box, mutatefielddescr, orgpc):
        # During tracing, a 'jit_force_quasi_immutable' usually turns into
        # the operations that check that the content of 'mutate_xxx' is null.
        # If it is actually not null already now, then we abort tracing.
        # The idea is that if we use 'jit_force_quasi_immutable' on a freshly
        # allocated object, then the GETFIELD_GC will know that the answer is
        # null, and the guard will be removed.  So the fact that the field is
        # quasi-immutable will have no effect, and instead it will work as a
        # regular, probably virtual, structure.
        if mutatefielddescr.is_pointer_field():
            mutatebox = self.execute_with_descr(rop.GETFIELD_GC_R,
                                                mutatefielddescr, box)
        elif mutatefielddescr.is_float_field():
            mutatebox = self.execute_with_descr(rop.GETFIELD_GC_R,
                                                mutatefielddescr, box)
        else:
            mutatebox = self.execute_with_descr(rop.GETFIELD_GC_I,
                                                mutatefielddescr, box)
        if mutatebox.nonnull():
            from rpython.jit.metainterp.quasiimmut import do_force_quasi_immutable
            do_force_quasi_immutable(self.metainterp.cpu, box.getref_base(),
                                     mutatefielddescr)
            raise SwitchToBlackhole(Counters.ABORT_FORCE_QUASIIMMUT)
        self.metainterp.generate_guard(rop.GUARD_ISNULL, mutatebox,
                                       resumepc=orgpc)

    def _nonstandard_virtualizable(self, pc, box, fielddescr):
        # returns True if 'box' is actually not the "standard" virtualizable
        # that is stored in metainterp.virtualizable_boxes[-1]
        if self.metainterp.heapcache.is_known_nonstandard_virtualizable(box):
            self.metainterp.staticdata.profiler.count_ops(rop.PTR_EQ, Counters.HEAPCACHED_OPS)
            return True
        if box is self.metainterp.forced_virtualizable:
            self.metainterp.forced_virtualizable = None
        if (self.metainterp.jitdriver_sd.virtualizable_info is not None or
            self.metainterp.jitdriver_sd.greenfield_info is not None):
            standard_box = self.metainterp.virtualizable_boxes[-1]
            if standard_box is box:
                return False
            vinfo = self.metainterp.jitdriver_sd.virtualizable_info
            if vinfo is fielddescr.get_vinfo():
                eqbox = self.metainterp.execute_and_record(rop.PTR_EQ, None,
                                                           box, standard_box)
                eqbox = self.implement_guard_value(eqbox, pc)
                isstandard = eqbox.getint()
                if isstandard:
                    if box.type == 'r':
                        self.metainterp.replace_box(box, standard_box)
                    return False
        if not self.metainterp.heapcache.is_unescaped(box):
            self.emit_force_virtualizable(fielddescr, box)
        self.metainterp.heapcache.nonstandard_virtualizables_now_known(box)
        return True

    def emit_force_virtualizable(self, fielddescr, box):
        vinfo = fielddescr.get_vinfo()
        assert vinfo is not None
        token_descr = vinfo.vable_token_descr
        mi = self.metainterp
        tokenbox = mi.execute_and_record(rop.GETFIELD_GC_R, token_descr, box)
        condbox = mi.execute_and_record(rop.PTR_NE, None, tokenbox, CONST_NULL)
        funcbox = ConstInt(rffi.cast(lltype.Signed, vinfo.clear_vable_ptr))
        calldescr = vinfo.clear_vable_descr
        self.execute_varargs(rop.COND_CALL, [condbox, funcbox, box],
                             calldescr, False, False)

    def _get_virtualizable_field_index(self, fielddescr):
        # Get the index of a fielddescr.  Must only be called for
        # the "standard" virtualizable.
        vinfo = self.metainterp.jitdriver_sd.virtualizable_info
        return vinfo.static_field_by_descrs[fielddescr]

    @arguments("box", "descr", "orgpc")
    def opimpl_getfield_vable_i(self, box, fielddescr, pc):
        if self._nonstandard_virtualizable(pc, box, fielddescr):
            return self.opimpl_getfield_gc_i(box, fielddescr)
        self.metainterp.check_synchronized_virtualizable()
        index = self._get_virtualizable_field_index(fielddescr)
        return self.metainterp.virtualizable_boxes[index]
    @arguments("box", "descr", "orgpc")
    def opimpl_getfield_vable_r(self, box, fielddescr, pc):
        if self._nonstandard_virtualizable(pc, box, fielddescr):
            return self.opimpl_getfield_gc_r(box, fielddescr)
        self.metainterp.check_synchronized_virtualizable()
        index = self._get_virtualizable_field_index(fielddescr)
        return self.metainterp.virtualizable_boxes[index]
    @arguments("box", "descr", "orgpc")
    def opimpl_getfield_vable_f(self, box, fielddescr, pc):
        if self._nonstandard_virtualizable(pc, box, fielddescr):
            return self.opimpl_getfield_gc_f(box, fielddescr)
        self.metainterp.check_synchronized_virtualizable()
        index = self._get_virtualizable_field_index(fielddescr)
        return self.metainterp.virtualizable_boxes[index]

    @arguments("box", "box", "descr", "orgpc")
    def _opimpl_setfield_vable(self, box, valuebox, fielddescr, pc):
        if self._nonstandard_virtualizable(pc, box, fielddescr):
            return self._opimpl_setfield_gc_any(box, valuebox, fielddescr)
        index = self._get_virtualizable_field_index(fielddescr)
        self.metainterp.virtualizable_boxes[index] = valuebox
        self.metainterp.synchronize_virtualizable()
        # XXX only the index'th field needs to be synchronized, really

    opimpl_setfield_vable_i = _opimpl_setfield_vable
    opimpl_setfield_vable_r = _opimpl_setfield_vable
    opimpl_setfield_vable_f = _opimpl_setfield_vable

    def _get_arrayitem_vable_index(self, pc, arrayfielddescr, indexbox):
        # Get the index of an array item: the index'th of the array
        # described by arrayfielddescr.  Must only be called for
        # the "standard" virtualizable.
        indexbox = self.implement_guard_value(indexbox, pc)
        vinfo = self.metainterp.jitdriver_sd.virtualizable_info
        virtualizable_box = self.metainterp.virtualizable_boxes[-1]
        virtualizable = vinfo.unwrap_virtualizable_box(virtualizable_box)
        arrayindex = vinfo.array_field_by_descrs[arrayfielddescr]
        index = indexbox.getint()
        # Support for negative index: disabled
        # (see codewriter/jtransform.py, _check_no_vable_array).
        #if index < 0:
        #    index += vinfo.get_array_length(virtualizable, arrayindex)
        assert 0 <= index < vinfo.get_array_length(virtualizable, arrayindex)
        return vinfo.get_index_in_array(virtualizable, arrayindex, index)

    @arguments("box", "box", "descr", "descr", "orgpc")
    def _opimpl_getarrayitem_vable(self, box, indexbox, fdescr, adescr, pc):
        if self._nonstandard_virtualizable(pc, box, fdescr):
            arraybox = self.opimpl_getfield_gc_r(box, fdescr)
            if adescr.is_array_of_pointers():
                return self.opimpl_getarrayitem_gc_r(arraybox, indexbox, adescr)
            elif adescr.is_array_of_floats():
                return self.opimpl_getarrayitem_gc_f(arraybox, indexbox, adescr)
            else:
                return self.opimpl_getarrayitem_gc_i(arraybox, indexbox, adescr)
        self.metainterp.check_synchronized_virtualizable()
        index = self._get_arrayitem_vable_index(pc, fdescr, indexbox)
        return self.metainterp.virtualizable_boxes[index]

    opimpl_getarrayitem_vable_i = _opimpl_getarrayitem_vable
    opimpl_getarrayitem_vable_r = _opimpl_getarrayitem_vable
    opimpl_getarrayitem_vable_f = _opimpl_getarrayitem_vable

    @arguments("box", "box", "box", "descr", "descr", "orgpc")
    def _opimpl_setarrayitem_vable(self, box, indexbox, valuebox,
                                   fdescr, adescr, pc):
        if self._nonstandard_virtualizable(pc, box, fdescr):
            arraybox = self.opimpl_getfield_gc_r(box, fdescr)
            self._opimpl_setarrayitem_gc_any(arraybox, indexbox, valuebox,
                                             adescr)
            return
        index = self._get_arrayitem_vable_index(pc, fdescr, indexbox)
        self.metainterp.virtualizable_boxes[index] = valuebox
        self.metainterp.synchronize_virtualizable()
        # XXX only the index'th field needs to be synchronized, really

    opimpl_setarrayitem_vable_i = _opimpl_setarrayitem_vable
    opimpl_setarrayitem_vable_r = _opimpl_setarrayitem_vable
    opimpl_setarrayitem_vable_f = _opimpl_setarrayitem_vable

    @arguments("box", "descr", "descr", "orgpc")
    def opimpl_arraylen_vable(self, box, fdescr, adescr, pc):
        if self._nonstandard_virtualizable(pc, box, fdescr):
            arraybox = self.opimpl_getfield_gc_r(box, fdescr)
            return self.opimpl_arraylen_gc(arraybox, adescr)
        vinfo = self.metainterp.jitdriver_sd.virtualizable_info
        virtualizable_box = self.metainterp.virtualizable_boxes[-1]
        virtualizable = vinfo.unwrap_virtualizable_box(virtualizable_box)
        arrayindex = vinfo.array_field_by_descrs[fdescr]
        result = vinfo.get_array_length(virtualizable, arrayindex)
        return ConstInt(result)

    @arguments("jitcode", "boxes")
    def _opimpl_inline_call1(self, jitcode, argboxes):
        return self.metainterp.perform_call(jitcode, argboxes)
    @arguments("jitcode", "boxes2")
    def _opimpl_inline_call2(self, jitcode, argboxes):
        return self.metainterp.perform_call(jitcode, argboxes)
    @arguments("jitcode", "boxes3")
    def _opimpl_inline_call3(self, jitcode, argboxes):
        return self.metainterp.perform_call(jitcode, argboxes)

    opimpl_inline_call_r_i = _opimpl_inline_call1
    opimpl_inline_call_r_r = _opimpl_inline_call1
    opimpl_inline_call_r_v = _opimpl_inline_call1
    opimpl_inline_call_ir_i = _opimpl_inline_call2
    opimpl_inline_call_ir_r = _opimpl_inline_call2
    opimpl_inline_call_ir_v = _opimpl_inline_call2
    opimpl_inline_call_irf_i = _opimpl_inline_call3
    opimpl_inline_call_irf_r = _opimpl_inline_call3
    opimpl_inline_call_irf_f = _opimpl_inline_call3
    opimpl_inline_call_irf_v = _opimpl_inline_call3

    @arguments("box", "boxes", "descr", "orgpc")
    def _opimpl_residual_call1(self, funcbox, argboxes, calldescr, pc):
        return self.do_residual_or_indirect_call(funcbox, argboxes, calldescr, pc)

    @arguments("box", "boxes2", "descr", "orgpc")
    def _opimpl_residual_call2(self, funcbox, argboxes, calldescr, pc):
        return self.do_residual_or_indirect_call(funcbox, argboxes, calldescr, pc)

    @arguments("box", "boxes3", "descr", "orgpc")
    def _opimpl_residual_call3(self, funcbox, argboxes, calldescr, pc):
        return self.do_residual_or_indirect_call(funcbox, argboxes, calldescr, pc)

    opimpl_residual_call_r_i = _opimpl_residual_call1
    opimpl_residual_call_r_r = _opimpl_residual_call1
    opimpl_residual_call_r_v = _opimpl_residual_call1
    opimpl_residual_call_ir_i = _opimpl_residual_call2
    opimpl_residual_call_ir_r = _opimpl_residual_call2
    opimpl_residual_call_ir_v = _opimpl_residual_call2
    opimpl_residual_call_irf_i = _opimpl_residual_call3
    opimpl_residual_call_irf_r = _opimpl_residual_call3
    opimpl_residual_call_irf_f = _opimpl_residual_call3
    opimpl_residual_call_irf_v = _opimpl_residual_call3

    @arguments("box", "box", "boxes2", "descr", "orgpc")
    def opimpl_conditional_call_ir_v(self, condbox, funcbox, argboxes,
                                     calldescr, pc):
        if isinstance(condbox, ConstInt) and condbox.value == 0:
            return   # so that the heapcache can keep argboxes virtual
        self.do_conditional_call(condbox, funcbox, argboxes, calldescr, pc)

    @arguments("box", "box", "boxes2", "descr", "orgpc")
    def _opimpl_conditional_call_value(self, valuebox, funcbox, argboxes,
                                       calldescr, pc):
        if isinstance(valuebox, Const) and valuebox.nonnull():
            return valuebox
        return self.do_conditional_call(valuebox, funcbox, argboxes,
                                        calldescr, pc, is_value=True)

    opimpl_conditional_call_value_ir_i = _opimpl_conditional_call_value
    opimpl_conditional_call_value_ir_r = _opimpl_conditional_call_value

    @arguments("int", "boxes3", "boxes3", "orgpc")
    def _opimpl_recursive_call(self, jdindex, greenboxes, redboxes, pc):
        targetjitdriver_sd = self.metainterp.staticdata.jitdrivers_sd[jdindex]
        allboxes = greenboxes + redboxes
        warmrunnerstate = targetjitdriver_sd.warmstate
        assembler_call = False
        if warmrunnerstate.inlining:
            if warmrunnerstate.can_inline_callable(greenboxes):
                # We've found a potentially inlinable function; now we need to
                # see if it's already on the stack. In other words: are we about
                # to enter recursion? If so, we don't want to inline the
                # recursion, which would be equivalent to unrolling a while
                # loop.
                portal_code = targetjitdriver_sd.mainjitcode
                count = 0
                for f in self.metainterp.framestack:
                    if f.jitcode is not portal_code:
                        continue
                    gk = f.greenkey
                    if gk is None:
                        continue
                    assert len(gk) == len(greenboxes)
                    i = 0
                    for i in range(len(gk)):
                        if not gk[i].same_constant(greenboxes[i]):
                            break
                    else:
                        count += 1
                memmgr = self.metainterp.staticdata.warmrunnerdesc.memory_manager
                if count >= memmgr.max_unroll_recursion:
                    # This function is recursive and has exceeded the
                    # maximum number of unrollings we allow. We want to stop
                    # inlining it further and to make sure that, if it
                    # hasn't happened already, the function is traced
                    # separately as soon as possible.
                    if have_debug_prints():
                        loc = targetjitdriver_sd.warmstate.get_location_str(greenboxes)
                        debug_print("recursive function (not inlined):", loc)
                    warmrunnerstate.dont_trace_here(greenboxes)
                else:
                    return self.metainterp.perform_call(portal_code, allboxes,
                                greenkey=greenboxes)
            assembler_call = True
            # verify that we have all green args, needed to make sure
            # that assembler that we call is still correct
            self.verify_green_args(targetjitdriver_sd, greenboxes)
        #
        return self.do_recursive_call(targetjitdriver_sd, allboxes, pc,
                                      assembler_call)

    def do_recursive_call(self, targetjitdriver_sd, allboxes, pc,
                          assembler_call=False):
        portal_code = targetjitdriver_sd.mainjitcode
        k = targetjitdriver_sd.portal_runner_adr
        funcbox = ConstInt(adr2int(k))
        return self.do_residual_call(funcbox, allboxes, portal_code.calldescr, pc,
                                     assembler_call=assembler_call,
                                     assembler_call_jd=targetjitdriver_sd)

    opimpl_recursive_call_i = _opimpl_recursive_call
    opimpl_recursive_call_r = _opimpl_recursive_call
    opimpl_recursive_call_f = _opimpl_recursive_call
    opimpl_recursive_call_v = _opimpl_recursive_call

    @arguments("box")
    def opimpl_strlen(self, strbox):
        return self.execute(rop.STRLEN, strbox)

    @arguments("box")
    def opimpl_unicodelen(self, unicodebox):
        return self.execute(rop.UNICODELEN, unicodebox)

    @arguments("box", "box")
    def opimpl_strgetitem(self, strbox, indexbox):
        return self.execute(rop.STRGETITEM, strbox, indexbox)

    @arguments("box", "box")
    def opimpl_unicodegetitem(self, unicodebox, indexbox):
        return self.execute(rop.UNICODEGETITEM, unicodebox, indexbox)

    @arguments("box", "box", "box")
    def opimpl_strsetitem(self, strbox, indexbox, newcharbox):
        return self.execute(rop.STRSETITEM, strbox, indexbox, newcharbox)

    @arguments("box", "box", "box")
    def opimpl_unicodesetitem(self, unicodebox, indexbox, newcharbox):
        self.execute(rop.UNICODESETITEM, unicodebox, indexbox, newcharbox)

    @arguments("box")
    def opimpl_strhash(self, strbox):
        if isinstance(strbox, ConstPtr):
            h = self.metainterp.cpu.bh_strhash(strbox.getref_base())
            return ConstInt(h)
        return self.execute(rop.STRHASH, strbox)

    @arguments("box")
    def opimpl_unicodehash(self, unicodebox):
        if isinstance(unicodebox, ConstPtr):
            h = self.metainterp.cpu.bh_unicodehash(unicodebox.getref_base())
            return ConstInt(h)
        return self.execute(rop.UNICODEHASH, unicodebox)

    @arguments("box")
    def opimpl_newstr(self, lengthbox):
        return self.execute(rop.NEWSTR, lengthbox)

    @arguments("box")
    def opimpl_newunicode(self, lengthbox):
        return self.execute(rop.NEWUNICODE, lengthbox)

    @arguments("box", "box", "box", "box", "box")
    def opimpl_copystrcontent(self, srcbox, dstbox, srcstartbox, dststartbox, lengthbox):
        return self.execute(rop.COPYSTRCONTENT, srcbox, dstbox, srcstartbox, dststartbox, lengthbox)

    @arguments("box", "box", "box", "box", "box")
    def opimpl_copyunicodecontent(self, srcbox, dstbox, srcstartbox, dststartbox, lengthbox):
        return self.execute(rop.COPYUNICODECONTENT, srcbox, dstbox, srcstartbox, dststartbox, lengthbox)

    @arguments("box", "orgpc")
    def _opimpl_guard_value(self, box, orgpc):
        self.implement_guard_value(box, orgpc)

    @arguments("box", "box", "descr", "orgpc")
    def opimpl_str_guard_value(self, box, funcbox, descr, orgpc):
        if isinstance(box, Const):
            return box     # no promotion needed, already a Const
        else:
            constbox = ConstPtr(box.getref_base())
            resbox = self.do_residual_call(funcbox, [box, constbox], descr, orgpc)
            promoted_box = ConstInt(resbox.getint())
            # This is GUARD_VALUE because GUARD_TRUE assumes the existance
            # of a label when computing resumepc
            self.metainterp.generate_guard(rop.GUARD_VALUE, resbox,
                                           promoted_box,
                                           resumepc=orgpc)
            self.metainterp.replace_box(box, constbox)
            return constbox

    opimpl_int_guard_value = _opimpl_guard_value
    opimpl_ref_guard_value = _opimpl_guard_value
    opimpl_float_guard_value = _opimpl_guard_value

    @arguments("box", "orgpc")
    def opimpl_guard_class(self, box, orgpc):
        clsbox = self.cls_of_box(box)
        if not self.metainterp.heapcache.is_class_known(box):
            self.metainterp.generate_guard(rop.GUARD_CLASS, box, clsbox,
                                           resumepc=orgpc)
            self.metainterp.heapcache.class_now_known(box)
        return clsbox

    @arguments("int", "orgpc")
    def opimpl_loop_header(self, jdindex, orgpc):
        self.metainterp.seen_loop_header_for_jdindex = jdindex

    def verify_green_args(self, jitdriver_sd, varargs):
        num_green_args = jitdriver_sd.num_green_args
        assert len(varargs) == num_green_args
        for i in range(num_green_args):
            assert isinstance(varargs[i], Const)

    @arguments("int", "boxes3", "jitcode_position", "boxes3", "orgpc")
    def opimpl_jit_merge_point(self, jdindex, greenboxes,
                               jcposition, redboxes, orgpc):
        any_operation = self.metainterp.history.any_operation()
        jitdriver_sd = self.metainterp.staticdata.jitdrivers_sd[jdindex]
        self.verify_green_args(jitdriver_sd, greenboxes)
        self.debug_merge_point(jitdriver_sd, jdindex,
                               self.metainterp.portal_call_depth,
                               self.metainterp.call_ids[-1],
                               greenboxes)

        if self.metainterp.seen_loop_header_for_jdindex < 0:
            if not any_operation:
                return
            if not jitdriver_sd.no_loop_header:
                if self.metainterp.portal_call_depth:
                    return
                ptoken = self.metainterp.get_procedure_token(greenboxes)
                if not has_compiled_targets(ptoken):
                    return
            # automatically add a loop_header if there is none
            self.metainterp.seen_loop_header_for_jdindex = jdindex
        #
        assert self.metainterp.seen_loop_header_for_jdindex == jdindex, (
            "found a loop_header for a JitDriver that does not match "
            "the following jit_merge_point's")
        self.metainterp.seen_loop_header_for_jdindex = -1

        #
        if not self.metainterp.portal_call_depth:
            assert jitdriver_sd is self.metainterp.jitdriver_sd
            # Set self.pc to point to jit_merge_point instead of just after:
            # if reached_loop_header() raises SwitchToBlackhole, then the
            # pc is still at the jit_merge_point, which is a point that is
            # much less expensive to blackhole out of.
            saved_pc = self.pc
            self.pc = orgpc
            self.metainterp.reached_loop_header(greenboxes, redboxes)
            self.pc = saved_pc
            # no exception, which means that the jit_merge_point did not
            # close the loop.  We have to put the possibly-modified list
            # 'redboxes' back into the registers where it comes from.
            put_back_list_of_boxes3(self, jcposition, redboxes)
        else:
            if jitdriver_sd.warmstate.should_unroll_one_iteration(greenboxes):
                if self.unroll_iterations > 0:
                    self.unroll_iterations -= 1
                    return
            # warning! careful here.  We have to return from the current
            # frame containing the jit_merge_point, and then use
            # do_recursive_call() to follow the recursive call.  This is
            # needed because do_recursive_call() will write its result
            # with make_result_of_lastop(), so the lastop must be right:
            # it must be the call to 'self', and not the jit_merge_point
            # itself, which has no result at all.
            assert len(self.metainterp.framestack) >= 2
            old_frame = self.metainterp.framestack[-1]
            try:
                self.metainterp.finishframe(None, leave_portal_frame=False)
            except ChangeFrame:
                pass
            frame = self.metainterp.framestack[-1]
            frame.do_recursive_call(jitdriver_sd, greenboxes + redboxes, orgpc,
                                    assembler_call=True)
            jd_no = old_frame.jitcode.jitdriver_sd.index
            self.metainterp.leave_portal_frame(jd_no)
            raise ChangeFrame

    def debug_merge_point(self, jitdriver_sd, jd_index, portal_call_depth, current_call_id, greenkey):
        # debugging: produce a DEBUG_MERGE_POINT operation
        if have_debug_prints():
            loc = jitdriver_sd.warmstate.get_location_str(greenkey)
            debug_print(loc)
        #
        # Note: the logger hides the jd_index argument, so we see in the logs:
        #    debug_merge_point(portal_call_depth, current_call_id, 'location')
        #
        args = [ConstInt(jd_index), ConstInt(portal_call_depth),
                ConstInt(current_call_id)] + greenkey
        metainterp = self.metainterp
        metainterp.history.record(rop.DEBUG_MERGE_POINT, args, None)
        warmrunnerstate = jitdriver_sd.warmstate
        if (metainterp.force_finish_trace and
                (metainterp.history.length() > warmrunnerstate.trace_limit * 0.8 or
                 metainterp.history.trace_tag_overflow_imminent())):
            self._create_segmented_trace_and_blackhole()

    def _create_segmented_trace_and_blackhole(self):
        metainterp = self.metainterp
        # close to the trace limit, in a trace we really shouldn't
        # abort. finish it now
        metainterp.generate_guard(rop.GUARD_ALWAYS_FAILS)
        if we_are_translated():
            llexception = jitexc.get_llexception(metainterp.cpu, AssertionError())
        else:
            # fish an AssertionError instance
            llexception = jitexc._get_standard_error(metainterp.cpu.rtyper, AssertionError)

        # add an unreachable finish that raises an AssertionError
        exception_box = ConstInt(ptr2int(llexception.typeptr))
        sd = metainterp.staticdata
        token = sd.exit_frame_with_exception_descr_ref
        metainterp.history.record1(rop.FINISH, exception_box, None, descr=token)

        if (metainterp.current_merge_points and
                isinstance(metainterp.resumekey, compile.ResumeFromInterpDescr)):
            # making a loop. it's important to call compile_simple_loop to make
            # sure that a label at the beginning is inserted, otherwise we
            # cannot ever close the segmented loop later!
            original_boxes, start = metainterp.current_merge_points[0]
            jd_sd = metainterp.jitdriver_sd
            greenkey = original_boxes[:jd_sd.num_green_args]
            enable_opts = jd_sd.warmstate.enable_opts
            cut_at = metainterp.history.get_trace_position()
            fake_runtime_boxes = None
            vinfo = jd_sd.virtualizable_info
            if vinfo is not None:
                # this is a hack! compile_simple_loop does not actually need
                # the runtime boxes. the only thing it does is extract the
                # virtualizable box. so pass it that way
                fake_runtime_boxes = [None] * (jd_sd.index_of_virtualizable + 1)
                fake_runtime_boxes[jd_sd.index_of_virtualizable] = \
                        metainterp.virtualizable_boxes[-1]
            target_token = compile.compile_simple_loop(
                metainterp, greenkey, metainterp.history.trace,
                fake_runtime_boxes, enable_opts, cut_at,
                patch_jumpop_at_end=False)
            jd_sd.warmstate.attach_procedure_to_interp(
                greenkey, target_token.targeting_jitcell_token)

        else:
            target_token = compile.compile_trace(metainterp, metainterp.resumekey, [exception_box])
            if target_token is not token:
                compile.giveup()

        # unlike basically any other trace that we can produce, we now need
        # to blackhole back to the interpreter instead of jumping to some
        # existing code, because we are at a really arbitrary place here!
        raise SwitchToBlackhole(Counters.ABORT_SEGMENTED_TRACE)


    @arguments("box", "label")
    def opimpl_goto_if_exception_mismatch(self, vtablebox, next_exc_target):
        metainterp = self.metainterp
        last_exc_value = metainterp.last_exc_value
        assert last_exc_value
        assert metainterp.class_of_last_exc_is_const
        cls = llmemory.cast_adr_to_ptr(vtablebox.getaddr(), rclass.CLASSTYPE)
        real_instance = rclass.ll_cast_to_object(last_exc_value)
        if not rclass.ll_isinstance(real_instance, cls):
            self.pc = next_exc_target

    @arguments("box", "orgpc")
    def opimpl_raise(self, exc_value_box, orgpc):
        # xxx hack
        if not self.metainterp.heapcache.is_class_known(exc_value_box):
            clsbox = self.cls_of_box(exc_value_box)
            self.metainterp.generate_guard(rop.GUARD_CLASS, exc_value_box,
                                           clsbox, resumepc=orgpc)
        self.metainterp.class_of_last_exc_is_const = True
        self.metainterp.last_exc_value = exc_value_box.getref(rclass.OBJECTPTR)
        self.metainterp.last_exc_box = exc_value_box
        self.metainterp.popframe()
        self.metainterp.finishframe_exception()

    @arguments()
    def opimpl_reraise(self):
        assert self.metainterp.last_exc_value
        self.metainterp.popframe()
        self.metainterp.finishframe_exception()

    @arguments()
    def opimpl_last_exception(self):
        # Same comment as in opimpl_goto_if_exception_mismatch().
        exc_value = self.metainterp.last_exc_value
        assert exc_value
        assert self.metainterp.class_of_last_exc_is_const
        exc_cls = rclass.ll_cast_to_object(exc_value).typeptr
        return ConstInt(ptr2int(exc_cls))

    @arguments()
    def opimpl_last_exc_value(self):
        exc_value = self.metainterp.last_exc_value
        assert exc_value
        return self.metainterp.last_exc_box

    @arguments("box")
    def opimpl_debug_fatalerror(self, box):
        from rpython.rtyper.lltypesystem import rstr, lloperation
        msg = box.getref(lltype.Ptr(rstr.STR))
        lloperation.llop.debug_fatalerror(lltype.Void, msg)

    @arguments("box", "box", "box", "box", "box")
    def opimpl_jit_debug(self, stringbox, arg1box, arg2box, arg3box, arg4box):
        debug_print('jit_debug:', stringbox._get_str(),
                    arg1box.getint(), arg2box.getint(),
                    arg3box.getint(), arg4box.getint())
        args = [stringbox, arg1box, arg2box, arg3box, arg4box]
        i = 4
        while i > 0 and args[i].getint() == -sys.maxint-1:
            i -= 1
        assert i >= 0
        op = self.metainterp.history.record(rop.JIT_DEBUG, args[:i+1], None)
        self.metainterp.attach_debug_info(op)

    @arguments("box")
    def opimpl_jit_enter_portal_frame(self, uniqueidbox):
        unique_id = uniqueidbox.getint()
        jd_no = self.metainterp.jitdriver_sd.mainjitcode.index # fish
        self.metainterp.enter_portal_frame(jd_no, unique_id)

    @arguments()
    def opimpl_jit_leave_portal_frame(self):
        jd_no = self.metainterp.jitdriver_sd.mainjitcode.index # fish
        self.metainterp.leave_portal_frame(jd_no)

    @arguments("box")
    def _opimpl_assert_green(self, box):
        if not isinstance(box, Const):
            msg = "assert_green failed at %s:%d" % (
                self.jitcode.name,
                self.pc)
            if we_are_translated():
                from rpython.rtyper.annlowlevel import llstr
                from rpython.rtyper.lltypesystem import lloperation
                lloperation.llop.debug_fatalerror(lltype.Void, llstr(msg))
            else:
                from rpython.rlib.jit import AssertGreenFailed
                raise AssertGreenFailed(msg)

    opimpl_int_assert_green   = _opimpl_assert_green
    opimpl_ref_assert_green   = _opimpl_assert_green
    opimpl_float_assert_green = _opimpl_assert_green

    @arguments()
    def opimpl_current_trace_length(self):
        trace_length = self.metainterp.history.length()
        return ConstInt(trace_length)

    @arguments("box")
    def _opimpl_isconstant(self, box):
        return ConstInt(isinstance(box, Const))

    opimpl_int_isconstant = _opimpl_isconstant
    opimpl_ref_isconstant = _opimpl_isconstant
    opimpl_float_isconstant = _opimpl_isconstant

    @arguments("box")
    def _opimpl_isvirtual(self, box):
        return ConstInt(self.metainterp.heapcache.is_likely_virtual(box))

    opimpl_ref_isvirtual = _opimpl_isvirtual

    @arguments("box")
    def opimpl_virtual_ref(self, box):
        # Details on the content of metainterp.virtualref_boxes:
        #
        #  * it's a list whose items go two by two, containing first the
        #    virtual box (e.g. the PyFrame) and then the vref box (e.g.
        #    the 'virtual_ref(frame)').
        #
        #  * if we detect that the virtual box escapes during tracing
        #    already (by generating a CALL_MAY_FORCE that marks the flags
        #    in the vref), then we replace the vref in the list with
        #    ConstPtr(NULL).
        #
        metainterp = self.metainterp
        vrefinfo = metainterp.staticdata.virtualref_info
        obj = box.getref_base()
        vref = vrefinfo.virtual_ref_during_tracing(obj)
        cindex = history.ConstInt(len(metainterp.virtualref_boxes) // 2)
        resbox = metainterp.history.record2(rop.VIRTUAL_REF, box, cindex, vref)
        self.metainterp.heapcache.new(resbox)
        # Note: we allocate a JIT_VIRTUAL_REF here
        # (in virtual_ref_during_tracing()), in order to detect when
        # the virtual escapes during tracing already.  We record it as a
        # VIRTUAL_REF operation.  Later, optimizeopt.py should either kill
        # that operation or replace it with a NEW_WITH_VTABLE followed by
        # SETFIELD_GCs.
        metainterp.virtualref_boxes.append(box)
        metainterp.virtualref_boxes.append(resbox)
        return resbox

    @arguments("box")
    def opimpl_virtual_ref_finish(self, box):
        # virtual_ref_finish() assumes that we have a stack-like, last-in
        # first-out order.
        metainterp = self.metainterp
        vrefbox = metainterp.virtualref_boxes.pop()
        lastbox = metainterp.virtualref_boxes.pop()
        assert box.getref_base() == lastbox.getref_base()
        vrefinfo = metainterp.staticdata.virtualref_info
        vref = vrefbox.getref_base()
        if vrefinfo.is_virtual_ref(vref):
            # XXX write a comment about nullbox
            nullbox = CONST_NULL
            metainterp.history.record2(rop.VIRTUAL_REF_FINISH,
                                       vrefbox, nullbox, None)

    @arguments("int", "box")
    def opimpl_rvmprof_code(self, leaving, box_unique_id):
        from rpython.rlib.rvmprof import cintf
        cintf.jit_rvmprof_code(leaving, box_unique_id.getint())

    @arguments()
    def opimpl_live(self):
        self.pc += OFFSET_SIZE

    def handle_rvmprof_enter_on_resume(self):
        code = self.bytecode
        position = self.pc
        opcode = ord(code[position])
        if opcode == self.metainterp.staticdata.op_live:
            position += SIZE_LIVE_OP
            opcode = ord(code[position])
        if opcode == self.metainterp.staticdata.op_rvmprof_code:
            arg1 = self.get_reg_i_value(ord(code[position + 1]))
            arg2 = self.get_reg_i_value(ord(code[position + 2]))
            if arg1 == 1:
                # we are resuming at a position that will do a
                # jit_rvmprof_code(1), when really executed.  That's a
                # hint for the need for a jit_rvmprof_code(0).
                from rpython.rlib.rvmprof import cintf
                cintf.jit_rvmprof_code(0, arg2)

    # ------------------------------

    def setup_call(self, argboxes):
        self.pc = 0
        count_i = count_r = count_f = 0
        for box in argboxes:
            if box.type == history.INT:
                if count_i < len(self.registers_i):
                    self.registers_i[count_i] = box
                else:
                    # otherwise the argument is unused
                    pass
                count_i += 1
            elif box.type == history.REF:
                if count_r < len(self.registers_r):
                    self.registers_r[count_r] = box
                count_r += 1
            elif box.type == history.FLOAT:
                if count_f < len(self.registers_f):
                    self.registers_f[count_f] = box
                count_f += 1
            else:
                raise AssertionError(box.type)

    def setup_resume_at_op(self, pc):
        self.pc = pc

    def handle_possible_overflow_error(self, label, orgpc, resbox):
        if self.metainterp.ovf_flag:
            self.metainterp.generate_guard(rop.GUARD_OVERFLOW,
                                           resumepc=orgpc)
            self.pc = label
            return None
        else:
            self.metainterp.generate_guard(rop.GUARD_NO_OVERFLOW,
                                           resumepc=orgpc)
            return resbox

    def run_one_step(self):
        # Execute the frame forward.  This method contains a loop that leaves
        # whenever the 'opcode_implementations' (which is one of the 'opimpl_'
        # methods) raises ChangeFrame.  This is the case when the current frame
        # changes, due to a call or a return.
        try:
            staticdata = self.metainterp.staticdata
            while True:
                pc = self.pc
                op = ord(self.bytecode[pc])
                staticdata.opcode_implementations[op](self, pc)
        except ChangeFrame:
            pass

    def implement_guard_value(self, box, orgpc):
        """Promote the given Box into a Const.  Note: be careful, it's a
        bit unclear what occurs if a single opcode needs to generate
        several ones and/or ones not near the beginning."""
        if isinstance(box, Const):
            return box     # no promotion needed, already a Const
        else:
            promoted_box = executor.constant_from_op(box)
            self.metainterp.generate_guard(rop.GUARD_VALUE, box, promoted_box,
                                           resumepc=orgpc)
            self.metainterp.replace_box(box, promoted_box)
            return promoted_box

    def cls_of_box(self, box):
        return self.metainterp.cpu.cls_of_box(box)

    @specialize.arg(1)
    def execute(self, opnum, *argboxes):
        return self.metainterp.execute_and_record(opnum, None, *argboxes)

    @specialize.arg(1)
    def execute_with_descr(self, opnum, descr, *argboxes):
        return self.metainterp.execute_and_record(opnum, descr, *argboxes)

    @specialize.arg(1)
    def execute_varargs(self, opnum, argboxes, descr, exc, pure):
        self.metainterp.clear_exception()
        patch_pos = self.metainterp.history.get_trace_position()
        op = self.metainterp.execute_and_record_varargs(opnum, argboxes,
                                                            descr=descr)
        if pure and not self.metainterp.last_exc_value and op:
            op = self.metainterp.record_result_of_call_pure(op, argboxes, descr,
                patch_pos, opnum)
            exc = exc and not isinstance(op, Const)
        if exc:
            if op is not None:
                self.make_result_of_lastop(op)
                # ^^^ this is done before handle_possible_exception() because we
                # need the box to show up in get_list_of_active_boxes()
            self.metainterp.handle_possible_exception()
        else:
            self.metainterp.assert_no_exception()
        return op

    def _build_allboxes(self, funcbox, argboxes, descr):
        allboxes = [None] * (len(argboxes)+1)
        allboxes[0] = funcbox
        src_i = src_r = src_f = 0
        i = 1
        for kind in descr.get_arg_types():
            if kind == history.INT or kind == 'S':        # single float
                while True:
                    box = argboxes[src_i]
                    src_i += 1
                    if box.type == history.INT:
                        break
            elif kind == history.REF:
                while True:
                    box = argboxes[src_r]
                    src_r += 1
                    if box.type == history.REF:
                        break
            elif kind == history.FLOAT or kind == 'L':    # long long
                while True:
                    box = argboxes[src_f]
                    src_f += 1
                    if box.type == history.FLOAT:
                        break
            else:
                raise AssertionError
            allboxes[i] = box
            i += 1
        assert i == len(allboxes)
        return allboxes

    def do_residual_call(self, funcbox, argboxes, descr, pc,
                         assembler_call=False,
                         assembler_call_jd=None):
        # First build allboxes: it may need some reordering from the
        # list provided in argboxes, depending on the order in which
        # the arguments are expected by the function
        #
        allboxes = self._build_allboxes(funcbox, argboxes, descr)
        effectinfo = descr.get_extra_info()
        if effectinfo.oopspecindex == effectinfo.OS_NOT_IN_TRACE:
            return self.metainterp.do_not_in_trace_call(allboxes, descr)
        cut_pos = self.metainterp.history.get_trace_position()

        if (assembler_call or
                effectinfo.check_forces_virtual_or_virtualizable()):
            # residual calls require attention to keep virtualizables in-sync
            self.metainterp.clear_exception()
            if effectinfo.oopspecindex == EffectInfo.OS_JIT_FORCE_VIRTUAL:
                resbox = self._do_jit_force_virtual(allboxes, descr, pc)
                if resbox is not None:
                    return resbox

            # 1. preparation
            self.metainterp.vable_and_vrefs_before_residual_call()

            # 2. actually do the call now (we'll have cases later): the
            #    result is stored into 'c_result' for now, which is a Const
            metainterp = self.metainterp
            tp = descr.get_normalized_result_type()
            if tp == 'i':
                opnum1 = rop.CALL_MAY_FORCE_I
                value = executor.execute_varargs(metainterp.cpu, metainterp,
                                                 opnum1, allboxes, descr)
                c_result = ConstInt(value)
            elif tp == 'r':
                opnum1 = rop.CALL_MAY_FORCE_R
                value = executor.execute_varargs(metainterp.cpu, metainterp,
                                                 opnum1, allboxes, descr)
                c_result = ConstPtr(value)
            elif tp == 'f':
                opnum1 = rop.CALL_MAY_FORCE_F
                value = executor.execute_varargs(metainterp.cpu, metainterp,
                                                 opnum1, allboxes, descr)
                c_result = ConstFloat(value)
            elif tp == 'v':
                opnum1 = rop.CALL_MAY_FORCE_N
                executor.execute_varargs(metainterp.cpu, metainterp,
                                         opnum1, allboxes, descr)
                c_result = None
            else:
                assert False

            # 3. after this call, check the vrefs.  If any have been
            #    forced by the call, then we record in the trace a
            #    VIRTUAL_REF_FINISH---before we record any CALL
            self.metainterp.vrefs_after_residual_call()

            # 4. figure out what kind of CALL we need to record
            #    from the effectinfo and the 'assembler_call' flag
            if assembler_call:
                vablebox, resbox = self.metainterp.direct_assembler_call(
                    allboxes, descr, assembler_call_jd)
            else:
                vablebox = None
                resbox = None
                if effectinfo.oopspecindex == effectinfo.OS_LIBFFI_CALL:
                    resbox = self.metainterp.direct_libffi_call(allboxes, descr)
                    # ^^^ may return None to mean "can't handle it myself"
                if resbox is None:
                    if effectinfo.is_call_release_gil():
                        resbox = self.metainterp.direct_call_release_gil(
                            allboxes, descr)
                    else:
                        resbox = self.metainterp.direct_call_may_force(
                            allboxes, descr)

            # 5. invalidate the heapcache based on the CALL_MAY_FORCE
            #    operation executed above in step 2
            self.metainterp.heapcache.invalidate_caches_varargs(opnum1, descr, allboxes)

            # 6. put 'c_result' back into the recorded operation
            if resbox.type == 'v':
                resbox = None    # for void calls, must return None below
            else:
                resbox.copy_value_from(c_result)
                self.make_result_of_lastop(resbox)
            self.metainterp.vable_after_residual_call(funcbox)
            self.metainterp.generate_guard(rop.GUARD_NOT_FORCED)
            if vablebox is not None:
                self.metainterp.history.record1(rop.KEEPALIVE, vablebox, None)
            self.metainterp.handle_possible_exception()
            return resbox
        else:
            effect = effectinfo.extraeffect
            tp = descr.get_normalized_result_type()
            if effect == effectinfo.EF_LOOPINVARIANT:
                res = self.metainterp.heapcache.call_loopinvariant_known_result(allboxes, descr)
                if res is not None:
                    return res
                if tp == 'i':
                    res = self.execute_varargs(rop.CALL_LOOPINVARIANT_I,
                                                allboxes,
                                                descr, False, False)
                elif tp == 'r':
                    res = self.execute_varargs(rop.CALL_LOOPINVARIANT_R,
                                                allboxes,
                                                descr, False, False)
                elif tp == 'f':
                    res = self.execute_varargs(rop.CALL_LOOPINVARIANT_F,
                                                allboxes,
                                                descr, False, False)
                elif tp == 'v':
                    res = self.execute_varargs(rop.CALL_LOOPINVARIANT_N,
                                                allboxes,
                                                descr, False, False)
                else:
                    assert False
                self.metainterp.heapcache.call_loopinvariant_now_known(allboxes, descr, res)
                return res
            exc = effectinfo.check_can_raise()
            pure = effectinfo.check_is_elidable()
            if tp == 'i':
                return self.execute_varargs(rop.CALL_I, allboxes, descr,
                                            exc, pure)
            elif tp == 'r':
                return self.execute_varargs(rop.CALL_R, allboxes, descr,
                                            exc, pure)
            elif tp == 'f':
                return self.execute_varargs(rop.CALL_F, allboxes, descr,
                                            exc, pure)
            elif tp == 'v':
                return self.execute_varargs(rop.CALL_N, allboxes, descr,
                                            exc, pure)
            else:
                assert False

    def do_conditional_call(self, condbox, funcbox, argboxes, descr, pc,
                            is_value=False):
        allboxes = self._build_allboxes(funcbox, argboxes, descr)
        effectinfo = descr.get_extra_info()
        assert not effectinfo.check_forces_virtual_or_virtualizable()
        exc = effectinfo.check_can_raise()
        allboxes = [condbox] + allboxes
        # COND_CALL cannot be pure (=elidable): it has no result.
        # On the other hand, COND_CALL_VALUE is always calling a pure
        # function.
        if not is_value:
            return self.execute_varargs(rop.COND_CALL, allboxes, descr,
                                        exc, pure=False)
        else:
            opnum = OpHelpers.cond_call_value_for_descr(descr)
            # work around the fact that execute_varargs() wants a
            # constant for first argument
            if opnum == rop.COND_CALL_VALUE_I:
                return self.execute_varargs(rop.COND_CALL_VALUE_I, allboxes,
                                            descr, exc, pure=True)
            elif opnum == rop.COND_CALL_VALUE_R:
                return self.execute_varargs(rop.COND_CALL_VALUE_R, allboxes,
                                            descr, exc, pure=True)
            else:
                raise AssertionError

    def _do_jit_force_virtual(self, allboxes, descr, pc):
        assert len(allboxes) == 2
        if (self.metainterp.jitdriver_sd.virtualizable_info is None and
            self.metainterp.jitdriver_sd.greenfield_info is None):
            # can occur in case of multiple JITs
            return None
        vref_box = allboxes[1]
        standard_box = self.metainterp.virtualizable_boxes[-1]
        if standard_box is vref_box:
            return vref_box
        if self.metainterp.heapcache.is_known_nonstandard_virtualizable(vref_box):
            self.metainterp.staticdata.profiler.count_ops(rop.PTR_EQ, Counters.HEAPCACHED_OPS)
            return None
        eqbox = self.metainterp.execute_and_record(rop.PTR_EQ, None, vref_box, standard_box)
        eqbox = self.implement_guard_value(eqbox, pc)
        isstandard = eqbox.getint()
        if isstandard:
            return standard_box
        else:
            return None

    def do_residual_or_indirect_call(self, funcbox, argboxes, calldescr, pc):
        """The 'residual_call' operation is emitted in two cases:
        when we have to generate a residual CALL operation, but also
        to handle an indirect_call that may need to be inlined."""
        if isinstance(funcbox, Const):
            sd = self.metainterp.staticdata
            key = funcbox.getaddr()
            jitcode = sd.bytecode_for_address(key)
            if jitcode is not None:
                # we should follow calls to this graph
                return self.metainterp.perform_call(jitcode, argboxes)
        # but we should not follow calls to that graph
        return self.do_residual_call(funcbox, argboxes, calldescr, pc)

# ____________________________________________________________

class MetaInterpStaticData(object):
    logger_noopt = None
    logger_ops = None

    def __init__(self, cpu, options,
                 ProfilerClass=EmptyProfiler, warmrunnerdesc=None):
        self.cpu = cpu
        self.stats = self.cpu.stats
        self.options = options
        self.jitlog = jl.JitLogger(self.cpu)
        self.logger_noopt = Logger(self)
        self.logger_ops = Logger(self, guard_number=True)
        # legacy loggers
        self.jitlog.logger_noopt = self.logger_noopt
        self.jitlog.logger_ops = self.logger_ops

        self.profiler = ProfilerClass()
        self.profiler.cpu = cpu
        self.warmrunnerdesc = warmrunnerdesc
        if warmrunnerdesc:
            self.config = warmrunnerdesc.translator.config
        else:
            from rpython.config.translationoption import get_combined_translation_config
            self.config = get_combined_translation_config(translating=True)

        backendmodule = self.cpu.__module__
        backendmodule = backendmodule.split('.')[-2]
        self.jit_starting_line = 'JIT starting (%s)' % backendmodule

        self._addr2name_keys = []
        self._addr2name_values = []

        compile.make_and_attach_done_descrs([self, cpu])

    def _freeze_(self):
        return True

    def setup_insns(self, insns):
        self.opcode_names = ['?'] * len(insns)
        self.opcode_implementations = [None] * len(insns)
        for key, value in insns.items():
            assert self.opcode_implementations[value] is None
            self.opcode_names[value] = key
            name, argcodes = key.split('/')
            opimpl = _get_opimpl_method(name, argcodes)
            self.opcode_implementations[value] = opimpl
        self.op_live = insns.get('live/', -1)
        self.op_catch_exception = insns.get('catch_exception/L', -1)
        self.op_rvmprof_code = insns.get('rvmprof_code/ii', -1)

    def setup_descrs(self, descrs):
        self.opcode_descrs = descrs

    def setup_indirectcalltargets(self, indirectcalltargets):
        self.indirectcalltargets = list(indirectcalltargets)

    def setup_list_of_addr2name(self, list_of_addr2name):
        self._addr2name_keys = [key for key, value in list_of_addr2name]
        self._addr2name_values = [value for key, value in list_of_addr2name]

    def finish_setup(self, codewriter, optimizer=None):
        from rpython.jit.metainterp.blackhole import BlackholeInterpBuilder
        self.blackholeinterpbuilder = BlackholeInterpBuilder(codewriter, self)
        #
        asm = codewriter.assembler
        self.setup_insns(asm.insns)
        self.setup_descrs(asm.descrs)
        self.setup_indirectcalltargets(asm.indirectcalltargets)
        self.setup_list_of_addr2name(asm.list_of_addr2name)
        self.liveness_info = "".join(asm.all_liveness)
        #
        self.jitdrivers_sd = codewriter.callcontrol.jitdrivers_sd
        self.virtualref_info = codewriter.callcontrol.virtualref_info
        self.callinfocollection = codewriter.callcontrol.callinfocollection
        self.has_libffi_call = codewriter.callcontrol.has_libffi_call
        #
        # store this information for fastpath of call_assembler
        # (only the paths that can actually be taken)
        exc_descr = compile.PropagateExceptionDescr()
        for jd in self.jitdrivers_sd:
            name = {history.INT: 'int',
                    history.REF: 'ref',
                    history.FLOAT: 'float',
                    history.VOID: 'void'}[jd.result_type]
            token = getattr(self, 'done_with_this_frame_descr_%s' % name)
            jd.portal_finishtoken = token
            jd.propagate_exc_descr = exc_descr
        #
        self.cpu.propagate_exception_descr = exc_descr
        #
        self.globaldata = MetaInterpGlobalData(self)

    def finish_setup_descrs(self):
        from rpython.jit.codewriter import effectinfo
        self.all_descrs = self.cpu.setup_descrs()
        effectinfo.compute_bitstrings(self.all_descrs)

    def _setup_once(self):
        """Runtime setup needed by the various components of the JIT."""
        if not self.globaldata.initialized:
            self.jitlog.setup_once()
            debug_print(self.jit_starting_line)
            self.cpu.setup_once()
            if self.cpu.vector_ext:
                self.cpu.vector_ext.setup_once(self.cpu.assembler)
            if not self.profiler.initialized:
                self.profiler.start()
                self.profiler.initialized = True
            self.globaldata.initialized = True

    def get_name_from_address(self, addr):
        # for debugging only
        if we_are_translated():
            d = self.globaldata.addr2name
            if d is None:
                # Build the dictionary at run-time.  This is needed
                # because the keys are function/class addresses, so they
                # can change from run to run.
                d = {}
                keys = self._addr2name_keys
                values = self._addr2name_values
                for i in range(len(keys)):
                    d[keys[i]] = values[i]
                self.globaldata.addr2name = d
            return d.get(addr, '')
        else:
            for i in range(len(self._addr2name_keys)):
                if addr == self._addr2name_keys[i]:
                    return self._addr2name_values[i]
            return ''

    def bytecode_for_address(self, fnaddress):
        if we_are_translated():
            d = self.globaldata.indirectcall_dict
            if d is None:
                # Build the dictionary at run-time.  This is needed
                # because the keys are function addresses, so they
                # can change from run to run.
                d = {}
                for jitcode in self.indirectcalltargets:
                    assert jitcode.fnaddr not in d
                    d[jitcode.fnaddr] = jitcode
                self.globaldata.indirectcall_dict = d
            return d.get(fnaddress, None)
        else:
            for jitcode in self.indirectcalltargets:
                if jitcode.fnaddr == fnaddress:
                    return jitcode
            return None

    def try_to_free_some_loops(self):
        # Increase here the generation recorded by the memory manager.
        if self.warmrunnerdesc is not None:       # for tests
            self.warmrunnerdesc.memory_manager.next_generation()

    # ---------------- logging ------------------------

    def log(self, msg):
        debug_print(msg)

# ____________________________________________________________

class MetaInterpGlobalData(object):
    """This object contains the JIT's global, mutable data.

    Warning: for any data that you put here, think that there might be
    multiple MetaInterps accessing it at the same time.  As usual we are
    safe from corruption thanks to the GIL, but keep in mind that any
    MetaInterp might modify any of these fields while another MetaInterp
    is, say, currently in a residual call to a function.  Multiple
    MetaInterps occur either with threads or, in single-threaded cases,
    with recursion.  This is a case that is not well-tested, so please
    be careful :-(  But thankfully this is one of the very few places
    where multiple concurrent MetaInterps may interact with each other.
    """
    def __init__(self, staticdata):
        self.initialized = False
        self.indirectcall_dict = None
        self.addr2name = None

# ____________________________________________________________

class MetaInterp(object):
    portal_call_depth = 0
    cancel_count = 0
    exported_state = None
    last_exc_box = None
    _last_op = None

    def __init__(self, staticdata, jitdriver_sd, force_finish_trace=False):
        self.staticdata = staticdata
        self.cpu = staticdata.cpu
        self.jitdriver_sd = jitdriver_sd
        # Note: self.jitdriver_sd is the JitDriverStaticData that corresponds
        # to the current loop -- the outermost one.  Be careful, because
        # during recursion we can also see other jitdrivers.
        self.portal_trace_positions = []
        self.last_exc_value = lltype.nullptr(rclass.OBJECT)
        self.forced_virtualizable = None
        self.partial_trace = None
        self.retracing_from = (-1, -1, -1)
        self.call_pure_results = args_dict()
        self.heapcache = HeapCache()

        self.call_ids = []
        self.current_call_id = 0

        self.box_names_memo = {}

        self.aborted_tracing_jitdriver = None
        self.aborted_tracing_greenkey = None

        # set to true if we really should finish the trace
        # with a GUARD_ALWAYS_FAILS (and an unreachable finish that raises
        # AssertionError)
        self.force_finish_trace = force_finish_trace

    def retrace_needed(self, trace, exported_state):
        self.partial_trace = trace
        self.retracing_from = self.potential_retrace_position
        self.exported_state = exported_state
        self.heapcache.reset()


    def perform_call(self, jitcode, boxes, greenkey=None):
        # causes the metainterp to enter the given subfunction
        f = self.newframe(jitcode, greenkey)
        f.setup_call(boxes)
        raise ChangeFrame

    def is_main_jitcode(self, jitcode):
        return (jitcode.jitdriver_sd is not None and
                jitcode.jitdriver_sd.jitdriver.is_recursive)
        #return self.jitdriver_sd is not None and jitcode is self.jitdriver_sd.mainjitcode

    def newframe(self, jitcode, greenkey=None):
        if jitcode.jitdriver_sd:
            self.portal_call_depth += 1
            self.call_ids.append(self.current_call_id)
            unique_id = -1
            if greenkey is not None:
                unique_id = jitcode.jitdriver_sd.warmstate.get_unique_id(
                    greenkey)
                jd_no = jitcode.jitdriver_sd.index
                self.enter_portal_frame(jd_no, unique_id)
            self.current_call_id += 1
        if greenkey is not None and self.is_main_jitcode(jitcode):
            self.portal_trace_positions.append(
                    (jitcode.jitdriver_sd, greenkey, self.history.get_trace_position()))
        f = MIFrame(self)
        f.setup(jitcode, greenkey)
        self.framestack.append(f)
        return f

    def enter_portal_frame(self, jd_no, unique_id):
        self.history.record2(rop.ENTER_PORTAL_FRAME,
                             ConstInt(jd_no), ConstInt(unique_id), None)

    def leave_portal_frame(self, jd_no):
        self.history.record1(rop.LEAVE_PORTAL_FRAME, ConstInt(jd_no), None)


    def popframe(self, leave_portal_frame=True):
        frame = self.framestack.pop()
        jitcode = frame.jitcode
        if jitcode.jitdriver_sd:
            self.portal_call_depth -= 1
            if leave_portal_frame:
                self.leave_portal_frame(jitcode.jitdriver_sd.index)
            self.call_ids.pop()
        if frame.greenkey is not None and self.is_main_jitcode(jitcode):
            self.portal_trace_positions.append(
                    (jitcode.jitdriver_sd, None, self.history.get_trace_position()))

    def finishframe(self, resultbox, leave_portal_frame=True):
        # handle a non-exceptional return from the current frame
        self.last_exc_value = lltype.nullptr(rclass.OBJECT)
        self.popframe(leave_portal_frame=leave_portal_frame)
        if self.framestack:
            if resultbox is not None:
                self.framestack[-1].make_result_of_lastop(resultbox)
            raise ChangeFrame
        else:
            try:
                self.compile_done_with_this_frame(resultbox)
            except SwitchToBlackhole as stb:
                self.aborted_tracing(stb.reason)
            sd = self.staticdata
            result_type = self.jitdriver_sd.result_type
            if result_type == history.VOID:
                assert resultbox is None
                raise jitexc.DoneWithThisFrameVoid()
            elif result_type == history.INT:
                raise jitexc.DoneWithThisFrameInt(int(resultbox.getint()))
            elif result_type == history.REF:
                raise jitexc.DoneWithThisFrameRef(resultbox.getref_base())
            elif result_type == history.FLOAT:
                raise jitexc.DoneWithThisFrameFloat(resultbox.getfloatstorage())
            else:
                assert False

    def finishframe_exception(self):
        excvalue = self.last_exc_value
        while self.framestack:
            frame = self.framestack[-1]
            code = frame.bytecode
            position = frame.pc    # <-- just after the insn that raised
            if position < len(code):
                opcode = ord(code[position])
                if opcode == self.staticdata.op_live: # live, skip it
                    position += SIZE_LIVE_OP
                    opcode = ord(code[position])
                if opcode == self.staticdata.op_catch_exception:
                    # found a 'catch_exception' instruction;
                    # jump to the handler
                    target = ord(code[position+1]) | (ord(code[position+2])<<8)
                    frame.pc = target
                    raise ChangeFrame
                if opcode == self.staticdata.op_rvmprof_code:
                    # call the 'jit_rvmprof_code(1)' for rvmprof, but then
                    # continue popping frames.  Decode the 'rvmprof_code' insn
                    # manually here.
                    from rpython.rlib.rvmprof import cintf
                    arg1 = frame.get_reg_i_value(ord(code[position + 1]))
                    arg2 = frame.get_reg_i_value(ord(code[position + 2]))
                    assert arg1 == 1
                    cintf.jit_rvmprof_code(arg1, arg2)
            self.popframe()
        try:
            self.compile_exit_frame_with_exception(self.last_exc_box)
        except SwitchToBlackhole as stb:
            self.aborted_tracing(stb.reason)
        raise jitexc.ExitFrameWithExceptionRef(
            lltype.cast_opaque_ptr(llmemory.GCREF, excvalue))

    def check_recursion_invariant(self):
        portal_call_depth = -1
        for frame in self.framestack:
            jitcode = frame.jitcode
            if jitcode.jitdriver_sd:
                portal_call_depth += 1
        if portal_call_depth != self.portal_call_depth:
            print "portal_call_depth problem!!!"
            print portal_call_depth, self.portal_call_depth
            for frame in self.framestack:
                jitcode = frame.jitcode
                if jitcode.jitdriver_sd:
                    print "P",
                else:
                    print " ",
                print jitcode.name
            raise AssertionError

    def generate_guard(self, opnum, box=None, extraarg=None, resumepc=-1):
        if isinstance(box, Const):    # no need for a guard
            return
        if opnum == rop.GUARD_EXCEPTION:
            assert box is None
            assert extraarg is not None
            guard_op = self.history.record1(opnum, extraarg,
                                           lltype.nullptr(llmemory.GCREF.TO))
        else:
            if box is not None and extraarg is not None:
                guard_op = self.history.record2(opnum, box, extraarg, None)
            elif box is not None:
                guard_op = self.history.record1(opnum, box, None)
            elif extraarg is not None:
                guard_op = self.history.record1(opnum, extraarg, None)
            else:
                guard_op = self.history.record0(opnum, None)
        after_residual_call = (opnum == rop.GUARD_EXCEPTION or
                               opnum == rop.GUARD_NO_EXCEPTION or
                               opnum == rop.GUARD_NOT_FORCED or
                               opnum == rop.GUARD_ALWAYS_FAILS)
        self.capture_resumedata(resumepc, after_residual_call)
        # ^^^ records extra to history
        self.staticdata.profiler.count_ops(opnum, Counters.GUARDS)
        # count
        #self.attach_debug_info(guard_op)
        return guard_op

    def capture_resumedata(self, resumepc, after_residual_call=False):
        virtualizable_boxes = None
        if (self.jitdriver_sd.virtualizable_info is not None or
            self.jitdriver_sd.greenfield_info is not None):
            virtualizable_boxes = self.virtualizable_boxes
        saved_pc = 0
        if self.framestack:
            frame = self.framestack[-1]
            saved_pc = frame.pc
            if resumepc >= 0:
                frame.pc = resumepc
        resume.capture_resumedata(self.framestack, virtualizable_boxes,
                                  self.virtualref_boxes, self.history.trace,
                                  after_residual_call)
        if self.framestack:
            self.framestack[-1].pc = saved_pc

    def create_empty_history(self):
        self.history = history.History()
        self.staticdata.stats.set_history(self.history)

    def _all_constants(self, *boxes):
        if len(boxes) == 0:
            return True
        return isinstance(boxes[0], Const) and self._all_constants(*boxes[1:])

    def _all_constants_varargs(self, boxes):
        for box in boxes:
            if not isinstance(box, Const):
                return False
        return True

    @specialize.arg(1)
    def execute_and_record(self, opnum, descr, *argboxes):
        history.check_descr(descr)
        assert not (rop._CANRAISE_FIRST <= opnum <= rop._CANRAISE_LAST)
        # execute the operation
        profiler = self.staticdata.profiler
        profiler.count_ops(opnum)
        resvalue = executor.execute(self.cpu, self, opnum, descr, *argboxes)
        canfold = False
        if (OpHelpers.is_pure_with_descr(opnum, descr) or # pure case
            (rop._OVF_FIRST <= opnum <= rop._OVF_LAST and # ovf case
                not self.last_exc_value)):
            canfold = self._all_constants(*argboxes)
            if canfold:
                return executor.wrap_constant(resvalue)
        return self._record_helper(opnum, resvalue, descr, *argboxes)

    @specialize.arg(1)
    def execute_and_record_varargs(self, opnum, argboxes, descr=None):
        history.check_descr(descr)
        # execute the operation
        profiler = self.staticdata.profiler
        profiler.count_ops(opnum)
        resvalue = executor.execute_varargs(self.cpu, self,
                                            opnum, argboxes, descr)
        # check if the operation can be constant-folded away
        argboxes = list(argboxes)
        assert not rop._ALWAYS_PURE_FIRST <= opnum <= rop._ALWAYS_PURE_LAST
        return self._record_helper_varargs(opnum, resvalue, descr,
                                                   argboxes)

    @specialize.argtype(2)
    def _record_helper_varargs(self, opnum, resvalue, descr, argboxes):
        # record the operation
        profiler = self.staticdata.profiler
        profiler.count_ops(opnum, Counters.RECORDED_OPS)
        self.heapcache.invalidate_caches_varargs(opnum, descr, argboxes)
        op = self.history.record(opnum, argboxes, resvalue, descr)
        self.attach_debug_info(op)
        if op.type != 'v':
            return op

    @specialize.arg(1)
    def _record_helper(self, opnum, resvalue, descr, *argboxes):
        # record the operation
        profiler = self.staticdata.profiler
        profiler.count_ops(opnum, Counters.RECORDED_OPS)
        self.heapcache.invalidate_caches(opnum, descr, *argboxes)
        if len(argboxes) == 0:
            op = self.history.record0(
                opnum, resvalue, descr)
        elif len(argboxes) == 1:
            op = self.history.record1(
                opnum, argboxes[0], resvalue, descr)
        elif len(argboxes) == 2:
            op = self.history.record2(
                opnum, argboxes[0], argboxes[1], resvalue, descr)
        elif len(argboxes) == 3:
            op = self.history.record3(
                opnum, argboxes[0], argboxes[1], argboxes[2], resvalue, descr)
        else:
            op = self.history.record(
                opnum, list(argboxes), resvalue, descr)
        self.attach_debug_info(op)
        if op.type != 'v':
            return op

    def execute_new_with_vtable(self, descr):
        resbox = self.execute_and_record(rop.NEW_WITH_VTABLE, descr)
        self.heapcache.new(resbox)
        self.heapcache.class_now_known(resbox)
        return resbox

    def execute_new(self, typedescr):
        resbox = self.execute_and_record(rop.NEW, typedescr)
        self.heapcache.new(resbox)
        return resbox

    def execute_new_array(self, itemsizedescr, lengthbox):
        resbox = self.execute_and_record(rop.NEW_ARRAY, itemsizedescr,
                                         lengthbox)
        self.heapcache.new_array(resbox, lengthbox)
        return resbox

    def execute_new_array_clear(self, itemsizedescr, lengthbox):
        resbox = self.execute_and_record(rop.NEW_ARRAY_CLEAR, itemsizedescr,
                                         lengthbox)
        self.heapcache.new_array(resbox, lengthbox)
        return resbox

    def execute_setfield_gc(self, fielddescr, box, valuebox):
        self.execute_and_record(rop.SETFIELD_GC, fielddescr, box, valuebox)
        self.heapcache.setfield(box, valuebox, fielddescr)

    def execute_setarrayitem_gc(self, arraydescr, arraybox, indexbox, itembox):
        self.execute_and_record(rop.SETARRAYITEM_GC, arraydescr,
                                arraybox, indexbox, itembox)
        self.heapcache.setarrayitem(arraybox, indexbox, itembox, arraydescr)

    def execute_setinteriorfield_gc(self, descr, array, index, value):
        self.execute_and_record(rop.SETINTERIORFIELD_GC, descr,
                                array, index, value)
        # use setarrayitem heapcache method, works for interior fields too
        self.heapcache.setarrayitem(array, index, value, descr)

    def execute_raw_store(self, arraydescr, addrbox, offsetbox, valuebox):
        self.execute_and_record(rop.RAW_STORE, arraydescr,
                                addrbox, offsetbox, valuebox)


    def attach_debug_info(self, op):
        if (not we_are_translated() and op is not None
            and getattr(self, 'framestack', None)):
            op.pc = self.framestack[-1].pc
            op.name = self.framestack[-1].jitcode.name

    def execute_raised(self, exception, constant=False):
        if isinstance(exception, jitexc.JitException):
            raise exception      # go through
        llexception = jitexc.get_llexception(self.cpu, exception)
        self.execute_ll_raised(llexception, constant)

    def execute_ll_raised(self, llexception, constant=False):
        # Exception handling: when execute.do_call() gets an exception it
        # calls metainterp.execute_raised(), which puts it into
        # 'self.last_exc_value'.  This is used shortly afterwards
        # to generate either GUARD_EXCEPTION or GUARD_NO_EXCEPTION, and also
        # to handle the following opcodes 'goto_if_exception_mismatch'.
        self.last_exc_value = llexception
        self.class_of_last_exc_is_const = constant
        # 'class_of_last_exc_is_const' means that the class of the value
        # stored in the exc_value Box can be assumed to be a Const.  This
        # is only True after a GUARD_EXCEPTION or GUARD_CLASS.

    def clear_exception(self):
        self.last_exc_value = lltype.nullptr(rclass.OBJECT)

    def aborted_tracing(self, reason):
        self.staticdata.profiler.count(reason)
        debug_print('~~~ ABORTING TRACING %s' % Counters.counter_names[reason])
        jd_sd = self.jitdriver_sd
        if not self.current_merge_points:
            greenkey = None # we're in the bridge
        else:
            greenkey = self.current_merge_points[0][0][:jd_sd.num_green_args]
            hooks = self.staticdata.warmrunnerdesc.hooks
            if hooks.are_hooks_enabled():
                hooks.on_abort(reason,
                    jd_sd.jitdriver, greenkey,
                    jd_sd.warmstate.get_location_str(greenkey),
                    self.staticdata.logger_ops._make_log_operations(
                        self.box_names_memo),
                    self.history.trace.unpack()[1])
            if self.aborted_tracing_jitdriver is not None:
                jd_sd = self.aborted_tracing_jitdriver
                greenkey = self.aborted_tracing_greenkey
                if hooks.are_hooks_enabled():
                    hooks.on_trace_too_long(
                        jd_sd.jitdriver, greenkey,
                        jd_sd.warmstate.get_location_str(greenkey))
                # no ops for now
                self.aborted_tracing_jitdriver = None
                self.aborted_tracing_greenkey = None
        self.staticdata.stats.aborted()

    def blackhole_if_trace_too_long(self):
        warmrunnerstate = self.jitdriver_sd.warmstate
        length = self.history.length()
        if (length > warmrunnerstate.trace_limit or
                self.history.trace_tag_overflow()):
            jd_sd, greenkey_of_huge_function = self.find_biggest_function()
            self.staticdata.stats.record_aborted(greenkey_of_huge_function)
            self.portal_trace_positions = None
            if greenkey_of_huge_function is not None:
                jd_sd.warmstate.disable_noninlinable_function(
                    greenkey_of_huge_function)
                self.aborted_tracing_jitdriver = jd_sd
                self.aborted_tracing_greenkey = greenkey_of_huge_function
                if self.current_merge_points:
                    jd_sd = self.jitdriver_sd
                    greenkey = self.current_merge_points[0][0][:jd_sd.num_green_args]
                    warmrunnerstate.JitCell.trace_next_iteration(greenkey)
            else:
                self.prepare_trace_segmenting()
            raise SwitchToBlackhole(Counters.ABORT_TOO_LONG)

    def prepare_trace_segmenting(self):
        warmrunnerstate = self.jitdriver_sd.warmstate
        # huge function, not due to inlining. the next time we trace
        # it, force a trace to be created
        debug_start("jit-disableinlining")
        debug_print("no inlinable function found!")
        if self.current_merge_points:
            # loop
            jd_sd = self.jitdriver_sd
            greenkey = self.current_merge_points[0][0][:jd_sd.num_green_args]
            warmrunnerstate.JitCell.trace_next_iteration(greenkey)
            jd_sd.warmstate.mark_force_finish_tracing(greenkey)
            # bizarrely enough, this means *do trace here* ??!
            jd_sd.warmstate.dont_trace_here(greenkey)
            loc = jd_sd.warmstate.get_location_str(greenkey)
            debug_print("force tracing loop next time", loc)
        if not isinstance(self.resumekey, compile.ResumeFromInterpDescr):
            # we're tracing a bridge. there are no bits left in
            # ResumeGuardDescr to store that we should force a bridge
            # creation the next time. therefore, set a flag on the loop
            # token that will then apply to all bridges from that token
            # (bit crude, but creating a segmented bridge is generally
            # quite safe)
            loop_token = self.resumekey_original_loop_token
            loop_token.retraced_count |= loop_token.FORCE_BRIDGE_SEGMENTING
            debug_print("enable bridge segmenting of base loop")
        debug_stop("jit-disableinlining")

    def _interpret(self):
        # Execute the frames forward until we raise a DoneWithThisFrame,
        # a ExitFrameWithException, or a ContinueRunningNormally exception.
        self.staticdata.stats.entered()
        while True:
            self.framestack[-1].run_one_step()
            self.blackhole_if_trace_too_long()
            if not we_are_translated():
                self.check_recursion_invariant()

    def interpret(self):
        if we_are_translated():
            self._interpret()
        else:
            try:
                self._interpret()
            except:
                import sys
                if sys.exc_info()[0] is not None:
                    self.staticdata.log(sys.exc_info()[0].__name__)
                raise

    @specialize.arg(1)
    def compile_and_run_once(self, jitdriver_sd, *args):
        # NB. we pass explicity 'jitdriver_sd' around here, even though it
        # is also available as 'self.jitdriver_sd', because we need to
        # specialize this function and a few other ones for the '*args'.
        debug_start('jit-tracing')
        self.staticdata._setup_once()
        self.staticdata.profiler.start_tracing()
        assert jitdriver_sd is self.jitdriver_sd
        self.staticdata.try_to_free_some_loops()
        try:
            original_boxes = self.initialize_original_boxes(jitdriver_sd, *args)
            return self._compile_and_run_once(original_boxes)
        finally:
            self.staticdata.profiler.end_tracing()
            debug_stop('jit-tracing')

    def _compile_and_run_once(self, original_boxes):
        self.initialize_state_from_start(original_boxes)
        self.current_merge_points = [(original_boxes, (0, 0, 0))]
        num_green_args = self.jitdriver_sd.num_green_args
        original_greenkey = original_boxes[:num_green_args]
        self.resumekey = compile.ResumeFromInterpDescr(original_greenkey)
        self.seen_loop_header_for_jdindex = -1
        try:
            self.create_empty_history()
            self.history.set_inputargs(original_boxes[num_green_args:],
                                       self.staticdata)
            self.interpret()
        except SwitchToBlackhole as stb:
            self.run_blackhole_interp_to_cancel_tracing(stb)
        assert False, "should always raise"

    def handle_guard_failure(self, resumedescr, deadframe):
        debug_start('jit-tracing')
        self.staticdata.profiler.start_tracing()
        key = resumedescr.get_resumestorage()
        assert isinstance(key, compile.ResumeGuardDescr)
        # store the resumekey.wref_original_loop_token() on 'self' to make
        # sure that it stays alive as long as this MetaInterp
        self.resumekey_original_loop_token = resumedescr.rd_loop_token.loop_token_wref()
        if self.resumekey_original_loop_token is None:
            raise compile.giveup() # should be rare
        self.staticdata.try_to_free_some_loops()
        try:
            inputargs = self.initialize_state_from_guard_failure(key, deadframe)
            return self._handle_guard_failure(resumedescr, key, inputargs, deadframe)
        except SwitchToBlackhole as stb:
            self.run_blackhole_interp_to_cancel_tracing(stb)
        finally:
            self.resumekey_original_loop_token = None
            self.staticdata.profiler.end_tracing()
            debug_stop('jit-tracing')

    def _handle_guard_failure(self, resumedescr, key, inputargs, deadframe):
        self.current_merge_points = []
        self.resumekey = resumedescr
        self.seen_loop_header_for_jdindex = -1
        if isinstance(key, compile.ResumeAtPositionDescr):
            self.seen_loop_header_for_jdindex = self.jitdriver_sd.index
        self.prepare_resume_from_failure(deadframe, inputargs, resumedescr)
        if self.resumekey_original_loop_token is None:   # very rare case
            raise SwitchToBlackhole(Counters.ABORT_BRIDGE)
        self.interpret()
        assert False, "should always raise"

    def run_blackhole_interp_to_cancel_tracing(self, stb):
        # We got a SwitchToBlackhole exception.  Convert the framestack into
        # a stack of blackhole interpreters filled with the same values, and
        # run it.
        from rpython.jit.metainterp.blackhole import convert_and_run_from_pyjitpl
        self.aborted_tracing(stb.reason)
        convert_and_run_from_pyjitpl(self, stb.raising_exception)
        assert False    # ^^^ must raise

    def remove_consts_and_duplicates(self, boxes, endindex, duplicates):
        for i in range(endindex):
            box = boxes[i]
            if isinstance(box, Const) or box in duplicates:
                opnum = OpHelpers.same_as_for_type(box.type)
                op = self.history.record_default_val(opnum, [box])
                boxes[i] = op
            else:
                duplicates[box] = None

    def cancelled_too_many_times(self):
        if self.staticdata.warmrunnerdesc:
            memmgr = self.staticdata.warmrunnerdesc.memory_manager
            if memmgr:
                if self.cancel_count > memmgr.max_unroll_loops:
                    return True
        return False

    def reached_loop_header(self, greenboxes, redboxes):
        self.heapcache.reset() #reset_virtuals=False)
        #self.heapcache.reset_keep_likely_virtuals()

        duplicates = {}
        self.remove_consts_and_duplicates(redboxes, len(redboxes),
                                          duplicates)
        live_arg_boxes = greenboxes + redboxes
        if self.jitdriver_sd.virtualizable_info is not None:
            # we use pop() to remove the last item, which is the virtualizable
            # itself
            self.remove_consts_and_duplicates(self.virtualizable_boxes,
                                              len(self.virtualizable_boxes)-1,
                                              duplicates)
            live_arg_boxes += self.virtualizable_boxes
            live_arg_boxes.pop()

        # generate a dummy guard just before the JUMP so that unroll can use it
        # when it's creating artificial guards.
        self.generate_guard(rop.GUARD_FUTURE_CONDITION)

        assert len(self.virtualref_boxes) == 0, "missing virtual_ref_finish()?"
        # Called whenever we reach the 'loop_header' hint.
        # First, attempt to make a bridge:
        # - if self.resumekey is a ResumeGuardDescr, it starts from a guard
        #   that failed;
        # - if self.resumekey is a ResumeFromInterpDescr, it starts directly
        #   from the interpreter.
        num_green_args = self.jitdriver_sd.num_green_args
        if not self.partial_trace:
            # FIXME: Support a retrace to be a bridge as well as a loop
            ptoken = self.get_procedure_token(greenboxes)
            if has_compiled_targets(ptoken):
                self.compile_trace(live_arg_boxes, ptoken)

        # raises in case it works -- which is the common case, hopefully,
        # at least for bridges starting from a guard.

        # Search in current_merge_points for original_boxes with compatible
        # green keys, representing the beginning of the same loop as the one
        # we end now.

        can_use_unroll = (self.staticdata.cpu.supports_guard_gc_type and
            'unroll' in self.jitdriver_sd.warmstate.enable_opts)
        for j in range(len(self.current_merge_points)-1, -1, -1):
            original_boxes, start = self.current_merge_points[j]
            assert len(original_boxes) == len(live_arg_boxes)
            if not same_greenkey(original_boxes, live_arg_boxes, num_green_args):
                continue
            if self.partial_trace:
                if start != self.retracing_from:
                    raise SwitchToBlackhole(Counters.ABORT_BAD_LOOP) # For now
            # Found!  Compile it as a loop.
            # raises in case it works -- which is the common case
            self.history.trace.tracing_done()
            if self.partial_trace:
                target_token = self.compile_retrace(
                    original_boxes, live_arg_boxes, start)
                self.raise_if_successful(live_arg_boxes, target_token)
                # creation of the loop was cancelled!
                self.cancel_count += 1
                if self.cancelled_too_many_times():
                    self.staticdata.log('cancelled too many times!')
                    raise SwitchToBlackhole(Counters.ABORT_BAD_LOOP)
            else:
                target_token = self.compile_loop(
                    original_boxes, live_arg_boxes, start,
                    use_unroll=can_use_unroll)
                self.raise_if_successful(live_arg_boxes, target_token)
                # creation of the loop was cancelled!
                self.cancel_count += 1
                if self.cancelled_too_many_times():
                    if can_use_unroll:
                        # try one last time without unrolling
                        target_token = self.compile_loop(
                            original_boxes, live_arg_boxes, start,
                            use_unroll=False)
                        self.raise_if_successful(live_arg_boxes, target_token)
                    #
                    self.staticdata.log('cancelled too many times!')
                    raise SwitchToBlackhole(Counters.ABORT_BAD_LOOP)
            self.exported_state = None
            self.staticdata.log('cancelled, tracing more...')

        # Otherwise, no loop found so far, so continue tracing.
        start = self.history.get_trace_position()
        self.current_merge_points.append((live_arg_boxes, start))

    def _unpack_boxes(self, boxes, start, stop):
        ints = []; refs = []; floats = []
        for i in range(start, stop):
            box = boxes[i]
            if   box.type == history.INT: ints.append(box.getint())
            elif box.type == history.REF: refs.append(box.getref_base())
            elif box.type == history.FLOAT:floats.append(box.getfloatstorage())
            else: assert 0
        return ints[:], refs[:], floats[:]

    def raise_continue_running_normally(self, live_arg_boxes, loop_token):
        self.history.inputargs = None
        self.history.operations = None
        # For simplicity, we just raise ContinueRunningNormally here and
        # ignore the loop_token passed in.  It means that we go back to
        # interpreted mode, but it should come back very quickly to the
        # JIT, find probably the same 'loop_token', and execute it.
        if we_are_translated():
            num_green_args = self.jitdriver_sd.num_green_args
            gi, gr, gf = self._unpack_boxes(live_arg_boxes, 0, num_green_args)
            ri, rr, rf = self._unpack_boxes(live_arg_boxes, num_green_args,
                                            len(live_arg_boxes))
            CRN = jitexc.ContinueRunningNormally
            raise CRN(gi, gr, gf, ri, rr, rf)
        else:
            # However, in order to keep the existing tests working
            # (which are based on the assumption that 'loop_token' is
            # directly used here), a bit of custom non-translatable code...
            self._nontranslated_run_directly(live_arg_boxes, loop_token)
            assert 0, "unreachable"

    def _nontranslated_run_directly(self, live_arg_boxes, loop_token):
        "NOT_RPYTHON"
        args = []
        num_green_args = self.jitdriver_sd.num_green_args
        num_red_args = self.jitdriver_sd.num_red_args
        for box in live_arg_boxes[num_green_args:num_green_args+num_red_args]:
            if box.type == history.INT:
                args.append(box.getint())
            elif box.type == history.REF:
                args.append(box.getref_base())
            elif box.type == history.FLOAT:
                args.append(box.getfloatstorage())
            else:
                assert 0
        res = self.jitdriver_sd.warmstate.execute_assembler(loop_token, *args)
        kind = history.getkind(lltype.typeOf(res))
        if kind == 'void':
            raise jitexc.DoneWithThisFrameVoid()
        if kind == 'int':
            raise jitexc.DoneWithThisFrameInt(res)
        if kind == 'ref':
            raise jitexc.DoneWithThisFrameRef(res)
        if kind == 'float':
            raise jitexc.DoneWithThisFrameFloat(res)
        raise AssertionError(kind)

    def raise_if_successful(self, live_arg_boxes, target_token):
        if target_token is not None: # raise if it *worked* correctly
            assert isinstance(target_token, TargetToken)
            jitcell_token = target_token.targeting_jitcell_token
            self.raise_continue_running_normally(live_arg_boxes, jitcell_token)

    def prepare_resume_from_failure(self, deadframe, inputargs, resumedescr):
        exception = self.cpu.grab_exc_value(deadframe)
        if (isinstance(resumedescr, compile.ResumeGuardExcDescr) or
            isinstance(resumedescr, compile.ResumeGuardCopiedExcDescr)):
            # Add a GUARD_EXCEPTION or GUARD_NO_EXCEPTION at the start
            # of the bridge---except it is not really the start, because
            # the history aleady contains operations from resume.py.
            # The optimizer should remove these operations.  However,
            # 'test_guard_no_exception_incorrectly_removed_from_bridge'
            # shows a corner case in which just putting GuARD_NO_EXCEPTION
            # here is a bad idea: the optimizer might remove it too.
            # So we put a SAVE_EXCEPTION at the start, and a
            # RESTORE_EXCEPTION just before the guard.  (rewrite.py will
            # remove the two if they end up consecutive.)

            # XXX too much jumps between older and newer models; clean up
            # by killing SAVE_EXC_CLASS, RESTORE_EXCEPTION and GUARD_EXCEPTION

            exception_obj = lltype.cast_opaque_ptr(rclass.OBJECTPTR, exception)
            if exception_obj:
                exc_class = ptr2int(exception_obj.typeptr)
            else:
                exc_class = 0
            assert self.history.trace is None
            i = len(self.history._cache)
            op1 = self.history.record0(rop.SAVE_EXC_CLASS, exc_class)
            op2 = self.history.record0(rop.SAVE_EXCEPTION, exception)
            self.history._cache = self.history._cache[i:] + self.history._cache[:i]
            self.history.record2(rop.RESTORE_EXCEPTION, op1, op2, None)
            self.history.set_inputargs(inputargs, self.staticdata)
            if exception_obj:
                self.execute_ll_raised(exception_obj)
            else:
                self.clear_exception()
            try:
                self.handle_possible_exception()
            except ChangeFrame:
                pass
        else:
            self.history.set_inputargs(inputargs, self.staticdata)
            assert not exception

    def get_procedure_token(self, greenkey):
        JitCell = self.jitdriver_sd.warmstate.JitCell
        cell = JitCell.get_jit_cell_at_key(greenkey)
        if cell is None:
            return None
        return cell.get_procedure_token()

    def compile_loop(self, original_boxes, live_arg_boxes, start, use_unroll):
        num_green_args = self.jitdriver_sd.num_green_args
        greenkey = original_boxes[:num_green_args]
        ptoken = self.get_procedure_token(greenkey)
        if has_compiled_targets(ptoken):
            # XXX this path not tested, but shown to occur on pypy-c :-(
            self.staticdata.log('cancelled: we already have a token now')
            raise SwitchToBlackhole(Counters.ABORT_BAD_LOOP)
        target_token = compile.compile_loop(
            self, greenkey, start, original_boxes[num_green_args:],
            live_arg_boxes[num_green_args:], use_unroll=use_unroll)
        if target_token is not None:
            assert isinstance(target_token, TargetToken)
            self.jitdriver_sd.warmstate.attach_procedure_to_interp(
                greenkey, target_token.targeting_jitcell_token)
            self.staticdata.stats.add_jitcell_token(
                target_token.targeting_jitcell_token)
        return target_token

    def compile_retrace(self, original_boxes, live_arg_boxes, start):
        num_green_args = self.jitdriver_sd.num_green_args
        greenkey = original_boxes[:num_green_args]
        return compile.compile_retrace(
            self, greenkey, start, original_boxes[num_green_args:],
            live_arg_boxes[num_green_args:], self.partial_trace,
            self.resumekey, self.exported_state)

    def compile_trace(self, live_arg_boxes, ptoken):
        num_green_args = self.jitdriver_sd.num_green_args
        cut_at = self.history.get_trace_position()
        self.potential_retrace_position = cut_at
        self.history.record(rop.JUMP, live_arg_boxes[num_green_args:], None,
                            descr=ptoken)
        try:
            target_token = compile.compile_trace(self, self.resumekey,
                live_arg_boxes[num_green_args:], ends_with_jump=True)
        finally:
            self.history.cut(cut_at)  # pop the jump
        self.raise_if_successful(live_arg_boxes, target_token)

    def compile_done_with_this_frame(self, exitbox):
        self.store_token_in_vable()
        sd = self.staticdata
        result_type = self.jitdriver_sd.result_type
        if result_type == history.VOID:
            assert exitbox is None
            exits = []
            token = sd.done_with_this_frame_descr_void
        elif result_type == history.INT:
            exits = [exitbox]
            token = sd.done_with_this_frame_descr_int
        elif result_type == history.REF:
            exits = [exitbox]
            token = sd.done_with_this_frame_descr_ref
        elif result_type == history.FLOAT:
            exits = [exitbox]
            token = sd.done_with_this_frame_descr_float
        else:
            assert False
        self.history.record(rop.FINISH, exits, None, descr=token)
        target_token = compile.compile_trace(self, self.resumekey, exits)
        if target_token is not token:
            compile.giveup()

    def store_token_in_vable(self):
        vinfo = self.jitdriver_sd.virtualizable_info
        if vinfo is None:
            return
        vbox = self.virtualizable_boxes[-1]
        if vbox is self.forced_virtualizable:
            return # we already forced it by hand
        # in case the force_token has not been recorded, record it here
        # to make sure we know the virtualizable can be broken. However, the
        # contents of the virtualizable should be generally correct
        force_token = self.history.record0(rop.FORCE_TOKEN,
                                           lltype.nullptr(llmemory.GCREF.TO))
        self.history.record2(rop.SETFIELD_GC, vbox, force_token,
                             None, descr=vinfo.vable_token_descr)
        self.generate_guard(rop.GUARD_NOT_FORCED_2)

    def compile_exit_frame_with_exception(self, valuebox):
        self.store_token_in_vable()
        sd = self.staticdata
        token = sd.exit_frame_with_exception_descr_ref
        self.history.record1(rop.FINISH, valuebox, None, descr=token)
        target_token = compile.compile_trace(self, self.resumekey, [valuebox])
        if target_token is not token:
            compile.giveup()

    @specialize.arg(1)
    def initialize_original_boxes(self, jitdriver_sd, *args):
        original_boxes = []
        self._fill_original_boxes(jitdriver_sd, original_boxes,
                                  jitdriver_sd.num_green_args, *args)
        return original_boxes

    @specialize.arg(1)
    def _fill_original_boxes(self, jitdriver_sd, original_boxes,
                             num_green_args, *args):
        if args:
            from rpython.jit.metainterp.warmstate import wrap
            box = wrap(self.cpu, args[0], num_green_args > 0)
            original_boxes.append(box)
            self._fill_original_boxes(jitdriver_sd, original_boxes,
                                      num_green_args-1, *args[1:])

    def initialize_state_from_start(self, original_boxes):
        # ----- make a new frame -----
        self.portal_call_depth = -1 # always one portal around
        self.framestack = []
        f = self.newframe(self.jitdriver_sd.mainjitcode)
        f.setup_call(original_boxes)
        assert self.portal_call_depth == 0
        self.virtualref_boxes = []
        self.initialize_withgreenfields(original_boxes)
        self.initialize_virtualizable(original_boxes)

    def initialize_state_from_guard_failure(self, resumedescr, deadframe):
        # guard failure: rebuild a complete MIFrame stack
        # This is stack-critical code: it must not be interrupted by StackOverflow,
        # otherwise the jit_virtual_refs are left in a dangling state.
        rstack._stack_criticalcode_start()
        try:
            self.portal_call_depth = -1 # always one portal around
            self.history = history.History()
            inputargs_and_holes = self.rebuild_state_after_failure(resumedescr,
                                                                   deadframe)
            return [box for box in inputargs_and_holes if box]
        finally:
            rstack._stack_criticalcode_stop()

    def initialize_virtualizable(self, original_boxes):
        vinfo = self.jitdriver_sd.virtualizable_info
        if vinfo is not None:
            index = (self.jitdriver_sd.num_green_args +
                     self.jitdriver_sd.index_of_virtualizable)
            virtualizable_box = original_boxes[index]
            virtualizable = vinfo.unwrap_virtualizable_box(virtualizable_box)
            # First force the virtualizable if needed!
            vinfo.clear_vable_token(virtualizable)
            # The field 'virtualizable_boxes' is not even present
            # if 'virtualizable_info' is None.  Check for that first.
            self.virtualizable_boxes = vinfo.read_boxes(self.cpu,
                                                        virtualizable)
            original_boxes += self.virtualizable_boxes
            self.virtualizable_boxes.append(virtualizable_box)
            self.check_synchronized_virtualizable()

    def initialize_withgreenfields(self, original_boxes):
        ginfo = self.jitdriver_sd.greenfield_info
        if ginfo is not None:
            assert self.jitdriver_sd.virtualizable_info is None
            index = (self.jitdriver_sd.num_green_args +
                     ginfo.red_index)
            self.virtualizable_boxes = [original_boxes[index]]

    def vable_and_vrefs_before_residual_call(self):
        vrefinfo = self.staticdata.virtualref_info
        for i in range(1, len(self.virtualref_boxes), 2):
            vrefbox = self.virtualref_boxes[i]
            vref = vrefbox.getref_base()
            vrefinfo.tracing_before_residual_call(vref)
            # the FORCE_TOKEN is already set at runtime in each vref when
            # it is created, by optimizeopt.py.
        #
        vinfo = self.jitdriver_sd.virtualizable_info
        if vinfo is not None:
            virtualizable_box = self.virtualizable_boxes[-1]
            virtualizable = vinfo.unwrap_virtualizable_box(virtualizable_box)
            vinfo.tracing_before_residual_call(virtualizable)
            #
            force_token = self.history.record0(rop.FORCE_TOKEN,
                                               lltype.nullptr(llmemory.GCREF.TO))
            self.history.record2(rop.SETFIELD_GC, virtualizable_box, force_token,
                                 None, descr=vinfo.vable_token_descr)

    def vrefs_after_residual_call(self):
        vrefinfo = self.staticdata.virtualref_info
        for i in range(0, len(self.virtualref_boxes), 2):
            vrefbox = self.virtualref_boxes[i+1]
            vref = vrefbox.getref_base()
            if vrefinfo.tracing_after_residual_call(vref):
                # this vref was really a virtual_ref, but it escaped
                # during this CALL_MAY_FORCE.  Mark this fact by
                # generating a VIRTUAL_REF_FINISH on it and replacing
                # it by ConstPtr(NULL).
                self.stop_tracking_virtualref(i)

    def vable_after_residual_call(self, funcbox):
        vinfo = self.jitdriver_sd.virtualizable_info
        if vinfo is not None:
            virtualizable_box = self.virtualizable_boxes[-1]
            virtualizable = vinfo.unwrap_virtualizable_box(virtualizable_box)
            if vinfo.tracing_after_residual_call(virtualizable):
                # the virtualizable escaped during CALL_MAY_FORCE.
                self.load_fields_from_virtualizable()
                target_name = self.staticdata.get_name_from_address(funcbox.getaddr())
                if target_name:
                    target_name = "ConstClass(%s)" % target_name
                else:
                    target_name = str(funcbox.getaddr())
                debug_print('vable escaped during a call in %s to %s' % (
                    self.framestack[-1].jitcode.name, target_name
                ))
                raise SwitchToBlackhole(Counters.ABORT_ESCAPE,
                                        raising_exception=True)
                # ^^^ we set 'raising_exception' to True because we must still
                # have the eventual exception raised (this is normally done
                # after the call to vable_after_residual_call()).

    def stop_tracking_virtualref(self, i):
        virtualbox = self.virtualref_boxes[i]
        vrefbox = self.virtualref_boxes[i+1]
        # record VIRTUAL_REF_FINISH here, which is before the actual
        # CALL_xxx is recorded
        self.history.record2(rop.VIRTUAL_REF_FINISH, vrefbox, virtualbox, None)
        # mark this situation by replacing the vrefbox with ConstPtr(NULL)
        self.virtualref_boxes[i+1] = CONST_NULL

    def handle_possible_exception(self):
        if self.last_exc_value:
            exception_box = ConstInt(ptr2int(self.last_exc_value.typeptr))
            op = self.generate_guard(rop.GUARD_EXCEPTION,
                                     None, exception_box)
            val = lltype.cast_opaque_ptr(llmemory.GCREF, self.last_exc_value)
            if self.class_of_last_exc_is_const:
                self.last_exc_box = ConstPtr(val)
            else:
                self.last_exc_box = op
                op.setref_base(val)
            assert op is not None
            self.class_of_last_exc_is_const = True
            self.finishframe_exception()
        else:
            self.generate_guard(rop.GUARD_NO_EXCEPTION)

    def assert_no_exception(self):
        assert not self.last_exc_value

    def rebuild_state_after_failure(self, resumedescr, deadframe):
        vinfo = self.jitdriver_sd.virtualizable_info
        ginfo = self.jitdriver_sd.greenfield_info
        self.framestack = []
        boxlists = resume.rebuild_from_resumedata(self, resumedescr, deadframe,
                                                  vinfo, ginfo)
        inputargs_and_holes, virtualizable_boxes, virtualref_boxes = boxlists
        #
        # virtual refs: make the vrefs point to the freshly allocated virtuals
        self.virtualref_boxes = virtualref_boxes
        vrefinfo = self.staticdata.virtualref_info
        for i in range(0, len(virtualref_boxes), 2):
            virtualbox = virtualref_boxes[i]
            vrefbox = virtualref_boxes[i+1]
            vrefinfo.continue_tracing(vrefbox.getref_base(),
                                      virtualbox.getref_base())
        #
        # virtualizable: synchronize the real virtualizable and the local
        # boxes, in whichever direction is appropriate
        if vinfo is not None:
            self.virtualizable_boxes = virtualizable_boxes
            # just jumped away from assembler (case 4 in the comment in
            # virtualizable.py) into tracing (case 2); if we get the
            # virtualizable from somewhere strange it might not be forced,
            # do it
            virtualizable_box = self.virtualizable_boxes[-1]
            virtualizable = vinfo.unwrap_virtualizable_box(virtualizable_box)
            if vinfo.is_token_nonnull_gcref(virtualizable):
                vinfo.reset_token_gcref(virtualizable)
            # fill the virtualizable with the local boxes
            self.synchronize_virtualizable()
        #
        elif self.jitdriver_sd.greenfield_info:
            self.virtualizable_boxes = virtualizable_boxes
        else:
            assert not virtualizable_boxes
        #
        return inputargs_and_holes

    def check_synchronized_virtualizable(self):
        if not we_are_translated():
            vinfo = self.jitdriver_sd.virtualizable_info
            virtualizable_box = self.virtualizable_boxes[-1]
            virtualizable = vinfo.unwrap_virtualizable_box(virtualizable_box)
            vinfo.check_boxes(virtualizable, self.virtualizable_boxes)

    def synchronize_virtualizable(self):
        vinfo = self.jitdriver_sd.virtualizable_info
        virtualizable_box = self.virtualizable_boxes[-1]
        virtualizable = vinfo.unwrap_virtualizable_box(virtualizable_box)
        vinfo.write_boxes(virtualizable, self.virtualizable_boxes)

    def load_fields_from_virtualizable(self):
        # Force a reload of the virtualizable fields into the local
        # boxes (called only in escaping cases).  Only call this function
        # just before SwitchToBlackhole.
        vinfo = self.jitdriver_sd.virtualizable_info
        if vinfo is not None:
            virtualizable_box = self.virtualizable_boxes[-1]
            virtualizable = vinfo.unwrap_virtualizable_box(virtualizable_box)
            self.virtualizable_boxes = vinfo.read_boxes(self.cpu,
                                                        virtualizable)
            self.virtualizable_boxes.append(virtualizable_box)

    def gen_store_back_in_vable(self, box):
        vinfo = self.jitdriver_sd.virtualizable_info
        if vinfo is not None:
            # xxx only write back the fields really modified
            vbox = self.virtualizable_boxes[-1]
            if vbox is not box:
                # ignore the hint on non-standard virtualizable
                # specifically, ignore it on a virtual
                return
            if self.forced_virtualizable is not None:
                # this can happen only in strange cases, but we don't care
                # it was already forced
                return
            self.forced_virtualizable = vbox
            for i in range(vinfo.num_static_extra_boxes):
                fieldbox = self.virtualizable_boxes[i]
                descr = vinfo.static_field_descrs[i]
                self.execute_and_record(rop.SETFIELD_GC, descr, vbox, fieldbox)
            i = vinfo.num_static_extra_boxes
            virtualizable = vinfo.unwrap_virtualizable_box(vbox)
            for k in range(vinfo.num_arrays):
                descr = vinfo.array_field_descrs[k]
                abox = self.execute_and_record(rop.GETFIELD_GC_R, descr, vbox)
                descr = vinfo.array_descrs[k]
                for j in range(vinfo.get_array_length(virtualizable, k)):
                    itembox = self.virtualizable_boxes[i]
                    i += 1
                    self.execute_and_record(rop.SETARRAYITEM_GC, descr,
                                            abox, ConstInt(j), itembox)
            assert i + 1 == len(self.virtualizable_boxes)
            # we're during tracing, so we should not execute it
            self.history.record2(rop.SETFIELD_GC, vbox, CONST_NULL,
                                 None, descr=vinfo.vable_token_descr)

    def replace_box(self, oldbox, newbox):
        for frame in self.framestack:
            frame.replace_active_box_in_frame(oldbox, newbox)
        boxes = self.virtualref_boxes
        for i in range(len(boxes)):
            if boxes[i] is oldbox:
                boxes[i] = newbox
        if (self.jitdriver_sd.virtualizable_info is not None or
            self.jitdriver_sd.greenfield_info is not None):
            boxes = self.virtualizable_boxes
            for i in range(len(boxes)):
                if boxes[i] is oldbox:
                    boxes[i] = newbox
        self.heapcache.replace_box(oldbox, newbox)

    def find_biggest_function(self):
        start_stack = []
        max_size = 0
        max_key = None
        max_jdsd = None
        r = ''
        debug_start("jit-abort-longest-function")
        for elem in self.portal_trace_positions:
            jitdriver_sd, key, pos = elem
            if key is not None:
                start_stack.append(elem)
            else:
                jitdriver_sd, greenkey, startpos = start_stack.pop()
                warmstate = jitdriver_sd.warmstate
                size = pos[0] - startpos[0]
                if size > max_size:
                    if warmstate is not None:
                        r = warmstate.get_location_str(greenkey)
                    debug_print("found new longest: %s %d" % (r, size))
                    max_size = size
                    max_jdsd = jitdriver_sd
                    max_key = greenkey
        if start_stack:
            jitdriver_sd, key, pos = start_stack[0]
            warmstate = jitdriver_sd.warmstate
            size = self.history.get_trace_position()[0] - pos[0]
            if size > max_size:
                if warmstate is not None:
                    r = warmstate.get_location_str(key)
                debug_print("found new longest: %s %d" % (r, size))
                max_size = size
                max_jdsd = jitdriver_sd
                max_key = key
        if self.portal_trace_positions: # tests
            self.staticdata.logger_ops.log_abort_loop(self.history.trace,
                                       self.box_names_memo)
        debug_stop("jit-abort-longest-function")
        return max_jdsd, max_key

    def record_result_of_call_pure(self, op, argboxes, descr, patch_pos, opnum):
        """ Patch a CALL into a CALL_PURE.
        """
        resbox_as_const = executor.constant_from_op(op)
        is_cond_value = OpHelpers.is_cond_call_value(opnum)
        if is_cond_value:
            normargboxes = argboxes[1:]    # ingore the 'value' arg
        else:
            normargboxes = argboxes
        for argbox in normargboxes:
            if not isinstance(argbox, Const):
                break
        else:
            # all-constants: remove the CALL operation now and propagate a
            # constant result
            self.history.cut(patch_pos)
            return resbox_as_const
        # not all constants (so far): turn CALL into CALL_PURE, which might
        # be either removed later by optimizeopt or turned back into CALL.
        arg_consts = [executor.constant_from_op(a) for a in normargboxes]
        self.call_pure_results[arg_consts] = resbox_as_const
        if is_cond_value:
            return op       # but COND_CALL_VALUE remains
        opnum = OpHelpers.call_pure_for_descr(descr)
        self.history.cut(patch_pos)
        newop = self.history.record_nospec(opnum, argboxes, descr)
        newop.copy_value_from(op)
        return newop

    def direct_call_may_force(self, argboxes, calldescr):
        """ Common case: record in the history a CALL_MAY_FORCE with
        'c_result' as the result of that call.  (The actual call has
        already been done.)
        """
        opnum = rop.call_may_force_for_descr(calldescr)
        return self.history.record_nospec(opnum, argboxes, calldescr)

    def direct_assembler_call(self, arglist, calldescr, targetjitdriver_sd):
        """ Record in the history a direct call to assembler for portal
        entry point.
        """
        num_green_args = targetjitdriver_sd.num_green_args
        greenargs = arglist[1:num_green_args+1]
        args = arglist[num_green_args+1:]
        assert len(args) == targetjitdriver_sd.num_red_args
        warmrunnerstate = targetjitdriver_sd.warmstate
        token = warmrunnerstate.get_assembler_token(greenargs)
        opnum = OpHelpers.call_assembler_for_descr(calldescr)
        op = self.history.record_nospec(opnum, args, descr=token)
        #
        # To fix an obscure issue, make sure the vable stays alive
        # longer than the CALL_ASSEMBLER operation.  We do it by
        # inserting explicitly an extra KEEPALIVE operation.
        jd = token.outermost_jitdriver_sd
        if jd.index_of_virtualizable >= 0:
            return args[jd.index_of_virtualizable], op
        else:
            return None, op

    def direct_libffi_call(self, argboxes, orig_calldescr):
        """Generate a direct call to C code using jit_ffi_call()
        """
        # an 'assert' that constant-folds away the rest of this function
        # if the codewriter didn't produce any OS_LIBFFI_CALL at all.
        assert self.staticdata.has_libffi_call
        #
        from rpython.rtyper.lltypesystem import llmemory
        from rpython.rlib.jit_libffi import CIF_DESCRIPTION_P
        from rpython.jit.backend.llsupport.ffisupport import get_arg_descr
        #
        box_cif_description = argboxes[1]
        if not isinstance(box_cif_description, ConstInt):
            return None     # cannot be handled by direct_libffi_call()
        cif_description = box_cif_description.getint()
        cif_description = llmemory.cast_int_to_adr(cif_description)
        cif_description = llmemory.cast_adr_to_ptr(cif_description,
                                                   CIF_DESCRIPTION_P)
        extrainfo = orig_calldescr.get_extra_info()
        calldescr = self.cpu.calldescrof_dynamic(cif_description, extrainfo)
        if calldescr is None:
            return None     # cannot be handled by direct_libffi_call()
        #
        box_exchange_buffer = argboxes[3]
        arg_boxes = []

        for i in range(cif_description.nargs):
            kind, descr, itemsize = get_arg_descr(self.cpu,
                                                  cif_description.atypes[i])
            ofs = cif_description.exchange_args[i]
            assert ofs % itemsize == 0     # alignment check
            if kind == 'i':
                box_arg = self.history.record2(
                    rop.GETARRAYITEM_RAW_I,
                                     box_exchange_buffer,
                                     ConstInt(ofs // itemsize),
                                     0, descr)
            elif kind == 'f':
                box_arg = self.history.record2(
                    rop.GETARRAYITEM_RAW_F,
                                     box_exchange_buffer,
                                     ConstInt(ofs // itemsize),
                                     longlong.ZEROF, descr)
            else:
                assert kind == 'v'
                continue
            arg_boxes.append(box_arg)
        #
        # for now, any call via libffi saves and restores everything
        # (that is, errno and SetLastError/GetLastError on Windows)
        # Note these flags match the ones in clibffi.ll_callback
        c_saveall = ConstInt(rffi.RFFI_ERR_ALL | rffi.RFFI_ALT_ERRNO)
        opnum = rop.call_release_gil_for_descr(orig_calldescr)
        assert opnum == rop.call_release_gil_for_descr(calldescr)
        return self.history.record_nospec(opnum,
                                          [c_saveall, argboxes[2]] + arg_boxes,
                                          calldescr)
        # note that the result is written back to the exchange_buffer by the
        # following operation, which should be a raw_store

    def direct_call_release_gil(self, argboxes, calldescr):
        if not we_are_translated():       # for llgraph
            calldescr._original_func_ = argboxes[0].getint()
        effectinfo = calldescr.get_extra_info()
        realfuncaddr, saveerr = effectinfo.call_release_gil_target
        funcbox = ConstInt(adr2int(realfuncaddr))
        savebox = ConstInt(saveerr)
        opnum = rop.call_release_gil_for_descr(calldescr)
        return self.history.record_nospec(opnum,
                                          [savebox, funcbox] + argboxes[1:],
                                          calldescr)

    def do_not_in_trace_call(self, allboxes, descr):
        self.clear_exception()
        executor.execute_varargs(self.cpu, self, rop.CALL_N,
                                          allboxes, descr)
        if self.last_exc_value:
            # cannot trace this!  it raises, so we have to follow the
            # exception-catching path, but the trace doesn't contain
            # the call at all
            raise SwitchToBlackhole(Counters.ABORT_ESCAPE,
                                    raising_exception=True)
        return None

# ____________________________________________________________

class ChangeFrame(jitexc.JitException):
    """Raised after we mutated metainterp.framestack, in order to force
    it to reload the current top-of-stack frame that gets interpreted."""

# ____________________________________________________________

def _get_opimpl_method(name, argcodes):
    from rpython.jit.metainterp.blackhole import signedord
    #
    def handler(self, position):
        assert position >= 0
        args = ()
        next_argcode = 0
        code = self.bytecode
        orgpc = position
        position += 1
        for argtype in argtypes:
            if argtype == "box":     # a box, of whatever type
                argcode = argcodes[next_argcode]
                next_argcode = next_argcode + 1
                if argcode == 'i':
                    value = self.get_reg_i(ord(code[position]))
                elif argcode == 'c':
                    value = ConstInt(signedord(code[position]))
                elif argcode == 'r':
                    value = self.get_reg_r(ord(code[position]))
                elif argcode == 'f':
                    value = self.get_reg_f(ord(code[position]))
                else:
                    raise AssertionError("bad argcode")
                position += 1
            elif argtype == "descr" or argtype == "jitcode":
                assert argcodes[next_argcode] == 'd'
                next_argcode = next_argcode + 1
                index = ord(code[position]) | (ord(code[position+1])<<8)
                value = self.metainterp.staticdata.opcode_descrs[index]
                if argtype == "jitcode":
                    assert isinstance(value, JitCode)
                position += 2
            elif argtype == "label":
                assert argcodes[next_argcode] == 'L'
                next_argcode = next_argcode + 1
                value = ord(code[position]) | (ord(code[position+1])<<8)
                position += 2
            elif argtype == "boxes":     # a list of boxes of some type
                length = ord(code[position])
                value = [None] * length
                self.prepare_list_of_boxes(value, 0, position,
                                           argcodes[next_argcode])
                next_argcode = next_argcode + 1
                position += 1 + length
            elif argtype == "boxes2":     # two lists of boxes merged into one
                length1 = ord(code[position])
                position2 = position + 1 + length1
                length2 = ord(code[position2])
                value = [None] * (length1 + length2)
                self.prepare_list_of_boxes(value, 0, position,
                                           argcodes[next_argcode])
                self.prepare_list_of_boxes(value, length1, position2,
                                           argcodes[next_argcode + 1])
                next_argcode = next_argcode + 2
                position = position2 + 1 + length2
            elif argtype == "boxes3":    # three lists of boxes merged into one
                length1 = ord(code[position])
                position2 = position + 1 + length1
                length2 = ord(code[position2])
                position3 = position2 + 1 + length2
                length3 = ord(code[position3])
                value = [None] * (length1 + length2 + length3)
                self.prepare_list_of_boxes(value, 0, position,
                                           argcodes[next_argcode])
                self.prepare_list_of_boxes(value, length1, position2,
                                           argcodes[next_argcode + 1])
                self.prepare_list_of_boxes(value, length1 + length2, position3,
                                           argcodes[next_argcode + 2])
                next_argcode = next_argcode + 3
                position = position3 + 1 + length3
            elif argtype == "orgpc":
                value = orgpc
            elif argtype == "int":
                argcode = argcodes[next_argcode]
                next_argcode = next_argcode + 1
                if argcode == 'i':
                    value = self.get_reg_i_value(ord(code[position]))
                elif argcode == 'c':
                    value = signedord(code[position])
                else:
                    raise AssertionError("bad argcode")
                position += 1
            elif argtype == "jitcode_position":
                value = position
            else:
                raise AssertionError("bad argtype: %r" % (argtype,))
            args += (value,)
        #
        num_return_args = len(argcodes) - next_argcode
        assert num_return_args == 0 or num_return_args == 2
        if num_return_args:
            # Save the type of the resulting box.  This is needed if there is
            # a get_list_of_active_boxes().  See comments there.
            self._result_argcode = argcodes[next_argcode + 1]
            position += 1
        else:
            self._result_argcode = 'v'
        self.pc = position
        #
        if not we_are_translated():
            if self.debug:
                print '\tpyjitpl: %s(%s)' % (name, ', '.join(map(repr, args))),
            try:
                resultbox = unboundmethod(self, *args)
            except Exception as e:
                if self.debug:
                    print '-> %s!' % e.__class__.__name__
                raise
            if num_return_args == 0:
                if self.debug:
                    print
                assert resultbox is None
            else:
                if self.debug:
                    print '-> %r' % (resultbox,)
                assert argcodes[next_argcode] == '>'
                result_argcode = argcodes[next_argcode + 1]
                if 'ovf' not in name:
                    assert resultbox.type == {'i': history.INT,
                                              'r': history.REF,
                                              'f': history.FLOAT}[result_argcode]
        else:
            resultbox = unboundmethod(self, *args)
        #
        if resultbox is not None:
            self.make_result_of_lastop(resultbox)
        elif not we_are_translated():
            assert self._result_argcode in 'v?' or 'ovf' in name
    #
    unboundmethod = getattr(MIFrame, 'opimpl_' + name).im_func
    argtypes = unrolling_iterable(unboundmethod.argtypes)
    handler.__name__ = 'handler_' + name
    return handler

def put_back_list_of_boxes3(frame, position, newvalue):
    code = frame.bytecode
    length1 = ord(code[position])
    position2 = position + 1 + length1
    length2 = ord(code[position2])
    position3 = position2 + 1 + length2
    length3 = ord(code[position3])
    assert len(newvalue) == length1 + length2 + length3
    frame._put_back_list_of_boxes(newvalue, 0, position)
    frame._put_back_list_of_boxes(newvalue, length1, position2)
    frame._put_back_list_of_boxes(newvalue, length1 + length2, position3)

def same_greenkey(original_boxes, live_arg_boxes, num_green_args):
    for i in range(num_green_args):
        box1 = original_boxes[i]
        box2 = live_arg_boxes[i]
        assert isinstance(box1, Const)
        if not box1.same_constant(box2):
            return False
    else:
        return True

def has_compiled_targets(token):
    return bool(token) and bool(token.target_tokens)<|MERGE_RESOLUTION|>--- conflicted
+++ resolved
@@ -68,13 +68,6 @@
         self.bytecode = jitcode.code
         # this is not None for frames that are recursive portal calls
         self.greenkey = greenkey
-<<<<<<< HEAD
-=======
-        # copy the constants in place
-        self.copy_constants(self.registers_i, jitcode.constants_i, ConstInt)
-        self.copy_constants(self.registers_r, jitcode.constants_r, ConstPtrJitCode)
-        self.copy_constants(self.registers_f, jitcode.constants_f, ConstFloat)
->>>>>>> 4204c31c
         self._result_argcode = 'v'
         # for resume.py operation
         self.parent_snapshot = None
