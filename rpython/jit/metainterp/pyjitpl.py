import sys

import py

from rpython.jit.codewriter import heaptracker
from rpython.jit.codewriter.effectinfo import EffectInfo
from rpython.jit.codewriter.jitcode import JitCode, SwitchDictDescr
from rpython.jit.metainterp import history, compile, resume, executor, jitexc
from rpython.jit.metainterp.heapcache import HeapCache
from rpython.jit.metainterp.history import (Const, ConstInt, ConstPtr,
    ConstFloat, Box, TargetToken, MissingValue)
from rpython.jit.metainterp.jitprof import EmptyProfiler
from rpython.jit.metainterp.logger import Logger
from rpython.jit.metainterp.optimizeopt.util import args_dict
from rpython.jit.metainterp.resoperation import rop, GuardResOp
from rpython.rlib import nonconst, rstack
from rpython.rlib.debug import debug_start, debug_stop, debug_print
from rpython.rlib.debug import have_debug_prints, make_sure_not_resized
from rpython.rlib.jit import Counters
from rpython.rlib.objectmodel import we_are_translated, specialize
from rpython.rlib.unroll import unrolling_iterable
from rpython.rtyper.lltypesystem import lltype, rffi
from rpython.rtyper import rclass


# ____________________________________________________________

def arguments(*args):
    def decorate(func):
        func.argtypes = args
        return func
    return decorate

# ____________________________________________________________

FASTPATHS_SAME_BOXES = {
    "ne": "history.CONST_FALSE",
    "eq": "history.CONST_TRUE",
    "lt": "history.CONST_FALSE",
    "le": "history.CONST_TRUE",
    "gt": "history.CONST_FALSE",
    "ge": "history.CONST_TRUE",
}

class MIFrame(object):
    debug = False
    # Write resops corresponding to jitcodes
    # MIFrame corresponds only to one RPython-level frame

    def __init__(self, metainterp):
        self.metainterp = metainterp
        self.registers_i = [None] * 256
        self.registers_r = [None] * 256
        self.registers_f = [None] * 256

    def setup(self, jitcode, greenkey=None):
        # if not translated, fill the registers with MissingValue()
        if not we_are_translated():
            self.registers_i = [MissingValue()] * 256
            self.registers_r = [MissingValue()] * 256
            self.registers_f = [MissingValue()] * 256
        assert isinstance(jitcode, JitCode)
        self.jitcode = jitcode
        self.bytecode = jitcode.code
        # this is not None for frames that are recursive portal calls
        self.greenkey = greenkey
        # copy the constants in place
        self.copy_constants(self.registers_i, jitcode.constants_i, ConstInt)
        self.copy_constants(self.registers_r, jitcode.constants_r, ConstPtr)
        self.copy_constants(self.registers_f, jitcode.constants_f, ConstFloat)
        self._result_argcode = 'v'
        # for resume.py operation
        self.parent_resumedata_snapshot = None
        self.parent_resumedata_frame_info_list = None
        # counter for unrolling inlined loops
        self.unroll_iterations = 1

    @specialize.arg(3)
    def copy_constants(self, registers, constants, ConstClass):
        """Copy jitcode.constants[0] to registers[255],
                jitcode.constants[1] to registers[254],
                jitcode.constants[2] to registers[253], etc."""
        if nonconst.NonConstant(0):             # force the right type
            constants[0] = ConstClass.value     # (useful for small tests)
        i = len(constants) - 1
        while i >= 0:
            j = 255 - i
            assert j >= 0
            registers[j] = ConstClass(constants[i])
            i -= 1

    def cleanup_registers(self):
        # To avoid keeping references alive, this cleans up the registers_r.
        # It does not clear the references set by copy_constants(), but
        # these are all prebuilt constants anyway.
        for i in range(self.jitcode.num_regs_r()):
            self.registers_r[i] = None

    # ------------------------------
    # Decoding of the JitCode

    @specialize.arg(4)
    def prepare_list_of_boxes(self, outvalue, startindex, position, argcode):
        assert argcode in 'IRF'
        code = self.bytecode
        length = ord(code[position])
        position += 1
        for i in range(length):
            index = ord(code[position+i])
            if   argcode == 'I': reg = self.registers_i[index]
            elif argcode == 'R': reg = self.registers_r[index]
            elif argcode == 'F': reg = self.registers_f[index]
            else: raise AssertionError(argcode)
            outvalue[startindex+i] = reg

    def _put_back_list_of_boxes(self, outvalue, startindex, position):
        code = self.bytecode
        length = ord(code[position])
        position += 1
        for i in range(length):
            index = ord(code[position+i])
            box = outvalue[startindex+i]
            if   box.type == history.INT:   self.registers_i[index] = box
            elif box.type == history.REF:   self.registers_r[index] = box
            elif box.type == history.FLOAT: self.registers_f[index] = box
            else: raise AssertionError(box.type)

    def get_current_position_info(self):
        return self.jitcode.get_live_vars_info(self.pc)

    def get_list_of_active_boxes(self, in_a_call):
        if in_a_call:
            # If we are not the topmost frame, self._result_argcode contains
            # the type of the result of the call instruction in the bytecode.
            # We use it to clear the box that will hold the result: this box
            # is not defined yet.
            argcode = self._result_argcode
            index = ord(self.bytecode[self.pc - 1])
            if   argcode == 'i': self.registers_i[index] = history.CONST_FALSE
            elif argcode == 'r': self.registers_r[index] = history.CONST_NULL
            elif argcode == 'f': self.registers_f[index] = history.CONST_FZERO
            self._result_argcode = '?'     # done
        #
        info = self.get_current_position_info()
        start_i = 0
        start_r = start_i + info.get_register_count_i()
        start_f = start_r + info.get_register_count_r()
        total   = start_f + info.get_register_count_f()
        # allocate a list of the correct size
        env = [None] * total
        make_sure_not_resized(env)
        # fill it now
        for i in range(info.get_register_count_i()):
            index = info.get_register_index_i(i)
            env[start_i + i] = self.registers_i[index]
        for i in range(info.get_register_count_r()):
            index = info.get_register_index_r(i)
            env[start_r + i] = self.registers_r[index]
        for i in range(info.get_register_count_f()):
            index = info.get_register_index_f(i)
            env[start_f + i] = self.registers_f[index]
        return env

    def replace_active_box_in_frame(self, oldbox, newbox):
        if isinstance(oldbox, history.BoxInt):
            count = self.jitcode.num_regs_i()
            registers = self.registers_i
        elif isinstance(oldbox, history.BoxPtr):
            count = self.jitcode.num_regs_r()
            registers = self.registers_r
        elif isinstance(oldbox, history.BoxFloat):
            count = self.jitcode.num_regs_f()
            registers = self.registers_f
        else:
            assert 0, oldbox
        for i in range(count):
            if registers[i] is oldbox:
                registers[i] = newbox
        if not we_are_translated():
            for b in registers[count:]:
                assert isinstance(b, (MissingValue, Const))


    def make_result_of_lastop(self, resultbox):
        got_type = resultbox.type
        if not we_are_translated():
            typeof = {'i': history.INT,
                      'r': history.REF,
                      'f': history.FLOAT}
            assert typeof[self.jitcode._resulttypes[self.pc]] == got_type
        target_index = ord(self.bytecode[self.pc-1])
        if got_type == history.INT:
            self.registers_i[target_index] = resultbox
        elif got_type == history.REF:
            #debug_print(' ->',
            #            llmemory.cast_ptr_to_adr(resultbox.getref_base()))
            self.registers_r[target_index] = resultbox
        elif got_type == history.FLOAT:
            self.registers_f[target_index] = resultbox
        else:
            raise AssertionError("bad result box type")

    # ------------------------------

    @arguments("int")
    def opimpl_stm_should_break_transaction(self, keep):
        from rpython.rlib import rstm

        record_break = False
        resbox = history.ConstInt(0)

        if bool(keep):
            # always keep (i.c. end of loops)
            resbox = history.BoxInt(0)
            record_break = True

        if rstm.possible_transaction_break(0) or record_break:
            self.metainterp.heapcache.reset_keep_likely_virtuals()

        if record_break:
            mi = self.metainterp
            mi.history.record(rop.STM_SHOULD_BREAK_TRANSACTION, [], resbox)
        else:
            # don't record the should_break_transaction and optimize
            # the guard away
            pass

        return resbox

    @arguments()
    def opimpl_stm_hint_commit_soon(self):
        mi = self.metainterp
        mi.history.record(rop.STM_HINT_COMMIT_SOON, [], None)
        self.metainterp.heapcache.invalidate_caches(rop.STM_HINT_COMMIT_SOON,
                                                    None, [])

    for _opimpl in ['int_add', 'int_sub', 'int_mul', 'int_floordiv', 'int_mod',
                    'int_and', 'int_or', 'int_xor', 'int_signext',
                    'int_rshift', 'int_lshift', 'uint_rshift',
                    'uint_lt', 'uint_le', 'uint_gt', 'uint_ge',
                    'uint_floordiv',
                    'float_add', 'float_sub', 'float_mul', 'float_truediv',
                    'float_lt', 'float_le', 'float_eq',
                    'float_ne', 'float_gt', 'float_ge',
                    ]:
        exec py.code.Source('''
            @arguments("box", "box")
            def opimpl_%s(self, b1, b2):
                return self.execute(rop.%s, b1, b2)
        ''' % (_opimpl, _opimpl.upper())).compile()

    for _opimpl in ['int_eq', 'int_ne', 'int_lt', 'int_le', 'int_gt', 'int_ge',
                    'ptr_eq', 'ptr_ne',
                    'instance_ptr_eq', 'instance_ptr_ne']:
        exec py.code.Source('''
            @arguments("box", "box")
            def opimpl_%s(self, b1, b2):
                if b1 is b2: # crude fast check
                    return %s
                return self.execute(rop.%s, b1, b2)
        ''' % (_opimpl, FASTPATHS_SAME_BOXES[_opimpl.split("_")[-1]], _opimpl.upper())
        ).compile()

    for _opimpl in ['int_add_ovf', 'int_sub_ovf', 'int_mul_ovf']:
        exec py.code.Source('''
            @arguments("box", "box")
            def opimpl_%s(self, b1, b2):
                self.metainterp.clear_exception()
                resbox = self.execute(rop.%s, b1, b2)
                self.make_result_of_lastop(resbox)  # same as execute_varargs()
                if not isinstance(resbox, Const):
                    self.metainterp.handle_possible_overflow_error()
                return resbox
        ''' % (_opimpl, _opimpl.upper())).compile()

    for _opimpl in ['int_is_true', 'int_is_zero', 'int_neg', 'int_invert',
                    'cast_float_to_int', 'cast_int_to_float',
                    'cast_float_to_singlefloat', 'cast_singlefloat_to_float',
                    'float_neg', 'float_abs',
                    'cast_ptr_to_int', 'cast_int_to_ptr',
                    'convert_float_bytes_to_longlong',
                    'convert_longlong_bytes_to_float', 'int_force_ge_zero',
                    ]:
        exec py.code.Source('''
            @arguments("box")
            def opimpl_%s(self, b):
                return self.execute(rop.%s, b)
        ''' % (_opimpl, _opimpl.upper())).compile()

    @arguments("box")
    def opimpl_int_same_as(self, box):
        # for tests only: emits a same_as, forcing the result to be in a Box
        resbox = history.BoxInt(box.getint())
        self.metainterp._record_helper_nonpure_varargs(
            rop.SAME_AS, resbox, None, [box])
        return resbox

    @arguments("box")
    def opimpl_ptr_nonzero(self, box):
        return self.execute(rop.PTR_NE, box, history.CONST_NULL)

    @arguments("box")
    def opimpl_ptr_iszero(self, box):
        return self.execute(rop.PTR_EQ, box, history.CONST_NULL)

    @arguments("box")
    def opimpl_mark_opaque_ptr(self, box):
        return self.execute(rop.MARK_OPAQUE_PTR, box)

    @arguments("box", "box")
    def opimpl_record_known_class(self, box, clsbox):
        from rpython.rtyper.lltypesystem import llmemory
        if self.metainterp.heapcache.is_class_known(box):
            return
        adr = clsbox.getaddr()
        bounding_class = llmemory.cast_adr_to_ptr(adr, rclass.CLASSTYPE)
        if bounding_class.subclassrange_max - bounding_class.subclassrange_min == 1:
            # precise class knowledge, this can be used
            self.execute(rop.RECORD_KNOWN_CLASS, box, clsbox)
            self.metainterp.heapcache.class_now_known(box)

    @arguments("box")
    def _opimpl_any_return(self, box):
        self.metainterp.finishframe(box)

    opimpl_int_return = _opimpl_any_return
    opimpl_ref_return = _opimpl_any_return
    opimpl_float_return = _opimpl_any_return

    @arguments()
    def opimpl_void_return(self):
        self.metainterp.finishframe(None)

    @arguments("box")
    def _opimpl_any_copy(self, box):
        return box

    opimpl_int_copy   = _opimpl_any_copy
    opimpl_ref_copy   = _opimpl_any_copy
    opimpl_float_copy = _opimpl_any_copy

    @arguments("box")
    def _opimpl_any_push(self, box):
        self.pushed_box = box

    opimpl_int_push   = _opimpl_any_push
    opimpl_ref_push   = _opimpl_any_push
    opimpl_float_push = _opimpl_any_push

    @arguments()
    def _opimpl_any_pop(self):
        box = self.pushed_box
        self.pushed_box = None
        return box

    opimpl_int_pop   = _opimpl_any_pop
    opimpl_ref_pop   = _opimpl_any_pop
    opimpl_float_pop = _opimpl_any_pop

    @arguments("label")
    def opimpl_catch_exception(self, target):
        """This is a no-op when run normally.  We can check that
        last_exc_value_box is None; it should have been set to None
        by the previous instruction.  If the previous instruction
        raised instead, finishframe_exception() should have been
        called and we would not be there."""
        assert self.metainterp.last_exc_value_box is None

    @arguments("label")
    def opimpl_goto(self, target):
        self.pc = target

    @arguments("box", "label")
    def opimpl_goto_if_not(self, box, target):
        switchcase = box.getint()
        if switchcase:
            opnum = rop.GUARD_TRUE
        else:
            opnum = rop.GUARD_FALSE
        self.metainterp.generate_guard(opnum, box)
        if not switchcase:
            self.pc = target

    @arguments("box", "label")
    def opimpl_goto_if_not_int_is_true(self, box, target):
        condbox = self.execute(rop.INT_IS_TRUE, box)
        self.opimpl_goto_if_not(condbox, target)

    @arguments("box", "label")
    def opimpl_goto_if_not_int_is_zero(self, box, target):
        condbox = self.execute(rop.INT_IS_ZERO, box)
        self.opimpl_goto_if_not(condbox, target)

    for _opimpl in ['int_lt', 'int_le', 'int_eq', 'int_ne', 'int_gt', 'int_ge',
                    'ptr_eq', 'ptr_ne']:
        exec py.code.Source('''
            @arguments("box", "box", "label")
            def opimpl_goto_if_not_%s(self, b1, b2, target):
                if b1 is b2:
                    condbox = %s
                else:
                    condbox = self.execute(rop.%s, b1, b2)
                self.opimpl_goto_if_not(condbox, target)
        ''' % (_opimpl, FASTPATHS_SAME_BOXES[_opimpl.split("_")[-1]], _opimpl.upper())
        ).compile()

    def _establish_nullity(self, box, orgpc):
        value = box.nonnull()
        if value:
            if not self.metainterp.heapcache.is_class_known(box):
                self.metainterp.generate_guard(rop.GUARD_NONNULL, box,
                                               resumepc=orgpc)
        else:
            if not isinstance(box, Const):
                self.metainterp.generate_guard(rop.GUARD_ISNULL, box,
                                               resumepc=orgpc)
                promoted_box = box.constbox()
                self.metainterp.replace_box(box, promoted_box)
        return value

    @arguments("box", "label", "orgpc")
    def opimpl_goto_if_not_ptr_nonzero(self, box, target, orgpc):
        if not self._establish_nullity(box, orgpc):
            self.pc = target

    @arguments("box", "label", "orgpc")
    def opimpl_goto_if_not_ptr_iszero(self, box, target, orgpc):
        if self._establish_nullity(box, orgpc):
            self.pc = target

    @arguments("box", "box", "box")
    def opimpl_int_between(self, b1, b2, b3):
        b5 = self.execute(rop.INT_SUB, b3, b1)
        if isinstance(b5, ConstInt) and b5.getint() == 1:
            # the common case of int_between(a, b, a+1) turns into just INT_EQ
            return self.execute(rop.INT_EQ, b2, b1)
        else:
            b4 = self.execute(rop.INT_SUB, b2, b1)
            return self.execute(rop.UINT_LT, b4, b5)

    @arguments("box", "descr", "orgpc")
    def opimpl_switch(self, valuebox, switchdict, orgpc):
        search_value = valuebox.getint()
        assert isinstance(switchdict, SwitchDictDescr)
        try:
            target = switchdict.dict[search_value]
        except KeyError:
            # None of the cases match.  Fall back to generating a chain
            # of 'int_eq'.
            # xxx as a minor optimization, if that's a bridge, then we would
            # not need the cases that we already tested (and failed) with
            # 'guard_value'.  How to do it is not very clear though.
            for const1 in switchdict.const_keys_in_order:
                box = self.execute(rop.INT_EQ, valuebox, const1)
                assert box.getint() == 0
                target = switchdict.dict[const1.getint()]
                self.metainterp.generate_guard(rop.GUARD_FALSE, box,
                                               resumepc=target)
        else:
            # found one of the cases
            self.implement_guard_value(valuebox, orgpc)
            self.pc = target

    @arguments()
    def opimpl_unreachable(self):
        raise AssertionError("unreachable")

    @arguments("descr")
    def opimpl_new(self, sizedescr):
        return self.metainterp.execute_new(sizedescr)

    @arguments("descr")
    def opimpl_new_with_vtable(self, sizedescr):
        cpu = self.metainterp.cpu
        cls = heaptracker.descr2vtable(cpu, sizedescr)
        return self.metainterp.execute_new_with_vtable(ConstInt(cls))

    @arguments("box", "descr")
    def opimpl_new_array(self, lengthbox, itemsizedescr):
        return self.metainterp.execute_new_array(itemsizedescr, lengthbox)

    @arguments("box", "descr")
    def opimpl_new_array_clear(self, lengthbox, itemsizedescr):
        return self.metainterp.execute_new_array_clear(itemsizedescr, lengthbox)

    @specialize.arg(1)
    def _do_getarrayitem_gc_any(self, op, arraybox, indexbox, arraydescr):
        tobox = self.metainterp.heapcache.getarrayitem(
                arraybox, indexbox, arraydescr)
        if tobox:
            # sanity check: see whether the current array value
            # corresponds to what the cache thinks the value is
            resbox = executor.execute(self.metainterp.cpu, self.metainterp, op,
                                      arraydescr, arraybox, indexbox)
            assert resbox.constbox().same_constant(tobox.constbox())
            return tobox
        resbox = self.execute_with_descr(op, arraydescr, arraybox, indexbox)
        self.metainterp.heapcache.getarrayitem_now_known(
                arraybox, indexbox, resbox, arraydescr)
        return resbox

    @arguments("box", "box", "descr")
    def _opimpl_getarrayitem_gc_any(self, arraybox, indexbox, arraydescr):
        return self._do_getarrayitem_gc_any(rop.GETARRAYITEM_GC, arraybox,
                                            indexbox, arraydescr)

    opimpl_getarrayitem_gc_i = _opimpl_getarrayitem_gc_any
    opimpl_getarrayitem_gc_r = _opimpl_getarrayitem_gc_any
    opimpl_getarrayitem_gc_f = _opimpl_getarrayitem_gc_any

    @arguments("box", "box", "descr")
    def _opimpl_getarrayitem_raw_any(self, arraybox, indexbox, arraydescr):
        return self.execute_with_descr(rop.GETARRAYITEM_RAW,
                                       arraydescr, arraybox, indexbox)

    opimpl_getarrayitem_raw_i = _opimpl_getarrayitem_raw_any
    opimpl_getarrayitem_raw_f = _opimpl_getarrayitem_raw_any

    @arguments("box", "box", "descr")
    def _opimpl_getarrayitem_raw_pure_any(self, arraybox, indexbox,
                                          arraydescr):
        return self.execute_with_descr(rop.GETARRAYITEM_RAW_PURE,
                                       arraydescr, arraybox, indexbox)

    opimpl_getarrayitem_raw_i_pure = _opimpl_getarrayitem_raw_pure_any
    opimpl_getarrayitem_raw_f_pure = _opimpl_getarrayitem_raw_pure_any

    @arguments("box", "box", "descr")
    def _opimpl_getarrayitem_gc_pure_any(self, arraybox, indexbox, arraydescr):
        if isinstance(arraybox, ConstPtr) and isinstance(indexbox, ConstInt):
            # if the arguments are directly constants, bypass the heapcache
            # completely
            resbox = executor.execute(self.metainterp.cpu, self.metainterp,
                                      rop.GETARRAYITEM_GC_PURE, arraydescr,
                                      arraybox, indexbox)
            return resbox.constbox()
        return self._do_getarrayitem_gc_any(rop.GETARRAYITEM_GC_PURE, arraybox,
                                            indexbox, arraydescr)

    opimpl_getarrayitem_gc_i_pure = _opimpl_getarrayitem_gc_pure_any
    opimpl_getarrayitem_gc_r_pure = _opimpl_getarrayitem_gc_pure_any
    opimpl_getarrayitem_gc_f_pure = _opimpl_getarrayitem_gc_pure_any

    @arguments("box", "box", "box", "descr")
    def _opimpl_setarrayitem_gc_any(self, arraybox, indexbox, itembox,
                                    arraydescr):
        self.metainterp.execute_setarrayitem_gc(arraydescr, arraybox,
                                                indexbox, itembox)

    opimpl_setarrayitem_gc_i = _opimpl_setarrayitem_gc_any
    opimpl_setarrayitem_gc_r = _opimpl_setarrayitem_gc_any
    opimpl_setarrayitem_gc_f = _opimpl_setarrayitem_gc_any

    @arguments("box", "box", "box", "descr")
    def _opimpl_setarrayitem_raw_any(self, arraybox, indexbox, itembox,
                                     arraydescr):
        self.execute_with_descr(rop.SETARRAYITEM_RAW, arraydescr, arraybox,
                                indexbox, itembox)

    opimpl_setarrayitem_raw_i = _opimpl_setarrayitem_raw_any
    opimpl_setarrayitem_raw_f = _opimpl_setarrayitem_raw_any

    @arguments("box", "descr")
    def opimpl_arraylen_gc(self, arraybox, arraydescr):
        lengthbox = self.metainterp.heapcache.arraylen(arraybox)
        if lengthbox is None:
            lengthbox = self.execute_with_descr(
                    rop.ARRAYLEN_GC, arraydescr, arraybox)
            self.metainterp.heapcache.arraylen_now_known(arraybox, lengthbox)
        return lengthbox

    @arguments("box", "box", "descr", "orgpc")
    def opimpl_check_neg_index(self, arraybox, indexbox, arraydescr, orgpc):
        negbox = self.metainterp.execute_and_record(
            rop.INT_LT, None, indexbox, history.CONST_FALSE)
        negbox = self.implement_guard_value(negbox, orgpc)
        if negbox.getint():
            # the index is < 0; add the array length to it
            lengthbox = self.opimpl_arraylen_gc(arraybox, arraydescr)
            indexbox = self.metainterp.execute_and_record(
                rop.INT_ADD, None, indexbox, lengthbox)
        return indexbox

    @arguments("box", "descr", "descr", "descr", "descr")
    def opimpl_newlist(self, sizebox, structdescr, lengthdescr,
                       itemsdescr, arraydescr):
        sbox = self.opimpl_new(structdescr)
        self._opimpl_setfield_gc_any(sbox, sizebox, lengthdescr)
        if (arraydescr.is_array_of_structs() or
            arraydescr.is_array_of_pointers()):
            abox = self.opimpl_new_array_clear(sizebox, arraydescr)
        else:
            abox = self.opimpl_new_array(sizebox, arraydescr)
        self._opimpl_setfield_gc_any(sbox, abox, itemsdescr)
        return sbox

    @arguments("box", "descr", "descr", "descr", "descr")
    def opimpl_newlist_clear(self, sizebox, structdescr, lengthdescr,
                             itemsdescr, arraydescr):
        sbox = self.opimpl_new(structdescr)
        self._opimpl_setfield_gc_any(sbox, sizebox, lengthdescr)
        abox = self.opimpl_new_array_clear(sizebox, arraydescr)
        self._opimpl_setfield_gc_any(sbox, abox, itemsdescr)
        return sbox

    @arguments("box", "descr", "descr", "descr", "descr")
    def opimpl_newlist_hint(self, sizehintbox, structdescr, lengthdescr,
                            itemsdescr, arraydescr):
        sbox = self.opimpl_new(structdescr)
        self._opimpl_setfield_gc_any(sbox, history.CONST_FALSE, lengthdescr)
        if (arraydescr.is_array_of_structs() or
            arraydescr.is_array_of_pointers()):
            abox = self.opimpl_new_array_clear(sizehintbox, arraydescr)
        else:
            abox = self.opimpl_new_array(sizehintbox, arraydescr)
        self._opimpl_setfield_gc_any(sbox, abox, itemsdescr)
        return sbox

    @arguments("box", "box", "descr", "descr")
    def _opimpl_getlistitem_gc_any(self, listbox, indexbox,
                                   itemsdescr, arraydescr):
        arraybox = self._opimpl_getfield_gc_any(listbox, itemsdescr)
        return self._opimpl_getarrayitem_gc_any(arraybox, indexbox, arraydescr)

    opimpl_getlistitem_gc_i = _opimpl_getlistitem_gc_any
    opimpl_getlistitem_gc_r = _opimpl_getlistitem_gc_any
    opimpl_getlistitem_gc_f = _opimpl_getlistitem_gc_any

    @arguments("box", "box", "box", "descr", "descr")
    def _opimpl_setlistitem_gc_any(self, listbox, indexbox, valuebox,
                                   itemsdescr, arraydescr):
        arraybox = self._opimpl_getfield_gc_any(listbox, itemsdescr)
        self._opimpl_setarrayitem_gc_any(arraybox, indexbox, valuebox,
                                         arraydescr)

    opimpl_setlistitem_gc_i = _opimpl_setlistitem_gc_any
    opimpl_setlistitem_gc_r = _opimpl_setlistitem_gc_any
    opimpl_setlistitem_gc_f = _opimpl_setlistitem_gc_any

    @arguments("box", "box", "descr", "orgpc")
    def opimpl_check_resizable_neg_index(self, listbox, indexbox,
                                         lengthdescr, orgpc):
        negbox = self.metainterp.execute_and_record(
            rop.INT_LT, None, indexbox, history.CONST_FALSE)
        negbox = self.implement_guard_value(negbox, orgpc)
        if negbox.getint():
            # the index is < 0; add the array length to it
            lenbox = self.metainterp.execute_and_record(
                rop.GETFIELD_GC, lengthdescr, listbox)
            indexbox = self.metainterp.execute_and_record(
                rop.INT_ADD, None, indexbox, lenbox)
        return indexbox

    @arguments("box", "descr")
    def _opimpl_getfield_gc_any(self, box, fielddescr):
        return self._opimpl_getfield_gc_any_pureornot(
                rop.GETFIELD_GC, box, fielddescr)
    opimpl_getfield_gc_i = _opimpl_getfield_gc_any
    opimpl_getfield_gc_r = _opimpl_getfield_gc_any
    opimpl_getfield_gc_f = _opimpl_getfield_gc_any

    @arguments("box", "descr")
    def _opimpl_getfield_gc_pure_any(self, box, fielddescr):
        if isinstance(box, ConstPtr):
            # if 'box' is directly a ConstPtr, bypass the heapcache completely
            resbox = executor.execute(self.metainterp.cpu, self.metainterp,
                                      rop.GETFIELD_GC_PURE, fielddescr, box)
            return resbox.constbox()
        return self._opimpl_getfield_gc_any_pureornot(
                rop.GETFIELD_GC_PURE, box, fielddescr)
    opimpl_getfield_gc_i_pure = _opimpl_getfield_gc_pure_any
    opimpl_getfield_gc_r_pure = _opimpl_getfield_gc_pure_any
    opimpl_getfield_gc_f_pure = _opimpl_getfield_gc_pure_any

    @arguments("box", "box", "descr")
    def _opimpl_getinteriorfield_gc_any(self, array, index, descr):
        return self.execute_with_descr(rop.GETINTERIORFIELD_GC, descr,
                                       array, index)
    opimpl_getinteriorfield_gc_i = _opimpl_getinteriorfield_gc_any
    opimpl_getinteriorfield_gc_f = _opimpl_getinteriorfield_gc_any
    opimpl_getinteriorfield_gc_r = _opimpl_getinteriorfield_gc_any

    @specialize.arg(1)
    def _opimpl_getfield_gc_any_pureornot(self, opnum, box, fielddescr):
        tobox = self.metainterp.heapcache.getfield(box, fielddescr)
        if tobox is not None:
            # sanity check: see whether the current struct value
            # corresponds to what the cache thinks the value is
            resbox = executor.execute(self.metainterp.cpu, self.metainterp,
                                      rop.GETFIELD_GC, fielddescr, box)
            assert resbox.constbox().same_constant(tobox.constbox())
            return tobox
        resbox = self.execute_with_descr(opnum, fielddescr, box)
        self.metainterp.heapcache.getfield_now_known(box, fielddescr, resbox)
        return resbox

    @arguments("box", "descr", "orgpc")
    def _opimpl_getfield_gc_greenfield_any(self, box, fielddescr, pc):
        ginfo = self.metainterp.jitdriver_sd.greenfield_info
        if (ginfo is not None and fielddescr in ginfo.green_field_descrs
            and not self._nonstandard_virtualizable(pc, box, fielddescr)):
            # fetch the result, but consider it as a Const box and don't
            # record any operation
            resbox = executor.execute(self.metainterp.cpu, self.metainterp,
                                      rop.GETFIELD_GC_PURE, fielddescr, box)
            return resbox.constbox()
        # fall-back
        return self.execute_with_descr(rop.GETFIELD_GC_PURE, fielddescr, box)
    opimpl_getfield_gc_i_greenfield = _opimpl_getfield_gc_greenfield_any
    opimpl_getfield_gc_r_greenfield = _opimpl_getfield_gc_greenfield_any
    opimpl_getfield_gc_f_greenfield = _opimpl_getfield_gc_greenfield_any

    @arguments("box", "box", "descr")
    def _opimpl_setfield_gc_any(self, box, valuebox, fielddescr):
        tobox = self.metainterp.heapcache.getfield(box, fielddescr)
        if tobox is valuebox:
            return
        self.metainterp.execute_setfield_gc(fielddescr, box, valuebox)
        # The following logic is disabled because buggy.  It is supposed
        # to be: not(we're writing null into a freshly allocated object)
        # but the bug is that is_unescaped() can be True even after the
        # field cache is cleared --- see test_ajit:test_unescaped_write_zero
        #
        # if tobox is not None or not self.metainterp.heapcache.is_unescaped(box) or not isinstance(valuebox, Const) or valuebox.nonnull():
        #   self.execute_with_descr(rop.SETFIELD_GC, fielddescr, box, valuebox)
        # self.metainterp.heapcache.setfield(box, valuebox, fielddescr)
    opimpl_setfield_gc_i = _opimpl_setfield_gc_any
    opimpl_setfield_gc_r = _opimpl_setfield_gc_any
    opimpl_setfield_gc_f = _opimpl_setfield_gc_any

    @arguments("box", "box", "box", "descr")
    def _opimpl_setinteriorfield_gc_any(self, array, index, value, descr):
        self.metainterp.execute_setinteriorfield_gc(descr, array, index, value)
    opimpl_setinteriorfield_gc_i = _opimpl_setinteriorfield_gc_any
    opimpl_setinteriorfield_gc_f = _opimpl_setinteriorfield_gc_any
    opimpl_setinteriorfield_gc_r = _opimpl_setinteriorfield_gc_any


    @arguments("box", "descr")
    def _opimpl_getfield_raw_any(self, box, fielddescr):
        return self.execute_with_descr(rop.GETFIELD_RAW, fielddescr, box)
    opimpl_getfield_raw_i = _opimpl_getfield_raw_any
    opimpl_getfield_raw_f = _opimpl_getfield_raw_any

    @arguments("box", "descr")
    def _opimpl_getfield_raw_pure_any(self, box, fielddescr):
        return self.execute_with_descr(rop.GETFIELD_RAW_PURE, fielddescr, box)
    opimpl_getfield_raw_i_pure = _opimpl_getfield_raw_pure_any
    opimpl_getfield_raw_r_pure = _opimpl_getfield_raw_pure_any
    opimpl_getfield_raw_f_pure = _opimpl_getfield_raw_pure_any

    @arguments("box", "box", "descr")
    def _opimpl_setfield_raw_any(self, box, valuebox, fielddescr):
        self.execute_with_descr(rop.SETFIELD_RAW, fielddescr, box, valuebox)
    opimpl_setfield_raw_i = _opimpl_setfield_raw_any
    opimpl_setfield_raw_f = _opimpl_setfield_raw_any

    @arguments("box", "box", "box", "descr")
    def _opimpl_raw_store(self, addrbox, offsetbox, valuebox, arraydescr):
        self.metainterp.execute_raw_store(arraydescr,
                                          addrbox, offsetbox, valuebox)
    opimpl_raw_store_i = _opimpl_raw_store
    opimpl_raw_store_f = _opimpl_raw_store

    @arguments("box", "box", "descr")
    def _opimpl_raw_load(self, addrbox, offsetbox, arraydescr):
        return self.execute_with_descr(rop.RAW_LOAD, arraydescr,
                                       addrbox, offsetbox)
    opimpl_raw_load_i = _opimpl_raw_load
    opimpl_raw_load_f = _opimpl_raw_load

    @arguments("box")
    def opimpl_hint_force_virtualizable(self, box):
        self.metainterp.gen_store_back_in_vable(box)

    @arguments("box", "descr", "descr", "orgpc")
    def opimpl_record_quasiimmut_field(self, box, fielddescr,
                                       mutatefielddescr, orgpc):
        from rpython.jit.metainterp.quasiimmut import QuasiImmutDescr
        cpu = self.metainterp.cpu
        descr = QuasiImmutDescr(cpu, box, fielddescr, mutatefielddescr)
        self.metainterp.history.record(rop.QUASIIMMUT_FIELD, [box],
                                       None, descr=descr)
        self.metainterp.generate_guard(rop.GUARD_NOT_INVALIDATED,
                                       resumepc=orgpc)

    @arguments("box", "descr", "orgpc")
    def opimpl_jit_force_quasi_immutable(self, box, mutatefielddescr, orgpc):
        # During tracing, a 'jit_force_quasi_immutable' usually turns into
        # the operations that check that the content of 'mutate_xxx' is null.
        # If it is actually not null already now, then we abort tracing.
        # The idea is that if we use 'jit_force_quasi_immutable' on a freshly
        # allocated object, then the GETFIELD_GC will know that the answer is
        # null, and the guard will be removed.  So the fact that the field is
        # quasi-immutable will have no effect, and instead it will work as a
        # regular, probably virtual, structure.
        mutatebox = self.execute_with_descr(rop.GETFIELD_GC,
                                            mutatefielddescr, box)
        if mutatebox.nonnull():
            from rpython.jit.metainterp.quasiimmut import do_force_quasi_immutable
            do_force_quasi_immutable(self.metainterp.cpu, box.getref_base(),
                                     mutatefielddescr)
            raise SwitchToBlackhole(Counters.ABORT_FORCE_QUASIIMMUT)
        self.metainterp.generate_guard(rop.GUARD_ISNULL, mutatebox,
                                       resumepc=orgpc)

    def _nonstandard_virtualizable(self, pc, box, fielddescr):
        # returns True if 'box' is actually not the "standard" virtualizable
        # that is stored in metainterp.virtualizable_boxes[-1]
        if self.metainterp.heapcache.is_nonstandard_virtualizable(box):
            return True
        if box is self.metainterp.forced_virtualizable:
            self.metainterp.forced_virtualizable = None
        if (self.metainterp.jitdriver_sd.virtualizable_info is not None or
            self.metainterp.jitdriver_sd.greenfield_info is not None):
            standard_box = self.metainterp.virtualizable_boxes[-1]
            if standard_box is box:
                return False
            vinfo = self.metainterp.jitdriver_sd.virtualizable_info
            if vinfo is fielddescr.get_vinfo():
                eqbox = self.metainterp.execute_and_record(rop.PTR_EQ, None,
                                                           box, standard_box)
                eqbox = self.implement_guard_value(eqbox, pc)
                isstandard = eqbox.getint()
                if isstandard:
                    if isinstance(box, history.BoxPtr):
                        self.metainterp.replace_box(box, standard_box)
                    return False
        if not self.metainterp.heapcache.is_unescaped(box):
            self.emit_force_virtualizable(fielddescr, box)
        self.metainterp.heapcache.nonstandard_virtualizables_now_known(box)
        return True

    def emit_force_virtualizable(self, fielddescr, box):
        vinfo = fielddescr.get_vinfo()
        assert vinfo is not None
        token_descr = vinfo.vable_token_descr
        mi = self.metainterp
        tokenbox = mi.execute_and_record(rop.GETFIELD_GC, token_descr, box)
        condbox = mi.execute_and_record(rop.PTR_NE, None, tokenbox,
                                       history.CONST_NULL)
        funcbox = ConstInt(rffi.cast(lltype.Signed, vinfo.clear_vable_ptr))
        calldescr = vinfo.clear_vable_descr
        self.execute_varargs(rop.COND_CALL, [condbox, funcbox, box],
                             calldescr, False, False)

    def _get_virtualizable_field_index(self, fielddescr):
        # Get the index of a fielddescr.  Must only be called for
        # the "standard" virtualizable.
        vinfo = self.metainterp.jitdriver_sd.virtualizable_info
        return vinfo.static_field_by_descrs[fielddescr]

    @arguments("box", "descr", "orgpc")
    def _opimpl_getfield_vable(self, box, fielddescr, pc):
        if self._nonstandard_virtualizable(pc, box, fielddescr):
            return self._opimpl_getfield_gc_any(box, fielddescr)
        self.metainterp.check_synchronized_virtualizable()
        index = self._get_virtualizable_field_index(fielddescr)
        return self.metainterp.virtualizable_boxes[index]

    opimpl_getfield_vable_i = _opimpl_getfield_vable
    opimpl_getfield_vable_r = _opimpl_getfield_vable
    opimpl_getfield_vable_f = _opimpl_getfield_vable

    @arguments("box", "box", "descr", "orgpc")
    def _opimpl_setfield_vable(self, box, valuebox, fielddescr, pc):
        if self._nonstandard_virtualizable(pc, box, fielddescr):
            return self._opimpl_setfield_gc_any(box, valuebox, fielddescr)
        index = self._get_virtualizable_field_index(fielddescr)
        self.metainterp.virtualizable_boxes[index] = valuebox
        self.metainterp.synchronize_virtualizable()
        # XXX only the index'th field needs to be synchronized, really

    opimpl_setfield_vable_i = _opimpl_setfield_vable
    opimpl_setfield_vable_r = _opimpl_setfield_vable
    opimpl_setfield_vable_f = _opimpl_setfield_vable

    def _get_arrayitem_vable_index(self, pc, arrayfielddescr, indexbox):
        # Get the index of an array item: the index'th of the array
        # described by arrayfielddescr.  Must only be called for
        # the "standard" virtualizable.
        indexbox = self.implement_guard_value(indexbox, pc)
        vinfo = self.metainterp.jitdriver_sd.virtualizable_info
        virtualizable_box = self.metainterp.virtualizable_boxes[-1]
        virtualizable = vinfo.unwrap_virtualizable_box(virtualizable_box)
        arrayindex = vinfo.array_field_by_descrs[arrayfielddescr]
        index = indexbox.getint()
        # Support for negative index: disabled
        # (see codewriter/jtransform.py, _check_no_vable_array).
        #if index < 0:
        #    index += vinfo.get_array_length(virtualizable, arrayindex)
        assert 0 <= index < vinfo.get_array_length(virtualizable, arrayindex)
        return vinfo.get_index_in_array(virtualizable, arrayindex, index)

    @arguments("box", "box", "descr", "descr", "orgpc")
    def _opimpl_getarrayitem_vable(self, box, indexbox, fdescr, adescr, pc):
        if self._nonstandard_virtualizable(pc, box, fdescr):
            arraybox = self._opimpl_getfield_gc_any(box, fdescr)
            return self._opimpl_getarrayitem_gc_any(arraybox, indexbox, adescr)
        self.metainterp.check_synchronized_virtualizable()
        index = self._get_arrayitem_vable_index(pc, fdescr, indexbox)
        return self.metainterp.virtualizable_boxes[index]

    opimpl_getarrayitem_vable_i = _opimpl_getarrayitem_vable
    opimpl_getarrayitem_vable_r = _opimpl_getarrayitem_vable
    opimpl_getarrayitem_vable_f = _opimpl_getarrayitem_vable

    @arguments("box", "box", "box", "descr", "descr", "orgpc")
    def _opimpl_setarrayitem_vable(self, box, indexbox, valuebox,
                                   fdescr, adescr, pc):
        if self._nonstandard_virtualizable(pc, box, fdescr):
            arraybox = self._opimpl_getfield_gc_any(box, fdescr)
            self._opimpl_setarrayitem_gc_any(arraybox, indexbox, valuebox,
                                             adescr)
            return
        index = self._get_arrayitem_vable_index(pc, fdescr, indexbox)
        self.metainterp.virtualizable_boxes[index] = valuebox
        self.metainterp.synchronize_virtualizable()
        # XXX only the index'th field needs to be synchronized, really

    opimpl_setarrayitem_vable_i = _opimpl_setarrayitem_vable
    opimpl_setarrayitem_vable_r = _opimpl_setarrayitem_vable
    opimpl_setarrayitem_vable_f = _opimpl_setarrayitem_vable

    @arguments("box", "descr", "descr", "orgpc")
    def opimpl_arraylen_vable(self, box, fdescr, adescr, pc):
        if self._nonstandard_virtualizable(pc, box, fdescr):
            arraybox = self._opimpl_getfield_gc_any(box, fdescr)
            return self.opimpl_arraylen_gc(arraybox, adescr)
        vinfo = self.metainterp.jitdriver_sd.virtualizable_info
        virtualizable_box = self.metainterp.virtualizable_boxes[-1]
        virtualizable = vinfo.unwrap_virtualizable_box(virtualizable_box)
        arrayindex = vinfo.array_field_by_descrs[fdescr]
        result = vinfo.get_array_length(virtualizable, arrayindex)
        return ConstInt(result)

    @arguments("jitcode", "boxes")
    def _opimpl_inline_call1(self, jitcode, argboxes):
        return self.metainterp.perform_call(jitcode, argboxes)
    @arguments("jitcode", "boxes2")
    def _opimpl_inline_call2(self, jitcode, argboxes):
        return self.metainterp.perform_call(jitcode, argboxes)
    @arguments("jitcode", "boxes3")
    def _opimpl_inline_call3(self, jitcode, argboxes):
        return self.metainterp.perform_call(jitcode, argboxes)

    opimpl_inline_call_r_i = _opimpl_inline_call1
    opimpl_inline_call_r_r = _opimpl_inline_call1
    opimpl_inline_call_r_v = _opimpl_inline_call1
    opimpl_inline_call_ir_i = _opimpl_inline_call2
    opimpl_inline_call_ir_r = _opimpl_inline_call2
    opimpl_inline_call_ir_v = _opimpl_inline_call2
    opimpl_inline_call_irf_i = _opimpl_inline_call3
    opimpl_inline_call_irf_r = _opimpl_inline_call3
    opimpl_inline_call_irf_f = _opimpl_inline_call3
    opimpl_inline_call_irf_v = _opimpl_inline_call3

    @arguments("box", "boxes", "descr", "orgpc")
    def _opimpl_residual_call1(self, funcbox, argboxes, calldescr, pc):
        return self.do_residual_or_indirect_call(funcbox, argboxes, calldescr, pc)

    @arguments("box", "boxes2", "descr", "orgpc")
    def _opimpl_residual_call2(self, funcbox, argboxes, calldescr, pc):
        return self.do_residual_or_indirect_call(funcbox, argboxes, calldescr, pc)

    @arguments("box", "boxes3", "descr", "orgpc")
    def _opimpl_residual_call3(self, funcbox, argboxes, calldescr, pc):
        return self.do_residual_or_indirect_call(funcbox, argboxes, calldescr, pc)

    opimpl_residual_call_r_i = _opimpl_residual_call1
    opimpl_residual_call_r_r = _opimpl_residual_call1
    opimpl_residual_call_r_v = _opimpl_residual_call1
    opimpl_residual_call_ir_i = _opimpl_residual_call2
    opimpl_residual_call_ir_r = _opimpl_residual_call2
    opimpl_residual_call_ir_v = _opimpl_residual_call2
    opimpl_residual_call_irf_i = _opimpl_residual_call3
    opimpl_residual_call_irf_r = _opimpl_residual_call3
    opimpl_residual_call_irf_f = _opimpl_residual_call3
    opimpl_residual_call_irf_v = _opimpl_residual_call3

    @arguments("box", "box", "boxes", "descr", "orgpc")
    def opimpl_conditional_call_i_v(self, condbox, funcbox, argboxes, calldescr,
                                    pc):
        self.do_conditional_call(condbox, funcbox, argboxes, calldescr, pc)

    opimpl_conditional_call_r_v = opimpl_conditional_call_i_v

    @arguments("box", "box", "boxes2", "descr", "orgpc")
    def opimpl_conditional_call_ir_v(self, condbox, funcbox, argboxes,
                                     calldescr, pc):
        self.do_conditional_call(condbox, funcbox, argboxes, calldescr, pc)

    @arguments("box", "box", "boxes3", "descr", "orgpc")
    def opimpl_conditional_call_irf_v(self, condbox, funcbox, argboxes,
                                      calldescr, pc):
        self.do_conditional_call(condbox, funcbox, argboxes, calldescr, pc)

    @arguments("int", "boxes3", "boxes3", "orgpc")
    def _opimpl_recursive_call(self, jdindex, greenboxes, redboxes, pc):
        targetjitdriver_sd = self.metainterp.staticdata.jitdrivers_sd[jdindex]
        allboxes = greenboxes + redboxes
        warmrunnerstate = targetjitdriver_sd.warmstate
        assembler_call = False
        if warmrunnerstate.inlining:
            if warmrunnerstate.can_inline_callable(greenboxes):
                # We've found a potentially inlinable function; now we need to
                # see if it's already on the stack. In other words: are we about
                # to enter recursion? If so, we don't want to inline the
                # recursion, which would be equivalent to unrolling a while
                # loop.
                portal_code = targetjitdriver_sd.mainjitcode
                count = 0
                for f in self.metainterp.framestack:
                    if f.jitcode is not portal_code:
                        continue
                    gk = f.greenkey
                    if gk is None:
                        continue
                    assert len(gk) == len(greenboxes)
                    i = 0
                    for i in range(len(gk)):
                        if not gk[i].same_constant(greenboxes[i]):
                            break
                    else:
                        count += 1
                memmgr = self.metainterp.staticdata.warmrunnerdesc.memory_manager
                if count >= memmgr.max_unroll_recursion:
                    # This function is recursive and has exceeded the
                    # maximum number of unrollings we allow. We want to stop
                    # inlining it further and to make sure that, if it
                    # hasn't happened already, the function is traced
                    # separately as soon as possible.
                    if have_debug_prints():
                        loc = targetjitdriver_sd.warmstate.get_location_str(greenboxes)
                        debug_print("recursive function (not inlined):", loc)
                    warmrunnerstate.dont_trace_here(greenboxes)
                else:
                    return self.metainterp.perform_call(portal_code, allboxes,
                                greenkey=greenboxes)
            assembler_call = True
            # verify that we have all green args, needed to make sure
            # that assembler that we call is still correct
            self.verify_green_args(targetjitdriver_sd, greenboxes)
        #
        return self.do_recursive_call(targetjitdriver_sd, allboxes, pc,
                                      assembler_call)

    def do_recursive_call(self, targetjitdriver_sd, allboxes, pc,
                          assembler_call=False):
        portal_code = targetjitdriver_sd.mainjitcode
        k = targetjitdriver_sd.portal_runner_adr
        funcbox = ConstInt(heaptracker.adr2int(k))
        return self.do_residual_call(funcbox, allboxes, portal_code.calldescr, pc,
                                     assembler_call=assembler_call,
                                     assembler_call_jd=targetjitdriver_sd)

    opimpl_recursive_call_i = _opimpl_recursive_call
    opimpl_recursive_call_r = _opimpl_recursive_call
    opimpl_recursive_call_f = _opimpl_recursive_call
    opimpl_recursive_call_v = _opimpl_recursive_call

    @arguments("box")
    def opimpl_strlen(self, strbox):
        return self.execute(rop.STRLEN, strbox)

    @arguments("box")
    def opimpl_unicodelen(self, unicodebox):
        return self.execute(rop.UNICODELEN, unicodebox)

    @arguments("box", "box")
    def opimpl_strgetitem(self, strbox, indexbox):
        return self.execute(rop.STRGETITEM, strbox, indexbox)

    @arguments("box", "box")
    def opimpl_unicodegetitem(self, unicodebox, indexbox):
        return self.execute(rop.UNICODEGETITEM, unicodebox, indexbox)

    @arguments("box", "box", "box")
    def opimpl_strsetitem(self, strbox, indexbox, newcharbox):
        return self.execute(rop.STRSETITEM, strbox, indexbox, newcharbox)

    @arguments("box", "box", "box")
    def opimpl_unicodesetitem(self, unicodebox, indexbox, newcharbox):
        self.execute(rop.UNICODESETITEM, unicodebox, indexbox, newcharbox)

    @arguments("box")
    def opimpl_newstr(self, lengthbox):
        return self.execute(rop.NEWSTR, lengthbox)

    @arguments("box")
    def opimpl_newunicode(self, lengthbox):
        return self.execute(rop.NEWUNICODE, lengthbox)

    @arguments("box", "box", "box", "box", "box")
    def opimpl_copystrcontent(self, srcbox, dstbox, srcstartbox, dststartbox, lengthbox):
        return self.execute(rop.COPYSTRCONTENT, srcbox, dstbox, srcstartbox, dststartbox, lengthbox)

    @arguments("box", "box", "box", "box", "box")
    def opimpl_copyunicodecontent(self, srcbox, dstbox, srcstartbox, dststartbox, lengthbox):
        return self.execute(rop.COPYUNICODECONTENT, srcbox, dstbox, srcstartbox, dststartbox, lengthbox)

    @arguments("box", "orgpc")
    def _opimpl_guard_value(self, box, orgpc):
        self.implement_guard_value(box, orgpc)

    @arguments("box", "box", "descr", "orgpc")
    def opimpl_str_guard_value(self, box, funcbox, descr, orgpc):
        if isinstance(box, Const):
            return box     # no promotion needed, already a Const
        else:
            constbox = box.constbox()
            resbox = self.do_residual_call(funcbox, [box, constbox], descr, orgpc)
            promoted_box = resbox.constbox()
            # This is GUARD_VALUE because GUARD_TRUE assumes the existance
            # of a label when computing resumepc
            self.metainterp.generate_guard(rop.GUARD_VALUE, resbox,
                                           [promoted_box],
                                           resumepc=orgpc)
            self.metainterp.replace_box(box, constbox)
            return constbox

    opimpl_int_guard_value = _opimpl_guard_value
    opimpl_ref_guard_value = _opimpl_guard_value
    opimpl_float_guard_value = _opimpl_guard_value

    @arguments("box", "orgpc")
    def opimpl_guard_class(self, box, orgpc):
        clsbox = self.cls_of_box(box)
        if not self.metainterp.heapcache.is_class_known(box):
            self.metainterp.generate_guard(rop.GUARD_CLASS, box, [clsbox],
                                           resumepc=orgpc)
            self.metainterp.heapcache.class_now_known(box)
        return clsbox

    @arguments("int", "orgpc")
    def opimpl_loop_header(self, jdindex, orgpc):
        self.metainterp.seen_loop_header_for_jdindex = jdindex

    def verify_green_args(self, jitdriver_sd, varargs):
        num_green_args = jitdriver_sd.num_green_args
        assert len(varargs) == num_green_args
        for i in range(num_green_args):
            assert isinstance(varargs[i], Const)

    @arguments("int", "boxes3", "jitcode_position", "boxes3", "orgpc")
    def opimpl_jit_merge_point(self, jdindex, greenboxes,
                               jcposition, redboxes, orgpc):
        any_operation = len(self.metainterp.history.operations) > 0
        jitdriver_sd = self.metainterp.staticdata.jitdrivers_sd[jdindex]
        self.verify_green_args(jitdriver_sd, greenboxes)
        self.debug_merge_point(jitdriver_sd, jdindex,
                               self.metainterp.portal_call_depth,
                               self.metainterp.call_ids[-1],
                               greenboxes)

        if self.metainterp.seen_loop_header_for_jdindex < 0:
            if not any_operation:
                return
            if self.metainterp.portal_call_depth or not self.metainterp.get_procedure_token(greenboxes, True):
                if not jitdriver_sd.no_loop_header:
                    return
            # automatically add a loop_header if there is none
            self.metainterp.seen_loop_header_for_jdindex = jdindex
        #
        assert self.metainterp.seen_loop_header_for_jdindex == jdindex, (
            "found a loop_header for a JitDriver that does not match "
            "the following jit_merge_point's")
        self.metainterp.seen_loop_header_for_jdindex = -1

        #
        if not self.metainterp.portal_call_depth:
            assert jitdriver_sd is self.metainterp.jitdriver_sd
            # Set self.pc to point to jit_merge_point instead of just after:
            # if reached_loop_header() raises SwitchToBlackhole, then the
            # pc is still at the jit_merge_point, which is a point that is
            # much less expensive to blackhole out of.
            saved_pc = self.pc
            self.pc = orgpc
            self.metainterp.reached_loop_header(greenboxes, redboxes)
            self.pc = saved_pc
            # no exception, which means that the jit_merge_point did not
            # close the loop.  We have to put the possibly-modified list
            # 'redboxes' back into the registers where it comes from.
            put_back_list_of_boxes3(self, jcposition, redboxes)
        else:
            if jitdriver_sd.warmstate.should_unroll_one_iteration(greenboxes):
                if self.unroll_iterations > 0:
                    self.unroll_iterations -= 1
                    return
            # warning! careful here.  We have to return from the current
            # frame containing the jit_merge_point, and then use
            # do_recursive_call() to follow the recursive call.  This is
            # needed because do_recursive_call() will write its result
            # with make_result_of_lastop(), so the lastop must be right:
            # it must be the call to 'self', and not the jit_merge_point
            # itself, which has no result at all.
            assert len(self.metainterp.framestack) >= 2
            old_frame = self.metainterp.framestack[-1]
            try:
                self.metainterp.finishframe(None, leave_portal_frame=False)
            except ChangeFrame:
                pass
            frame = self.metainterp.framestack[-1]
            frame.do_recursive_call(jitdriver_sd, greenboxes + redboxes, orgpc,
                                    assembler_call=True)
            jd_no = old_frame.jitcode.jitdriver_sd.index
            self.metainterp.leave_portal_frame(jd_no)
            raise ChangeFrame

    def debug_merge_point(self, jitdriver_sd, jd_index, portal_call_depth, current_call_id, greenkey):
        # debugging: produce a DEBUG_MERGE_POINT operation
        if have_debug_prints():
            loc = jitdriver_sd.warmstate.get_location_str(greenkey)
            debug_print(loc)
<<<<<<< HEAD
        args = [ConstInt(jd_index), ConstInt(portal_call_depth), ConstInt(current_call_id)] + greenkey
        if self.metainterp.staticdata.config.translation.stm:
            report_location = jitdriver_sd.stm_report_location
            if report_location is not None:
                idx_num, idx_ref = report_location
                num = greenkey[idx_num].getint()
                ref = greenkey[idx_ref].getref_base()
                self.metainterp.history.set_stm_location(num, ref)
        #
=======
        #
        # Note: the logger hides the jd_index argument, so we see in the logs:
        #    debug_merge_point(portal_call_depth, current_call_id, 'location')
        #
        args = [ConstInt(jd_index), ConstInt(portal_call_depth),
                ConstInt(current_call_id)] + greenkey
>>>>>>> 4c9ab4cc
        self.metainterp.history.record(rop.DEBUG_MERGE_POINT, args, None)

    @arguments("box", "label")
    def opimpl_goto_if_exception_mismatch(self, vtablebox, next_exc_target):
        metainterp = self.metainterp
        last_exc_value_box = metainterp.last_exc_value_box
        assert last_exc_value_box is not None
        assert metainterp.class_of_last_exc_is_const
        if not metainterp.cpu.ts.instanceOf(last_exc_value_box, vtablebox):
            self.pc = next_exc_target

    @arguments("box", "orgpc")
    def opimpl_raise(self, exc_value_box, orgpc):
        # xxx hack
        if not self.metainterp.heapcache.is_class_known(exc_value_box):
            clsbox = self.cls_of_box(exc_value_box)
            self.metainterp.generate_guard(rop.GUARD_CLASS, exc_value_box,
                                           [clsbox], resumepc=orgpc)
        self.metainterp.class_of_last_exc_is_const = True
        self.metainterp.last_exc_value_box = exc_value_box
        self.metainterp.popframe()
        self.metainterp.finishframe_exception()

    @arguments()
    def opimpl_reraise(self):
        assert self.metainterp.last_exc_value_box is not None
        self.metainterp.popframe()
        self.metainterp.finishframe_exception()

    @arguments()
    def opimpl_last_exception(self):
        # Same comment as in opimpl_goto_if_exception_mismatch().
        exc_value_box = self.metainterp.last_exc_value_box
        assert exc_value_box is not None
        assert self.metainterp.class_of_last_exc_is_const
        return self.metainterp.cpu.ts.cls_of_box(exc_value_box)

    @arguments()
    def opimpl_last_exc_value(self):
        exc_value_box = self.metainterp.last_exc_value_box
        assert exc_value_box is not None
        return exc_value_box

    @arguments("box")
    def opimpl_debug_fatalerror(self, box):
        from rpython.rtyper.lltypesystem import rstr, lloperation
        msg = box.getref(lltype.Ptr(rstr.STR))
        lloperation.llop.debug_fatalerror(lltype.Void, msg)

    @arguments("box", "box", "box", "box", "box")
    def opimpl_jit_debug(self, stringbox, arg1box, arg2box, arg3box, arg4box):
        debug_print('jit_debug:', stringbox._get_str(),
                    arg1box.getint(), arg2box.getint(),
                    arg3box.getint(), arg4box.getint())
        args = [stringbox, arg1box, arg2box, arg3box, arg4box]
        i = 4
        while i > 0 and args[i].getint() == -sys.maxint-1:
            i -= 1
        assert i >= 0
        op = self.metainterp.history.record(rop.JIT_DEBUG, args[:i+1], None)
        self.metainterp.attach_debug_info(op)

    @arguments("box")
    def _opimpl_assert_green(self, box):
        if not isinstance(box, Const):
            msg = "assert_green failed at %s:%d" % (
                self.jitcode.name,
                self.pc)
            if we_are_translated():
                from rpython.rtyper.annlowlevel import llstr
                from rpython.rtyper.lltypesystem import lloperation
                lloperation.llop.debug_fatalerror(lltype.Void, llstr(msg))
            else:
                from rpython.rlib.jit import AssertGreenFailed
                raise AssertGreenFailed(msg)

    opimpl_int_assert_green   = _opimpl_assert_green
    opimpl_ref_assert_green   = _opimpl_assert_green
    opimpl_float_assert_green = _opimpl_assert_green

    @arguments()
    def opimpl_current_trace_length(self):
        trace_length = len(self.metainterp.history.operations)
        return ConstInt(trace_length)

    @arguments("box")
    def _opimpl_isconstant(self, box):
        return ConstInt(isinstance(box, Const))

    opimpl_int_isconstant = _opimpl_isconstant
    opimpl_ref_isconstant = _opimpl_isconstant
    opimpl_float_isconstant = _opimpl_isconstant

    @arguments("box")
    def _opimpl_isvirtual(self, box):
        return ConstInt(self.metainterp.heapcache.is_likely_virtual(box))

    opimpl_ref_isvirtual = _opimpl_isvirtual

    @arguments("box")
    def opimpl_virtual_ref(self, box):
        # Details on the content of metainterp.virtualref_boxes:
        #
        #  * it's a list whose items go two by two, containing first the
        #    virtual box (e.g. the PyFrame) and then the vref box (e.g.
        #    the 'virtual_ref(frame)').
        #
        #  * if we detect that the virtual box escapes during tracing
        #    already (by generating a CALL_MAY_FORCE that marks the flags
        #    in the vref), then we replace the vref in the list with
        #    ConstPtr(NULL).
        #
        metainterp = self.metainterp
        vrefinfo = metainterp.staticdata.virtualref_info
        obj = box.getref_base()
        vref = vrefinfo.virtual_ref_during_tracing(obj)
        resbox = history.BoxPtr(vref)
        self.metainterp.heapcache.new(resbox)
        cindex = history.ConstInt(len(metainterp.virtualref_boxes) // 2)
        metainterp.history.record(rop.VIRTUAL_REF, [box, cindex], resbox)
        # Note: we allocate a JIT_VIRTUAL_REF here
        # (in virtual_ref_during_tracing()), in order to detect when
        # the virtual escapes during tracing already.  We record it as a
        # VIRTUAL_REF operation.  Later, optimizeopt.py should either kill
        # that operation or replace it with a NEW_WITH_VTABLE followed by
        # SETFIELD_GCs.
        metainterp.virtualref_boxes.append(box)
        metainterp.virtualref_boxes.append(resbox)
        return resbox

    @arguments("box")
    def opimpl_virtual_ref_finish(self, box):
        # virtual_ref_finish() assumes that we have a stack-like, last-in
        # first-out order.
        metainterp = self.metainterp
        vrefbox = metainterp.virtualref_boxes.pop()
        lastbox = metainterp.virtualref_boxes.pop()
        assert box.getref_base() == lastbox.getref_base()
        vrefinfo = metainterp.staticdata.virtualref_info
        vref = vrefbox.getref_base()
        if vrefinfo.is_virtual_ref(vref):
            # XXX write a comment about nullbox
            nullbox = self.metainterp.cpu.ts.CONST_NULL
            metainterp.history.record(rop.VIRTUAL_REF_FINISH,
                                      [vrefbox, nullbox], None)

    # ------------------------------

    def setup_call(self, argboxes):
        self.pc = 0
        count_i = count_r = count_f = 0
        for box in argboxes:
            if box.type == history.INT:
                self.registers_i[count_i] = box
                count_i += 1
            elif box.type == history.REF:
                self.registers_r[count_r] = box
                count_r += 1
            elif box.type == history.FLOAT:
                self.registers_f[count_f] = box
                count_f += 1
            else:
                raise AssertionError(box.type)

    def setup_resume_at_op(self, pc):
        self.pc = pc

    def run_one_step(self):
        # Execute the frame forward.  This method contains a loop that leaves
        # whenever the 'opcode_implementations' (which is one of the 'opimpl_'
        # methods) raises ChangeFrame.  This is the case when the current frame
        # changes, due to a call or a return.
        try:
            staticdata = self.metainterp.staticdata
            while True:
                pc = self.pc
                op = ord(self.bytecode[pc])
                staticdata.opcode_implementations[op](self, pc)
        except ChangeFrame:
            pass

    def implement_guard_value(self, box, orgpc):
        """Promote the given Box into a Const.  Note: be careful, it's a
        bit unclear what occurs if a single opcode needs to generate
        several ones and/or ones not near the beginning."""
        if isinstance(box, Const):
            return box     # no promotion needed, already a Const
        else:
            promoted_box = box.constbox()
            self.metainterp.generate_guard(rop.GUARD_VALUE, box, [promoted_box],
                                           resumepc=orgpc)
            self.metainterp.replace_box(box, promoted_box)
            return promoted_box

    def cls_of_box(self, box):
        return self.metainterp.cpu.ts.cls_of_box(box)

    @specialize.arg(1)
    def execute(self, opnum, *argboxes):
        return self.metainterp.execute_and_record(opnum, None, *argboxes)

    @specialize.arg(1)
    def execute_with_descr(self, opnum, descr, *argboxes):
        return self.metainterp.execute_and_record(opnum, descr, *argboxes)

    @specialize.arg(1)
    def execute_varargs(self, opnum, argboxes, descr, exc, pure):
        self.metainterp.clear_exception()
        resbox = self.metainterp.execute_and_record_varargs(opnum, argboxes,
                                                            descr=descr)
        if pure and self.metainterp.last_exc_value_box is None and resbox:
            resbox = self.metainterp.record_result_of_call_pure(resbox)
            exc = exc and not isinstance(resbox, Const)
        if exc:
            if resbox is not None:
                self.make_result_of_lastop(resbox)
                # ^^^ this is done before handle_possible_exception() because we
                # need the box to show up in get_list_of_active_boxes()
            self.metainterp.handle_possible_exception()
        else:
            self.metainterp.assert_no_exception()
        return resbox

    def _build_allboxes(self, funcbox, argboxes, descr):
        allboxes = [None] * (len(argboxes)+1)
        allboxes[0] = funcbox
        src_i = src_r = src_f = 0
        i = 1
        for kind in descr.get_arg_types():
            if kind == history.INT or kind == 'S':        # single float
                while True:
                    box = argboxes[src_i]
                    src_i += 1
                    if box.type == history.INT:
                        break
            elif kind == history.REF:
                while True:
                    box = argboxes[src_r]
                    src_r += 1
                    if box.type == history.REF:
                        break
            elif kind == history.FLOAT or kind == 'L':    # long long
                while True:
                    box = argboxes[src_f]
                    src_f += 1
                    if box.type == history.FLOAT:
                        break
            else:
                raise AssertionError
            allboxes[i] = box
            i += 1
        assert i == len(allboxes)
        return allboxes

    def do_residual_call(self, funcbox, argboxes, descr, pc,
                         assembler_call=False,
                         assembler_call_jd=None):
        debug_start("jit-residual-call")
        try:
            # First build allboxes: it may need some reordering from the
            # list provided in argboxes, depending on the order in which
            # the arguments are expected by the function
            #
            allboxes = self._build_allboxes(funcbox, argboxes, descr)
            effectinfo = descr.get_extra_info()
            if effectinfo.oopspecindex == effectinfo.OS_NOT_IN_TRACE:
                return self.metainterp.do_not_in_trace_call(allboxes, descr)

            if (assembler_call or
                    effectinfo.check_forces_virtual_or_virtualizable()):
                # residual calls require attention to keep virtualizables in-sync
                self.metainterp.clear_exception()
                if effectinfo.oopspecindex == EffectInfo.OS_JIT_FORCE_VIRTUAL:
                    resbox = self._do_jit_force_virtual(allboxes, descr, pc)
                    if resbox is not None:
                        return resbox
                self.metainterp.vable_and_vrefs_before_residual_call()
                resbox = self.metainterp.execute_and_record_varargs(
                    rop.CALL_MAY_FORCE, allboxes, descr=descr)
                if effectinfo.is_call_release_gil():
                    self.metainterp.direct_call_release_gil()
                self.metainterp.vrefs_after_residual_call()
                vablebox = None
                if assembler_call:
                    vablebox = self.metainterp.direct_assembler_call(
                        assembler_call_jd)
                if resbox is not None:
                    self.make_result_of_lastop(resbox)
                self.metainterp.vable_after_residual_call(funcbox)
                self.metainterp.generate_guard(rop.GUARD_NOT_FORCED, None)
                if vablebox is not None:
                    self.metainterp.history.record(rop.KEEPALIVE, [vablebox], None)
                self.metainterp.handle_possible_exception()
                # XXX refactor: direct_libffi_call() is a hack
                if effectinfo.oopspecindex == effectinfo.OS_LIBFFI_CALL:
                    self.metainterp.direct_libffi_call()
                return resbox
            else:
                effect = effectinfo.extraeffect
                if effect == effectinfo.EF_LOOPINVARIANT:
                    return self.execute_varargs(rop.CALL_LOOPINVARIANT, allboxes,
                                                descr, False, False)
                exc = effectinfo.check_can_raise()
                pure = effectinfo.check_is_elidable()
                return self.execute_varargs(rop.CALL, allboxes, descr, exc, pure)
        finally:
            debug_stop("jit-residual-call")

    def do_conditional_call(self, condbox, funcbox, argboxes, descr, pc):
        if isinstance(condbox, ConstInt) and condbox.value == 0:
            return   # so that the heapcache can keep argboxes virtual
        allboxes = self._build_allboxes(funcbox, argboxes, descr)
        effectinfo = descr.get_extra_info()
        assert not effectinfo.check_forces_virtual_or_virtualizable()
        exc = effectinfo.check_can_raise()
        pure = effectinfo.check_is_elidable()
        return self.execute_varargs(rop.COND_CALL, [condbox] + allboxes, descr,
                                    exc, pure)

    def _do_jit_force_virtual(self, allboxes, descr, pc):
        assert len(allboxes) == 2
        if (self.metainterp.jitdriver_sd.virtualizable_info is None and
            self.metainterp.jitdriver_sd.greenfield_info is None):
            # can occur in case of multiple JITs
            return None
        vref_box = allboxes[1]
        standard_box = self.metainterp.virtualizable_boxes[-1]
        if standard_box is vref_box:
            return vref_box
        if self.metainterp.heapcache.is_nonstandard_virtualizable(vref_box):
            return None
        eqbox = self.metainterp.execute_and_record(rop.PTR_EQ, None, vref_box, standard_box)
        eqbox = self.implement_guard_value(eqbox, pc)
        isstandard = eqbox.getint()
        if isstandard:
            return standard_box
        else:
            return None

    def do_residual_or_indirect_call(self, funcbox, argboxes, calldescr, pc):
        """The 'residual_call' operation is emitted in two cases:
        when we have to generate a residual CALL operation, but also
        to handle an indirect_call that may need to be inlined."""
        if isinstance(funcbox, Const):
            sd = self.metainterp.staticdata
            key = sd.cpu.ts.getaddr_for_box(funcbox)
            jitcode = sd.bytecode_for_address(key)
            if jitcode is not None:
                # we should follow calls to this graph
                return self.metainterp.perform_call(jitcode, argboxes)
        # but we should not follow calls to that graph
        return self.do_residual_call(funcbox, argboxes, calldescr, pc)

# ____________________________________________________________

class MetaInterpStaticData(object):
    logger_noopt = None
    logger_ops = None

    def __init__(self, cpu, options,
                 ProfilerClass=EmptyProfiler, warmrunnerdesc=None):
        self.cpu = cpu
        self.stats = self.cpu.stats
        self.options = options
        self.logger_noopt = Logger(self)
        self.logger_ops = Logger(self, guard_number=True)

        self.profiler = ProfilerClass()
        self.profiler.cpu = cpu
        self.warmrunnerdesc = warmrunnerdesc
        if warmrunnerdesc:
            self.config = warmrunnerdesc.translator.config
        else:
            self.config = cpu.rtyper.annotator.translator.config
        # else:
        #     from rpython.config.translationoption import get_combined_translation_config
        #     self.config = get_combined_translation_config(translating=True)

        backendmodule = self.cpu.__module__
        backendmodule = backendmodule.split('.')[-2]
        self.jit_starting_line = 'JIT starting (%s)' % backendmodule

        self._addr2name_keys = []
        self._addr2name_values = []

        self.__dict__.update(compile.make_done_loop_tokens())
        for val in ['int', 'float', 'ref', 'void']:
            fullname = 'done_with_this_frame_descr_' + val
            setattr(self.cpu, fullname, getattr(self, fullname))
        d = self.exit_frame_with_exception_descr_ref
        self.cpu.exit_frame_with_exception_descr_ref = d

    def _freeze_(self):
        return True

    def setup_insns(self, insns):
        self.opcode_names = ['?'] * len(insns)
        self.opcode_implementations = [None] * len(insns)
        for key, value in insns.items():
            assert self.opcode_implementations[value] is None
            self.opcode_names[value] = key
            name, argcodes = key.split('/')
            opimpl = _get_opimpl_method(name, argcodes)
            self.opcode_implementations[value] = opimpl
        self.op_catch_exception = insns.get('catch_exception/L', -1)

    def setup_descrs(self, descrs):
        self.opcode_descrs = descrs

    def setup_indirectcalltargets(self, indirectcalltargets):
        self.indirectcalltargets = list(indirectcalltargets)

    def setup_list_of_addr2name(self, list_of_addr2name):
        self._addr2name_keys = [key for key, value in list_of_addr2name]
        self._addr2name_values = [value for key, value in list_of_addr2name]

    def finish_setup(self, codewriter, optimizer=None):
        from rpython.jit.metainterp.blackhole import BlackholeInterpBuilder
        self.blackholeinterpbuilder = BlackholeInterpBuilder(codewriter, self)
        #
        asm = codewriter.assembler
        self.setup_insns(asm.insns)
        self.setup_descrs(asm.descrs)
        self.setup_indirectcalltargets(asm.indirectcalltargets)
        self.setup_list_of_addr2name(asm.list_of_addr2name)
        #
        self.jitdrivers_sd = codewriter.callcontrol.jitdrivers_sd
        self.virtualref_info = codewriter.callcontrol.virtualref_info
        self.callinfocollection = codewriter.callcontrol.callinfocollection
        self.has_libffi_call = codewriter.callcontrol.has_libffi_call
        #
        # store this information for fastpath of call_assembler
        # (only the paths that can actually be taken)
        for jd in self.jitdrivers_sd:
            name = {history.INT: 'int',
                    history.REF: 'ref',
                    history.FLOAT: 'float',
                    history.VOID: 'void'}[jd.result_type]
            tokens = getattr(self, 'loop_tokens_done_with_this_frame_%s' % name)
            jd.portal_finishtoken = tokens[0].finishdescr
        #
        self.globaldata = MetaInterpGlobalData(self)

    def _setup_once(self):
        """Runtime setup needed by the various components of the JIT."""
        if not self.globaldata.initialized:
            debug_print(self.jit_starting_line)
            self.cpu.setup_once()
            if not self.profiler.initialized:
                self.profiler.start()
                self.profiler.initialized = True
            self.globaldata.initialized = True

    def get_name_from_address(self, addr):
        # for debugging only
        if we_are_translated():
            d = self.globaldata.addr2name
            if d is None:
                # Build the dictionary at run-time.  This is needed
                # because the keys are function/class addresses, so they
                # can change from run to run.
                d = {}
                keys = self._addr2name_keys
                values = self._addr2name_values
                for i in range(len(keys)):
                    d[keys[i]] = values[i]
                self.globaldata.addr2name = d
            return d.get(addr, '')
        else:
            for i in range(len(self._addr2name_keys)):
                if addr == self._addr2name_keys[i]:
                    return self._addr2name_values[i]
            return ''

    def bytecode_for_address(self, fnaddress):
        if we_are_translated():
            d = self.globaldata.indirectcall_dict
            if d is None:
                # Build the dictionary at run-time.  This is needed
                # because the keys are function addresses, so they
                # can change from run to run.
                d = {}
                for jitcode in self.indirectcalltargets:
                    assert jitcode.fnaddr not in d
                    d[jitcode.fnaddr] = jitcode
                self.globaldata.indirectcall_dict = d
            return d.get(fnaddress, None)
        else:
            for jitcode in self.indirectcalltargets:
                if jitcode.fnaddr == fnaddress:
                    return jitcode
            return None

    def try_to_free_some_loops(self):
        # Increase here the generation recorded by the memory manager.
        if self.warmrunnerdesc is not None:       # for tests
            self.warmrunnerdesc.memory_manager.next_generation()

    # ---------------- logging ------------------------

    def log(self, msg):
        debug_print(msg)

# ____________________________________________________________

class MetaInterpGlobalData(object):
    """This object contains the JIT's global, mutable data.

    Warning: for any data that you put here, think that there might be
    multiple MetaInterps accessing it at the same time.  As usual we are
    safe from corruption thanks to the GIL, but keep in mind that any
    MetaInterp might modify any of these fields while another MetaInterp
    is, say, currently in a residual call to a function.  Multiple
    MetaInterps occur either with threads or, in single-threaded cases,
    with recursion.  This is a case that is not well-tested, so please
    be careful :-(  But thankfully this is one of the very few places
    where multiple concurrent MetaInterps may interact with each other.
    """
    def __init__(self, staticdata):
        self.initialized = False
        self.indirectcall_dict = None
        self.addr2name = None
        self.loopnumbering = 0

# ____________________________________________________________

class MetaInterp(object):
    portal_call_depth = 0
    cancel_count = 0
    exported_state = None

    def __init__(self, staticdata, jitdriver_sd):
        self.staticdata = staticdata
        self.cpu = staticdata.cpu
        self.jitdriver_sd = jitdriver_sd
        # Note: self.jitdriver_sd is the JitDriverStaticData that corresponds
        # to the current loop -- the outermost one.  Be careful, because
        # during recursion we can also see other jitdrivers.
        self.portal_trace_positions = []
        self.free_frames_list = []
        self.last_exc_value_box = None
        self.forced_virtualizable = None
        self.partial_trace = None
        self.retracing_from = -1
        self.call_pure_results = args_dict()
        self.heapcache = HeapCache()

        self.call_ids = []
        self.current_call_id = 0

    def retrace_needed(self, trace, exported_state):
        self.partial_trace = trace
        self.retracing_from = len(self.history.operations) - 1
        self.exported_state = exported_state
        self.heapcache.reset()


    def perform_call(self, jitcode, boxes, greenkey=None):
        # causes the metainterp to enter the given subfunction
        f = self.newframe(jitcode, greenkey)
        f.setup_call(boxes)
        raise ChangeFrame

    def is_main_jitcode(self, jitcode):
        return self.jitdriver_sd is not None and jitcode is self.jitdriver_sd.mainjitcode

    def newframe(self, jitcode, greenkey=None):
        if jitcode.jitdriver_sd:
            self.portal_call_depth += 1
            self.call_ids.append(self.current_call_id)
            unique_id = -1
            if greenkey is not None:
                unique_id = jitcode.jitdriver_sd.warmstate.get_unique_id(
                    greenkey)
                jd_no = jitcode.jitdriver_sd.index
                self.enter_portal_frame(jd_no, unique_id)
            self.current_call_id += 1
        if greenkey is not None and self.is_main_jitcode(jitcode):
            self.portal_trace_positions.append(
                    (greenkey, len(self.history.operations)))
        if len(self.free_frames_list) > 0:
            f = self.free_frames_list.pop()
        else:
            f = MIFrame(self)
        f.setup(jitcode, greenkey)
        self.framestack.append(f)
        return f

    def enter_portal_frame(self, jd_no, unique_id):
        self.history.record(rop.ENTER_PORTAL_FRAME,
                            [ConstInt(jd_no), ConstInt(unique_id)], None)

    def leave_portal_frame(self, jd_no):
        self.history.record(rop.LEAVE_PORTAL_FRAME, [ConstInt(jd_no)], None)


    def popframe(self, leave_portal_frame=True):
        frame = self.framestack.pop()
        jitcode = frame.jitcode
        if jitcode.jitdriver_sd:
            self.portal_call_depth -= 1
            if leave_portal_frame:
                self.leave_portal_frame(jitcode.jitdriver_sd.index)
            self.call_ids.pop()
        if frame.greenkey is not None and self.is_main_jitcode(jitcode):
            self.portal_trace_positions.append(
                    (None, len(self.history.operations)))
        # we save the freed MIFrames to avoid needing to re-create new
        # MIFrame objects all the time; they are a bit big, with their
        # 3*256 register entries.
        frame.cleanup_registers()
        self.free_frames_list.append(frame)

    def finishframe(self, resultbox, leave_portal_frame=True):
        # handle a non-exceptional return from the current frame
        self.last_exc_value_box = None
        self.popframe(leave_portal_frame=leave_portal_frame)
        if self.framestack:
            if resultbox is not None:
                self.framestack[-1].make_result_of_lastop(resultbox)
            raise ChangeFrame
        else:
            try:
                self.compile_done_with_this_frame(resultbox)
            except SwitchToBlackhole, stb:
                self.aborted_tracing(stb.reason)
            sd = self.staticdata
            result_type = self.jitdriver_sd.result_type
            if result_type == history.VOID:
                assert resultbox is None
                raise jitexc.DoneWithThisFrameVoid()
            elif result_type == history.INT:
                raise jitexc.DoneWithThisFrameInt(resultbox.getint())
            elif result_type == history.REF:
                raise jitexc.DoneWithThisFrameRef(self.cpu, resultbox.getref_base())
            elif result_type == history.FLOAT:
                raise jitexc.DoneWithThisFrameFloat(resultbox.getfloatstorage())
            else:
                assert False

    def finishframe_exception(self):
        excvaluebox = self.last_exc_value_box
        while self.framestack:
            frame = self.framestack[-1]
            code = frame.bytecode
            position = frame.pc    # <-- just after the insn that raised
            if position < len(code):
                opcode = ord(code[position])
                if opcode == self.staticdata.op_catch_exception:
                    # found a 'catch_exception' instruction;
                    # jump to the handler
                    target = ord(code[position+1]) | (ord(code[position+2])<<8)
                    frame.pc = target
                    raise ChangeFrame
            self.popframe()
        try:
            self.compile_exit_frame_with_exception(excvaluebox)
        except SwitchToBlackhole, stb:
            self.aborted_tracing(stb.reason)
        raise jitexc.ExitFrameWithExceptionRef(self.cpu, excvaluebox.getref_base())

    def check_recursion_invariant(self):
        portal_call_depth = -1
        for frame in self.framestack:
            jitcode = frame.jitcode
            if jitcode.jitdriver_sd:
                portal_call_depth += 1
        if portal_call_depth != self.portal_call_depth:
            print "portal_call_depth problem!!!"
            print portal_call_depth, self.portal_call_depth
            for frame in self.framestack:
                jitcode = frame.jitcode
                if jitcode.jitdriver_sd:
                    print "P",
                else:
                    print " ",
                print jitcode.name
            raise AssertionError

    def generate_guard(self, opnum, box=None, extraargs=[], resumepc=-1):
        if isinstance(box, Const):    # no need for a guard
            return
        if box is not None:
            moreargs = [box] + extraargs
        else:
            moreargs = list(extraargs)
        guard_op = self.history.record(opnum, moreargs, None)
        assert isinstance(guard_op, GuardResOp)
        self.capture_resumedata(guard_op, resumepc)
        self.staticdata.profiler.count_ops(opnum, Counters.GUARDS)
        # count
        self.attach_debug_info(guard_op)
        return guard_op

    def capture_resumedata(self, guard_op, resumepc=-1):
        virtualizable_boxes = None
        if (self.jitdriver_sd.virtualizable_info is not None or
            self.jitdriver_sd.greenfield_info is not None):
            virtualizable_boxes = self.virtualizable_boxes
        saved_pc = 0
        if self.framestack:
            frame = self.framestack[-1]
            saved_pc = frame.pc
            if resumepc >= 0:
                frame.pc = resumepc
        resume.capture_resumedata(self.framestack, virtualizable_boxes,
                                  self.virtualref_boxes, guard_op)
        if self.framestack:
            self.framestack[-1].pc = saved_pc

    def create_empty_history(self):
        self.history = history.History()
        self.staticdata.stats.set_history(self.history)

    def _all_constants(self, *boxes):
        if len(boxes) == 0:
            return True
        return isinstance(boxes[0], Const) and self._all_constants(*boxes[1:])

    def _all_constants_varargs(self, boxes):
        for box in boxes:
            if not isinstance(box, Const):
                return False
        return True

    @specialize.arg(1)
    def execute_and_record(self, opnum, descr, *argboxes):
        history.check_descr(descr)
        assert not (rop._CANRAISE_FIRST <= opnum <= rop._CANRAISE_LAST)
        # execute the operation
        profiler = self.staticdata.profiler
        profiler.count_ops(opnum)
        resbox = executor.execute(self.cpu, self, opnum, descr, *argboxes)
        if rop._ALWAYS_PURE_FIRST <= opnum <= rop._ALWAYS_PURE_LAST:
            return self._record_helper_pure(opnum, resbox, descr, *argboxes)
        else:
            return self._record_helper_nonpure_varargs(opnum, resbox, descr,
                                                       list(argboxes))

    @specialize.arg(1)
    def execute_and_record_varargs(self, opnum, argboxes, descr=None):
        history.check_descr(descr)
        # execute the operation
        profiler = self.staticdata.profiler
        profiler.count_ops(opnum)
        resbox = executor.execute_varargs(self.cpu, self,
                                          opnum, argboxes, descr)
        # check if the operation can be constant-folded away
        argboxes = list(argboxes)
        if rop._ALWAYS_PURE_FIRST <= opnum <= rop._ALWAYS_PURE_LAST:
            resbox = self._record_helper_pure_varargs(opnum, resbox, descr, argboxes)
        else:
            resbox = self._record_helper_nonpure_varargs(opnum, resbox, descr, argboxes)
        return resbox

    def _record_helper_pure(self, opnum, resbox, descr, *argboxes):
        canfold = self._all_constants(*argboxes)
        if canfold:
            resbox = resbox.constbox()       # ensure it is a Const
            return resbox
        else:
            resbox = resbox.nonconstbox()    # ensure it is a Box
            return self._record_helper_nonpure_varargs(opnum, resbox, descr, list(argboxes))

    def _record_helper_pure_varargs(self, opnum, resbox, descr, argboxes):
        canfold = self._all_constants_varargs(argboxes)
        if canfold:
            resbox = resbox.constbox()       # ensure it is a Const
            return resbox
        else:
            resbox = resbox.nonconstbox()    # ensure it is a Box
            return self._record_helper_nonpure_varargs(opnum, resbox, descr, argboxes)

    def _record_helper_nonpure_varargs(self, opnum, resbox, descr, argboxes):
        assert resbox is None or isinstance(resbox, Box)
        if (rop._OVF_FIRST <= opnum <= rop._OVF_LAST and
            self.last_exc_value_box is None and
            self._all_constants_varargs(argboxes)):
            return resbox.constbox()
        # record the operation
        profiler = self.staticdata.profiler
        profiler.count_ops(opnum, Counters.RECORDED_OPS)
        self.heapcache.invalidate_caches(opnum, descr, argboxes)
        op = self.history.record(opnum, argboxes, resbox, descr)
        self.attach_debug_info(op)
        return resbox

    def execute_new_with_vtable(self, known_class):
        resbox = self.execute_and_record(rop.NEW_WITH_VTABLE, None,
                                         known_class)
        self.heapcache.new(resbox)
        self.heapcache.class_now_known(resbox)
        return resbox

    def execute_new(self, typedescr):
        resbox = self.execute_and_record(rop.NEW, typedescr)
        self.heapcache.new(resbox)
        return resbox

    def execute_new_array(self, itemsizedescr, lengthbox):
        resbox = self.execute_and_record(rop.NEW_ARRAY, itemsizedescr,
                                         lengthbox)
        self.heapcache.new_array(resbox, lengthbox)
        return resbox

    def execute_new_array_clear(self, itemsizedescr, lengthbox):
        resbox = self.execute_and_record(rop.NEW_ARRAY_CLEAR, itemsizedescr,
                                         lengthbox)
        self.heapcache.new_array(resbox, lengthbox)
        return resbox

    def execute_setfield_gc(self, fielddescr, box, valuebox):
        self.execute_and_record(rop.SETFIELD_GC, fielddescr, box, valuebox)
        self.heapcache.setfield(box, valuebox, fielddescr)

    def execute_setarrayitem_gc(self, arraydescr, arraybox, indexbox, itembox):
        self.execute_and_record(rop.SETARRAYITEM_GC, arraydescr,
                                arraybox, indexbox, itembox)
        self.heapcache.setarrayitem(arraybox, indexbox, itembox, arraydescr)

    def execute_setinteriorfield_gc(self, descr, array, index, value):
        self.execute_and_record(rop.SETINTERIORFIELD_GC, descr,
                                array, index, value)

    def execute_raw_store(self, arraydescr, addrbox, offsetbox, valuebox):
        self.execute_and_record(rop.RAW_STORE, arraydescr,
                                addrbox, offsetbox, valuebox)


    def attach_debug_info(self, op):
        if (not we_are_translated() and op is not None
            and getattr(self, 'framestack', None)):
            op.pc = self.framestack[-1].pc
            op.name = self.framestack[-1].jitcode.name

    def execute_raised(self, exception, constant=False):
        if isinstance(exception, jitexc.JitException):
            raise jitexc.JitException, exception      # go through
        llexception = jitexc.get_llexception(self.cpu, exception)
        self.execute_ll_raised(llexception, constant)

    def execute_ll_raised(self, llexception, constant=False):
        # Exception handling: when execute.do_call() gets an exception it
        # calls metainterp.execute_raised(), which puts it into
        # 'self.last_exc_value_box'.  This is used shortly afterwards
        # to generate either GUARD_EXCEPTION or GUARD_NO_EXCEPTION, and also
        # to handle the following opcodes 'goto_if_exception_mismatch'.
        llexception = self.cpu.ts.cast_to_ref(llexception)
        exc_value_box = self.cpu.ts.get_exc_value_box(llexception)
        if constant:
            exc_value_box = exc_value_box.constbox()
        self.last_exc_value_box = exc_value_box
        self.class_of_last_exc_is_const = constant
        # 'class_of_last_exc_is_const' means that the class of the value
        # stored in the exc_value Box can be assumed to be a Const.  This
        # is only True after a GUARD_EXCEPTION or GUARD_CLASS.

    def clear_exception(self):
        self.last_exc_value_box = None

    def aborted_tracing(self, reason):
        self.staticdata.profiler.count(reason)
        debug_print('~~~ ABORTING TRACING')
        jd_sd = self.jitdriver_sd
        if not self.current_merge_points:
            greenkey = None # we're in the bridge
        else:
            greenkey = self.current_merge_points[0][0][:jd_sd.num_green_args]
            self.staticdata.warmrunnerdesc.hooks.on_abort(reason,
                                                          jd_sd.jitdriver,
                                                          greenkey,
                                                          jd_sd.warmstate.get_location_str(greenkey),
                                                          self.staticdata.logger_ops._make_log_operations(),
                                                          self.history.operations)
        self.staticdata.stats.aborted()

    def blackhole_if_trace_too_long(self):
        warmrunnerstate = self.jitdriver_sd.warmstate
        if len(self.history.operations) > warmrunnerstate.trace_limit:
            greenkey_of_huge_function = self.find_biggest_function()
            self.staticdata.stats.record_aborted(greenkey_of_huge_function)
            self.portal_trace_positions = None
            if greenkey_of_huge_function is not None:
                warmrunnerstate.disable_noninlinable_function(
                    greenkey_of_huge_function)
                if self.current_merge_points:
                    jd_sd = self.jitdriver_sd
                    greenkey = self.current_merge_points[0][0][:jd_sd.num_green_args]
                    warmrunnerstate.JitCell.trace_next_iteration(greenkey)
            raise SwitchToBlackhole(Counters.ABORT_TOO_LONG)

    def _interpret(self):
        # Execute the frames forward until we raise a DoneWithThisFrame,
        # a ExitFrameWithException, or a ContinueRunningNormally exception.
        self.staticdata.stats.entered()
        while True:
            self.framestack[-1].run_one_step()
            self.blackhole_if_trace_too_long()
            if not we_are_translated():
                self.check_recursion_invariant()

    def interpret(self):
        if we_are_translated():
            self._interpret()
        else:
            try:
                self._interpret()
            except:
                import sys
                if sys.exc_info()[0] is not None:
                    self.staticdata.log(sys.exc_info()[0].__name__)
                raise

    @specialize.arg(1)
    def compile_and_run_once(self, jitdriver_sd, *args):
        # NB. we pass explicity 'jitdriver_sd' around here, even though it
        # is also available as 'self.jitdriver_sd', because we need to
        # specialize this function and a few other ones for the '*args'.
        debug_start('jit-tracing')
        self.staticdata._setup_once()
        self.staticdata.profiler.start_tracing()
        assert jitdriver_sd is self.jitdriver_sd
        self.staticdata.try_to_free_some_loops()
        self.create_empty_history()
        try:
            original_boxes = self.initialize_original_boxes(jitdriver_sd, *args)
            return self._compile_and_run_once(original_boxes)
        finally:
            self.staticdata.profiler.end_tracing()
            debug_stop('jit-tracing')

    def _compile_and_run_once(self, original_boxes):
        self.initialize_state_from_start(original_boxes)
        self.current_merge_points = [(original_boxes, 0)]
        num_green_args = self.jitdriver_sd.num_green_args
        original_greenkey = original_boxes[:num_green_args]
        self.resumekey = compile.ResumeFromInterpDescr(original_greenkey)
        self.history.inputargs = original_boxes[num_green_args:]
        self.seen_loop_header_for_jdindex = -1
        try:
            self.interpret()
        except SwitchToBlackhole, stb:
            self.run_blackhole_interp_to_cancel_tracing(stb)
        assert False, "should always raise"

    def handle_guard_failure(self, key, deadframe):
        debug_start('jit-tracing')
        self.staticdata.profiler.start_tracing()
        assert isinstance(key, compile.ResumeGuardDescr)
        # store the resumekey.wref_original_loop_token() on 'self' to make
        # sure that it stays alive as long as this MetaInterp
        self.resumekey_original_loop_token = key.rd_loop_token.loop_token_wref()
        if self.resumekey_original_loop_token is None:
            raise compile.giveup() # should be rare
        self.staticdata.try_to_free_some_loops()
        self.initialize_state_from_guard_failure(key, deadframe)
        try:
            return self._handle_guard_failure(key, deadframe)
        finally:
            self.resumekey_original_loop_token = None
            self.staticdata.profiler.end_tracing()
            debug_stop('jit-tracing')

    def _handle_guard_failure(self, key, deadframe):
        self.current_merge_points = []
        self.resumekey = key
        self.seen_loop_header_for_jdindex = -1
        if isinstance(key, compile.ResumeAtPositionDescr):
            self.seen_loop_header_for_jdindex = self.jitdriver_sd.index
        try:
            self.prepare_resume_from_failure(key.guard_opnum, deadframe)
            if self.resumekey_original_loop_token is None:   # very rare case
                raise SwitchToBlackhole(Counters.ABORT_BRIDGE)
            #
            if (self.staticdata.config.translation.stm and
                    isinstance(key, compile.ResumeGuardDescr)):
                self.history.set_stm_location(key.stm_location_int,
                                              key.stm_location_ref)
            #
            self.interpret()
        except SwitchToBlackhole, stb:
            self.run_blackhole_interp_to_cancel_tracing(stb)
        assert False, "should always raise"

    def run_blackhole_interp_to_cancel_tracing(self, stb):
        # We got a SwitchToBlackhole exception.  Convert the framestack into
        # a stack of blackhole interpreters filled with the same values, and
        # run it.
        from rpython.jit.metainterp.blackhole import convert_and_run_from_pyjitpl
        self.aborted_tracing(stb.reason)
        convert_and_run_from_pyjitpl(self, stb.raising_exception)
        assert False    # ^^^ must raise

    def remove_consts_and_duplicates(self, boxes, endindex, duplicates):
        for i in range(endindex):
            box = boxes[i]
            if isinstance(box, Const) or box in duplicates:
                oldbox = box
                box = oldbox.clonebox()
                boxes[i] = box
                self.history.record(rop.SAME_AS, [oldbox], box)
            else:
                duplicates[box] = None

    def reached_loop_header(self, greenboxes, redboxes):
        self.heapcache.reset() #reset_virtuals=False)
        #self.heapcache.reset_keep_likely_virtuals()

        duplicates = {}
        self.remove_consts_and_duplicates(redboxes, len(redboxes),
                                          duplicates)
        live_arg_boxes = greenboxes + redboxes
        if self.jitdriver_sd.virtualizable_info is not None:
            # we use pop() to remove the last item, which is the virtualizable
            # itself
            self.remove_consts_and_duplicates(self.virtualizable_boxes,
                                              len(self.virtualizable_boxes)-1,
                                              duplicates)
            live_arg_boxes += self.virtualizable_boxes
            live_arg_boxes.pop()

        # generate a dummy guard just before the JUMP so that unroll can use it
        # when it's creating artificial guards.
        self.generate_guard(rop.GUARD_FUTURE_CONDITION)

        assert len(self.virtualref_boxes) == 0, "missing virtual_ref_finish()?"
        # Called whenever we reach the 'loop_header' hint.
        # First, attempt to make a bridge:
        # - if self.resumekey is a ResumeGuardDescr, it starts from a guard
        #   that failed;
        # - if self.resumekey is a ResumeFromInterpDescr, it starts directly
        #   from the interpreter.
        if not self.partial_trace:
            # FIXME: Support a retrace to be a bridge as well as a loop
            self.compile_trace(live_arg_boxes)

        # raises in case it works -- which is the common case, hopefully,
        # at least for bridges starting from a guard.

        # Search in current_merge_points for original_boxes with compatible
        # green keys, representing the beginning of the same loop as the one
        # we end now.

        num_green_args = self.jitdriver_sd.num_green_args
        for j in range(len(self.current_merge_points)-1, -1, -1):
            original_boxes, start = self.current_merge_points[j]
            assert len(original_boxes) == len(live_arg_boxes)
            for i in range(num_green_args):
                box1 = original_boxes[i]
                box2 = live_arg_boxes[i]
                assert isinstance(box1, Const)
                if not box1.same_constant(box2):
                    break
            else:
                if self.partial_trace:
                    if  start != self.retracing_from:
                        raise SwitchToBlackhole(Counters.ABORT_BAD_LOOP) # For now
                # Found!  Compile it as a loop.
                # raises in case it works -- which is the common case
                self.compile_loop(original_boxes, live_arg_boxes, start,
                                  exported_state=self.exported_state)
                self.exported_state = None
                # creation of the loop was cancelled!
                self.cancel_count += 1
                if self.staticdata.warmrunnerdesc:
                    memmgr = self.staticdata.warmrunnerdesc.memory_manager
                    if memmgr:
                        if self.cancel_count > memmgr.max_unroll_loops:
                            self.compile_loop_or_abort(original_boxes,
                                                       live_arg_boxes,
                                                       start)
                self.staticdata.log('cancelled, tracing more...')

        # Otherwise, no loop found so far, so continue tracing.
        start = len(self.history.operations)
        self.current_merge_points.append((live_arg_boxes, start))

    def _unpack_boxes(self, boxes, start, stop):
        ints = []; refs = []; floats = []
        for i in range(start, stop):
            box = boxes[i]
            if   box.type == history.INT: ints.append(box.getint())
            elif box.type == history.REF: refs.append(box.getref_base())
            elif box.type == history.FLOAT:floats.append(box.getfloatstorage())
            else: assert 0
        return ints[:], refs[:], floats[:]

    def raise_continue_running_normally(self, live_arg_boxes, loop_token):
        self.history.inputargs = None
        self.history.operations = None
        # For simplicity, we just raise ContinueRunningNormally here and
        # ignore the loop_token passed in.  It means that we go back to
        # interpreted mode, but it should come back very quickly to the
        # JIT, find probably the same 'loop_token', and execute it.
        if we_are_translated():
            num_green_args = self.jitdriver_sd.num_green_args
            gi, gr, gf = self._unpack_boxes(live_arg_boxes, 0, num_green_args)
            ri, rr, rf = self._unpack_boxes(live_arg_boxes, num_green_args,
                                            len(live_arg_boxes))
            CRN = jitexc.ContinueRunningNormally
            raise CRN(gi, gr, gf, ri, rr, rf)
        else:
            # However, in order to keep the existing tests working
            # (which are based on the assumption that 'loop_token' is
            # directly used here), a bit of custom non-translatable code...
            self._nontranslated_run_directly(live_arg_boxes, loop_token)
            assert 0, "unreachable"

    def _nontranslated_run_directly(self, live_arg_boxes, loop_token):
        "NOT_RPYTHON"
        args = []
        num_green_args = self.jitdriver_sd.num_green_args
        num_red_args = self.jitdriver_sd.num_red_args
        for box in live_arg_boxes[num_green_args:num_green_args+num_red_args]:
            if   box.type == history.INT: args.append(box.getint())
            elif box.type == history.REF: args.append(box.getref_base())
            elif box.type == history.FLOAT: args.append(box.getfloatstorage())
            else: assert 0
        self.jitdriver_sd.warmstate.execute_assembler(loop_token, *args)

    def prepare_resume_from_failure(self, opnum, deadframe):
        frame = self.framestack[-1]
        if opnum == rop.GUARD_FUTURE_CONDITION:
            pass
        elif opnum == rop.GUARD_TRUE:     # a goto_if_not that jumps only now
            frame.pc = frame.jitcode.follow_jump(frame.pc)
        elif opnum == rop.GUARD_FALSE:     # a goto_if_not that stops jumping;
            pass                  # or a switch that was in its "default" case
        elif opnum == rop.GUARD_VALUE or opnum == rop.GUARD_CLASS:
            pass        # the pc is already set to the *start* of the opcode
        elif (opnum == rop.GUARD_NONNULL or
              opnum == rop.GUARD_ISNULL or
              opnum == rop.GUARD_NONNULL_CLASS):
            pass        # the pc is already set to the *start* of the opcode
        elif opnum == rop.GUARD_NO_EXCEPTION or opnum == rop.GUARD_EXCEPTION:
            exception = self.cpu.grab_exc_value(deadframe)
            if exception:
                self.execute_ll_raised(lltype.cast_opaque_ptr(rclass.OBJECTPTR,
                                                              exception))
            else:
                self.clear_exception()
            try:
                self.handle_possible_exception()
            except ChangeFrame:
                pass
        elif opnum == rop.GUARD_NOT_INVALIDATED:
            pass # XXX we want to do something special in resume descr,
                 # but not now
        elif opnum == rop.GUARD_NO_OVERFLOW:   # an overflow now detected
            self.execute_raised(OverflowError(), constant=True)
            try:
                self.finishframe_exception()
            except ChangeFrame:
                pass
        elif opnum == rop.GUARD_OVERFLOW:      # no longer overflowing
            self.clear_exception()
        else:
            from rpython.jit.metainterp.resoperation import opname
            raise NotImplementedError(opname[opnum])

    def get_procedure_token(self, greenkey, with_compiled_targets=False):
        JitCell = self.jitdriver_sd.warmstate.JitCell
        cell = JitCell.get_jit_cell_at_key(greenkey)
        if cell is None:
            return None
        token = cell.get_procedure_token()
        if with_compiled_targets:
            if not token:
                return None
            if not token.target_tokens:
                return None
        return token

    def compile_loop(self, original_boxes, live_arg_boxes, start,
                     try_disabling_unroll=False, exported_state=None):
        num_green_args = self.jitdriver_sd.num_green_args
        greenkey = original_boxes[:num_green_args]
        if not self.partial_trace:
            ptoken = self.get_procedure_token(greenkey)
            if ptoken is not None and ptoken.target_tokens is not None:
                # XXX this path not tested, but shown to occur on pypy-c :-(
                self.staticdata.log('cancelled: we already have a token now')
                raise SwitchToBlackhole(Counters.ABORT_BAD_LOOP)
        if self.partial_trace:
            target_token = compile.compile_retrace(self, greenkey, start,
                                                   original_boxes[num_green_args:],
                                                   live_arg_boxes[num_green_args:],
                                                   self.partial_trace,
                                                   self.resumekey,
                                                   exported_state)
        else:
            target_token = compile.compile_loop(self, greenkey, start,
                                                original_boxes[num_green_args:],
                                                live_arg_boxes[num_green_args:],
                                     try_disabling_unroll=try_disabling_unroll)
            if target_token is not None:
                assert isinstance(target_token, TargetToken)
                self.jitdriver_sd.warmstate.attach_procedure_to_interp(greenkey, target_token.targeting_jitcell_token)
                self.staticdata.stats.add_jitcell_token(target_token.targeting_jitcell_token)


        if target_token is not None: # raise if it *worked* correctly
            assert isinstance(target_token, TargetToken)
            jitcell_token = target_token.targeting_jitcell_token
            self.raise_continue_running_normally(live_arg_boxes, jitcell_token)

    def compile_loop_or_abort(self, original_boxes, live_arg_boxes,
                              start):
        """Called after we aborted more than 'max_unroll_loops' times.
        As a last attempt, try to compile the loop with unrolling disabled.
        """
        if not self.partial_trace:
            self.compile_loop(original_boxes, live_arg_boxes, start,
                              try_disabling_unroll=True)
        #
        self.staticdata.log('cancelled too many times!')
        raise SwitchToBlackhole(Counters.ABORT_BAD_LOOP)

    def compile_trace(self, live_arg_boxes):
        num_green_args = self.jitdriver_sd.num_green_args
        greenkey = live_arg_boxes[:num_green_args]
        target_jitcell_token = self.get_procedure_token(greenkey, True)
        if not target_jitcell_token:
            return

        self.history.record(rop.JUMP, live_arg_boxes[num_green_args:], None,
                            descr=target_jitcell_token)
        try:
            target_token = compile.compile_trace(self, self.resumekey)
        finally:
            self.history.operations.pop()     # remove the JUMP
        if target_token is not None: # raise if it *worked* correctly
            assert isinstance(target_token, TargetToken)
            jitcell_token = target_token.targeting_jitcell_token
            self.raise_continue_running_normally(live_arg_boxes, jitcell_token)

    def compile_done_with_this_frame(self, exitbox):
        # temporarily put a JUMP to a pseudo-loop
        self.store_token_in_vable()
        sd = self.staticdata
        result_type = self.jitdriver_sd.result_type
        if result_type == history.VOID:
            assert exitbox is None
            exits = []
            loop_tokens = sd.loop_tokens_done_with_this_frame_void
        elif result_type == history.INT:
            exits = [exitbox]
            loop_tokens = sd.loop_tokens_done_with_this_frame_int
        elif result_type == history.REF:
            exits = [exitbox]
            loop_tokens = sd.loop_tokens_done_with_this_frame_ref
        elif result_type == history.FLOAT:
            exits = [exitbox]
            loop_tokens = sd.loop_tokens_done_with_this_frame_float
        else:
            assert False
        # FIXME: kill TerminatingLoopToken?
        # FIXME: can we call compile_trace?
        token = loop_tokens[0].finishdescr
        self.history.record(rop.FINISH, exits, None, descr=token)
        target_token = compile.compile_trace(self, self.resumekey)
        if target_token is not token:
            compile.giveup()

    def store_token_in_vable(self):
        vinfo = self.jitdriver_sd.virtualizable_info
        if vinfo is None:
            return
        vbox = self.virtualizable_boxes[-1]
        if vbox is self.forced_virtualizable:
            return # we already forced it by hand
        force_token_box = history.BoxPtr()
        # in case the force_token has not been recorded, record it here
        # to make sure we know the virtualizable can be broken. However, the
        # contents of the virtualizable should be generally correct
        self.history.record(rop.FORCE_TOKEN, [], force_token_box)
        self.history.record(rop.SETFIELD_GC, [vbox, force_token_box],
                            None, descr=vinfo.vable_token_descr)
        self.generate_guard(rop.GUARD_NOT_FORCED_2, None)

    def compile_exit_frame_with_exception(self, valuebox):
        self.store_token_in_vable()
        sd = self.staticdata
        token = sd.loop_tokens_exit_frame_with_exception_ref[0].finishdescr
        self.history.record(rop.FINISH, [valuebox], None, descr=token)
        target_token = compile.compile_trace(self, self.resumekey)
        if target_token is not token:
            compile.giveup()

    @specialize.arg(1)
    def initialize_original_boxes(self, jitdriver_sd, *args):
        original_boxes = []
        self._fill_original_boxes(jitdriver_sd, original_boxes,
                                  jitdriver_sd.num_green_args, *args)
        return original_boxes

    @specialize.arg(1)
    def _fill_original_boxes(self, jitdriver_sd, original_boxes,
                             num_green_args, *args):
        if args:
            from rpython.jit.metainterp.warmstate import wrap
            box = wrap(self.cpu, args[0], num_green_args > 0)
            original_boxes.append(box)
            self._fill_original_boxes(jitdriver_sd, original_boxes,
                                      num_green_args-1, *args[1:])

    def initialize_state_from_start(self, original_boxes):
        # ----- make a new frame -----
        self.portal_call_depth = -1 # always one portal around
        self.framestack = []
        f = self.newframe(self.jitdriver_sd.mainjitcode)
        f.setup_call(original_boxes)
        assert self.portal_call_depth == 0
        self.virtualref_boxes = []
        self.initialize_withgreenfields(original_boxes)
        self.initialize_virtualizable(original_boxes)

    def initialize_state_from_guard_failure(self, resumedescr, deadframe):
        # guard failure: rebuild a complete MIFrame stack
        # This is stack-critical code: it must not be interrupted by StackOverflow,
        # otherwise the jit_virtual_refs are left in a dangling state.
        rstack._stack_criticalcode_start()
        try:
            self.portal_call_depth = -1 # always one portal around
            self.history = history.History()
            inputargs_and_holes = self.rebuild_state_after_failure(resumedescr,
                                                                   deadframe)
            self.history.inputargs = [box for box in inputargs_and_holes if box]
        finally:
            rstack._stack_criticalcode_stop()

    def initialize_virtualizable(self, original_boxes):
        vinfo = self.jitdriver_sd.virtualizable_info
        if vinfo is not None:
            index = (self.jitdriver_sd.num_green_args +
                     self.jitdriver_sd.index_of_virtualizable)
            virtualizable_box = original_boxes[index]
            virtualizable = vinfo.unwrap_virtualizable_box(virtualizable_box)
            # First force the virtualizable if needed!
            vinfo.clear_vable_token(virtualizable)
            # The field 'virtualizable_boxes' is not even present
            # if 'virtualizable_info' is None.  Check for that first.
            self.virtualizable_boxes = vinfo.read_boxes(self.cpu,
                                                        virtualizable)
            original_boxes += self.virtualizable_boxes
            self.virtualizable_boxes.append(virtualizable_box)
            self.check_synchronized_virtualizable()

    def initialize_withgreenfields(self, original_boxes):
        ginfo = self.jitdriver_sd.greenfield_info
        if ginfo is not None:
            assert self.jitdriver_sd.virtualizable_info is None
            index = (self.jitdriver_sd.num_green_args +
                     ginfo.red_index)
            self.virtualizable_boxes = [original_boxes[index]]

    def vable_and_vrefs_before_residual_call(self):
        vrefinfo = self.staticdata.virtualref_info
        for i in range(1, len(self.virtualref_boxes), 2):
            vrefbox = self.virtualref_boxes[i]
            vref = vrefbox.getref_base()
            vrefinfo.tracing_before_residual_call(vref)
            # the FORCE_TOKEN is already set at runtime in each vref when
            # it is created, by optimizeopt.py.
        #
        vinfo = self.jitdriver_sd.virtualizable_info
        if vinfo is not None:
            virtualizable_box = self.virtualizable_boxes[-1]
            virtualizable = vinfo.unwrap_virtualizable_box(virtualizable_box)
            vinfo.tracing_before_residual_call(virtualizable)
            #
            force_token_box = history.BoxPtr()
            self.history.record(rop.FORCE_TOKEN, [], force_token_box)
            self.history.record(rop.SETFIELD_GC, [virtualizable_box,
                                                  force_token_box],
                                None, descr=vinfo.vable_token_descr)

    def vrefs_after_residual_call(self):
        vrefinfo = self.staticdata.virtualref_info
        for i in range(0, len(self.virtualref_boxes), 2):
            vrefbox = self.virtualref_boxes[i+1]
            vref = vrefbox.getref_base()
            if vrefinfo.tracing_after_residual_call(vref):
                # this vref was really a virtual_ref, but it escaped
                # during this CALL_MAY_FORCE.  Mark this fact by
                # generating a VIRTUAL_REF_FINISH on it and replacing
                # it by ConstPtr(NULL).
                self.stop_tracking_virtualref(i)

    def vable_after_residual_call(self, funcbox=None):
        vinfo = self.jitdriver_sd.virtualizable_info
        if vinfo is not None:
            virtualizable_box = self.virtualizable_boxes[-1]
            virtualizable = vinfo.unwrap_virtualizable_box(virtualizable_box)
            if vinfo.tracing_after_residual_call(virtualizable):
                # the virtualizable escaped during CALL_MAY_FORCE.
                self.load_fields_from_virtualizable()
                if funcbox is None:
                    target_name = "?"
                else:
                    target_name = self.staticdata.get_name_from_address(
                        funcbox.getaddr())
                    if target_name:
                        target_name = "ConstClass(%s)" % target_name
                    else:
                        target_name = str(funcbox.getaddr())
                debug_print('vable escaped during a call in %s to %s' % (
                    self.framestack[-1].jitcode.name, target_name
                ))
                raise SwitchToBlackhole(Counters.ABORT_ESCAPE,
                                        raising_exception=True)
                # ^^^ we set 'raising_exception' to True because we must still
                # have the eventual exception raised (this is normally done
                # after the call to vable_after_residual_call()).

    def stop_tracking_virtualref(self, i):
        virtualbox = self.virtualref_boxes[i]
        vrefbox = self.virtualref_boxes[i+1]
        # record VIRTUAL_REF_FINISH just before the current CALL_MAY_FORCE
        call_may_force_op = self.history.operations.pop()
        assert call_may_force_op.getopnum() == rop.CALL_MAY_FORCE
        self.history.record(rop.VIRTUAL_REF_FINISH,
                            [vrefbox, virtualbox], None)
        self.history.operations.append(call_may_force_op)
        # mark by replacing it with ConstPtr(NULL)
        self.virtualref_boxes[i+1] = self.cpu.ts.CONST_NULL

    def handle_possible_exception(self):
        if self.last_exc_value_box is not None:
            exception_box = self.cpu.ts.cls_of_box(self.last_exc_value_box)
            op = self.generate_guard(rop.GUARD_EXCEPTION,
                                     None, [exception_box])
            assert op is not None
            op.result = self.last_exc_value_box
            self.class_of_last_exc_is_const = True
            self.finishframe_exception()
        else:
            self.generate_guard(rop.GUARD_NO_EXCEPTION, None, [])

    def handle_possible_overflow_error(self):
        if self.last_exc_value_box is not None:
            self.generate_guard(rop.GUARD_OVERFLOW, None)
            assert isinstance(self.last_exc_value_box, Const)
            assert self.class_of_last_exc_is_const
            self.finishframe_exception()
        else:
            self.generate_guard(rop.GUARD_NO_OVERFLOW, None)

    def assert_no_exception(self):
        assert self.last_exc_value_box is None

    def rebuild_state_after_failure(self, resumedescr, deadframe):
        vinfo = self.jitdriver_sd.virtualizable_info
        ginfo = self.jitdriver_sd.greenfield_info
        self.framestack = []
        boxlists = resume.rebuild_from_resumedata(self, resumedescr, deadframe,
                                                  vinfo, ginfo)
        inputargs_and_holes, virtualizable_boxes, virtualref_boxes = boxlists
        #
        # virtual refs: make the vrefs point to the freshly allocated virtuals
        self.virtualref_boxes = virtualref_boxes
        vrefinfo = self.staticdata.virtualref_info
        for i in range(0, len(virtualref_boxes), 2):
            virtualbox = virtualref_boxes[i]
            vrefbox = virtualref_boxes[i+1]
            vrefinfo.continue_tracing(vrefbox.getref_base(),
                                      virtualbox.getref_base())
        #
        # virtualizable: synchronize the real virtualizable and the local
        # boxes, in whichever direction is appropriate
        if vinfo is not None:
            self.virtualizable_boxes = virtualizable_boxes
            # just jumped away from assembler (case 4 in the comment in
            # virtualizable.py) into tracing (case 2); if we get the
            # virtualizable from somewhere strange it might not be forced,
            # do it
            virtualizable_box = self.virtualizable_boxes[-1]
            virtualizable = vinfo.unwrap_virtualizable_box(virtualizable_box)
            if vinfo.is_token_nonnull_gcref(virtualizable):
                vinfo.reset_token_gcref(virtualizable)
            # fill the virtualizable with the local boxes
            self.synchronize_virtualizable()
        #
        elif self.jitdriver_sd.greenfield_info:
            self.virtualizable_boxes = virtualizable_boxes
        else:
            assert not virtualizable_boxes
        #
        return inputargs_and_holes

    def check_synchronized_virtualizable(self):
        if not we_are_translated():
            vinfo = self.jitdriver_sd.virtualizable_info
            virtualizable_box = self.virtualizable_boxes[-1]
            virtualizable = vinfo.unwrap_virtualizable_box(virtualizable_box)
            vinfo.check_boxes(virtualizable, self.virtualizable_boxes)

    def synchronize_virtualizable(self):
        vinfo = self.jitdriver_sd.virtualizable_info
        virtualizable_box = self.virtualizable_boxes[-1]
        virtualizable = vinfo.unwrap_virtualizable_box(virtualizable_box)
        vinfo.write_boxes(virtualizable, self.virtualizable_boxes)

    def load_fields_from_virtualizable(self):
        # Force a reload of the virtualizable fields into the local
        # boxes (called only in escaping cases).  Only call this function
        # just before SwitchToBlackhole.
        vinfo = self.jitdriver_sd.virtualizable_info
        if vinfo is not None:
            virtualizable_box = self.virtualizable_boxes[-1]
            virtualizable = vinfo.unwrap_virtualizable_box(virtualizable_box)
            self.virtualizable_boxes = vinfo.read_boxes(self.cpu,
                                                        virtualizable)
            self.virtualizable_boxes.append(virtualizable_box)

    def gen_store_back_in_vable(self, box):
        vinfo = self.jitdriver_sd.virtualizable_info
        if vinfo is not None:
            # xxx only write back the fields really modified
            vbox = self.virtualizable_boxes[-1]
            if vbox is not box:
                # ignore the hint on non-standard virtualizable
                # specifically, ignore it on a virtual
                return
            if self.forced_virtualizable is not None:
                # this can happen only in strange cases, but we don't care
                # it was already forced
                return
            self.forced_virtualizable = vbox
            for i in range(vinfo.num_static_extra_boxes):
                fieldbox = self.virtualizable_boxes[i]
                descr = vinfo.static_field_descrs[i]
                self.execute_and_record(rop.SETFIELD_GC, descr, vbox, fieldbox)
            i = vinfo.num_static_extra_boxes
            virtualizable = vinfo.unwrap_virtualizable_box(vbox)
            for k in range(vinfo.num_arrays):
                descr = vinfo.array_field_descrs[k]
                abox = self.execute_and_record(rop.GETFIELD_GC, descr, vbox)
                descr = vinfo.array_descrs[k]
                for j in range(vinfo.get_array_length(virtualizable, k)):
                    itembox = self.virtualizable_boxes[i]
                    i += 1
                    self.execute_and_record(rop.SETARRAYITEM_GC, descr,
                                            abox, ConstInt(j), itembox)
            assert i + 1 == len(self.virtualizable_boxes)
            # we're during tracing, so we should not execute it
            self.history.record(rop.SETFIELD_GC, [vbox, self.cpu.ts.CONST_NULL],
                                None, descr=vinfo.vable_token_descr)

    def replace_box(self, oldbox, newbox):
        assert isinstance(oldbox, Box)
        for frame in self.framestack:
            frame.replace_active_box_in_frame(oldbox, newbox)
        boxes = self.virtualref_boxes
        for i in range(len(boxes)):
            if boxes[i] is oldbox:
                boxes[i] = newbox
        if (self.jitdriver_sd.virtualizable_info is not None or
            self.jitdriver_sd.greenfield_info is not None):
            boxes = self.virtualizable_boxes
            for i in range(len(boxes)):
                if boxes[i] is oldbox:
                    boxes[i] = newbox
        self.heapcache.replace_box(oldbox, newbox)

    def find_biggest_function(self):
        start_stack = []
        max_size = 0
        max_key = None
        for pair in self.portal_trace_positions:
            key, pos = pair
            if key is not None:
                start_stack.append(pair)
            else:
                greenkey, startpos = start_stack.pop()
                size = pos - startpos
                if size > max_size:
                    max_size = size
                    max_key = greenkey
        if start_stack:
            key, pos = start_stack[0]
            size = len(self.history.operations) - pos
            if size > max_size:
                max_size = size
                max_key = key
        return max_key

    def record_result_of_call_pure(self, resbox):
        """ Patch a CALL into a CALL_PURE.
        """
        op = self.history.operations.pop()
        assert op.getopnum() == rop.CALL
        resbox_as_const = resbox.constbox()
        for i in range(op.numargs()):
            if not isinstance(op.getarg(i), Const):
                break
        else:
            # all-constants: keep the CALL operation removed, and propagate a
            # constant result
            return resbox_as_const
        # not all constants (so far): turn CALL into CALL_PURE, which might
        # be either removed later by optimizeopt or turned back into CALL.
        arg_consts = [a.constbox() for a in op.getarglist()]
        self.call_pure_results[arg_consts] = resbox_as_const
        newop = op.copy_and_change(rop.CALL_PURE, args=op.getarglist())
        self.history.record_op(newop)
        return resbox

    def direct_assembler_call(self, targetjitdriver_sd):
        """ Generate a direct call to assembler for portal entry point,
        patching the CALL_MAY_FORCE that occurred just now.
        """
        op = self.history.operations.pop()
        assert op.getopnum() == rop.CALL_MAY_FORCE
        num_green_args = targetjitdriver_sd.num_green_args
        arglist = op.getarglist()
        greenargs = arglist[1:num_green_args+1]
        args = arglist[num_green_args+1:]
        assert len(args) == targetjitdriver_sd.num_red_args
        warmrunnerstate = targetjitdriver_sd.warmstate
        token = warmrunnerstate.get_assembler_token(greenargs)
        op = op.copy_and_change(rop.CALL_ASSEMBLER, args=args, descr=token)
        self.history.record_op(op)
        #
        # To fix an obscure issue, make sure the vable stays alive
        # longer than the CALL_ASSEMBLER operation.  We do it by
        # inserting explicitly an extra KEEPALIVE operation.
        jd = token.outermost_jitdriver_sd
        if jd.index_of_virtualizable >= 0:
            return args[jd.index_of_virtualizable]
        else:
            return None

    def direct_libffi_call(self):
        """Generate a direct call to C code, patching the CALL_MAY_FORCE
        to jit_ffi_call() that occurred just now.
        """
        # an 'assert' that constant-folds away the rest of this function
        # if the codewriter didn't produce any OS_LIBFFI_CALL at all.
        assert self.staticdata.has_libffi_call
        #
        from rpython.rtyper.lltypesystem import llmemory
        from rpython.rlib.jit_libffi import CIF_DESCRIPTION_P
        from rpython.jit.backend.llsupport.ffisupport import get_arg_descr
        #
        num_extra_guards = 0
        while True:
            op = self.history.operations[-1-num_extra_guards]
            if op.getopnum() == rop.CALL_MAY_FORCE:
                break
            assert op.is_guard()
            num_extra_guards += 1
        #
        box_cif_description = op.getarg(1)
        if not isinstance(box_cif_description, ConstInt):
            return
        cif_description = box_cif_description.getint()
        cif_description = llmemory.cast_int_to_adr(cif_description)
        cif_description = llmemory.cast_adr_to_ptr(cif_description,
                                                   CIF_DESCRIPTION_P)
        extrainfo = op.getdescr().get_extra_info()
        calldescr = self.cpu.calldescrof_dynamic(cif_description, extrainfo)
        if calldescr is None:
            return
        #
        extra_guards = []
        for i in range(num_extra_guards):
            extra_guards.append(self.history.operations.pop())
        extra_guards.reverse()
        #
        box_exchange_buffer = op.getarg(3)
        self.history.operations.pop()
        arg_boxes = []

        for i in range(cif_description.nargs):
            kind, descr, itemsize = get_arg_descr(self.cpu,
                                                  cif_description.atypes[i])
            if kind == 'i':
                box_arg = history.BoxInt()
            elif kind == 'f':
                box_arg = history.BoxFloat()
            else:
                assert kind == 'v'
                continue
            ofs = cif_description.exchange_args[i]
            assert ofs % itemsize == 0     # alignment check
            self.history.record(rop.GETARRAYITEM_RAW,
                                [box_exchange_buffer,
                                 ConstInt(ofs // itemsize)],
                                box_arg, descr)
            arg_boxes.append(box_arg)
        #
        box_result = op.result
        # for now, any call via libffi saves and restores everything
        # (that is, errno and SetLastError/GetLastError on Windows)
        # Note these flags match the ones in clibffi.ll_callback
        c_saveall = ConstInt(rffi.RFFI_ERR_ALL | rffi.RFFI_ALT_ERRNO)
        self.history.record(rop.CALL_RELEASE_GIL,
                            [c_saveall, op.getarg(2)] + arg_boxes,
                            box_result, calldescr)
        #
        self.history.operations.extend(extra_guards)
        #
        # note that the result is written back to the exchange_buffer by the
        # following operation, which should be a raw_store

    def direct_call_release_gil(self):
        op = self.history.operations.pop()
        assert op.opnum == rop.CALL_MAY_FORCE
        descr = op.getdescr()
        effectinfo = descr.get_extra_info()
        realfuncaddr, saveerr = effectinfo.call_release_gil_target
        funcbox = ConstInt(heaptracker.adr2int(realfuncaddr))
        savebox = ConstInt(saveerr)
        self.history.record(rop.CALL_RELEASE_GIL,
                            [savebox, funcbox] + op.getarglist()[1:],
                            op.result, descr)
        if not we_are_translated():       # for llgraph
            descr._original_func_ = op.getarg(0).value

    def do_not_in_trace_call(self, allboxes, descr):
        self.clear_exception()
        resbox = executor.execute_varargs(self.cpu, self, rop.CALL,
                                          allboxes, descr)
        assert resbox is None
        if self.last_exc_value_box is not None:
            # cannot trace this!  it raises, so we have to follow the
            # exception-catching path, but the trace doesn't contain
            # the call at all
            raise SwitchToBlackhole(Counters.ABORT_ESCAPE,
                                    raising_exception=True)
        return None

# ____________________________________________________________

class ChangeFrame(jitexc.JitException):
    """Raised after we mutated metainterp.framestack, in order to force
    it to reload the current top-of-stack frame that gets interpreted."""

class SwitchToBlackhole(jitexc.JitException):
    def __init__(self, reason, raising_exception=False):
        self.reason = reason
        self.raising_exception = raising_exception
        # ^^^ must be set to True if the SwitchToBlackhole is raised at a
        #     point where the exception on metainterp.last_exc_value_box
        #     is supposed to be raised.  The default False means that it
        #     should just be copied into the blackhole interp, but not raised.

# ____________________________________________________________

def _get_opimpl_method(name, argcodes):
    from rpython.jit.metainterp.blackhole import signedord
    #
    def handler(self, position):
        assert position >= 0
        args = ()
        next_argcode = 0
        code = self.bytecode
        orgpc = position
        position += 1
        for argtype in argtypes:
            if argtype == "box":     # a box, of whatever type
                argcode = argcodes[next_argcode]
                next_argcode = next_argcode + 1
                if argcode == 'i':
                    value = self.registers_i[ord(code[position])]
                elif argcode == 'c':
                    value = ConstInt(signedord(code[position]))
                elif argcode == 'r':
                    value = self.registers_r[ord(code[position])]
                elif argcode == 'f':
                    value = self.registers_f[ord(code[position])]
                else:
                    raise AssertionError("bad argcode")
                position += 1
            elif argtype == "descr" or argtype == "jitcode":
                assert argcodes[next_argcode] == 'd'
                next_argcode = next_argcode + 1
                index = ord(code[position]) | (ord(code[position+1])<<8)
                value = self.metainterp.staticdata.opcode_descrs[index]
                if argtype == "jitcode":
                    assert isinstance(value, JitCode)
                position += 2
            elif argtype == "label":
                assert argcodes[next_argcode] == 'L'
                next_argcode = next_argcode + 1
                value = ord(code[position]) | (ord(code[position+1])<<8)
                position += 2
            elif argtype == "boxes":     # a list of boxes of some type
                length = ord(code[position])
                value = [None] * length
                self.prepare_list_of_boxes(value, 0, position,
                                           argcodes[next_argcode])
                next_argcode = next_argcode + 1
                position += 1 + length
            elif argtype == "boxes2":     # two lists of boxes merged into one
                length1 = ord(code[position])
                position2 = position + 1 + length1
                length2 = ord(code[position2])
                value = [None] * (length1 + length2)
                self.prepare_list_of_boxes(value, 0, position,
                                           argcodes[next_argcode])
                self.prepare_list_of_boxes(value, length1, position2,
                                           argcodes[next_argcode + 1])
                next_argcode = next_argcode + 2
                position = position2 + 1 + length2
            elif argtype == "boxes3":    # three lists of boxes merged into one
                length1 = ord(code[position])
                position2 = position + 1 + length1
                length2 = ord(code[position2])
                position3 = position2 + 1 + length2
                length3 = ord(code[position3])
                value = [None] * (length1 + length2 + length3)
                self.prepare_list_of_boxes(value, 0, position,
                                           argcodes[next_argcode])
                self.prepare_list_of_boxes(value, length1, position2,
                                           argcodes[next_argcode + 1])
                self.prepare_list_of_boxes(value, length1 + length2, position3,
                                           argcodes[next_argcode + 2])
                next_argcode = next_argcode + 3
                position = position3 + 1 + length3
            elif argtype == "orgpc":
                value = orgpc
            elif argtype == "int":
                argcode = argcodes[next_argcode]
                next_argcode = next_argcode + 1
                if argcode == 'i':
                    value = self.registers_i[ord(code[position])].getint()
                elif argcode == 'c':
                    value = signedord(code[position])
                else:
                    raise AssertionError("bad argcode")
                position += 1
            elif argtype == "jitcode_position":
                value = position
            else:
                raise AssertionError("bad argtype: %r" % (argtype,))
            args += (value,)
        #
        num_return_args = len(argcodes) - next_argcode
        assert num_return_args == 0 or num_return_args == 2
        if num_return_args:
            # Save the type of the resulting box.  This is needed if there is
            # a get_list_of_active_boxes().  See comments there.
            self._result_argcode = argcodes[next_argcode + 1]
            position += 1
        else:
            self._result_argcode = 'v'
        self.pc = position
        #
        if not we_are_translated():
            if self.debug:
                print '\tpyjitpl: %s(%s)' % (name, ', '.join(map(repr, args))),
            try:
                resultbox = unboundmethod(self, *args)
            except Exception, e:
                if self.debug:
                    print '-> %s!' % e.__class__.__name__
                raise
            if num_return_args == 0:
                if self.debug:
                    print
                assert resultbox is None
            else:
                if self.debug:
                    print '-> %r' % (resultbox,)
                assert argcodes[next_argcode] == '>'
                result_argcode = argcodes[next_argcode + 1]
                assert resultbox.type == {'i': history.INT,
                                          'r': history.REF,
                                          'f': history.FLOAT}[result_argcode]
        else:
            resultbox = unboundmethod(self, *args)
        #
        if resultbox is not None:
            self.make_result_of_lastop(resultbox)
        elif not we_are_translated():
            assert self._result_argcode in 'v?'
    #
    unboundmethod = getattr(MIFrame, 'opimpl_' + name).im_func
    argtypes = unrolling_iterable(unboundmethod.argtypes)
    handler.func_name = 'handler_' + name
    return handler

def put_back_list_of_boxes3(frame, position, newvalue):
    code = frame.bytecode
    length1 = ord(code[position])
    position2 = position + 1 + length1
    length2 = ord(code[position2])
    position3 = position2 + 1 + length2
    length3 = ord(code[position3])
    assert len(newvalue) == length1 + length2 + length3
    frame._put_back_list_of_boxes(newvalue, 0, position)
    frame._put_back_list_of_boxes(newvalue, length1, position2)
    frame._put_back_list_of_boxes(newvalue, length1 + length2, position3)<|MERGE_RESOLUTION|>--- conflicted
+++ resolved
@@ -1212,8 +1212,6 @@
         if have_debug_prints():
             loc = jitdriver_sd.warmstate.get_location_str(greenkey)
             debug_print(loc)
-<<<<<<< HEAD
-        args = [ConstInt(jd_index), ConstInt(portal_call_depth), ConstInt(current_call_id)] + greenkey
         if self.metainterp.staticdata.config.translation.stm:
             report_location = jitdriver_sd.stm_report_location
             if report_location is not None:
@@ -1222,14 +1220,11 @@
                 ref = greenkey[idx_ref].getref_base()
                 self.metainterp.history.set_stm_location(num, ref)
         #
-=======
-        #
         # Note: the logger hides the jd_index argument, so we see in the logs:
         #    debug_merge_point(portal_call_depth, current_call_id, 'location')
         #
         args = [ConstInt(jd_index), ConstInt(portal_call_depth),
                 ConstInt(current_call_id)] + greenkey
->>>>>>> 4c9ab4cc
         self.metainterp.history.record(rop.DEBUG_MERGE_POINT, args, None)
 
     @arguments("box", "label")
