import sys

import py

from rpython.jit.codewriter import heaptracker
from rpython.jit.codewriter.effectinfo import EffectInfo
from rpython.jit.codewriter.jitcode import JitCode, SwitchDictDescr
from rpython.jit.metainterp import history, compile, resume, executor, jitexc
from rpython.jit.metainterp.heapcache import HeapCache
from rpython.jit.metainterp.history import (Const, ConstInt, ConstPtr,
<<<<<<< HEAD
    ConstFloat, TargetToken)
=======
    ConstFloat, Box, TargetToken, MissingValue)
>>>>>>> 8ee838a6
from rpython.jit.metainterp.jitprof import EmptyProfiler
from rpython.jit.metainterp.logger import Logger
from rpython.jit.metainterp.optimizeopt.util import args_dict
from rpython.jit.metainterp.resoperation import rop, OpHelpers, GuardResOp
from rpython.rlib import nonconst, rstack
from rpython.rlib.debug import debug_start, debug_stop, debug_print
from rpython.rlib.debug import have_debug_prints, make_sure_not_resized
from rpython.rlib.jit import Counters
from rpython.rlib.objectmodel import we_are_translated, specialize
from rpython.rlib.unroll import unrolling_iterable
from rpython.rtyper.lltypesystem import lltype, rffi
from rpython.rtyper import rclass



# ____________________________________________________________

def arguments(*args):
    def decorate(func):
        func.argtypes = args
        return func
    return decorate

# ____________________________________________________________

FASTPATHS_SAME_BOXES = {
    "ne": "history.CONST_FALSE",
    "eq": "history.CONST_TRUE",
    "lt": "history.CONST_FALSE",
    "le": "history.CONST_TRUE",
    "gt": "history.CONST_FALSE",
    "ge": "history.CONST_TRUE",
}

class MIFrame(object):
    debug = False

    def __init__(self, metainterp):
        self.metainterp = metainterp
        self.registers_i = [None] * 256
        self.registers_r = [None] * 256
        self.registers_f = [None] * 256

    def setup(self, jitcode, greenkey=None):
        # if not translated, fill the registers with MissingValue()
        if not we_are_translated():
            self.registers_i = [MissingValue()] * 256
            self.registers_r = [MissingValue()] * 256
            self.registers_f = [MissingValue()] * 256
        assert isinstance(jitcode, JitCode)
        self.jitcode = jitcode
        self.bytecode = jitcode.code
        # this is not None for frames that are recursive portal calls
        self.greenkey = greenkey
        # copy the constants in place
        self.copy_constants(self.registers_i, jitcode.constants_i, ConstInt)
        self.copy_constants(self.registers_r, jitcode.constants_r, ConstPtr)
        self.copy_constants(self.registers_f, jitcode.constants_f, ConstFloat)
        self._result_argcode = 'v'
        # for resume.py operation
        self.parent_resumedata_snapshot = None
        self.parent_resumedata_frame_info_list = None
        # counter for unrolling inlined loops
        self.unroll_iterations = 1

    @specialize.arg(3)
    def copy_constants(self, registers, constants, ConstClass):
        """Copy jitcode.constants[0] to registers[255],
                jitcode.constants[1] to registers[254],
                jitcode.constants[2] to registers[253], etc."""
        if nonconst.NonConstant(0):             # force the right type
            constants[0] = ConstClass.value     # (useful for small tests)
        i = len(constants) - 1
        while i >= 0:
            j = 255 - i
            assert j >= 0
            registers[j] = ConstClass(constants[i])
            i -= 1

    def cleanup_registers(self):
        # To avoid keeping references alive, this cleans up the registers_r.
        # It does not clear the references set by copy_constants(), but
        # these are all prebuilt constants anyway.
        for i in range(self.jitcode.num_regs_r()):
            self.registers_r[i] = None

    # ------------------------------
    # Decoding of the JitCode

    @specialize.arg(4)
    def prepare_list_of_boxes(self, outvalue, startindex, position, argcode):
        assert argcode in 'IRF'
        code = self.bytecode
        length = ord(code[position])
        position += 1
        for i in range(length):
            index = ord(code[position+i])
            if   argcode == 'I': reg = self.registers_i[index]
            elif argcode == 'R': reg = self.registers_r[index]
            elif argcode == 'F': reg = self.registers_f[index]
            else: raise AssertionError(argcode)
            outvalue[startindex+i] = reg

    def _put_back_list_of_boxes(self, outvalue, startindex, position):
        code = self.bytecode
        length = ord(code[position])
        position += 1
        for i in range(length):
            index = ord(code[position+i])
            box = outvalue[startindex+i]
            if   box.type == history.INT:   self.registers_i[index] = box
            elif box.type == history.REF:   self.registers_r[index] = box
            elif box.type == history.FLOAT: self.registers_f[index] = box
            else: raise AssertionError(box.type)

    def get_current_position_info(self):
        return self.jitcode.get_live_vars_info(self.pc)

    def get_list_of_active_boxes(self, in_a_call):
        if in_a_call:
            # If we are not the topmost frame, self._result_argcode contains
            # the type of the result of the call instruction in the bytecode.
            # We use it to clear the box that will hold the result: this box
            # is not defined yet.
            argcode = self._result_argcode
            index = ord(self.bytecode[self.pc - 1])
            if   argcode == 'i': self.registers_i[index] = history.CONST_FALSE
            elif argcode == 'r': self.registers_r[index] = history.CONST_NULL
            elif argcode == 'f': self.registers_f[index] = history.CONST_FZERO
            self._result_argcode = '?'     # done
        #
        info = self.get_current_position_info()
        start_i = 0
        start_r = start_i + info.get_register_count_i()
        start_f = start_r + info.get_register_count_r()
        total   = start_f + info.get_register_count_f()
        # allocate a list of the correct size
        env = [None] * total
        make_sure_not_resized(env)
        # fill it now
        for i in range(info.get_register_count_i()):
            index = info.get_register_index_i(i)
            env[start_i + i] = self.registers_i[index]
        for i in range(info.get_register_count_r()):
            index = info.get_register_index_r(i)
            env[start_r + i] = self.registers_r[index]
        for i in range(info.get_register_count_f()):
            index = info.get_register_index_f(i)
            env[start_f + i] = self.registers_f[index]
        return env

    def replace_active_box_in_frame(self, oldbox, newbox):
        if oldbox.type == 'i':
            count = self.jitcode.num_regs_i()
            registers = self.registers_i
        elif oldbox.type == 'r':
            count = self.jitcode.num_regs_r()
            registers = self.registers_r
        elif oldbox.type == 'f':
            count = self.jitcode.num_regs_f()
            registers = self.registers_f
        else:
            assert 0, oldbox
        for i in range(count):
            if registers[i] is oldbox:
                registers[i] = newbox
        if not we_are_translated():
            for b in registers[count:]:
                assert isinstance(b, (MissingValue, Const))


    def make_result_of_lastop(self, resultbox):
        got_type = resultbox.type
        if not we_are_translated():
            typeof = {'i': history.INT,
                      'r': history.REF,
                      'f': history.FLOAT}
            assert typeof[self.jitcode._resulttypes[self.pc]] == got_type
        target_index = ord(self.bytecode[self.pc-1])
        if got_type == history.INT:
            self.registers_i[target_index] = resultbox
        elif got_type == history.REF:
            #debug_print(' ->',
            #            llmemory.cast_ptr_to_adr(resultbox.getref_base()))
            self.registers_r[target_index] = resultbox
        elif got_type == history.FLOAT:
            self.registers_f[target_index] = resultbox
        else:
            raise AssertionError("bad result box type")

    # ------------------------------

    for _opimpl in ['int_add', 'int_sub', 'int_mul', 'int_floordiv', 'int_mod',
                    'int_and', 'int_or', 'int_xor', 'int_signext',
                    'int_rshift', 'int_lshift', 'uint_rshift',
                    'uint_lt', 'uint_le', 'uint_gt', 'uint_ge',
                    'uint_floordiv',
                    'float_add', 'float_sub', 'float_mul', 'float_truediv',
                    'float_lt', 'float_le', 'float_eq',
                    'float_ne', 'float_gt', 'float_ge',
                    ]:
        exec py.code.Source('''
            @arguments("box", "box")
            def opimpl_%s(self, b1, b2):
                return self.execute(rop.%s, b1, b2)
        ''' % (_opimpl, _opimpl.upper())).compile()

    for _opimpl in ['int_eq', 'int_ne', 'int_lt', 'int_le', 'int_gt', 'int_ge',
                    'ptr_eq', 'ptr_ne',
                    'instance_ptr_eq', 'instance_ptr_ne']:
        exec py.code.Source('''
            @arguments("box", "box")
            def opimpl_%s(self, b1, b2):
                if b1 is b2: # crude fast check
                    return %s
                return self.execute(rop.%s, b1, b2)
        ''' % (_opimpl, FASTPATHS_SAME_BOXES[_opimpl.split("_")[-1]], _opimpl.upper())
        ).compile()

    for _opimpl in ['int_add_ovf', 'int_sub_ovf', 'int_mul_ovf']:
        exec py.code.Source('''
            @arguments("box", "box")
            def opimpl_%s(self, b1, b2):
                self.metainterp.clear_exception()
                resbox = self.execute(rop.%s, b1, b2)
                self.make_result_of_lastop(resbox)  # same as execute_varargs()
                if not isinstance(resbox, Const):
                    self.metainterp.handle_possible_overflow_error()
                return resbox
        ''' % (_opimpl, _opimpl.upper())).compile()

    for _opimpl in ['int_is_true', 'int_is_zero', 'int_neg', 'int_invert',
                    'cast_float_to_int', 'cast_int_to_float',
                    'cast_float_to_singlefloat', 'cast_singlefloat_to_float',
                    'float_neg', 'float_abs',
                    'cast_ptr_to_int', 'cast_int_to_ptr',
                    'convert_float_bytes_to_longlong',
                    'convert_longlong_bytes_to_float', 'int_force_ge_zero',
                    ]:
        exec py.code.Source('''
            @arguments("box")
            def opimpl_%s(self, b):
                return self.execute(rop.%s, b)
        ''' % (_opimpl, _opimpl.upper())).compile()

    @arguments("box")
    def opimpl_int_same_as(self, box):
        # for tests only: emits a same_as, forcing the result to be in a Box
        resbox = history.BoxInt(box.getint())
        self.metainterp._record_helper_nonpure_varargs(
            rop.SAME_AS, resbox, None, [box])
        return resbox

    @arguments("box")
    def opimpl_ptr_nonzero(self, box):
        return self.execute(rop.PTR_NE, box, history.CONST_NULL)

    @arguments("box")
    def opimpl_ptr_iszero(self, box):
        return self.execute(rop.PTR_EQ, box, history.CONST_NULL)

    @arguments("box")
    def opimpl_mark_opaque_ptr(self, box):
        return self.execute(rop.MARK_OPAQUE_PTR, box)

    @arguments("box", "box")
    def opimpl_record_known_class(self, box, clsbox):
        from rpython.rtyper.lltypesystem import llmemory
        if self.metainterp.heapcache.is_class_known(box):
            return
        adr = clsbox.getaddr()
        bounding_class = llmemory.cast_adr_to_ptr(adr, rclass.CLASSTYPE)
        if bounding_class.subclassrange_max - bounding_class.subclassrange_min == 1:
            # precise class knowledge, this can be used
            self.execute(rop.RECORD_KNOWN_CLASS, box, clsbox)
            self.metainterp.heapcache.class_now_known(box)

    @arguments("box")
    def _opimpl_any_return(self, box):
        self.metainterp.finishframe(box)

    opimpl_int_return = _opimpl_any_return
    opimpl_ref_return = _opimpl_any_return
    opimpl_float_return = _opimpl_any_return

    @arguments()
    def opimpl_void_return(self):
        self.metainterp.finishframe(None)

    @arguments("box")
    def _opimpl_any_copy(self, box):
        return box

    opimpl_int_copy   = _opimpl_any_copy
    opimpl_ref_copy   = _opimpl_any_copy
    opimpl_float_copy = _opimpl_any_copy

    @arguments("box")
    def _opimpl_any_push(self, box):
        self.pushed_box = box

    opimpl_int_push   = _opimpl_any_push
    opimpl_ref_push   = _opimpl_any_push
    opimpl_float_push = _opimpl_any_push

    @arguments()
    def _opimpl_any_pop(self):
        box = self.pushed_box
        self.pushed_box = None
        return box

    opimpl_int_pop   = _opimpl_any_pop
    opimpl_ref_pop   = _opimpl_any_pop
    opimpl_float_pop = _opimpl_any_pop

    @arguments("label")
    def opimpl_catch_exception(self, target):
        """This is a no-op when run normally.  We can check that
        last_exc_value_box is None; it should have been set to None
        by the previous instruction.  If the previous instruction
        raised instead, finishframe_exception() should have been
        called and we would not be there."""
        assert self.metainterp.last_exc_value_box is None

    @arguments("label")
    def opimpl_goto(self, target):
        self.pc = target

    @arguments("box", "label")
    def opimpl_goto_if_not(self, box, target):
        switchcase = box.getint()
        if switchcase:
            opnum = rop.GUARD_TRUE
        else:
            opnum = rop.GUARD_FALSE
        self.metainterp.generate_guard(opnum, box)
        if not switchcase:
            self.pc = target

    @arguments("box", "label")
    def opimpl_goto_if_not_int_is_true(self, box, target):
        condbox = self.execute(rop.INT_IS_TRUE, box)
        self.opimpl_goto_if_not(condbox, target)

    @arguments("box", "label")
    def opimpl_goto_if_not_int_is_zero(self, box, target):
        condbox = self.execute(rop.INT_IS_ZERO, box)
        self.opimpl_goto_if_not(condbox, target)

    for _opimpl in ['int_lt', 'int_le', 'int_eq', 'int_ne', 'int_gt', 'int_ge',
                    'ptr_eq', 'ptr_ne']:
        exec py.code.Source('''
            @arguments("box", "box", "label")
            def opimpl_goto_if_not_%s(self, b1, b2, target):
                if b1 is b2:
                    condbox = %s
                else:
                    condbox = self.execute(rop.%s, b1, b2)
                self.opimpl_goto_if_not(condbox, target)
        ''' % (_opimpl, FASTPATHS_SAME_BOXES[_opimpl.split("_")[-1]], _opimpl.upper())
        ).compile()

    def _establish_nullity(self, box, orgpc):
        value = box.nonnull()
        if value:
            if not self.metainterp.heapcache.is_class_known(box):
                self.metainterp.generate_guard(rop.GUARD_NONNULL, box,
                                               resumepc=orgpc)
        else:
            if not isinstance(box, Const):
                self.metainterp.generate_guard(rop.GUARD_ISNULL, box,
                                               resumepc=orgpc)
                promoted_box = executor.constant_from_op(box)
                self.metainterp.replace_box(box, promoted_box)
        return value

    @arguments("box", "label", "orgpc")
    def opimpl_goto_if_not_ptr_nonzero(self, box, target, orgpc):
        if not self._establish_nullity(box, orgpc):
            self.pc = target

    @arguments("box", "label", "orgpc")
    def opimpl_goto_if_not_ptr_iszero(self, box, target, orgpc):
        if self._establish_nullity(box, orgpc):
            self.pc = target

    @arguments("box", "box", "box")
    def opimpl_int_between(self, b1, b2, b3):
        b5 = self.execute(rop.INT_SUB, b3, b1)
        if isinstance(b5, ConstInt) and b5.getint() == 1:
            # the common case of int_between(a, b, a+1) turns into just INT_EQ
            return self.execute(rop.INT_EQ, b2, b1)
        else:
            b4 = self.execute(rop.INT_SUB, b2, b1)
            return self.execute(rop.UINT_LT, b4, b5)

    @arguments("box", "descr", "orgpc")
    def opimpl_switch(self, valuebox, switchdict, orgpc):
        search_value = valuebox.getint()
        assert isinstance(switchdict, SwitchDictDescr)
        try:
            target = switchdict.dict[search_value]
        except KeyError:
            # None of the cases match.  Fall back to generating a chain
            # of 'int_eq'.
            # xxx as a minor optimization, if that's a bridge, then we would
            # not need the cases that we already tested (and failed) with
            # 'guard_value'.  How to do it is not very clear though.
            for const1 in switchdict.const_keys_in_order:
                box = self.execute(rop.INT_EQ, valuebox, const1)
                assert box.getint() == 0
                target = switchdict.dict[const1.getint()]
                self.metainterp.generate_guard(rop.GUARD_FALSE, box,
                                               resumepc=target)
        else:
            # found one of the cases
            self.implement_guard_value(valuebox, orgpc)
            self.pc = target

    @arguments()
    def opimpl_unreachable(self):
        raise AssertionError("unreachable")

    @arguments("descr")
    def opimpl_new(self, sizedescr):
        return self.metainterp.execute_new(sizedescr)

    @arguments("descr")
    def opimpl_new_with_vtable(self, sizedescr):
        cpu = self.metainterp.cpu
        cls = heaptracker.descr2vtable(cpu, sizedescr)
        return self.metainterp.execute_new_with_vtable(ConstInt(cls))

    @arguments("box", "descr")
    def opimpl_new_array(self, lengthbox, itemsizedescr):
        return self.metainterp.execute_new_array(itemsizedescr, lengthbox)

    @arguments("box", "descr")
    def opimpl_new_array_clear(self, lengthbox, itemsizedescr):
        return self.metainterp.execute_new_array_clear(itemsizedescr, lengthbox)

    @specialize.arg(1)
    def _do_getarrayitem_gc_any(self, op, arraybox, indexbox, arraydescr):
        tobox = self.metainterp.heapcache.getarrayitem(
                arraybox, indexbox, arraydescr)
        if tobox:
            # sanity check: see whether the current array value
            # corresponds to what the cache thinks the value is
            xxx
            resbox = executor.execute(self.metainterp.cpu, self.metainterp, op,
                                      arraydescr, arraybox, indexbox)
            assert resbox.constbox().same_constant(tobox.constbox())
            return tobox
        resop = self.execute_with_descr(op, arraydescr, arraybox, indexbox)
        self.metainterp.heapcache.getarrayitem_now_known(
                arraybox, indexbox, resop, arraydescr)
        return resop

    @arguments("box", "box", "descr")
    def opimpl_getarrayitem_gc_i(self, arraybox, indexbox, arraydescr):
        return self._do_getarrayitem_gc_any(rop.GETARRAYITEM_GC_I, arraybox,
                                            indexbox, arraydescr)

    @arguments("box", "box", "descr")
    def opimpl_getarrayitem_gc_r(self, arraybox, indexbox, arraydescr):
        return self._do_getarrayitem_gc_any(rop.GETARRAYITEM_GC_R, arraybox,
                                            indexbox, arraydescr)

    @arguments("box", "box", "descr")
    def opimpl_getarrayitem_gc_f(self, arraybox, indexbox, arraydescr):
        return self._do_getarrayitem_gc_any(rop.GETARRAYITEM_GC_F, arraybox,
                                            indexbox, arraydescr)

    @arguments("box", "box", "descr")
    def opimpl_getarrayitem_raw_i(self, arraybox, indexbox, arraydescr):
        return self.execute_with_descr(rop.GETARRAYITEM_RAW_I,
                                       arraydescr, arraybox, indexbox)

    @arguments("box", "box", "descr")
    def opimpl_getarrayitem_raw_f(self, arraybox, indexbox, arraydescr):
        return self.execute_with_descr(rop.GETARRAYITEM_RAW_F,
                                       arraydescr, arraybox, indexbox)

    @arguments("box", "box", "descr")
    def opimpl_getarrayitem_raw_pure_i(self, arraybox, indexbox, arraydescr):
        return self.execute_with_descr(rop.GETARRAYITEM_RAW_PURE_I,
                                       arraydescr, arraybox, indexbox)

    @arguments("box", "box", "descr")
    def opimpl_getarrayitem_raw_pure_f(self, arraybox, indexbox, arraydescr):
        return self.execute_with_descr(rop.GETARRAYITEM_RAW_PURE_F,
                                       arraydescr, arraybox, indexbox)

    @arguments("box", "box", "descr")
    def opimpl_getarrayitem_gc_i_pure(self, arraybox, indexbox, arraydescr):
        if isinstance(arraybox, ConstPtr) and isinstance(indexbox, ConstInt):
            # if the arguments are directly constants, bypass the heapcache
            # completely
            val = executor.execute(self.metainterp.cpu, self.metainterp,
                                      rop.GETARRAYITEM_GC_PURE_I, arraydescr,
                                      arraybox, indexbox)
            return executor.wrap_constant(val)
        return self._do_getarrayitem_gc_any(rop.GETARRAYITEM_GC_PURE_I,
                                            arraybox, indexbox, arraydescr)

    @arguments("box", "box", "descr")
    def opimpl_getarrayitem_gc_f_pure(self, arraybox, indexbox, arraydescr):
        if isinstance(arraybox, ConstPtr) and isinstance(indexbox, ConstInt):
            # if the arguments are directly constants, bypass the heapcache
            # completely
            resval = executor.execute(self.metainterp.cpu, self.metainterp,
                                      rop.GETARRAYITEM_GC_PURE_F, arraydescr,
                                      arraybox, indexbox)
            return executor.wrap_constant(resval)
        return self._do_getarrayitem_gc_any(rop.GETARRAYITEM_GC_PURE_F,
                                            arraybox, indexbox, arraydescr)

    @arguments("box", "box", "descr")
    def opimpl_getarrayitem_gc_r_pure(self, arraybox, indexbox, arraydescr):
        if isinstance(arraybox, ConstPtr) and isinstance(indexbox, ConstInt):
            # if the arguments are directly constants, bypass the heapcache
            # completely
            val = executor.execute(self.metainterp.cpu, self.metainterp,
                                      rop.GETARRAYITEM_GC_PURE_R, arraydescr,
                                      arraybox, indexbox)
            return executor.wrap_constant(val)
        return self._do_getarrayitem_gc_any(rop.GETARRAYITEM_GC_PURE_R,
                                            arraybox, indexbox, arraydescr)

    @arguments("box", "box", "box", "descr")
    def _opimpl_setarrayitem_gc_any(self, arraybox, indexbox, itembox,
                                    arraydescr):
        self.metainterp.execute_setarrayitem_gc(arraydescr, arraybox,
                                                indexbox, itembox)

    opimpl_setarrayitem_gc_i = _opimpl_setarrayitem_gc_any
    opimpl_setarrayitem_gc_r = _opimpl_setarrayitem_gc_any
    opimpl_setarrayitem_gc_f = _opimpl_setarrayitem_gc_any

    @arguments("box", "box", "box", "descr")
    def _opimpl_setarrayitem_raw_any(self, arraybox, indexbox, itembox,
                                     arraydescr):
        self.execute_with_descr(rop.SETARRAYITEM_RAW, arraydescr, arraybox,
                                indexbox, itembox)

    opimpl_setarrayitem_raw_i = _opimpl_setarrayitem_raw_any
    opimpl_setarrayitem_raw_f = _opimpl_setarrayitem_raw_any

    @arguments("box", "descr")
    def opimpl_arraylen_gc(self, arraybox, arraydescr):
        lengthbox = self.metainterp.heapcache.arraylen(arraybox)
        if lengthbox is None:
            lengthbox = self.execute_with_descr(
                    rop.ARRAYLEN_GC, arraydescr, arraybox)
            self.metainterp.heapcache.arraylen_now_known(arraybox, lengthbox)
        return lengthbox

    @arguments("box", "box", "descr", "orgpc")
    def opimpl_check_neg_index(self, arraybox, indexbox, arraydescr, orgpc):
        negbox = self.metainterp.execute_and_record(
            rop.INT_LT, None, indexbox, history.CONST_FALSE)
        negbox = self.implement_guard_value(negbox, orgpc)
        if negbox.getint():
            # the index is < 0; add the array length to it
            lengthbox = self.opimpl_arraylen_gc(arraybox, arraydescr)
            indexbox = self.metainterp.execute_and_record(
                rop.INT_ADD, None, indexbox, lengthbox)
        return indexbox

    @arguments("box", "descr", "descr", "descr", "descr")
    def opimpl_newlist(self, sizebox, structdescr, lengthdescr,
                       itemsdescr, arraydescr):
        sbox = self.opimpl_new(structdescr)
        self._opimpl_setfield_gc_any(sbox, sizebox, lengthdescr)
        if (arraydescr.is_array_of_structs() or
            arraydescr.is_array_of_pointers()):
            abox = self.opimpl_new_array_clear(sizebox, arraydescr)
        else:
            abox = self.opimpl_new_array(sizebox, arraydescr)
        self._opimpl_setfield_gc_any(sbox, abox, itemsdescr)
        return sbox

    @arguments("box", "descr", "descr", "descr", "descr")
    def opimpl_newlist_clear(self, sizebox, structdescr, lengthdescr,
                             itemsdescr, arraydescr):
        sbox = self.opimpl_new(structdescr)
        self._opimpl_setfield_gc_any(sbox, sizebox, lengthdescr)
        abox = self.opimpl_new_array_clear(sizebox, arraydescr)
        self._opimpl_setfield_gc_any(sbox, abox, itemsdescr)
        return sbox

    @arguments("box", "descr", "descr", "descr", "descr")
    def opimpl_newlist_hint(self, sizehintbox, structdescr, lengthdescr,
                            itemsdescr, arraydescr):
        sbox = self.opimpl_new(structdescr)
        self._opimpl_setfield_gc_any(sbox, history.CONST_FALSE, lengthdescr)
        if (arraydescr.is_array_of_structs() or
            arraydescr.is_array_of_pointers()):
            abox = self.opimpl_new_array_clear(sizehintbox, arraydescr)
        else:
            abox = self.opimpl_new_array(sizehintbox, arraydescr)
        self._opimpl_setfield_gc_any(sbox, abox, itemsdescr)
        return sbox

    @arguments("box", "box", "descr", "descr")
    def _opimpl_getlistitem_gc_any(self, listbox, indexbox,
                                   itemsdescr, arraydescr):
        arraybox = self._opimpl_getfield_gc_any(listbox, itemsdescr)
        return self._opimpl_getarrayitem_gc_any(arraybox, indexbox, arraydescr)

    opimpl_getlistitem_gc_i = _opimpl_getlistitem_gc_any
    opimpl_getlistitem_gc_r = _opimpl_getlistitem_gc_any
    opimpl_getlistitem_gc_f = _opimpl_getlistitem_gc_any

    @arguments("box", "box", "box", "descr", "descr")
    def _opimpl_setlistitem_gc_any(self, listbox, indexbox, valuebox,
                                   itemsdescr, arraydescr):
        arraybox = self._opimpl_getfield_gc_any(listbox, itemsdescr)
        self._opimpl_setarrayitem_gc_any(arraybox, indexbox, valuebox,
                                         arraydescr)

    opimpl_setlistitem_gc_i = _opimpl_setlistitem_gc_any
    opimpl_setlistitem_gc_r = _opimpl_setlistitem_gc_any
    opimpl_setlistitem_gc_f = _opimpl_setlistitem_gc_any

    @arguments("box", "box", "descr", "orgpc")
    def opimpl_check_resizable_neg_index(self, listbox, indexbox,
                                         lengthdescr, orgpc):
        negbox = self.metainterp.execute_and_record(
            rop.INT_LT, None, indexbox, history.CONST_FALSE)
        negbox = self.implement_guard_value(negbox, orgpc)
        if negbox.getint():
            # the index is < 0; add the array length to it
            lenbox = self.metainterp.execute_and_record(
                rop.GETFIELD_GC, lengthdescr, listbox)
            indexbox = self.metainterp.execute_and_record(
                rop.INT_ADD, None, indexbox, lenbox)
        return indexbox

    @arguments("box", "descr")
    def opimpl_getfield_gc_i(self, box, fielddescr):
        return self._opimpl_getfield_gc_any_pureornot(
                rop.GETFIELD_GC_I, box, fielddescr, 'i')
    @arguments("box", "descr")
    def opimpl_getfield_gc_r(self, box, fielddescr):
        return self._opimpl_getfield_gc_any_pureornot(
                rop.GETFIELD_GC_R, box, fielddescr, 'r')
    @arguments("box", "descr")
    def opimpl_getfield_gc_f(self, box, fielddescr):
        return self._opimpl_getfield_gc_any_pureornot(
                rop.GETFIELD_GC_F, box, fielddescr, 'f')

    @arguments("box", "descr")
    def _opimpl_getfield_gc_pure_any(self, box, fielddescr):
        if isinstance(box, ConstPtr):
            # if 'box' is directly a ConstPtr, bypass the heapcache completely
            resbox = executor.execute(self.metainterp.cpu, self.metainterp,
                                      rop.GETFIELD_GC_PURE, fielddescr, box)
            return resbox.constbox()
        return self._opimpl_getfield_gc_any_pureornot(
                rop.GETFIELD_GC_PURE, box, fielddescr)
    opimpl_getfield_gc_i_pure = _opimpl_getfield_gc_pure_any
    opimpl_getfield_gc_r_pure = _opimpl_getfield_gc_pure_any
    opimpl_getfield_gc_f_pure = _opimpl_getfield_gc_pure_any

    @arguments("box", "box", "descr")
    def _opimpl_getinteriorfield_gc_any(self, array, index, descr):
        return self.execute_with_descr(rop.GETINTERIORFIELD_GC, descr,
                                       array, index)
    opimpl_getinteriorfield_gc_i = _opimpl_getinteriorfield_gc_any
    opimpl_getinteriorfield_gc_f = _opimpl_getinteriorfield_gc_any
    opimpl_getinteriorfield_gc_r = _opimpl_getinteriorfield_gc_any

    @specialize.arg(1, 4)
    def _opimpl_getfield_gc_any_pureornot(self, opnum, box, fielddescr, type):
        tobox = self.metainterp.heapcache.getfield(box, fielddescr)
        if tobox is not None:
            # sanity check: see whether the current struct value
            # corresponds to what the cache thinks the value is
            resvalue = executor.execute(self.metainterp.cpu, self.metainterp,
                                        opnum, fielddescr, box)
            if type == 'i':
                assert resvalue == tobox.getint()
            elif type == 'r':
                assert resvalue == tobox.getref_base()
            else:
                assert type == 'f'
                assert resvalue == tobox.getfloatstorage()
            return tobox
        resbox = self.execute_with_descr(opnum, fielddescr, box)
        self.metainterp.heapcache.getfield_now_known(box, fielddescr, resbox)
        return resbox

    @arguments("box", "descr", "orgpc")
    def _opimpl_getfield_gc_greenfield_any(self, box, fielddescr, pc):
        ginfo = self.metainterp.jitdriver_sd.greenfield_info
        if (ginfo is not None and fielddescr in ginfo.green_field_descrs
            and not self._nonstandard_virtualizable(pc, box, fielddescr)):
            # fetch the result, but consider it as a Const box and don't
            # record any operation
            resbox = executor.execute(self.metainterp.cpu, self.metainterp,
                                      rop.GETFIELD_GC_PURE, fielddescr, box)
            return resbox.constbox()
        # fall-back
        return self.execute_with_descr(rop.GETFIELD_GC_PURE, fielddescr, box)
    opimpl_getfield_gc_i_greenfield = _opimpl_getfield_gc_greenfield_any
    opimpl_getfield_gc_r_greenfield = _opimpl_getfield_gc_greenfield_any
    opimpl_getfield_gc_f_greenfield = _opimpl_getfield_gc_greenfield_any

    @arguments("box", "box", "descr")
    def _opimpl_setfield_gc_any(self, box, valuebox, fielddescr):
        tobox = self.metainterp.heapcache.getfield(box, fielddescr)
        if tobox is valuebox:
            return
        self.metainterp.execute_setfield_gc(fielddescr, box, valuebox)
        # The following logic is disabled because buggy.  It is supposed
        # to be: not(we're writing null into a freshly allocated object)
        # but the bug is that is_unescaped() can be True even after the
        # field cache is cleared --- see test_ajit:test_unescaped_write_zero
        #
        # if tobox is not None or not self.metainterp.heapcache.is_unescaped(box) or not isinstance(valuebox, Const) or valuebox.nonnull():
        #   self.execute_with_descr(rop.SETFIELD_GC, fielddescr, box, valuebox)
        # self.metainterp.heapcache.setfield(box, valuebox, fielddescr)
    opimpl_setfield_gc_i = _opimpl_setfield_gc_any
    opimpl_setfield_gc_r = _opimpl_setfield_gc_any
    opimpl_setfield_gc_f = _opimpl_setfield_gc_any

    @arguments("box", "box", "box", "descr")
    def _opimpl_setinteriorfield_gc_any(self, array, index, value, descr):
        self.metainterp.execute_setinteriorfield_gc(descr, array, index, value)
    opimpl_setinteriorfield_gc_i = _opimpl_setinteriorfield_gc_any
    opimpl_setinteriorfield_gc_f = _opimpl_setinteriorfield_gc_any
    opimpl_setinteriorfield_gc_r = _opimpl_setinteriorfield_gc_any


    @arguments("box", "descr")
    def _opimpl_getfield_raw_any(self, box, fielddescr):
        return self.execute_with_descr(rop.GETFIELD_RAW, fielddescr, box)
    opimpl_getfield_raw_i = _opimpl_getfield_raw_any
    opimpl_getfield_raw_f = _opimpl_getfield_raw_any

    @arguments("box", "descr")
    def _opimpl_getfield_raw_pure_any(self, box, fielddescr):
        return self.execute_with_descr(rop.GETFIELD_RAW_PURE, fielddescr, box)
    opimpl_getfield_raw_i_pure = _opimpl_getfield_raw_pure_any
    opimpl_getfield_raw_r_pure = _opimpl_getfield_raw_pure_any
    opimpl_getfield_raw_f_pure = _opimpl_getfield_raw_pure_any

    @arguments("box", "box", "descr")
    def _opimpl_setfield_raw_any(self, box, valuebox, fielddescr):
        self.execute_with_descr(rop.SETFIELD_RAW, fielddescr, box, valuebox)
    opimpl_setfield_raw_i = _opimpl_setfield_raw_any
    opimpl_setfield_raw_f = _opimpl_setfield_raw_any

    @arguments("box", "box", "box", "descr")
    def _opimpl_raw_store(self, addrbox, offsetbox, valuebox, arraydescr):
        self.metainterp.execute_raw_store(arraydescr,
                                          addrbox, offsetbox, valuebox)
    opimpl_raw_store_i = _opimpl_raw_store
    opimpl_raw_store_f = _opimpl_raw_store

    @arguments("box", "box", "descr")
    def _opimpl_raw_load(self, addrbox, offsetbox, arraydescr):
        return self.execute_with_descr(rop.RAW_LOAD, arraydescr,
                                       addrbox, offsetbox)
    opimpl_raw_load_i = _opimpl_raw_load
    opimpl_raw_load_f = _opimpl_raw_load

    @arguments("box")
    def opimpl_hint_force_virtualizable(self, box):
        self.metainterp.gen_store_back_in_vable(box)

    @arguments("box", "descr", "descr", "orgpc")
    def opimpl_record_quasiimmut_field(self, box, fielddescr,
                                       mutatefielddescr, orgpc):
        from rpython.jit.metainterp.quasiimmut import QuasiImmutDescr
        cpu = self.metainterp.cpu
        descr = QuasiImmutDescr(cpu, box, fielddescr, mutatefielddescr)
        self.metainterp.history.record(rop.QUASIIMMUT_FIELD, [box],
                                       None, descr=descr)
        self.metainterp.generate_guard(rop.GUARD_NOT_INVALIDATED,
                                       resumepc=orgpc)

    @arguments("box", "descr", "orgpc")
    def opimpl_jit_force_quasi_immutable(self, box, mutatefielddescr, orgpc):
        # During tracing, a 'jit_force_quasi_immutable' usually turns into
        # the operations that check that the content of 'mutate_xxx' is null.
        # If it is actually not null already now, then we abort tracing.
        # The idea is that if we use 'jit_force_quasi_immutable' on a freshly
        # allocated object, then the GETFIELD_GC will know that the answer is
        # null, and the guard will be removed.  So the fact that the field is
        # quasi-immutable will have no effect, and instead it will work as a
        # regular, probably virtual, structure.
        mutatebox = self.execute_with_descr(rop.GETFIELD_GC,
                                            mutatefielddescr, box)
        if mutatebox.nonnull():
            from rpython.jit.metainterp.quasiimmut import do_force_quasi_immutable
            do_force_quasi_immutable(self.metainterp.cpu, box.getref_base(),
                                     mutatefielddescr)
            raise SwitchToBlackhole(Counters.ABORT_FORCE_QUASIIMMUT)
        self.metainterp.generate_guard(rop.GUARD_ISNULL, mutatebox,
                                       resumepc=orgpc)

    def _nonstandard_virtualizable(self, pc, box, fielddescr):
        # returns True if 'box' is actually not the "standard" virtualizable
        # that is stored in metainterp.virtualizable_boxes[-1]
        if self.metainterp.heapcache.is_nonstandard_virtualizable(box):
            return True
        if box is self.metainterp.forced_virtualizable:
            self.metainterp.forced_virtualizable = None
        if (self.metainterp.jitdriver_sd.virtualizable_info is not None or
            self.metainterp.jitdriver_sd.greenfield_info is not None):
            standard_box = self.metainterp.virtualizable_boxes[-1]
            if standard_box is box:
                return False
            vinfo = self.metainterp.jitdriver_sd.virtualizable_info
            if vinfo is fielddescr.get_vinfo():
                eqbox = self.metainterp.execute_and_record(rop.PTR_EQ, None,
                                                           box, standard_box)
                eqbox = self.implement_guard_value(eqbox, pc)
                isstandard = eqbox.getint()
                if isstandard:
                    if isinstance(box, history.BoxPtr):
                        self.metainterp.replace_box(box, standard_box)
                    return False
        if not self.metainterp.heapcache.is_unescaped(box):
            self.emit_force_virtualizable(fielddescr, box)
        self.metainterp.heapcache.nonstandard_virtualizables_now_known(box)
        return True

    def emit_force_virtualizable(self, fielddescr, box):
        vinfo = fielddescr.get_vinfo()
        assert vinfo is not None
        token_descr = vinfo.vable_token_descr
        mi = self.metainterp
        tokenbox = mi.execute_and_record(rop.GETFIELD_GC, token_descr, box)
        condbox = mi.execute_and_record(rop.PTR_NE, None, tokenbox,
                                       history.CONST_NULL)
        funcbox = ConstInt(rffi.cast(lltype.Signed, vinfo.clear_vable_ptr))
        calldescr = vinfo.clear_vable_descr
        self.execute_varargs(rop.COND_CALL, [condbox, funcbox, box],
                             calldescr, False, False)

    def _get_virtualizable_field_index(self, fielddescr):
        # Get the index of a fielddescr.  Must only be called for
        # the "standard" virtualizable.
        vinfo = self.metainterp.jitdriver_sd.virtualizable_info
        return vinfo.static_field_by_descrs[fielddescr]

    @arguments("box", "descr", "orgpc")
    def _opimpl_getfield_vable(self, box, fielddescr, pc):
        if self._nonstandard_virtualizable(pc, box, fielddescr):
            return self._opimpl_getfield_gc_any(box, fielddescr)
        self.metainterp.check_synchronized_virtualizable()
        index = self._get_virtualizable_field_index(fielddescr)
        return self.metainterp.virtualizable_boxes[index]

    opimpl_getfield_vable_i = _opimpl_getfield_vable
    opimpl_getfield_vable_r = _opimpl_getfield_vable
    opimpl_getfield_vable_f = _opimpl_getfield_vable

    @arguments("box", "box", "descr", "orgpc")
    def _opimpl_setfield_vable(self, box, valuebox, fielddescr, pc):
        if self._nonstandard_virtualizable(pc, box, fielddescr):
            return self._opimpl_setfield_gc_any(box, valuebox, fielddescr)
        index = self._get_virtualizable_field_index(fielddescr)
        self.metainterp.virtualizable_boxes[index] = valuebox
        self.metainterp.synchronize_virtualizable()
        # XXX only the index'th field needs to be synchronized, really

    opimpl_setfield_vable_i = _opimpl_setfield_vable
    opimpl_setfield_vable_r = _opimpl_setfield_vable
    opimpl_setfield_vable_f = _opimpl_setfield_vable

    def _get_arrayitem_vable_index(self, pc, arrayfielddescr, indexbox):
        # Get the index of an array item: the index'th of the array
        # described by arrayfielddescr.  Must only be called for
        # the "standard" virtualizable.
        indexbox = self.implement_guard_value(indexbox, pc)
        vinfo = self.metainterp.jitdriver_sd.virtualizable_info
        virtualizable_box = self.metainterp.virtualizable_boxes[-1]
        virtualizable = vinfo.unwrap_virtualizable_box(virtualizable_box)
        arrayindex = vinfo.array_field_by_descrs[arrayfielddescr]
        index = indexbox.getint()
        # Support for negative index: disabled
        # (see codewriter/jtransform.py, _check_no_vable_array).
        #if index < 0:
        #    index += vinfo.get_array_length(virtualizable, arrayindex)
        assert 0 <= index < vinfo.get_array_length(virtualizable, arrayindex)
        return vinfo.get_index_in_array(virtualizable, arrayindex, index)

    @arguments("box", "box", "descr", "descr", "orgpc")
    def _opimpl_getarrayitem_vable(self, box, indexbox, fdescr, adescr, pc):
        if self._nonstandard_virtualizable(pc, box, fdescr):
            arraybox = self._opimpl_getfield_gc_any(box, fdescr)
            return self._opimpl_getarrayitem_gc_any(arraybox, indexbox, adescr)
        self.metainterp.check_synchronized_virtualizable()
        index = self._get_arrayitem_vable_index(pc, fdescr, indexbox)
        return self.metainterp.virtualizable_boxes[index]

    opimpl_getarrayitem_vable_i = _opimpl_getarrayitem_vable
    opimpl_getarrayitem_vable_r = _opimpl_getarrayitem_vable
    opimpl_getarrayitem_vable_f = _opimpl_getarrayitem_vable

    @arguments("box", "box", "box", "descr", "descr", "orgpc")
    def _opimpl_setarrayitem_vable(self, box, indexbox, valuebox,
                                   fdescr, adescr, pc):
        if self._nonstandard_virtualizable(pc, box, fdescr):
            arraybox = self._opimpl_getfield_gc_any(box, fdescr)
            self._opimpl_setarrayitem_gc_any(arraybox, indexbox, valuebox,
                                             adescr)
            return
        index = self._get_arrayitem_vable_index(pc, fdescr, indexbox)
        self.metainterp.virtualizable_boxes[index] = valuebox
        self.metainterp.synchronize_virtualizable()
        # XXX only the index'th field needs to be synchronized, really

    opimpl_setarrayitem_vable_i = _opimpl_setarrayitem_vable
    opimpl_setarrayitem_vable_r = _opimpl_setarrayitem_vable
    opimpl_setarrayitem_vable_f = _opimpl_setarrayitem_vable

    @arguments("box", "descr", "descr", "orgpc")
    def opimpl_arraylen_vable(self, box, fdescr, adescr, pc):
        if self._nonstandard_virtualizable(pc, box, fdescr):
            arraybox = self._opimpl_getfield_gc_any(box, fdescr)
            return self.opimpl_arraylen_gc(arraybox, adescr)
        vinfo = self.metainterp.jitdriver_sd.virtualizable_info
        virtualizable_box = self.metainterp.virtualizable_boxes[-1]
        virtualizable = vinfo.unwrap_virtualizable_box(virtualizable_box)
        arrayindex = vinfo.array_field_by_descrs[fdescr]
        result = vinfo.get_array_length(virtualizable, arrayindex)
        return ConstInt(result)

    @arguments("jitcode", "boxes")
    def _opimpl_inline_call1(self, jitcode, argboxes):
        return self.metainterp.perform_call(jitcode, argboxes)
    @arguments("jitcode", "boxes2")
    def _opimpl_inline_call2(self, jitcode, argboxes):
        return self.metainterp.perform_call(jitcode, argboxes)
    @arguments("jitcode", "boxes3")
    def _opimpl_inline_call3(self, jitcode, argboxes):
        return self.metainterp.perform_call(jitcode, argboxes)

    opimpl_inline_call_r_i = _opimpl_inline_call1
    opimpl_inline_call_r_r = _opimpl_inline_call1
    opimpl_inline_call_r_v = _opimpl_inline_call1
    opimpl_inline_call_ir_i = _opimpl_inline_call2
    opimpl_inline_call_ir_r = _opimpl_inline_call2
    opimpl_inline_call_ir_v = _opimpl_inline_call2
    opimpl_inline_call_irf_i = _opimpl_inline_call3
    opimpl_inline_call_irf_r = _opimpl_inline_call3
    opimpl_inline_call_irf_f = _opimpl_inline_call3
    opimpl_inline_call_irf_v = _opimpl_inline_call3

    @arguments("box", "boxes", "descr", "orgpc")
    def _opimpl_residual_call1(self, funcbox, argboxes, calldescr, pc):
        return self.do_residual_or_indirect_call(funcbox, argboxes, calldescr, pc)

    @arguments("box", "boxes2", "descr", "orgpc")
    def _opimpl_residual_call2(self, funcbox, argboxes, calldescr, pc):
        return self.do_residual_or_indirect_call(funcbox, argboxes, calldescr, pc)

    @arguments("box", "boxes3", "descr", "orgpc")
    def _opimpl_residual_call3(self, funcbox, argboxes, calldescr, pc):
        return self.do_residual_or_indirect_call(funcbox, argboxes, calldescr, pc)

    opimpl_residual_call_r_i = _opimpl_residual_call1
    opimpl_residual_call_r_r = _opimpl_residual_call1
    opimpl_residual_call_r_v = _opimpl_residual_call1
    opimpl_residual_call_ir_i = _opimpl_residual_call2
    opimpl_residual_call_ir_r = _opimpl_residual_call2
    opimpl_residual_call_ir_v = _opimpl_residual_call2
    opimpl_residual_call_irf_i = _opimpl_residual_call3
    opimpl_residual_call_irf_r = _opimpl_residual_call3
    opimpl_residual_call_irf_f = _opimpl_residual_call3
    opimpl_residual_call_irf_v = _opimpl_residual_call3

    @arguments("box", "box", "boxes", "descr", "orgpc")
    def opimpl_conditional_call_i_v(self, condbox, funcbox, argboxes, calldescr,
                                    pc):
        self.do_conditional_call(condbox, funcbox, argboxes, calldescr, pc)

    opimpl_conditional_call_r_v = opimpl_conditional_call_i_v

    @arguments("box", "box", "boxes2", "descr", "orgpc")
    def opimpl_conditional_call_ir_v(self, condbox, funcbox, argboxes,
                                     calldescr, pc):
        self.do_conditional_call(condbox, funcbox, argboxes, calldescr, pc)

    @arguments("box", "box", "boxes3", "descr", "orgpc")
    def opimpl_conditional_call_irf_v(self, condbox, funcbox, argboxes,
                                      calldescr, pc):
        self.do_conditional_call(condbox, funcbox, argboxes, calldescr, pc)

    @arguments("int", "boxes3", "boxes3", "orgpc")
    def _opimpl_recursive_call(self, jdindex, greenboxes, redboxes, pc):
        targetjitdriver_sd = self.metainterp.staticdata.jitdrivers_sd[jdindex]
        allboxes = greenboxes + redboxes
        warmrunnerstate = targetjitdriver_sd.warmstate
        assembler_call = False
        if warmrunnerstate.inlining:
            if warmrunnerstate.can_inline_callable(greenboxes):
                # We've found a potentially inlinable function; now we need to
                # see if it's already on the stack. In other words: are we about
                # to enter recursion? If so, we don't want to inline the
                # recursion, which would be equivalent to unrolling a while
                # loop.
                portal_code = targetjitdriver_sd.mainjitcode
                count = 0
                for f in self.metainterp.framestack:
                    if f.jitcode is not portal_code:
                        continue
                    gk = f.greenkey
                    if gk is None:
                        continue
                    assert len(gk) == len(greenboxes)
                    i = 0
                    for i in range(len(gk)):
                        if not gk[i].same_constant(greenboxes[i]):
                            break
                    else:
                        count += 1
                memmgr = self.metainterp.staticdata.warmrunnerdesc.memory_manager
                if count >= memmgr.max_unroll_recursion:
                    # This function is recursive and has exceeded the
                    # maximum number of unrollings we allow. We want to stop
                    # inlining it further and to make sure that, if it
                    # hasn't happened already, the function is traced
                    # separately as soon as possible.
                    if have_debug_prints():
                        loc = targetjitdriver_sd.warmstate.get_location_str(greenboxes)
                        debug_print("recursive function (not inlined):", loc)
                    warmrunnerstate.dont_trace_here(greenboxes)
                else:
                    return self.metainterp.perform_call(portal_code, allboxes,
                                greenkey=greenboxes)
            assembler_call = True
            # verify that we have all green args, needed to make sure
            # that assembler that we call is still correct
            self.verify_green_args(targetjitdriver_sd, greenboxes)
        #
        return self.do_recursive_call(targetjitdriver_sd, allboxes, pc,
                                      assembler_call)

    def do_recursive_call(self, targetjitdriver_sd, allboxes, pc,
                          assembler_call=False):
        portal_code = targetjitdriver_sd.mainjitcode
        k = targetjitdriver_sd.portal_runner_adr
        funcbox = ConstInt(heaptracker.adr2int(k))
        return self.do_residual_call(funcbox, allboxes, portal_code.calldescr, pc,
                                     assembler_call=assembler_call,
                                     assembler_call_jd=targetjitdriver_sd)

    opimpl_recursive_call_i = _opimpl_recursive_call
    opimpl_recursive_call_r = _opimpl_recursive_call
    opimpl_recursive_call_f = _opimpl_recursive_call
    opimpl_recursive_call_v = _opimpl_recursive_call

    @arguments("box")
    def opimpl_strlen(self, strbox):
        return self.execute(rop.STRLEN, strbox)

    @arguments("box")
    def opimpl_unicodelen(self, unicodebox):
        return self.execute(rop.UNICODELEN, unicodebox)

    @arguments("box", "box")
    def opimpl_strgetitem(self, strbox, indexbox):
        return self.execute(rop.STRGETITEM, strbox, indexbox)

    @arguments("box", "box")
    def opimpl_unicodegetitem(self, unicodebox, indexbox):
        return self.execute(rop.UNICODEGETITEM, unicodebox, indexbox)

    @arguments("box", "box", "box")
    def opimpl_strsetitem(self, strbox, indexbox, newcharbox):
        return self.execute(rop.STRSETITEM, strbox, indexbox, newcharbox)

    @arguments("box", "box", "box")
    def opimpl_unicodesetitem(self, unicodebox, indexbox, newcharbox):
        self.execute(rop.UNICODESETITEM, unicodebox, indexbox, newcharbox)

    @arguments("box")
    def opimpl_newstr(self, lengthbox):
        return self.execute(rop.NEWSTR, lengthbox)

    @arguments("box")
    def opimpl_newunicode(self, lengthbox):
        return self.execute(rop.NEWUNICODE, lengthbox)

    @arguments("box", "box", "box", "box", "box")
    def opimpl_copystrcontent(self, srcbox, dstbox, srcstartbox, dststartbox, lengthbox):
        return self.execute(rop.COPYSTRCONTENT, srcbox, dstbox, srcstartbox, dststartbox, lengthbox)

    @arguments("box", "box", "box", "box", "box")
    def opimpl_copyunicodecontent(self, srcbox, dstbox, srcstartbox, dststartbox, lengthbox):
        return self.execute(rop.COPYUNICODECONTENT, srcbox, dstbox, srcstartbox, dststartbox, lengthbox)

    @arguments("box", "orgpc")
    def _opimpl_guard_value(self, box, orgpc):
        self.implement_guard_value(box, orgpc)

    @arguments("box", "box", "descr", "orgpc")
    def opimpl_str_guard_value(self, box, funcbox, descr, orgpc):
        if isinstance(box, Const):
            return box     # no promotion needed, already a Const
        else:
            constbox = box.constbox()
            resbox = self.do_residual_call(funcbox, [box, constbox], descr, orgpc)
            promoted_box = resbox.constbox()
            # This is GUARD_VALUE because GUARD_TRUE assumes the existance
            # of a label when computing resumepc
            self.metainterp.generate_guard(rop.GUARD_VALUE, resbox,
                                           [promoted_box],
                                           resumepc=orgpc)
            self.metainterp.replace_box(box, constbox)
            return constbox

    opimpl_int_guard_value = _opimpl_guard_value
    opimpl_ref_guard_value = _opimpl_guard_value
    opimpl_float_guard_value = _opimpl_guard_value

    @arguments("box", "orgpc")
    def opimpl_guard_class(self, box, orgpc):
        clsbox = self.cls_of_box(box)
        if not self.metainterp.heapcache.is_class_known(box):
            self.metainterp.generate_guard(rop.GUARD_CLASS, box, [clsbox],
                                           resumepc=orgpc)
            self.metainterp.heapcache.class_now_known(box)
        return clsbox

    @arguments("int", "orgpc")
    def opimpl_loop_header(self, jdindex, orgpc):
        self.metainterp.seen_loop_header_for_jdindex = jdindex

    def verify_green_args(self, jitdriver_sd, varargs):
        num_green_args = jitdriver_sd.num_green_args
        assert len(varargs) == num_green_args
        for i in range(num_green_args):
            assert isinstance(varargs[i], Const)

    @arguments("int", "boxes3", "jitcode_position", "boxes3", "orgpc")
    def opimpl_jit_merge_point(self, jdindex, greenboxes,
                               jcposition, redboxes, orgpc):
        any_operation = len(self.metainterp.history.operations) > 0
        jitdriver_sd = self.metainterp.staticdata.jitdrivers_sd[jdindex]
        self.verify_green_args(jitdriver_sd, greenboxes)
        self.debug_merge_point(jitdriver_sd, jdindex,
                               self.metainterp.portal_call_depth,
                               self.metainterp.call_ids[-1],
                               greenboxes)

        if self.metainterp.seen_loop_header_for_jdindex < 0:
            if not any_operation:
                return
            if self.metainterp.portal_call_depth or not self.metainterp.get_procedure_token(greenboxes, True):
                if not jitdriver_sd.no_loop_header:
                    return
            # automatically add a loop_header if there is none
            self.metainterp.seen_loop_header_for_jdindex = jdindex
        #
        assert self.metainterp.seen_loop_header_for_jdindex == jdindex, (
            "found a loop_header for a JitDriver that does not match "
            "the following jit_merge_point's")
        self.metainterp.seen_loop_header_for_jdindex = -1

        #
        if not self.metainterp.portal_call_depth:
            assert jitdriver_sd is self.metainterp.jitdriver_sd
            # Set self.pc to point to jit_merge_point instead of just after:
            # if reached_loop_header() raises SwitchToBlackhole, then the
            # pc is still at the jit_merge_point, which is a point that is
            # much less expensive to blackhole out of.
            saved_pc = self.pc
            self.pc = orgpc
            self.metainterp.reached_loop_header(greenboxes, redboxes)
            self.pc = saved_pc
            # no exception, which means that the jit_merge_point did not
            # close the loop.  We have to put the possibly-modified list
            # 'redboxes' back into the registers where it comes from.
            put_back_list_of_boxes3(self, jcposition, redboxes)
        else:
            if jitdriver_sd.warmstate.should_unroll_one_iteration(greenboxes):
                if self.unroll_iterations > 0:
                    self.unroll_iterations -= 1
                    return
            # warning! careful here.  We have to return from the current
            # frame containing the jit_merge_point, and then use
            # do_recursive_call() to follow the recursive call.  This is
            # needed because do_recursive_call() will write its result
            # with make_result_of_lastop(), so the lastop must be right:
            # it must be the call to 'self', and not the jit_merge_point
            # itself, which has no result at all.
            assert len(self.metainterp.framestack) >= 2
            try:
                self.metainterp.finishframe(None)
            except ChangeFrame:
                pass
            frame = self.metainterp.framestack[-1]
            frame.do_recursive_call(jitdriver_sd, greenboxes + redboxes, orgpc,
                                    assembler_call=True)
            raise ChangeFrame

    def debug_merge_point(self, jitdriver_sd, jd_index, portal_call_depth, current_call_id, greenkey):
        # debugging: produce a DEBUG_MERGE_POINT operation
        if have_debug_prints():
            loc = jitdriver_sd.warmstate.get_location_str(greenkey)
            debug_print(loc)
        args = [ConstInt(jd_index), ConstInt(portal_call_depth), ConstInt(current_call_id)] + greenkey
        self.metainterp.history.record(rop.DEBUG_MERGE_POINT, args, None)

    @arguments("box", "label")
    def opimpl_goto_if_exception_mismatch(self, vtablebox, next_exc_target):
        metainterp = self.metainterp
        last_exc_value_box = metainterp.last_exc_value_box
        assert last_exc_value_box is not None
        assert metainterp.class_of_last_exc_is_const
        if not metainterp.cpu.ts.instanceOf(last_exc_value_box, vtablebox):
            self.pc = next_exc_target

    @arguments("box", "orgpc")
    def opimpl_raise(self, exc_value_box, orgpc):
        # xxx hack
        if not self.metainterp.heapcache.is_class_known(exc_value_box):
            clsbox = self.cls_of_box(exc_value_box)
            self.metainterp.generate_guard(rop.GUARD_CLASS, exc_value_box,
                                           [clsbox], resumepc=orgpc)
        self.metainterp.class_of_last_exc_is_const = True
        self.metainterp.last_exc_value_box = exc_value_box
        self.metainterp.popframe()
        self.metainterp.finishframe_exception()

    @arguments()
    def opimpl_reraise(self):
        assert self.metainterp.last_exc_value_box is not None
        self.metainterp.popframe()
        self.metainterp.finishframe_exception()

    @arguments()
    def opimpl_last_exception(self):
        # Same comment as in opimpl_goto_if_exception_mismatch().
        exc_value_box = self.metainterp.last_exc_value_box
        assert exc_value_box is not None
        assert self.metainterp.class_of_last_exc_is_const
        return self.metainterp.cpu.ts.cls_of_box(exc_value_box)

    @arguments()
    def opimpl_last_exc_value(self):
        exc_value_box = self.metainterp.last_exc_value_box
        assert exc_value_box is not None
        return exc_value_box

    @arguments("box")
    def opimpl_debug_fatalerror(self, box):
        from rpython.rtyper.lltypesystem import rstr, lloperation
        msg = box.getref(lltype.Ptr(rstr.STR))
        lloperation.llop.debug_fatalerror(lltype.Void, msg)

    @arguments("box", "box", "box", "box", "box")
    def opimpl_jit_debug(self, stringbox, arg1box, arg2box, arg3box, arg4box):
        debug_print('jit_debug:', stringbox._get_str(),
                    arg1box.getint(), arg2box.getint(),
                    arg3box.getint(), arg4box.getint())
        args = [stringbox, arg1box, arg2box, arg3box, arg4box]
        i = 4
        while i > 0 and args[i].getint() == -sys.maxint-1:
            i -= 1
        assert i >= 0
        op = self.metainterp.history.record(rop.JIT_DEBUG, args[:i+1], None)
        self.metainterp.attach_debug_info(op)

    @arguments("box")
    def _opimpl_assert_green(self, box):
        if not isinstance(box, Const):
            msg = "assert_green failed at %s:%d" % (
                self.jitcode.name,
                self.pc)
            if we_are_translated():
                from rpython.rtyper.annlowlevel import llstr
                from rpython.rtyper.lltypesystem import lloperation
                lloperation.llop.debug_fatalerror(lltype.Void, llstr(msg))
            else:
                from rpython.rlib.jit import AssertGreenFailed
                raise AssertGreenFailed(msg)

    opimpl_int_assert_green   = _opimpl_assert_green
    opimpl_ref_assert_green   = _opimpl_assert_green
    opimpl_float_assert_green = _opimpl_assert_green

    @arguments()
    def opimpl_current_trace_length(self):
        trace_length = len(self.metainterp.history.operations)
        return ConstInt(trace_length)

    @arguments("box")
    def _opimpl_isconstant(self, box):
        return ConstInt(isinstance(box, Const))

    opimpl_int_isconstant = _opimpl_isconstant
    opimpl_ref_isconstant = _opimpl_isconstant
    opimpl_float_isconstant = _opimpl_isconstant

    @arguments("box")
    def _opimpl_isvirtual(self, box):
        return ConstInt(self.metainterp.heapcache.is_likely_virtual(box))

    opimpl_ref_isvirtual = _opimpl_isvirtual

    @arguments("box")
    def opimpl_virtual_ref(self, box):
        # Details on the content of metainterp.virtualref_boxes:
        #
        #  * it's a list whose items go two by two, containing first the
        #    virtual box (e.g. the PyFrame) and then the vref box (e.g.
        #    the 'virtual_ref(frame)').
        #
        #  * if we detect that the virtual box escapes during tracing
        #    already (by generating a CALL_MAY_FORCE that marks the flags
        #    in the vref), then we replace the vref in the list with
        #    ConstPtr(NULL).
        #
        metainterp = self.metainterp
        vrefinfo = metainterp.staticdata.virtualref_info
        obj = box.getref_base()
        vref = vrefinfo.virtual_ref_during_tracing(obj)
        resbox = history.BoxPtr(vref)
        self.metainterp.heapcache.new(resbox)
        cindex = history.ConstInt(len(metainterp.virtualref_boxes) // 2)
        metainterp.history.record(rop.VIRTUAL_REF, [box, cindex], resbox)
        # Note: we allocate a JIT_VIRTUAL_REF here
        # (in virtual_ref_during_tracing()), in order to detect when
        # the virtual escapes during tracing already.  We record it as a
        # VIRTUAL_REF operation.  Later, optimizeopt.py should either kill
        # that operation or replace it with a NEW_WITH_VTABLE followed by
        # SETFIELD_GCs.
        metainterp.virtualref_boxes.append(box)
        metainterp.virtualref_boxes.append(resbox)
        return resbox

    @arguments("box")
    def opimpl_virtual_ref_finish(self, box):
        # virtual_ref_finish() assumes that we have a stack-like, last-in
        # first-out order.
        metainterp = self.metainterp
        vrefbox = metainterp.virtualref_boxes.pop()
        lastbox = metainterp.virtualref_boxes.pop()
        assert box.getref_base() == lastbox.getref_base()
        vrefinfo = metainterp.staticdata.virtualref_info
        vref = vrefbox.getref_base()
        if vrefinfo.is_virtual_ref(vref):
            # XXX write a comment about nullbox
            nullbox = self.metainterp.cpu.ts.CONST_NULL
            metainterp.history.record(rop.VIRTUAL_REF_FINISH,
                                      [vrefbox, nullbox], None)

    @arguments("box", "box", "box")
    def _opimpl_libffi_save_result(self, box_cif_description,
                                   box_exchange_buffer, box_result):
        from rpython.rtyper.lltypesystem import llmemory
        from rpython.rlib.jit_libffi import CIF_DESCRIPTION_P
        from rpython.jit.backend.llsupport.ffisupport import get_arg_descr

        cif_description = box_cif_description.getint()
        cif_description = llmemory.cast_int_to_adr(cif_description)
        cif_description = llmemory.cast_adr_to_ptr(cif_description,
                                                   CIF_DESCRIPTION_P)

        kind, descr, itemsize = get_arg_descr(self.metainterp.cpu, cif_description.rtype)

        if kind != 'v':
            ofs = cif_description.exchange_result
            assert ofs % itemsize == 0     # alignment check (result)
            self.metainterp.history.record(rop.SETARRAYITEM_RAW,
                                           [box_exchange_buffer,
                                            ConstInt(ofs // itemsize),
                                            box_result],
                                           None, descr)

    opimpl_libffi_save_result_int         = _opimpl_libffi_save_result
    opimpl_libffi_save_result_float       = _opimpl_libffi_save_result
    opimpl_libffi_save_result_longlong    = _opimpl_libffi_save_result
    opimpl_libffi_save_result_singlefloat = _opimpl_libffi_save_result

    # ------------------------------

    def setup_call(self, argboxes):
        self.pc = 0
        count_i = count_r = count_f = 0
        for box in argboxes:
            if box.type == history.INT:
                self.registers_i[count_i] = box
                count_i += 1
            elif box.type == history.REF:
                self.registers_r[count_r] = box
                count_r += 1
            elif box.type == history.FLOAT:
                self.registers_f[count_f] = box
                count_f += 1
            else:
                raise AssertionError(box.type)

    def setup_resume_at_op(self, pc):
        self.pc = pc

    def run_one_step(self):
        # Execute the frame forward.  This method contains a loop that leaves
        # whenever the 'opcode_implementations' (which is one of the 'opimpl_'
        # methods) raises ChangeFrame.  This is the case when the current frame
        # changes, due to a call or a return.
        try:
            staticdata = self.metainterp.staticdata
            while True:
                pc = self.pc
                op = ord(self.bytecode[pc])
                staticdata.opcode_implementations[op](self, pc)
        except ChangeFrame:
            pass

    def implement_guard_value(self, box, orgpc):
        """Promote the given Box into a Const.  Note: be careful, it's a
        bit unclear what occurs if a single opcode needs to generate
        several ones and/or ones not near the beginning."""
        if isinstance(box, Const):
            return box     # no promotion needed, already a Const
        else:
            promoted_box = executor.constant_from_op(box)
            self.metainterp.generate_guard(rop.GUARD_VALUE, box, [promoted_box],
                                           resumepc=orgpc)
            self.metainterp.replace_box(box, promoted_box)
            return promoted_box

    def cls_of_box(self, box):
        return self.metainterp.cpu.ts.cls_of_box(box)

    @specialize.arg(1)
    def execute(self, opnum, *argboxes):
        return self.metainterp.execute_and_record(opnum, None, *argboxes)

    @specialize.arg(1)
    def execute_with_descr(self, opnum, descr, *argboxes):
        return self.metainterp.execute_and_record(opnum, descr, *argboxes)

    @specialize.arg(1)
    def execute_varargs(self, opnum, argboxes, descr, exc, pure):
        self.metainterp.clear_exception()
        op = self.metainterp.execute_and_record_varargs(opnum, argboxes,
                                                            descr=descr)
        if pure and self.metainterp.last_exc_value_box is None and op:
            op = self.metainterp.record_result_of_call_pure(op)
            exc = exc and not isinstance(op, Const)
        if exc:
            if op is not None:
                self.make_result_of_lastop(op)
                # ^^^ this is done before handle_possible_exception() because we
                # need the box to show up in get_list_of_active_boxes()
            self.metainterp.handle_possible_exception()
        else:
            self.metainterp.assert_no_exception()
        return op

    def _build_allboxes(self, funcbox, argboxes, descr):
        allboxes = [None] * (len(argboxes)+1)
        allboxes[0] = funcbox
        src_i = src_r = src_f = 0
        i = 1
        for kind in descr.get_arg_types():
            if kind == history.INT or kind == 'S':        # single float
                while True:
                    box = argboxes[src_i]
                    src_i += 1
                    if box.type == history.INT:
                        break
            elif kind == history.REF:
                while True:
                    box = argboxes[src_r]
                    src_r += 1
                    if box.type == history.REF:
                        break
            elif kind == history.FLOAT or kind == 'L':    # long long
                while True:
                    box = argboxes[src_f]
                    src_f += 1
                    if box.type == history.FLOAT:
                        break
            else:
                raise AssertionError
            allboxes[i] = box
            i += 1
        assert i == len(allboxes)
        return allboxes

    def do_residual_call(self, funcbox, argboxes, descr, pc,
                         assembler_call=False,
                         assembler_call_jd=None):
        debug_start("jit-residual-call")
        try:
            # First build allboxes: it may need some reordering from the
            # list provided in argboxes, depending on the order in which
            # the arguments are expected by the function
            #
            allboxes = self._build_allboxes(funcbox, argboxes, descr)
            effectinfo = descr.get_extra_info()
            if effectinfo.oopspecindex == effectinfo.OS_NOT_IN_TRACE:
                return self.metainterp.do_not_in_trace_call(allboxes, descr)

            if (assembler_call or
                    effectinfo.check_forces_virtual_or_virtualizable()):
                # residual calls require attention to keep virtualizables in-sync
                self.metainterp.clear_exception()
                if effectinfo.oopspecindex == EffectInfo.OS_JIT_FORCE_VIRTUAL:
                    resbox = self._do_jit_force_virtual(allboxes, descr, pc)
                    if resbox is not None:
                        return resbox
                self.metainterp.vable_and_vrefs_before_residual_call()
                resbox = self.metainterp.execute_and_record_varargs(
                    rop.CALL_MAY_FORCE, allboxes, descr=descr)
                if effectinfo.is_call_release_gil():
                    self.metainterp.direct_call_release_gil()
                self.metainterp.vrefs_after_residual_call()
                vablebox = None
                if assembler_call:
                    vablebox = self.metainterp.direct_assembler_call(
                        assembler_call_jd)
                if resbox is not None:
                    self.make_result_of_lastop(resbox)
                self.metainterp.vable_after_residual_call(funcbox)
                self.metainterp.generate_guard(rop.GUARD_NOT_FORCED, None)
                if vablebox is not None:
                    self.metainterp.history.record(rop.KEEPALIVE, [vablebox], None)
                self.metainterp.handle_possible_exception()
                # XXX refactor: direct_libffi_call() is a hack
                if effectinfo.oopspecindex == effectinfo.OS_LIBFFI_CALL:
                    self.metainterp.direct_libffi_call()
                return resbox
            else:
                effect = effectinfo.extraeffect
                if effect == effectinfo.EF_LOOPINVARIANT:
                    return self.execute_varargs(rop.CALL_LOOPINVARIANT, allboxes,
                                                descr, False, False)
                exc = effectinfo.check_can_raise()
                pure = effectinfo.check_is_elidable()
                opnum = OpHelpers.call_for_descr(descr)
                return self.execute_varargs(opnum, allboxes, descr, exc, pure)
        finally:
            debug_stop("jit-residual-call")

    def do_conditional_call(self, condbox, funcbox, argboxes, descr, pc):
        if isinstance(condbox, ConstInt) and condbox.value == 0:
            return   # so that the heapcache can keep argboxes virtual
        allboxes = self._build_allboxes(funcbox, argboxes, descr)
        effectinfo = descr.get_extra_info()
        assert not effectinfo.check_forces_virtual_or_virtualizable()
        exc = effectinfo.check_can_raise()
        pure = effectinfo.check_is_elidable()
        return self.execute_varargs(rop.COND_CALL, [condbox] + allboxes, descr,
                                    exc, pure)

    def _do_jit_force_virtual(self, allboxes, descr, pc):
        assert len(allboxes) == 2
        if (self.metainterp.jitdriver_sd.virtualizable_info is None and
            self.metainterp.jitdriver_sd.greenfield_info is None):
            # can occur in case of multiple JITs
            return None
        vref_box = allboxes[1]
        standard_box = self.metainterp.virtualizable_boxes[-1]
        if standard_box is vref_box:
            return vref_box
        if self.metainterp.heapcache.is_nonstandard_virtualizable(vref_box):
            return None
        eqbox = self.metainterp.execute_and_record(rop.PTR_EQ, None, vref_box, standard_box)
        eqbox = self.implement_guard_value(eqbox, pc)
        isstandard = eqbox.getint()
        if isstandard:
            return standard_box
        else:
            return None

    def do_residual_or_indirect_call(self, funcbox, argboxes, calldescr, pc):
        """The 'residual_call' operation is emitted in two cases:
        when we have to generate a residual CALL operation, but also
        to handle an indirect_call that may need to be inlined."""
        if isinstance(funcbox, Const):
            sd = self.metainterp.staticdata
            key = sd.cpu.ts.getaddr_for_box(funcbox)
            jitcode = sd.bytecode_for_address(key)
            if jitcode is not None:
                # we should follow calls to this graph
                return self.metainterp.perform_call(jitcode, argboxes)
        # but we should not follow calls to that graph
        return self.do_residual_call(funcbox, argboxes, calldescr, pc)

# ____________________________________________________________

class MetaInterpStaticData(object):
    logger_noopt = None
    logger_ops = None

    def __init__(self, cpu, options,
                 ProfilerClass=EmptyProfiler, warmrunnerdesc=None):
        self.cpu = cpu
        self.stats = self.cpu.stats
        self.options = options
        self.logger_noopt = Logger(self)
        self.logger_ops = Logger(self, guard_number=True)

        self.profiler = ProfilerClass()
        self.profiler.cpu = cpu
        self.warmrunnerdesc = warmrunnerdesc
        if warmrunnerdesc:
            self.config = warmrunnerdesc.translator.config
        else:
            from rpython.config.translationoption import get_combined_translation_config
            self.config = get_combined_translation_config(translating=True)

        backendmodule = self.cpu.__module__
        backendmodule = backendmodule.split('.')[-2]
        self.jit_starting_line = 'JIT starting (%s)' % backendmodule

        self._addr2name_keys = []
        self._addr2name_values = []

        self.__dict__.update(compile.make_done_loop_tokens())
        for val in ['int', 'float', 'ref', 'void']:
            fullname = 'done_with_this_frame_descr_' + val
            setattr(self.cpu, fullname, getattr(self, fullname))
        d = self.exit_frame_with_exception_descr_ref
        self.cpu.exit_frame_with_exception_descr_ref = d

    def _freeze_(self):
        return True

    def setup_insns(self, insns):
        self.opcode_names = ['?'] * len(insns)
        self.opcode_implementations = [None] * len(insns)
        for key, value in insns.items():
            assert self.opcode_implementations[value] is None
            self.opcode_names[value] = key
            name, argcodes = key.split('/')
            opimpl = _get_opimpl_method(name, argcodes)
            self.opcode_implementations[value] = opimpl
        self.op_catch_exception = insns.get('catch_exception/L', -1)

    def setup_descrs(self, descrs):
        self.opcode_descrs = descrs

    def setup_indirectcalltargets(self, indirectcalltargets):
        self.indirectcalltargets = list(indirectcalltargets)

    def setup_list_of_addr2name(self, list_of_addr2name):
        self._addr2name_keys = [key for key, value in list_of_addr2name]
        self._addr2name_values = [value for key, value in list_of_addr2name]

    def finish_setup(self, codewriter, optimizer=None):
        from rpython.jit.metainterp.blackhole import BlackholeInterpBuilder
        self.blackholeinterpbuilder = BlackholeInterpBuilder(codewriter, self)
        #
        asm = codewriter.assembler
        self.setup_insns(asm.insns)
        self.setup_descrs(asm.descrs)
        self.setup_indirectcalltargets(asm.indirectcalltargets)
        self.setup_list_of_addr2name(asm.list_of_addr2name)
        #
        self.jitdrivers_sd = codewriter.callcontrol.jitdrivers_sd
        self.virtualref_info = codewriter.callcontrol.virtualref_info
        self.callinfocollection = codewriter.callcontrol.callinfocollection
        self.has_libffi_call = codewriter.callcontrol.has_libffi_call
        #
        # store this information for fastpath of call_assembler
        # (only the paths that can actually be taken)
        exc_descr = compile.PropagateExceptionDescr()
        for jd in self.jitdrivers_sd:
            name = {history.INT: 'int',
                    history.REF: 'ref',
                    history.FLOAT: 'float',
                    history.VOID: 'void'}[jd.result_type]
            tokens = getattr(self, 'loop_tokens_done_with_this_frame_%s' % name)
            jd.portal_finishtoken = tokens[0].finishdescr
            jd.propagate_exc_descr = exc_descr
        #
        self.cpu.propagate_exception_descr = exc_descr
        #
        self.globaldata = MetaInterpGlobalData(self)

    def _setup_once(self):
        """Runtime setup needed by the various components of the JIT."""
        if not self.globaldata.initialized:
            debug_print(self.jit_starting_line)
            self.cpu.setup_once()
            if not self.profiler.initialized:
                self.profiler.start()
                self.profiler.initialized = True
            self.globaldata.initialized = True

    def get_name_from_address(self, addr):
        # for debugging only
        if we_are_translated():
            d = self.globaldata.addr2name
            if d is None:
                # Build the dictionary at run-time.  This is needed
                # because the keys are function/class addresses, so they
                # can change from run to run.
                d = {}
                keys = self._addr2name_keys
                values = self._addr2name_values
                for i in range(len(keys)):
                    d[keys[i]] = values[i]
                self.globaldata.addr2name = d
            return d.get(addr, '')
        else:
            for i in range(len(self._addr2name_keys)):
                if addr == self._addr2name_keys[i]:
                    return self._addr2name_values[i]
            return ''

    def bytecode_for_address(self, fnaddress):
        if we_are_translated():
            d = self.globaldata.indirectcall_dict
            if d is None:
                # Build the dictionary at run-time.  This is needed
                # because the keys are function addresses, so they
                # can change from run to run.
                d = {}
                for jitcode in self.indirectcalltargets:
                    assert jitcode.fnaddr not in d
                    d[jitcode.fnaddr] = jitcode
                self.globaldata.indirectcall_dict = d
            return d.get(fnaddress, None)
        else:
            for jitcode in self.indirectcalltargets:
                if jitcode.fnaddr == fnaddress:
                    return jitcode
            return None

    def try_to_free_some_loops(self):
        # Increase here the generation recorded by the memory manager.
        if self.warmrunnerdesc is not None:       # for tests
            self.warmrunnerdesc.memory_manager.next_generation()

    # ---------------- logging ------------------------

    def log(self, msg):
        debug_print(msg)

# ____________________________________________________________

class MetaInterpGlobalData(object):
    """This object contains the JIT's global, mutable data.

    Warning: for any data that you put here, think that there might be
    multiple MetaInterps accessing it at the same time.  As usual we are
    safe from corruption thanks to the GIL, but keep in mind that any
    MetaInterp might modify any of these fields while another MetaInterp
    is, say, currently in a residual call to a function.  Multiple
    MetaInterps occur either with threads or, in single-threaded cases,
    with recursion.  This is a case that is not well-tested, so please
    be careful :-(  But thankfully this is one of the very few places
    where multiple concurrent MetaInterps may interact with each other.
    """
    def __init__(self, staticdata):
        self.initialized = False
        self.indirectcall_dict = None
        self.addr2name = None
        self.loopnumbering = 0

# ____________________________________________________________

class MetaInterp(object):
    portal_call_depth = 0
    cancel_count = 0
    exported_state = None

    def __init__(self, staticdata, jitdriver_sd):
        self.staticdata = staticdata
        self.cpu = staticdata.cpu
        self.jitdriver_sd = jitdriver_sd
        # Note: self.jitdriver_sd is the JitDriverStaticData that corresponds
        # to the current loop -- the outermost one.  Be careful, because
        # during recursion we can also see other jitdrivers.
        self.portal_trace_positions = []
        self.free_frames_list = []
        self.last_exc_value_box = None
        self.forced_virtualizable = None
        self.partial_trace = None
        self.retracing_from = -1
        self.call_pure_results = args_dict()
        self.heapcache = HeapCache()

        self.call_ids = []
        self.current_call_id = 0

    def retrace_needed(self, trace, exported_state):
        self.partial_trace = trace
        self.retracing_from = len(self.history.operations) - 1
        self.exported_state = exported_state
        self.heapcache.reset()


    def perform_call(self, jitcode, boxes, greenkey=None):
        # causes the metainterp to enter the given subfunction
        f = self.newframe(jitcode, greenkey)
        f.setup_call(boxes)
        raise ChangeFrame

    def is_main_jitcode(self, jitcode):
        return self.jitdriver_sd is not None and jitcode is self.jitdriver_sd.mainjitcode

    def newframe(self, jitcode, greenkey=None):
        if jitcode.is_portal:
            self.portal_call_depth += 1
            self.call_ids.append(self.current_call_id)
            self.current_call_id += 1
        if greenkey is not None and self.is_main_jitcode(jitcode):
            self.portal_trace_positions.append(
                    (greenkey, len(self.history.operations)))
        if len(self.free_frames_list) > 0:
            f = self.free_frames_list.pop()
        else:
            f = MIFrame(self)
        f.setup(jitcode, greenkey)
        self.framestack.append(f)
        return f

    def popframe(self):
        frame = self.framestack.pop()
        jitcode = frame.jitcode
        if jitcode.is_portal:
            self.portal_call_depth -= 1
            self.call_ids.pop()
        if frame.greenkey is not None and self.is_main_jitcode(jitcode):
            self.portal_trace_positions.append(
                    (None, len(self.history.operations)))
        # we save the freed MIFrames to avoid needing to re-create new
        # MIFrame objects all the time; they are a bit big, with their
        # 3*256 register entries.
        frame.cleanup_registers()
        self.free_frames_list.append(frame)

    def finishframe(self, resultbox):
        # handle a non-exceptional return from the current frame
        self.last_exc_value_box = None
        self.popframe()
        if self.framestack:
            if resultbox is not None:
                self.framestack[-1].make_result_of_lastop(resultbox)
            raise ChangeFrame
        else:
            try:
                self.compile_done_with_this_frame(resultbox)
            except SwitchToBlackhole, stb:
                self.aborted_tracing(stb.reason)
            sd = self.staticdata
            result_type = self.jitdriver_sd.result_type
            if result_type == history.VOID:
                assert resultbox is None
                raise jitexc.DoneWithThisFrameVoid()
            elif result_type == history.INT:
                raise jitexc.DoneWithThisFrameInt(resultbox.getint())
            elif result_type == history.REF:
                raise jitexc.DoneWithThisFrameRef(self.cpu, resultbox.getref_base())
            elif result_type == history.FLOAT:
                raise jitexc.DoneWithThisFrameFloat(resultbox.getfloatstorage())
            else:
                assert False

    def finishframe_exception(self):
        excvaluebox = self.last_exc_value_box
        while self.framestack:
            frame = self.framestack[-1]
            code = frame.bytecode
            position = frame.pc    # <-- just after the insn that raised
            if position < len(code):
                opcode = ord(code[position])
                if opcode == self.staticdata.op_catch_exception:
                    # found a 'catch_exception' instruction;
                    # jump to the handler
                    target = ord(code[position+1]) | (ord(code[position+2])<<8)
                    frame.pc = target
                    raise ChangeFrame
            self.popframe()
        try:
            self.compile_exit_frame_with_exception(excvaluebox)
        except SwitchToBlackhole, stb:
            self.aborted_tracing(stb.reason)
        raise jitexc.ExitFrameWithExceptionRef(self.cpu, excvaluebox.getref_base())

    def check_recursion_invariant(self):
        portal_call_depth = -1
        for frame in self.framestack:
            jitcode = frame.jitcode
            assert jitcode.is_portal == len([
                jd for jd in self.staticdata.jitdrivers_sd
                   if jd.mainjitcode is jitcode])
            if jitcode.is_portal:
                portal_call_depth += 1
        if portal_call_depth != self.portal_call_depth:
            print "portal_call_depth problem!!!"
            print portal_call_depth, self.portal_call_depth
            for frame in self.framestack:
                jitcode = frame.jitcode
                if jitcode.is_portal:
                    print "P",
                else:
                    print " ",
                print jitcode.name
            raise AssertionError

    def generate_guard(self, opnum, box=None, extraargs=[], resumepc=-1):
        if isinstance(box, Const):    # no need for a guard
            return
        if box is not None:
            moreargs = [box] + extraargs
        else:
            moreargs = list(extraargs)
        guard_op = self.history.record(opnum, moreargs, None)
        assert isinstance(guard_op, GuardResOp)
        self.capture_resumedata(guard_op, resumepc)
        self.staticdata.profiler.count_ops(opnum, Counters.GUARDS)
        # count
        self.attach_debug_info(guard_op)
        return guard_op

    def capture_resumedata(self, guard_op, resumepc=-1):
        virtualizable_boxes = None
        if (self.jitdriver_sd.virtualizable_info is not None or
            self.jitdriver_sd.greenfield_info is not None):
            virtualizable_boxes = self.virtualizable_boxes
        saved_pc = 0
        if self.framestack:
            frame = self.framestack[-1]
            saved_pc = frame.pc
            if resumepc >= 0:
                frame.pc = resumepc
        resume.capture_resumedata(self.framestack, virtualizable_boxes,
                                  self.virtualref_boxes, guard_op)
        if self.framestack:
            self.framestack[-1].pc = saved_pc

    def create_empty_history(self):
        self.history = history.History()
        self.staticdata.stats.set_history(self.history)

    def _all_constants(self, *boxes):
        if len(boxes) == 0:
            return True
        return isinstance(boxes[0], Const) and self._all_constants(*boxes[1:])

    def _all_constants_varargs(self, boxes):
        for box in boxes:
            if not isinstance(box, Const):
                return False
        return True

    @specialize.arg(1)
    def execute_and_record(self, opnum, descr, *argboxes):
        history.check_descr(descr)
        assert not (rop._CANRAISE_FIRST <= opnum <= rop._CANRAISE_LAST)
        # execute the operation
        profiler = self.staticdata.profiler
        profiler.count_ops(opnum)
        resvalue = executor.execute(self.cpu, self, opnum, descr, *argboxes)
        if rop._ALWAYS_PURE_FIRST <= opnum <= rop._ALWAYS_PURE_LAST:
            return self._record_helper_pure(opnum, resvalue, descr, *argboxes)
        else:
            return self._record_helper_nonpure_varargs(opnum, resvalue, descr,
                                                       list(argboxes))

    @specialize.arg(1)
    def execute_and_record_varargs(self, opnum, argboxes, descr=None):
        history.check_descr(descr)
        # execute the operation
        profiler = self.staticdata.profiler
        profiler.count_ops(opnum)
        resvalue = executor.execute_varargs(self.cpu, self,
                                            opnum, argboxes, descr)
        # check if the operation can be constant-folded away
        argboxes = list(argboxes)
        if rop._ALWAYS_PURE_FIRST <= opnum <= rop._ALWAYS_PURE_LAST:
            return self._record_helper_pure_varargs(opnum, resvalue, descr,
                                                    argboxes)
        return self._record_helper_nonpure_varargs(opnum, resvalue, descr,
                                                   argboxes)

    @specialize.argtype(2)
    def _record_helper_pure(self, opnum, resvalue, descr, *argboxes):
        canfold = self._all_constants(*argboxes)
        if canfold:
            return history.newconst(resvalue)
        else:
            return self._record_helper_nonpure_varargs(opnum, resvalue, descr,
                                                       list(argboxes))

    @specialize.argtype(2)
    def _record_helper_pure_varargs(self, opnum, resvalue, descr, argboxes):
        canfold = self._all_constants_varargs(argboxes)
        if canfold:
            return executor.wrap_constant(resvalue)
        else:
            return self._record_helper_nonpure_varargs(opnum, resvalue, descr,
                                                       argboxes)

    @specialize.argtype(2)
    def _record_helper_nonpure_varargs(self, opnum, resvalue, descr, argboxes):
        if (rop._OVF_FIRST <= opnum <= rop._OVF_LAST and
            self.last_exc_value_box is None and
            self._all_constants_varargs(argboxes)):
            return history.newconst(resvalue)
        # record the operation
        profiler = self.staticdata.profiler
        profiler.count_ops(opnum, Counters.RECORDED_OPS)
        self.heapcache.invalidate_caches(opnum, descr, argboxes)
        op = self.history.record(opnum, argboxes, resvalue, descr)
        self.attach_debug_info(op)
        if op.type != 'v':
            return op

    def execute_new_with_vtable(self, known_class):
        resbox = self.execute_and_record(rop.NEW_WITH_VTABLE, None,
                                         known_class)
        self.heapcache.new(resbox)
        self.heapcache.class_now_known(resbox)
        return resbox

    def execute_new(self, typedescr):
        resbox = self.execute_and_record(rop.NEW, typedescr)
        self.heapcache.new(resbox)
        return resbox

    def execute_new_array(self, itemsizedescr, lengthbox):
        resbox = self.execute_and_record(rop.NEW_ARRAY, itemsizedescr,
                                         lengthbox)
        self.heapcache.new_array(resbox, lengthbox)
        return resbox

    def execute_new_array_clear(self, itemsizedescr, lengthbox):
        resbox = self.execute_and_record(rop.NEW_ARRAY_CLEAR, itemsizedescr,
                                         lengthbox)
        self.heapcache.new_array(resbox, lengthbox)
        return resbox

    def execute_setfield_gc(self, fielddescr, box, valuebox):
        self.execute_and_record(rop.SETFIELD_GC, fielddescr, box, valuebox)
        self.heapcache.setfield(box, valuebox, fielddescr)

    def execute_setarrayitem_gc(self, arraydescr, arraybox, indexbox, itembox):
        self.execute_and_record(rop.SETARRAYITEM_GC, arraydescr,
                                arraybox, indexbox, itembox)
        self.heapcache.setarrayitem(arraybox, indexbox, itembox, arraydescr)

    def execute_setinteriorfield_gc(self, descr, array, index, value):
        self.execute_and_record(rop.SETINTERIORFIELD_GC, descr,
                                array, index, value)

    def execute_raw_store(self, arraydescr, addrbox, offsetbox, valuebox):
        self.execute_and_record(rop.RAW_STORE, arraydescr,
                                addrbox, offsetbox, valuebox)


    def attach_debug_info(self, op):
        if (not we_are_translated() and op is not None
            and getattr(self, 'framestack', None)):
            op.pc = self.framestack[-1].pc
            op.name = self.framestack[-1].jitcode.name

    def execute_raised(self, exception, constant=False):
        if isinstance(exception, jitexc.JitException):
            raise jitexc.JitException, exception      # go through
        llexception = jitexc.get_llexception(self.cpu, exception)
        self.execute_ll_raised(llexception, constant)

    def execute_ll_raised(self, llexception, constant=False):
        # Exception handling: when execute.do_call() gets an exception it
        # calls metainterp.execute_raised(), which puts it into
        # 'self.last_exc_value_box'.  This is used shortly afterwards
        # to generate either GUARD_EXCEPTION or GUARD_NO_EXCEPTION, and also
        # to handle the following opcodes 'goto_if_exception_mismatch'.
        llexception = self.cpu.ts.cast_to_ref(llexception)
        exc_value_box = self.cpu.ts.get_exc_value_box(llexception)
        if constant:
            exc_value_box = exc_value_box.constbox()
        self.last_exc_value_box = exc_value_box
        self.class_of_last_exc_is_const = constant
        # 'class_of_last_exc_is_const' means that the class of the value
        # stored in the exc_value Box can be assumed to be a Const.  This
        # is only True after a GUARD_EXCEPTION or GUARD_CLASS.

    def clear_exception(self):
        self.last_exc_value_box = None

    def aborted_tracing(self, reason):
        self.staticdata.profiler.count(reason)
        debug_print('~~~ ABORTING TRACING')
        jd_sd = self.jitdriver_sd
        if not self.current_merge_points:
            greenkey = None # we're in the bridge
        else:
            greenkey = self.current_merge_points[0][0][:jd_sd.num_green_args]
            self.staticdata.warmrunnerdesc.hooks.on_abort(reason,
                                                          jd_sd.jitdriver,
                                                          greenkey,
                                                          jd_sd.warmstate.get_location_str(greenkey),
                                                          self.staticdata.logger_ops._make_log_operations(),
                                                          self.history.operations)
        self.staticdata.stats.aborted()

    def blackhole_if_trace_too_long(self):
        warmrunnerstate = self.jitdriver_sd.warmstate
        if len(self.history.operations) > warmrunnerstate.trace_limit:
            greenkey_of_huge_function = self.find_biggest_function()
            self.staticdata.stats.record_aborted(greenkey_of_huge_function)
            self.portal_trace_positions = None
            if greenkey_of_huge_function is not None:
                warmrunnerstate.disable_noninlinable_function(
                    greenkey_of_huge_function)
                if self.current_merge_points:
                    jd_sd = self.jitdriver_sd
                    greenkey = self.current_merge_points[0][0][:jd_sd.num_green_args]
                    warmrunnerstate.JitCell.trace_next_iteration(greenkey)
            raise SwitchToBlackhole(Counters.ABORT_TOO_LONG)

    def _interpret(self):
        # Execute the frames forward until we raise a DoneWithThisFrame,
        # a ExitFrameWithException, or a ContinueRunningNormally exception.
        self.staticdata.stats.entered()
        while True:
            self.framestack[-1].run_one_step()
            self.blackhole_if_trace_too_long()
            if not we_are_translated():
                self.check_recursion_invariant()

    def interpret(self):
        if we_are_translated():
            self._interpret()
        else:
            try:
                self._interpret()
            except:
                import sys
                if sys.exc_info()[0] is not None:
                    self.staticdata.log(sys.exc_info()[0].__name__)
                raise

    @specialize.arg(1)
    def compile_and_run_once(self, jitdriver_sd, *args):
        # NB. we pass explicity 'jitdriver_sd' around here, even though it
        # is also available as 'self.jitdriver_sd', because we need to
        # specialize this function and a few other ones for the '*args'.
        debug_start('jit-tracing')
        self.staticdata._setup_once()
        self.staticdata.profiler.start_tracing()
        assert jitdriver_sd is self.jitdriver_sd
        self.staticdata.try_to_free_some_loops()
        self.create_empty_history()
        try:
            original_boxes = self.initialize_original_boxes(jitdriver_sd, *args)
            return self._compile_and_run_once(original_boxes)
        finally:
            self.staticdata.profiler.end_tracing()
            debug_stop('jit-tracing')

    def _compile_and_run_once(self, original_boxes):
        self.initialize_state_from_start(original_boxes)
        self.current_merge_points = [(original_boxes, 0)]
        num_green_args = self.jitdriver_sd.num_green_args
        original_greenkey = original_boxes[:num_green_args]
        self.resumekey = compile.ResumeFromInterpDescr(original_greenkey)
        self.history.inputargs = original_boxes[num_green_args:]
        self.seen_loop_header_for_jdindex = -1
        try:
            self.interpret()
        except SwitchToBlackhole, stb:
            self.run_blackhole_interp_to_cancel_tracing(stb)
        assert False, "should always raise"

    def handle_guard_failure(self, key, deadframe):
        debug_start('jit-tracing')
        self.staticdata.profiler.start_tracing()
        assert isinstance(key, compile.ResumeGuardDescr)
        # store the resumekey.wref_original_loop_token() on 'self' to make
        # sure that it stays alive as long as this MetaInterp
        self.resumekey_original_loop_token = key.rd_loop_token.loop_token_wref()
        if self.resumekey_original_loop_token is None:
            raise compile.giveup() # should be rare
        self.staticdata.try_to_free_some_loops()
        self.initialize_state_from_guard_failure(key, deadframe)
        try:
            return self._handle_guard_failure(key, deadframe)
        finally:
            self.resumekey_original_loop_token = None
            self.staticdata.profiler.end_tracing()
            debug_stop('jit-tracing')

    def _handle_guard_failure(self, key, deadframe):
        self.current_merge_points = []
        self.resumekey = key
        self.seen_loop_header_for_jdindex = -1
        if isinstance(key, compile.ResumeAtPositionDescr):
            self.seen_loop_header_for_jdindex = self.jitdriver_sd.index
        try:
            self.prepare_resume_from_failure(key.guard_opnum, deadframe)
            if self.resumekey_original_loop_token is None:   # very rare case
                raise SwitchToBlackhole(Counters.ABORT_BRIDGE)
            self.interpret()
        except SwitchToBlackhole, stb:
            self.run_blackhole_interp_to_cancel_tracing(stb)
        assert False, "should always raise"

    def run_blackhole_interp_to_cancel_tracing(self, stb):
        # We got a SwitchToBlackhole exception.  Convert the framestack into
        # a stack of blackhole interpreters filled with the same values, and
        # run it.
        from rpython.jit.metainterp.blackhole import convert_and_run_from_pyjitpl
        self.aborted_tracing(stb.reason)
        convert_and_run_from_pyjitpl(self, stb.raising_exception)
        assert False    # ^^^ must raise

    def remove_consts_and_duplicates(self, boxes, endindex, duplicates):
        for i in range(endindex):
            box = boxes[i]
            if isinstance(box, Const) or box in duplicates:
                opnum = OpHelpers.same_as_for_type(box.type)
                op = self.history.record_default_val(opnum, [box])
                boxes[i] = op
            else:
                duplicates[box] = None

    def reached_loop_header(self, greenboxes, redboxes):
        self.heapcache.reset() #reset_virtuals=False)
        #self.heapcache.reset_keep_likely_virtuals()

        duplicates = {}
        self.remove_consts_and_duplicates(redboxes, len(redboxes),
                                          duplicates)
        live_arg_boxes = greenboxes + redboxes
        if self.jitdriver_sd.virtualizable_info is not None:
            # we use pop() to remove the last item, which is the virtualizable
            # itself
            self.remove_consts_and_duplicates(self.virtualizable_boxes,
                                              len(self.virtualizable_boxes)-1,
                                              duplicates)
            live_arg_boxes += self.virtualizable_boxes
            live_arg_boxes.pop()

        # generate a dummy guard just before the JUMP so that unroll can use it
        # when it's creating artificial guards.
        self.generate_guard(rop.GUARD_FUTURE_CONDITION)

        assert len(self.virtualref_boxes) == 0, "missing virtual_ref_finish()?"
        # Called whenever we reach the 'loop_header' hint.
        # First, attempt to make a bridge:
        # - if self.resumekey is a ResumeGuardDescr, it starts from a guard
        #   that failed;
        # - if self.resumekey is a ResumeFromInterpDescr, it starts directly
        #   from the interpreter.
        if not self.partial_trace:
            # FIXME: Support a retrace to be a bridge as well as a loop
            self.compile_trace(live_arg_boxes)

        # raises in case it works -- which is the common case, hopefully,
        # at least for bridges starting from a guard.

        # Search in current_merge_points for original_boxes with compatible
        # green keys, representing the beginning of the same loop as the one
        # we end now.

        num_green_args = self.jitdriver_sd.num_green_args
        for j in range(len(self.current_merge_points)-1, -1, -1):
            original_boxes, start = self.current_merge_points[j]
            assert len(original_boxes) == len(live_arg_boxes)
            for i in range(num_green_args):
                box1 = original_boxes[i]
                box2 = live_arg_boxes[i]
                assert isinstance(box1, Const)
                if not box1.same_constant(box2):
                    break
            else:
                if self.partial_trace:
                    if  start != self.retracing_from:
                        raise SwitchToBlackhole(Counters.ABORT_BAD_LOOP) # For now
                # Found!  Compile it as a loop.
                # raises in case it works -- which is the common case
                self.compile_loop(original_boxes, live_arg_boxes, start,
                                  exported_state=self.exported_state)
                self.exported_state = None
                # creation of the loop was cancelled!
                self.cancel_count += 1
                if self.staticdata.warmrunnerdesc:
                    memmgr = self.staticdata.warmrunnerdesc.memory_manager
                    if memmgr:
                        if self.cancel_count > memmgr.max_unroll_loops:
                            self.compile_loop_or_abort(original_boxes,
                                                       live_arg_boxes,
                                                       start)
                self.staticdata.log('cancelled, tracing more...')

        # Otherwise, no loop found so far, so continue tracing.
        start = len(self.history.operations)
        self.current_merge_points.append((live_arg_boxes, start))

    def _unpack_boxes(self, boxes, start, stop):
        ints = []; refs = []; floats = []
        for i in range(start, stop):
            box = boxes[i]
            if   box.type == history.INT: ints.append(box.getint())
            elif box.type == history.REF: refs.append(box.getref_base())
            elif box.type == history.FLOAT:floats.append(box.getfloatstorage())
            else: assert 0
        return ints[:], refs[:], floats[:]

    def raise_continue_running_normally(self, live_arg_boxes, loop_token):
        self.history.inputargs = None
        self.history.operations = None
        # For simplicity, we just raise ContinueRunningNormally here and
        # ignore the loop_token passed in.  It means that we go back to
        # interpreted mode, but it should come back very quickly to the
        # JIT, find probably the same 'loop_token', and execute it.
        if we_are_translated():
            num_green_args = self.jitdriver_sd.num_green_args
            gi, gr, gf = self._unpack_boxes(live_arg_boxes, 0, num_green_args)
            ri, rr, rf = self._unpack_boxes(live_arg_boxes, num_green_args,
                                            len(live_arg_boxes))
            CRN = jitexc.ContinueRunningNormally
            raise CRN(gi, gr, gf, ri, rr, rf)
        else:
            # However, in order to keep the existing tests working
            # (which are based on the assumption that 'loop_token' is
            # directly used here), a bit of custom non-translatable code...
            self._nontranslated_run_directly(live_arg_boxes, loop_token)
            assert 0, "unreachable"

    def _nontranslated_run_directly(self, live_arg_boxes, loop_token):
        "NOT_RPYTHON"
        args = []
        num_green_args = self.jitdriver_sd.num_green_args
        num_red_args = self.jitdriver_sd.num_red_args
        for box in live_arg_boxes[num_green_args:num_green_args+num_red_args]:
            if   box.type == history.INT: args.append(box.getint())
            elif box.type == history.REF: args.append(box.getref_base())
            elif box.type == history.FLOAT: args.append(box.getfloatstorage())
            else: assert 0
        self.jitdriver_sd.warmstate.execute_assembler(loop_token, *args)

    def prepare_resume_from_failure(self, opnum, deadframe):
        frame = self.framestack[-1]
        if opnum == rop.GUARD_FUTURE_CONDITION:
            pass
        elif opnum == rop.GUARD_TRUE:     # a goto_if_not that jumps only now
            frame.pc = frame.jitcode.follow_jump(frame.pc)
        elif opnum == rop.GUARD_FALSE:     # a goto_if_not that stops jumping;
            pass                  # or a switch that was in its "default" case
        elif opnum == rop.GUARD_VALUE or opnum == rop.GUARD_CLASS:
            pass        # the pc is already set to the *start* of the opcode
        elif (opnum == rop.GUARD_NONNULL or
              opnum == rop.GUARD_ISNULL or
              opnum == rop.GUARD_NONNULL_CLASS):
            pass        # the pc is already set to the *start* of the opcode
        elif opnum == rop.GUARD_NO_EXCEPTION or opnum == rop.GUARD_EXCEPTION:
            exception = self.cpu.grab_exc_value(deadframe)
            if exception:
                self.execute_ll_raised(lltype.cast_opaque_ptr(rclass.OBJECTPTR,
                                                              exception))
            else:
                self.clear_exception()
            try:
                self.handle_possible_exception()
            except ChangeFrame:
                pass
        elif opnum == rop.GUARD_NOT_INVALIDATED:
            pass # XXX we want to do something special in resume descr,
                 # but not now
        elif opnum == rop.GUARD_NO_OVERFLOW:   # an overflow now detected
            self.execute_raised(OverflowError(), constant=True)
            try:
                self.finishframe_exception()
            except ChangeFrame:
                pass
        elif opnum == rop.GUARD_OVERFLOW:      # no longer overflowing
            self.clear_exception()
        else:
            from rpython.jit.metainterp.resoperation import opname
            raise NotImplementedError(opname[opnum])

    def get_procedure_token(self, greenkey, with_compiled_targets=False):
        JitCell = self.jitdriver_sd.warmstate.JitCell
        cell = JitCell.get_jit_cell_at_key(greenkey)
        if cell is None:
            return None
        token = cell.get_procedure_token()
        if with_compiled_targets:
            if not token:
                return None
            if not token.target_tokens:
                return None
        return token

    def compile_loop(self, original_boxes, live_arg_boxes, start,
                     try_disabling_unroll=False, exported_state=None):
        num_green_args = self.jitdriver_sd.num_green_args
        greenkey = original_boxes[:num_green_args]
        if not self.partial_trace:
            ptoken = self.get_procedure_token(greenkey)
            if ptoken is not None and ptoken.target_tokens is not None:
                # XXX this path not tested, but shown to occur on pypy-c :-(
                self.staticdata.log('cancelled: we already have a token now')
                raise SwitchToBlackhole(Counters.ABORT_BAD_LOOP)
        if self.partial_trace:
            target_token = compile.compile_retrace(self, greenkey, start,
                                                   original_boxes[num_green_args:],
                                                   live_arg_boxes[num_green_args:],
                                                   self.partial_trace,
                                                   self.resumekey,
                                                   exported_state)
        else:
            target_token = compile.compile_loop(self, greenkey, start,
                                                original_boxes[num_green_args:],
                                                live_arg_boxes[num_green_args:],
                                     try_disabling_unroll=try_disabling_unroll)
            if target_token is not None:
                assert isinstance(target_token, TargetToken)
                self.jitdriver_sd.warmstate.attach_procedure_to_interp(greenkey, target_token.targeting_jitcell_token)
                self.staticdata.stats.add_jitcell_token(target_token.targeting_jitcell_token)


        if target_token is not None: # raise if it *worked* correctly
            assert isinstance(target_token, TargetToken)
            jitcell_token = target_token.targeting_jitcell_token
            self.raise_continue_running_normally(live_arg_boxes, jitcell_token)

    def compile_loop_or_abort(self, original_boxes, live_arg_boxes,
                              start):
        """Called after we aborted more than 'max_unroll_loops' times.
        As a last attempt, try to compile the loop with unrolling disabled.
        """
        if not self.partial_trace:
            self.compile_loop(original_boxes, live_arg_boxes, start,
                              try_disabling_unroll=True)
        #
        self.staticdata.log('cancelled too many times!')
        raise SwitchToBlackhole(Counters.ABORT_BAD_LOOP)

    def compile_trace(self, live_arg_boxes):
        num_green_args = self.jitdriver_sd.num_green_args
        greenkey = live_arg_boxes[:num_green_args]
        target_jitcell_token = self.get_procedure_token(greenkey, True)
        if not target_jitcell_token:
            return

        self.history.record(rop.JUMP, live_arg_boxes[num_green_args:], None,
                            descr=target_jitcell_token)
        try:
            target_token = compile.compile_trace(self, self.resumekey)
        finally:
            self.history.operations.pop()     # remove the JUMP
        if target_token is not None: # raise if it *worked* correctly
            assert isinstance(target_token, TargetToken)
            jitcell_token = target_token.targeting_jitcell_token
            self.raise_continue_running_normally(live_arg_boxes, jitcell_token)

    def compile_done_with_this_frame(self, exitbox):
        # temporarily put a JUMP to a pseudo-loop
        self.store_token_in_vable()
        sd = self.staticdata
        result_type = self.jitdriver_sd.result_type
        if result_type == history.VOID:
            assert exitbox is None
            exits = []
            loop_tokens = sd.loop_tokens_done_with_this_frame_void
        elif result_type == history.INT:
            exits = [exitbox]
            loop_tokens = sd.loop_tokens_done_with_this_frame_int
        elif result_type == history.REF:
            exits = [exitbox]
            loop_tokens = sd.loop_tokens_done_with_this_frame_ref
        elif result_type == history.FLOAT:
            exits = [exitbox]
            loop_tokens = sd.loop_tokens_done_with_this_frame_float
        else:
            assert False
        # FIXME: kill TerminatingLoopToken?
        # FIXME: can we call compile_trace?
        token = loop_tokens[0].finishdescr
        self.history.record(rop.FINISH, exits, None, descr=token)
        target_token = compile.compile_trace(self, self.resumekey)
        if target_token is not token:
            compile.giveup()

    def store_token_in_vable(self):
        vinfo = self.jitdriver_sd.virtualizable_info
        if vinfo is None:
            return
        vbox = self.virtualizable_boxes[-1]
        if vbox is self.forced_virtualizable:
            return # we already forced it by hand
        force_token_box = history.BoxPtr()
        # in case the force_token has not been recorded, record it here
        # to make sure we know the virtualizable can be broken. However, the
        # contents of the virtualizable should be generally correct
        self.history.record(rop.FORCE_TOKEN, [], force_token_box)
        self.history.record(rop.SETFIELD_GC, [vbox, force_token_box],
                            None, descr=vinfo.vable_token_descr)
        self.generate_guard(rop.GUARD_NOT_FORCED_2, None)

    def compile_exit_frame_with_exception(self, valuebox):
        self.store_token_in_vable()
        sd = self.staticdata
        token = sd.loop_tokens_exit_frame_with_exception_ref[0].finishdescr
        self.history.record(rop.FINISH, [valuebox], None, descr=token)
        target_token = compile.compile_trace(self, self.resumekey)
        if target_token is not token:
            compile.giveup()

    @specialize.arg(1)
    def initialize_original_boxes(self, jitdriver_sd, *args):
        original_boxes = []
        self._fill_original_boxes(jitdriver_sd, original_boxes,
                                  jitdriver_sd.num_green_args, *args)
        return original_boxes

    @specialize.arg(1)
    def _fill_original_boxes(self, jitdriver_sd, original_boxes,
                             num_green_args, *args):
        if args:
            from rpython.jit.metainterp.warmstate import wrap
            box = wrap(self.cpu, args[0], num_green_args > 0)
            original_boxes.append(box)
            self._fill_original_boxes(jitdriver_sd, original_boxes,
                                      num_green_args-1, *args[1:])

    def initialize_state_from_start(self, original_boxes):
        # ----- make a new frame -----
        self.portal_call_depth = -1 # always one portal around
        self.framestack = []
        f = self.newframe(self.jitdriver_sd.mainjitcode)
        f.setup_call(original_boxes)
        assert self.portal_call_depth == 0
        self.virtualref_boxes = []
        self.initialize_withgreenfields(original_boxes)
        self.initialize_virtualizable(original_boxes)

    def initialize_state_from_guard_failure(self, resumedescr, deadframe):
        # guard failure: rebuild a complete MIFrame stack
        # This is stack-critical code: it must not be interrupted by StackOverflow,
        # otherwise the jit_virtual_refs are left in a dangling state.
        rstack._stack_criticalcode_start()
        try:
            self.portal_call_depth = -1 # always one portal around
            self.history = history.History()
            inputargs_and_holes = self.rebuild_state_after_failure(resumedescr,
                                                                   deadframe)
            self.history.inputargs = [box for box in inputargs_and_holes if box]
        finally:
            rstack._stack_criticalcode_stop()

    def initialize_virtualizable(self, original_boxes):
        vinfo = self.jitdriver_sd.virtualizable_info
        if vinfo is not None:
            index = (self.jitdriver_sd.num_green_args +
                     self.jitdriver_sd.index_of_virtualizable)
            virtualizable_box = original_boxes[index]
            virtualizable = vinfo.unwrap_virtualizable_box(virtualizable_box)
            # First force the virtualizable if needed!
            vinfo.clear_vable_token(virtualizable)
            # The field 'virtualizable_boxes' is not even present
            # if 'virtualizable_info' is None.  Check for that first.
            self.virtualizable_boxes = vinfo.read_boxes(self.cpu,
                                                        virtualizable)
            original_boxes += self.virtualizable_boxes
            self.virtualizable_boxes.append(virtualizable_box)
            self.check_synchronized_virtualizable()

    def initialize_withgreenfields(self, original_boxes):
        ginfo = self.jitdriver_sd.greenfield_info
        if ginfo is not None:
            assert self.jitdriver_sd.virtualizable_info is None
            index = (self.jitdriver_sd.num_green_args +
                     ginfo.red_index)
            self.virtualizable_boxes = [original_boxes[index]]

    def vable_and_vrefs_before_residual_call(self):
        vrefinfo = self.staticdata.virtualref_info
        for i in range(1, len(self.virtualref_boxes), 2):
            vrefbox = self.virtualref_boxes[i]
            vref = vrefbox.getref_base()
            vrefinfo.tracing_before_residual_call(vref)
            # the FORCE_TOKEN is already set at runtime in each vref when
            # it is created, by optimizeopt.py.
        #
        vinfo = self.jitdriver_sd.virtualizable_info
        if vinfo is not None:
            virtualizable_box = self.virtualizable_boxes[-1]
            virtualizable = vinfo.unwrap_virtualizable_box(virtualizable_box)
            vinfo.tracing_before_residual_call(virtualizable)
            #
            force_token_box = history.BoxPtr()
            self.history.record(rop.FORCE_TOKEN, [], force_token_box)
            self.history.record(rop.SETFIELD_GC, [virtualizable_box,
                                                  force_token_box],
                                None, descr=vinfo.vable_token_descr)

    def vrefs_after_residual_call(self):
        vrefinfo = self.staticdata.virtualref_info
        for i in range(0, len(self.virtualref_boxes), 2):
            vrefbox = self.virtualref_boxes[i+1]
            vref = vrefbox.getref_base()
            if vrefinfo.tracing_after_residual_call(vref):
                # this vref was really a virtual_ref, but it escaped
                # during this CALL_MAY_FORCE.  Mark this fact by
                # generating a VIRTUAL_REF_FINISH on it and replacing
                # it by ConstPtr(NULL).
                self.stop_tracking_virtualref(i)

    def vable_after_residual_call(self, funcbox):
        vinfo = self.jitdriver_sd.virtualizable_info
        if vinfo is not None:
            virtualizable_box = self.virtualizable_boxes[-1]
            virtualizable = vinfo.unwrap_virtualizable_box(virtualizable_box)
            if vinfo.tracing_after_residual_call(virtualizable):
                # the virtualizable escaped during CALL_MAY_FORCE.
                self.load_fields_from_virtualizable()
                target_name = self.staticdata.get_name_from_address(funcbox.getaddr())
                if target_name:
                    target_name = "ConstClass(%s)" % target_name
                else:
                    target_name = str(funcbox.getaddr())
                debug_print('vable escaped during a call in %s to %s' % (
                    self.framestack[-1].jitcode.name, target_name
                ))
                raise SwitchToBlackhole(Counters.ABORT_ESCAPE,
                                        raising_exception=True)
                # ^^^ we set 'raising_exception' to True because we must still
                # have the eventual exception raised (this is normally done
                # after the call to vable_after_residual_call()).

    def stop_tracking_virtualref(self, i):
        virtualbox = self.virtualref_boxes[i]
        vrefbox = self.virtualref_boxes[i+1]
        # record VIRTUAL_REF_FINISH just before the current CALL_MAY_FORCE
        call_may_force_op = self.history.operations.pop()
        assert call_may_force_op.getopnum() == rop.CALL_MAY_FORCE
        self.history.record(rop.VIRTUAL_REF_FINISH,
                            [vrefbox, virtualbox], None)
        self.history.operations.append(call_may_force_op)
        # mark by replacing it with ConstPtr(NULL)
        self.virtualref_boxes[i+1] = self.cpu.ts.CONST_NULL

    def handle_possible_exception(self):
        if self.last_exc_value_box is not None:
            exception_box = self.cpu.ts.cls_of_box(self.last_exc_value_box)
            op = self.generate_guard(rop.GUARD_EXCEPTION,
                                     None, [exception_box])
            assert op is not None
            op.result = self.last_exc_value_box
            self.class_of_last_exc_is_const = True
            self.finishframe_exception()
        else:
            self.generate_guard(rop.GUARD_NO_EXCEPTION, None, [])

    def handle_possible_overflow_error(self):
        if self.last_exc_value_box is not None:
            self.generate_guard(rop.GUARD_OVERFLOW, None)
            assert isinstance(self.last_exc_value_box, Const)
            assert self.class_of_last_exc_is_const
            self.finishframe_exception()
        else:
            self.generate_guard(rop.GUARD_NO_OVERFLOW, None)

    def assert_no_exception(self):
        assert self.last_exc_value_box is None

    def rebuild_state_after_failure(self, resumedescr, deadframe):
        vinfo = self.jitdriver_sd.virtualizable_info
        ginfo = self.jitdriver_sd.greenfield_info
        self.framestack = []
        boxlists = resume.rebuild_from_resumedata(self, resumedescr, deadframe,
                                                  vinfo, ginfo)
        inputargs_and_holes, virtualizable_boxes, virtualref_boxes = boxlists
        #
        # virtual refs: make the vrefs point to the freshly allocated virtuals
        self.virtualref_boxes = virtualref_boxes
        vrefinfo = self.staticdata.virtualref_info
        for i in range(0, len(virtualref_boxes), 2):
            virtualbox = virtualref_boxes[i]
            vrefbox = virtualref_boxes[i+1]
            vrefinfo.continue_tracing(vrefbox.getref_base(),
                                      virtualbox.getref_base())
        #
        # virtualizable: synchronize the real virtualizable and the local
        # boxes, in whichever direction is appropriate
        if vinfo is not None:
            self.virtualizable_boxes = virtualizable_boxes
            # just jumped away from assembler (case 4 in the comment in
            # virtualizable.py) into tracing (case 2); if we get the
            # virtualizable from somewhere strange it might not be forced,
            # do it
            virtualizable_box = self.virtualizable_boxes[-1]
            virtualizable = vinfo.unwrap_virtualizable_box(virtualizable_box)
            if vinfo.is_token_nonnull_gcref(virtualizable):
                vinfo.reset_token_gcref(virtualizable)
            # fill the virtualizable with the local boxes
            self.synchronize_virtualizable()
        #
        elif self.jitdriver_sd.greenfield_info:
            self.virtualizable_boxes = virtualizable_boxes
        else:
            assert not virtualizable_boxes
        #
        return inputargs_and_holes

    def check_synchronized_virtualizable(self):
        if not we_are_translated():
            vinfo = self.jitdriver_sd.virtualizable_info
            virtualizable_box = self.virtualizable_boxes[-1]
            virtualizable = vinfo.unwrap_virtualizable_box(virtualizable_box)
            vinfo.check_boxes(virtualizable, self.virtualizable_boxes)

    def synchronize_virtualizable(self):
        vinfo = self.jitdriver_sd.virtualizable_info
        virtualizable_box = self.virtualizable_boxes[-1]
        virtualizable = vinfo.unwrap_virtualizable_box(virtualizable_box)
        vinfo.write_boxes(virtualizable, self.virtualizable_boxes)

    def load_fields_from_virtualizable(self):
        # Force a reload of the virtualizable fields into the local
        # boxes (called only in escaping cases).  Only call this function
        # just before SwitchToBlackhole.
        vinfo = self.jitdriver_sd.virtualizable_info
        if vinfo is not None:
            virtualizable_box = self.virtualizable_boxes[-1]
            virtualizable = vinfo.unwrap_virtualizable_box(virtualizable_box)
            self.virtualizable_boxes = vinfo.read_boxes(self.cpu,
                                                        virtualizable)
            self.virtualizable_boxes.append(virtualizable_box)

    def gen_store_back_in_vable(self, box):
        vinfo = self.jitdriver_sd.virtualizable_info
        if vinfo is not None:
            # xxx only write back the fields really modified
            vbox = self.virtualizable_boxes[-1]
            if vbox is not box:
                # ignore the hint on non-standard virtualizable
                # specifically, ignore it on a virtual
                return
            if self.forced_virtualizable is not None:
                # this can happen only in strange cases, but we don't care
                # it was already forced
                return
            self.forced_virtualizable = vbox
            for i in range(vinfo.num_static_extra_boxes):
                fieldbox = self.virtualizable_boxes[i]
                descr = vinfo.static_field_descrs[i]
                self.execute_and_record(rop.SETFIELD_GC, descr, vbox, fieldbox)
            i = vinfo.num_static_extra_boxes
            virtualizable = vinfo.unwrap_virtualizable_box(vbox)
            for k in range(vinfo.num_arrays):
                descr = vinfo.array_field_descrs[k]
                abox = self.execute_and_record(rop.GETFIELD_GC, descr, vbox)
                descr = vinfo.array_descrs[k]
                for j in range(vinfo.get_array_length(virtualizable, k)):
                    itembox = self.virtualizable_boxes[i]
                    i += 1
                    self.execute_and_record(rop.SETARRAYITEM_GC, descr,
                                            abox, ConstInt(j), itembox)
            assert i + 1 == len(self.virtualizable_boxes)
            # we're during tracing, so we should not execute it
            self.history.record(rop.SETFIELD_GC, [vbox, self.cpu.ts.CONST_NULL],
                                None, descr=vinfo.vable_token_descr)

    def replace_box(self, oldbox, newbox):
        for frame in self.framestack:
            frame.replace_active_box_in_frame(oldbox, newbox)
        boxes = self.virtualref_boxes
        for i in range(len(boxes)):
            if boxes[i] is oldbox:
                boxes[i] = newbox
        if (self.jitdriver_sd.virtualizable_info is not None or
            self.jitdriver_sd.greenfield_info is not None):
            boxes = self.virtualizable_boxes
            for i in range(len(boxes)):
                if boxes[i] is oldbox:
                    boxes[i] = newbox
        self.heapcache.replace_box(oldbox, newbox)

    def find_biggest_function(self):
        start_stack = []
        max_size = 0
        max_key = None
        for pair in self.portal_trace_positions:
            key, pos = pair
            if key is not None:
                start_stack.append(pair)
            else:
                greenkey, startpos = start_stack.pop()
                size = pos - startpos
                if size > max_size:
                    max_size = size
                    max_key = greenkey
        if start_stack:
            key, pos = start_stack[0]
            size = len(self.history.operations) - pos
            if size > max_size:
                max_size = size
                max_key = key
        return max_key

    def record_result_of_call_pure(self, op):
        """ Patch a CALL into a CALL_PURE.
        """
        opnum = op.getopnum()
        assert opnum in [rop.CALL_R, rop.CALL_N, rop.CALL_I, rop.CALL_F]
        resbox_as_const = executor.constant_from_op(op)
        for i in range(op.numargs()):
            if not isinstance(op.getarg(i), Const):
                break
        else:
            # all-constants: remove the CALL operation now and propagate a
            # constant result
            self.history.operations.pop()
            return resbox_as_const
        # not all constants (so far): turn CALL into CALL_PURE, which might
        # be either removed later by optimizeopt or turned back into CALL.
        arg_consts = [executor.constant_from_op(a) for a in op.getarglist()]
        self.call_pure_results[arg_consts] = resbox_as_const
        opnum = OpHelpers.call_pure_for_descr(op.getdescr())
        newop = op._copy_and_change(opnum, args=op.getarglist())
        self.history.operations[-1] = newop
        return newop

    def direct_assembler_call(self, targetjitdriver_sd):
        """ Generate a direct call to assembler for portal entry point,
        patching the CALL_MAY_FORCE that occurred just now.
        """
        op = self.history.operations.pop()
        assert op.getopnum() == rop.CALL_MAY_FORCE
        num_green_args = targetjitdriver_sd.num_green_args
        arglist = op.getarglist()
        greenargs = arglist[1:num_green_args+1]
        args = arglist[num_green_args+1:]
        assert len(args) == targetjitdriver_sd.num_red_args
        warmrunnerstate = targetjitdriver_sd.warmstate
        token = warmrunnerstate.get_assembler_token(greenargs)
        op = op.copy_and_change(rop.CALL_ASSEMBLER, args=args, descr=token)
        self.history.operations.append(op)
        #
        # To fix an obscure issue, make sure the vable stays alive
        # longer than the CALL_ASSEMBLER operation.  We do it by
        # inserting explicitly an extra KEEPALIVE operation.
        jd = token.outermost_jitdriver_sd
        if jd.index_of_virtualizable >= 0:
            return args[jd.index_of_virtualizable]
        else:
            return None

    def direct_libffi_call(self):
        """Generate a direct call to C code, patching the CALL_MAY_FORCE
        to jit_ffi_call() that occurred just now.
        """
        # an 'assert' that constant-folds away the rest of this function
        # if the codewriter didn't produce any OS_LIBFFI_CALL at all.
        assert self.staticdata.has_libffi_call
        #
        from rpython.rtyper.lltypesystem import llmemory
        from rpython.rlib.jit_libffi import CIF_DESCRIPTION_P
        from rpython.jit.backend.llsupport.ffisupport import get_arg_descr
        #
        num_extra_guards = 0
        while True:
            op = self.history.operations[-1-num_extra_guards]
            if op.getopnum() == rop.CALL_MAY_FORCE:
                break
            assert op.is_guard()
            num_extra_guards += 1
        #
        box_cif_description = op.getarg(1)
        if not isinstance(box_cif_description, ConstInt):
            return
        cif_description = box_cif_description.getint()
        cif_description = llmemory.cast_int_to_adr(cif_description)
        cif_description = llmemory.cast_adr_to_ptr(cif_description,
                                                   CIF_DESCRIPTION_P)
        extrainfo = op.getdescr().get_extra_info()
        calldescr = self.cpu.calldescrof_dynamic(cif_description, extrainfo)
        if calldescr is None:
            return
        #
        extra_guards = []
        for i in range(num_extra_guards):
            extra_guards.append(self.history.operations.pop())
        extra_guards.reverse()
        #
        box_exchange_buffer = op.getarg(3)
        self.history.operations.pop()
        arg_boxes = []

        for i in range(cif_description.nargs):
            kind, descr, itemsize = get_arg_descr(self.cpu,
                                                  cif_description.atypes[i])
            if kind == 'i':
                box_arg = history.BoxInt()
            elif kind == 'f':
                box_arg = history.BoxFloat()
            else:
                assert kind == 'v'
                continue
            ofs = cif_description.exchange_args[i]
            assert ofs % itemsize == 0     # alignment check
            self.history.record(rop.GETARRAYITEM_RAW,
                                [box_exchange_buffer,
                                 ConstInt(ofs // itemsize)],
                                box_arg, descr)
            arg_boxes.append(box_arg)
        #
        box_result = op.result
        # for now, any call via libffi saves and restores everything
        # (that is, errno and SetLastError/GetLastError on Windows)
        # Note these flags match the ones in clibffi.ll_callback
        c_saveall = ConstInt(rffi.RFFI_ERR_ALL | rffi.RFFI_ALT_ERRNO)
        self.history.record(rop.CALL_RELEASE_GIL,
                            [c_saveall, op.getarg(2)] + arg_boxes,
                            box_result, calldescr)
        #
        self.history.operations.extend(extra_guards)
        #
        # note that the result is written back to the exchange_buffer by the
        # special op libffi_save_result_{int,float}

    def direct_call_release_gil(self):
        op = self.history.operations.pop()
        assert op.opnum == rop.CALL_MAY_FORCE
        descr = op.getdescr()
        effectinfo = descr.get_extra_info()
        realfuncaddr, saveerr = effectinfo.call_release_gil_target
        funcbox = ConstInt(heaptracker.adr2int(realfuncaddr))
        savebox = ConstInt(saveerr)
        self.history.record(rop.CALL_RELEASE_GIL,
                            [savebox, funcbox] + op.getarglist()[1:],
                            op.result, descr)
        if not we_are_translated():       # for llgraph
            descr._original_func_ = op.getarg(0).value

    def do_not_in_trace_call(self, allboxes, descr):
        self.clear_exception()
        resbox = executor.execute_varargs(self.cpu, self, rop.CALL,
                                          allboxes, descr)
        assert resbox is None
        if self.last_exc_value_box is not None:
            # cannot trace this!  it raises, so we have to follow the
            # exception-catching path, but the trace doesn't contain
            # the call at all
            raise SwitchToBlackhole(Counters.ABORT_ESCAPE,
                                    raising_exception=True)
        return None

# ____________________________________________________________

class ChangeFrame(jitexc.JitException):
    """Raised after we mutated metainterp.framestack, in order to force
    it to reload the current top-of-stack frame that gets interpreted."""

class SwitchToBlackhole(jitexc.JitException):
    def __init__(self, reason, raising_exception=False):
        self.reason = reason
        self.raising_exception = raising_exception
        # ^^^ must be set to True if the SwitchToBlackhole is raised at a
        #     point where the exception on metainterp.last_exc_value_box
        #     is supposed to be raised.  The default False means that it
        #     should just be copied into the blackhole interp, but not raised.

# ____________________________________________________________

def _get_opimpl_method(name, argcodes):
    from rpython.jit.metainterp.blackhole import signedord
    #
    def handler(self, position):
        assert position >= 0
        args = ()
        next_argcode = 0
        code = self.bytecode
        orgpc = position
        position += 1
        for argtype in argtypes:
            if argtype == "box":     # a box, of whatever type
                argcode = argcodes[next_argcode]
                next_argcode = next_argcode + 1
                if argcode == 'i':
                    value = self.registers_i[ord(code[position])]
                elif argcode == 'c':
                    value = ConstInt(signedord(code[position]))
                elif argcode == 'r':
                    value = self.registers_r[ord(code[position])]
                elif argcode == 'f':
                    value = self.registers_f[ord(code[position])]
                else:
                    raise AssertionError("bad argcode")
                position += 1
            elif argtype == "descr" or argtype == "jitcode":
                assert argcodes[next_argcode] == 'd'
                next_argcode = next_argcode + 1
                index = ord(code[position]) | (ord(code[position+1])<<8)
                value = self.metainterp.staticdata.opcode_descrs[index]
                if argtype == "jitcode":
                    assert isinstance(value, JitCode)
                position += 2
            elif argtype == "label":
                assert argcodes[next_argcode] == 'L'
                next_argcode = next_argcode + 1
                value = ord(code[position]) | (ord(code[position+1])<<8)
                position += 2
            elif argtype == "boxes":     # a list of boxes of some type
                length = ord(code[position])
                value = [None] * length
                self.prepare_list_of_boxes(value, 0, position,
                                           argcodes[next_argcode])
                next_argcode = next_argcode + 1
                position += 1 + length
            elif argtype == "boxes2":     # two lists of boxes merged into one
                length1 = ord(code[position])
                position2 = position + 1 + length1
                length2 = ord(code[position2])
                value = [None] * (length1 + length2)
                self.prepare_list_of_boxes(value, 0, position,
                                           argcodes[next_argcode])
                self.prepare_list_of_boxes(value, length1, position2,
                                           argcodes[next_argcode + 1])
                next_argcode = next_argcode + 2
                position = position2 + 1 + length2
            elif argtype == "boxes3":    # three lists of boxes merged into one
                length1 = ord(code[position])
                position2 = position + 1 + length1
                length2 = ord(code[position2])
                position3 = position2 + 1 + length2
                length3 = ord(code[position3])
                value = [None] * (length1 + length2 + length3)
                self.prepare_list_of_boxes(value, 0, position,
                                           argcodes[next_argcode])
                self.prepare_list_of_boxes(value, length1, position2,
                                           argcodes[next_argcode + 1])
                self.prepare_list_of_boxes(value, length1 + length2, position3,
                                           argcodes[next_argcode + 2])
                next_argcode = next_argcode + 3
                position = position3 + 1 + length3
            elif argtype == "orgpc":
                value = orgpc
            elif argtype == "int":
                argcode = argcodes[next_argcode]
                next_argcode = next_argcode + 1
                if argcode == 'i':
                    value = self.registers_i[ord(code[position])].getint()
                elif argcode == 'c':
                    value = signedord(code[position])
                else:
                    raise AssertionError("bad argcode")
                position += 1
            elif argtype == "jitcode_position":
                value = position
            else:
                raise AssertionError("bad argtype: %r" % (argtype,))
            args += (value,)
        #
        num_return_args = len(argcodes) - next_argcode
        assert num_return_args == 0 or num_return_args == 2
        if num_return_args:
            # Save the type of the resulting box.  This is needed if there is
            # a get_list_of_active_boxes().  See comments there.
            self._result_argcode = argcodes[next_argcode + 1]
            position += 1
        else:
            self._result_argcode = 'v'
        self.pc = position
        #
        if not we_are_translated():
            if self.debug:
                print '\tpyjitpl: %s(%s)' % (name, ', '.join(map(repr, args))),
            try:
                resultbox = unboundmethod(self, *args)
            except Exception, e:
                if self.debug:
                    print '-> %s!' % e.__class__.__name__
                raise
            if num_return_args == 0:
                if self.debug:
                    print
                assert resultbox is None
            else:
                if self.debug:
                    print '-> %r' % (resultbox,)
                assert argcodes[next_argcode] == '>'
                result_argcode = argcodes[next_argcode + 1]
                assert resultbox.type == {'i': history.INT,
                                          'r': history.REF,
                                          'f': history.FLOAT}[result_argcode]
        else:
            resultbox = unboundmethod(self, *args)
        #
        if resultbox is not None:
            self.make_result_of_lastop(resultbox)
        elif not we_are_translated():
            assert self._result_argcode in 'v?'
    #
    unboundmethod = getattr(MIFrame, 'opimpl_' + name).im_func
    argtypes = unrolling_iterable(unboundmethod.argtypes)
    handler.func_name = 'handler_' + name
    return handler

def put_back_list_of_boxes3(frame, position, newvalue):
    code = frame.bytecode
    length1 = ord(code[position])
    position2 = position + 1 + length1
    length2 = ord(code[position2])
    position3 = position2 + 1 + length2
    length3 = ord(code[position3])
    assert len(newvalue) == length1 + length2 + length3
    frame._put_back_list_of_boxes(newvalue, 0, position)
    frame._put_back_list_of_boxes(newvalue, length1, position2)
    frame._put_back_list_of_boxes(newvalue, length1 + length2, position3)<|MERGE_RESOLUTION|>--- conflicted
+++ resolved
@@ -8,11 +8,7 @@
 from rpython.jit.metainterp import history, compile, resume, executor, jitexc
 from rpython.jit.metainterp.heapcache import HeapCache
 from rpython.jit.metainterp.history import (Const, ConstInt, ConstPtr,
-<<<<<<< HEAD
-    ConstFloat, TargetToken)
-=======
-    ConstFloat, Box, TargetToken, MissingValue)
->>>>>>> 8ee838a6
+    ConstFloat, TargetToken, MissingValue)
 from rpython.jit.metainterp.jitprof import EmptyProfiler
 from rpython.jit.metainterp.logger import Logger
 from rpython.jit.metainterp.optimizeopt.util import args_dict
