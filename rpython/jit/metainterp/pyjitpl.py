import sys

import py

from rpython.jit.codewriter import longlong
from rpython.jit.codewriter.effectinfo import EffectInfo
from rpython.jit.codewriter.jitcode import JitCode, SwitchDictDescr
from rpython.jit.codewriter.liveness import OFFSET_SIZE
from rpython.jit.metainterp import history, compile, resume, executor, jitexc
from rpython.jit.metainterp.heapcache import HeapCache
from rpython.jit.metainterp.history import (Const, ConstInt, ConstPtr,
    ConstFloat, ConstPtrJitCode,
    CONST_NULL, TargetToken, MissingValue, SwitchToBlackhole)
from rpython.jit.metainterp.jitprof import EmptyProfiler
from rpython.jit.metainterp.logger import Logger
from rpython.jit.metainterp.optimizeopt.util import args_dict
from rpython.jit.metainterp.resoperation import rop, OpHelpers, GuardResOp
from rpython.jit.metainterp.support import adr2int, ptr2int
from rpython.rlib.rjitlog import rjitlog as jl
from rpython.rlib import nonconst, rstack
from rpython.rlib.debug import debug_start, debug_stop, debug_print
from rpython.rlib.debug import have_debug_prints, make_sure_not_resized
from rpython.rlib.jit import Counters
from rpython.rlib.objectmodel import we_are_translated, specialize
from rpython.rlib.unroll import unrolling_iterable
from rpython.rtyper.lltypesystem import lltype, rffi, llmemory
from rpython.rtyper import rclass

SIZE_LIVE_OP = OFFSET_SIZE + 1

# ____________________________________________________________

def arguments(*args):
    def decorate(func):
        func.argtypes = args
        return func
    return decorate

# ____________________________________________________________

FASTPATHS_SAME_BOXES = {
    "ne": "history.CONST_FALSE",
    "eq": "history.CONST_TRUE",
    "lt": "history.CONST_FALSE",
    "le": "history.CONST_TRUE",
    "gt": "history.CONST_FALSE",
    "ge": "history.CONST_TRUE",
}

class MIFrame(object):
    debug = False

    def __init__(self, metainterp):
        self.metainterp = metainterp

    def setup(self, jitcode, greenkey=None):
        #self.registers_i = [None] * jitcode.num_regs_i()
        #self.registers_r = [None] * jitcode.num_regs_r()
        #self.registers_f = [None] * jitcode.num_regs_f()

        metainterp = self.metainterp
        self.registers_pos_i = metainterp.registers_stackpointer
        self.registers_pos_r = self.registers_pos_i + jitcode.num_regs_i()
        self.registers_pos_f = self.registers_pos_r + jitcode.num_regs_r()
        metainterp.registers_stackpointer += jitcode.num_all_regs()
        while metainterp.registers_stackpointer >= len(metainterp.registers):
            # double size
            metainterp.registers = metainterp.registers + [None] * len(metainterp.registers)
        for i in range(self.registers_pos_i, metainterp.registers_stackpointer):
            metainterp.registers[i] = None
        assert isinstance(jitcode, JitCode)
        self.jitcode = jitcode
        self.bytecode = jitcode.code
        # this is not None for frames that are recursive portal calls
        self.greenkey = greenkey
<<<<<<< HEAD
=======
        # copy the constants in place
        self.copy_constants(self.registers_i, jitcode.constants_i, ConstInt)
        self.copy_constants(self.registers_r, jitcode.constants_r, ConstPtrJitCode)
        self.copy_constants(self.registers_f, jitcode.constants_f, ConstFloat)
>>>>>>> e1de7bd2
        self._result_argcode = 'v'
        # for resume.py operation
        self.parent_snapshot = None
        # counter for unrolling inlined loops
        self.unroll_iterations = 1

    def get_reg_i(self, index):
        if index >= self.jitcode.num_regs_i():
            j = 255 - index
            assert j >= 0
            return ConstInt(self.jitcode.constants_i[j])
        #assert self.registers_i[index] is self.metainterp.registers[self.registers_pos_i + index]
        return self.metainterp.registers[self.registers_pos_i + index]

    def get_reg_i_value(self, index):
        if index >= self.jitcode.num_regs_i():
            j = 255 - index
            assert j >= 0
            return self.jitcode.constants_i[j]
        #assert self.registers_i[index] is self.metainterp.registers[self.registers_pos_i + index]
        return self.metainterp.registers[self.registers_pos_i + index].getint()

    def set_reg_i(self, index, box):
        assert 0 <= index < self.jitcode.num_regs_i()
        self.metainterp.registers[self.registers_pos_i + index] = box
        #self.registers_i[index] = box
        assert self.get_reg_i(index) is box

    def get_reg_r(self, index):
        if index >= self.jitcode.num_regs_r():
            j = 255 - index
            assert j >= 0
            return ConstPtr(self.jitcode.constants_r[j])
        #assert self.registers_r[index] is self.metainterp.registers[self.registers_pos_r + index]
        return self.metainterp.registers[self.registers_pos_r + index]

    def set_reg_r(self, index, box):
        assert 0 <= index < self.jitcode.num_regs_r()
        self.metainterp.registers[self.registers_pos_r + index] = box
        #self.registers_r[index] = box
        assert self.get_reg_r(index) is box

    def get_reg_f(self, index):
        if index >= self.jitcode.num_regs_f():
            j = 255 - index
            assert j >= 0
            return ConstFloat(self.jitcode.constants_f[j])
        #assert self.registers_f[index] is self.metainterp.registers[self.registers_pos_f + index]
        return self.metainterp.registers[self.registers_pos_f + index]

    def set_reg_f(self, index, box):
        assert 0 <= index < self.jitcode.num_regs_f()
        self.metainterp.registers[self.registers_pos_f + index] = box
        #self.registers_f[index] = box
        assert self.get_reg_f(index) is box


    # ------------------------------
    # Decoding of the JitCode

    @specialize.arg(4)
    def prepare_list_of_boxes(self, outvalue, startindex, position, argcode):
        assert argcode in 'IRF'
        code = self.bytecode
        length = ord(code[position])
        position += 1
        for i in range(length):
            index = ord(code[position+i])
            if   argcode == 'I': reg = self.get_reg_i(index)
            elif argcode == 'R': reg = self.get_reg_r(index)
            elif argcode == 'F': reg = self.get_reg_f(index)
            else: raise AssertionError(argcode)
            outvalue[startindex+i] = reg

    def _put_back_list_of_boxes(self, outvalue, startindex, position):
        code = self.bytecode
        length = ord(code[position])
        position += 1
        for i in range(length):
            index = ord(code[position+i])
            box = outvalue[startindex+i]
            if   box.type == history.INT:   self.set_reg_i(index, box)
            elif box.type == history.REF:   self.set_reg_r(index, box)
            elif box.type == history.FLOAT: self.set_reg_f(index, box)
            else: raise AssertionError(box.type)

    def get_current_position_info(self):
        return self.jitcode.get_live_vars_info(self.pc, self.metainterp.staticdata.op_live)

    def get_list_of_active_boxes(self, in_a_call, new_array, encode, after_residual_call=False):
        from rpython.jit.codewriter.liveness import decode_offset
        from rpython.jit.codewriter.liveness import LivenessIterator
        if in_a_call:
            # If we are not the topmost frame, self._result_argcode contains
            # the type of the result of the call instruction in the bytecode.
            # We use it to clear the box that will hold the result: this box
            # is not defined yet.
            argcode = self._result_argcode
            index = ord(self.bytecode[self.pc - 1])
            if argcode == 'i':
                self.set_reg_i(index, history.CONST_FALSE)
            elif argcode == 'r':
                self.set_reg_r(index, CONST_NULL)
            elif argcode == 'f':
                self.set_reg_f(index, history.CONST_FZERO)
            self._result_argcode = '?'     # done
        if in_a_call or after_residual_call:
            pc = self.pc # live instruction afterwards
        else:
            # there needs to be a live instruction before
            pc = self.pc - SIZE_LIVE_OP
        assert ord(self.jitcode.code[pc]) == self.metainterp.staticdata.op_live
        if not we_are_translated():
            assert pc in self.jitcode._startpoints
        offset = decode_offset(self.jitcode.code, pc + 1)
        all_liveness = self.metainterp.staticdata.liveness_info
        length_i = ord(all_liveness[offset])
        length_r = ord(all_liveness[offset + 1])
        length_f = ord(all_liveness[offset + 2])
        offset += 3

        start_i = 0
        start_r = start_i + length_i
        start_f = start_r + length_r
        total   = start_f + length_f
        # allocate a list of the correct size
        env = new_array(total)
        make_sure_not_resized(env)
        # fill it now
        if length_i:
            it = LivenessIterator(offset, length_i, all_liveness)
            for index in it:
                env[start_i] = encode(self.get_reg_i(index))
                start_i += 1
            offset = it.offset
        if length_r:
            it = LivenessIterator(offset, length_r, all_liveness)
            for index in it:
                env[start_r] = encode(self.get_reg_r(index))
                start_r += 1
            offset = it.offset
        if length_f:
            it = LivenessIterator(offset, length_f, all_liveness)
            for index in it:
                env[start_f] = encode(self.get_reg_f(index))
                start_f += 1
            offset = it.offset
        return env

    def replace_active_box_in_frame(self, oldbox, newbox):
        if oldbox.type == 'i':
            count = self.jitcode.num_regs_i()
            get, set = MIFrame.get_reg_i, MIFrame.set_reg_i
        elif oldbox.type == 'r':
            count = self.jitcode.num_regs_r()
            get, set = MIFrame.get_reg_r, MIFrame.set_reg_r
        elif oldbox.type == 'f':
            count = self.jitcode.num_regs_f()
            get, set = MIFrame.get_reg_f, MIFrame.set_reg_f
        else:
            assert 0, oldbox
        for i in range(count):
<<<<<<< HEAD
            if get(self, i) is oldbox:
                set(self, i, newbox)
=======
            if registers[i] is oldbox:
                registers[i] = newbox
        if not we_are_translated():
            for b in registers[count:]:
                assert isinstance(b, (MissingValue, Const))
>>>>>>> e1de7bd2

    @specialize.argtype(1)
    def make_result_of_lastop(self, resultbox):
        got_type = resultbox.type
        if not we_are_translated():
            typeof = {'i': history.INT,
                      'r': history.REF,
                      'f': history.FLOAT}
            assert typeof[self.jitcode._resulttypes[self.pc]] == got_type
        target_index = ord(self.bytecode[self.pc-1])
        if got_type == history.INT:
            self.set_reg_i(target_index, resultbox)
        elif got_type == history.REF:
            self.set_reg_r(target_index, resultbox)
        elif got_type == history.FLOAT:
            self.set_reg_f(target_index, resultbox)
        else:
            raise AssertionError("bad result box type")

    # ------------------------------

    for _opimpl in ['int_add', 'int_sub', 'int_mul',
                    'int_and', 'int_or', 'int_xor', 'int_signext',
                    'int_rshift', 'int_lshift', 'uint_rshift',
                    'uint_lt', 'uint_le', 'uint_gt', 'uint_ge',
                    'float_add', 'float_sub', 'float_mul', 'float_truediv',
                    'float_lt', 'float_le', 'float_eq',
                    'float_ne', 'float_gt', 'float_ge',
                    ]:
        exec(py.code.Source('''
            @arguments("box", "box")
            def opimpl_%s(self, b1, b2):
                return self.execute(rop.%s, b1, b2)
        ''' % (_opimpl, _opimpl.upper())).compile())

    for _opimpl in ['int_eq', 'int_ne', 'int_lt', 'int_le', 'int_gt', 'int_ge',
                    'ptr_eq', 'ptr_ne',
                    'instance_ptr_eq', 'instance_ptr_ne']:
        exec(py.code.Source('''
            @arguments("box", "box")
            def opimpl_%s(self, b1, b2):
                if b1 is b2: # crude fast check
                    return %s
                return self.execute(rop.%s, b1, b2)
        ''' % (_opimpl, FASTPATHS_SAME_BOXES[_opimpl.split("_")[-1]], _opimpl.upper())
        ).compile())

    for (_opimpl, resop) in [
            ('int_add_jump_if_ovf', 'INT_ADD_OVF'),
            ('int_sub_jump_if_ovf', 'INT_SUB_OVF'),
            ('int_mul_jump_if_ovf', 'INT_MUL_OVF')]:
        exec(py.code.Source('''
            @arguments("label", "box", "box", "orgpc")
            def opimpl_%s(self, lbl, b1, b2, orgpc):
                self.metainterp.ovf_flag = False
                resbox = self.execute(rop.%s, b1, b2)
                if not isinstance(resbox, Const):
                    return self.handle_possible_overflow_error(lbl, orgpc,
                                                               resbox)
                elif self.metainterp.ovf_flag:
                    self.pc = lbl
                    return None # but don't emit GUARD_OVERFLOW
                return resbox
        ''' % (_opimpl, resop)).compile())

    for _opimpl in ['int_is_true', 'int_is_zero', 'int_neg', 'int_invert',
                    'cast_float_to_int', 'cast_int_to_float',
                    'cast_float_to_singlefloat', 'cast_singlefloat_to_float',
                    'float_neg', 'float_abs',
                    'cast_ptr_to_int', 'cast_int_to_ptr',
                    'convert_float_bytes_to_longlong',
                    'convert_longlong_bytes_to_float', 'int_force_ge_zero',
                    ]:
        exec(py.code.Source('''
            @arguments("box")
            def opimpl_%s(self, b):
                return self.execute(rop.%s, b)
        ''' % (_opimpl, _opimpl.upper())).compile())

    @arguments("box")
    def opimpl_int_same_as(self, box):
        # for tests only: emits a same_as, forcing the result to be in a Box
        resbox = self.metainterp._record_helper(
            rop.SAME_AS_I, box.getint(), None, box)
        return resbox

    @arguments("box")
    def opimpl_ptr_nonzero(self, box):
        return self.execute(rop.PTR_NE, box, CONST_NULL)

    @arguments("box")
    def opimpl_ptr_iszero(self, box):
        return self.execute(rop.PTR_EQ, box, CONST_NULL)

    @arguments("box")
    def opimpl_assert_not_none(self, box):
        if self.metainterp.heapcache.is_nullity_known(box):
            self.metainterp.staticdata.profiler.count_ops(rop.ASSERT_NOT_NONE, Counters.HEAPCACHED_OPS)
            return
        self.execute(rop.ASSERT_NOT_NONE, box)
        self.metainterp.heapcache.nullity_now_known(box)

    @arguments("box", "box")
    def opimpl_record_exact_class(self, box, clsbox):
        from rpython.rtyper.lltypesystem import llmemory
        if self.metainterp.heapcache.is_class_known(box):
            self.metainterp.staticdata.profiler.count_ops(rop.RECORD_EXACT_CLASS, Counters.HEAPCACHED_OPS)
            return
        if isinstance(clsbox, Const):
            self.execute(rop.RECORD_EXACT_CLASS, box, clsbox)
            self.metainterp.heapcache.class_now_known(box)
            self.metainterp.heapcache.nullity_now_known(box)
        elif have_debug_prints():
            if len(self.metainterp.framestack) >= 2:
                # caller of ll_record_exact_class
                name = self.metainterp.framestack[-2].jitcode.name
            else:
                name = self.jitcode.name
            loc = self.metainterp.jitdriver_sd.warmstate.get_location_str(self.greenkey)
            debug_print("record_exact_class with non-constant second argument, ignored",
                    name, loc)

    @arguments("box", "box", "boxes2", "descr", "orgpc")
    def opimpl_record_known_result_i_ir_v(self, resbox, funcbox, argboxes,
                                     calldescr, pc):
        allboxes = self._build_allboxes(funcbox, argboxes, calldescr)
        allboxes = [resbox] + allboxes
        # this is a weird op! we don't want to execute anything, so just record
        # an operation
        self.metainterp._record_helper_varargs(rop.RECORD_KNOWN_RESULT, None, calldescr, allboxes)

    @arguments("box", "box")
    def opimpl_record_exact_value_r(self, box, const_box):
        return self._record_exact_value(rop.RECORD_EXACT_VALUE_R, box, const_box)

    @arguments("box", "box")
    def opimpl_record_exact_value_i(self, box, const_box):
        return self._record_exact_value(rop.RECORD_EXACT_VALUE_I, box, const_box)

    def _record_exact_value(self, opnum, box, const_box):
        invalid = False
        if isinstance(const_box, Const):
            if not isinstance(box, Const):
                self.execute(opnum, box, const_box)
                return
            elif box.same_constant(const_box):
                return
            invalid = True # really an interpreter programming error
            error = "record_exact_value with two different constant, this is a bug!"
        else:
            error = "record_exact_value with non-constant second argument, ignored"
        if have_debug_prints():
            if len(self.metainterp.framestack) >= 2:
                # caller of ll_record_exact_value
                name = self.metainterp.framestack[-2].jitcode.name
            else:
                name = self.jitcode.name
            loc = self.metainterp.jitdriver_sd.warmstate.get_location_str(self.greenkey)
            debug_print(error, name, loc)
        if invalid:
            raise SwitchToBlackhole(Counters.ABORT_BAD_LOOP)


    @arguments("box")
    def _opimpl_any_return(self, box):
        self.metainterp.finishframe(box)

    opimpl_int_return = _opimpl_any_return
    opimpl_ref_return = _opimpl_any_return
    opimpl_float_return = _opimpl_any_return

    @arguments()
    def opimpl_void_return(self):
        self.metainterp.finishframe(None)

    @arguments("box")
    def _opimpl_any_copy(self, box):
        return box

    opimpl_int_copy   = _opimpl_any_copy
    opimpl_ref_copy   = _opimpl_any_copy
    opimpl_float_copy = _opimpl_any_copy

    @arguments("box")
    def _opimpl_any_push(self, box):
        self.pushed_box = box

    opimpl_int_push   = _opimpl_any_push
    opimpl_ref_push   = _opimpl_any_push
    opimpl_float_push = _opimpl_any_push

    @arguments()
    def _opimpl_any_pop(self):
        box = self.pushed_box
        self.pushed_box = None
        return box

    opimpl_int_pop   = _opimpl_any_pop
    opimpl_ref_pop   = _opimpl_any_pop
    opimpl_float_pop = _opimpl_any_pop

    @arguments("label")
    def opimpl_catch_exception(self, target):
        """This is a no-op when run normally.  We can check that
        last_exc_value is a null ptr; it should have been set to None
        by the previous instruction.  If the previous instruction
        raised instead, finishframe_exception() should have been
        called and we would not be there."""
        assert not self.metainterp.last_exc_value

    @arguments("label")
    def opimpl_goto(self, target):
        self.pc = target

    @arguments("box", "label", "orgpc")
    def opimpl_goto_if_not(self, box, target, orgpc):
        switchcase = box.getint()
        if switchcase:
            opnum = rop.GUARD_TRUE
        else:
            opnum = rop.GUARD_FALSE
        self.metainterp.generate_guard(opnum, box, resumepc=orgpc)
        if not switchcase:
            self.pc = target

    @arguments("box", "label", "orgpc")
    def opimpl_goto_if_not_int_is_true(self, box, target, orgpc):
        condbox = self.execute(rop.INT_IS_TRUE, box)
        self.opimpl_goto_if_not(condbox, target, orgpc)

    @arguments("box", "label", "orgpc")
    def opimpl_goto_if_not_int_is_zero(self, box, target, orgpc):
        condbox = self.execute(rop.INT_IS_ZERO, box)
        self.opimpl_goto_if_not(condbox, target, orgpc)

    for _opimpl in ['int_lt', 'int_le', 'int_eq', 'int_ne', 'int_gt', 'int_ge',
                    'ptr_eq', 'ptr_ne', 'float_lt', 'float_le', 'float_eq',
                    'float_ne', 'float_gt', 'float_ge']:
        exec(py.code.Source('''
            @arguments("box", "box", "label", "orgpc")
            def opimpl_goto_if_not_%s(self, b1, b2, target, orgpc):
                if %s and b1 is b2:
                    condbox = %s
                else:
                    condbox = self.execute(rop.%s, b1, b2)
                self.opimpl_goto_if_not(condbox, target, orgpc)
        ''' % (_opimpl, not _opimpl.startswith('float_'),
               FASTPATHS_SAME_BOXES[_opimpl.split("_")[-1]], _opimpl.upper())
        ).compile())

    def _establish_nullity(self, box, orgpc):
        heapcache = self.metainterp.heapcache
        value = box.nonnull()
        if heapcache.is_nullity_known(box):
            self.metainterp.staticdata.profiler.count_ops(rop.GUARD_NONNULL, Counters.HEAPCACHED_OPS)
            return value
        if value:
            if not self.metainterp.heapcache.is_class_known(box):
                self.metainterp.generate_guard(rop.GUARD_NONNULL, box,
                                               resumepc=orgpc)
        else:
            if not isinstance(box, Const):
                self.metainterp.generate_guard(rop.GUARD_ISNULL, box,
                                               resumepc=orgpc)
                promoted_box = executor.constant_from_op(box)
                self.metainterp.replace_box(box, promoted_box)
        heapcache.nullity_now_known(box)
        return value

    @arguments("box", "label", "orgpc")
    def opimpl_goto_if_not_ptr_nonzero(self, box, target, orgpc):
        if not self._establish_nullity(box, orgpc):
            self.pc = target

    @arguments("box", "label", "orgpc")
    def opimpl_goto_if_not_ptr_iszero(self, box, target, orgpc):
        if self._establish_nullity(box, orgpc):
            self.pc = target

    @arguments("box", "box", "box")
    def opimpl_int_between(self, b1, b2, b3):
        b5 = self.execute(rop.INT_SUB, b3, b1)
        if isinstance(b5, ConstInt) and b5.getint() == 1:
            # the common case of int_between(a, b, a+1) turns into just INT_EQ
            return self.execute(rop.INT_EQ, b2, b1)
        else:
            b4 = self.execute(rop.INT_SUB, b2, b1)
            return self.execute(rop.UINT_LT, b4, b5)

    @arguments("box", "descr", "orgpc")
    def opimpl_switch(self, valuebox, switchdict, orgpc):
        search_value = valuebox.getint()
        assert isinstance(switchdict, SwitchDictDescr)
        try:
            target = switchdict.dict[search_value]
        except KeyError:
            # None of the cases match.  Fall back to generating a chain
            # of 'int_eq'.
            # xxx as a minor optimization, if that's a bridge, then we would
            # not need the cases that we already tested (and failed) with
            # 'guard_value'.  How to do it is not very clear though.
            for const1 in switchdict.const_keys_in_order:
                box = self.execute(rop.INT_EQ, valuebox, const1)
                assert box.getint() == 0
                self.metainterp.generate_guard(rop.GUARD_FALSE, box,
                                               resumepc=orgpc)
        else:
            # found one of the cases
            self.implement_guard_value(valuebox, orgpc)
            self.pc = target

    @arguments()
    def opimpl_unreachable(self):
        raise AssertionError("unreachable")

    @arguments("descr")
    def opimpl_new(self, sizedescr):
        return self.metainterp.execute_new(sizedescr)

    @arguments("descr")
    def opimpl_new_with_vtable(self, sizedescr):
        return self.metainterp.execute_new_with_vtable(descr=sizedescr)

    @arguments("box", "descr")
    def opimpl_new_array(self, lengthbox, itemsizedescr):
        return self.metainterp.execute_new_array(itemsizedescr, lengthbox)

    @arguments("box", "descr")
    def opimpl_new_array_clear(self, lengthbox, itemsizedescr):
        return self.metainterp.execute_new_array_clear(itemsizedescr, lengthbox)

    @specialize.arg(1, 5)
    def _do_getarrayitem_gc_any(self, op, arraybox, indexbox, arraydescr, typ):
        tobox = self.metainterp.heapcache.getarrayitem(
                arraybox, indexbox, arraydescr)
        if tobox:
            # sanity check: see whether the current array value
            # corresponds to what the cache thinks the value is
            self.metainterp.staticdata.profiler.count_ops(rop.GETARRAYITEM_GC_I, Counters.HEAPCACHED_OPS)
            resvalue = executor.execute(self.metainterp.cpu, self.metainterp,
                                        op, arraydescr, arraybox, indexbox)
            if typ == 'i':
                if resvalue != tobox.getint():
                    self.metainterp._record_helper(rop.GETARRAYITEM_GC_I, resvalue, arraydescr, arraybox, indexbox)
                    self.metainterp.staticdata.logger_noopt.log_loop_from_trace(self.metainterp.history.trace, self.metainterp.box_names_memo)
                    print "assertion in GETARRAYITEM_GC_I failed", resvalue, tobox.getint()
                    assert 0
            elif typ == 'r':
                if resvalue != tobox.getref_base():
                    self.metainterp._record_helper(rop.GETARRAYITEM_GC_R, resvalue, arraydescr, arraybox, indexbox)
                    self.metainterp.staticdata.logger_noopt.log_loop_from_trace(self.metainterp.history.trace, self.metainterp.box_names_memo)
                    print "assertion in GETARRAYITEM_GC_R failed", resvalue, tobox.getref_base()
                    assert 0
            elif typ == 'f':
                if not ConstFloat(resvalue).same_constant(tobox.constbox()):
                    self.metainterp._record_helper(rop.GETARRAYITEM_GC_F, resvalue, arraydescr, arraybox, indexbox)
                    self.metainterp.staticdata.logger_noopt.log_loop_from_trace(self.metainterp.history.trace, self.metainterp.box_names_memo)
                    print "assertion in GETARRAYITEM_GC_F failed", resvalue, tobox.getfloat()
                    assert 0
            else:
                assert 0, "unreachable"
            return tobox
        resop = self.execute_with_descr(op, arraydescr, arraybox, indexbox)
        self.metainterp.heapcache.getarrayitem_now_known(
                arraybox, indexbox, resop, arraydescr)
        return resop

    @arguments("box", "box", "descr")
    def opimpl_getarrayitem_gc_i(self, arraybox, indexbox, arraydescr):
        return self._do_getarrayitem_gc_any(rop.GETARRAYITEM_GC_I, arraybox,
                                            indexbox, arraydescr, 'i')

    @arguments("box", "box", "descr")
    def opimpl_getarrayitem_gc_r(self, arraybox, indexbox, arraydescr):
        return self._do_getarrayitem_gc_any(rop.GETARRAYITEM_GC_R, arraybox,
                                            indexbox, arraydescr, 'r')

    @arguments("box", "box", "descr")
    def opimpl_getarrayitem_gc_f(self, arraybox, indexbox, arraydescr):
        return self._do_getarrayitem_gc_any(rop.GETARRAYITEM_GC_F, arraybox,
                                            indexbox, arraydescr, 'f')

    @arguments("box", "box", "descr")
    def opimpl_getarrayitem_raw_i(self, arraybox, indexbox, arraydescr):
        return self.execute_with_descr(rop.GETARRAYITEM_RAW_I,
                                       arraydescr, arraybox, indexbox)

    @arguments("box", "box", "descr")
    def opimpl_getarrayitem_raw_f(self, arraybox, indexbox, arraydescr):
        return self.execute_with_descr(rop.GETARRAYITEM_RAW_F,
                                       arraydescr, arraybox, indexbox)

    @arguments("box", "box", "descr")
    def opimpl_getarrayitem_gc_i_pure(self, arraybox, indexbox, arraydescr):
        if isinstance(arraybox, ConstPtr) and isinstance(indexbox, ConstInt):
            # if the arguments are directly constants, bypass the heapcache
            # completely
            val = executor.execute(self.metainterp.cpu, self.metainterp,
                                      rop.GETARRAYITEM_GC_PURE_I, arraydescr,
                                      arraybox, indexbox)
            return executor.wrap_constant(val)
        return self._do_getarrayitem_gc_any(rop.GETARRAYITEM_GC_PURE_I,
                                            arraybox, indexbox, arraydescr, 'i')

    @arguments("box", "box", "descr")
    def opimpl_getarrayitem_gc_f_pure(self, arraybox, indexbox, arraydescr):
        if isinstance(arraybox, ConstPtr) and isinstance(indexbox, ConstInt):
            # if the arguments are directly constants, bypass the heapcache
            # completely
            resval = executor.execute(self.metainterp.cpu, self.metainterp,
                                      rop.GETARRAYITEM_GC_PURE_F, arraydescr,
                                      arraybox, indexbox)
            return executor.wrap_constant(resval)
        return self._do_getarrayitem_gc_any(rop.GETARRAYITEM_GC_PURE_F,
                                            arraybox, indexbox, arraydescr, 'f')

    @arguments("box", "box", "descr")
    def opimpl_getarrayitem_gc_r_pure(self, arraybox, indexbox, arraydescr):
        if isinstance(arraybox, ConstPtr) and isinstance(indexbox, ConstInt):
            # if the arguments are directly constants, bypass the heapcache
            # completely
            val = executor.execute(self.metainterp.cpu, self.metainterp,
                                      rop.GETARRAYITEM_GC_PURE_R, arraydescr,
                                      arraybox, indexbox)
            return executor.wrap_constant(val)
        return self._do_getarrayitem_gc_any(rop.GETARRAYITEM_GC_PURE_R,
                                            arraybox, indexbox, arraydescr, 'r')

    @arguments("box", "box", "box", "descr")
    def _opimpl_setarrayitem_gc_any(self, arraybox, indexbox, itembox,
                                    arraydescr):
        self.metainterp.execute_setarrayitem_gc(arraydescr, arraybox,
                                                indexbox, itembox)

    opimpl_setarrayitem_gc_i = _opimpl_setarrayitem_gc_any
    opimpl_setarrayitem_gc_r = _opimpl_setarrayitem_gc_any
    opimpl_setarrayitem_gc_f = _opimpl_setarrayitem_gc_any

    @arguments("box", "box", "box", "descr")
    def _opimpl_setarrayitem_raw_any(self, arraybox, indexbox, itembox,
                                     arraydescr):
        self.execute_with_descr(rop.SETARRAYITEM_RAW, arraydescr, arraybox,
                                indexbox, itembox)

    opimpl_setarrayitem_raw_i = _opimpl_setarrayitem_raw_any
    opimpl_setarrayitem_raw_f = _opimpl_setarrayitem_raw_any

    @arguments("box", "descr")
    def opimpl_arraylen_gc(self, arraybox, arraydescr):
        lengthbox = self.metainterp.heapcache.arraylen(arraybox)
        if lengthbox is None:
            lengthbox = self.execute_with_descr(
                    rop.ARRAYLEN_GC, arraydescr, arraybox)
            self.metainterp.heapcache.arraylen_now_known(arraybox, lengthbox)
        else:
            self.metainterp.staticdata.profiler.count_ops(rop.ARRAYLEN_GC, Counters.HEAPCACHED_OPS)
        return lengthbox

    @arguments("box", "box", "descr", "orgpc")
    def opimpl_check_neg_index(self, arraybox, indexbox, arraydescr, orgpc):
        negbox = self.metainterp.execute_and_record(
            rop.INT_LT, None, indexbox, history.CONST_FALSE)
        negbox = self.implement_guard_value(negbox, orgpc)
        if negbox.getint():
            # the index is < 0; add the array length to it
            lengthbox = self.opimpl_arraylen_gc(arraybox, arraydescr)
            indexbox = self.metainterp.execute_and_record(
                rop.INT_ADD, None, indexbox, lengthbox)
        return indexbox

    @arguments("box", "descr", "descr", "descr", "descr")
    def opimpl_newlist(self, sizebox, structdescr, lengthdescr,
                       itemsdescr, arraydescr):
        sbox = self.opimpl_new(structdescr)
        self._opimpl_setfield_gc_any(sbox, sizebox, lengthdescr)
        if (arraydescr.is_array_of_structs() or
            arraydescr.is_array_of_pointers()):
            abox = self.opimpl_new_array_clear(sizebox, arraydescr)
        else:
            abox = self.opimpl_new_array(sizebox, arraydescr)
        self._opimpl_setfield_gc_any(sbox, abox, itemsdescr)
        return sbox

    @arguments("box", "descr", "descr", "descr", "descr")
    def opimpl_newlist_clear(self, sizebox, structdescr, lengthdescr,
                             itemsdescr, arraydescr):
        sbox = self.opimpl_new(structdescr)
        self._opimpl_setfield_gc_any(sbox, sizebox, lengthdescr)
        abox = self.opimpl_new_array_clear(sizebox, arraydescr)
        self._opimpl_setfield_gc_any(sbox, abox, itemsdescr)
        return sbox

    @arguments("box", "descr", "descr", "descr", "descr")
    def opimpl_newlist_hint(self, sizehintbox, structdescr, lengthdescr,
                            itemsdescr, arraydescr):
        sbox = self.opimpl_new(structdescr)
        self._opimpl_setfield_gc_any(sbox, history.CONST_FALSE, lengthdescr)
        if (arraydescr.is_array_of_structs() or
            arraydescr.is_array_of_pointers()):
            abox = self.opimpl_new_array_clear(sizehintbox, arraydescr)
        else:
            abox = self.opimpl_new_array(sizehintbox, arraydescr)
        self._opimpl_setfield_gc_any(sbox, abox, itemsdescr)
        return sbox

    @arguments("box", "box", "descr", "descr")
    def opimpl_getlistitem_gc_i(self, listbox, indexbox,
                                   itemsdescr, arraydescr):
        arraybox = self.opimpl_getfield_gc_r(listbox, itemsdescr)
        return self.opimpl_getarrayitem_gc_i(arraybox, indexbox, arraydescr)
    @arguments("box", "box", "descr", "descr")
    def opimpl_getlistitem_gc_r(self, listbox, indexbox,
                                   itemsdescr, arraydescr):
        arraybox = self.opimpl_getfield_gc_r(listbox, itemsdescr)
        return self.opimpl_getarrayitem_gc_r(arraybox, indexbox, arraydescr)
    @arguments("box", "box", "descr", "descr")
    def opimpl_getlistitem_gc_f(self, listbox, indexbox,
                                   itemsdescr, arraydescr):
        arraybox = self.opimpl_getfield_gc_r(listbox, itemsdescr)
        return self.opimpl_getarrayitem_gc_f(arraybox, indexbox, arraydescr)

    @arguments("box", "box", "box", "descr", "descr")
    def _opimpl_setlistitem_gc_any(self, listbox, indexbox, valuebox,
                                   itemsdescr, arraydescr):
        arraybox = self.opimpl_getfield_gc_r(listbox, itemsdescr)
        self._opimpl_setarrayitem_gc_any(arraybox, indexbox, valuebox,
                                         arraydescr)

    opimpl_setlistitem_gc_i = _opimpl_setlistitem_gc_any
    opimpl_setlistitem_gc_r = _opimpl_setlistitem_gc_any
    opimpl_setlistitem_gc_f = _opimpl_setlistitem_gc_any

    @arguments("box", "box", "descr", "orgpc")
    def opimpl_check_resizable_neg_index(self, listbox, indexbox,
                                         lengthdescr, orgpc):
        negbox = self.metainterp.execute_and_record(
            rop.INT_LT, None, indexbox, history.CONST_FALSE)
        negbox = self.implement_guard_value(negbox, orgpc)
        if negbox.getint():
            # the index is < 0; add the array length to it
            lenbox = self.metainterp.execute_and_record(
                rop.GETFIELD_GC, lengthdescr, listbox)
            indexbox = self.metainterp.execute_and_record(
                rop.INT_ADD, None, indexbox, lenbox)
        return indexbox

    @arguments("box", "descr")
    def opimpl_getfield_gc_i(self, box, fielddescr):
        if fielddescr.is_always_pure() and isinstance(box, ConstPtr):
            # if 'box' is directly a ConstPtr, bypass the heapcache completely
            resvalue = executor.execute(self.metainterp.cpu, self.metainterp,
                                        rop.GETFIELD_GC_I, fielddescr, box)
            return ConstInt(resvalue)
        return self._opimpl_getfield_gc_any_pureornot(
                rop.GETFIELD_GC_I, box, fielddescr, 'i')

    @arguments("box", "descr")
    def opimpl_getfield_gc_f(self, box, fielddescr):
        if fielddescr.is_always_pure() and isinstance(box, ConstPtr):
            # if 'box' is directly a ConstPtr, bypass the heapcache completely
            resvalue = executor.execute(self.metainterp.cpu, self.metainterp,
                                        rop.GETFIELD_GC_F, fielddescr, box)
            return ConstFloat(resvalue)
        return self._opimpl_getfield_gc_any_pureornot(
                rop.GETFIELD_GC_F, box, fielddescr, 'f')

    @arguments("box", "descr")
    def opimpl_getfield_gc_r(self, box, fielddescr):
        if fielddescr.is_always_pure() and isinstance(box, ConstPtr):
            # if 'box' is directly a ConstPtr, bypass the heapcache completely
            val = executor.execute(self.metainterp.cpu, self.metainterp,
                                   rop.GETFIELD_GC_R, fielddescr, box)
            return ConstPtr(val)
        return self._opimpl_getfield_gc_any_pureornot(
                rop.GETFIELD_GC_R, box, fielddescr, 'r')

    opimpl_getfield_gc_i_pure = opimpl_getfield_gc_i
    opimpl_getfield_gc_r_pure = opimpl_getfield_gc_r
    opimpl_getfield_gc_f_pure = opimpl_getfield_gc_f

    @arguments("box", "box", "descr")
    def opimpl_getinteriorfield_gc_i(self, array, index, descr):
        return self._opimpl_getinteriorfield_gc_any(
            rop.GETINTERIORFIELD_GC_I, array,
            index, descr, 'i')
    @arguments("box", "box", "descr")
    def opimpl_getinteriorfield_gc_r(self, array, index, descr):
        return self._opimpl_getinteriorfield_gc_any(
            rop.GETINTERIORFIELD_GC_R, array,
            index, descr, 'r')
    @arguments("box", "box", "descr")
    def opimpl_getinteriorfield_gc_f(self, array, index, descr):
        return self._opimpl_getinteriorfield_gc_any(
            rop.GETINTERIORFIELD_GC_F, array,
            index, descr, 'f')

    @specialize.arg(1, 5)
    def _opimpl_getinteriorfield_gc_any(self, opnum, arraybox, indexbox, descr, typ):
        # use the getarrayitem heapcache methods, they work also for interior fields
        tobox = self.metainterp.heapcache.getarrayitem(
                arraybox, indexbox, descr)
        if tobox:
            # sanity check: see whether the current interior field value
            # corresponds to what the cache thinks the value is
            self.metainterp.staticdata.profiler.count_ops(opnum, Counters.HEAPCACHED_OPS)
            resvalue = executor.execute(self.metainterp.cpu, self.metainterp,
                                        opnum, descr, arraybox, indexbox)
            if typ == 'i':
                assert resvalue == tobox.getint()
            elif typ == 'r':
                assert resvalue == tobox.getref_base()
            elif typ == 'f':
                # need to be careful due to NaNs etc
                assert ConstFloat(resvalue).same_constant(tobox.constbox())
            return tobox
        resop = self.execute_with_descr(opnum, descr, arraybox, indexbox)
        self.metainterp.heapcache.getarrayitem_now_known(
                arraybox, indexbox, resop, descr)
        return resop

    @specialize.arg(1, 4)
    def _opimpl_getfield_gc_any_pureornot(self, opnum, box, fielddescr, type):
        upd = self.metainterp.heapcache.get_field_updater(box, fielddescr)
        if upd.currfieldbox is not None:
            # sanity check: see whether the current struct value
            # corresponds to what the cache thinks the value is
            resvalue = executor.execute(self.metainterp.cpu, self.metainterp,
                                        opnum, fielddescr, box)
            if type == 'i':
                assert resvalue == upd.currfieldbox.getint()
            elif type == 'r':
                assert resvalue == upd.currfieldbox.getref_base()
            else:
                assert type == 'f'
                # make the comparison more robust again NaNs
                # see ConstFloat.same_constant
                assert ConstFloat(resvalue).same_constant(
                    upd.currfieldbox.constbox())
            self.metainterp.staticdata.profiler.count_ops(rop.GETFIELD_GC_I, Counters.HEAPCACHED_OPS)
            return upd.currfieldbox
        resbox = self.execute_with_descr(opnum, fielddescr, box)
        upd.getfield_now_known(resbox)
        return resbox

    @arguments("box", "descr", "orgpc")
    def _opimpl_getfield_gc_greenfield_any(self, box, fielddescr, pc):
        ginfo = self.metainterp.jitdriver_sd.greenfield_info
        opnum = OpHelpers.getfield_for_descr(fielddescr)
        if (ginfo is not None and fielddescr in ginfo.green_field_descrs
            and not self._nonstandard_virtualizable(pc, box, fielddescr)):
            # fetch the result, but consider it as a Const box and don't
            # record any operation
            return executor.execute_nonspec_const(self.metainterp.cpu,
                                    self.metainterp, opnum, [box], fielddescr)
        # fall-back
        if fielddescr.is_pointer_field():
            return self.execute_with_descr(rop.GETFIELD_GC_R, fielddescr, box)
        elif fielddescr.is_float_field():
            return self.execute_with_descr(rop.GETFIELD_GC_F, fielddescr, box)
        else:
            return self.execute_with_descr(rop.GETFIELD_GC_I, fielddescr, box)
    opimpl_getfield_gc_i_greenfield = _opimpl_getfield_gc_greenfield_any
    opimpl_getfield_gc_r_greenfield = _opimpl_getfield_gc_greenfield_any
    opimpl_getfield_gc_f_greenfield = _opimpl_getfield_gc_greenfield_any

    @arguments("box", "box", "descr")
    def _opimpl_setfield_gc_any(self, box, valuebox, fielddescr):
        upd = self.metainterp.heapcache.get_field_updater(box, fielddescr)
        if upd.currfieldbox is valuebox:
            self.metainterp.staticdata.profiler.count_ops(rop.SETFIELD_GC, Counters.HEAPCACHED_OPS)
            return
        self.metainterp.execute_and_record(rop.SETFIELD_GC, fielddescr, box, valuebox)
        upd.setfield(valuebox)
        # The following logic is disabled because buggy.  It is supposed
        # to be: not(we're writing null into a freshly allocated object)
        # but the bug is that is_unescaped() can be True even after the
        # field cache is cleared --- see test_ajit:test_unescaped_write_zero
        #
        # if tobox is not None or not self.metainterp.heapcache.is_unescaped(box) or not isinstance(valuebox, Const) or valuebox.nonnull():
        #   self.execute_with_descr(rop.SETFIELD_GC, fielddescr, box, valuebox)
        # self.metainterp.heapcache.setfield(box, valuebox, fielddescr)
    opimpl_setfield_gc_i = _opimpl_setfield_gc_any
    opimpl_setfield_gc_r = _opimpl_setfield_gc_any
    opimpl_setfield_gc_f = _opimpl_setfield_gc_any

    @arguments("box", "box", "box", "descr")
    def _opimpl_setinteriorfield_gc_any(self, array, index, value, descr):
        self.metainterp.execute_setinteriorfield_gc(descr, array, index, value)
    opimpl_setinteriorfield_gc_i = _opimpl_setinteriorfield_gc_any
    opimpl_setinteriorfield_gc_f = _opimpl_setinteriorfield_gc_any
    opimpl_setinteriorfield_gc_r = _opimpl_setinteriorfield_gc_any


    @arguments("box", "descr")
    def opimpl_getfield_raw_i(self, box, fielddescr):
        return self.execute_with_descr(rop.GETFIELD_RAW_I, fielddescr, box)
    @arguments("box", "descr")
    def opimpl_getfield_raw_r(self, box, fielddescr):   # for pure only
        return self.execute_with_descr(rop.GETFIELD_RAW_R, fielddescr, box)
    @arguments("box", "descr")
    def opimpl_getfield_raw_f(self, box, fielddescr):
        return self.execute_with_descr(rop.GETFIELD_RAW_F, fielddescr, box)

    @arguments("box", "box", "descr")
    def _opimpl_setfield_raw_any(self, box, valuebox, fielddescr):
        self.execute_with_descr(rop.SETFIELD_RAW, fielddescr, box, valuebox)
    opimpl_setfield_raw_i = _opimpl_setfield_raw_any
    opimpl_setfield_raw_f = _opimpl_setfield_raw_any

    @arguments("box", "box", "box", "descr")
    def _opimpl_raw_store(self, addrbox, offsetbox, valuebox, arraydescr):
        self.metainterp.execute_raw_store(arraydescr,
                                          addrbox, offsetbox, valuebox)
    opimpl_raw_store_i = _opimpl_raw_store
    opimpl_raw_store_f = _opimpl_raw_store

    @arguments("box", "box", "descr")
    def opimpl_raw_load_i(self, addrbox, offsetbox, arraydescr):
        return self.execute_with_descr(rop.RAW_LOAD_I, arraydescr,
                                       addrbox, offsetbox)
    @arguments("box", "box", "descr")
    def opimpl_raw_load_f(self, addrbox, offsetbox, arraydescr):
        return self.execute_with_descr(rop.RAW_LOAD_F, arraydescr,
                                       addrbox, offsetbox)

    def _remove_symbolics(self, c):
        if not we_are_translated():
            from rpython.rtyper.lltypesystem import ll2ctypes
            assert isinstance(c, ConstInt)
            c = ConstInt(ll2ctypes.lltype2ctypes(c.value))
        return c

    @arguments("box", "box", "box", "box", "box")
    def opimpl_gc_load_indexed_i(self, addrbox, indexbox,
                                 scalebox, baseofsbox, bytesbox):
        return self.execute(rop.GC_LOAD_INDEXED_I, addrbox, indexbox,
                            self._remove_symbolics(scalebox),
                            self._remove_symbolics(baseofsbox), bytesbox)

    @arguments("box", "box", "box", "box", "box")
    def opimpl_gc_load_indexed_f(self, addrbox, indexbox,
                                 scalebox, baseofsbox, bytesbox):
        return self.execute(rop.GC_LOAD_INDEXED_F, addrbox, indexbox,
                            self._remove_symbolics(scalebox),
                            self._remove_symbolics(baseofsbox), bytesbox)

    @arguments("box", "box", "box", "box", "box", "box", "descr")
    def _opimpl_gc_store_indexed(self, addrbox, indexbox, valuebox,
                                 scalebox, baseofsbox, bytesbox,
                                 arraydescr):
        return self.execute_with_descr(rop.GC_STORE_INDEXED,
                                       arraydescr,
                                       addrbox,
                                       indexbox,
                                       valuebox,
                                       self._remove_symbolics(scalebox),
                                       self._remove_symbolics(baseofsbox),
                                       bytesbox)
    opimpl_gc_store_indexed_i = _opimpl_gc_store_indexed
    opimpl_gc_store_indexed_f = _opimpl_gc_store_indexed

    @arguments("box")
    def opimpl_hint_force_virtualizable(self, box):
        self.metainterp.gen_store_back_in_vable(box)

    @arguments("box", "descr", "descr", "orgpc")
    def opimpl_record_quasiimmut_field(self, box, fielddescr,
                                       mutatefielddescr, orgpc):
        from rpython.jit.metainterp.quasiimmut import QuasiImmutDescr
        cpu = self.metainterp.cpu
        if self.metainterp.heapcache.is_quasi_immut_known(fielddescr, box):
            self.metainterp.staticdata.profiler.count_ops(rop.QUASIIMMUT_FIELD, Counters.HEAPCACHED_OPS)
            return
        descr = QuasiImmutDescr(cpu, box.getref_base(), fielddescr,
                                mutatefielddescr)
        self.metainterp.heapcache.quasi_immut_now_known(fielddescr, box)
        self.metainterp.history.record1(rop.QUASIIMMUT_FIELD, box,
                                        None, descr=descr)
        if self.metainterp.heapcache.need_guard_not_invalidated:
            self.metainterp.generate_guard(rop.GUARD_NOT_INVALIDATED,
                                           resumepc=orgpc)
        self.metainterp.heapcache.need_guard_not_invalidated = False



    @arguments("box", "descr", "orgpc")
    def opimpl_jit_force_quasi_immutable(self, box, mutatefielddescr, orgpc):
        # During tracing, a 'jit_force_quasi_immutable' usually turns into
        # the operations that check that the content of 'mutate_xxx' is null.
        # If it is actually not null already now, then we abort tracing.
        # The idea is that if we use 'jit_force_quasi_immutable' on a freshly
        # allocated object, then the GETFIELD_GC will know that the answer is
        # null, and the guard will be removed.  So the fact that the field is
        # quasi-immutable will have no effect, and instead it will work as a
        # regular, probably virtual, structure.
        if mutatefielddescr.is_pointer_field():
            mutatebox = self.execute_with_descr(rop.GETFIELD_GC_R,
                                                mutatefielddescr, box)
        elif mutatefielddescr.is_float_field():
            mutatebox = self.execute_with_descr(rop.GETFIELD_GC_R,
                                                mutatefielddescr, box)
        else:
            mutatebox = self.execute_with_descr(rop.GETFIELD_GC_I,
                                                mutatefielddescr, box)
        if mutatebox.nonnull():
            from rpython.jit.metainterp.quasiimmut import do_force_quasi_immutable
            do_force_quasi_immutable(self.metainterp.cpu, box.getref_base(),
                                     mutatefielddescr)
            raise SwitchToBlackhole(Counters.ABORT_FORCE_QUASIIMMUT)
        self.metainterp.generate_guard(rop.GUARD_ISNULL, mutatebox,
                                       resumepc=orgpc)

    def _nonstandard_virtualizable(self, pc, box, fielddescr):
        # returns True if 'box' is actually not the "standard" virtualizable
        # that is stored in metainterp.virtualizable_boxes[-1]
        if self.metainterp.heapcache.is_known_nonstandard_virtualizable(box):
            self.metainterp.staticdata.profiler.count_ops(rop.PTR_EQ, Counters.HEAPCACHED_OPS)
            return True
        if box is self.metainterp.forced_virtualizable:
            self.metainterp.forced_virtualizable = None
        if (self.metainterp.jitdriver_sd.virtualizable_info is not None or
            self.metainterp.jitdriver_sd.greenfield_info is not None):
            standard_box = self.metainterp.virtualizable_boxes[-1]
            if standard_box is box:
                return False
            vinfo = self.metainterp.jitdriver_sd.virtualizable_info
            if vinfo is fielddescr.get_vinfo():
                eqbox = self.metainterp.execute_and_record(rop.PTR_EQ, None,
                                                           box, standard_box)
                eqbox = self.implement_guard_value(eqbox, pc)
                isstandard = eqbox.getint()
                if isstandard:
                    if box.type == 'r':
                        self.metainterp.replace_box(box, standard_box)
                    return False
        if not self.metainterp.heapcache.is_unescaped(box):
            self.emit_force_virtualizable(fielddescr, box)
        self.metainterp.heapcache.nonstandard_virtualizables_now_known(box)
        return True

    def emit_force_virtualizable(self, fielddescr, box):
        vinfo = fielddescr.get_vinfo()
        assert vinfo is not None
        token_descr = vinfo.vable_token_descr
        mi = self.metainterp
        tokenbox = mi.execute_and_record(rop.GETFIELD_GC_R, token_descr, box)
        condbox = mi.execute_and_record(rop.PTR_NE, None, tokenbox, CONST_NULL)
        funcbox = ConstInt(rffi.cast(lltype.Signed, vinfo.clear_vable_ptr))
        calldescr = vinfo.clear_vable_descr
        self.execute_varargs(rop.COND_CALL, [condbox, funcbox, box],
                             calldescr, False, False)

    def _get_virtualizable_field_index(self, fielddescr):
        # Get the index of a fielddescr.  Must only be called for
        # the "standard" virtualizable.
        vinfo = self.metainterp.jitdriver_sd.virtualizable_info
        return vinfo.static_field_by_descrs[fielddescr]

    @arguments("box", "descr", "orgpc")
    def opimpl_getfield_vable_i(self, box, fielddescr, pc):
        if self._nonstandard_virtualizable(pc, box, fielddescr):
            return self.opimpl_getfield_gc_i(box, fielddescr)
        self.metainterp.check_synchronized_virtualizable()
        index = self._get_virtualizable_field_index(fielddescr)
        return self.metainterp.virtualizable_boxes[index]

    @arguments("box", "descr", "orgpc")
    def opimpl_getfield_vable_r(self, box, fielddescr, pc):
        if self._nonstandard_virtualizable(pc, box, fielddescr):
            return self.opimpl_getfield_gc_r(box, fielddescr)
        self.metainterp.check_synchronized_virtualizable()
        index = self._get_virtualizable_field_index(fielddescr)
        return self.metainterp.virtualizable_boxes[index]

    @arguments("box", "descr", "orgpc")
    def opimpl_getfield_vable_f(self, box, fielddescr, pc):
        if self._nonstandard_virtualizable(pc, box, fielddescr):
            return self.opimpl_getfield_gc_f(box, fielddescr)
        self.metainterp.check_synchronized_virtualizable()
        index = self._get_virtualizable_field_index(fielddescr)
        return self.metainterp.virtualizable_boxes[index]

    @arguments("box", "box", "descr", "orgpc")
    def _opimpl_setfield_vable(self, box, valuebox, fielddescr, pc):
        if self._nonstandard_virtualizable(pc, box, fielddescr):
            return self._opimpl_setfield_gc_any(box, valuebox, fielddescr)
        index = self._get_virtualizable_field_index(fielddescr)
        self.metainterp.virtualizable_boxes[index] = valuebox
        self.metainterp.synchronize_virtualizable()
        # XXX only the index'th field needs to be synchronized, really

    opimpl_setfield_vable_i = _opimpl_setfield_vable
    opimpl_setfield_vable_r = _opimpl_setfield_vable
    opimpl_setfield_vable_f = _opimpl_setfield_vable

    def _get_arrayitem_vable_index(self, pc, arrayfielddescr, indexbox):
        # Get the index of an array item: the index'th of the array
        # described by arrayfielddescr.  Must only be called for
        # the "standard" virtualizable.
        indexbox = self.implement_guard_value(indexbox, pc)
        vinfo = self.metainterp.jitdriver_sd.virtualizable_info
        virtualizable_box = self.metainterp.virtualizable_boxes[-1]
        virtualizable = vinfo.unwrap_virtualizable_box(virtualizable_box)
        arrayindex = vinfo.array_field_by_descrs[arrayfielddescr]
        index = indexbox.getint()
        # Support for negative index: disabled
        # (see codewriter/jtransform.py, _check_no_vable_array).
        #if index < 0:
        #    index += vinfo.get_array_length(virtualizable, arrayindex)
        assert 0 <= index < vinfo.get_array_length(virtualizable, arrayindex)
        return vinfo.get_index_in_array(virtualizable, arrayindex, index)

    @arguments("box", "box", "descr", "descr", "orgpc")
    def _opimpl_getarrayitem_vable(self, box, indexbox, fdescr, adescr, pc):
        if self._nonstandard_virtualizable(pc, box, fdescr):
            arraybox = self.opimpl_getfield_gc_r(box, fdescr)
            if adescr.is_array_of_pointers():
                return self.opimpl_getarrayitem_gc_r(arraybox, indexbox, adescr)
            elif adescr.is_array_of_floats():
                return self.opimpl_getarrayitem_gc_f(arraybox, indexbox, adescr)
            else:
                return self.opimpl_getarrayitem_gc_i(arraybox, indexbox, adescr)
        self.metainterp.check_synchronized_virtualizable()
        index = self._get_arrayitem_vable_index(pc, fdescr, indexbox)
        return self.metainterp.virtualizable_boxes[index]

    opimpl_getarrayitem_vable_i = _opimpl_getarrayitem_vable
    opimpl_getarrayitem_vable_r = _opimpl_getarrayitem_vable
    opimpl_getarrayitem_vable_f = _opimpl_getarrayitem_vable

    @arguments("box", "box", "box", "descr", "descr", "orgpc")
    def _opimpl_setarrayitem_vable(self, box, indexbox, valuebox,
                                   fdescr, adescr, pc):
        if self._nonstandard_virtualizable(pc, box, fdescr):
            arraybox = self.opimpl_getfield_gc_r(box, fdescr)
            self._opimpl_setarrayitem_gc_any(arraybox, indexbox, valuebox,
                                             adescr)
            return
        index = self._get_arrayitem_vable_index(pc, fdescr, indexbox)
        self.metainterp.virtualizable_boxes[index] = valuebox
        self.metainterp.synchronize_virtualizable()
        # XXX only the index'th field needs to be synchronized, really

    opimpl_setarrayitem_vable_i = _opimpl_setarrayitem_vable
    opimpl_setarrayitem_vable_r = _opimpl_setarrayitem_vable
    opimpl_setarrayitem_vable_f = _opimpl_setarrayitem_vable

    @arguments("box", "descr", "descr", "orgpc")
    def opimpl_arraylen_vable(self, box, fdescr, adescr, pc):
        if self._nonstandard_virtualizable(pc, box, fdescr):
            arraybox = self.opimpl_getfield_gc_r(box, fdescr)
            return self.opimpl_arraylen_gc(arraybox, adescr)
        vinfo = self.metainterp.jitdriver_sd.virtualizable_info
        virtualizable_box = self.metainterp.virtualizable_boxes[-1]
        virtualizable = vinfo.unwrap_virtualizable_box(virtualizable_box)
        arrayindex = vinfo.array_field_by_descrs[fdescr]
        result = vinfo.get_array_length(virtualizable, arrayindex)
        return ConstInt(result)

    @arguments("jitcode", "boxes")
    def _opimpl_inline_call1(self, jitcode, argboxes):
        return self.metainterp.perform_call(jitcode, argboxes)
    @arguments("jitcode", "boxes2")
    def _opimpl_inline_call2(self, jitcode, argboxes):
        return self.metainterp.perform_call(jitcode, argboxes)
    @arguments("jitcode", "boxes3")
    def _opimpl_inline_call3(self, jitcode, argboxes):
        return self.metainterp.perform_call(jitcode, argboxes)

    opimpl_inline_call_r_i = _opimpl_inline_call1
    opimpl_inline_call_r_r = _opimpl_inline_call1
    opimpl_inline_call_r_v = _opimpl_inline_call1
    opimpl_inline_call_ir_i = _opimpl_inline_call2
    opimpl_inline_call_ir_r = _opimpl_inline_call2
    opimpl_inline_call_ir_v = _opimpl_inline_call2
    opimpl_inline_call_irf_i = _opimpl_inline_call3
    opimpl_inline_call_irf_r = _opimpl_inline_call3
    opimpl_inline_call_irf_f = _opimpl_inline_call3
    opimpl_inline_call_irf_v = _opimpl_inline_call3

    @arguments("box", "boxes", "descr", "orgpc")
    def _opimpl_residual_call1(self, funcbox, argboxes, calldescr, pc):
        return self.do_residual_or_indirect_call(funcbox, argboxes, calldescr, pc)

    @arguments("box", "boxes2", "descr", "orgpc")
    def _opimpl_residual_call2(self, funcbox, argboxes, calldescr, pc):
        return self.do_residual_or_indirect_call(funcbox, argboxes, calldescr, pc)

    @arguments("box", "boxes3", "descr", "orgpc")
    def _opimpl_residual_call3(self, funcbox, argboxes, calldescr, pc):
        return self.do_residual_or_indirect_call(funcbox, argboxes, calldescr, pc)

    opimpl_residual_call_r_i = _opimpl_residual_call1
    opimpl_residual_call_r_r = _opimpl_residual_call1
    opimpl_residual_call_r_v = _opimpl_residual_call1
    opimpl_residual_call_ir_i = _opimpl_residual_call2
    opimpl_residual_call_ir_r = _opimpl_residual_call2
    opimpl_residual_call_ir_v = _opimpl_residual_call2
    opimpl_residual_call_irf_i = _opimpl_residual_call3
    opimpl_residual_call_irf_r = _opimpl_residual_call3
    opimpl_residual_call_irf_f = _opimpl_residual_call3
    opimpl_residual_call_irf_v = _opimpl_residual_call3

    @arguments("box", "box", "boxes2", "descr", "orgpc")
    def opimpl_conditional_call_ir_v(self, condbox, funcbox, argboxes,
                                     calldescr, pc):
        if isinstance(condbox, ConstInt) and condbox.value == 0:
            return   # so that the heapcache can keep argboxes virtual
        self.do_conditional_call(condbox, funcbox, argboxes, calldescr, pc)

    @arguments("box", "box", "boxes2", "descr", "orgpc")
    def _opimpl_conditional_call_value(self, valuebox, funcbox, argboxes,
                                       calldescr, pc):
        if isinstance(valuebox, Const) and valuebox.nonnull():
            return valuebox
        return self.do_conditional_call(valuebox, funcbox, argboxes,
                                        calldescr, pc, is_value=True)

    opimpl_conditional_call_value_ir_i = _opimpl_conditional_call_value
    opimpl_conditional_call_value_ir_r = _opimpl_conditional_call_value

    @arguments("int", "boxes3", "boxes3", "orgpc")
    def _opimpl_recursive_call(self, jdindex, greenboxes, redboxes, pc):
        targetjitdriver_sd = self.metainterp.staticdata.jitdrivers_sd[jdindex]
        allboxes = greenboxes + redboxes
        warmrunnerstate = targetjitdriver_sd.warmstate
        assembler_call = False
        if warmrunnerstate.inlining:
            if warmrunnerstate.can_inline_callable(greenboxes):
                # We've found a potentially inlinable function; now we need to
                # see if it's already on the stack. In other words: are we about
                # to enter recursion? If so, we don't want to inline the
                # recursion, which would be equivalent to unrolling a while
                # loop.
                portal_code = targetjitdriver_sd.mainjitcode
                count = 0
                for f in self.metainterp.framestack:
                    if f.jitcode is not portal_code:
                        continue
                    gk = f.greenkey
                    if gk is None:
                        continue
                    assert len(gk) == len(greenboxes)
                    i = 0
                    for i in range(len(gk)):
                        if not gk[i].same_constant(greenboxes[i]):
                            break
                    else:
                        count += 1
                memmgr = self.metainterp.staticdata.warmrunnerdesc.memory_manager
                if count >= memmgr.max_unroll_recursion:
                    # This function is recursive and has exceeded the
                    # maximum number of unrollings we allow. We want to stop
                    # inlining it further and to make sure that, if it
                    # hasn't happened already, the function is traced
                    # separately as soon as possible.
                    if have_debug_prints():
                        loc = targetjitdriver_sd.warmstate.get_location_str(greenboxes)
                        debug_print("recursive function (not inlined):", loc)
                    warmrunnerstate.dont_trace_here(greenboxes)
                else:
                    return self.metainterp.perform_call(portal_code, allboxes,
                                greenkey=greenboxes)
            assembler_call = True
            # verify that we have all green args, needed to make sure
            # that assembler that we call is still correct
            self.verify_green_args(targetjitdriver_sd, greenboxes)
        #
        return self.do_recursive_call(targetjitdriver_sd, allboxes, pc,
                                      assembler_call)

    def do_recursive_call(self, targetjitdriver_sd, allboxes, pc,
                          assembler_call=False):
        portal_code = targetjitdriver_sd.mainjitcode
        k = targetjitdriver_sd.portal_runner_adr
        funcbox = ConstInt(adr2int(k))
        return self.do_residual_call(funcbox, allboxes, portal_code.calldescr, pc,
                                     assembler_call=assembler_call,
                                     assembler_call_jd=targetjitdriver_sd)

    opimpl_recursive_call_i = _opimpl_recursive_call
    opimpl_recursive_call_r = _opimpl_recursive_call
    opimpl_recursive_call_f = _opimpl_recursive_call
    opimpl_recursive_call_v = _opimpl_recursive_call

    @arguments("box")
    def opimpl_strlen(self, strbox):
        return self.execute(rop.STRLEN, strbox)

    @arguments("box")
    def opimpl_unicodelen(self, unicodebox):
        return self.execute(rop.UNICODELEN, unicodebox)

    @arguments("box", "box")
    def opimpl_strgetitem(self, strbox, indexbox):
        return self.execute(rop.STRGETITEM, strbox, indexbox)

    @arguments("box", "box")
    def opimpl_unicodegetitem(self, unicodebox, indexbox):
        return self.execute(rop.UNICODEGETITEM, unicodebox, indexbox)

    @arguments("box", "box", "box")
    def opimpl_strsetitem(self, strbox, indexbox, newcharbox):
        return self.execute(rop.STRSETITEM, strbox, indexbox, newcharbox)

    @arguments("box", "box", "box")
    def opimpl_unicodesetitem(self, unicodebox, indexbox, newcharbox):
        self.execute(rop.UNICODESETITEM, unicodebox, indexbox, newcharbox)

    @arguments("box")
    def opimpl_strhash(self, strbox):
        if isinstance(strbox, ConstPtr):
            h = self.metainterp.cpu.bh_strhash(strbox.getref_base())
            return ConstInt(h)
        return self.execute(rop.STRHASH, strbox)

    @arguments("box")
    def opimpl_unicodehash(self, unicodebox):
        if isinstance(unicodebox, ConstPtr):
            h = self.metainterp.cpu.bh_unicodehash(unicodebox.getref_base())
            return ConstInt(h)
        return self.execute(rop.UNICODEHASH, unicodebox)

    @arguments("box")
    def opimpl_newstr(self, lengthbox):
        return self.execute(rop.NEWSTR, lengthbox)

    @arguments("box")
    def opimpl_newunicode(self, lengthbox):
        return self.execute(rop.NEWUNICODE, lengthbox)

    @arguments("box", "box", "box", "box", "box")
    def opimpl_copystrcontent(self, srcbox, dstbox, srcstartbox, dststartbox, lengthbox):
        return self.execute(rop.COPYSTRCONTENT, srcbox, dstbox, srcstartbox, dststartbox, lengthbox)

    @arguments("box", "box", "box", "box", "box")
    def opimpl_copyunicodecontent(self, srcbox, dstbox, srcstartbox, dststartbox, lengthbox):
        return self.execute(rop.COPYUNICODECONTENT, srcbox, dstbox, srcstartbox, dststartbox, lengthbox)

    @arguments("box", "orgpc")
    def _opimpl_guard_value(self, box, orgpc):
        self.implement_guard_value(box, orgpc)

    @arguments("box", "box", "descr", "orgpc")
    def opimpl_str_guard_value(self, box, funcbox, descr, orgpc):
        if isinstance(box, Const):
            return box     # no promotion needed, already a Const
        else:
            constbox = ConstPtr(box.getref_base())
            resbox = self.do_residual_call(funcbox, [box, constbox], descr, orgpc)
            promoted_box = ConstInt(resbox.getint())
            # This is GUARD_VALUE because GUARD_TRUE assumes the existance
            # of a label when computing resumepc
            self.metainterp.generate_guard(rop.GUARD_VALUE, resbox,
                                           promoted_box,
                                           resumepc=orgpc)
            self.metainterp.replace_box(box, constbox)
            return constbox

    opimpl_int_guard_value = _opimpl_guard_value
    opimpl_ref_guard_value = _opimpl_guard_value
    opimpl_float_guard_value = _opimpl_guard_value

    @arguments("box", "orgpc")
    def opimpl_guard_class(self, box, orgpc):
        clsbox = self.cls_of_box(box)
        if not self.metainterp.heapcache.is_class_known(box):
            self.metainterp.generate_guard(rop.GUARD_CLASS, box, clsbox,
                                           resumepc=orgpc)
            self.metainterp.heapcache.class_now_known(box)
        return clsbox

    @arguments("int", "orgpc")
    def opimpl_loop_header(self, jdindex, orgpc):
        self.metainterp.seen_loop_header_for_jdindex = jdindex

    def verify_green_args(self, jitdriver_sd, varargs):
        num_green_args = jitdriver_sd.num_green_args
        assert len(varargs) == num_green_args
        for i in range(num_green_args):
            assert isinstance(varargs[i], Const)

    @arguments("int", "boxes3", "jitcode_position", "boxes3", "orgpc")
    def opimpl_jit_merge_point(self, jdindex, greenboxes,
                               jcposition, redboxes, orgpc):
        any_operation = self.metainterp.history.any_operation()
        jitdriver_sd = self.metainterp.staticdata.jitdrivers_sd[jdindex]
        self.verify_green_args(jitdriver_sd, greenboxes)
        self.debug_merge_point(jitdriver_sd, jdindex,
                               self.metainterp.portal_call_depth,
                               self.metainterp.call_ids[-1],
                               greenboxes)

        if self.metainterp.seen_loop_header_for_jdindex < 0:
            if not any_operation:
                return
            if not jitdriver_sd.no_loop_header:
                if self.metainterp.portal_call_depth:
                    return
                ptoken = self.metainterp.get_procedure_token(greenboxes)
                if not has_compiled_targets(ptoken):
                    return
            # automatically add a loop_header if there is none
            self.metainterp.seen_loop_header_for_jdindex = jdindex
        #
        assert self.metainterp.seen_loop_header_for_jdindex == jdindex, (
            "found a loop_header for a JitDriver that does not match "
            "the following jit_merge_point's")
        self.metainterp.seen_loop_header_for_jdindex = -1

        #
        if not self.metainterp.portal_call_depth:
            assert jitdriver_sd is self.metainterp.jitdriver_sd
            # Set self.pc to point to jit_merge_point instead of just after:
            # if reached_loop_header() raises SwitchToBlackhole, then the
            # pc is still at the jit_merge_point, which is a point that is
            # much less expensive to blackhole out of.
            saved_pc = self.pc
            self.pc = orgpc
            self.metainterp.reached_loop_header(greenboxes, redboxes)
            self.pc = saved_pc
            # no exception, which means that the jit_merge_point did not
            # close the loop.  We have to put the possibly-modified list
            # 'redboxes' back into the registers where it comes from.
            put_back_list_of_boxes3(self, jcposition, redboxes)
        else:
            if jitdriver_sd.warmstate.should_unroll_one_iteration(greenboxes):
                if self.unroll_iterations > 0:
                    self.unroll_iterations -= 1
                    return
            # warning! careful here.  We have to return from the current
            # frame containing the jit_merge_point, and then use
            # do_recursive_call() to follow the recursive call.  This is
            # needed because do_recursive_call() will write its result
            # with make_result_of_lastop(), so the lastop must be right:
            # it must be the call to 'self', and not the jit_merge_point
            # itself, which has no result at all.
            assert len(self.metainterp.framestack) >= 2
            old_frame = self.metainterp.framestack[-1]
            try:
                self.metainterp.finishframe(None, leave_portal_frame=False)
            except ChangeFrame:
                pass
            frame = self.metainterp.framestack[-1]
            frame.do_recursive_call(jitdriver_sd, greenboxes + redboxes, orgpc,
                                    assembler_call=True)
            jd_no = old_frame.jitcode.jitdriver_sd.index
            self.metainterp.leave_portal_frame(jd_no)
            raise ChangeFrame

    def debug_merge_point(self, jitdriver_sd, jd_index, portal_call_depth, current_call_id, greenkey):
        # debugging: produce a DEBUG_MERGE_POINT operation
        if have_debug_prints():
            loc = jitdriver_sd.warmstate.get_location_str(greenkey)
            debug_print(loc)
        #
        # Note: the logger hides the jd_index argument, so we see in the logs:
        #    debug_merge_point(portal_call_depth, current_call_id, 'location')
        #
        args = [ConstInt(jd_index), ConstInt(portal_call_depth),
                ConstInt(current_call_id)] + greenkey
        metainterp = self.metainterp
        metainterp.history.record(rop.DEBUG_MERGE_POINT, args, None)
        warmrunnerstate = jitdriver_sd.warmstate
        if (metainterp.force_finish_trace and
                (metainterp.history.length() > warmrunnerstate.trace_limit * 0.8 or
                 metainterp.history.trace_tag_overflow_imminent())):
            self._create_segmented_trace_and_blackhole()

    def _create_segmented_trace_and_blackhole(self):
        metainterp = self.metainterp
        # close to the trace limit, in a trace we really shouldn't
        # abort. finish it now
        metainterp.generate_guard(rop.GUARD_ALWAYS_FAILS)
        if we_are_translated():
            llexception = jitexc.get_llexception(metainterp.cpu, AssertionError())
        else:
            # fish an AssertionError instance
            llexception = jitexc._get_standard_error(metainterp.cpu.rtyper, AssertionError)

        # add an unreachable finish that raises an AssertionError
        exception_box = ConstInt(ptr2int(llexception.typeptr))
        sd = metainterp.staticdata
        token = sd.exit_frame_with_exception_descr_ref
        metainterp.history.record1(rop.FINISH, exception_box, None, descr=token)

        if (metainterp.current_merge_points and
                isinstance(metainterp.resumekey, compile.ResumeFromInterpDescr)):
            # making a loop. it's important to call compile_simple_loop to make
            # sure that a label at the beginning is inserted, otherwise we
            # cannot ever close the segmented loop later!
            original_boxes, start = metainterp.current_merge_points[0]
            jd_sd = metainterp.jitdriver_sd
            greenkey = original_boxes[:jd_sd.num_green_args]
            enable_opts = jd_sd.warmstate.enable_opts
            cut_at = metainterp.history.get_trace_position()
            fake_runtime_boxes = None
            vinfo = jd_sd.virtualizable_info
            if vinfo is not None:
                # this is a hack! compile_simple_loop does not actually need
                # the runtime boxes. the only thing it does is extract the
                # virtualizable box. so pass it that way
                fake_runtime_boxes = [None] * (jd_sd.index_of_virtualizable + 1)
                fake_runtime_boxes[jd_sd.index_of_virtualizable] = \
                        metainterp.virtualizable_boxes[-1]
            target_token = compile.compile_simple_loop(
                metainterp, greenkey, metainterp.history.trace,
                fake_runtime_boxes, enable_opts, cut_at,
                patch_jumpop_at_end=False)
            jd_sd.warmstate.attach_procedure_to_interp(
                greenkey, target_token.targeting_jitcell_token)

        else:
            target_token = compile.compile_trace(metainterp, metainterp.resumekey, [exception_box])
            if target_token is not token:
                compile.giveup()

        # unlike basically any other trace that we can produce, we now need
        # to blackhole back to the interpreter instead of jumping to some
        # existing code, because we are at a really arbitrary place here!
        raise SwitchToBlackhole(Counters.ABORT_SEGMENTED_TRACE)


    @arguments("box", "label")
    def opimpl_goto_if_exception_mismatch(self, vtablebox, next_exc_target):
        metainterp = self.metainterp
        last_exc_value = metainterp.last_exc_value
        assert last_exc_value
        assert metainterp.class_of_last_exc_is_const
        cls = llmemory.cast_adr_to_ptr(vtablebox.getaddr(), rclass.CLASSTYPE)
        real_instance = rclass.ll_cast_to_object(last_exc_value)
        if not rclass.ll_isinstance(real_instance, cls):
            self.pc = next_exc_target

    @arguments("box", "orgpc")
    def opimpl_raise(self, exc_value_box, orgpc):
        # xxx hack
        if not self.metainterp.heapcache.is_class_known(exc_value_box):
            clsbox = self.cls_of_box(exc_value_box)
            self.metainterp.generate_guard(rop.GUARD_CLASS, exc_value_box,
                                           clsbox, resumepc=orgpc)
        self.metainterp.class_of_last_exc_is_const = True
        self.metainterp.last_exc_value = exc_value_box.getref(rclass.OBJECTPTR)
        self.metainterp.last_exc_box = exc_value_box
        self.metainterp.popframe()
        self.metainterp.finishframe_exception()

    @arguments()
    def opimpl_reraise(self):
        assert self.metainterp.last_exc_value
        self.metainterp.popframe()
        self.metainterp.finishframe_exception()

    @arguments()
    def opimpl_last_exception(self):
        # Same comment as in opimpl_goto_if_exception_mismatch().
        exc_value = self.metainterp.last_exc_value
        assert exc_value
        assert self.metainterp.class_of_last_exc_is_const
        exc_cls = rclass.ll_cast_to_object(exc_value).typeptr
        return ConstInt(ptr2int(exc_cls))

    @arguments()
    def opimpl_last_exc_value(self):
        exc_value = self.metainterp.last_exc_value
        assert exc_value
        return self.metainterp.last_exc_box

    @arguments("box")
    def opimpl_debug_fatalerror(self, box):
        from rpython.rtyper.lltypesystem import rstr, lloperation
        msg = box.getref(lltype.Ptr(rstr.STR))
        lloperation.llop.debug_fatalerror(lltype.Void, msg)

    @arguments("box", "box", "box", "box", "box")
    def opimpl_jit_debug(self, stringbox, arg1box, arg2box, arg3box, arg4box):
        debug_print('jit_debug:', stringbox._get_str(),
                    arg1box.getint(), arg2box.getint(),
                    arg3box.getint(), arg4box.getint())
        args = [stringbox, arg1box, arg2box, arg3box, arg4box]
        i = 4
        while i > 0 and args[i].getint() == -sys.maxint-1:
            i -= 1
        assert i >= 0
        op = self.metainterp.history.record(rop.JIT_DEBUG, args[:i+1], None)
        self.metainterp.attach_debug_info(op)

    @arguments("box")
    def opimpl_jit_enter_portal_frame(self, uniqueidbox):
        unique_id = uniqueidbox.getint()
        jd_no = self.metainterp.jitdriver_sd.mainjitcode.index # fish
        self.metainterp.enter_portal_frame(jd_no, unique_id)

    @arguments()
    def opimpl_jit_leave_portal_frame(self):
        jd_no = self.metainterp.jitdriver_sd.mainjitcode.index # fish
        self.metainterp.leave_portal_frame(jd_no)

    @arguments("box")
    def _opimpl_assert_green(self, box):
        if not isinstance(box, Const):
            msg = "assert_green failed at %s:%d" % (
                self.jitcode.name,
                self.pc)
            if we_are_translated():
                from rpython.rtyper.annlowlevel import llstr
                from rpython.rtyper.lltypesystem import lloperation
                lloperation.llop.debug_fatalerror(lltype.Void, llstr(msg))
            else:
                from rpython.rlib.jit import AssertGreenFailed
                raise AssertGreenFailed(msg)

    opimpl_int_assert_green   = _opimpl_assert_green
    opimpl_ref_assert_green   = _opimpl_assert_green
    opimpl_float_assert_green = _opimpl_assert_green

    @arguments()
    def opimpl_current_trace_length(self):
        trace_length = self.metainterp.history.length()
        return ConstInt(trace_length)

    @arguments("box")
    def _opimpl_isconstant(self, box):
        return ConstInt(isinstance(box, Const))

    opimpl_int_isconstant = _opimpl_isconstant
    opimpl_ref_isconstant = _opimpl_isconstant
    opimpl_float_isconstant = _opimpl_isconstant

    @arguments("box")
    def _opimpl_isvirtual(self, box):
        return ConstInt(self.metainterp.heapcache.is_likely_virtual(box))

    opimpl_ref_isvirtual = _opimpl_isvirtual

    @arguments("box")
    def opimpl_virtual_ref(self, box):
        # Details on the content of metainterp.virtualref_boxes:
        #
        #  * it's a list whose items go two by two, containing first the
        #    virtual box (e.g. the PyFrame) and then the vref box (e.g.
        #    the 'virtual_ref(frame)').
        #
        #  * if we detect that the virtual box escapes during tracing
        #    already (by generating a CALL_MAY_FORCE that marks the flags
        #    in the vref), then we replace the vref in the list with
        #    ConstPtr(NULL).
        #
        metainterp = self.metainterp
        vrefinfo = metainterp.staticdata.virtualref_info
        obj = box.getref_base()
        vref = vrefinfo.virtual_ref_during_tracing(obj)
        cindex = history.ConstInt(len(metainterp.virtualref_boxes) // 2)
        resbox = metainterp.history.record2(rop.VIRTUAL_REF, box, cindex, vref)
        self.metainterp.heapcache.new(resbox)
        # Note: we allocate a JIT_VIRTUAL_REF here
        # (in virtual_ref_during_tracing()), in order to detect when
        # the virtual escapes during tracing already.  We record it as a
        # VIRTUAL_REF operation.  Later, optimizeopt.py should either kill
        # that operation or replace it with a NEW_WITH_VTABLE followed by
        # SETFIELD_GCs.
        metainterp.virtualref_boxes.append(box)
        metainterp.virtualref_boxes.append(resbox)
        return resbox

    @arguments("box")
    def opimpl_virtual_ref_finish(self, box):
        # virtual_ref_finish() assumes that we have a stack-like, last-in
        # first-out order.
        metainterp = self.metainterp
        vrefbox = metainterp.virtualref_boxes.pop()
        lastbox = metainterp.virtualref_boxes.pop()
        assert box.getref_base() == lastbox.getref_base()
        vrefinfo = metainterp.staticdata.virtualref_info
        vref = vrefbox.getref_base()
        if vrefinfo.is_virtual_ref(vref):
            # XXX write a comment about nullbox
            nullbox = CONST_NULL
            metainterp.history.record2(rop.VIRTUAL_REF_FINISH,
                                       vrefbox, nullbox, None)

    @arguments("int", "box")
    def opimpl_rvmprof_code(self, leaving, box_unique_id):
        from rpython.rlib.rvmprof import cintf
        cintf.jit_rvmprof_code(leaving, box_unique_id.getint())

    @arguments()
    def opimpl_live(self):
        self.pc += OFFSET_SIZE

    def handle_rvmprof_enter_on_resume(self):
        code = self.bytecode
        position = self.pc
        opcode = ord(code[position])
        if opcode == self.metainterp.staticdata.op_live:
            position += SIZE_LIVE_OP
            opcode = ord(code[position])
        if opcode == self.metainterp.staticdata.op_rvmprof_code:
            arg1 = self.get_reg_i_value(ord(code[position + 1]))
            arg2 = self.get_reg_i_value(ord(code[position + 2]))
            if arg1 == 1:
                # we are resuming at a position that will do a
                # jit_rvmprof_code(1), when really executed.  That's a
                # hint for the need for a jit_rvmprof_code(0).
                from rpython.rlib.rvmprof import cintf
                cintf.jit_rvmprof_code(0, arg2)

    # ------------------------------

    def setup_call(self, argboxes):
        self.pc = 0
        count_i = count_r = count_f = 0
        for box in argboxes:
            if box.type == history.INT:
                if count_i < self.jitcode.num_regs_i():
                    self.set_reg_i(count_i, box)
                else:
                    # otherwise the argument is unused
                    pass
                count_i += 1
            elif box.type == history.REF:
                if count_r < self.jitcode.num_regs_r():
                    self.set_reg_r(count_r, box)
                count_r += 1
            elif box.type == history.FLOAT:
                if count_f < self.jitcode.num_regs_f():
                    self.set_reg_f(count_f, box)
                count_f += 1
            else:
                raise AssertionError(box.type)

    def setup_resume_at_op(self, pc):
        self.pc = pc

    def handle_possible_overflow_error(self, label, orgpc, resbox):
        if self.metainterp.ovf_flag:
            self.metainterp.generate_guard(rop.GUARD_OVERFLOW,
                                           resumepc=orgpc)
            self.pc = label
            return None
        else:
            self.metainterp.generate_guard(rop.GUARD_NO_OVERFLOW,
                                           resumepc=orgpc)
            return resbox

    def run_one_step(self):
        # Execute the frame forward.  This method contains a loop that leaves
        # whenever the 'opcode_implementations' (which is one of the 'opimpl_'
        # methods) raises ChangeFrame.  This is the case when the current frame
        # changes, due to a call or a return.
        try:
            staticdata = self.metainterp.staticdata
            while True:
                pc = self.pc
                op = ord(self.bytecode[pc])
                staticdata.opcode_implementations[op](self, pc)
        except ChangeFrame:
            pass

    def implement_guard_value(self, box, orgpc):
        """Promote the given Box into a Const.  Note: be careful, it's a
        bit unclear what occurs if a single opcode needs to generate
        several ones and/or ones not near the beginning."""
        if isinstance(box, Const):
            return box     # no promotion needed, already a Const
        else:
            promoted_box = executor.constant_from_op(box)
            self.metainterp.generate_guard(rop.GUARD_VALUE, box, promoted_box,
                                           resumepc=orgpc)
            self.metainterp.replace_box(box, promoted_box)
            return promoted_box

    def cls_of_box(self, box):
        return self.metainterp.cpu.cls_of_box(box)

    @specialize.arg(1)
    def execute(self, opnum, *argboxes):
        return self.metainterp.execute_and_record(opnum, None, *argboxes)

    @specialize.arg(1)
    def execute_with_descr(self, opnum, descr, *argboxes):
        return self.metainterp.execute_and_record(opnum, descr, *argboxes)

    @specialize.arg(1)
    def execute_varargs(self, opnum, argboxes, descr, exc, pure):
        self.metainterp.clear_exception()
        patch_pos = self.metainterp.history.get_trace_position()
        op = self.metainterp.execute_and_record_varargs(opnum, argboxes,
                                                            descr=descr)
        if pure and not self.metainterp.last_exc_value and op:
            op = self.metainterp.record_result_of_call_pure(op, argboxes, descr,
                patch_pos, opnum)
            exc = exc and not isinstance(op, Const)
        if exc:
            if op is not None:
                self.make_result_of_lastop(op)
                # ^^^ this is done before handle_possible_exception() because we
                # need the box to show up in get_list_of_active_boxes()
            self.metainterp.handle_possible_exception()
        else:
            self.metainterp.assert_no_exception()
        return op

    def _build_allboxes(self, funcbox, argboxes, descr):
        allboxes = [None] * (len(argboxes)+1)
        allboxes[0] = funcbox
        src_i = src_r = src_f = 0
        i = 1
        for kind in descr.get_arg_types():
            if kind == history.INT or kind == 'S':        # single float
                while True:
                    box = argboxes[src_i]
                    src_i += 1
                    if box.type == history.INT:
                        break
            elif kind == history.REF:
                while True:
                    box = argboxes[src_r]
                    src_r += 1
                    if box.type == history.REF:
                        break
            elif kind == history.FLOAT or kind == 'L':    # long long
                while True:
                    box = argboxes[src_f]
                    src_f += 1
                    if box.type == history.FLOAT:
                        break
            else:
                raise AssertionError
            allboxes[i] = box
            i += 1
        assert i == len(allboxes)
        return allboxes

    def do_residual_call(self, funcbox, argboxes, descr, pc,
                         assembler_call=False,
                         assembler_call_jd=None):
        # First build allboxes: it may need some reordering from the
        # list provided in argboxes, depending on the order in which
        # the arguments are expected by the function
        #
        allboxes = self._build_allboxes(funcbox, argboxes, descr)
        effectinfo = descr.get_extra_info()
        if effectinfo.oopspecindex == effectinfo.OS_NOT_IN_TRACE:
            return self.metainterp.do_not_in_trace_call(allboxes, descr)
        cut_pos = self.metainterp.history.get_trace_position()

        if (assembler_call or
                effectinfo.check_forces_virtual_or_virtualizable()):
            # residual calls require attention to keep virtualizables in-sync
            self.metainterp.clear_exception()
            if effectinfo.oopspecindex == EffectInfo.OS_JIT_FORCE_VIRTUAL:
                resbox = self._do_jit_force_virtual(allboxes, descr, pc)
                if resbox is not None:
                    return resbox

            # 1. preparation
            self.metainterp.vable_and_vrefs_before_residual_call()

            # 2. actually do the call now (we'll have cases later): the
            #    result is stored into 'c_result' for now, which is a Const
            metainterp = self.metainterp
            tp = descr.get_normalized_result_type()
            if tp == 'i':
                opnum1 = rop.CALL_MAY_FORCE_I
                value = executor.execute_varargs(metainterp.cpu, metainterp,
                                                 opnum1, allboxes, descr)
                c_result = ConstInt(value)
            elif tp == 'r':
                opnum1 = rop.CALL_MAY_FORCE_R
                value = executor.execute_varargs(metainterp.cpu, metainterp,
                                                 opnum1, allboxes, descr)
                c_result = ConstPtr(value)
            elif tp == 'f':
                opnum1 = rop.CALL_MAY_FORCE_F
                value = executor.execute_varargs(metainterp.cpu, metainterp,
                                                 opnum1, allboxes, descr)
                c_result = ConstFloat(value)
            elif tp == 'v':
                opnum1 = rop.CALL_MAY_FORCE_N
                executor.execute_varargs(metainterp.cpu, metainterp,
                                         opnum1, allboxes, descr)
                c_result = None
            else:
                assert False

            # 3. after this call, check the vrefs.  If any have been
            #    forced by the call, then we record in the trace a
            #    VIRTUAL_REF_FINISH---before we record any CALL
            self.metainterp.vrefs_after_residual_call()

            # 4. figure out what kind of CALL we need to record
            #    from the effectinfo and the 'assembler_call' flag
            if assembler_call:
                vablebox, resbox = self.metainterp.direct_assembler_call(
                    allboxes, descr, assembler_call_jd)
            else:
                vablebox = None
                resbox = None
                if effectinfo.oopspecindex == effectinfo.OS_LIBFFI_CALL:
                    resbox = self.metainterp.direct_libffi_call(allboxes, descr)
                    # ^^^ may return None to mean "can't handle it myself"
                if resbox is None:
                    if effectinfo.is_call_release_gil():
                        resbox = self.metainterp.direct_call_release_gil(
                            allboxes, descr)
                    else:
                        resbox = self.metainterp.direct_call_may_force(
                            allboxes, descr)

            # 5. invalidate the heapcache based on the CALL_MAY_FORCE
            #    operation executed above in step 2
            self.metainterp.heapcache.invalidate_caches_varargs(opnum1, descr, allboxes)

            # 6. put 'c_result' back into the recorded operation
            if resbox.type == 'v':
                resbox = None    # for void calls, must return None below
            else:
                resbox.copy_value_from(c_result)
                self.make_result_of_lastop(resbox)
            self.metainterp.vable_after_residual_call(funcbox)
            self.metainterp.generate_guard(rop.GUARD_NOT_FORCED)
            if vablebox is not None:
                self.metainterp.history.record1(rop.KEEPALIVE, vablebox, None)
            self.metainterp.handle_possible_exception()
            return resbox
        else:
            effect = effectinfo.extraeffect
            tp = descr.get_normalized_result_type()
            if effect == effectinfo.EF_LOOPINVARIANT:
                res = self.metainterp.heapcache.call_loopinvariant_known_result(allboxes, descr)
                if res is not None:
                    return res
                if tp == 'i':
                    res = self.execute_varargs(rop.CALL_LOOPINVARIANT_I,
                                                allboxes,
                                                descr, False, False)
                elif tp == 'r':
                    res = self.execute_varargs(rop.CALL_LOOPINVARIANT_R,
                                                allboxes,
                                                descr, False, False)
                elif tp == 'f':
                    res = self.execute_varargs(rop.CALL_LOOPINVARIANT_F,
                                                allboxes,
                                                descr, False, False)
                elif tp == 'v':
                    res = self.execute_varargs(rop.CALL_LOOPINVARIANT_N,
                                                allboxes,
                                                descr, False, False)
                else:
                    assert False
                self.metainterp.heapcache.call_loopinvariant_now_known(allboxes, descr, res)
                return res
            exc = effectinfo.check_can_raise()
            pure = effectinfo.check_is_elidable()
            if tp == 'i':
                return self.execute_varargs(rop.CALL_I, allboxes, descr,
                                            exc, pure)
            elif tp == 'r':
                return self.execute_varargs(rop.CALL_R, allboxes, descr,
                                            exc, pure)
            elif tp == 'f':
                return self.execute_varargs(rop.CALL_F, allboxes, descr,
                                            exc, pure)
            elif tp == 'v':
                return self.execute_varargs(rop.CALL_N, allboxes, descr,
                                            exc, pure)
            else:
                assert False

    def do_conditional_call(self, condbox, funcbox, argboxes, descr, pc,
                            is_value=False):
        allboxes = self._build_allboxes(funcbox, argboxes, descr)
        effectinfo = descr.get_extra_info()
        assert not effectinfo.check_forces_virtual_or_virtualizable()
        exc = effectinfo.check_can_raise()
        allboxes = [condbox] + allboxes
        # COND_CALL cannot be pure (=elidable): it has no result.
        # On the other hand, COND_CALL_VALUE is always calling a pure
        # function.
        if not is_value:
            return self.execute_varargs(rop.COND_CALL, allboxes, descr,
                                        exc, pure=False)
        else:
            opnum = OpHelpers.cond_call_value_for_descr(descr)
            # work around the fact that execute_varargs() wants a
            # constant for first argument
            if opnum == rop.COND_CALL_VALUE_I:
                return self.execute_varargs(rop.COND_CALL_VALUE_I, allboxes,
                                            descr, exc, pure=True)
            elif opnum == rop.COND_CALL_VALUE_R:
                return self.execute_varargs(rop.COND_CALL_VALUE_R, allboxes,
                                            descr, exc, pure=True)
            else:
                raise AssertionError

    def _do_jit_force_virtual(self, allboxes, descr, pc):
        assert len(allboxes) == 2
        if (self.metainterp.jitdriver_sd.virtualizable_info is None and
            self.metainterp.jitdriver_sd.greenfield_info is None):
            # can occur in case of multiple JITs
            return None
        vref_box = allboxes[1]
        standard_box = self.metainterp.virtualizable_boxes[-1]
        if standard_box is vref_box:
            return vref_box
        if self.metainterp.heapcache.is_known_nonstandard_virtualizable(vref_box):
            self.metainterp.staticdata.profiler.count_ops(rop.PTR_EQ, Counters.HEAPCACHED_OPS)
            return None
        eqbox = self.metainterp.execute_and_record(rop.PTR_EQ, None, vref_box, standard_box)
        eqbox = self.implement_guard_value(eqbox, pc)
        isstandard = eqbox.getint()
        if isstandard:
            return standard_box
        else:
            return None

    def do_residual_or_indirect_call(self, funcbox, argboxes, calldescr, pc):
        """The 'residual_call' operation is emitted in two cases:
        when we have to generate a residual CALL operation, but also
        to handle an indirect_call that may need to be inlined."""
        if isinstance(funcbox, Const):
            sd = self.metainterp.staticdata
            key = funcbox.getaddr()
            jitcode = sd.bytecode_for_address(key)
            if jitcode is not None:
                # we should follow calls to this graph
                return self.metainterp.perform_call(jitcode, argboxes)
        # but we should not follow calls to that graph
        return self.do_residual_call(funcbox, argboxes, calldescr, pc)

# ____________________________________________________________

class MetaInterpStaticData(object):
    logger_noopt = None
    logger_ops = None

    def __init__(self, cpu, options,
                 ProfilerClass=EmptyProfiler, warmrunnerdesc=None):
        self.cpu = cpu
        self.stats = self.cpu.stats
        self.options = options
        self.jitlog = jl.JitLogger(self.cpu)
        self.logger_noopt = Logger(self)
        self.logger_ops = Logger(self, guard_number=True)
        # legacy loggers
        self.jitlog.logger_noopt = self.logger_noopt
        self.jitlog.logger_ops = self.logger_ops

        self.profiler = ProfilerClass()
        self.profiler.cpu = cpu
        self.warmrunnerdesc = warmrunnerdesc
        if warmrunnerdesc:
            self.config = warmrunnerdesc.translator.config
        else:
            from rpython.config.translationoption import get_combined_translation_config
            self.config = get_combined_translation_config(translating=True)

        backendmodule = self.cpu.__module__
        backendmodule = backendmodule.split('.')[-2]
        self.jit_starting_line = 'JIT starting (%s)' % backendmodule

        self._addr2name_keys = []
        self._addr2name_values = []

        compile.make_and_attach_done_descrs([self, cpu])

    def _freeze_(self):
        return True

    def setup_insns(self, insns):
        self.opcode_names = ['?'] * len(insns)
        self.opcode_implementations = [None] * len(insns)
        for key, value in insns.items():
            assert self.opcode_implementations[value] is None
            self.opcode_names[value] = key
            name, argcodes = key.split('/')
            opimpl = _get_opimpl_method(name, argcodes)
            self.opcode_implementations[value] = opimpl
        self.op_live = insns.get('live/', -1)
        self.op_catch_exception = insns.get('catch_exception/L', -1)
        self.op_rvmprof_code = insns.get('rvmprof_code/ii', -1)

    def setup_descrs(self, descrs):
        self.opcode_descrs = descrs

    def setup_indirectcalltargets(self, indirectcalltargets):
        self.indirectcalltargets = list(indirectcalltargets)

    def setup_list_of_addr2name(self, list_of_addr2name):
        self._addr2name_keys = [key for key, value in list_of_addr2name]
        self._addr2name_values = [value for key, value in list_of_addr2name]

    def finish_setup(self, codewriter, optimizer=None):
        from rpython.jit.metainterp.blackhole import BlackholeInterpBuilder
        self.blackholeinterpbuilder = BlackholeInterpBuilder(codewriter, self)
        #
        asm = codewriter.assembler
        self.setup_insns(asm.insns)
        self.setup_descrs(asm.descrs)
        self.setup_indirectcalltargets(asm.indirectcalltargets)
        self.setup_list_of_addr2name(asm.list_of_addr2name)
        self.liveness_info = "".join(asm.all_liveness)
        #
        self.jitdrivers_sd = codewriter.callcontrol.jitdrivers_sd
        self.virtualref_info = codewriter.callcontrol.virtualref_info
        self.callinfocollection = codewriter.callcontrol.callinfocollection
        self.has_libffi_call = codewriter.callcontrol.has_libffi_call
        #
        # store this information for fastpath of call_assembler
        # (only the paths that can actually be taken)
        exc_descr = compile.PropagateExceptionDescr()
        for jd in self.jitdrivers_sd:
            name = {history.INT: 'int',
                    history.REF: 'ref',
                    history.FLOAT: 'float',
                    history.VOID: 'void'}[jd.result_type]
            token = getattr(self, 'done_with_this_frame_descr_%s' % name)
            jd.portal_finishtoken = token
            jd.propagate_exc_descr = exc_descr
        #
        self.cpu.propagate_exception_descr = exc_descr
        #
        self.globaldata = MetaInterpGlobalData(self)

    def finish_setup_descrs(self):
        from rpython.jit.codewriter import effectinfo
        self.all_descrs = self.cpu.setup_descrs()
        effectinfo.compute_bitstrings(self.all_descrs)

    def _setup_once(self):
        """Runtime setup needed by the various components of the JIT."""
        if not self.globaldata.initialized:
            self.jitlog.setup_once()
            debug_print(self.jit_starting_line)
            self.cpu.setup_once()
            if self.cpu.vector_ext:
                self.cpu.vector_ext.setup_once(self.cpu.assembler)
            if not self.profiler.initialized:
                self.profiler.start()
                self.profiler.initialized = True
            self.globaldata.initialized = True

    def get_name_from_address(self, addr):
        # for debugging only
        if we_are_translated():
            d = self.globaldata.addr2name
            if d is None:
                # Build the dictionary at run-time.  This is needed
                # because the keys are function/class addresses, so they
                # can change from run to run.
                d = {}
                keys = self._addr2name_keys
                values = self._addr2name_values
                for i in range(len(keys)):
                    d[keys[i]] = values[i]
                self.globaldata.addr2name = d
            return d.get(addr, '')
        else:
            for i in range(len(self._addr2name_keys)):
                if addr == self._addr2name_keys[i]:
                    return self._addr2name_values[i]
            return ''

    def bytecode_for_address(self, fnaddress):
        if we_are_translated():
            d = self.globaldata.indirectcall_dict
            if d is None:
                # Build the dictionary at run-time.  This is needed
                # because the keys are function addresses, so they
                # can change from run to run.
                d = {}
                for jitcode in self.indirectcalltargets:
                    assert jitcode.fnaddr not in d
                    d[jitcode.fnaddr] = jitcode
                self.globaldata.indirectcall_dict = d
            return d.get(fnaddress, None)
        else:
            for jitcode in self.indirectcalltargets:
                if jitcode.fnaddr == fnaddress:
                    return jitcode
            return None

    def try_to_free_some_loops(self):
        # Increase here the generation recorded by the memory manager.
        if self.warmrunnerdesc is not None:       # for tests
            self.warmrunnerdesc.memory_manager.next_generation()

    # ---------------- logging ------------------------

    def log(self, msg):
        debug_print(msg)

# ____________________________________________________________

class MetaInterpGlobalData(object):
    """This object contains the JIT's global, mutable data.

    Warning: for any data that you put here, think that there might be
    multiple MetaInterps accessing it at the same time.  As usual we are
    safe from corruption thanks to the GIL, but keep in mind that any
    MetaInterp might modify any of these fields while another MetaInterp
    is, say, currently in a residual call to a function.  Multiple
    MetaInterps occur either with threads or, in single-threaded cases,
    with recursion.  This is a case that is not well-tested, so please
    be careful :-(  But thankfully this is one of the very few places
    where multiple concurrent MetaInterps may interact with each other.
    """
    def __init__(self, staticdata):
        self.initialized = False
        self.indirectcall_dict = None
        self.addr2name = None

# ____________________________________________________________

class MetaInterp(object):
    portal_call_depth = 0
    cancel_count = 0
    exported_state = None
    last_exc_box = None
    _last_op = None

    def __init__(self, staticdata, jitdriver_sd, force_finish_trace=False):
        self.staticdata = staticdata
        self.cpu = staticdata.cpu
        self.jitdriver_sd = jitdriver_sd
        # Note: self.jitdriver_sd is the JitDriverStaticData that corresponds
        # to the current loop -- the outermost one.  Be careful, because
        # during recursion we can also see other jitdrivers.
        self.registers = [None] * max(1, self.jitdriver_sd.mainjitcode.num_all_regs())
        self.registers_stackpointer = 0

        self.portal_trace_positions = []
        self.last_exc_value = lltype.nullptr(rclass.OBJECT)
        self.forced_virtualizable = None
        self.partial_trace = None
        self.retracing_from = (-1, -1, -1)
        self.call_pure_results = args_dict()
        self.heapcache = HeapCache()

        self.call_ids = []
        self.current_call_id = 0

        self.box_names_memo = {}

        self.aborted_tracing_jitdriver = None
        self.aborted_tracing_greenkey = None

        # set to true if we really should finish the trace
        # with a GUARD_ALWAYS_FAILS (and an unreachable finish that raises
        # AssertionError)
        self.force_finish_trace = force_finish_trace

    def retrace_needed(self, trace, exported_state):
        self.partial_trace = trace
        self.retracing_from = self.potential_retrace_position
        self.exported_state = exported_state
        self.heapcache.reset()


    def perform_call(self, jitcode, boxes, greenkey=None):
        # causes the metainterp to enter the given subfunction
        f = self.newframe(jitcode, greenkey)
        f.setup_call(boxes)
        raise ChangeFrame

    def is_main_jitcode(self, jitcode):
        return (jitcode.jitdriver_sd is not None and
                jitcode.jitdriver_sd.jitdriver.is_recursive)
        #return self.jitdriver_sd is not None and jitcode is self.jitdriver_sd.mainjitcode

    def newframe(self, jitcode, greenkey=None):
        #print ">" * len(self.framestack), jitcode.name
        if jitcode.jitdriver_sd:
            self.portal_call_depth += 1
            self.call_ids.append(self.current_call_id)
            unique_id = -1
            if greenkey is not None:
                unique_id = jitcode.jitdriver_sd.warmstate.get_unique_id(
                    greenkey)
                jd_no = jitcode.jitdriver_sd.index
                self.enter_portal_frame(jd_no, unique_id)
            self.current_call_id += 1
        if greenkey is not None and self.is_main_jitcode(jitcode):
            self.portal_trace_positions.append(
                    (jitcode.jitdriver_sd, greenkey, self.history.get_trace_position()))
        f = MIFrame(self)
        f.setup(jitcode, greenkey)
        self.framestack.append(f)
        return f

    def enter_portal_frame(self, jd_no, unique_id):
        self.history.record2(rop.ENTER_PORTAL_FRAME,
                             ConstInt(jd_no), ConstInt(unique_id), None)

    def leave_portal_frame(self, jd_no):
        self.history.record1(rop.LEAVE_PORTAL_FRAME, ConstInt(jd_no), None)


    def popframe(self, leave_portal_frame=True):
        frame = self.framestack.pop()
        #print "<" * len(self.framestack), frame.jitcode.name
        jitcode = frame.jitcode
        self.registers_stackpointer -= frame.jitcode.num_all_regs()
        # XXX what about removing references?
        if jitcode.jitdriver_sd:
            self.portal_call_depth -= 1
            if leave_portal_frame:
                self.leave_portal_frame(jitcode.jitdriver_sd.index)
            self.call_ids.pop()
        if frame.greenkey is not None and self.is_main_jitcode(jitcode):
            self.portal_trace_positions.append(
                    (jitcode.jitdriver_sd, None, self.history.get_trace_position()))

    def finishframe(self, resultbox, leave_portal_frame=True):
        # handle a non-exceptional return from the current frame
        self.last_exc_value = lltype.nullptr(rclass.OBJECT)
        self.popframe(leave_portal_frame=leave_portal_frame)
        if self.framestack:
            if resultbox is not None:
                self.framestack[-1].make_result_of_lastop(resultbox)
            raise ChangeFrame
        else:
            try:
                self.compile_done_with_this_frame(resultbox)
            except SwitchToBlackhole as stb:
                self.aborted_tracing(stb.reason)
            sd = self.staticdata
            result_type = self.jitdriver_sd.result_type
            if result_type == history.VOID:
                assert resultbox is None
                raise jitexc.DoneWithThisFrameVoid()
            elif result_type == history.INT:
                raise jitexc.DoneWithThisFrameInt(int(resultbox.getint()))
            elif result_type == history.REF:
                raise jitexc.DoneWithThisFrameRef(resultbox.getref_base())
            elif result_type == history.FLOAT:
                raise jitexc.DoneWithThisFrameFloat(resultbox.getfloatstorage())
            else:
                assert False

    def finishframe_exception(self):
        excvalue = self.last_exc_value
        while self.framestack:
            frame = self.framestack[-1]
            code = frame.bytecode
            position = frame.pc    # <-- just after the insn that raised
            if position < len(code):
                opcode = ord(code[position])
                if opcode == self.staticdata.op_live: # live, skip it
                    position += SIZE_LIVE_OP
                    opcode = ord(code[position])
                if opcode == self.staticdata.op_catch_exception:
                    # found a 'catch_exception' instruction;
                    # jump to the handler
                    target = ord(code[position+1]) | (ord(code[position+2])<<8)
                    frame.pc = target
                    raise ChangeFrame
                if opcode == self.staticdata.op_rvmprof_code:
                    # call the 'jit_rvmprof_code(1)' for rvmprof, but then
                    # continue popping frames.  Decode the 'rvmprof_code' insn
                    # manually here.
                    from rpython.rlib.rvmprof import cintf
                    arg1 = frame.get_reg_i_value(ord(code[position + 1]))
                    arg2 = frame.get_reg_i_value(ord(code[position + 2]))
                    assert arg1 == 1
                    cintf.jit_rvmprof_code(arg1, arg2)
            self.popframe()
        try:
            self.compile_exit_frame_with_exception(self.last_exc_box)
        except SwitchToBlackhole as stb:
            self.aborted_tracing(stb.reason)
        raise jitexc.ExitFrameWithExceptionRef(
            lltype.cast_opaque_ptr(llmemory.GCREF, excvalue))

    def check_recursion_invariant(self):
        portal_call_depth = -1
        for frame in self.framestack:
            jitcode = frame.jitcode
            if jitcode.jitdriver_sd:
                portal_call_depth += 1
        if portal_call_depth != self.portal_call_depth:
            print "portal_call_depth problem!!!"
            print portal_call_depth, self.portal_call_depth
            for frame in self.framestack:
                jitcode = frame.jitcode
                if jitcode.jitdriver_sd:
                    print "P",
                else:
                    print " ",
                print jitcode.name
            raise AssertionError

    def generate_guard(self, opnum, box=None, extraarg=None, resumepc=-1):
        if isinstance(box, Const):    # no need for a guard
            return
        if opnum == rop.GUARD_EXCEPTION:
            assert box is None
            assert extraarg is not None
            guard_op = self.history.record1(opnum, extraarg,
                                           lltype.nullptr(llmemory.GCREF.TO))
        else:
            if box is not None and extraarg is not None:
                guard_op = self.history.record2(opnum, box, extraarg, None)
            elif box is not None:
                guard_op = self.history.record1(opnum, box, None)
            elif extraarg is not None:
                guard_op = self.history.record1(opnum, extraarg, None)
            else:
                guard_op = self.history.record0(opnum, None)
        after_residual_call = (opnum == rop.GUARD_EXCEPTION or
                               opnum == rop.GUARD_NO_EXCEPTION or
                               opnum == rop.GUARD_NOT_FORCED or
                               opnum == rop.GUARD_ALWAYS_FAILS)
        self.capture_resumedata(resumepc, after_residual_call)
        # ^^^ records extra to history
        self.staticdata.profiler.count_ops(opnum, Counters.GUARDS)
        # count
        #self.attach_debug_info(guard_op)
        return guard_op

    def capture_resumedata(self, resumepc, after_residual_call=False):
        virtualizable_boxes = None
        if (self.jitdriver_sd.virtualizable_info is not None or
            self.jitdriver_sd.greenfield_info is not None):
            virtualizable_boxes = self.virtualizable_boxes
        saved_pc = 0
        if self.framestack:
            frame = self.framestack[-1]
            saved_pc = frame.pc
            if resumepc >= 0:
                frame.pc = resumepc
        resume.capture_resumedata(self.framestack, virtualizable_boxes,
                                  self.virtualref_boxes, self.history.trace,
                                  after_residual_call)
        if self.framestack:
            self.framestack[-1].pc = saved_pc

    def create_empty_history(self):
        self.history = history.History()
        self.staticdata.stats.set_history(self.history)

    def _all_constants(self, *boxes):
        if len(boxes) == 0:
            return True
        return isinstance(boxes[0], Const) and self._all_constants(*boxes[1:])

    def _all_constants_varargs(self, boxes):
        for box in boxes:
            if not isinstance(box, Const):
                return False
        return True

    @specialize.arg(1)
    def execute_and_record(self, opnum, descr, *argboxes):
        history.check_descr(descr)
        assert not (rop._CANRAISE_FIRST <= opnum <= rop._CANRAISE_LAST)
        # execute the operation
        profiler = self.staticdata.profiler
        profiler.count_ops(opnum)
        resvalue = executor.execute(self.cpu, self, opnum, descr, *argboxes)
        canfold = False
        if (OpHelpers.is_pure_with_descr(opnum, descr) or # pure case
            (rop._OVF_FIRST <= opnum <= rop._OVF_LAST and # ovf case
                not self.last_exc_value)):
            canfold = self._all_constants(*argboxes)
            if canfold:
                return executor.wrap_constant(resvalue)
        return self._record_helper(opnum, resvalue, descr, *argboxes)

    @specialize.arg(1)
    def execute_and_record_varargs(self, opnum, argboxes, descr=None):
        history.check_descr(descr)
        # execute the operation
        profiler = self.staticdata.profiler
        profiler.count_ops(opnum)
        resvalue = executor.execute_varargs(self.cpu, self,
                                            opnum, argboxes, descr)
        # check if the operation can be constant-folded away
        argboxes = list(argboxes)
        assert not rop._ALWAYS_PURE_FIRST <= opnum <= rop._ALWAYS_PURE_LAST
        return self._record_helper_varargs(opnum, resvalue, descr,
                                                   argboxes)

    @specialize.argtype(2)
    def _record_helper_varargs(self, opnum, resvalue, descr, argboxes):
        # record the operation
        profiler = self.staticdata.profiler
        profiler.count_ops(opnum, Counters.RECORDED_OPS)
        self.heapcache.invalidate_caches_varargs(opnum, descr, argboxes)
        op = self.history.record(opnum, argboxes, resvalue, descr)
        self.attach_debug_info(op)
        if op.type != 'v':
            return op

    @specialize.arg(1)
    def _record_helper(self, opnum, resvalue, descr, *argboxes):
        # record the operation
        profiler = self.staticdata.profiler
        profiler.count_ops(opnum, Counters.RECORDED_OPS)
        self.heapcache.invalidate_caches(opnum, descr, *argboxes)
        if len(argboxes) == 0:
            op = self.history.record0(
                opnum, resvalue, descr)
        elif len(argboxes) == 1:
            op = self.history.record1(
                opnum, argboxes[0], resvalue, descr)
        elif len(argboxes) == 2:
            op = self.history.record2(
                opnum, argboxes[0], argboxes[1], resvalue, descr)
        elif len(argboxes) == 3:
            op = self.history.record3(
                opnum, argboxes[0], argboxes[1], argboxes[2], resvalue, descr)
        else:
            op = self.history.record(
                opnum, list(argboxes), resvalue, descr)
        self.attach_debug_info(op)
        if op.type != 'v':
            return op

    def execute_new_with_vtable(self, descr):
        resbox = self.execute_and_record(rop.NEW_WITH_VTABLE, descr)
        self.heapcache.new(resbox)
        self.heapcache.class_now_known(resbox)
        return resbox

    def execute_new(self, typedescr):
        resbox = self.execute_and_record(rop.NEW, typedescr)
        self.heapcache.new(resbox)
        return resbox

    def execute_new_array(self, itemsizedescr, lengthbox):
        resbox = self.execute_and_record(rop.NEW_ARRAY, itemsizedescr,
                                         lengthbox)
        self.heapcache.new_array(resbox, lengthbox)
        return resbox

    def execute_new_array_clear(self, itemsizedescr, lengthbox):
        resbox = self.execute_and_record(rop.NEW_ARRAY_CLEAR, itemsizedescr,
                                         lengthbox)
        self.heapcache.new_array(resbox, lengthbox)
        return resbox

    def execute_setfield_gc(self, fielddescr, box, valuebox):
        self.execute_and_record(rop.SETFIELD_GC, fielddescr, box, valuebox)
        self.heapcache.setfield(box, valuebox, fielddescr)

    def execute_setarrayitem_gc(self, arraydescr, arraybox, indexbox, itembox):
        self.execute_and_record(rop.SETARRAYITEM_GC, arraydescr,
                                arraybox, indexbox, itembox)
        self.heapcache.setarrayitem(arraybox, indexbox, itembox, arraydescr)

    def execute_setinteriorfield_gc(self, descr, array, index, value):
        self.execute_and_record(rop.SETINTERIORFIELD_GC, descr,
                                array, index, value)
        # use setarrayitem heapcache method, works for interior fields too
        self.heapcache.setarrayitem(array, index, value, descr)

    def execute_raw_store(self, arraydescr, addrbox, offsetbox, valuebox):
        self.execute_and_record(rop.RAW_STORE, arraydescr,
                                addrbox, offsetbox, valuebox)


    def attach_debug_info(self, op):
        if (not we_are_translated() and op is not None
            and getattr(self, 'framestack', None)):
            op.pc = self.framestack[-1].pc
            op.name = self.framestack[-1].jitcode.name

    def execute_raised(self, exception, constant=False):
        if isinstance(exception, jitexc.JitException):
            raise exception      # go through
        llexception = jitexc.get_llexception(self.cpu, exception)
        self.execute_ll_raised(llexception, constant)

    def execute_ll_raised(self, llexception, constant=False):
        # Exception handling: when execute.do_call() gets an exception it
        # calls metainterp.execute_raised(), which puts it into
        # 'self.last_exc_value'.  This is used shortly afterwards
        # to generate either GUARD_EXCEPTION or GUARD_NO_EXCEPTION, and also
        # to handle the following opcodes 'goto_if_exception_mismatch'.
        self.last_exc_value = llexception
        self.class_of_last_exc_is_const = constant
        # 'class_of_last_exc_is_const' means that the class of the value
        # stored in the exc_value Box can be assumed to be a Const.  This
        # is only True after a GUARD_EXCEPTION or GUARD_CLASS.

    def clear_exception(self):
        self.last_exc_value = lltype.nullptr(rclass.OBJECT)

    def aborted_tracing(self, reason):
        self.staticdata.profiler.count(reason)
        debug_print('~~~ ABORTING TRACING %s' % Counters.counter_names[reason])
        jd_sd = self.jitdriver_sd
        if not self.current_merge_points:
            greenkey = None # we're in the bridge
        else:
            greenkey = self.current_merge_points[0][0][:jd_sd.num_green_args]
            hooks = self.staticdata.warmrunnerdesc.hooks
            if hooks.are_hooks_enabled():
                hooks.on_abort(reason,
                    jd_sd.jitdriver, greenkey,
                    jd_sd.warmstate.get_location_str(greenkey),
                    self.staticdata.logger_ops._make_log_operations(
                        self.box_names_memo),
                    self.history.trace.unpack()[1])
            if self.aborted_tracing_jitdriver is not None:
                jd_sd = self.aborted_tracing_jitdriver
                greenkey = self.aborted_tracing_greenkey
                if hooks.are_hooks_enabled():
                    hooks.on_trace_too_long(
                        jd_sd.jitdriver, greenkey,
                        jd_sd.warmstate.get_location_str(greenkey))
                # no ops for now
                self.aborted_tracing_jitdriver = None
                self.aborted_tracing_greenkey = None
        self.staticdata.stats.aborted()

    def blackhole_if_trace_too_long(self):
        warmrunnerstate = self.jitdriver_sd.warmstate
        length = self.history.length()
        if (length > warmrunnerstate.trace_limit or
                self.history.trace_tag_overflow()):
            jd_sd, greenkey_of_huge_function = self.find_biggest_function()
            self.staticdata.stats.record_aborted(greenkey_of_huge_function)
            self.portal_trace_positions = None
            if greenkey_of_huge_function is not None:
                jd_sd.warmstate.disable_noninlinable_function(
                    greenkey_of_huge_function)
                self.aborted_tracing_jitdriver = jd_sd
                self.aborted_tracing_greenkey = greenkey_of_huge_function
                if self.current_merge_points:
                    jd_sd = self.jitdriver_sd
                    greenkey = self.current_merge_points[0][0][:jd_sd.num_green_args]
                    warmrunnerstate.JitCell.trace_next_iteration(greenkey)
            else:
                self.prepare_trace_segmenting()
            raise SwitchToBlackhole(Counters.ABORT_TOO_LONG)

    def prepare_trace_segmenting(self):
        warmrunnerstate = self.jitdriver_sd.warmstate
        # huge function, not due to inlining. the next time we trace
        # it, force a trace to be created
        debug_start("jit-disableinlining")
        debug_print("no inlinable function found!")
        if self.current_merge_points:
            # loop
            jd_sd = self.jitdriver_sd
            greenkey = self.current_merge_points[0][0][:jd_sd.num_green_args]
            warmrunnerstate.JitCell.trace_next_iteration(greenkey)
            jd_sd.warmstate.mark_force_finish_tracing(greenkey)
            # bizarrely enough, this means *do trace here* ??!
            jd_sd.warmstate.dont_trace_here(greenkey)
            loc = jd_sd.warmstate.get_location_str(greenkey)
            debug_print("force tracing loop next time", loc)
        if not isinstance(self.resumekey, compile.ResumeFromInterpDescr):
            # we're tracing a bridge. there are no bits left in
            # ResumeGuardDescr to store that we should force a bridge
            # creation the next time. therefore, set a flag on the loop
            # token that will then apply to all bridges from that token
            # (bit crude, but creating a segmented bridge is generally
            # quite safe)
            loop_token = self.resumekey_original_loop_token
            loop_token.retraced_count |= loop_token.FORCE_BRIDGE_SEGMENTING
            debug_print("enable bridge segmenting of base loop")
        debug_stop("jit-disableinlining")

    def _interpret(self):
        # Execute the frames forward until we raise a DoneWithThisFrame,
        # a ExitFrameWithException, or a ContinueRunningNormally exception.
        self.staticdata.stats.entered()
        while True:
            self.framestack[-1].run_one_step()
            #print "step", self.framestack[-1].pc, self.framestack[-1].registers_i, self.registers
            self.blackhole_if_trace_too_long()
            if not we_are_translated():
                self.check_recursion_invariant()

    def interpret(self):
        if we_are_translated():
            self._interpret()
        else:
            try:
                self._interpret()
            except:
                import sys
                if sys.exc_info()[0] is not None:
                    self.staticdata.log(sys.exc_info()[0].__name__)
                raise

    @specialize.arg(1)
    def compile_and_run_once(self, jitdriver_sd, *args):
        # NB. we pass explicity 'jitdriver_sd' around here, even though it
        # is also available as 'self.jitdriver_sd', because we need to
        # specialize this function and a few other ones for the '*args'.
        debug_start('jit-tracing')
        self.staticdata._setup_once()
        self.staticdata.profiler.start_tracing()
        assert jitdriver_sd is self.jitdriver_sd
        self.staticdata.try_to_free_some_loops()
        try:
            original_boxes = self.initialize_original_boxes(jitdriver_sd, *args)
            return self._compile_and_run_once(original_boxes)
        finally:
            self.staticdata.profiler.end_tracing()
            debug_stop('jit-tracing')

    def _compile_and_run_once(self, original_boxes):
        self.initialize_state_from_start(original_boxes)
        self.current_merge_points = [(original_boxes, (0, 0, 0))]
        num_green_args = self.jitdriver_sd.num_green_args
        original_greenkey = original_boxes[:num_green_args]
        self.resumekey = compile.ResumeFromInterpDescr(original_greenkey)
        self.seen_loop_header_for_jdindex = -1
        try:
            self.create_empty_history()
            self.history.set_inputargs(original_boxes[num_green_args:],
                                       self.staticdata)
            self.interpret()
        except SwitchToBlackhole as stb:
            self.run_blackhole_interp_to_cancel_tracing(stb)
        assert False, "should always raise"

    def handle_guard_failure(self, resumedescr, deadframe):
        debug_start('jit-tracing')
        self.staticdata.profiler.start_tracing()
        key = resumedescr.get_resumestorage()
        assert isinstance(key, compile.ResumeGuardDescr)
        # store the resumekey.wref_original_loop_token() on 'self' to make
        # sure that it stays alive as long as this MetaInterp
        self.resumekey_original_loop_token = resumedescr.rd_loop_token.loop_token_wref()
        if self.resumekey_original_loop_token is None:
            raise compile.giveup() # should be rare
        self.staticdata.try_to_free_some_loops()
        try:
            inputargs = self.initialize_state_from_guard_failure(key, deadframe)
            return self._handle_guard_failure(resumedescr, key, inputargs, deadframe)
        except SwitchToBlackhole as stb:
            self.run_blackhole_interp_to_cancel_tracing(stb)
        finally:
            self.resumekey_original_loop_token = None
            self.staticdata.profiler.end_tracing()
            debug_stop('jit-tracing')

    def _handle_guard_failure(self, resumedescr, key, inputargs, deadframe):
        self.current_merge_points = []
        self.resumekey = resumedescr
        self.seen_loop_header_for_jdindex = -1
        if isinstance(key, compile.ResumeAtPositionDescr):
            self.seen_loop_header_for_jdindex = self.jitdriver_sd.index
        self.prepare_resume_from_failure(deadframe, inputargs, resumedescr)
        if self.resumekey_original_loop_token is None:   # very rare case
            raise SwitchToBlackhole(Counters.ABORT_BRIDGE)
        self.interpret()
        assert False, "should always raise"

    def run_blackhole_interp_to_cancel_tracing(self, stb):
        # We got a SwitchToBlackhole exception.  Convert the framestack into
        # a stack of blackhole interpreters filled with the same values, and
        # run it.
        from rpython.jit.metainterp.blackhole import convert_and_run_from_pyjitpl
        self.aborted_tracing(stb.reason)
        convert_and_run_from_pyjitpl(self, stb.raising_exception)
        assert False    # ^^^ must raise

    def remove_consts_and_duplicates(self, boxes, endindex, duplicates):
        for i in range(endindex):
            box = boxes[i]
            if isinstance(box, Const) or box in duplicates:
                opnum = OpHelpers.same_as_for_type(box.type)
                op = self.history.record_default_val(opnum, [box])
                boxes[i] = op
            else:
                duplicates[box] = None

    def cancelled_too_many_times(self):
        if self.staticdata.warmrunnerdesc:
            memmgr = self.staticdata.warmrunnerdesc.memory_manager
            if memmgr:
                if self.cancel_count > memmgr.max_unroll_loops:
                    return True
        return False

    def reached_loop_header(self, greenboxes, redboxes):
        self.heapcache.reset() #reset_virtuals=False)
        #self.heapcache.reset_keep_likely_virtuals()

        duplicates = {}
        self.remove_consts_and_duplicates(redboxes, len(redboxes),
                                          duplicates)
        live_arg_boxes = greenboxes + redboxes
        if self.jitdriver_sd.virtualizable_info is not None:
            # we use pop() to remove the last item, which is the virtualizable
            # itself
            self.remove_consts_and_duplicates(self.virtualizable_boxes,
                                              len(self.virtualizable_boxes)-1,
                                              duplicates)
            live_arg_boxes += self.virtualizable_boxes
            live_arg_boxes.pop()

        # generate a dummy guard just before the JUMP so that unroll can use it
        # when it's creating artificial guards.
        self.generate_guard(rop.GUARD_FUTURE_CONDITION)

        assert len(self.virtualref_boxes) == 0, "missing virtual_ref_finish()?"
        # Called whenever we reach the 'loop_header' hint.
        # First, attempt to make a bridge:
        # - if self.resumekey is a ResumeGuardDescr, it starts from a guard
        #   that failed;
        # - if self.resumekey is a ResumeFromInterpDescr, it starts directly
        #   from the interpreter.
        num_green_args = self.jitdriver_sd.num_green_args
        if not self.partial_trace:
            # FIXME: Support a retrace to be a bridge as well as a loop
            ptoken = self.get_procedure_token(greenboxes)
            if has_compiled_targets(ptoken):
                self.compile_trace(live_arg_boxes, ptoken)

        # raises in case it works -- which is the common case, hopefully,
        # at least for bridges starting from a guard.

        # Search in current_merge_points for original_boxes with compatible
        # green keys, representing the beginning of the same loop as the one
        # we end now.

        can_use_unroll = (self.staticdata.cpu.supports_guard_gc_type and
            'unroll' in self.jitdriver_sd.warmstate.enable_opts)
        for j in range(len(self.current_merge_points)-1, -1, -1):
            original_boxes, start = self.current_merge_points[j]
            assert len(original_boxes) == len(live_arg_boxes)
            if not same_greenkey(original_boxes, live_arg_boxes, num_green_args):
                continue
            if self.partial_trace:
                if start != self.retracing_from:
                    raise SwitchToBlackhole(Counters.ABORT_BAD_LOOP) # For now
            # Found!  Compile it as a loop.
            # raises in case it works -- which is the common case
            self.history.trace.tracing_done()
            if self.partial_trace:
                target_token = self.compile_retrace(
                    original_boxes, live_arg_boxes, start)
                self.raise_if_successful(live_arg_boxes, target_token)
                # creation of the loop was cancelled!
                self.cancel_count += 1
                if self.cancelled_too_many_times():
                    self.staticdata.log('cancelled too many times!')
                    raise SwitchToBlackhole(Counters.ABORT_BAD_LOOP)
            else:
                target_token = self.compile_loop(
                    original_boxes, live_arg_boxes, start,
                    use_unroll=can_use_unroll)
                self.raise_if_successful(live_arg_boxes, target_token)
                # creation of the loop was cancelled!
                self.cancel_count += 1
                if self.cancelled_too_many_times():
                    if can_use_unroll:
                        # try one last time without unrolling
                        target_token = self.compile_loop(
                            original_boxes, live_arg_boxes, start,
                            use_unroll=False)
                        self.raise_if_successful(live_arg_boxes, target_token)
                    #
                    self.staticdata.log('cancelled too many times!')
                    raise SwitchToBlackhole(Counters.ABORT_BAD_LOOP)
            self.exported_state = None
            self.staticdata.log('cancelled, tracing more...')

        # Otherwise, no loop found so far, so continue tracing.
        start = self.history.get_trace_position()
        self.current_merge_points.append((live_arg_boxes, start))

    def _unpack_boxes(self, boxes, start, stop):
        ints = []; refs = []; floats = []
        for i in range(start, stop):
            box = boxes[i]
            if   box.type == history.INT: ints.append(box.getint())
            elif box.type == history.REF: refs.append(box.getref_base())
            elif box.type == history.FLOAT:floats.append(box.getfloatstorage())
            else: assert 0
        return ints[:], refs[:], floats[:]

    def raise_continue_running_normally(self, live_arg_boxes, loop_token):
        self.history.inputargs = None
        self.history.operations = None
        # For simplicity, we just raise ContinueRunningNormally here and
        # ignore the loop_token passed in.  It means that we go back to
        # interpreted mode, but it should come back very quickly to the
        # JIT, find probably the same 'loop_token', and execute it.
        if we_are_translated():
            num_green_args = self.jitdriver_sd.num_green_args
            gi, gr, gf = self._unpack_boxes(live_arg_boxes, 0, num_green_args)
            ri, rr, rf = self._unpack_boxes(live_arg_boxes, num_green_args,
                                            len(live_arg_boxes))
            CRN = jitexc.ContinueRunningNormally
            raise CRN(gi, gr, gf, ri, rr, rf)
        else:
            # However, in order to keep the existing tests working
            # (which are based on the assumption that 'loop_token' is
            # directly used here), a bit of custom non-translatable code...
            self._nontranslated_run_directly(live_arg_boxes, loop_token)
            assert 0, "unreachable"

    def _nontranslated_run_directly(self, live_arg_boxes, loop_token):
        "NOT_RPYTHON"
        args = []
        num_green_args = self.jitdriver_sd.num_green_args
        num_red_args = self.jitdriver_sd.num_red_args
        for box in live_arg_boxes[num_green_args:num_green_args+num_red_args]:
            if box.type == history.INT:
                args.append(box.getint())
            elif box.type == history.REF:
                args.append(box.getref_base())
            elif box.type == history.FLOAT:
                args.append(box.getfloatstorage())
            else:
                assert 0
        res = self.jitdriver_sd.warmstate.execute_assembler(loop_token, *args)
        kind = history.getkind(lltype.typeOf(res))
        if kind == 'void':
            raise jitexc.DoneWithThisFrameVoid()
        if kind == 'int':
            raise jitexc.DoneWithThisFrameInt(res)
        if kind == 'ref':
            raise jitexc.DoneWithThisFrameRef(res)
        if kind == 'float':
            raise jitexc.DoneWithThisFrameFloat(res)
        raise AssertionError(kind)

    def raise_if_successful(self, live_arg_boxes, target_token):
        if target_token is not None: # raise if it *worked* correctly
            assert isinstance(target_token, TargetToken)
            jitcell_token = target_token.targeting_jitcell_token
            self.raise_continue_running_normally(live_arg_boxes, jitcell_token)

    def prepare_resume_from_failure(self, deadframe, inputargs, resumedescr):
        exception = self.cpu.grab_exc_value(deadframe)
        if (isinstance(resumedescr, compile.ResumeGuardExcDescr) or
            isinstance(resumedescr, compile.ResumeGuardCopiedExcDescr)):
            # Add a GUARD_EXCEPTION or GUARD_NO_EXCEPTION at the start
            # of the bridge---except it is not really the start, because
            # the history aleady contains operations from resume.py.
            # The optimizer should remove these operations.  However,
            # 'test_guard_no_exception_incorrectly_removed_from_bridge'
            # shows a corner case in which just putting GuARD_NO_EXCEPTION
            # here is a bad idea: the optimizer might remove it too.
            # So we put a SAVE_EXCEPTION at the start, and a
            # RESTORE_EXCEPTION just before the guard.  (rewrite.py will
            # remove the two if they end up consecutive.)

            # XXX too much jumps between older and newer models; clean up
            # by killing SAVE_EXC_CLASS, RESTORE_EXCEPTION and GUARD_EXCEPTION

            exception_obj = lltype.cast_opaque_ptr(rclass.OBJECTPTR, exception)
            if exception_obj:
                exc_class = ptr2int(exception_obj.typeptr)
            else:
                exc_class = 0
            assert self.history.trace is None
            i = len(self.history._cache)
            op1 = self.history.record0(rop.SAVE_EXC_CLASS, exc_class)
            op2 = self.history.record0(rop.SAVE_EXCEPTION, exception)
            self.history._cache = self.history._cache[i:] + self.history._cache[:i]
            self.history.record2(rop.RESTORE_EXCEPTION, op1, op2, None)
            self.history.set_inputargs(inputargs, self.staticdata)
            if exception_obj:
                self.execute_ll_raised(exception_obj)
            else:
                self.clear_exception()
            try:
                self.handle_possible_exception()
            except ChangeFrame:
                pass
        else:
            self.history.set_inputargs(inputargs, self.staticdata)
            assert not exception

    def get_procedure_token(self, greenkey):
        JitCell = self.jitdriver_sd.warmstate.JitCell
        cell = JitCell.get_jit_cell_at_key(greenkey)
        if cell is None:
            return None
        return cell.get_procedure_token()

    def compile_loop(self, original_boxes, live_arg_boxes, start, use_unroll):
        num_green_args = self.jitdriver_sd.num_green_args
        greenkey = original_boxes[:num_green_args]
        ptoken = self.get_procedure_token(greenkey)
        if has_compiled_targets(ptoken):
            # XXX this path not tested, but shown to occur on pypy-c :-(
            self.staticdata.log('cancelled: we already have a token now')
            raise SwitchToBlackhole(Counters.ABORT_BAD_LOOP)
        target_token = compile.compile_loop(
            self, greenkey, start, original_boxes[num_green_args:],
            live_arg_boxes[num_green_args:], use_unroll=use_unroll)
        if target_token is not None:
            assert isinstance(target_token, TargetToken)
            self.jitdriver_sd.warmstate.attach_procedure_to_interp(
                greenkey, target_token.targeting_jitcell_token)
            self.staticdata.stats.add_jitcell_token(
                target_token.targeting_jitcell_token)
        return target_token

    def compile_retrace(self, original_boxes, live_arg_boxes, start):
        num_green_args = self.jitdriver_sd.num_green_args
        greenkey = original_boxes[:num_green_args]
        return compile.compile_retrace(
            self, greenkey, start, original_boxes[num_green_args:],
            live_arg_boxes[num_green_args:], self.partial_trace,
            self.resumekey, self.exported_state)

    def compile_trace(self, live_arg_boxes, ptoken):
        num_green_args = self.jitdriver_sd.num_green_args
        cut_at = self.history.get_trace_position()
        self.potential_retrace_position = cut_at
        self.history.record(rop.JUMP, live_arg_boxes[num_green_args:], None,
                            descr=ptoken)
        try:
            target_token = compile.compile_trace(self, self.resumekey,
                live_arg_boxes[num_green_args:], ends_with_jump=True)
        finally:
            self.history.cut(cut_at)  # pop the jump
        self.raise_if_successful(live_arg_boxes, target_token)

    def compile_done_with_this_frame(self, exitbox):
        self.store_token_in_vable()
        sd = self.staticdata
        result_type = self.jitdriver_sd.result_type
        if result_type == history.VOID:
            assert exitbox is None
            exits = []
            token = sd.done_with_this_frame_descr_void
        elif result_type == history.INT:
            exits = [exitbox]
            token = sd.done_with_this_frame_descr_int
        elif result_type == history.REF:
            exits = [exitbox]
            token = sd.done_with_this_frame_descr_ref
        elif result_type == history.FLOAT:
            exits = [exitbox]
            token = sd.done_with_this_frame_descr_float
        else:
            assert False
        self.history.record(rop.FINISH, exits, None, descr=token)
        target_token = compile.compile_trace(self, self.resumekey, exits)
        if target_token is not token:
            compile.giveup()

    def store_token_in_vable(self):
        vinfo = self.jitdriver_sd.virtualizable_info
        if vinfo is None:
            return
        vbox = self.virtualizable_boxes[-1]
        if vbox is self.forced_virtualizable:
            return # we already forced it by hand
        # in case the force_token has not been recorded, record it here
        # to make sure we know the virtualizable can be broken. However, the
        # contents of the virtualizable should be generally correct
        force_token = self.history.record0(rop.FORCE_TOKEN,
                                           lltype.nullptr(llmemory.GCREF.TO))
        self.history.record2(rop.SETFIELD_GC, vbox, force_token,
                             None, descr=vinfo.vable_token_descr)
        self.generate_guard(rop.GUARD_NOT_FORCED_2)

    def compile_exit_frame_with_exception(self, valuebox):
        self.store_token_in_vable()
        sd = self.staticdata
        token = sd.exit_frame_with_exception_descr_ref
        self.history.record1(rop.FINISH, valuebox, None, descr=token)
        target_token = compile.compile_trace(self, self.resumekey, [valuebox])
        if target_token is not token:
            compile.giveup()

    @specialize.arg(1)
    def initialize_original_boxes(self, jitdriver_sd, *args):
        original_boxes = []
        self._fill_original_boxes(jitdriver_sd, original_boxes,
                                  jitdriver_sd.num_green_args, *args)
        return original_boxes

    @specialize.arg(1)
    def _fill_original_boxes(self, jitdriver_sd, original_boxes,
                             num_green_args, *args):
        if args:
            from rpython.jit.metainterp.warmstate import wrap
            box = wrap(self.cpu, args[0], num_green_args > 0)
            original_boxes.append(box)
            self._fill_original_boxes(jitdriver_sd, original_boxes,
                                      num_green_args-1, *args[1:])

    def initialize_state_from_start(self, original_boxes):
        # ----- make a new frame -----
        self.portal_call_depth = -1 # always one portal around
        self.framestack = []
        f = self.newframe(self.jitdriver_sd.mainjitcode)
        f.setup_call(original_boxes)
        assert self.portal_call_depth == 0
        self.virtualref_boxes = []
        self.initialize_withgreenfields(original_boxes)
        self.initialize_virtualizable(original_boxes)

    def initialize_state_from_guard_failure(self, resumedescr, deadframe):
        # guard failure: rebuild a complete MIFrame stack
        # This is stack-critical code: it must not be interrupted by StackOverflow,
        # otherwise the jit_virtual_refs are left in a dangling state.
        rstack._stack_criticalcode_start()
        try:
            self.portal_call_depth = -1 # always one portal around
            self.history = history.History()
            inputargs_and_holes = self.rebuild_state_after_failure(resumedescr,
                                                                   deadframe)
            return [box for box in inputargs_and_holes if box]
        finally:
            rstack._stack_criticalcode_stop()

    def initialize_virtualizable(self, original_boxes):
        vinfo = self.jitdriver_sd.virtualizable_info
        if vinfo is not None:
            index = (self.jitdriver_sd.num_green_args +
                     self.jitdriver_sd.index_of_virtualizable)
            virtualizable_box = original_boxes[index]
            virtualizable = vinfo.unwrap_virtualizable_box(virtualizable_box)
            # First force the virtualizable if needed!
            vinfo.clear_vable_token(virtualizable)
            # The field 'virtualizable_boxes' is not even present
            # if 'virtualizable_info' is None.  Check for that first.
            self.virtualizable_boxes = vinfo.read_boxes(self.cpu,
                                                        virtualizable)
            original_boxes += self.virtualizable_boxes
            self.virtualizable_boxes.append(virtualizable_box)
            self.check_synchronized_virtualizable()

    def initialize_withgreenfields(self, original_boxes):
        ginfo = self.jitdriver_sd.greenfield_info
        if ginfo is not None:
            assert self.jitdriver_sd.virtualizable_info is None
            index = (self.jitdriver_sd.num_green_args +
                     ginfo.red_index)
            self.virtualizable_boxes = [original_boxes[index]]

    def vable_and_vrefs_before_residual_call(self):
        vrefinfo = self.staticdata.virtualref_info
        for i in range(1, len(self.virtualref_boxes), 2):
            vrefbox = self.virtualref_boxes[i]
            vref = vrefbox.getref_base()
            vrefinfo.tracing_before_residual_call(vref)
            # the FORCE_TOKEN is already set at runtime in each vref when
            # it is created, by optimizeopt.py.
        #
        vinfo = self.jitdriver_sd.virtualizable_info
        if vinfo is not None:
            virtualizable_box = self.virtualizable_boxes[-1]
            virtualizable = vinfo.unwrap_virtualizable_box(virtualizable_box)
            vinfo.tracing_before_residual_call(virtualizable)
            #
            force_token = self.history.record0(rop.FORCE_TOKEN,
                                               lltype.nullptr(llmemory.GCREF.TO))
            self.history.record2(rop.SETFIELD_GC, virtualizable_box, force_token,
                                 None, descr=vinfo.vable_token_descr)

    def vrefs_after_residual_call(self):
        vrefinfo = self.staticdata.virtualref_info
        for i in range(0, len(self.virtualref_boxes), 2):
            vrefbox = self.virtualref_boxes[i+1]
            vref = vrefbox.getref_base()
            if vrefinfo.tracing_after_residual_call(vref):
                # this vref was really a virtual_ref, but it escaped
                # during this CALL_MAY_FORCE.  Mark this fact by
                # generating a VIRTUAL_REF_FINISH on it and replacing
                # it by ConstPtr(NULL).
                self.stop_tracking_virtualref(i)

    def vable_after_residual_call(self, funcbox):
        vinfo = self.jitdriver_sd.virtualizable_info
        if vinfo is not None:
            virtualizable_box = self.virtualizable_boxes[-1]
            virtualizable = vinfo.unwrap_virtualizable_box(virtualizable_box)
            if vinfo.tracing_after_residual_call(virtualizable):
                # the virtualizable escaped during CALL_MAY_FORCE.
                self.load_fields_from_virtualizable()
                target_name = self.staticdata.get_name_from_address(funcbox.getaddr())
                if target_name:
                    target_name = "ConstClass(%s)" % target_name
                else:
                    target_name = str(funcbox.getaddr())
                debug_print('vable escaped during a call in %s to %s' % (
                    self.framestack[-1].jitcode.name, target_name
                ))
                raise SwitchToBlackhole(Counters.ABORT_ESCAPE,
                                        raising_exception=True)
                # ^^^ we set 'raising_exception' to True because we must still
                # have the eventual exception raised (this is normally done
                # after the call to vable_after_residual_call()).

    def stop_tracking_virtualref(self, i):
        virtualbox = self.virtualref_boxes[i]
        vrefbox = self.virtualref_boxes[i+1]
        # record VIRTUAL_REF_FINISH here, which is before the actual
        # CALL_xxx is recorded
        self.history.record2(rop.VIRTUAL_REF_FINISH, vrefbox, virtualbox, None)
        # mark this situation by replacing the vrefbox with ConstPtr(NULL)
        self.virtualref_boxes[i+1] = CONST_NULL

    def handle_possible_exception(self):
        if self.last_exc_value:
            exception_box = ConstInt(ptr2int(self.last_exc_value.typeptr))
            op = self.generate_guard(rop.GUARD_EXCEPTION,
                                     None, exception_box)
            val = lltype.cast_opaque_ptr(llmemory.GCREF, self.last_exc_value)
            if self.class_of_last_exc_is_const:
                self.last_exc_box = ConstPtr(val)
            else:
                self.last_exc_box = op
                op.setref_base(val)
            assert op is not None
            self.class_of_last_exc_is_const = True
            self.finishframe_exception()
        else:
            self.generate_guard(rop.GUARD_NO_EXCEPTION)

    def assert_no_exception(self):
        assert not self.last_exc_value

    def rebuild_state_after_failure(self, resumedescr, deadframe):
        vinfo = self.jitdriver_sd.virtualizable_info
        ginfo = self.jitdriver_sd.greenfield_info
        self.framestack = []
        boxlists = resume.rebuild_from_resumedata(self, resumedescr, deadframe,
                                                  vinfo, ginfo)
        inputargs_and_holes, virtualizable_boxes, virtualref_boxes = boxlists
        #
        # virtual refs: make the vrefs point to the freshly allocated virtuals
        self.virtualref_boxes = virtualref_boxes
        vrefinfo = self.staticdata.virtualref_info
        for i in range(0, len(virtualref_boxes), 2):
            virtualbox = virtualref_boxes[i]
            vrefbox = virtualref_boxes[i+1]
            vrefinfo.continue_tracing(vrefbox.getref_base(),
                                      virtualbox.getref_base())
        #
        # virtualizable: synchronize the real virtualizable and the local
        # boxes, in whichever direction is appropriate
        if vinfo is not None:
            self.virtualizable_boxes = virtualizable_boxes
            # just jumped away from assembler (case 4 in the comment in
            # virtualizable.py) into tracing (case 2); if we get the
            # virtualizable from somewhere strange it might not be forced,
            # do it
            virtualizable_box = self.virtualizable_boxes[-1]
            virtualizable = vinfo.unwrap_virtualizable_box(virtualizable_box)
            if vinfo.is_token_nonnull_gcref(virtualizable):
                vinfo.reset_token_gcref(virtualizable)
            # fill the virtualizable with the local boxes
            self.synchronize_virtualizable()
        #
        elif self.jitdriver_sd.greenfield_info:
            self.virtualizable_boxes = virtualizable_boxes
        else:
            assert not virtualizable_boxes
        #
        return inputargs_and_holes

    def check_synchronized_virtualizable(self):
        if not we_are_translated():
            vinfo = self.jitdriver_sd.virtualizable_info
            virtualizable_box = self.virtualizable_boxes[-1]
            virtualizable = vinfo.unwrap_virtualizable_box(virtualizable_box)
            vinfo.check_boxes(virtualizable, self.virtualizable_boxes)

    def synchronize_virtualizable(self):
        vinfo = self.jitdriver_sd.virtualizable_info
        virtualizable_box = self.virtualizable_boxes[-1]
        virtualizable = vinfo.unwrap_virtualizable_box(virtualizable_box)
        vinfo.write_boxes(virtualizable, self.virtualizable_boxes)

    def load_fields_from_virtualizable(self):
        # Force a reload of the virtualizable fields into the local
        # boxes (called only in escaping cases).  Only call this function
        # just before SwitchToBlackhole.
        vinfo = self.jitdriver_sd.virtualizable_info
        if vinfo is not None:
            virtualizable_box = self.virtualizable_boxes[-1]
            virtualizable = vinfo.unwrap_virtualizable_box(virtualizable_box)
            self.virtualizable_boxes = vinfo.read_boxes(self.cpu,
                                                        virtualizable)
            self.virtualizable_boxes.append(virtualizable_box)

    def gen_store_back_in_vable(self, box):
        vinfo = self.jitdriver_sd.virtualizable_info
        if vinfo is not None:
            # xxx only write back the fields really modified
            vbox = self.virtualizable_boxes[-1]
            if vbox is not box:
                # ignore the hint on non-standard virtualizable
                # specifically, ignore it on a virtual
                return
            if self.forced_virtualizable is not None:
                # this can happen only in strange cases, but we don't care
                # it was already forced
                return
            self.forced_virtualizable = vbox
            for i in range(vinfo.num_static_extra_boxes):
                fieldbox = self.virtualizable_boxes[i]
                descr = vinfo.static_field_descrs[i]
                self.execute_and_record(rop.SETFIELD_GC, descr, vbox, fieldbox)
            i = vinfo.num_static_extra_boxes
            virtualizable = vinfo.unwrap_virtualizable_box(vbox)
            for k in range(vinfo.num_arrays):
                descr = vinfo.array_field_descrs[k]
                abox = self.execute_and_record(rop.GETFIELD_GC_R, descr, vbox)
                descr = vinfo.array_descrs[k]
                for j in range(vinfo.get_array_length(virtualizable, k)):
                    itembox = self.virtualizable_boxes[i]
                    i += 1
                    self.execute_and_record(rop.SETARRAYITEM_GC, descr,
                                            abox, ConstInt(j), itembox)
            assert i + 1 == len(self.virtualizable_boxes)
            # we're during tracing, so we should not execute it
            self.history.record2(rop.SETFIELD_GC, vbox, CONST_NULL,
                                 None, descr=vinfo.vable_token_descr)

    def replace_box(self, oldbox, newbox):
        for frame in self.framestack:
            frame.replace_active_box_in_frame(oldbox, newbox)
        boxes = self.virtualref_boxes
        for i in range(len(boxes)):
            if boxes[i] is oldbox:
                boxes[i] = newbox
        if (self.jitdriver_sd.virtualizable_info is not None or
            self.jitdriver_sd.greenfield_info is not None):
            boxes = self.virtualizable_boxes
            for i in range(len(boxes)):
                if boxes[i] is oldbox:
                    boxes[i] = newbox
        self.heapcache.replace_box(oldbox, newbox)

    def find_biggest_function(self):
        start_stack = []
        max_size = 0
        max_key = None
        max_jdsd = None
        r = ''
        debug_start("jit-abort-longest-function")
        for elem in self.portal_trace_positions:
            jitdriver_sd, key, pos = elem
            if key is not None:
                start_stack.append(elem)
            else:
                jitdriver_sd, greenkey, startpos = start_stack.pop()
                warmstate = jitdriver_sd.warmstate
                size = pos[0] - startpos[0]
                if size > max_size:
                    if warmstate is not None:
                        r = warmstate.get_location_str(greenkey)
                    debug_print("found new longest: %s %d" % (r, size))
                    max_size = size
                    max_jdsd = jitdriver_sd
                    max_key = greenkey
        if start_stack:
            jitdriver_sd, key, pos = start_stack[0]
            warmstate = jitdriver_sd.warmstate
            size = self.history.get_trace_position()[0] - pos[0]
            if size > max_size:
                if warmstate is not None:
                    r = warmstate.get_location_str(key)
                debug_print("found new longest: %s %d" % (r, size))
                max_size = size
                max_jdsd = jitdriver_sd
                max_key = key
        if self.portal_trace_positions: # tests
            self.staticdata.logger_ops.log_abort_loop(self.history.trace,
                                       self.box_names_memo)
        debug_stop("jit-abort-longest-function")
        return max_jdsd, max_key

    def record_result_of_call_pure(self, op, argboxes, descr, patch_pos, opnum):
        """ Patch a CALL into a CALL_PURE.
        """
        resbox_as_const = executor.constant_from_op(op)
        is_cond_value = OpHelpers.is_cond_call_value(opnum)
        if is_cond_value:
            normargboxes = argboxes[1:]    # ingore the 'value' arg
        else:
            normargboxes = argboxes
        for argbox in normargboxes:
            if not isinstance(argbox, Const):
                break
        else:
            # all-constants: remove the CALL operation now and propagate a
            # constant result
            self.history.cut(patch_pos)
            return resbox_as_const
        # not all constants (so far): turn CALL into CALL_PURE, which might
        # be either removed later by optimizeopt or turned back into CALL.
        arg_consts = [executor.constant_from_op(a) for a in normargboxes]
        self.call_pure_results[arg_consts] = resbox_as_const
        if is_cond_value:
            return op       # but COND_CALL_VALUE remains
        opnum = OpHelpers.call_pure_for_descr(descr)
        self.history.cut(patch_pos)
        newop = self.history.record_nospec(opnum, argboxes, descr)
        newop.copy_value_from(op)
        return newop

    def direct_call_may_force(self, argboxes, calldescr):
        """ Common case: record in the history a CALL_MAY_FORCE with
        'c_result' as the result of that call.  (The actual call has
        already been done.)
        """
        opnum = rop.call_may_force_for_descr(calldescr)
        return self.history.record_nospec(opnum, argboxes, calldescr)

    def direct_assembler_call(self, arglist, calldescr, targetjitdriver_sd):
        """ Record in the history a direct call to assembler for portal
        entry point.
        """
        num_green_args = targetjitdriver_sd.num_green_args
        greenargs = arglist[1:num_green_args+1]
        args = arglist[num_green_args+1:]
        assert len(args) == targetjitdriver_sd.num_red_args
        warmrunnerstate = targetjitdriver_sd.warmstate
        token = warmrunnerstate.get_assembler_token(greenargs)
        opnum = OpHelpers.call_assembler_for_descr(calldescr)
        op = self.history.record_nospec(opnum, args, descr=token)
        #
        # To fix an obscure issue, make sure the vable stays alive
        # longer than the CALL_ASSEMBLER operation.  We do it by
        # inserting explicitly an extra KEEPALIVE operation.
        jd = token.outermost_jitdriver_sd
        if jd.index_of_virtualizable >= 0:
            return args[jd.index_of_virtualizable], op
        else:
            return None, op

    def direct_libffi_call(self, argboxes, orig_calldescr):
        """Generate a direct call to C code using jit_ffi_call()
        """
        # an 'assert' that constant-folds away the rest of this function
        # if the codewriter didn't produce any OS_LIBFFI_CALL at all.
        assert self.staticdata.has_libffi_call
        #
        from rpython.rtyper.lltypesystem import llmemory
        from rpython.rlib.jit_libffi import CIF_DESCRIPTION_P
        from rpython.jit.backend.llsupport.ffisupport import get_arg_descr
        #
        box_cif_description = argboxes[1]
        if not isinstance(box_cif_description, ConstInt):
            return None     # cannot be handled by direct_libffi_call()
        cif_description = box_cif_description.getint()
        cif_description = llmemory.cast_int_to_adr(cif_description)
        cif_description = llmemory.cast_adr_to_ptr(cif_description,
                                                   CIF_DESCRIPTION_P)
        extrainfo = orig_calldescr.get_extra_info()
        calldescr = self.cpu.calldescrof_dynamic(cif_description, extrainfo)
        if calldescr is None:
            return None     # cannot be handled by direct_libffi_call()
        #
        box_exchange_buffer = argboxes[3]
        arg_boxes = []

        for i in range(cif_description.nargs):
            kind, descr, itemsize = get_arg_descr(self.cpu,
                                                  cif_description.atypes[i])
            ofs = cif_description.exchange_args[i]
            assert ofs % itemsize == 0     # alignment check
            if kind == 'i':
                box_arg = self.history.record2(
                    rop.GETARRAYITEM_RAW_I,
                                     box_exchange_buffer,
                                     ConstInt(ofs // itemsize),
                                     0, descr)
            elif kind == 'f':
                box_arg = self.history.record2(
                    rop.GETARRAYITEM_RAW_F,
                                     box_exchange_buffer,
                                     ConstInt(ofs // itemsize),
                                     longlong.ZEROF, descr)
            else:
                assert kind == 'v'
                continue
            arg_boxes.append(box_arg)
        #
        # for now, any call via libffi saves and restores everything
        # (that is, errno and SetLastError/GetLastError on Windows)
        # Note these flags match the ones in clibffi.ll_callback
        c_saveall = ConstInt(rffi.RFFI_ERR_ALL | rffi.RFFI_ALT_ERRNO)
        opnum = rop.call_release_gil_for_descr(orig_calldescr)
        assert opnum == rop.call_release_gil_for_descr(calldescr)
        return self.history.record_nospec(opnum,
                                          [c_saveall, argboxes[2]] + arg_boxes,
                                          calldescr)
        # note that the result is written back to the exchange_buffer by the
        # following operation, which should be a raw_store

    def direct_call_release_gil(self, argboxes, calldescr):
        if not we_are_translated():       # for llgraph
            calldescr._original_func_ = argboxes[0].getint()
        effectinfo = calldescr.get_extra_info()
        realfuncaddr, saveerr = effectinfo.call_release_gil_target
        funcbox = ConstInt(adr2int(realfuncaddr))
        savebox = ConstInt(saveerr)
        opnum = rop.call_release_gil_for_descr(calldescr)
        return self.history.record_nospec(opnum,
                                          [savebox, funcbox] + argboxes[1:],
                                          calldescr)

    def do_not_in_trace_call(self, allboxes, descr):
        self.clear_exception()
        executor.execute_varargs(self.cpu, self, rop.CALL_N,
                                          allboxes, descr)
        if self.last_exc_value:
            # cannot trace this!  it raises, so we have to follow the
            # exception-catching path, but the trace doesn't contain
            # the call at all
            raise SwitchToBlackhole(Counters.ABORT_ESCAPE,
                                    raising_exception=True)
        return None

# ____________________________________________________________

class ChangeFrame(jitexc.JitException):
    """Raised after we mutated metainterp.framestack, in order to force
    it to reload the current top-of-stack frame that gets interpreted."""

# ____________________________________________________________

def _get_opimpl_method(name, argcodes):
    from rpython.jit.metainterp.blackhole import signedord
    #
    def handler(self, position):
        assert position >= 0
        args = ()
        next_argcode = 0
        code = self.bytecode
        orgpc = position
        position += 1
        for argtype in argtypes:
            if argtype == "box":     # a box, of whatever type
                argcode = argcodes[next_argcode]
                next_argcode = next_argcode + 1
                if argcode == 'i':
                    value = self.get_reg_i(ord(code[position]))
                elif argcode == 'c':
                    value = ConstInt(signedord(code[position]))
                elif argcode == 'r':
                    value = self.get_reg_r(ord(code[position]))
                elif argcode == 'f':
                    value = self.get_reg_f(ord(code[position]))
                else:
                    raise AssertionError("bad argcode")
                position += 1
            elif argtype == "descr" or argtype == "jitcode":
                assert argcodes[next_argcode] == 'd'
                next_argcode = next_argcode + 1
                index = ord(code[position]) | (ord(code[position+1])<<8)
                value = self.metainterp.staticdata.opcode_descrs[index]
                if argtype == "jitcode":
                    assert isinstance(value, JitCode)
                position += 2
            elif argtype == "label":
                assert argcodes[next_argcode] == 'L'
                next_argcode = next_argcode + 1
                value = ord(code[position]) | (ord(code[position+1])<<8)
                position += 2
            elif argtype == "boxes":     # a list of boxes of some type
                length = ord(code[position])
                value = [None] * length
                self.prepare_list_of_boxes(value, 0, position,
                                           argcodes[next_argcode])
                next_argcode = next_argcode + 1
                position += 1 + length
            elif argtype == "boxes2":     # two lists of boxes merged into one
                length1 = ord(code[position])
                position2 = position + 1 + length1
                length2 = ord(code[position2])
                value = [None] * (length1 + length2)
                self.prepare_list_of_boxes(value, 0, position,
                                           argcodes[next_argcode])
                self.prepare_list_of_boxes(value, length1, position2,
                                           argcodes[next_argcode + 1])
                next_argcode = next_argcode + 2
                position = position2 + 1 + length2
            elif argtype == "boxes3":    # three lists of boxes merged into one
                length1 = ord(code[position])
                position2 = position + 1 + length1
                length2 = ord(code[position2])
                position3 = position2 + 1 + length2
                length3 = ord(code[position3])
                value = [None] * (length1 + length2 + length3)
                self.prepare_list_of_boxes(value, 0, position,
                                           argcodes[next_argcode])
                self.prepare_list_of_boxes(value, length1, position2,
                                           argcodes[next_argcode + 1])
                self.prepare_list_of_boxes(value, length1 + length2, position3,
                                           argcodes[next_argcode + 2])
                next_argcode = next_argcode + 3
                position = position3 + 1 + length3
            elif argtype == "orgpc":
                value = orgpc
            elif argtype == "int":
                argcode = argcodes[next_argcode]
                next_argcode = next_argcode + 1
                if argcode == 'i':
                    value = self.get_reg_i_value(ord(code[position]))
                elif argcode == 'c':
                    value = signedord(code[position])
                else:
                    raise AssertionError("bad argcode")
                position += 1
            elif argtype == "jitcode_position":
                value = position
            else:
                raise AssertionError("bad argtype: %r" % (argtype,))
            args += (value,)
        #
        num_return_args = len(argcodes) - next_argcode
        assert num_return_args == 0 or num_return_args == 2
        if num_return_args:
            # Save the type of the resulting box.  This is needed if there is
            # a get_list_of_active_boxes().  See comments there.
            self._result_argcode = argcodes[next_argcode + 1]
            position += 1
        else:
            self._result_argcode = 'v'
        self.pc = position
        #
        if not we_are_translated():
            if self.debug:
                print '\tpyjitpl: %s(%s)' % (name, ', '.join(map(repr, args))),
            try:
                resultbox = unboundmethod(self, *args)
            except Exception as e:
                if self.debug:
                    print '-> %s!' % e.__class__.__name__
                raise
            if num_return_args == 0:
                if self.debug:
                    print
                assert resultbox is None
            else:
                if self.debug:
                    print '-> %r' % (resultbox,)
                assert argcodes[next_argcode] == '>'
                result_argcode = argcodes[next_argcode + 1]
                if 'ovf' not in name:
                    assert resultbox.type == {'i': history.INT,
                                              'r': history.REF,
                                              'f': history.FLOAT}[result_argcode]
        else:
            resultbox = unboundmethod(self, *args)
        #
        if resultbox is not None:
            self.make_result_of_lastop(resultbox)
        elif not we_are_translated():
            assert self._result_argcode in 'v?' or 'ovf' in name
    #
    unboundmethod = getattr(MIFrame, 'opimpl_' + name).im_func
    argtypes = unrolling_iterable(unboundmethod.argtypes)
    handler.__name__ = 'handler_' + name
    return handler

def put_back_list_of_boxes3(frame, position, newvalue):
    code = frame.bytecode
    length1 = ord(code[position])
    position2 = position + 1 + length1
    length2 = ord(code[position2])
    position3 = position2 + 1 + length2
    length3 = ord(code[position3])
    assert len(newvalue) == length1 + length2 + length3
    frame._put_back_list_of_boxes(newvalue, 0, position)
    frame._put_back_list_of_boxes(newvalue, length1, position2)
    frame._put_back_list_of_boxes(newvalue, length1 + length2, position3)

def same_greenkey(original_boxes, live_arg_boxes, num_green_args):
    for i in range(num_green_args):
        box1 = original_boxes[i]
        box2 = live_arg_boxes[i]
        assert isinstance(box1, Const)
        if not box1.same_constant(box2):
            return False
    else:
        return True

def has_compiled_targets(token):
    return bool(token) and bool(token.target_tokens)<|MERGE_RESOLUTION|>--- conflicted
+++ resolved
@@ -73,13 +73,6 @@
         self.bytecode = jitcode.code
         # this is not None for frames that are recursive portal calls
         self.greenkey = greenkey
-<<<<<<< HEAD
-=======
-        # copy the constants in place
-        self.copy_constants(self.registers_i, jitcode.constants_i, ConstInt)
-        self.copy_constants(self.registers_r, jitcode.constants_r, ConstPtrJitCode)
-        self.copy_constants(self.registers_f, jitcode.constants_f, ConstFloat)
->>>>>>> e1de7bd2
         self._result_argcode = 'v'
         # for resume.py operation
         self.parent_snapshot = None
@@ -242,17 +235,9 @@
         else:
             assert 0, oldbox
         for i in range(count):
-<<<<<<< HEAD
             if get(self, i) is oldbox:
                 set(self, i, newbox)
-=======
-            if registers[i] is oldbox:
-                registers[i] = newbox
-        if not we_are_translated():
-            for b in registers[count:]:
-                assert isinstance(b, (MissingValue, Const))
->>>>>>> e1de7bd2
-
+    @specialize.argtype(1)
     @specialize.argtype(1)
     def make_result_of_lastop(self, resultbox):
         got_type = resultbox.type
