--- conflicted
+++ resolved
@@ -204,7 +204,6 @@
 
     # ------------------------------
 
-<<<<<<< HEAD
     @arguments("int")
     def opimpl_stm_should_break_transaction(self, keep):
         from rpython.rlib import rstm
@@ -228,10 +227,7 @@
         self.metainterp.heapcache.invalidate_caches(rop.STM_HINT_COMMIT_SOON,
                                                     None, [])
 
-    for _opimpl in ['int_add', 'int_sub', 'int_mul', 'int_floordiv', 'int_mod',
-=======
     for _opimpl in ['int_add', 'int_sub', 'int_mul',
->>>>>>> f317d70f
                     'int_and', 'int_or', 'int_xor', 'int_signext',
                     'int_rshift', 'int_lshift', 'uint_rshift',
                     'uint_lt', 'uint_le', 'uint_gt', 'uint_ge',
