--- conflicted
+++ resolved
@@ -1066,16 +1066,10 @@
     @arguments("box", "orgpc")
     def opimpl_raise(self, exc_value_box, orgpc):
         # xxx hack
-<<<<<<< HEAD
-        clsbox = self.cls_of_box(exc_value_box)
-        self.metainterp.generate_guard(rop.GUARD_CLASS, exc_value_box, [clsbox],
-                                       resumepc=orgpc)
-=======
         if not self.metainterp.heapcache.is_class_known(exc_value_box):
             clsbox = self.cls_of_box(exc_value_box)
             self.generate_guard(rop.GUARD_CLASS, exc_value_box, [clsbox],
                                 resumepc=orgpc)
->>>>>>> 0e3d857e
         self.metainterp.class_of_last_exc_is_const = True
         self.metainterp.last_exc_value_box = exc_value_box
         self.metainterp.popframe()
