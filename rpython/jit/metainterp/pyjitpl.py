import sys

import py

from rpython.jit.codewriter import longlong
from rpython.jit.codewriter.effectinfo import EffectInfo
from rpython.jit.codewriter.jitcode import JitCode, SwitchDictDescr
from rpython.jit.codewriter.liveness import OFFSET_SIZE
from rpython.jit.metainterp import history, compile, resume, executor, jitexc
from rpython.jit.metainterp.heapcache import HeapCache
from rpython.jit.metainterp.history import (Const, ConstInt, ConstPtr,
    ConstFloat, ConstPtrJitCode,
    CONST_NULL, TargetToken, MissingValue, SwitchToBlackhole)
from rpython.jit.metainterp.jitprof import EmptyProfiler
from rpython.jit.metainterp.logger import Logger
from rpython.jit.metainterp.optimizeopt.util import args_dict
from rpython.jit.metainterp.resoperation import rop, OpHelpers, GuardResOp
from rpython.jit.metainterp.support import adr2int, ptr2int
from rpython.rlib.rjitlog import rjitlog as jl
from rpython.rlib import nonconst, rstack
from rpython.rlib.debug import debug_start, debug_stop, debug_print
from rpython.rlib.debug import have_debug_prints, make_sure_not_resized
from rpython.rlib.jit import Counters
from rpython.rlib.objectmodel import we_are_translated, specialize
from rpython.rlib.unroll import unrolling_iterable
from rpython.rtyper.lltypesystem import lltype, rffi, llmemory
from rpython.rtyper import rclass

SIZE_LIVE_OP = OFFSET_SIZE + 1

# ____________________________________________________________

def arguments(*args):
    def decorate(func):
        func.argtypes = args
        return func
    return decorate

# ____________________________________________________________

FASTPATHS_SAME_BOXES = {
    "ne": "history.CONST_FALSE",
    "eq": "history.CONST_TRUE",
    "lt": "history.CONST_FALSE",
    "le": "history.CONST_TRUE",
    "gt": "history.CONST_FALSE",
    "ge": "history.CONST_TRUE",
}

class MIFrame(object):
    debug = False

    def __init__(self, metainterp):
        self.metainterp = metainterp
        self.registers_i = [None] * 256
        self.registers_r = [None] * 256
        self.registers_f = [None] * 256

    def setup(self, jitcode, greenkey=None):
        # if not translated, fill the registers with MissingValue()
        if not we_are_translated():
            self.registers_i = [MissingValue()] * 256
            self.registers_r = [MissingValue()] * 256
            self.registers_f = [MissingValue()] * 256
        assert isinstance(jitcode, JitCode)
        self.jitcode = jitcode
        self.bytecode = jitcode.code
        # this is not None for frames that are recursive portal calls
        self.greenkey = greenkey
        # copy the constants in place
        self.copy_constants(self.registers_i, jitcode.constants_i, ConstInt)
        self.copy_constants(self.registers_r, jitcode.constants_r, ConstPtrJitCode)
        self.copy_constants(self.registers_f, jitcode.constants_f, ConstFloat)
        self._result_argcode = 'v'
        # for resume.py operation
        self.parent_snapshot = None
        # counter for unrolling inlined loops
        self.unroll_iterations = 1

    @specialize.arg(3)
    def copy_constants(self, registers, constants, ConstClass):
        """Copy jitcode.constants[0] to registers[255],
                jitcode.constants[1] to registers[254],
                jitcode.constants[2] to registers[253], etc."""
        if nonconst.NonConstant(0):             # force the right type
            constants[0] = ConstClass.value     # (useful for small tests)
        i = len(constants) - 1
        while i >= 0:
            j = 255 - i
            assert j >= 0
            registers[j] = ConstClass(constants[i])
            i -= 1

    def cleanup_registers(self):
        # To avoid keeping references alive, this cleans up the registers_r.
        # It does not clear the references set by copy_constants(), but
        # these are all prebuilt constants anyway.
        for i in range(self.jitcode.num_regs_r()):
            self.registers_r[i] = None
        self.pushed_box = None

    # ------------------------------
    # Decoding of the JitCode

    @specialize.arg(4)
    def prepare_list_of_boxes(self, outvalue, startindex, position, argcode):
        assert argcode in 'IRF'
        code = self.bytecode
        length = ord(code[position])
        position += 1
        for i in range(length):
            index = ord(code[position+i])
            if   argcode == 'I': reg = self.registers_i[index]
            elif argcode == 'R': reg = self.registers_r[index]
            elif argcode == 'F': reg = self.registers_f[index]
            else: raise AssertionError(argcode)
            outvalue[startindex+i] = reg

    def _put_back_list_of_boxes(self, outvalue, startindex, position):
        code = self.bytecode
        length = ord(code[position])
        position += 1
        for i in range(length):
            index = ord(code[position+i])
            box = outvalue[startindex+i]
            if   box.type == history.INT:   self.registers_i[index] = box
            elif box.type == history.REF:   self.registers_r[index] = box
            elif box.type == history.FLOAT: self.registers_f[index] = box
            else: raise AssertionError(box.type)

    def get_current_position_info(self):
        return self.jitcode.get_live_vars_info(self.pc, self.metainterp.staticdata.op_live)

    def get_list_of_active_boxes(self, in_a_call, new_array, encode, after_residual_call=False):
        from rpython.jit.codewriter.liveness import decode_offset
        from rpython.jit.codewriter.liveness import LivenessIterator
        if in_a_call:
            # If we are not the topmost frame, self._result_argcode contains
            # the type of the result of the call instruction in the bytecode.
            # We use it to clear the box that will hold the result: this box
            # is not defined yet.
            argcode = self._result_argcode
            index = ord(self.bytecode[self.pc - 1])
            if argcode == 'i':
                self.registers_i[index] = history.CONST_FALSE
            elif argcode == 'r':
                self.registers_r[index] = CONST_NULL
            elif argcode == 'f':
                self.registers_f[index] = history.CONST_FZERO
            self._result_argcode = '?'     # done
        if in_a_call or after_residual_call:
            pc = self.pc # live instruction afterwards
        else:
            # there needs to be a live instruction before
            pc = self.pc - SIZE_LIVE_OP
        assert ord(self.jitcode.code[pc]) == self.metainterp.staticdata.op_live
        if not we_are_translated():
            assert pc in self.jitcode._startpoints
        offset = decode_offset(self.jitcode.code, pc + 1)
        all_liveness = self.metainterp.staticdata.liveness_info
        length_i = ord(all_liveness[offset])
        length_r = ord(all_liveness[offset + 1])
        length_f = ord(all_liveness[offset + 2])
        offset += 3

        start_i = 0
        start_r = start_i + length_i
        start_f = start_r + length_r
        total   = start_f + length_f
        # allocate a list of the correct size
        env = new_array(total)
        make_sure_not_resized(env)
        # fill it now
        if length_i:
            it = LivenessIterator(offset, length_i, all_liveness)
            for index in it:
                env[start_i] = encode(self.registers_i[index])
                start_i += 1
            offset = it.offset
        if length_r:
            it = LivenessIterator(offset, length_r, all_liveness)
            for index in it:
                env[start_r] = encode(self.registers_r[index])
                start_r += 1
            offset = it.offset
        if length_f:
            it = LivenessIterator(offset, length_f, all_liveness)
            for index in it:
                env[start_f] = encode(self.registers_f[index])
                start_f += 1
            offset = it.offset
        return env

    def replace_active_box_in_frame(self, oldbox, newbox):
        if oldbox.type == 'i':
            count = self.jitcode.num_regs_i()
            registers = self.registers_i
        elif oldbox.type == 'r':
            count = self.jitcode.num_regs_r()
            registers = self.registers_r
        elif oldbox.type == 'f':
            count = self.jitcode.num_regs_f()
            registers = self.registers_f
        else:
            assert 0, oldbox
        for i in range(count):
            if registers[i] is oldbox:
                registers[i] = newbox
        if not we_are_translated():
            for b in registers[count:]:
                assert isinstance(b, (MissingValue, Const))

    @specialize.argtype(1)
    def make_result_of_lastop(self, resultbox):
        got_type = resultbox.type
        if not we_are_translated():
            typeof = {'i': history.INT,
                      'r': history.REF,
                      'f': history.FLOAT}
            assert typeof[self.jitcode._resulttypes[self.pc]] == got_type
        target_index = ord(self.bytecode[self.pc-1])
        if got_type == history.INT:
            self.registers_i[target_index] = resultbox
        elif got_type == history.REF:
            #debug_print(' ->',
            #            llmemory.cast_ptr_to_adr(resultbox.getref_base()))
            self.registers_r[target_index] = resultbox
        elif got_type == history.FLOAT:
            self.registers_f[target_index] = resultbox
        else:
            raise AssertionError("bad result box type")

    # ------------------------------

    for _opimpl in ['int_add', 'int_sub', 'int_mul',
                    'int_and', 'int_or', 'int_xor', 'int_signext',
                    'int_rshift', 'int_lshift', 'uint_rshift',
                    'uint_lt', 'uint_le', 'uint_gt', 'uint_ge',
                    'float_add', 'float_sub', 'float_mul', 'float_truediv',
                    'float_lt', 'float_le', 'float_eq',
                    'float_ne', 'float_gt', 'float_ge',
                    ]:
        exec(py.code.Source('''
            @arguments("box", "box")
            def opimpl_%s(self, b1, b2):
                return self.execute(rop.%s, b1, b2)
        ''' % (_opimpl, _opimpl.upper())).compile())

    for _opimpl in ['int_eq', 'int_ne', 'int_lt', 'int_le', 'int_gt', 'int_ge',
                    'ptr_eq', 'ptr_ne',
                    'instance_ptr_eq', 'instance_ptr_ne']:
        exec(py.code.Source('''
            @arguments("box", "box")
            def opimpl_%s(self, b1, b2):
                if b1 is b2: # crude fast check
                    return %s
                return self.execute(rop.%s, b1, b2)
        ''' % (_opimpl, FASTPATHS_SAME_BOXES[_opimpl.split("_")[-1]], _opimpl.upper())
        ).compile())

    for (_opimpl, resop) in [
            ('int_add_jump_if_ovf', 'INT_ADD_OVF'),
            ('int_sub_jump_if_ovf', 'INT_SUB_OVF'),
            ('int_mul_jump_if_ovf', 'INT_MUL_OVF')]:
        exec(py.code.Source('''
            @arguments("label", "box", "box", "orgpc")
            def opimpl_%s(self, lbl, b1, b2, orgpc):
                self.metainterp.ovf_flag = False
                resbox = self.execute(rop.%s, b1, b2)
                if not isinstance(resbox, Const):
                    return self.handle_possible_overflow_error(lbl, orgpc,
                                                               resbox)
                elif self.metainterp.ovf_flag:
                    self.pc = lbl
                    return None # but don't emit GUARD_OVERFLOW
                return resbox
        ''' % (_opimpl, resop)).compile())

    for _opimpl in ['int_is_true', 'int_is_zero', 'int_neg', 'int_invert',
                    'cast_float_to_int', 'cast_int_to_float',
                    'cast_float_to_singlefloat', 'cast_singlefloat_to_float',
                    'float_neg', 'float_abs',
                    'cast_ptr_to_int', 'cast_int_to_ptr',
                    'convert_float_bytes_to_longlong',
                    'convert_longlong_bytes_to_float', 'int_force_ge_zero',
                    ]:
        exec(py.code.Source('''
            @arguments("box")
            def opimpl_%s(self, b):
                return self.execute(rop.%s, b)
        ''' % (_opimpl, _opimpl.upper())).compile())

    @arguments("box")
    def opimpl_int_same_as(self, box):
        # for tests only: emits a same_as, forcing the result to be in a Box
        resbox = self.metainterp._record_helper(
            rop.SAME_AS_I, box.getint(), None, box)
        return resbox

    @arguments("box")
    def opimpl_ptr_nonzero(self, box):
        return self.execute(rop.PTR_NE, box, CONST_NULL)

    @arguments("box")
    def opimpl_ptr_iszero(self, box):
        return self.execute(rop.PTR_EQ, box, CONST_NULL)

    @arguments("box")
    def opimpl_assert_not_none(self, box):
        if self.metainterp.heapcache.is_nullity_known(box):
            self.metainterp.staticdata.profiler.count_ops(rop.ASSERT_NOT_NONE, Counters.HEAPCACHED_OPS)
            return
        self.execute(rop.ASSERT_NOT_NONE, box)
        self.metainterp.heapcache.nullity_now_known(box)

    @arguments("box", "box")
    def opimpl_record_exact_class(self, box, clsbox):
        from rpython.rtyper.lltypesystem import llmemory
        if self.metainterp.heapcache.is_class_known(box):
            self.metainterp.staticdata.profiler.count_ops(rop.RECORD_EXACT_CLASS, Counters.HEAPCACHED_OPS)
            return
        if isinstance(clsbox, Const):
            self.execute(rop.RECORD_EXACT_CLASS, box, clsbox)
            self.metainterp.heapcache.class_now_known(box)
            self.metainterp.heapcache.nullity_now_known(box)
        elif have_debug_prints():
            if len(self.metainterp.framestack) >= 2:
                # caller of ll_record_exact_class
                name = self.metainterp.framestack[-2].jitcode.name
            else:
                name = self.jitcode.name
            loc = self.metainterp.jitdriver_sd.warmstate.get_location_str(self.greenkey)
            debug_print("record_exact_class with non-constant second argument, ignored",
                    name, loc)

    @arguments("box", "box", "boxes2", "descr", "orgpc")
    def opimpl_record_known_result_i_ir_v(self, resbox, funcbox, argboxes,
                                     calldescr, pc):
        allboxes = self._build_allboxes(funcbox, argboxes, calldescr)
        allboxes = [resbox] + allboxes
        # this is a weird op! we don't want to execute anything, so just record
        # an operation
        self.metainterp._record_helper_varargs(rop.RECORD_KNOWN_RESULT, None, calldescr, allboxes)

    @arguments("box", "box")
    def opimpl_record_exact_value_r(self, box, const_box):
        return self._record_exact_value(rop.RECORD_EXACT_VALUE_R, box, const_box)

    @arguments("box", "box")
    def opimpl_record_exact_value_i(self, box, const_box):
        return self._record_exact_value(rop.RECORD_EXACT_VALUE_I, box, const_box)

    def _record_exact_value(self, opnum, box, const_box):
        invalid = False
        if isinstance(const_box, Const):
            if not isinstance(box, Const):
                self.execute(opnum, box, const_box)
                return
            elif box.same_constant(const_box):
                return
            invalid = True # really an interpreter programming error
            error = "record_exact_value with two different constant, this is a bug!"
        else:
            error = "record_exact_value with non-constant second argument, ignored"
        if have_debug_prints():
            if len(self.metainterp.framestack) >= 2:
                # caller of ll_record_exact_value
                name = self.metainterp.framestack[-2].jitcode.name
            else:
                name = self.jitcode.name
            loc = self.metainterp.jitdriver_sd.warmstate.get_location_str(self.greenkey)
            debug_print(error, name, loc)
        if invalid:
            raise SwitchToBlackhole(Counters.ABORT_BAD_LOOP)


    @arguments("box")
    def _opimpl_any_return(self, box):
        self.metainterp.finishframe(box)

    opimpl_int_return = _opimpl_any_return
    opimpl_ref_return = _opimpl_any_return
    opimpl_float_return = _opimpl_any_return

    @arguments()
    def opimpl_void_return(self):
        self.metainterp.finishframe(None)

    @arguments("box")
    def _opimpl_any_copy(self, box):
        return box

    opimpl_int_copy   = _opimpl_any_copy
    opimpl_ref_copy   = _opimpl_any_copy
    opimpl_float_copy = _opimpl_any_copy

    @arguments("box")
    def _opimpl_any_push(self, box):
        self.pushed_box = box

    opimpl_int_push   = _opimpl_any_push
    opimpl_ref_push   = _opimpl_any_push
    opimpl_float_push = _opimpl_any_push

    @arguments()
    def _opimpl_any_pop(self):
        box = self.pushed_box
        self.pushed_box = None
        return box

    opimpl_int_pop   = _opimpl_any_pop
    opimpl_ref_pop   = _opimpl_any_pop
    opimpl_float_pop = _opimpl_any_pop

    @arguments("label")
    def opimpl_catch_exception(self, target):
        """This is a no-op when run normally.  We can check that
        last_exc_value is a null ptr; it should have been set to None
        by the previous instruction.  If the previous instruction
        raised instead, finishframe_exception() should have been
        called and we would not be there."""
        assert not self.metainterp.last_exc_value

    @arguments("label")
    def opimpl_goto(self, target):
        self.pc = target

    @arguments("box", "label", "orgpc")
    def opimpl_goto_if_not(self, box, target, orgpc):
        switchcase = box.getint()
        if switchcase:
            opnum = rop.GUARD_TRUE
        else:
            opnum = rop.GUARD_FALSE
        self.metainterp.generate_guard(opnum, box, resumepc=orgpc)
        if not switchcase:
            self.pc = target

    @arguments("box", "label", "orgpc")
    def opimpl_goto_if_not_int_is_true(self, box, target, orgpc):
        condbox = self.execute(rop.INT_IS_TRUE, box)
        self.opimpl_goto_if_not(condbox, target, orgpc)

    @arguments("box", "label", "orgpc")
    def opimpl_goto_if_not_int_is_zero(self, box, target, orgpc):
        condbox = self.execute(rop.INT_IS_ZERO, box)
        self.opimpl_goto_if_not(condbox, target, orgpc)

    for _opimpl in ['int_lt', 'int_le', 'int_eq', 'int_ne', 'int_gt', 'int_ge',
                    'ptr_eq', 'ptr_ne', 'float_lt', 'float_le', 'float_eq',
                    'float_ne', 'float_gt', 'float_ge']:
        exec(py.code.Source('''
            @arguments("box", "box", "label", "orgpc")
            def opimpl_goto_if_not_%s(self, b1, b2, target, orgpc):
                if %s and b1 is b2:
                    condbox = %s
                else:
                    condbox = self.execute(rop.%s, b1, b2)
                self.opimpl_goto_if_not(condbox, target, orgpc)
        ''' % (_opimpl, not _opimpl.startswith('float_'),
               FASTPATHS_SAME_BOXES[_opimpl.split("_")[-1]], _opimpl.upper())
        ).compile())

    def _establish_nullity(self, box, orgpc):
        heapcache = self.metainterp.heapcache
        value = box.nonnull()
        if heapcache.is_nullity_known(box):
            self.metainterp.staticdata.profiler.count_ops(rop.GUARD_NONNULL, Counters.HEAPCACHED_OPS)
            return value
        if value:
            if not self.metainterp.heapcache.is_class_known(box):
                self.metainterp.generate_guard(rop.GUARD_NONNULL, box,
                                               resumepc=orgpc)
        else:
            if not isinstance(box, Const):
                self.metainterp.generate_guard(rop.GUARD_ISNULL, box,
                                               resumepc=orgpc)
                promoted_box = executor.constant_from_op(box)
                self.metainterp.replace_box(box, promoted_box)
        heapcache.nullity_now_known(box)
        return value

    @arguments("box", "label", "orgpc")
    def opimpl_goto_if_not_ptr_nonzero(self, box, target, orgpc):
        if not self._establish_nullity(box, orgpc):
            self.pc = target

    @arguments("box", "label", "orgpc")
    def opimpl_goto_if_not_ptr_iszero(self, box, target, orgpc):
        if self._establish_nullity(box, orgpc):
            self.pc = target

    @arguments("box", "box", "box")
    def opimpl_int_between(self, b1, b2, b3):
        b5 = self.execute(rop.INT_SUB, b3, b1)
        if isinstance(b5, ConstInt) and b5.getint() == 1:
            # the common case of int_between(a, b, a+1) turns into just INT_EQ
            return self.execute(rop.INT_EQ, b2, b1)
        else:
            b4 = self.execute(rop.INT_SUB, b2, b1)
            return self.execute(rop.UINT_LT, b4, b5)

    @arguments("box", "descr", "orgpc")
    def opimpl_switch(self, valuebox, switchdict, orgpc):
        search_value = valuebox.getint()
        assert isinstance(switchdict, SwitchDictDescr)
        try:
            target = switchdict.dict[search_value]
        except KeyError:
            # None of the cases match.  Fall back to generating a chain
            # of 'int_eq'.
            # xxx as a minor optimization, if that's a bridge, then we would
            # not need the cases that we already tested (and failed) with
            # 'guard_value'.  How to do it is not very clear though.
            for const1 in switchdict.const_keys_in_order:
                box = self.execute(rop.INT_EQ, valuebox, const1)
                assert box.getint() == 0
                self.metainterp.generate_guard(rop.GUARD_FALSE, box,
                                               resumepc=orgpc)
        else:
            # found one of the cases
            self.implement_guard_value(valuebox, orgpc)
            self.pc = target

    @arguments()
    def opimpl_unreachable(self):
        raise AssertionError("unreachable")

    @arguments("descr")
    def opimpl_new(self, sizedescr):
        return self.metainterp.execute_new(sizedescr)

    @arguments("descr")
    def opimpl_new_with_vtable(self, sizedescr):
        return self.metainterp.execute_new_with_vtable(descr=sizedescr)

    @arguments("box", "descr")
    def opimpl_new_array(self, lengthbox, itemsizedescr):
        return self.metainterp.execute_new_array(itemsizedescr, lengthbox)

    @arguments("box", "descr")
    def opimpl_new_array_clear(self, lengthbox, itemsizedescr):
        return self.metainterp.execute_new_array_clear(itemsizedescr, lengthbox)

    @specialize.arg(1, 5)
    def _do_getarrayitem_gc_any(self, op, arraybox, indexbox, arraydescr, typ):
        tobox = self.metainterp.heapcache.getarrayitem(
                arraybox, indexbox, arraydescr)
        if tobox:
            # sanity check: see whether the current array value
            # corresponds to what the cache thinks the value is
            self.metainterp.staticdata.profiler.count_ops(rop.GETARRAYITEM_GC_I, Counters.HEAPCACHED_OPS)
            resvalue = executor.execute(self.metainterp.cpu, self.metainterp,
                                        op, arraydescr, arraybox, indexbox)
            if typ == 'i':
                if resvalue != tobox.getint():
                    self.metainterp._record_helper(rop.GETARRAYITEM_GC_I, resvalue, arraydescr, arraybox, indexbox)
                    self.metainterp.staticdata.logger_noopt.log_loop_from_trace(self.metainterp.history.trace, self.metainterp.box_names_memo)
                    print "assertion in GETARRAYITEM_GC_I failed", resvalue, tobox.getint()
                    assert 0
            elif typ == 'r':
                if resvalue != tobox.getref_base():
                    self.metainterp._record_helper(rop.GETARRAYITEM_GC_R, resvalue, arraydescr, arraybox, indexbox)
                    self.metainterp.staticdata.logger_noopt.log_loop_from_trace(self.metainterp.history.trace, self.metainterp.box_names_memo)
                    print "assertion in GETARRAYITEM_GC_R failed", resvalue, tobox.getref_base()
                    assert 0
            elif typ == 'f':
                if not ConstFloat(resvalue).same_constant(tobox.constbox()):
                    self.metainterp._record_helper(rop.GETARRAYITEM_GC_F, resvalue, arraydescr, arraybox, indexbox)
                    self.metainterp.staticdata.logger_noopt.log_loop_from_trace(self.metainterp.history.trace, self.metainterp.box_names_memo)
                    print "assertion in GETARRAYITEM_GC_F failed", resvalue, tobox.getfloat()
                    assert 0
            else:
                assert 0, "unreachable"
            return tobox
        resop = self.execute_with_descr(op, arraydescr, arraybox, indexbox)
        self.metainterp.heapcache.getarrayitem_now_known(
                arraybox, indexbox, resop, arraydescr)
        return resop

    @arguments("box", "box", "descr")
    def opimpl_getarrayitem_gc_i(self, arraybox, indexbox, arraydescr):
        return self._do_getarrayitem_gc_any(rop.GETARRAYITEM_GC_I, arraybox,
                                            indexbox, arraydescr, 'i')

    @arguments("box", "box", "descr")
    def opimpl_getarrayitem_gc_r(self, arraybox, indexbox, arraydescr):
        return self._do_getarrayitem_gc_any(rop.GETARRAYITEM_GC_R, arraybox,
                                            indexbox, arraydescr, 'r')

    @arguments("box", "box", "descr")
    def opimpl_getarrayitem_gc_f(self, arraybox, indexbox, arraydescr):
        return self._do_getarrayitem_gc_any(rop.GETARRAYITEM_GC_F, arraybox,
                                            indexbox, arraydescr, 'f')

    @arguments("box", "box", "descr")
    def opimpl_getarrayitem_raw_i(self, arraybox, indexbox, arraydescr):
        return self.execute_with_descr(rop.GETARRAYITEM_RAW_I,
                                       arraydescr, arraybox, indexbox)

    @arguments("box", "box", "descr")
    def opimpl_getarrayitem_raw_f(self, arraybox, indexbox, arraydescr):
        return self.execute_with_descr(rop.GETARRAYITEM_RAW_F,
                                       arraydescr, arraybox, indexbox)

    @arguments("box", "box", "descr")
    def opimpl_getarrayitem_gc_i_pure(self, arraybox, indexbox, arraydescr):
        if isinstance(arraybox, ConstPtr) and isinstance(indexbox, ConstInt):
            # if the arguments are directly constants, bypass the heapcache
            # completely
            val = executor.execute(self.metainterp.cpu, self.metainterp,
                                      rop.GETARRAYITEM_GC_PURE_I, arraydescr,
                                      arraybox, indexbox)
            return executor.wrap_constant(val)
        return self._do_getarrayitem_gc_any(rop.GETARRAYITEM_GC_PURE_I,
                                            arraybox, indexbox, arraydescr, 'i')

    @arguments("box", "box", "descr")
    def opimpl_getarrayitem_gc_f_pure(self, arraybox, indexbox, arraydescr):
        if isinstance(arraybox, ConstPtr) and isinstance(indexbox, ConstInt):
            # if the arguments are directly constants, bypass the heapcache
            # completely
            resval = executor.execute(self.metainterp.cpu, self.metainterp,
                                      rop.GETARRAYITEM_GC_PURE_F, arraydescr,
                                      arraybox, indexbox)
            return executor.wrap_constant(resval)
        return self._do_getarrayitem_gc_any(rop.GETARRAYITEM_GC_PURE_F,
                                            arraybox, indexbox, arraydescr, 'f')

    @arguments("box", "box", "descr")
    def opimpl_getarrayitem_gc_r_pure(self, arraybox, indexbox, arraydescr):
        if isinstance(arraybox, ConstPtr) and isinstance(indexbox, ConstInt):
            # if the arguments are directly constants, bypass the heapcache
            # completely
            val = executor.execute(self.metainterp.cpu, self.metainterp,
                                      rop.GETARRAYITEM_GC_PURE_R, arraydescr,
                                      arraybox, indexbox)
            return executor.wrap_constant(val)
        return self._do_getarrayitem_gc_any(rop.GETARRAYITEM_GC_PURE_R,
                                            arraybox, indexbox, arraydescr, 'r')

    @arguments("box", "box", "box", "descr")
    def _opimpl_setarrayitem_gc_any(self, arraybox, indexbox, itembox,
                                    arraydescr):
        self.metainterp.execute_setarrayitem_gc(arraydescr, arraybox,
                                                indexbox, itembox)

    opimpl_setarrayitem_gc_i = _opimpl_setarrayitem_gc_any
    opimpl_setarrayitem_gc_r = _opimpl_setarrayitem_gc_any
    opimpl_setarrayitem_gc_f = _opimpl_setarrayitem_gc_any

    @arguments("box", "box", "box", "descr")
    def _opimpl_setarrayitem_raw_any(self, arraybox, indexbox, itembox,
                                     arraydescr):
        self.execute_with_descr(rop.SETARRAYITEM_RAW, arraydescr, arraybox,
                                indexbox, itembox)

    opimpl_setarrayitem_raw_i = _opimpl_setarrayitem_raw_any
    opimpl_setarrayitem_raw_f = _opimpl_setarrayitem_raw_any

    @arguments("box", "descr")
    def opimpl_arraylen_gc(self, arraybox, arraydescr):
        lengthbox = self.metainterp.heapcache.arraylen(arraybox)
        if lengthbox is None:
            lengthbox = self.execute_with_descr(
                    rop.ARRAYLEN_GC, arraydescr, arraybox)
            self.metainterp.heapcache.arraylen_now_known(arraybox, lengthbox)
        else:
            self.metainterp.staticdata.profiler.count_ops(rop.ARRAYLEN_GC, Counters.HEAPCACHED_OPS)
        return lengthbox

    @arguments("box", "box", "descr", "orgpc")
    def opimpl_check_neg_index(self, arraybox, indexbox, arraydescr, orgpc):
        negbox = self.metainterp.execute_and_record(
            rop.INT_LT, None, indexbox, history.CONST_FALSE)
        negbox = self.implement_guard_value(negbox, orgpc)
        if negbox.getint():
            # the index is < 0; add the array length to it
            lengthbox = self.opimpl_arraylen_gc(arraybox, arraydescr)
            indexbox = self.metainterp.execute_and_record(
                rop.INT_ADD, None, indexbox, lengthbox)
        return indexbox

    @arguments("box", "descr", "descr", "descr", "descr")
    def opimpl_newlist(self, sizebox, structdescr, lengthdescr,
                       itemsdescr, arraydescr):
        sbox = self.opimpl_new(structdescr)
        self._opimpl_setfield_gc_any(sbox, sizebox, lengthdescr)
        if (arraydescr.is_array_of_structs() or
            arraydescr.is_array_of_pointers()):
            abox = self.opimpl_new_array_clear(sizebox, arraydescr)
        else:
            abox = self.opimpl_new_array(sizebox, arraydescr)
        self._opimpl_setfield_gc_any(sbox, abox, itemsdescr)
        return sbox

    @arguments("box", "descr", "descr", "descr", "descr")
    def opimpl_newlist_clear(self, sizebox, structdescr, lengthdescr,
                             itemsdescr, arraydescr):
        sbox = self.opimpl_new(structdescr)
        self._opimpl_setfield_gc_any(sbox, sizebox, lengthdescr)
        abox = self.opimpl_new_array_clear(sizebox, arraydescr)
        self._opimpl_setfield_gc_any(sbox, abox, itemsdescr)
        return sbox

    @arguments("box", "descr", "descr", "descr", "descr")
    def opimpl_newlist_hint(self, sizehintbox, structdescr, lengthdescr,
                            itemsdescr, arraydescr):
        sbox = self.opimpl_new(structdescr)
        self._opimpl_setfield_gc_any(sbox, history.CONST_FALSE, lengthdescr)
        if (arraydescr.is_array_of_structs() or
            arraydescr.is_array_of_pointers()):
            abox = self.opimpl_new_array_clear(sizehintbox, arraydescr)
        else:
            abox = self.opimpl_new_array(sizehintbox, arraydescr)
        self._opimpl_setfield_gc_any(sbox, abox, itemsdescr)
        return sbox

    @arguments("box", "box", "descr", "descr")
    def opimpl_getlistitem_gc_i(self, listbox, indexbox,
                                   itemsdescr, arraydescr):
        arraybox = self.opimpl_getfield_gc_r(listbox, itemsdescr)
        return self.opimpl_getarrayitem_gc_i(arraybox, indexbox, arraydescr)
    @arguments("box", "box", "descr", "descr")
    def opimpl_getlistitem_gc_r(self, listbox, indexbox,
                                   itemsdescr, arraydescr):
        arraybox = self.opimpl_getfield_gc_r(listbox, itemsdescr)
        return self.opimpl_getarrayitem_gc_r(arraybox, indexbox, arraydescr)
    @arguments("box", "box", "descr", "descr")
    def opimpl_getlistitem_gc_f(self, listbox, indexbox,
                                   itemsdescr, arraydescr):
        arraybox = self.opimpl_getfield_gc_r(listbox, itemsdescr)
        return self.opimpl_getarrayitem_gc_f(arraybox, indexbox, arraydescr)

    @arguments("box", "box", "box", "descr", "descr")
    def _opimpl_setlistitem_gc_any(self, listbox, indexbox, valuebox,
                                   itemsdescr, arraydescr):
        arraybox = self.opimpl_getfield_gc_r(listbox, itemsdescr)
        self._opimpl_setarrayitem_gc_any(arraybox, indexbox, valuebox,
                                         arraydescr)

    opimpl_setlistitem_gc_i = _opimpl_setlistitem_gc_any
    opimpl_setlistitem_gc_r = _opimpl_setlistitem_gc_any
    opimpl_setlistitem_gc_f = _opimpl_setlistitem_gc_any

    @arguments("box", "box", "descr", "orgpc")
    def opimpl_check_resizable_neg_index(self, listbox, indexbox,
                                         lengthdescr, orgpc):
        negbox = self.metainterp.execute_and_record(
            rop.INT_LT, None, indexbox, history.CONST_FALSE)
        negbox = self.implement_guard_value(negbox, orgpc)
        if negbox.getint():
            # the index is < 0; add the array length to it
            lenbox = self.metainterp.execute_and_record(
                rop.GETFIELD_GC, lengthdescr, listbox)
            indexbox = self.metainterp.execute_and_record(
                rop.INT_ADD, None, indexbox, lenbox)
        return indexbox

    @arguments("box", "descr")
    def opimpl_getfield_gc_i(self, box, fielddescr):
        if fielddescr.is_always_pure() and isinstance(box, ConstPtr):
            # if 'box' is directly a ConstPtr, bypass the heapcache completely
            resvalue = executor.execute(self.metainterp.cpu, self.metainterp,
                                        rop.GETFIELD_GC_I, fielddescr, box)
            return ConstInt(resvalue)
        return self._opimpl_getfield_gc_any_pureornot(
                rop.GETFIELD_GC_I, box, fielddescr, 'i')

    @arguments("box", "descr")
    def opimpl_getfield_gc_f(self, box, fielddescr):
        if fielddescr.is_always_pure() and isinstance(box, ConstPtr):
            # if 'box' is directly a ConstPtr, bypass the heapcache completely
            resvalue = executor.execute(self.metainterp.cpu, self.metainterp,
                                        rop.GETFIELD_GC_F, fielddescr, box)
            return ConstFloat(resvalue)
        return self._opimpl_getfield_gc_any_pureornot(
                rop.GETFIELD_GC_F, box, fielddescr, 'f')

    @arguments("box", "descr")
    def opimpl_getfield_gc_r(self, box, fielddescr):
        if fielddescr.is_always_pure() and isinstance(box, ConstPtr):
            # if 'box' is directly a ConstPtr, bypass the heapcache completely
            val = executor.execute(self.metainterp.cpu, self.metainterp,
                                   rop.GETFIELD_GC_R, fielddescr, box)
            return ConstPtr(val)
        return self._opimpl_getfield_gc_any_pureornot(
                rop.GETFIELD_GC_R, box, fielddescr, 'r')

    opimpl_getfield_gc_i_pure = opimpl_getfield_gc_i
    opimpl_getfield_gc_r_pure = opimpl_getfield_gc_r
    opimpl_getfield_gc_f_pure = opimpl_getfield_gc_f

    @arguments("box", "box", "descr")
    def opimpl_getinteriorfield_gc_i(self, array, index, descr):
        return self._opimpl_getinteriorfield_gc_any(
            rop.GETINTERIORFIELD_GC_I, array,
            index, descr, 'i')
    @arguments("box", "box", "descr")
    def opimpl_getinteriorfield_gc_r(self, array, index, descr):
        return self._opimpl_getinteriorfield_gc_any(
            rop.GETINTERIORFIELD_GC_R, array,
            index, descr, 'r')
    @arguments("box", "box", "descr")
    def opimpl_getinteriorfield_gc_f(self, array, index, descr):
        return self._opimpl_getinteriorfield_gc_any(
            rop.GETINTERIORFIELD_GC_F, array,
            index, descr, 'f')

    @specialize.arg(1, 5)
    def _opimpl_getinteriorfield_gc_any(self, opnum, arraybox, indexbox, descr, typ):
        # use the getarrayitem heapcache methods, they work also for interior fields
        tobox = self.metainterp.heapcache.getarrayitem(
                arraybox, indexbox, descr)
        if tobox:
            # sanity check: see whether the current interior field value
            # corresponds to what the cache thinks the value is
            self.metainterp.staticdata.profiler.count_ops(opnum, Counters.HEAPCACHED_OPS)
            resvalue = executor.execute(self.metainterp.cpu, self.metainterp,
                                        opnum, descr, arraybox, indexbox)
            if typ == 'i':
                assert resvalue == tobox.getint()
            elif typ == 'r':
                assert resvalue == tobox.getref_base()
            elif typ == 'f':
                # need to be careful due to NaNs etc
                assert ConstFloat(resvalue).same_constant(tobox.constbox())
            return tobox
        resop = self.execute_with_descr(opnum, descr, arraybox, indexbox)
        self.metainterp.heapcache.getarrayitem_now_known(
                arraybox, indexbox, resop, descr)
        return resop

    @specialize.arg(1, 4)
    def _opimpl_getfield_gc_any_pureornot(self, opnum, box, fielddescr, type):
        upd = self.metainterp.heapcache.get_field_updater(box, fielddescr)
        if upd.currfieldbox is not None:
            # sanity check: see whether the current struct value
            # corresponds to what the cache thinks the value is
            resvalue = executor.execute(self.metainterp.cpu, self.metainterp,
                                        opnum, fielddescr, box)
            if type == 'i':
                assert resvalue == upd.currfieldbox.getint()
            elif type == 'r':
                assert resvalue == upd.currfieldbox.getref_base()
            else:
                assert type == 'f'
                # make the comparison more robust again NaNs
                # see ConstFloat.same_constant
                assert ConstFloat(resvalue).same_constant(
                    upd.currfieldbox.constbox())
            self.metainterp.staticdata.profiler.count_ops(rop.GETFIELD_GC_I, Counters.HEAPCACHED_OPS)
            return upd.currfieldbox
        resbox = self.execute_with_descr(opnum, fielddescr, box)
        upd.getfield_now_known(resbox)
        return resbox

    @arguments("box", "descr", "orgpc")
    def _opimpl_getfield_gc_greenfield_any(self, box, fielddescr, pc):
        ginfo = self.metainterp.jitdriver_sd.greenfield_info
        opnum = OpHelpers.getfield_for_descr(fielddescr)
        if (ginfo is not None and fielddescr in ginfo.green_field_descrs
            and not self._nonstandard_virtualizable(pc, box, fielddescr)):
            # fetch the result, but consider it as a Const box and don't
            # record any operation
            return executor.execute_nonspec_const(self.metainterp.cpu,
                                    self.metainterp, opnum, [box], fielddescr)
        # fall-back
        if fielddescr.is_pointer_field():
            return self.execute_with_descr(rop.GETFIELD_GC_R, fielddescr, box)
        elif fielddescr.is_float_field():
            return self.execute_with_descr(rop.GETFIELD_GC_F, fielddescr, box)
        else:
            return self.execute_with_descr(rop.GETFIELD_GC_I, fielddescr, box)
    opimpl_getfield_gc_i_greenfield = _opimpl_getfield_gc_greenfield_any
    opimpl_getfield_gc_r_greenfield = _opimpl_getfield_gc_greenfield_any
    opimpl_getfield_gc_f_greenfield = _opimpl_getfield_gc_greenfield_any

    @arguments("box", "box", "descr")
    def _opimpl_setfield_gc_any(self, box, valuebox, fielddescr):
        upd = self.metainterp.heapcache.get_field_updater(box, fielddescr)
        if upd.currfieldbox is valuebox:
            self.metainterp.staticdata.profiler.count_ops(rop.SETFIELD_GC, Counters.HEAPCACHED_OPS)
            return
        self.metainterp.execute_and_record(rop.SETFIELD_GC, fielddescr, box, valuebox)
        upd.setfield(valuebox)
        # The following logic is disabled because buggy.  It is supposed
        # to be: not(we're writing null into a freshly allocated object)
        # but the bug is that is_unescaped() can be True even after the
        # field cache is cleared --- see test_ajit:test_unescaped_write_zero
        #
        # if tobox is not None or not self.metainterp.heapcache.is_unescaped(box) or not isinstance(valuebox, Const) or valuebox.nonnull():
        #   self.execute_with_descr(rop.SETFIELD_GC, fielddescr, box, valuebox)
        # self.metainterp.heapcache.setfield(box, valuebox, fielddescr)
    opimpl_setfield_gc_i = _opimpl_setfield_gc_any
    opimpl_setfield_gc_r = _opimpl_setfield_gc_any
    opimpl_setfield_gc_f = _opimpl_setfield_gc_any

    @arguments("box", "box", "box", "descr")
    def _opimpl_setinteriorfield_gc_any(self, array, index, value, descr):
        self.metainterp.execute_setinteriorfield_gc(descr, array, index, value)
    opimpl_setinteriorfield_gc_i = _opimpl_setinteriorfield_gc_any
    opimpl_setinteriorfield_gc_f = _opimpl_setinteriorfield_gc_any
    opimpl_setinteriorfield_gc_r = _opimpl_setinteriorfield_gc_any


    @arguments("box", "descr")
    def opimpl_getfield_raw_i(self, box, fielddescr):
        return self.execute_with_descr(rop.GETFIELD_RAW_I, fielddescr, box)
    @arguments("box", "descr")
    def opimpl_getfield_raw_r(self, box, fielddescr):   # for pure only
        return self.execute_with_descr(rop.GETFIELD_RAW_R, fielddescr, box)
    @arguments("box", "descr")
    def opimpl_getfield_raw_f(self, box, fielddescr):
        return self.execute_with_descr(rop.GETFIELD_RAW_F, fielddescr, box)

    @arguments("box", "box", "descr")
    def _opimpl_setfield_raw_any(self, box, valuebox, fielddescr):
        self.execute_with_descr(rop.SETFIELD_RAW, fielddescr, box, valuebox)
    opimpl_setfield_raw_i = _opimpl_setfield_raw_any
    opimpl_setfield_raw_f = _opimpl_setfield_raw_any

    @arguments("box", "box", "box", "descr")
    def _opimpl_raw_store(self, addrbox, offsetbox, valuebox, arraydescr):
        self.metainterp.execute_raw_store(arraydescr,
                                          addrbox, offsetbox, valuebox)
    opimpl_raw_store_i = _opimpl_raw_store
    opimpl_raw_store_f = _opimpl_raw_store

    @arguments("box", "box", "descr")
    def opimpl_raw_load_i(self, addrbox, offsetbox, arraydescr):
        return self.execute_with_descr(rop.RAW_LOAD_I, arraydescr,
                                       addrbox, offsetbox)
    @arguments("box", "box", "descr")
    def opimpl_raw_load_f(self, addrbox, offsetbox, arraydescr):
        return self.execute_with_descr(rop.RAW_LOAD_F, arraydescr,
                                       addrbox, offsetbox)

    def _remove_symbolics(self, c):
        if not we_are_translated():
            from rpython.rtyper.lltypesystem import ll2ctypes
            assert isinstance(c, ConstInt)
            c = ConstInt(ll2ctypes.lltype2ctypes(c.value))
        return c

    @arguments("box", "box", "box", "box", "box")
    def opimpl_gc_load_indexed_i(self, addrbox, indexbox,
                                 scalebox, baseofsbox, bytesbox):
        return self.execute(rop.GC_LOAD_INDEXED_I, addrbox, indexbox,
                            self._remove_symbolics(scalebox),
                            self._remove_symbolics(baseofsbox), bytesbox)

    @arguments("box", "box", "box", "box", "box")
    def opimpl_gc_load_indexed_f(self, addrbox, indexbox,
                                 scalebox, baseofsbox, bytesbox):
        return self.execute(rop.GC_LOAD_INDEXED_F, addrbox, indexbox,
                            self._remove_symbolics(scalebox),
                            self._remove_symbolics(baseofsbox), bytesbox)

    @arguments("box", "box", "box", "box", "box", "box", "descr")
    def _opimpl_gc_store_indexed(self, addrbox, indexbox, valuebox,
                                 scalebox, baseofsbox, bytesbox,
                                 arraydescr):
        return self.execute_with_descr(rop.GC_STORE_INDEXED,
                                       arraydescr,
                                       addrbox,
                                       indexbox,
                                       valuebox,
                                       self._remove_symbolics(scalebox),
                                       self._remove_symbolics(baseofsbox),
                                       bytesbox)
    opimpl_gc_store_indexed_i = _opimpl_gc_store_indexed
    opimpl_gc_store_indexed_f = _opimpl_gc_store_indexed

    @arguments("box")
    def opimpl_hint_force_virtualizable(self, box):
        self.metainterp.gen_store_back_in_vable(box)

    @arguments("box", "descr", "descr", "orgpc")
    def opimpl_record_quasiimmut_field(self, box, fielddescr,
                                       mutatefielddescr, orgpc):
        from rpython.jit.metainterp.quasiimmut import QuasiImmutDescr
        cpu = self.metainterp.cpu
        if self.metainterp.heapcache.is_quasi_immut_known(fielddescr, box):
            self.metainterp.staticdata.profiler.count_ops(rop.QUASIIMMUT_FIELD, Counters.HEAPCACHED_OPS)
            return
        descr = QuasiImmutDescr(cpu, box.getref_base(), fielddescr,
                                mutatefielddescr)
        self.metainterp.heapcache.quasi_immut_now_known(fielddescr, box)
        self.metainterp.history.record1(rop.QUASIIMMUT_FIELD, box,
                                        None, descr=descr)
        if self.metainterp.heapcache.need_guard_not_invalidated:
            self.metainterp.generate_guard(rop.GUARD_NOT_INVALIDATED,
                                           resumepc=orgpc)
        self.metainterp.heapcache.need_guard_not_invalidated = False



    @arguments("box", "descr", "orgpc")
    def opimpl_jit_force_quasi_immutable(self, box, mutatefielddescr, orgpc):
        # During tracing, a 'jit_force_quasi_immutable' usually turns into
        # the operations that check that the content of 'mutate_xxx' is null.
        # If it is actually not null already now, then we abort tracing.
        # The idea is that if we use 'jit_force_quasi_immutable' on a freshly
        # allocated object, then the GETFIELD_GC will know that the answer is
        # null, and the guard will be removed.  So the fact that the field is
        # quasi-immutable will have no effect, and instead it will work as a
        # regular, probably virtual, structure.
        if mutatefielddescr.is_pointer_field():
            mutatebox = self.execute_with_descr(rop.GETFIELD_GC_R,
                                                mutatefielddescr, box)
        elif mutatefielddescr.is_float_field():
            mutatebox = self.execute_with_descr(rop.GETFIELD_GC_R,
                                                mutatefielddescr, box)
        else:
            mutatebox = self.execute_with_descr(rop.GETFIELD_GC_I,
                                                mutatefielddescr, box)
        if mutatebox.nonnull():
            from rpython.jit.metainterp.quasiimmut import do_force_quasi_immutable
            do_force_quasi_immutable(self.metainterp.cpu, box.getref_base(),
                                     mutatefielddescr)
            raise SwitchToBlackhole(Counters.ABORT_FORCE_QUASIIMMUT)
        self.metainterp.generate_guard(rop.GUARD_ISNULL, mutatebox,
                                       resumepc=orgpc)

    def _nonstandard_virtualizable(self, pc, box, fielddescr):
        # returns True if 'box' is actually not the "standard" virtualizable
        # that is stored in metainterp.virtualizable_boxes[-1]
        if self.metainterp.heapcache.is_known_nonstandard_virtualizable(box):
            self.metainterp.staticdata.profiler.count_ops(rop.PTR_EQ, Counters.HEAPCACHED_OPS)
            return True
        if box is self.metainterp.forced_virtualizable:
            self.metainterp.forced_virtualizable = None
        if (self.metainterp.jitdriver_sd.virtualizable_info is not None or
            self.metainterp.jitdriver_sd.greenfield_info is not None):
            standard_box = self.metainterp.virtualizable_boxes[-1]
            if standard_box is box:
                return False
            vinfo = self.metainterp.jitdriver_sd.virtualizable_info
            if vinfo is fielddescr.get_vinfo():
                eqbox = self.metainterp.execute_and_record(rop.PTR_EQ, None,
                                                           box, standard_box)
                eqbox = self.implement_guard_value(eqbox, pc)
                isstandard = eqbox.getint()
                if isstandard:
                    if box.type == 'r':
                        self.metainterp.replace_box(box, standard_box)
                    return False
        if not self.metainterp.heapcache.is_unescaped(box):
            self.emit_force_virtualizable(fielddescr, box)
        self.metainterp.heapcache.nonstandard_virtualizables_now_known(box)
        return True

    def emit_force_virtualizable(self, fielddescr, box):
        vinfo = fielddescr.get_vinfo()
        assert vinfo is not None
        token_descr = vinfo.vable_token_descr
        mi = self.metainterp
        tokenbox = mi.execute_and_record(rop.GETFIELD_GC_R, token_descr, box)
        condbox = mi.execute_and_record(rop.PTR_NE, None, tokenbox, CONST_NULL)
        funcbox = ConstInt(rffi.cast(lltype.Signed, vinfo.clear_vable_ptr))
        calldescr = vinfo.clear_vable_descr
        self.execute_varargs(rop.COND_CALL, [condbox, funcbox, box],
                             calldescr, False, False)

    def _get_virtualizable_field_index(self, fielddescr):
        # Get the index of a fielddescr.  Must only be called for
        # the "standard" virtualizable.
        vinfo = self.metainterp.jitdriver_sd.virtualizable_info
        return vinfo.static_field_by_descrs[fielddescr]

    @arguments("box", "descr", "orgpc")
    def opimpl_getfield_vable_i(self, box, fielddescr, pc):
        if self._nonstandard_virtualizable(pc, box, fielddescr):
            return self.opimpl_getfield_gc_i(box, fielddescr)
        self.metainterp.check_synchronized_virtualizable()
        index = self._get_virtualizable_field_index(fielddescr)
        return self.metainterp.virtualizable_boxes[index]
    @arguments("box", "descr", "orgpc")
    def opimpl_getfield_vable_r(self, box, fielddescr, pc):
        if self._nonstandard_virtualizable(pc, box, fielddescr):
            return self.opimpl_getfield_gc_r(box, fielddescr)
        self.metainterp.check_synchronized_virtualizable()
        index = self._get_virtualizable_field_index(fielddescr)
        return self.metainterp.virtualizable_boxes[index]
    @arguments("box", "descr", "orgpc")
    def opimpl_getfield_vable_f(self, box, fielddescr, pc):
        if self._nonstandard_virtualizable(pc, box, fielddescr):
            return self.opimpl_getfield_gc_f(box, fielddescr)
        self.metainterp.check_synchronized_virtualizable()
        index = self._get_virtualizable_field_index(fielddescr)
        return self.metainterp.virtualizable_boxes[index]

    @arguments("box", "box", "descr", "orgpc")
    def _opimpl_setfield_vable(self, box, valuebox, fielddescr, pc):
        if self._nonstandard_virtualizable(pc, box, fielddescr):
            return self._opimpl_setfield_gc_any(box, valuebox, fielddescr)
        index = self._get_virtualizable_field_index(fielddescr)
        self.metainterp.virtualizable_boxes[index] = valuebox
        self.metainterp.synchronize_virtualizable()
        # XXX only the index'th field needs to be synchronized, really

    opimpl_setfield_vable_i = _opimpl_setfield_vable
    opimpl_setfield_vable_r = _opimpl_setfield_vable
    opimpl_setfield_vable_f = _opimpl_setfield_vable

    def _get_arrayitem_vable_index(self, pc, arrayfielddescr, indexbox):
        # Get the index of an array item: the index'th of the array
        # described by arrayfielddescr.  Must only be called for
        # the "standard" virtualizable.
        indexbox = self.implement_guard_value(indexbox, pc)
        vinfo = self.metainterp.jitdriver_sd.virtualizable_info
        virtualizable_box = self.metainterp.virtualizable_boxes[-1]
        virtualizable = vinfo.unwrap_virtualizable_box(virtualizable_box)
        arrayindex = vinfo.array_field_by_descrs[arrayfielddescr]
        index = indexbox.getint()
        # Support for negative index: disabled
        # (see codewriter/jtransform.py, _check_no_vable_array).
        #if index < 0:
        #    index += vinfo.get_array_length(virtualizable, arrayindex)
        assert 0 <= index < vinfo.get_array_length(virtualizable, arrayindex)
        return vinfo.get_index_in_array(virtualizable, arrayindex, index)

    @arguments("box", "box", "descr", "descr", "orgpc")
    def _opimpl_getarrayitem_vable(self, box, indexbox, fdescr, adescr, pc):
        if self._nonstandard_virtualizable(pc, box, fdescr):
            arraybox = self.opimpl_getfield_gc_r(box, fdescr)
            if adescr.is_array_of_pointers():
                return self.opimpl_getarrayitem_gc_r(arraybox, indexbox, adescr)
            elif adescr.is_array_of_floats():
                return self.opimpl_getarrayitem_gc_f(arraybox, indexbox, adescr)
            else:
                return self.opimpl_getarrayitem_gc_i(arraybox, indexbox, adescr)
        self.metainterp.check_synchronized_virtualizable()
        index = self._get_arrayitem_vable_index(pc, fdescr, indexbox)
        return self.metainterp.virtualizable_boxes[index]

    opimpl_getarrayitem_vable_i = _opimpl_getarrayitem_vable
    opimpl_getarrayitem_vable_r = _opimpl_getarrayitem_vable
    opimpl_getarrayitem_vable_f = _opimpl_getarrayitem_vable

    @arguments("box", "box", "box", "descr", "descr", "orgpc")
    def _opimpl_setarrayitem_vable(self, box, indexbox, valuebox,
                                   fdescr, adescr, pc):
        if self._nonstandard_virtualizable(pc, box, fdescr):
            arraybox = self.opimpl_getfield_gc_r(box, fdescr)
            self._opimpl_setarrayitem_gc_any(arraybox, indexbox, valuebox,
                                             adescr)
            return
        index = self._get_arrayitem_vable_index(pc, fdescr, indexbox)
        self.metainterp.virtualizable_boxes[index] = valuebox
        self.metainterp.synchronize_virtualizable()
        # XXX only the index'th field needs to be synchronized, really

    opimpl_setarrayitem_vable_i = _opimpl_setarrayitem_vable
    opimpl_setarrayitem_vable_r = _opimpl_setarrayitem_vable
    opimpl_setarrayitem_vable_f = _opimpl_setarrayitem_vable

    @arguments("box", "descr", "descr", "orgpc")
    def opimpl_arraylen_vable(self, box, fdescr, adescr, pc):
        if self._nonstandard_virtualizable(pc, box, fdescr):
            arraybox = self.opimpl_getfield_gc_r(box, fdescr)
            return self.opimpl_arraylen_gc(arraybox, adescr)
        vinfo = self.metainterp.jitdriver_sd.virtualizable_info
        virtualizable_box = self.metainterp.virtualizable_boxes[-1]
        virtualizable = vinfo.unwrap_virtualizable_box(virtualizable_box)
        arrayindex = vinfo.array_field_by_descrs[fdescr]
        result = vinfo.get_array_length(virtualizable, arrayindex)
        return ConstInt(result)

    @arguments("jitcode", "boxes")
    def _opimpl_inline_call1(self, jitcode, argboxes):
        return self.metainterp.perform_call(jitcode, argboxes)
    @arguments("jitcode", "boxes2")
    def _opimpl_inline_call2(self, jitcode, argboxes):
        return self.metainterp.perform_call(jitcode, argboxes)
    @arguments("jitcode", "boxes3")
    def _opimpl_inline_call3(self, jitcode, argboxes):
        return self.metainterp.perform_call(jitcode, argboxes)

    opimpl_inline_call_r_i = _opimpl_inline_call1
    opimpl_inline_call_r_r = _opimpl_inline_call1
    opimpl_inline_call_r_v = _opimpl_inline_call1
    opimpl_inline_call_ir_i = _opimpl_inline_call2
    opimpl_inline_call_ir_r = _opimpl_inline_call2
    opimpl_inline_call_ir_v = _opimpl_inline_call2
    opimpl_inline_call_irf_i = _opimpl_inline_call3
    opimpl_inline_call_irf_r = _opimpl_inline_call3
    opimpl_inline_call_irf_f = _opimpl_inline_call3
    opimpl_inline_call_irf_v = _opimpl_inline_call3

    @arguments("box", "boxes", "descr", "orgpc")
    def _opimpl_residual_call1(self, funcbox, argboxes, calldescr, pc):
        return self.do_residual_or_indirect_call(funcbox, argboxes, calldescr, pc)

    @arguments("box", "boxes2", "descr", "orgpc")
    def _opimpl_residual_call2(self, funcbox, argboxes, calldescr, pc):
        return self.do_residual_or_indirect_call(funcbox, argboxes, calldescr, pc)

    @arguments("box", "boxes3", "descr", "orgpc")
    def _opimpl_residual_call3(self, funcbox, argboxes, calldescr, pc):
        return self.do_residual_or_indirect_call(funcbox, argboxes, calldescr, pc)

    opimpl_residual_call_r_i = _opimpl_residual_call1
    opimpl_residual_call_r_r = _opimpl_residual_call1
    opimpl_residual_call_r_v = _opimpl_residual_call1
    opimpl_residual_call_ir_i = _opimpl_residual_call2
    opimpl_residual_call_ir_r = _opimpl_residual_call2
    opimpl_residual_call_ir_v = _opimpl_residual_call2
    opimpl_residual_call_irf_i = _opimpl_residual_call3
    opimpl_residual_call_irf_r = _opimpl_residual_call3
    opimpl_residual_call_irf_f = _opimpl_residual_call3
    opimpl_residual_call_irf_v = _opimpl_residual_call3

    @arguments("box", "box", "boxes2", "descr", "orgpc")
    def opimpl_conditional_call_ir_v(self, condbox, funcbox, argboxes,
                                     calldescr, pc):
        if isinstance(condbox, ConstInt) and condbox.value == 0:
            return   # so that the heapcache can keep argboxes virtual
        self.do_conditional_call(condbox, funcbox, argboxes, calldescr, pc)

    @arguments("box", "box", "boxes2", "descr", "orgpc")
    def _opimpl_conditional_call_value(self, valuebox, funcbox, argboxes,
                                       calldescr, pc):
        if isinstance(valuebox, Const) and valuebox.nonnull():
            return valuebox
        return self.do_conditional_call(valuebox, funcbox, argboxes,
                                        calldescr, pc, is_value=True)

    opimpl_conditional_call_value_ir_i = _opimpl_conditional_call_value
    opimpl_conditional_call_value_ir_r = _opimpl_conditional_call_value

    @arguments("int", "boxes3", "boxes3", "orgpc")
    def _opimpl_recursive_call(self, jdindex, greenboxes, redboxes, pc):
        targetjitdriver_sd = self.metainterp.staticdata.jitdrivers_sd[jdindex]
        allboxes = greenboxes + redboxes
        warmrunnerstate = targetjitdriver_sd.warmstate
        assembler_call = False
        if warmrunnerstate.inlining:
            if warmrunnerstate.can_inline_callable(greenboxes):
                # We've found a potentially inlinable function; now we need to
                # see if it's already on the stack. In other words: are we about
                # to enter recursion? If so, we don't want to inline the
                # recursion, which would be equivalent to unrolling a while
                # loop.
                portal_code = targetjitdriver_sd.mainjitcode
                count = 0
                for f in self.metainterp.framestack:
                    if f.jitcode is not portal_code:
                        continue
                    gk = f.greenkey
                    if gk is None:
                        continue
                    assert len(gk) == len(greenboxes)
                    i = 0
                    for i in range(len(gk)):
                        if not gk[i].same_constant(greenboxes[i]):
                            break
                    else:
                        count += 1
                memmgr = self.metainterp.staticdata.warmrunnerdesc.memory_manager
                if count >= memmgr.max_unroll_recursion:
                    # This function is recursive and has exceeded the
                    # maximum number of unrollings we allow. We want to stop
                    # inlining it further and to make sure that, if it
                    # hasn't happened already, the function is traced
                    # separately as soon as possible.
                    if have_debug_prints():
                        loc = targetjitdriver_sd.warmstate.get_location_str(greenboxes)
                        debug_print("recursive function (not inlined):", loc)
                    warmrunnerstate.dont_trace_here(greenboxes)
                else:
                    return self.metainterp.perform_call(portal_code, allboxes,
                                greenkey=greenboxes)
            assembler_call = True
            # verify that we have all green args, needed to make sure
            # that assembler that we call is still correct
            self.verify_green_args(targetjitdriver_sd, greenboxes)
        #
        return self.do_recursive_call(targetjitdriver_sd, allboxes, pc,
                                      assembler_call)

    def do_recursive_call(self, targetjitdriver_sd, allboxes, pc,
                          assembler_call=False):
        portal_code = targetjitdriver_sd.mainjitcode
        k = targetjitdriver_sd.portal_runner_adr
        funcbox = ConstInt(adr2int(k))
        return self.do_residual_call(funcbox, allboxes, portal_code.calldescr, pc,
                                     assembler_call=assembler_call,
                                     assembler_call_jd=targetjitdriver_sd)

    opimpl_recursive_call_i = _opimpl_recursive_call
    opimpl_recursive_call_r = _opimpl_recursive_call
    opimpl_recursive_call_f = _opimpl_recursive_call
    opimpl_recursive_call_v = _opimpl_recursive_call

    @arguments("box")
    def opimpl_strlen(self, strbox):
        return self.execute(rop.STRLEN, strbox)

    @arguments("box")
    def opimpl_unicodelen(self, unicodebox):
        return self.execute(rop.UNICODELEN, unicodebox)

    @arguments("box", "box")
    def opimpl_strgetitem(self, strbox, indexbox):
        return self.execute(rop.STRGETITEM, strbox, indexbox)

    @arguments("box", "box")
    def opimpl_unicodegetitem(self, unicodebox, indexbox):
        return self.execute(rop.UNICODEGETITEM, unicodebox, indexbox)

    @arguments("box", "box", "box")
    def opimpl_strsetitem(self, strbox, indexbox, newcharbox):
        return self.execute(rop.STRSETITEM, strbox, indexbox, newcharbox)

    @arguments("box", "box", "box")
    def opimpl_unicodesetitem(self, unicodebox, indexbox, newcharbox):
        self.execute(rop.UNICODESETITEM, unicodebox, indexbox, newcharbox)

    @arguments("box")
    def opimpl_strhash(self, strbox):
        if isinstance(strbox, ConstPtr):
            h = self.metainterp.cpu.bh_strhash(strbox.getref_base())
            return ConstInt(h)
        return self.execute(rop.STRHASH, strbox)

    @arguments("box")
    def opimpl_unicodehash(self, unicodebox):
        if isinstance(unicodebox, ConstPtr):
            h = self.metainterp.cpu.bh_unicodehash(unicodebox.getref_base())
            return ConstInt(h)
        return self.execute(rop.UNICODEHASH, unicodebox)

    @arguments("box")
    def opimpl_newstr(self, lengthbox):
        return self.execute(rop.NEWSTR, lengthbox)

    @arguments("box")
    def opimpl_newunicode(self, lengthbox):
        return self.execute(rop.NEWUNICODE, lengthbox)

    @arguments("box", "box", "box", "box", "box")
    def opimpl_copystrcontent(self, srcbox, dstbox, srcstartbox, dststartbox, lengthbox):
        return self.execute(rop.COPYSTRCONTENT, srcbox, dstbox, srcstartbox, dststartbox, lengthbox)

    @arguments("box", "box", "box", "box", "box")
    def opimpl_copyunicodecontent(self, srcbox, dstbox, srcstartbox, dststartbox, lengthbox):
        return self.execute(rop.COPYUNICODECONTENT, srcbox, dstbox, srcstartbox, dststartbox, lengthbox)

    @arguments("box", "orgpc")
    def _opimpl_guard_value(self, box, orgpc):
        self.implement_guard_value(box, orgpc)

    @arguments("box", "box", "descr", "orgpc")
    def opimpl_str_guard_value(self, box, funcbox, descr, orgpc):
        if isinstance(box, Const):
            return box     # no promotion needed, already a Const
        else:
            constbox = ConstPtr(box.getref_base())
            resbox = self.do_residual_call(funcbox, [box, constbox], descr, orgpc)
            promoted_box = ConstInt(resbox.getint())
            # This is GUARD_VALUE because GUARD_TRUE assumes the existance
            # of a label when computing resumepc
            self.metainterp.generate_guard(rop.GUARD_VALUE, resbox,
                                           promoted_box,
                                           resumepc=orgpc)
            self.metainterp.replace_box(box, constbox)
            return constbox

    opimpl_int_guard_value = _opimpl_guard_value
    opimpl_ref_guard_value = _opimpl_guard_value
    opimpl_float_guard_value = _opimpl_guard_value

    @arguments("box", "orgpc")
    def opimpl_guard_class(self, box, orgpc):
        clsbox = self.cls_of_box(box)
        if not self.metainterp.heapcache.is_class_known(box):
            self.metainterp.generate_guard(rop.GUARD_CLASS, box, clsbox,
                                           resumepc=orgpc)
            self.metainterp.heapcache.class_now_known(box)
        return clsbox

    @arguments("int", "orgpc")
    def opimpl_loop_header(self, jdindex, orgpc):
        self.metainterp.seen_loop_header_for_jdindex = jdindex

    def verify_green_args(self, jitdriver_sd, varargs):
        num_green_args = jitdriver_sd.num_green_args
        assert len(varargs) == num_green_args
        for i in range(num_green_args):
            assert isinstance(varargs[i], Const)

    @arguments("int", "boxes3", "jitcode_position", "boxes3", "orgpc")
    def opimpl_jit_merge_point(self, jdindex, greenboxes,
                               jcposition, redboxes, orgpc):
        any_operation = self.metainterp.history.any_operation()
        jitdriver_sd = self.metainterp.staticdata.jitdrivers_sd[jdindex]
        self.verify_green_args(jitdriver_sd, greenboxes)
        self.debug_merge_point(jitdriver_sd, jdindex,
                               self.metainterp.portal_call_depth,
                               self.metainterp.call_ids[-1],
                               greenboxes)

        if self.metainterp.seen_loop_header_for_jdindex < 0:
            if not any_operation:
                return
            if not jitdriver_sd.no_loop_header:
                if self.metainterp.portal_call_depth:
                    return
                ptoken = self.metainterp.get_procedure_token(greenboxes)
                if not has_compiled_targets(ptoken):
                    return
            # automatically add a loop_header if there is none
            self.metainterp.seen_loop_header_for_jdindex = jdindex
        #
        assert self.metainterp.seen_loop_header_for_jdindex == jdindex, (
            "found a loop_header for a JitDriver that does not match "
            "the following jit_merge_point's")
        self.metainterp.seen_loop_header_for_jdindex = -1

        #
        if not self.metainterp.portal_call_depth:
            assert jitdriver_sd is self.metainterp.jitdriver_sd
            # Set self.pc to point to jit_merge_point instead of just after:
            # if reached_loop_header() raises SwitchToBlackhole, then the
            # pc is still at the jit_merge_point, which is a point that is
            # much less expensive to blackhole out of.
            saved_pc = self.pc
            self.pc = orgpc
            self.metainterp.reached_loop_header(greenboxes, redboxes)
            self.pc = saved_pc
            # no exception, which means that the jit_merge_point did not
            # close the loop.  We have to put the possibly-modified list
            # 'redboxes' back into the registers where it comes from.
            put_back_list_of_boxes3(self, jcposition, redboxes)
        else:
            if jitdriver_sd.warmstate.should_unroll_one_iteration(greenboxes):
                if self.unroll_iterations > 0:
                    self.unroll_iterations -= 1
                    return
            # warning! careful here.  We have to return from the current
            # frame containing the jit_merge_point, and then use
            # do_recursive_call() to follow the recursive call.  This is
            # needed because do_recursive_call() will write its result
            # with make_result_of_lastop(), so the lastop must be right:
            # it must be the call to 'self', and not the jit_merge_point
            # itself, which has no result at all.
            assert len(self.metainterp.framestack) >= 2
            old_frame = self.metainterp.framestack[-1]
            try:
                live_arg_boxes = greenboxes + redboxes
                self.metainterp.finishframe(None, leave_portal_frame=False,
                                            live_arg_boxes=live_arg_boxes)
            except ChangeFrame:
                pass
            frame = self.metainterp.framestack[-1]
            frame.do_recursive_call(jitdriver_sd, greenboxes + redboxes, orgpc,
                                    assembler_call=True)
            jd_no = old_frame.jitcode.jitdriver_sd.index
            self.metainterp.leave_portal_frame(jd_no)
            raise ChangeFrame

    def debug_merge_point(self, jitdriver_sd, jd_index, portal_call_depth, current_call_id, greenkey):
        # debugging: produce a DEBUG_MERGE_POINT operation
        if have_debug_prints():
            loc = jitdriver_sd.warmstate.get_location_str(greenkey)
            debug_print(loc)
        #
        # Note: the logger hides the jd_index argument, so we see in the logs:
        #    debug_merge_point(portal_call_depth, current_call_id, 'location')
        #
        args = [ConstInt(jd_index), ConstInt(portal_call_depth),
                ConstInt(current_call_id)] + greenkey
        metainterp = self.metainterp
        metainterp.history.record(rop.DEBUG_MERGE_POINT, args, None)
        warmrunnerstate = jitdriver_sd.warmstate
        if (metainterp.force_finish_trace and
                (metainterp.history.length() > warmrunnerstate.trace_limit * 0.8 or
                 metainterp.history.trace_tag_overflow_imminent())):
            self._create_segmented_trace_and_blackhole()

    def _create_segmented_trace_and_blackhole(self):
        metainterp = self.metainterp
        # close to the trace limit, in a trace we really shouldn't
        # abort. finish it now
        metainterp.generate_guard(rop.GUARD_ALWAYS_FAILS)
        if we_are_translated():
            llexception = jitexc.get_llexception(metainterp.cpu, AssertionError())
        else:
            # fish an AssertionError instance
            llexception = jitexc._get_standard_error(metainterp.cpu.rtyper, AssertionError)

        # add an unreachable finish that raises an AssertionError
        exception_box = ConstInt(ptr2int(llexception.typeptr))
        sd = metainterp.staticdata
        token = sd.exit_frame_with_exception_descr_ref
        metainterp.history.record1(rop.FINISH, exception_box, None, descr=token)

        if (metainterp.current_merge_points and
                isinstance(metainterp.resumekey, compile.ResumeFromInterpDescr)):
            # making a loop. it's important to call compile_simple_loop to make
            # sure that a label at the beginning is inserted, otherwise we
            # cannot ever close the segmented loop later!
            original_boxes, start = metainterp.current_merge_points[0]
            jd_sd = metainterp.jitdriver_sd
            greenkey = original_boxes[:jd_sd.num_green_args]
            enable_opts = jd_sd.warmstate.enable_opts
            cut_at = metainterp.history.get_trace_position()
            fake_runtime_boxes = None
            vinfo = jd_sd.virtualizable_info
            if vinfo is not None:
                # this is a hack! compile_simple_loop does not actually need
                # the runtime boxes. the only thing it does is extract the
                # virtualizable box. so pass it that way
                fake_runtime_boxes = [None] * (jd_sd.index_of_virtualizable + 1)
                fake_runtime_boxes[jd_sd.index_of_virtualizable] = \
                        metainterp.virtualizable_boxes[-1]
            target_token = compile.compile_simple_loop(
                metainterp, greenkey, metainterp.history.trace,
                fake_runtime_boxes, enable_opts, cut_at,
                patch_jumpop_at_end=False)
            jd_sd.warmstate.attach_procedure_to_interp(
                greenkey, target_token.targeting_jitcell_token)

        else:
            target_token = compile.compile_trace(metainterp, metainterp.resumekey, [exception_box])
            if target_token is not token:
                compile.giveup()

        # unlike basically any other trace that we can produce, we now need
        # to blackhole back to the interpreter instead of jumping to some
        # existing code, because we are at a really arbitrary place here!
        raise SwitchToBlackhole(Counters.ABORT_SEGMENTED_TRACE)


    @arguments("box", "label")
    def opimpl_goto_if_exception_mismatch(self, vtablebox, next_exc_target):
        metainterp = self.metainterp
        last_exc_value = metainterp.last_exc_value
        assert last_exc_value
        assert metainterp.class_of_last_exc_is_const
        cls = llmemory.cast_adr_to_ptr(vtablebox.getaddr(), rclass.CLASSTYPE)
        real_instance = rclass.ll_cast_to_object(last_exc_value)
        if not rclass.ll_isinstance(real_instance, cls):
            self.pc = next_exc_target

    @arguments("box", "orgpc")
    def opimpl_raise(self, exc_value_box, orgpc):
        # xxx hack
        if not self.metainterp.heapcache.is_class_known(exc_value_box):
            clsbox = self.cls_of_box(exc_value_box)
            self.metainterp.generate_guard(rop.GUARD_CLASS, exc_value_box,
                                           clsbox, resumepc=orgpc)
        self.metainterp.class_of_last_exc_is_const = True
        self.metainterp.last_exc_value = exc_value_box.getref(rclass.OBJECTPTR)
        self.metainterp.last_exc_box = exc_value_box
        self.metainterp.popframe()
        self.metainterp.finishframe_exception()

    @arguments()
    def opimpl_reraise(self):
        assert self.metainterp.last_exc_value
        self.metainterp.popframe()
        self.metainterp.finishframe_exception()

    @arguments()
    def opimpl_last_exception(self):
        # Same comment as in opimpl_goto_if_exception_mismatch().
        exc_value = self.metainterp.last_exc_value
        assert exc_value
        assert self.metainterp.class_of_last_exc_is_const
        exc_cls = rclass.ll_cast_to_object(exc_value).typeptr
        return ConstInt(ptr2int(exc_cls))

    @arguments()
    def opimpl_last_exc_value(self):
        exc_value = self.metainterp.last_exc_value
        assert exc_value
        return self.metainterp.last_exc_box

    @arguments("box")
    def opimpl_debug_fatalerror(self, box):
        from rpython.rtyper.lltypesystem import rstr, lloperation
        msg = box.getref(lltype.Ptr(rstr.STR))
        lloperation.llop.debug_fatalerror(lltype.Void, msg)

    @arguments("box", "box", "box", "box", "box")
    def opimpl_jit_debug(self, stringbox, arg1box, arg2box, arg3box, arg4box):
        debug_print('jit_debug:', stringbox._get_str(),
                    arg1box.getint(), arg2box.getint(),
                    arg3box.getint(), arg4box.getint())
        args = [stringbox, arg1box, arg2box, arg3box, arg4box]
        i = 4
        while i > 0 and args[i].getint() == -sys.maxint-1:
            i -= 1
        assert i >= 0
        op = self.metainterp.history.record(rop.JIT_DEBUG, args[:i+1], None)
        self.metainterp.attach_debug_info(op)

    @arguments("box")
    def opimpl_jit_enter_portal_frame(self, uniqueidbox):
        unique_id = uniqueidbox.getint()
        jd_no = self.metainterp.jitdriver_sd.mainjitcode.index # fish
        self.metainterp.enter_portal_frame(jd_no, unique_id)

    @arguments()
    def opimpl_jit_leave_portal_frame(self):
        jd_no = self.metainterp.jitdriver_sd.mainjitcode.index # fish
        self.metainterp.leave_portal_frame(jd_no)

    @arguments("box")
    def _opimpl_assert_green(self, box):
        if not isinstance(box, Const):
            msg = "assert_green failed at %s:%d" % (
                self.jitcode.name,
                self.pc)
            if we_are_translated():
                from rpython.rtyper.annlowlevel import llstr
                from rpython.rtyper.lltypesystem import lloperation
                lloperation.llop.debug_fatalerror(lltype.Void, llstr(msg))
            else:
                from rpython.rlib.jit import AssertGreenFailed
                raise AssertGreenFailed(msg)

    opimpl_int_assert_green   = _opimpl_assert_green
    opimpl_ref_assert_green   = _opimpl_assert_green
    opimpl_float_assert_green = _opimpl_assert_green

    @arguments()
    def opimpl_current_trace_length(self):
        trace_length = self.metainterp.history.length()
        return ConstInt(trace_length)

    @arguments("box")
    def _opimpl_isconstant(self, box):
        return ConstInt(isinstance(box, Const))

    opimpl_int_isconstant = _opimpl_isconstant
    opimpl_ref_isconstant = _opimpl_isconstant
    opimpl_float_isconstant = _opimpl_isconstant

    @arguments("box")
    def _opimpl_isvirtual(self, box):
        return ConstInt(self.metainterp.heapcache.is_likely_virtual(box))

    opimpl_ref_isvirtual = _opimpl_isvirtual

    @arguments("box")
    def opimpl_virtual_ref(self, box):
        # Details on the content of metainterp.virtualref_boxes:
        #
        #  * it's a list whose items go two by two, containing first the
        #    virtual box (e.g. the PyFrame) and then the vref box (e.g.
        #    the 'virtual_ref(frame)').
        #
        #  * if we detect that the virtual box escapes during tracing
        #    already (by generating a CALL_MAY_FORCE that marks the flags
        #    in the vref), then we replace the vref in the list with
        #    ConstPtr(NULL).
        #
        metainterp = self.metainterp
        vrefinfo = metainterp.staticdata.virtualref_info
        obj = box.getref_base()
        vref = vrefinfo.virtual_ref_during_tracing(obj)
        cindex = history.ConstInt(len(metainterp.virtualref_boxes) // 2)
        resbox = metainterp.history.record2(rop.VIRTUAL_REF, box, cindex, vref)
        self.metainterp.heapcache.new(resbox)
        # Note: we allocate a JIT_VIRTUAL_REF here
        # (in virtual_ref_during_tracing()), in order to detect when
        # the virtual escapes during tracing already.  We record it as a
        # VIRTUAL_REF operation.  Later, optimizeopt.py should either kill
        # that operation or replace it with a NEW_WITH_VTABLE followed by
        # SETFIELD_GCs.
        metainterp.virtualref_boxes.append(box)
        metainterp.virtualref_boxes.append(resbox)
        return resbox

    @arguments("box")
    def opimpl_virtual_ref_finish(self, box):
        # virtual_ref_finish() assumes that we have a stack-like, last-in
        # first-out order.
        metainterp = self.metainterp
        vrefbox = metainterp.virtualref_boxes.pop()
        lastbox = metainterp.virtualref_boxes.pop()
        assert box.getref_base() == lastbox.getref_base()
        vrefinfo = metainterp.staticdata.virtualref_info
        vref = vrefbox.getref_base()
        if vrefinfo.is_virtual_ref(vref):
            # XXX write a comment about nullbox
            nullbox = CONST_NULL
            metainterp.history.record2(rop.VIRTUAL_REF_FINISH,
                                       vrefbox, nullbox, None)

    @arguments("int", "box")
    def opimpl_rvmprof_code(self, leaving, box_unique_id):
        from rpython.rlib.rvmprof import cintf
        cintf.jit_rvmprof_code(leaving, box_unique_id.getint())

    @arguments()
    def opimpl_live(self):
        self.pc += OFFSET_SIZE

    def handle_rvmprof_enter_on_resume(self):
        code = self.bytecode
        position = self.pc
        opcode = ord(code[position])
        if opcode == self.metainterp.staticdata.op_live:
            position += SIZE_LIVE_OP
            opcode = ord(code[position])
        if opcode == self.metainterp.staticdata.op_rvmprof_code:
            arg1 = self.registers_i[ord(code[position + 1])].getint()
            arg2 = self.registers_i[ord(code[position + 2])].getint()
            if arg1 == 1:
                # we are resuming at a position that will do a
                # jit_rvmprof_code(1), when really executed.  That's a
                # hint for the need for a jit_rvmprof_code(0).
                from rpython.rlib.rvmprof import cintf
                cintf.jit_rvmprof_code(0, arg2)

    # ------------------------------

    def setup_call(self, argboxes):
        self.pc = 0
        count_i = count_r = count_f = 0
        for box in argboxes:
            if box.type == history.INT:
                self.registers_i[count_i] = box
                count_i += 1
            elif box.type == history.REF:
                self.registers_r[count_r] = box
                count_r += 1
            elif box.type == history.FLOAT:
                self.registers_f[count_f] = box
                count_f += 1
            else:
                raise AssertionError(box.type)

    def setup_resume_at_op(self, pc):
        self.pc = pc

    def handle_possible_overflow_error(self, label, orgpc, resbox):
        if self.metainterp.ovf_flag:
            self.metainterp.generate_guard(rop.GUARD_OVERFLOW,
                                           resumepc=orgpc)
            self.pc = label
            return None
        else:
            self.metainterp.generate_guard(rop.GUARD_NO_OVERFLOW,
                                           resumepc=orgpc)
            return resbox

    def run_one_step(self):
        # Execute the frame forward.  This method contains a loop that leaves
        # whenever the 'opcode_implementations' (which is one of the 'opimpl_'
        # methods) raises ChangeFrame.  This is the case when the current frame
        # changes, due to a call or a return.
        try:
            staticdata = self.metainterp.staticdata
            while True:
                pc = self.pc
                op = ord(self.bytecode[pc])
                staticdata.opcode_implementations[op](self, pc)
        except ChangeFrame:
            pass

    def implement_guard_value(self, box, orgpc):
        """Promote the given Box into a Const.  Note: be careful, it's a
        bit unclear what occurs if a single opcode needs to generate
        several ones and/or ones not near the beginning."""
        if isinstance(box, Const):
            return box     # no promotion needed, already a Const
        else:
            promoted_box = executor.constant_from_op(box)
            self.metainterp.generate_guard(rop.GUARD_VALUE, box, promoted_box,
                                           resumepc=orgpc)
            self.metainterp.replace_box(box, promoted_box)
            return promoted_box

    def cls_of_box(self, box):
        return self.metainterp.cpu.cls_of_box(box)

    @specialize.arg(1)
    def execute(self, opnum, *argboxes):
        return self.metainterp.execute_and_record(opnum, None, *argboxes)

    @specialize.arg(1)
    def execute_with_descr(self, opnum, descr, *argboxes):
        return self.metainterp.execute_and_record(opnum, descr, *argboxes)

    @specialize.arg(1)
    def execute_varargs(self, opnum, argboxes, descr, exc, pure):
        self.metainterp.clear_exception()
        patch_pos = self.metainterp.history.get_trace_position()
        op = self.metainterp.execute_and_record_varargs(opnum, argboxes,
                                                            descr=descr)
        if pure and not self.metainterp.last_exc_value and op:
            op = self.metainterp.record_result_of_call_pure(op, argboxes, descr,
                patch_pos, opnum)
            exc = exc and not isinstance(op, Const)
        if exc:
            if op is not None:
                self.make_result_of_lastop(op)
                # ^^^ this is done before handle_possible_exception() because we
                # need the box to show up in get_list_of_active_boxes()
            self.metainterp.handle_possible_exception()
        else:
            self.metainterp.assert_no_exception()
        return op

    def _build_allboxes(self, funcbox, argboxes, descr):
        allboxes = [None] * (len(argboxes)+1)
        allboxes[0] = funcbox
        src_i = src_r = src_f = 0
        i = 1
        for kind in descr.get_arg_types():
            if kind == history.INT or kind == 'S':        # single float
                while True:
                    box = argboxes[src_i]
                    src_i += 1
                    if box.type == history.INT:
                        break
            elif kind == history.REF:
                while True:
                    box = argboxes[src_r]
                    src_r += 1
                    if box.type == history.REF:
                        break
            elif kind == history.FLOAT or kind == 'L':    # long long
                while True:
                    box = argboxes[src_f]
                    src_f += 1
                    if box.type == history.FLOAT:
                        break
            else:
                raise AssertionError
            allboxes[i] = box
            i += 1
        assert i == len(allboxes)
        return allboxes

    def do_residual_call(self, funcbox, argboxes, descr, pc,
                         assembler_call=False,
                         assembler_call_jd=None):
        # First build allboxes: it may need some reordering from the
        # list provided in argboxes, depending on the order in which
        # the arguments are expected by the function
        #
        allboxes = self._build_allboxes(funcbox, argboxes, descr)
        effectinfo = descr.get_extra_info()
        if effectinfo.oopspecindex == effectinfo.OS_NOT_IN_TRACE:
            return self.metainterp.do_not_in_trace_call(allboxes, descr)
        cut_pos = self.metainterp.history.get_trace_position()

        if (assembler_call or
                effectinfo.check_forces_virtual_or_virtualizable()):
            # residual calls require attention to keep virtualizables in-sync
            self.metainterp.clear_exception()
            if effectinfo.oopspecindex == EffectInfo.OS_JIT_FORCE_VIRTUAL:
                resbox = self._do_jit_force_virtual(allboxes, descr, pc)
                if resbox is not None:
                    return resbox

            # 1. preparation
            self.metainterp.vable_and_vrefs_before_residual_call()

            # 2. actually do the call now (we'll have cases later): the
            #    result is stored into 'c_result' for now, which is a Const
            metainterp = self.metainterp
            tp = descr.get_normalized_result_type()
            if tp == 'i':
                opnum1 = rop.CALL_MAY_FORCE_I
                value = executor.execute_varargs(metainterp.cpu, metainterp,
                                                 opnum1, allboxes, descr)
                c_result = ConstInt(value)
            elif tp == 'r':
                opnum1 = rop.CALL_MAY_FORCE_R
                value = executor.execute_varargs(metainterp.cpu, metainterp,
                                                 opnum1, allboxes, descr)
                c_result = ConstPtr(value)
            elif tp == 'f':
                opnum1 = rop.CALL_MAY_FORCE_F
                value = executor.execute_varargs(metainterp.cpu, metainterp,
                                                 opnum1, allboxes, descr)
                c_result = ConstFloat(value)
            elif tp == 'v':
                opnum1 = rop.CALL_MAY_FORCE_N
                executor.execute_varargs(metainterp.cpu, metainterp,
                                         opnum1, allboxes, descr)
                c_result = None
            else:
                assert False

            # 3. after this call, check the vrefs.  If any have been
            #    forced by the call, then we record in the trace a
            #    VIRTUAL_REF_FINISH---before we record any CALL
            self.metainterp.vrefs_after_residual_call()

            # 4. figure out what kind of CALL we need to record
            #    from the effectinfo and the 'assembler_call' flag
            if assembler_call:
                vablebox, resbox = self.metainterp.direct_assembler_call(
                    allboxes, descr, assembler_call_jd)
            else:
                vablebox = None
                resbox = None
                if effectinfo.oopspecindex == effectinfo.OS_LIBFFI_CALL:
                    resbox = self.metainterp.direct_libffi_call(allboxes, descr)
                    # ^^^ may return None to mean "can't handle it myself"
                if resbox is None:
                    if effectinfo.is_call_release_gil():
                        resbox = self.metainterp.direct_call_release_gil(
                            allboxes, descr)
                    else:
                        resbox = self.metainterp.direct_call_may_force(
                            allboxes, descr)

            # 5. invalidate the heapcache based on the CALL_MAY_FORCE
            #    operation executed above in step 2
            self.metainterp.heapcache.invalidate_caches_varargs(opnum1, descr, allboxes)

            # 6. put 'c_result' back into the recorded operation
            if resbox.type == 'v':
                resbox = None    # for void calls, must return None below
            else:
                resbox.copy_value_from(c_result)
                self.make_result_of_lastop(resbox)
            self.metainterp.vable_after_residual_call(funcbox)
            self.metainterp.generate_guard(rop.GUARD_NOT_FORCED)
            if vablebox is not None:
                self.metainterp.history.record1(rop.KEEPALIVE, vablebox, None)
            self.metainterp.handle_possible_exception()
            return resbox
        else:
            effect = effectinfo.extraeffect
            tp = descr.get_normalized_result_type()
            if effect == effectinfo.EF_LOOPINVARIANT:
                res = self.metainterp.heapcache.call_loopinvariant_known_result(allboxes, descr)
                if res is not None:
                    return res
                if tp == 'i':
                    res = self.execute_varargs(rop.CALL_LOOPINVARIANT_I,
                                                allboxes,
                                                descr, False, False)
                elif tp == 'r':
                    res = self.execute_varargs(rop.CALL_LOOPINVARIANT_R,
                                                allboxes,
                                                descr, False, False)
                elif tp == 'f':
                    res = self.execute_varargs(rop.CALL_LOOPINVARIANT_F,
                                                allboxes,
                                                descr, False, False)
                elif tp == 'v':
                    res = self.execute_varargs(rop.CALL_LOOPINVARIANT_N,
                                                allboxes,
                                                descr, False, False)
                else:
                    assert False
                self.metainterp.heapcache.call_loopinvariant_now_known(allboxes, descr, res)
                return res
            exc = effectinfo.check_can_raise()
            pure = effectinfo.check_is_elidable()
            if tp == 'i':
                return self.execute_varargs(rop.CALL_I, allboxes, descr,
                                            exc, pure)
            elif tp == 'r':
                return self.execute_varargs(rop.CALL_R, allboxes, descr,
                                            exc, pure)
            elif tp == 'f':
                return self.execute_varargs(rop.CALL_F, allboxes, descr,
                                            exc, pure)
            elif tp == 'v':
                return self.execute_varargs(rop.CALL_N, allboxes, descr,
                                            exc, pure)
            else:
                assert False

    def do_conditional_call(self, condbox, funcbox, argboxes, descr, pc,
                            is_value=False):
        allboxes = self._build_allboxes(funcbox, argboxes, descr)
        effectinfo = descr.get_extra_info()
        assert not effectinfo.check_forces_virtual_or_virtualizable()
        exc = effectinfo.check_can_raise()
        allboxes = [condbox] + allboxes
        # COND_CALL cannot be pure (=elidable): it has no result.
        # On the other hand, COND_CALL_VALUE is always calling a pure
        # function.
        if not is_value:
            return self.execute_varargs(rop.COND_CALL, allboxes, descr,
                                        exc, pure=False)
        else:
            opnum = OpHelpers.cond_call_value_for_descr(descr)
            # work around the fact that execute_varargs() wants a
            # constant for first argument
            if opnum == rop.COND_CALL_VALUE_I:
                return self.execute_varargs(rop.COND_CALL_VALUE_I, allboxes,
                                            descr, exc, pure=True)
            elif opnum == rop.COND_CALL_VALUE_R:
                return self.execute_varargs(rop.COND_CALL_VALUE_R, allboxes,
                                            descr, exc, pure=True)
            else:
                raise AssertionError

    def _do_jit_force_virtual(self, allboxes, descr, pc):
        assert len(allboxes) == 2
        if (self.metainterp.jitdriver_sd.virtualizable_info is None and
            self.metainterp.jitdriver_sd.greenfield_info is None):
            # can occur in case of multiple JITs
            return None
        vref_box = allboxes[1]
        standard_box = self.metainterp.virtualizable_boxes[-1]
        if standard_box is vref_box:
            return vref_box
        if self.metainterp.heapcache.is_known_nonstandard_virtualizable(vref_box):
            self.metainterp.staticdata.profiler.count_ops(rop.PTR_EQ, Counters.HEAPCACHED_OPS)
            return None
        eqbox = self.metainterp.execute_and_record(rop.PTR_EQ, None, vref_box, standard_box)
        eqbox = self.implement_guard_value(eqbox, pc)
        isstandard = eqbox.getint()
        if isstandard:
            return standard_box
        else:
            return None

    def do_residual_or_indirect_call(self, funcbox, argboxes, calldescr, pc):
        """The 'residual_call' operation is emitted in two cases:
        when we have to generate a residual CALL operation, but also
        to handle an indirect_call that may need to be inlined."""
        if isinstance(funcbox, Const):
            sd = self.metainterp.staticdata
            key = funcbox.getaddr()
            jitcode = sd.bytecode_for_address(key)
            if jitcode is not None:
                # we should follow calls to this graph
                return self.metainterp.perform_call(jitcode, argboxes)
        # but we should not follow calls to that graph
        return self.do_residual_call(funcbox, argboxes, calldescr, pc)

# ____________________________________________________________

class MetaInterpStaticData(object):
    logger_noopt = None
    logger_ops = None

    def __init__(self, cpu, options,
                 ProfilerClass=EmptyProfiler, warmrunnerdesc=None):
        self.cpu = cpu
        self.stats = self.cpu.stats
        self.options = options
        self.jitlog = jl.JitLogger(self.cpu)
        self.logger_noopt = Logger(self)
        self.logger_ops = Logger(self, guard_number=True)
        # legacy loggers
        self.jitlog.logger_noopt = self.logger_noopt
        self.jitlog.logger_ops = self.logger_ops

        self.profiler = ProfilerClass()
        self.profiler.cpu = cpu
        self.warmrunnerdesc = warmrunnerdesc
        if warmrunnerdesc:
            self.config = warmrunnerdesc.translator.config
        else:
            from rpython.config.translationoption import get_combined_translation_config
            self.config = get_combined_translation_config(translating=True)

        backendmodule = self.cpu.__module__
        backendmodule = backendmodule.split('.')[-2]
        self.jit_starting_line = 'JIT starting (%s)' % backendmodule

        self._addr2name_keys = []
        self._addr2name_values = []

        compile.make_and_attach_done_descrs([self, cpu])

    def _freeze_(self):
        return True

    def setup_insns(self, insns):
        self.opcode_names = ['?'] * len(insns)
        self.opcode_implementations = [None] * len(insns)
        for key, value in insns.items():
            assert self.opcode_implementations[value] is None
            self.opcode_names[value] = key
            name, argcodes = key.split('/')
            opimpl = _get_opimpl_method(name, argcodes)
            self.opcode_implementations[value] = opimpl
        self.op_live = insns.get('live/', -1)
        self.op_catch_exception = insns.get('catch_exception/L', -1)
        self.op_rvmprof_code = insns.get('rvmprof_code/ii', -1)

    def setup_descrs(self, descrs):
        self.opcode_descrs = descrs

    def setup_indirectcalltargets(self, indirectcalltargets):
        self.indirectcalltargets = list(indirectcalltargets)

    def setup_list_of_addr2name(self, list_of_addr2name):
        self._addr2name_keys = [key for key, value in list_of_addr2name]
        self._addr2name_values = [value for key, value in list_of_addr2name]

    def finish_setup(self, codewriter, optimizer=None):
        from rpython.jit.metainterp.blackhole import BlackholeInterpBuilder
        self.blackholeinterpbuilder = BlackholeInterpBuilder(codewriter, self)
        #
        asm = codewriter.assembler
        self.setup_insns(asm.insns)
        self.setup_descrs(asm.descrs)
        self.setup_indirectcalltargets(asm.indirectcalltargets)
        self.setup_list_of_addr2name(asm.list_of_addr2name)
        self.liveness_info = "".join(asm.all_liveness)
        #
        self.jitdrivers_sd = codewriter.callcontrol.jitdrivers_sd
        self.virtualref_info = codewriter.callcontrol.virtualref_info
        self.callinfocollection = codewriter.callcontrol.callinfocollection
        self.has_libffi_call = codewriter.callcontrol.has_libffi_call
        #
        # store this information for fastpath of call_assembler
        # (only the paths that can actually be taken)
        exc_descr = compile.PropagateExceptionDescr()
        for jd in self.jitdrivers_sd:
            name = {history.INT: 'int',
                    history.REF: 'ref',
                    history.FLOAT: 'float',
                    history.VOID: 'void'}[jd.result_type]
            token = getattr(self, 'done_with_this_frame_descr_%s' % name)
            jd.portal_finishtoken = token
            jd.propagate_exc_descr = exc_descr
        #
        self.cpu.propagate_exception_descr = exc_descr
        #
        self.globaldata = MetaInterpGlobalData(self)

    def finish_setup_descrs(self):
        from rpython.jit.codewriter import effectinfo
        self.all_descrs = self.cpu.setup_descrs()
        effectinfo.compute_bitstrings(self.all_descrs)

    def _setup_once(self):
        """Runtime setup needed by the various components of the JIT."""
        if not self.globaldata.initialized:
            self.jitlog.setup_once()
            debug_print(self.jit_starting_line)
            self.cpu.setup_once()
            if self.cpu.vector_ext:
                self.cpu.vector_ext.setup_once(self.cpu.assembler)
            if not self.profiler.initialized:
                self.profiler.start()
                self.profiler.initialized = True
            self.globaldata.initialized = True

    def get_name_from_address(self, addr):
        # for debugging only
        if we_are_translated():
            d = self.globaldata.addr2name
            if d is None:
                # Build the dictionary at run-time.  This is needed
                # because the keys are function/class addresses, so they
                # can change from run to run.
                d = {}
                keys = self._addr2name_keys
                values = self._addr2name_values
                for i in range(len(keys)):
                    d[keys[i]] = values[i]
                self.globaldata.addr2name = d
            return d.get(addr, '')
        else:
            for i in range(len(self._addr2name_keys)):
                if addr == self._addr2name_keys[i]:
                    return self._addr2name_values[i]
            return ''

    def bytecode_for_address(self, fnaddress):
        if we_are_translated():
            d = self.globaldata.indirectcall_dict
            if d is None:
                # Build the dictionary at run-time.  This is needed
                # because the keys are function addresses, so they
                # can change from run to run.
                d = {}
                for jitcode in self.indirectcalltargets:
                    assert jitcode.fnaddr not in d
                    d[jitcode.fnaddr] = jitcode
                self.globaldata.indirectcall_dict = d
            return d.get(fnaddress, None)
        else:
            for jitcode in self.indirectcalltargets:
                if jitcode.fnaddr == fnaddress:
                    return jitcode
            return None

    def try_to_free_some_loops(self):
        # Increase here the generation recorded by the memory manager.
        if self.warmrunnerdesc is not None:       # for tests
            self.warmrunnerdesc.memory_manager.next_generation()

    # ---------------- logging ------------------------

    def log(self, msg):
        debug_print(msg)

# ____________________________________________________________

class MetaInterpGlobalData(object):
    """This object contains the JIT's global, mutable data.

    Warning: for any data that you put here, think that there might be
    multiple MetaInterps accessing it at the same time.  As usual we are
    safe from corruption thanks to the GIL, but keep in mind that any
    MetaInterp might modify any of these fields while another MetaInterp
    is, say, currently in a residual call to a function.  Multiple
    MetaInterps occur either with threads or, in single-threaded cases,
    with recursion.  This is a case that is not well-tested, so please
    be careful :-(  But thankfully this is one of the very few places
    where multiple concurrent MetaInterps may interact with each other.
    """
    def __init__(self, staticdata):
        self.initialized = False
        self.indirectcall_dict = None
        self.addr2name = None

# ____________________________________________________________

class MetaInterp(object):
    portal_call_depth = 0
    cancel_count = 0
    exported_state = None
    last_exc_box = None
    _last_op = None

    def __init__(self, staticdata, jitdriver_sd, force_finish_trace=False):
        self.staticdata = staticdata
        self.cpu = staticdata.cpu
        self.jitdriver_sd = jitdriver_sd
        # Note: self.jitdriver_sd is the JitDriverStaticData that corresponds
        # to the current loop -- the outermost one.  Be careful, because
        # during recursion we can also see other jitdrivers.
        self.portal_trace_positions = []
        self.free_frames_list = []
        self.last_exc_value = lltype.nullptr(rclass.OBJECT)
        self.forced_virtualizable = None
        self.partial_trace = None
        self.retracing_from = (-1, -1, -1)
        self.call_pure_results = args_dict()
        self.heapcache = HeapCache()

        self.call_ids = []
        self.current_call_id = 0

        self.box_names_memo = {}

        self.aborted_tracing_jitdriver = None
        self.aborted_tracing_greenkey = None

<<<<<<< HEAD
        self.threaded_code_gen = jitdriver_sd.jitdriver.threaded_code_gen
=======
        # set to true if we really should finish the trace
        # with a GUARD_ALWAYS_FAILS (and an unreachable finish that raises
        # AssertionError)
        self.force_finish_trace = force_finish_trace
>>>>>>> b56436c5

    def retrace_needed(self, trace, exported_state):
        self.partial_trace = trace
        self.retracing_from = self.potential_retrace_position
        self.exported_state = exported_state
        self.heapcache.reset()


    def perform_call(self, jitcode, boxes, greenkey=None):
        # causes the metainterp to enter the given subfunction
        f = self.newframe(jitcode, greenkey)
        f.setup_call(boxes)
        raise ChangeFrame

    def is_main_jitcode(self, jitcode):
        return (jitcode.jitdriver_sd is not None and
                jitcode.jitdriver_sd.jitdriver.is_recursive)
        #return self.jitdriver_sd is not None and jitcode is self.jitdriver_sd.mainjitcode

    def newframe(self, jitcode, greenkey=None):
        if jitcode.jitdriver_sd:
            self.portal_call_depth += 1
            self.call_ids.append(self.current_call_id)
            unique_id = -1
            if greenkey is not None:
                unique_id = jitcode.jitdriver_sd.warmstate.get_unique_id(
                    greenkey)
                jd_no = jitcode.jitdriver_sd.index
                self.enter_portal_frame(jd_no, unique_id)
            self.current_call_id += 1
        if greenkey is not None and self.is_main_jitcode(jitcode):
            self.portal_trace_positions.append(
                    (jitcode.jitdriver_sd, greenkey, self.history.get_trace_position()))
        if len(self.free_frames_list) > 0:
            f = self.free_frames_list.pop()
        else:
            f = MIFrame(self)
        f.setup(jitcode, greenkey)
        self.framestack.append(f)
        return f

    def enter_portal_frame(self, jd_no, unique_id):
        self.history.record2(rop.ENTER_PORTAL_FRAME,
                             ConstInt(jd_no), ConstInt(unique_id), None)

    def leave_portal_frame(self, jd_no):
        self.history.record1(rop.LEAVE_PORTAL_FRAME, ConstInt(jd_no), None)


    def popframe(self, leave_portal_frame=True):
        frame = self.framestack.pop()
        jitcode = frame.jitcode
        if jitcode.jitdriver_sd:
            self.portal_call_depth -= 1
            if leave_portal_frame:
                self.leave_portal_frame(jitcode.jitdriver_sd.index)
            self.call_ids.pop()
        if frame.greenkey is not None and self.is_main_jitcode(jitcode):
            self.portal_trace_positions.append(
                    (jitcode.jitdriver_sd, None, self.history.get_trace_position()))
        # we save the freed MIFrames to avoid needing to re-create new
        # MIFrame objects all the time; they are a bit big, with their
        # 3*256 register entries.
        frame.cleanup_registers()
        self.free_frames_list.append(frame)

    def finishframe(self, resultbox, leave_portal_frame=True, live_arg_boxes=None):
        # handle a non-exceptional return from the current frame
        self.last_exc_value = lltype.nullptr(rclass.OBJECT)
        self.popframe(leave_portal_frame=leave_portal_frame)
        if self.framestack:
            if resultbox is not None:
                self.framestack[-1].make_result_of_lastop(resultbox)
            raise ChangeFrame
        else:
            try:
                self.compile_done_with_this_frame(resultbox)
            except SwitchToBlackhole as stb:
                self.aborted_tracing(stb.reason)
            sd = self.staticdata
            result_type = self.jitdriver_sd.result_type
            if result_type == history.VOID:
                assert resultbox is None
                raise jitexc.DoneWithThisFrameVoid()
            elif result_type == history.INT:
                raise jitexc.DoneWithThisFrameInt(int(resultbox.getint()))
            elif result_type == history.REF:
                raise jitexc.DoneWithThisFrameRef(resultbox.getref_base())
            elif result_type == history.FLOAT:
                raise jitexc.DoneWithThisFrameFloat(resultbox.getfloatstorage())
            else:
                assert False

    def finishframe_exception(self):
        excvalue = self.last_exc_value
        while self.framestack:
            frame = self.framestack[-1]
            code = frame.bytecode
            position = frame.pc    # <-- just after the insn that raised
            if position < len(code):
                opcode = ord(code[position])
                if opcode == self.staticdata.op_live: # live, skip it
                    position += SIZE_LIVE_OP
                    opcode = ord(code[position])
                if opcode == self.staticdata.op_catch_exception:
                    # found a 'catch_exception' instruction;
                    # jump to the handler
                    target = ord(code[position+1]) | (ord(code[position+2])<<8)
                    frame.pc = target
                    raise ChangeFrame
                if opcode == self.staticdata.op_rvmprof_code:
                    # call the 'jit_rvmprof_code(1)' for rvmprof, but then
                    # continue popping frames.  Decode the 'rvmprof_code' insn
                    # manually here.
                    from rpython.rlib.rvmprof import cintf
                    arg1 = frame.registers_i[ord(code[position + 1])].getint()
                    arg2 = frame.registers_i[ord(code[position + 2])].getint()
                    assert arg1 == 1
                    cintf.jit_rvmprof_code(arg1, arg2)
            self.popframe()
        try:
            self.compile_exit_frame_with_exception(self.last_exc_box)
        except SwitchToBlackhole as stb:
            self.aborted_tracing(stb.reason)
        raise jitexc.ExitFrameWithExceptionRef(
            lltype.cast_opaque_ptr(llmemory.GCREF, excvalue))

    def check_recursion_invariant(self):
        portal_call_depth = -1
        for frame in self.framestack:
            jitcode = frame.jitcode
            if jitcode.jitdriver_sd:
                portal_call_depth += 1
        if portal_call_depth != self.portal_call_depth:
            print "portal_call_depth problem!!!"
            print portal_call_depth, self.portal_call_depth
            for frame in self.framestack:
                jitcode = frame.jitcode
                if jitcode.jitdriver_sd:
                    print "P",
                else:
                    print " ",
                print jitcode.name
            raise AssertionError

    def generate_guard(self, opnum, box=None, extraarg=None, resumepc=-1):
        if isinstance(box, Const):    # no need for a guard
            return
        if opnum == rop.GUARD_EXCEPTION:
            assert box is None
            assert extraarg is not None
            guard_op = self.history.record1(opnum, extraarg,
                                           lltype.nullptr(llmemory.GCREF.TO))
        else:
            if box is not None and extraarg is not None:
                guard_op = self.history.record2(opnum, box, extraarg, None)
            elif box is not None:
                guard_op = self.history.record1(opnum, box, None)
            elif extraarg is not None:
                guard_op = self.history.record1(opnum, extraarg, None)
            else:
                guard_op = self.history.record0(opnum, None)
        after_residual_call = (opnum == rop.GUARD_EXCEPTION or
                               opnum == rop.GUARD_NO_EXCEPTION or
                               opnum == rop.GUARD_NOT_FORCED or
                               opnum == rop.GUARD_ALWAYS_FAILS)
        self.capture_resumedata(resumepc, after_residual_call)
        # ^^^ records extra to history
        self.staticdata.profiler.count_ops(opnum, Counters.GUARDS)
        # count
        #self.attach_debug_info(guard_op)
        return guard_op

    def capture_resumedata(self, resumepc, after_residual_call=False):
        virtualizable_boxes = None
        if (self.jitdriver_sd.virtualizable_info is not None or
            self.jitdriver_sd.greenfield_info is not None):
            virtualizable_boxes = self.virtualizable_boxes
        saved_pc = 0
        if self.framestack:
            frame = self.framestack[-1]
            saved_pc = frame.pc
            if resumepc >= 0:
                frame.pc = resumepc
        resume.capture_resumedata(self.framestack, virtualizable_boxes,
                                  self.virtualref_boxes, self.history.trace,
                                  after_residual_call)
        if self.framestack:
            self.framestack[-1].pc = saved_pc

    def create_empty_history(self):
        self.history = history.History()
        self.staticdata.stats.set_history(self.history)

    def _all_constants(self, *boxes):
        if len(boxes) == 0:
            return True
        return isinstance(boxes[0], Const) and self._all_constants(*boxes[1:])

    def _all_constants_varargs(self, boxes):
        for box in boxes:
            if not isinstance(box, Const):
                return False
        return True

    @specialize.arg(1)
    def execute_and_record(self, opnum, descr, *argboxes):
        history.check_descr(descr)
        assert not (rop._CANRAISE_FIRST <= opnum <= rop._CANRAISE_LAST)
        # execute the operation
        profiler = self.staticdata.profiler
        profiler.count_ops(opnum)
        resvalue = executor.execute(self.cpu, self, opnum, descr, *argboxes)
        canfold = False
        if (OpHelpers.is_pure_with_descr(opnum, descr) or # pure case
            (rop._OVF_FIRST <= opnum <= rop._OVF_LAST and # ovf case
                not self.last_exc_value)):
            canfold = self._all_constants(*argboxes)
            if canfold:
                return executor.wrap_constant(resvalue)
        return self._record_helper(opnum, resvalue, descr, *argboxes)

    @specialize.arg(1)
    def execute_and_record_varargs(self, opnum, argboxes, descr=None):
        history.check_descr(descr)
        # execute the operation
        profiler = self.staticdata.profiler
        profiler.count_ops(opnum)
        resvalue = executor.execute_varargs(self.cpu, self,
                                            opnum, argboxes, descr)
        # check if the operation can be constant-folded away
        argboxes = list(argboxes)
        assert not rop._ALWAYS_PURE_FIRST <= opnum <= rop._ALWAYS_PURE_LAST
        return self._record_helper_varargs(opnum, resvalue, descr,
                                                   argboxes)

    @specialize.argtype(2)
    def _record_helper_varargs(self, opnum, resvalue, descr, argboxes):
        # record the operation
        profiler = self.staticdata.profiler
        profiler.count_ops(opnum, Counters.RECORDED_OPS)
        self.heapcache.invalidate_caches_varargs(opnum, descr, argboxes)
        op = self.history.record(opnum, argboxes, resvalue, descr)
        self.attach_debug_info(op)
        if op.type != 'v':
            return op

    @specialize.arg(1)
    def _record_helper(self, opnum, resvalue, descr, *argboxes):
        # record the operation
        profiler = self.staticdata.profiler
        profiler.count_ops(opnum, Counters.RECORDED_OPS)
        self.heapcache.invalidate_caches(opnum, descr, *argboxes)
        if len(argboxes) == 0:
            op = self.history.record0(
                opnum, resvalue, descr)
        elif len(argboxes) == 1:
            op = self.history.record1(
                opnum, argboxes[0], resvalue, descr)
        elif len(argboxes) == 2:
            op = self.history.record2(
                opnum, argboxes[0], argboxes[1], resvalue, descr)
        elif len(argboxes) == 3:
            op = self.history.record3(
                opnum, argboxes[0], argboxes[1], argboxes[2], resvalue, descr)
        else:
            op = self.history.record(
                opnum, list(argboxes), resvalue, descr)
        self.attach_debug_info(op)
        if op.type != 'v':
            return op

    def execute_new_with_vtable(self, descr):
        resbox = self.execute_and_record(rop.NEW_WITH_VTABLE, descr)
        self.heapcache.new(resbox)
        self.heapcache.class_now_known(resbox)
        return resbox

    def execute_new(self, typedescr):
        resbox = self.execute_and_record(rop.NEW, typedescr)
        self.heapcache.new(resbox)
        return resbox

    def execute_new_array(self, itemsizedescr, lengthbox):
        resbox = self.execute_and_record(rop.NEW_ARRAY, itemsizedescr,
                                         lengthbox)
        self.heapcache.new_array(resbox, lengthbox)
        return resbox

    def execute_new_array_clear(self, itemsizedescr, lengthbox):
        resbox = self.execute_and_record(rop.NEW_ARRAY_CLEAR, itemsizedescr,
                                         lengthbox)
        self.heapcache.new_array(resbox, lengthbox)
        return resbox

    def execute_setfield_gc(self, fielddescr, box, valuebox):
        self.execute_and_record(rop.SETFIELD_GC, fielddescr, box, valuebox)
        self.heapcache.setfield(box, valuebox, fielddescr)

    def execute_setarrayitem_gc(self, arraydescr, arraybox, indexbox, itembox):
        self.execute_and_record(rop.SETARRAYITEM_GC, arraydescr,
                                arraybox, indexbox, itembox)
        self.heapcache.setarrayitem(arraybox, indexbox, itembox, arraydescr)

    def execute_setinteriorfield_gc(self, descr, array, index, value):
        self.execute_and_record(rop.SETINTERIORFIELD_GC, descr,
                                array, index, value)
        # use setarrayitem heapcache method, works for interior fields too
        self.heapcache.setarrayitem(array, index, value, descr)

    def execute_raw_store(self, arraydescr, addrbox, offsetbox, valuebox):
        self.execute_and_record(rop.RAW_STORE, arraydescr,
                                addrbox, offsetbox, valuebox)


    def attach_debug_info(self, op):
        if (not we_are_translated() and op is not None
            and getattr(self, 'framestack', None)):
            op.pc = self.framestack[-1].pc
            op.name = self.framestack[-1].jitcode.name

    def execute_raised(self, exception, constant=False):
        if isinstance(exception, jitexc.JitException):
            raise exception      # go through
        llexception = jitexc.get_llexception(self.cpu, exception)
        self.execute_ll_raised(llexception, constant)

    def execute_ll_raised(self, llexception, constant=False):
        # Exception handling: when execute.do_call() gets an exception it
        # calls metainterp.execute_raised(), which puts it into
        # 'self.last_exc_value'.  This is used shortly afterwards
        # to generate either GUARD_EXCEPTION or GUARD_NO_EXCEPTION, and also
        # to handle the following opcodes 'goto_if_exception_mismatch'.
        self.last_exc_value = llexception
        self.class_of_last_exc_is_const = constant
        # 'class_of_last_exc_is_const' means that the class of the value
        # stored in the exc_value Box can be assumed to be a Const.  This
        # is only True after a GUARD_EXCEPTION or GUARD_CLASS.

    def clear_exception(self):
        self.last_exc_value = lltype.nullptr(rclass.OBJECT)

    def aborted_tracing(self, reason):
        self.staticdata.profiler.count(reason)
        debug_print('~~~ ABORTING TRACING %s' % Counters.counter_names[reason])
        jd_sd = self.jitdriver_sd
        if not self.current_merge_points:
            greenkey = None # we're in the bridge
        else:
            greenkey = self.current_merge_points[0][0][:jd_sd.num_green_args]
            hooks = self.staticdata.warmrunnerdesc.hooks
            if hooks.are_hooks_enabled():
                hooks.on_abort(reason,
                    jd_sd.jitdriver, greenkey,
                    jd_sd.warmstate.get_location_str(greenkey),
                    self.staticdata.logger_ops._make_log_operations(
                        self.box_names_memo),
                    self.history.trace.unpack()[1])
            if self.aborted_tracing_jitdriver is not None:
                jd_sd = self.aborted_tracing_jitdriver
                greenkey = self.aborted_tracing_greenkey
                if hooks.are_hooks_enabled():
                    hooks.on_trace_too_long(
                        jd_sd.jitdriver, greenkey,
                        jd_sd.warmstate.get_location_str(greenkey))
                # no ops for now
                self.aborted_tracing_jitdriver = None
                self.aborted_tracing_greenkey = None
        self.staticdata.stats.aborted()

    def blackhole_if_trace_too_long(self):
        warmrunnerstate = self.jitdriver_sd.warmstate
        length = self.history.length()
        if (length > warmrunnerstate.trace_limit or
                self.history.trace_tag_overflow()):
            jd_sd, greenkey_of_huge_function = self.find_biggest_function()
            self.staticdata.stats.record_aborted(greenkey_of_huge_function)
            self.portal_trace_positions = None
            if greenkey_of_huge_function is not None:
                jd_sd.warmstate.disable_noninlinable_function(
                    greenkey_of_huge_function)
                self.aborted_tracing_jitdriver = jd_sd
                self.aborted_tracing_greenkey = greenkey_of_huge_function
                if self.current_merge_points:
                    jd_sd = self.jitdriver_sd
                    greenkey = self.current_merge_points[0][0][:jd_sd.num_green_args]
                    warmrunnerstate.JitCell.trace_next_iteration(greenkey)
            else:
                self.prepare_trace_segmenting()
            raise SwitchToBlackhole(Counters.ABORT_TOO_LONG)

    def prepare_trace_segmenting(self):
        warmrunnerstate = self.jitdriver_sd.warmstate
        # huge function, not due to inlining. the next time we trace
        # it, force a trace to be created
        debug_start("jit-disableinlining")
        debug_print("no inlinable function found!")
        if self.current_merge_points:
            # loop
            jd_sd = self.jitdriver_sd
            greenkey = self.current_merge_points[0][0][:jd_sd.num_green_args]
            warmrunnerstate.JitCell.trace_next_iteration(greenkey)
            jd_sd.warmstate.mark_force_finish_tracing(greenkey)
            # bizarrely enough, this means *do trace here* ??!
            jd_sd.warmstate.dont_trace_here(greenkey)
            loc = jd_sd.warmstate.get_location_str(greenkey)
            debug_print("force tracing loop next time", loc)
        if not isinstance(self.resumekey, compile.ResumeFromInterpDescr):
            # we're tracing a bridge. there are no bits left in
            # ResumeGuardDescr to store that we should force a bridge
            # creation the next time. therefore, set a flag on the loop
            # token that will then apply to all bridges from that token
            # (bit crude, but creating a segmented bridge is generally
            # quite safe)
            loop_token = self.resumekey_original_loop_token
            loop_token.retraced_count |= loop_token.FORCE_BRIDGE_SEGMENTING
            debug_print("enable bridge segmenting of base loop")
        debug_stop("jit-disableinlining")

    def _interpret(self):
        # Execute the frames forward until we raise a DoneWithThisFrame,
        # a ExitFrameWithException, or a ContinueRunningNormally exception.
        self.staticdata.stats.entered()
        while True:
            self.framestack[-1].run_one_step()
            self.blackhole_if_trace_too_long()
            if not we_are_translated():
                self.check_recursion_invariant()

    def interpret(self):
        if we_are_translated():
            self._interpret()
        else:
            try:
                self._interpret()
            except:
                import sys
                if sys.exc_info()[0] is not None:
                    self.staticdata.log(sys.exc_info()[0].__name__)
                raise

    @specialize.arg(1)
    def compile_and_run_once(self, jitdriver_sd, *args):
        # NB. we pass explicity 'jitdriver_sd' around here, even though it
        # is also available as 'self.jitdriver_sd', because we need to
        # specialize this function and a few other ones for the '*args'.
        debug_start('jit-tracing')
        self.staticdata._setup_once()
        self.staticdata.profiler.start_tracing()
        assert jitdriver_sd is self.jitdriver_sd
        self.staticdata.try_to_free_some_loops()
        try:
            original_boxes = self.initialize_original_boxes(jitdriver_sd, *args)
            return self._compile_and_run_once(original_boxes)
        finally:
            self.staticdata.profiler.end_tracing()
            debug_stop('jit-tracing')

    def _compile_and_run_once(self, original_boxes):
        self.initialize_state_from_start(original_boxes)
        self.current_merge_points = [(original_boxes, (0, 0, 0))]
        num_green_args = self.jitdriver_sd.num_green_args
        original_greenkey = original_boxes[:num_green_args]
        self.resumekey = compile.ResumeFromInterpDescr(original_greenkey)
        self.seen_loop_header_for_jdindex = -1
        try:
            self.create_empty_history()
            self.history.set_inputargs(original_boxes[num_green_args:],
                                       self.staticdata)
            self.interpret()
        except SwitchToBlackhole as stb:
            self.run_blackhole_interp_to_cancel_tracing(stb)
        assert False, "should always raise"

    def handle_guard_failure(self, resumedescr, deadframe):
        debug_start('jit-tracing')
        self.staticdata.profiler.start_tracing()
        key = resumedescr.get_resumestorage()
        assert isinstance(key, compile.ResumeGuardDescr)
        # store the resumekey.wref_original_loop_token() on 'self' to make
        # sure that it stays alive as long as this MetaInterp
        self.resumekey_original_loop_token = resumedescr.rd_loop_token.loop_token_wref()
        if self.resumekey_original_loop_token is None:
            raise compile.giveup() # should be rare
        self.staticdata.try_to_free_some_loops()
        try:
            inputargs = self.initialize_state_from_guard_failure(key, deadframe)
            return self._handle_guard_failure(resumedescr, key, inputargs, deadframe)
        except SwitchToBlackhole as stb:
            self.run_blackhole_interp_to_cancel_tracing(stb)
        finally:
            self.resumekey_original_loop_token = None
            self.staticdata.profiler.end_tracing()
            debug_stop('jit-tracing')

    def _handle_guard_failure(self, resumedescr, key, inputargs, deadframe):
        self.current_merge_points = []
        self.resumekey = resumedescr
        self.seen_loop_header_for_jdindex = -1
        if isinstance(key, compile.ResumeAtPositionDescr):
            self.seen_loop_header_for_jdindex = self.jitdriver_sd.index
        self.prepare_resume_from_failure(deadframe, inputargs, resumedescr)
        if self.resumekey_original_loop_token is None:   # very rare case
            raise SwitchToBlackhole(Counters.ABORT_BRIDGE)
        self.interpret()
        assert False, "should always raise"

    def run_blackhole_interp_to_cancel_tracing(self, stb):
        # We got a SwitchToBlackhole exception.  Convert the framestack into
        # a stack of blackhole interpreters filled with the same values, and
        # run it.
        from rpython.jit.metainterp.blackhole import convert_and_run_from_pyjitpl
        self.aborted_tracing(stb.reason)
        convert_and_run_from_pyjitpl(self, stb.raising_exception)
        assert False    # ^^^ must raise

    def remove_consts_and_duplicates(self, boxes, endindex, duplicates):
        for i in range(endindex):
            box = boxes[i]
            if isinstance(box, Const) or box in duplicates:
                opnum = OpHelpers.same_as_for_type(box.type)
                op = self.history.record_default_val(opnum, [box])
                boxes[i] = op
            else:
                duplicates[box] = None

    def cancelled_too_many_times(self):
        if self.staticdata.warmrunnerdesc:
            memmgr = self.staticdata.warmrunnerdesc.memory_manager
            if memmgr:
                if self.cancel_count > memmgr.max_unroll_loops:
                    return True
        return False

    def reached_loop_header(self, greenboxes, redboxes):
        self.heapcache.reset() #reset_virtuals=False)
        #self.heapcache.reset_keep_likely_virtuals()

        duplicates = {}
        self.remove_consts_and_duplicates(redboxes, len(redboxes),
                                          duplicates)
        live_arg_boxes = greenboxes + redboxes
        if self.jitdriver_sd.virtualizable_info is not None:
            # we use pop() to remove the last item, which is the virtualizable
            # itself
            self.remove_consts_and_duplicates(self.virtualizable_boxes,
                                              len(self.virtualizable_boxes)-1,
                                              duplicates)
            live_arg_boxes += self.virtualizable_boxes
            live_arg_boxes.pop()

        # generate a dummy guard just before the JUMP so that unroll can use it
        # when it's creating artificial guards.
        self.generate_guard(rop.GUARD_FUTURE_CONDITION)

        assert len(self.virtualref_boxes) == 0, "missing virtual_ref_finish()?"
        # Called whenever we reach the 'loop_header' hint.
        # First, attempt to make a bridge:
        # - if self.resumekey is a ResumeGuardDescr, it starts from a guard
        #   that failed;
        # - if self.resumekey is a ResumeFromInterpDescr, it starts directly
        #   from the interpreter.
        num_green_args = self.jitdriver_sd.num_green_args
        if not self.partial_trace:
            # FIXME: Support a retrace to be a bridge as well as a loop
            ptoken = self.get_procedure_token(greenboxes)
            if has_compiled_targets(ptoken):
                self.compile_trace(live_arg_boxes, ptoken)

        # raises in case it works -- which is the common case, hopefully,
        # at least for bridges starting from a guard.

        # Search in current_merge_points for original_boxes with compatible
        # green keys, representing the beginning of the same loop as the one
        # we end now.

        can_use_unroll = (self.staticdata.cpu.supports_guard_gc_type and
            'unroll' in self.jitdriver_sd.warmstate.enable_opts)
        for j in range(len(self.current_merge_points)-1, -1, -1):
            original_boxes, start = self.current_merge_points[j]
            assert len(original_boxes) == len(live_arg_boxes)
            if not same_greenkey(original_boxes, live_arg_boxes, num_green_args):
                continue
            if self.partial_trace:
                if start != self.retracing_from:
                    raise SwitchToBlackhole(Counters.ABORT_BAD_LOOP) # For now
            # Found!  Compile it as a loop.
            # raises in case it works -- which is the common case
            self.history.trace.tracing_done()
            if self.partial_trace:
                target_token = self.compile_retrace(
                    original_boxes, live_arg_boxes, start)
                self.raise_if_successful(live_arg_boxes, target_token)
                # creation of the loop was cancelled!
                self.cancel_count += 1
                if self.cancelled_too_many_times():
                    self.staticdata.log('cancelled too many times!')
                    raise SwitchToBlackhole(Counters.ABORT_BAD_LOOP)
            else:
                if self.threaded_code_gen:
                    target_token = self.compile_threaded_code(
                        original_boxes, live_arg_boxes, start)
                else:
                    target_token = self.compile_loop(
                        original_boxes, live_arg_boxes, start,
                        use_unroll=can_use_unroll)
                self.raise_if_successful(live_arg_boxes, target_token)
                # creation of the loop was cancelled!
                self.cancel_count += 1
                if self.cancelled_too_many_times():
                    if can_use_unroll and (not self.threaded_code_gen):
                        # try one last time without unrolling
                        target_token = self.compile_loop(
                            original_boxes, live_arg_boxes, start,
                            use_unroll=False)
                        self.raise_if_successful(live_arg_boxes, target_token)
                    #
                    self.staticdata.log('cancelled too many times!')
                    raise SwitchToBlackhole(Counters.ABORT_BAD_LOOP)
            self.exported_state = None
            self.staticdata.log('cancelled, tracing more...')

        # Otherwise, no loop found so far, so continue tracing.
        start = self.history.get_trace_position()
        self.current_merge_points.append((live_arg_boxes, start))

    def _unpack_boxes(self, boxes, start, stop):
        ints = []; refs = []; floats = []
        for i in range(start, stop):
            box = boxes[i]
            if   box.type == history.INT: ints.append(box.getint())
            elif box.type == history.REF: refs.append(box.getref_base())
            elif box.type == history.FLOAT:floats.append(box.getfloatstorage())
            else: assert 0
        return ints[:], refs[:], floats[:]

    def raise_continue_running_normally(self, live_arg_boxes, loop_token):
        self.history.inputargs = None
        self.history.operations = None
        # For simplicity, we just raise ContinueRunningNormally here and
        # ignore the loop_token passed in.  It means that we go back to
        # interpreted mode, but it should come back very quickly to the
        # JIT, find probably the same 'loop_token', and execute it.
        if we_are_translated():
            num_green_args = self.jitdriver_sd.num_green_args
            gi, gr, gf = self._unpack_boxes(live_arg_boxes, 0, num_green_args)
            ri, rr, rf = self._unpack_boxes(live_arg_boxes, num_green_args,
                                            len(live_arg_boxes))
            CRN = jitexc.ContinueRunningNormally
            raise CRN(gi, gr, gf, ri, rr, rf)
        else:
            # However, in order to keep the existing tests working
            # (which are based on the assumption that 'loop_token' is
            # directly used here), a bit of custom non-translatable code...
            self._nontranslated_run_directly(live_arg_boxes, loop_token)
            assert 0, "unreachable"

    def _nontranslated_run_directly(self, live_arg_boxes, loop_token):
        "NOT_RPYTHON"
        args = []
        num_green_args = self.jitdriver_sd.num_green_args
        num_red_args = self.jitdriver_sd.num_red_args
        for box in live_arg_boxes[num_green_args:num_green_args+num_red_args]:
            if box.type == history.INT:
                args.append(box.getint())
            elif box.type == history.REF:
                args.append(box.getref_base())
            elif box.type == history.FLOAT:
                args.append(box.getfloatstorage())
            else:
                assert 0
        res = self.jitdriver_sd.warmstate.execute_assembler(loop_token, *args)
        kind = history.getkind(lltype.typeOf(res))
        if kind == 'void':
            raise jitexc.DoneWithThisFrameVoid()
        if kind == 'int':
            raise jitexc.DoneWithThisFrameInt(res)
        if kind == 'ref':
            raise jitexc.DoneWithThisFrameRef(res)
        if kind == 'float':
            raise jitexc.DoneWithThisFrameFloat(res)
        raise AssertionError(kind)

    def raise_if_successful(self, live_arg_boxes, target_token):
        if target_token is not None: # raise if it *worked* correctly
            assert isinstance(target_token, TargetToken)
            jitcell_token = target_token.targeting_jitcell_token
            self.raise_continue_running_normally(live_arg_boxes, jitcell_token)

    def prepare_resume_from_failure(self, deadframe, inputargs, resumedescr):
        exception = self.cpu.grab_exc_value(deadframe)
        if (isinstance(resumedescr, compile.ResumeGuardExcDescr) or
            isinstance(resumedescr, compile.ResumeGuardCopiedExcDescr)):
            # Add a GUARD_EXCEPTION or GUARD_NO_EXCEPTION at the start
            # of the bridge---except it is not really the start, because
            # the history aleady contains operations from resume.py.
            # The optimizer should remove these operations.  However,
            # 'test_guard_no_exception_incorrectly_removed_from_bridge'
            # shows a corner case in which just putting GuARD_NO_EXCEPTION
            # here is a bad idea: the optimizer might remove it too.
            # So we put a SAVE_EXCEPTION at the start, and a
            # RESTORE_EXCEPTION just before the guard.  (rewrite.py will
            # remove the two if they end up consecutive.)

            # XXX too much jumps between older and newer models; clean up
            # by killing SAVE_EXC_CLASS, RESTORE_EXCEPTION and GUARD_EXCEPTION

            exception_obj = lltype.cast_opaque_ptr(rclass.OBJECTPTR, exception)
            if exception_obj:
                exc_class = ptr2int(exception_obj.typeptr)
            else:
                exc_class = 0
            assert self.history.trace is None
            i = len(self.history._cache)
            op1 = self.history.record0(rop.SAVE_EXC_CLASS, exc_class)
            op2 = self.history.record0(rop.SAVE_EXCEPTION, exception)
            self.history._cache = self.history._cache[i:] + self.history._cache[:i]
            self.history.record2(rop.RESTORE_EXCEPTION, op1, op2, None)
            self.history.set_inputargs(inputargs, self.staticdata)
            if exception_obj:
                self.execute_ll_raised(exception_obj)
            else:
                self.clear_exception()
            try:
                self.handle_possible_exception()
            except ChangeFrame:
                pass
        else:
            self.history.set_inputargs(inputargs, self.staticdata)
            assert not exception

    def get_procedure_token(self, greenkey):
        JitCell = self.jitdriver_sd.warmstate.JitCell
        cell = JitCell.get_jit_cell_at_key(greenkey)
        if cell is None:
            return None
        return cell.get_procedure_token()

    def compile_loop(self, original_boxes, live_arg_boxes, start, use_unroll):
        num_green_args = self.jitdriver_sd.num_green_args
        greenkey = original_boxes[:num_green_args]
        ptoken = self.get_procedure_token(greenkey)
        if has_compiled_targets(ptoken):
            # XXX this path not tested, but shown to occur on pypy-c :-(
            self.staticdata.log('cancelled: we already have a token now')
            raise SwitchToBlackhole(Counters.ABORT_BAD_LOOP)
        target_token = compile.compile_loop(
            self, greenkey, start, inputargs=original_boxes[num_green_args:],
            jumpargs=live_arg_boxes[num_green_args:], use_unroll=use_unroll)
        if target_token is not None:
            assert isinstance(target_token, TargetToken)
            self.jitdriver_sd.warmstate.attach_procedure_to_interp(
                greenkey, target_token.targeting_jitcell_token)
            self.staticdata.stats.add_jitcell_token(
                target_token.targeting_jitcell_token)
        return target_token

    def compile_retrace(self, original_boxes, live_arg_boxes, start):
        num_green_args = self.jitdriver_sd.num_green_args
        greenkey = original_boxes[:num_green_args]
        return compile.compile_retrace(
            self, greenkey, start, original_boxes[num_green_args:],
            live_arg_boxes[num_green_args:], self.partial_trace,
            self.resumekey, self.exported_state)

    def compile_trace(self, live_arg_boxes, ptoken):
        num_green_args = self.jitdriver_sd.num_green_args
        cut_at = self.history.get_trace_position()
        self.potential_retrace_position = cut_at
        self.history.record(rop.JUMP, live_arg_boxes[num_green_args:], None,
                            descr=ptoken)
        try:
            target_token = compile.compile_trace(self, self.resumekey,
                live_arg_boxes[num_green_args:], ends_with_jump=True)
        finally:
            self.history.cut(cut_at)  # pop the jump
        self.raise_if_successful(live_arg_boxes, target_token)

    def compile_threaded_code(self, original_boxes, live_arg_boxes, start):
        num_green_args = self.jitdriver_sd.num_green_args
        greenkey = original_boxes[:num_green_args]
        runtime_args = original_boxes[num_green_args:]
        target_token = compile.compile_loop_and_split(
            self, greenkey, self.resumekey, runtime_args)
        if target_token is not None:
            assert isinstance(target_token, TargetToken)
            self.jitdriver_sd.warmstate.attach_procedure_to_interp(
                greenkey, target_token.targeting_jitcell_token)
            self.staticdata.stats.add_jitcell_token(
                target_token.targeting_jitcell_token)
        return target_token

    def compile_done_with_this_frame(self, exitbox):
        self.store_token_in_vable()
        sd = self.staticdata
        result_type = self.jitdriver_sd.result_type
        if result_type == history.VOID:
            assert exitbox is None
            exits = []
            token = sd.done_with_this_frame_descr_void
        elif result_type == history.INT:
            exits = [exitbox]
            token = sd.done_with_this_frame_descr_int
        elif result_type == history.REF:
            exits = [exitbox]
            token = sd.done_with_this_frame_descr_ref
        elif result_type == history.FLOAT:
            exits = [exitbox]
            token = sd.done_with_this_frame_descr_float
        else:
            assert False
        self.history.record(rop.FINISH, exits, None, descr=token)
        target_token = compile.compile_trace(self, self.resumekey, exits)
        if target_token is not token:
            compile.giveup()

    def store_token_in_vable(self):
        vinfo = self.jitdriver_sd.virtualizable_info
        if vinfo is None:
            return
        vbox = self.virtualizable_boxes[-1]
        if vbox is self.forced_virtualizable:
            return # we already forced it by hand
        # in case the force_token has not been recorded, record it here
        # to make sure we know the virtualizable can be broken. However, the
        # contents of the virtualizable should be generally correct
        force_token = self.history.record0(rop.FORCE_TOKEN,
                                           lltype.nullptr(llmemory.GCREF.TO))
        self.history.record2(rop.SETFIELD_GC, vbox, force_token,
                             None, descr=vinfo.vable_token_descr)
        self.generate_guard(rop.GUARD_NOT_FORCED_2)

    def compile_exit_frame_with_exception(self, valuebox):
        self.store_token_in_vable()
        sd = self.staticdata
        token = sd.exit_frame_with_exception_descr_ref
        self.history.record1(rop.FINISH, valuebox, None, descr=token)
        target_token = compile.compile_trace(self, self.resumekey, [valuebox])
        if target_token is not token:
            compile.giveup()

    @specialize.arg(1)
    def initialize_original_boxes(self, jitdriver_sd, *args):
        original_boxes = []
        self._fill_original_boxes(jitdriver_sd, original_boxes,
                                  jitdriver_sd.num_green_args, *args)
        return original_boxes

    @specialize.arg(1)
    def _fill_original_boxes(self, jitdriver_sd, original_boxes,
                             num_green_args, *args):
        if args:
            from rpython.jit.metainterp.warmstate import wrap
            box = wrap(self.cpu, args[0], num_green_args > 0)
            original_boxes.append(box)
            self._fill_original_boxes(jitdriver_sd, original_boxes,
                                      num_green_args-1, *args[1:])

    def initialize_state_from_start(self, original_boxes):
        # ----- make a new frame -----
        self.portal_call_depth = -1 # always one portal around
        self.framestack = []
        f = self.newframe(self.jitdriver_sd.mainjitcode)
        f.setup_call(original_boxes)
        assert self.portal_call_depth == 0
        self.virtualref_boxes = []
        self.initialize_withgreenfields(original_boxes)
        self.initialize_virtualizable(original_boxes)

    def initialize_state_from_guard_failure(self, resumedescr, deadframe):
        # guard failure: rebuild a complete MIFrame stack
        # This is stack-critical code: it must not be interrupted by StackOverflow,
        # otherwise the jit_virtual_refs are left in a dangling state.
        rstack._stack_criticalcode_start()
        try:
            self.portal_call_depth = -1 # always one portal around
            self.history = history.History()
            inputargs_and_holes = self.rebuild_state_after_failure(resumedescr,
                                                                   deadframe)
            return [box for box in inputargs_and_holes if box]
        finally:
            rstack._stack_criticalcode_stop()

    def initialize_virtualizable(self, original_boxes):
        vinfo = self.jitdriver_sd.virtualizable_info
        if vinfo is not None:
            index = (self.jitdriver_sd.num_green_args +
                     self.jitdriver_sd.index_of_virtualizable)
            virtualizable_box = original_boxes[index]
            virtualizable = vinfo.unwrap_virtualizable_box(virtualizable_box)
            # First force the virtualizable if needed!
            vinfo.clear_vable_token(virtualizable)
            # The field 'virtualizable_boxes' is not even present
            # if 'virtualizable_info' is None.  Check for that first.
            self.virtualizable_boxes = vinfo.read_boxes(self.cpu,
                                                        virtualizable)
            original_boxes += self.virtualizable_boxes
            self.virtualizable_boxes.append(virtualizable_box)
            self.check_synchronized_virtualizable()

    def initialize_withgreenfields(self, original_boxes):
        ginfo = self.jitdriver_sd.greenfield_info
        if ginfo is not None:
            assert self.jitdriver_sd.virtualizable_info is None
            index = (self.jitdriver_sd.num_green_args +
                     ginfo.red_index)
            self.virtualizable_boxes = [original_boxes[index]]

    def vable_and_vrefs_before_residual_call(self):
        vrefinfo = self.staticdata.virtualref_info
        for i in range(1, len(self.virtualref_boxes), 2):
            vrefbox = self.virtualref_boxes[i]
            vref = vrefbox.getref_base()
            vrefinfo.tracing_before_residual_call(vref)
            # the FORCE_TOKEN is already set at runtime in each vref when
            # it is created, by optimizeopt.py.
        #
        vinfo = self.jitdriver_sd.virtualizable_info
        if vinfo is not None:
            virtualizable_box = self.virtualizable_boxes[-1]
            virtualizable = vinfo.unwrap_virtualizable_box(virtualizable_box)
            vinfo.tracing_before_residual_call(virtualizable)
            #
            force_token = self.history.record0(rop.FORCE_TOKEN,
                                               lltype.nullptr(llmemory.GCREF.TO))
            self.history.record2(rop.SETFIELD_GC, virtualizable_box, force_token,
                                 None, descr=vinfo.vable_token_descr)

    def vrefs_after_residual_call(self):
        vrefinfo = self.staticdata.virtualref_info
        for i in range(0, len(self.virtualref_boxes), 2):
            vrefbox = self.virtualref_boxes[i+1]
            vref = vrefbox.getref_base()
            if vrefinfo.tracing_after_residual_call(vref):
                # this vref was really a virtual_ref, but it escaped
                # during this CALL_MAY_FORCE.  Mark this fact by
                # generating a VIRTUAL_REF_FINISH on it and replacing
                # it by ConstPtr(NULL).
                self.stop_tracking_virtualref(i)

    def vable_after_residual_call(self, funcbox):
        vinfo = self.jitdriver_sd.virtualizable_info
        if vinfo is not None:
            virtualizable_box = self.virtualizable_boxes[-1]
            virtualizable = vinfo.unwrap_virtualizable_box(virtualizable_box)
            if vinfo.tracing_after_residual_call(virtualizable):
                # the virtualizable escaped during CALL_MAY_FORCE.
                self.load_fields_from_virtualizable()
                target_name = self.staticdata.get_name_from_address(funcbox.getaddr())
                if target_name:
                    target_name = "ConstClass(%s)" % target_name
                else:
                    target_name = str(funcbox.getaddr())
                debug_print('vable escaped during a call in %s to %s' % (
                    self.framestack[-1].jitcode.name, target_name
                ))
                raise SwitchToBlackhole(Counters.ABORT_ESCAPE,
                                        raising_exception=True)
                # ^^^ we set 'raising_exception' to True because we must still
                # have the eventual exception raised (this is normally done
                # after the call to vable_after_residual_call()).

    def stop_tracking_virtualref(self, i):
        virtualbox = self.virtualref_boxes[i]
        vrefbox = self.virtualref_boxes[i+1]
        # record VIRTUAL_REF_FINISH here, which is before the actual
        # CALL_xxx is recorded
        self.history.record2(rop.VIRTUAL_REF_FINISH, vrefbox, virtualbox, None)
        # mark this situation by replacing the vrefbox with ConstPtr(NULL)
        self.virtualref_boxes[i+1] = CONST_NULL

    def handle_possible_exception(self):
        if self.last_exc_value:
            exception_box = ConstInt(ptr2int(self.last_exc_value.typeptr))
            op = self.generate_guard(rop.GUARD_EXCEPTION,
                                     None, exception_box)
            val = lltype.cast_opaque_ptr(llmemory.GCREF, self.last_exc_value)
            if self.class_of_last_exc_is_const:
                self.last_exc_box = ConstPtr(val)
            else:
                self.last_exc_box = op
                op.setref_base(val)
            assert op is not None
            self.class_of_last_exc_is_const = True
            self.finishframe_exception()
        else:
            self.generate_guard(rop.GUARD_NO_EXCEPTION)

    def assert_no_exception(self):
        assert not self.last_exc_value

    def rebuild_state_after_failure(self, resumedescr, deadframe):
        vinfo = self.jitdriver_sd.virtualizable_info
        ginfo = self.jitdriver_sd.greenfield_info
        self.framestack = []
        boxlists = resume.rebuild_from_resumedata(self, resumedescr, deadframe,
                                                  vinfo, ginfo)
        inputargs_and_holes, virtualizable_boxes, virtualref_boxes = boxlists
        #
        # virtual refs: make the vrefs point to the freshly allocated virtuals
        self.virtualref_boxes = virtualref_boxes
        vrefinfo = self.staticdata.virtualref_info
        for i in range(0, len(virtualref_boxes), 2):
            virtualbox = virtualref_boxes[i]
            vrefbox = virtualref_boxes[i+1]
            vrefinfo.continue_tracing(vrefbox.getref_base(),
                                      virtualbox.getref_base())
        #
        # virtualizable: synchronize the real virtualizable and the local
        # boxes, in whichever direction is appropriate
        if vinfo is not None:
            self.virtualizable_boxes = virtualizable_boxes
            # just jumped away from assembler (case 4 in the comment in
            # virtualizable.py) into tracing (case 2); if we get the
            # virtualizable from somewhere strange it might not be forced,
            # do it
            virtualizable_box = self.virtualizable_boxes[-1]
            virtualizable = vinfo.unwrap_virtualizable_box(virtualizable_box)
            if vinfo.is_token_nonnull_gcref(virtualizable):
                vinfo.reset_token_gcref(virtualizable)
            # fill the virtualizable with the local boxes
            self.synchronize_virtualizable()
        #
        elif self.jitdriver_sd.greenfield_info:
            self.virtualizable_boxes = virtualizable_boxes
        else:
            assert not virtualizable_boxes
        #
        return inputargs_and_holes

    def check_synchronized_virtualizable(self):
        if not we_are_translated():
            vinfo = self.jitdriver_sd.virtualizable_info
            virtualizable_box = self.virtualizable_boxes[-1]
            virtualizable = vinfo.unwrap_virtualizable_box(virtualizable_box)
            vinfo.check_boxes(virtualizable, self.virtualizable_boxes)

    def synchronize_virtualizable(self):
        vinfo = self.jitdriver_sd.virtualizable_info
        virtualizable_box = self.virtualizable_boxes[-1]
        virtualizable = vinfo.unwrap_virtualizable_box(virtualizable_box)
        vinfo.write_boxes(virtualizable, self.virtualizable_boxes)

    def load_fields_from_virtualizable(self):
        # Force a reload of the virtualizable fields into the local
        # boxes (called only in escaping cases).  Only call this function
        # just before SwitchToBlackhole.
        vinfo = self.jitdriver_sd.virtualizable_info
        if vinfo is not None:
            virtualizable_box = self.virtualizable_boxes[-1]
            virtualizable = vinfo.unwrap_virtualizable_box(virtualizable_box)
            self.virtualizable_boxes = vinfo.read_boxes(self.cpu,
                                                        virtualizable)
            self.virtualizable_boxes.append(virtualizable_box)

    def gen_store_back_in_vable(self, box):
        vinfo = self.jitdriver_sd.virtualizable_info
        if vinfo is not None:
            # xxx only write back the fields really modified
            vbox = self.virtualizable_boxes[-1]
            if vbox is not box:
                # ignore the hint on non-standard virtualizable
                # specifically, ignore it on a virtual
                return
            if self.forced_virtualizable is not None:
                # this can happen only in strange cases, but we don't care
                # it was already forced
                return
            self.forced_virtualizable = vbox
            for i in range(vinfo.num_static_extra_boxes):
                fieldbox = self.virtualizable_boxes[i]
                descr = vinfo.static_field_descrs[i]
                self.execute_and_record(rop.SETFIELD_GC, descr, vbox, fieldbox)
            i = vinfo.num_static_extra_boxes
            virtualizable = vinfo.unwrap_virtualizable_box(vbox)
            for k in range(vinfo.num_arrays):
                descr = vinfo.array_field_descrs[k]
                abox = self.execute_and_record(rop.GETFIELD_GC_R, descr, vbox)
                descr = vinfo.array_descrs[k]
                for j in range(vinfo.get_array_length(virtualizable, k)):
                    itembox = self.virtualizable_boxes[i]
                    i += 1
                    self.execute_and_record(rop.SETARRAYITEM_GC, descr,
                                            abox, ConstInt(j), itembox)
            assert i + 1 == len(self.virtualizable_boxes)
            # we're during tracing, so we should not execute it
            self.history.record2(rop.SETFIELD_GC, vbox, CONST_NULL,
                                 None, descr=vinfo.vable_token_descr)

    def replace_box(self, oldbox, newbox):
        for frame in self.framestack:
            frame.replace_active_box_in_frame(oldbox, newbox)
        boxes = self.virtualref_boxes
        for i in range(len(boxes)):
            if boxes[i] is oldbox:
                boxes[i] = newbox
        if (self.jitdriver_sd.virtualizable_info is not None or
            self.jitdriver_sd.greenfield_info is not None):
            boxes = self.virtualizable_boxes
            for i in range(len(boxes)):
                if boxes[i] is oldbox:
                    boxes[i] = newbox
        self.heapcache.replace_box(oldbox, newbox)

    def find_biggest_function(self):
        start_stack = []
        max_size = 0
        max_key = None
        max_jdsd = None
        r = ''
        debug_start("jit-abort-longest-function")
        for elem in self.portal_trace_positions:
            jitdriver_sd, key, pos = elem
            if key is not None:
                start_stack.append(elem)
            else:
                jitdriver_sd, greenkey, startpos = start_stack.pop()
                warmstate = jitdriver_sd.warmstate
                size = pos[0] - startpos[0]
                if size > max_size:
                    if warmstate is not None:
                        r = warmstate.get_location_str(greenkey)
                    debug_print("found new longest: %s %d" % (r, size))
                    max_size = size
                    max_jdsd = jitdriver_sd
                    max_key = greenkey
        if start_stack:
            jitdriver_sd, key, pos = start_stack[0]
            warmstate = jitdriver_sd.warmstate
            size = self.history.get_trace_position()[0] - pos[0]
            if size > max_size:
                if warmstate is not None:
                    r = warmstate.get_location_str(key)
                debug_print("found new longest: %s %d" % (r, size))
                max_size = size
                max_jdsd = jitdriver_sd
                max_key = key
        if self.portal_trace_positions: # tests
            self.staticdata.logger_ops.log_abort_loop(self.history.trace,
                                       self.box_names_memo)
        debug_stop("jit-abort-longest-function")
        return max_jdsd, max_key

    def record_result_of_call_pure(self, op, argboxes, descr, patch_pos, opnum):
        """ Patch a CALL into a CALL_PURE.
        """
        resbox_as_const = executor.constant_from_op(op)
        is_cond_value = OpHelpers.is_cond_call_value(opnum)
        if is_cond_value:
            normargboxes = argboxes[1:]    # ingore the 'value' arg
        else:
            normargboxes = argboxes
        for argbox in normargboxes:
            if not isinstance(argbox, Const):
                break
        else:
            # all-constants: remove the CALL operation now and propagate a
            # constant result
            self.history.cut(patch_pos)
            return resbox_as_const
        # not all constants (so far): turn CALL into CALL_PURE, which might
        # be either removed later by optimizeopt or turned back into CALL.
        arg_consts = [executor.constant_from_op(a) for a in normargboxes]
        self.call_pure_results[arg_consts] = resbox_as_const
        if is_cond_value:
            return op       # but COND_CALL_VALUE remains
        opnum = OpHelpers.call_pure_for_descr(descr)
        self.history.cut(patch_pos)
        newop = self.history.record_nospec(opnum, argboxes, descr)
        newop.copy_value_from(op)
        return newop

    def direct_call_may_force(self, argboxes, calldescr):
        """ Common case: record in the history a CALL_MAY_FORCE with
        'c_result' as the result of that call.  (The actual call has
        already been done.)
        """
        opnum = rop.call_may_force_for_descr(calldescr)
        return self.history.record_nospec(opnum, argboxes, calldescr)

    def direct_assembler_call(self, arglist, calldescr, targetjitdriver_sd):
        """ Record in the history a direct call to assembler for portal
        entry point.
        """
        num_green_args = targetjitdriver_sd.num_green_args
        greenargs = arglist[1:num_green_args+1]
        args = arglist[num_green_args+1:]
        assert len(args) == targetjitdriver_sd.num_red_args
        warmrunnerstate = targetjitdriver_sd.warmstate
        token = warmrunnerstate.get_assembler_token(greenargs)
        opnum = OpHelpers.call_assembler_for_descr(calldescr)
        op = self.history.record_nospec(opnum, args, descr=token)
        #
        # To fix an obscure issue, make sure the vable stays alive
        # longer than the CALL_ASSEMBLER operation.  We do it by
        # inserting explicitly an extra KEEPALIVE operation.
        jd = token.outermost_jitdriver_sd
        if jd.index_of_virtualizable >= 0:
            return args[jd.index_of_virtualizable], op
        else:
            return None, op

    def direct_libffi_call(self, argboxes, orig_calldescr):
        """Generate a direct call to C code using jit_ffi_call()
        """
        # an 'assert' that constant-folds away the rest of this function
        # if the codewriter didn't produce any OS_LIBFFI_CALL at all.
        assert self.staticdata.has_libffi_call
        #
        from rpython.rtyper.lltypesystem import llmemory
        from rpython.rlib.jit_libffi import CIF_DESCRIPTION_P
        from rpython.jit.backend.llsupport.ffisupport import get_arg_descr
        #
        box_cif_description = argboxes[1]
        if not isinstance(box_cif_description, ConstInt):
            return None     # cannot be handled by direct_libffi_call()
        cif_description = box_cif_description.getint()
        cif_description = llmemory.cast_int_to_adr(cif_description)
        cif_description = llmemory.cast_adr_to_ptr(cif_description,
                                                   CIF_DESCRIPTION_P)
        extrainfo = orig_calldescr.get_extra_info()
        calldescr = self.cpu.calldescrof_dynamic(cif_description, extrainfo)
        if calldescr is None:
            return None     # cannot be handled by direct_libffi_call()
        #
        box_exchange_buffer = argboxes[3]
        arg_boxes = []

        for i in range(cif_description.nargs):
            kind, descr, itemsize = get_arg_descr(self.cpu,
                                                  cif_description.atypes[i])
            ofs = cif_description.exchange_args[i]
            assert ofs % itemsize == 0     # alignment check
            if kind == 'i':
                box_arg = self.history.record2(
                    rop.GETARRAYITEM_RAW_I,
                                     box_exchange_buffer,
                                     ConstInt(ofs // itemsize),
                                     0, descr)
            elif kind == 'f':
                box_arg = self.history.record2(
                    rop.GETARRAYITEM_RAW_F,
                                     box_exchange_buffer,
                                     ConstInt(ofs // itemsize),
                                     longlong.ZEROF, descr)
            else:
                assert kind == 'v'
                continue
            arg_boxes.append(box_arg)
        #
        # for now, any call via libffi saves and restores everything
        # (that is, errno and SetLastError/GetLastError on Windows)
        # Note these flags match the ones in clibffi.ll_callback
        c_saveall = ConstInt(rffi.RFFI_ERR_ALL | rffi.RFFI_ALT_ERRNO)
        opnum = rop.call_release_gil_for_descr(orig_calldescr)
        assert opnum == rop.call_release_gil_for_descr(calldescr)
        return self.history.record_nospec(opnum,
                                          [c_saveall, argboxes[2]] + arg_boxes,
                                          calldescr)
        # note that the result is written back to the exchange_buffer by the
        # following operation, which should be a raw_store

    def direct_call_release_gil(self, argboxes, calldescr):
        if not we_are_translated():       # for llgraph
            calldescr._original_func_ = argboxes[0].getint()
        effectinfo = calldescr.get_extra_info()
        realfuncaddr, saveerr = effectinfo.call_release_gil_target
        funcbox = ConstInt(adr2int(realfuncaddr))
        savebox = ConstInt(saveerr)
        opnum = rop.call_release_gil_for_descr(calldescr)
        return self.history.record_nospec(opnum,
                                          [savebox, funcbox] + argboxes[1:],
                                          calldescr)

    def do_not_in_trace_call(self, allboxes, descr):
        self.clear_exception()
        executor.execute_varargs(self.cpu, self, rop.CALL_N,
                                          allboxes, descr)
        if self.last_exc_value:
            # cannot trace this!  it raises, so we have to follow the
            # exception-catching path, but the trace doesn't contain
            # the call at all
            raise SwitchToBlackhole(Counters.ABORT_ESCAPE,
                                    raising_exception=True)
        return None

# ____________________________________________________________

class ChangeFrame(jitexc.JitException):
    """Raised after we mutated metainterp.framestack, in order to force
    it to reload the current top-of-stack frame that gets interpreted."""

# ____________________________________________________________

def _get_opimpl_method(name, argcodes):
    from rpython.jit.metainterp.blackhole import signedord
    #
    def handler(self, position):
        assert position >= 0
        args = ()
        next_argcode = 0
        code = self.bytecode
        orgpc = position
        position += 1
        for argtype in argtypes:
            if argtype == "box":     # a box, of whatever type
                argcode = argcodes[next_argcode]
                next_argcode = next_argcode + 1
                if argcode == 'i':
                    value = self.registers_i[ord(code[position])]
                elif argcode == 'c':
                    value = ConstInt(signedord(code[position]))
                elif argcode == 'r':
                    value = self.registers_r[ord(code[position])]
                elif argcode == 'f':
                    value = self.registers_f[ord(code[position])]
                else:
                    raise AssertionError("bad argcode")
                position += 1
            elif argtype == "descr" or argtype == "jitcode":
                assert argcodes[next_argcode] == 'd'
                next_argcode = next_argcode + 1
                index = ord(code[position]) | (ord(code[position+1])<<8)
                value = self.metainterp.staticdata.opcode_descrs[index]
                if argtype == "jitcode":
                    assert isinstance(value, JitCode)
                position += 2
            elif argtype == "label":
                assert argcodes[next_argcode] == 'L'
                next_argcode = next_argcode + 1
                value = ord(code[position]) | (ord(code[position+1])<<8)
                position += 2
            elif argtype == "boxes":     # a list of boxes of some type
                length = ord(code[position])
                value = [None] * length
                self.prepare_list_of_boxes(value, 0, position,
                                           argcodes[next_argcode])
                next_argcode = next_argcode + 1
                position += 1 + length
            elif argtype == "boxes2":     # two lists of boxes merged into one
                length1 = ord(code[position])
                position2 = position + 1 + length1
                length2 = ord(code[position2])
                value = [None] * (length1 + length2)
                self.prepare_list_of_boxes(value, 0, position,
                                           argcodes[next_argcode])
                self.prepare_list_of_boxes(value, length1, position2,
                                           argcodes[next_argcode + 1])
                next_argcode = next_argcode + 2
                position = position2 + 1 + length2
            elif argtype == "boxes3":    # three lists of boxes merged into one
                length1 = ord(code[position])
                position2 = position + 1 + length1
                length2 = ord(code[position2])
                position3 = position2 + 1 + length2
                length3 = ord(code[position3])
                value = [None] * (length1 + length2 + length3)
                self.prepare_list_of_boxes(value, 0, position,
                                           argcodes[next_argcode])
                self.prepare_list_of_boxes(value, length1, position2,
                                           argcodes[next_argcode + 1])
                self.prepare_list_of_boxes(value, length1 + length2, position3,
                                           argcodes[next_argcode + 2])
                next_argcode = next_argcode + 3
                position = position3 + 1 + length3
            elif argtype == "orgpc":
                value = orgpc
            elif argtype == "int":
                argcode = argcodes[next_argcode]
                next_argcode = next_argcode + 1
                if argcode == 'i':
                    value = self.registers_i[ord(code[position])].getint()
                elif argcode == 'c':
                    value = signedord(code[position])
                else:
                    raise AssertionError("bad argcode")
                position += 1
            elif argtype == "jitcode_position":
                value = position
            else:
                raise AssertionError("bad argtype: %r" % (argtype,))
            args += (value,)
        #
        num_return_args = len(argcodes) - next_argcode
        assert num_return_args == 0 or num_return_args == 2
        if num_return_args:
            # Save the type of the resulting box.  This is needed if there is
            # a get_list_of_active_boxes().  See comments there.
            self._result_argcode = argcodes[next_argcode + 1]
            position += 1
        else:
            self._result_argcode = 'v'
        self.pc = position
        #
        if not we_are_translated():
            if self.debug:
                print '\tpyjitpl: %s(%s)' % (name, ', '.join(map(repr, args))),
            try:
                resultbox = unboundmethod(self, *args)
            except Exception as e:
                if self.debug:
                    print '-> %s!' % e.__class__.__name__
                raise
            if num_return_args == 0:
                if self.debug:
                    print
                assert resultbox is None
            else:
                if self.debug:
                    print '-> %r' % (resultbox,)
                assert argcodes[next_argcode] == '>'
                result_argcode = argcodes[next_argcode + 1]
                if 'ovf' not in name:
                    assert resultbox.type == {'i': history.INT,
                                              'r': history.REF,
                                              'f': history.FLOAT}[result_argcode]
        else:
            resultbox = unboundmethod(self, *args)
        #
        if resultbox is not None:
            self.make_result_of_lastop(resultbox)
        elif not we_are_translated():
            assert self._result_argcode in 'v?' or 'ovf' in name
    #
    unboundmethod = getattr(MIFrame, 'opimpl_' + name).im_func
    argtypes = unrolling_iterable(unboundmethod.argtypes)
    handler.__name__ = 'handler_' + name
    return handler

def put_back_list_of_boxes3(frame, position, newvalue):
    code = frame.bytecode
    length1 = ord(code[position])
    position2 = position + 1 + length1
    length2 = ord(code[position2])
    position3 = position2 + 1 + length2
    length3 = ord(code[position3])
    assert len(newvalue) == length1 + length2 + length3
    frame._put_back_list_of_boxes(newvalue, 0, position)
    frame._put_back_list_of_boxes(newvalue, length1, position2)
    frame._put_back_list_of_boxes(newvalue, length1 + length2, position3)

def same_greenkey(original_boxes, live_arg_boxes, num_green_args):
    for i in range(num_green_args):
        box1 = original_boxes[i]
        box2 = live_arg_boxes[i]
        assert isinstance(box1, Const)
        if not box1.same_constant(box2):
            return False
    else:
        return True

def has_compiled_targets(token):
    return bool(token) and bool(token.target_tokens)<|MERGE_RESOLUTION|>--- conflicted
+++ resolved
@@ -1449,9 +1449,7 @@
             assert len(self.metainterp.framestack) >= 2
             old_frame = self.metainterp.framestack[-1]
             try:
-                live_arg_boxes = greenboxes + redboxes
-                self.metainterp.finishframe(None, leave_portal_frame=False,
-                                            live_arg_boxes=live_arg_boxes)
+                self.metainterp.finishframe(None, leave_portal_frame=False)
             except ChangeFrame:
                 pass
             frame = self.metainterp.framestack[-1]
@@ -2251,14 +2249,13 @@
         self.aborted_tracing_jitdriver = None
         self.aborted_tracing_greenkey = None
 
-<<<<<<< HEAD
+        # set to true if we should apply threaded code generation
         self.threaded_code_gen = jitdriver_sd.jitdriver.threaded_code_gen
-=======
+
         # set to true if we really should finish the trace
         # with a GUARD_ALWAYS_FAILS (and an unreachable finish that raises
         # AssertionError)
         self.force_finish_trace = force_finish_trace
->>>>>>> b56436c5
 
     def retrace_needed(self, trace, exported_state):
         self.partial_trace = trace
@@ -2325,7 +2322,7 @@
         frame.cleanup_registers()
         self.free_frames_list.append(frame)
 
-    def finishframe(self, resultbox, leave_portal_frame=True, live_arg_boxes=None):
+    def finishframe(self, resultbox, leave_portal_frame=True):
         # handle a non-exceptional return from the current frame
         self.last_exc_value = lltype.nullptr(rclass.OBJECT)
         self.popframe(leave_portal_frame=leave_portal_frame)
@@ -3006,8 +3003,8 @@
             self.staticdata.log('cancelled: we already have a token now')
             raise SwitchToBlackhole(Counters.ABORT_BAD_LOOP)
         target_token = compile.compile_loop(
-            self, greenkey, start, inputargs=original_boxes[num_green_args:],
-            jumpargs=live_arg_boxes[num_green_args:], use_unroll=use_unroll)
+            self, greenkey, start, original_boxes[num_green_args:],
+            live_arg_boxes[num_green_args:], use_unroll=use_unroll)
         if target_token is not None:
             assert isinstance(target_token, TargetToken)
             self.jitdriver_sd.warmstate.attach_procedure_to_interp(
