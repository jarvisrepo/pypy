from rpython.jit.codewriter.effectinfo import EffectInfo
from rpython.jit.metainterp import jitprof
from rpython.jit.metainterp.history import (Box, Const, ConstInt, getkind,
    BoxInt, BoxPtr, BoxFloat, INT, REF, FLOAT, AbstractDescr)
from rpython.jit.metainterp.resoperation import rop
from rpython.rlib import rarithmetic, rstack
from rpython.rlib.objectmodel import we_are_translated, specialize, compute_unique_id
from rpython.rlib.debug import (have_debug_prints, ll_assert, debug_start,
    debug_stop, debug_print)
from rpython.rtyper import annlowlevel
from rpython.rtyper.lltypesystem import lltype, llmemory, rffi, rstr


# Logic to encode the chain of frames and the state of the boxes at a
# guard operation, and to decode it again.  This is a bit advanced,
# because it needs to support optimize.py which encodes virtuals with
# arbitrary cycles and also to compress the information

class Snapshot(object):
    __slots__ = ('prev', 'boxes')

    def __init__(self, prev, boxes):
        self.prev = prev
        self.boxes = boxes

class FrameInfo(object):
    __slots__ = ('prev', 'jitcode', 'pc')

    def __init__(self, prev, jitcode, pc):
        self.prev = prev
        self.jitcode = jitcode
        self.pc = pc

def _ensure_parent_resumedata(framestack, n):
    target = framestack[n]
    if n == 0:
        return
    back = framestack[n - 1]
    if target.parent_resumedata_frame_info_list is not None:
        assert target.parent_resumedata_frame_info_list.pc == back.pc
        return
    _ensure_parent_resumedata(framestack, n - 1)
    target.parent_resumedata_frame_info_list = FrameInfo(
                                         back.parent_resumedata_frame_info_list,
                                         back.jitcode,
                                         back.pc)
    target.parent_resumedata_snapshot = Snapshot(
                                         back.parent_resumedata_snapshot,
                                         back.get_list_of_active_boxes(True))

def capture_resumedata(framestack, virtualizable_boxes, virtualref_boxes,
                       storage):
    n = len(framestack)-1
    top = framestack[n]
    _ensure_parent_resumedata(framestack, n)
    frame_info_list = FrameInfo(top.parent_resumedata_frame_info_list,
                                top.jitcode, top.pc)
    storage.rd_frame_info_list = frame_info_list
    snapshot = Snapshot(top.parent_resumedata_snapshot,
                        top.get_list_of_active_boxes(False))
    if virtualizable_boxes is not None:
        boxes = virtualref_boxes + virtualizable_boxes
    else:
        boxes = virtualref_boxes[:]
    snapshot = Snapshot(snapshot, boxes)
    storage.rd_snapshot = snapshot

#
# The following is equivalent to the RPython-level declaration:
#
#     class Numbering: __slots__ = ['prev', 'nums']
#
# except that it is more compact in translated programs, because the
# array 'nums' is inlined in the single NUMBERING object.  This is
# important because this is often the biggest single consumer of memory
# in a pypy-c-jit.
#
NUMBERINGP = lltype.Ptr(lltype.GcForwardReference())
NUMBERING = lltype.GcStruct('Numbering',
                            ('prev', NUMBERINGP),
                            ('nums', lltype.Array(rffi.SHORT)))
NUMBERINGP.TO.become(NUMBERING)

PENDINGFIELDSTRUCT = lltype.Struct('PendingField',
                                   ('lldescr', annlowlevel.base_ptr_lltype()),
                                   ('num', rffi.SHORT),
                                   ('fieldnum', rffi.SHORT),
                                   ('itemindex', rffi.INT))
PENDINGFIELDSP = lltype.Ptr(lltype.GcArray(PENDINGFIELDSTRUCT))

TAGMASK = 3

class TagOverflow(Exception):
    pass

def tag(value, tagbits):
    assert 0 <= tagbits <= 3
    sx = value >> 13
    if sx != 0 and sx != -1:
        raise TagOverflow
    return rffi.r_short(value<<2|tagbits)

def untag(value):
    value = rarithmetic.widen(value)
    tagbits = value & TAGMASK
    return value >> 2, tagbits

def tagged_eq(x, y):
    # please rpython :(
    return rarithmetic.widen(x) == rarithmetic.widen(y)

def tagged_list_eq(tl1, tl2):
    if len(tl1) != len(tl2):
        return False
    for i in range(len(tl1)):
        if not tagged_eq(tl1[i], tl2[i]):
            return False
    return True

TAGCONST    = 0
TAGINT      = 1
TAGBOX      = 2
TAGVIRTUAL  = 3

UNASSIGNED = tag(-1 << 13, TAGBOX)
UNASSIGNEDVIRTUAL = tag(-1 << 13, TAGVIRTUAL)
NULLREF = tag(-1, TAGCONST)
UNINITIALIZED = tag(-2, TAGCONST)   # used for uninitialized string characters


class ResumeDataLoopMemo(object):

    def __init__(self, metainterp_sd):
        self.metainterp_sd = metainterp_sd
        self.cpu = metainterp_sd.cpu
        self.consts = []
        self.large_ints = {}
        self.refs = self.cpu.ts.new_ref_dict_2()
        self.numberings = {}
        self.cached_boxes = {}
        self.cached_virtuals = {}

        self.nvirtuals = 0
        self.nvholes = 0
        self.nvreused = 0

    def getconst(self, const):
        if const.type == INT:
            val = const.getint()
            if not we_are_translated() and not isinstance(val, int):
                # unhappiness, probably a symbolic
                return self._newconst(const)
            try:
                return tag(val, TAGINT)
            except TagOverflow:
                pass
            tagged = self.large_ints.get(val, UNASSIGNED)
            if not tagged_eq(tagged, UNASSIGNED):
                return tagged
            tagged = self._newconst(const)
            self.large_ints[val] = tagged
            return tagged
        elif const.type == REF:
            val = const.getref_base()
            if not val:
                return NULLREF
            tagged = self.refs.get(val, UNASSIGNED)
            if not tagged_eq(tagged, UNASSIGNED):
                return tagged
            tagged = self._newconst(const)
            self.refs[val] = tagged
            return tagged
        return self._newconst(const)

    def _newconst(self, const):
        result = tag(len(self.consts), TAGCONST)
        self.consts.append(const)
        return result

    # env numbering

    def number(self, optimizer, snapshot):
        if snapshot is None:
            return lltype.nullptr(NUMBERING), {}, 0
        if snapshot in self.numberings:
             numb, liveboxes, v = self.numberings[snapshot]
             return numb, liveboxes.copy(), v

        numb1, liveboxes, v = self.number(optimizer, snapshot.prev)
        n = len(liveboxes) - v
        boxes = snapshot.boxes
        length = len(boxes)
        numb = lltype.malloc(NUMBERING, length)
        for i in range(length):
            box = boxes[i]
            value = optimizer.getvalue(box)
            box = value.get_key_box()

            if isinstance(box, Const):
                tagged = self.getconst(box)
            elif box in liveboxes:
                tagged = liveboxes[box]
            else:
                if value is not None and value.is_virtual():
                    tagged = tag(v, TAGVIRTUAL)
                    v += 1
                else:
                    tagged = tag(n, TAGBOX)
                    n += 1
                liveboxes[box] = tagged
            numb.nums[i] = tagged
        #
        numb.prev = numb1
        self.numberings[snapshot] = numb, liveboxes, v
        return numb, liveboxes.copy(), v

    def forget_numberings(self, virtualbox):
        # XXX ideally clear only the affected numberings
        self.numberings.clear()
        self.clear_box_virtual_numbers()

    # caching for virtuals and boxes inside them

    def num_cached_boxes(self):
        return len(self.cached_boxes)

    def assign_number_to_box(self, box, boxes):
        # returns a negative number
        if box in self.cached_boxes:
            num = self.cached_boxes[box]
            boxes[-num - 1] = box
        else:
            boxes.append(box)
            num = -len(boxes)
            self.cached_boxes[box] = num
        return num

    def num_cached_virtuals(self):
        return len(self.cached_virtuals)

    def assign_number_to_virtual(self, box):
        # returns a negative number
        if box in self.cached_virtuals:
            num = self.cached_virtuals[box]
        else:
            num = self.cached_virtuals[box] = -len(self.cached_virtuals) - 1
        return num

    def clear_box_virtual_numbers(self):
        self.cached_boxes.clear()
        self.cached_virtuals.clear()

    def update_counters(self, profiler):
        profiler.count(jitprof.Counters.NVIRTUALS, self.nvirtuals)
        profiler.count(jitprof.Counters.NVHOLES, self.nvholes)
        profiler.count(jitprof.Counters.NVREUSED, self.nvreused)

_frame_info_placeholder = (None, 0, 0)


class ResumeDataVirtualAdder(object):
    def __init__(self, storage, memo):
        self.storage = storage
        self.memo = memo

    def make_virtual(self, known_class, fielddescrs):
        return VirtualInfo(known_class, fielddescrs)

    def make_vstruct(self, typedescr, fielddescrs):
        return VStructInfo(typedescr, fielddescrs)

    def make_varray(self, arraydescr):
        return VArrayInfo(arraydescr)

    def make_varraystruct(self, arraydescr, fielddescrs):
        return VArrayStructInfo(arraydescr, fielddescrs)

    def make_vrawbuffer(self, size, offsets, descrs):
        return VRawBufferStateInfo(size, offsets, descrs)

    def make_vstrplain(self, is_unicode=False):
        if is_unicode:
            return VUniPlainInfo()
        return VStrPlainInfo()

    def make_vstrconcat(self, is_unicode=False):
        if is_unicode:
            return VUniConcatInfo()
        return VStrConcatInfo()

    def make_vstrslice(self, is_unicode=False):
        if is_unicode:
            return VUniSliceInfo()
        return VStrSliceInfo()

    def register_virtual_fields(self, virtualbox, fieldboxes):
        tagged = self.liveboxes_from_env.get(virtualbox, UNASSIGNEDVIRTUAL)
        self.liveboxes[virtualbox] = tagged
        self.vfieldboxes[virtualbox] = fieldboxes
        self._register_boxes(fieldboxes)

    def register_box(self, box):
        if (isinstance(box, Box) and box not in self.liveboxes_from_env
                                 and box not in self.liveboxes):
            self.liveboxes[box] = UNASSIGNED

    def _register_boxes(self, boxes):
        for box in boxes:
            self.register_box(box)

    def already_seen_virtual(self, virtualbox):
        if virtualbox not in self.liveboxes:
            assert virtualbox in self.liveboxes_from_env
            assert untag(self.liveboxes_from_env[virtualbox])[1] == TAGVIRTUAL
            return False
        tagged = self.liveboxes[virtualbox]
        _, tagbits = untag(tagged)
        return tagbits == TAGVIRTUAL

    def finish(self, optimizer, pending_setfields=[]):
        # compute the numbering
        storage = self.storage
        # make sure that nobody attached resume data to this guard yet
        assert not storage.rd_numb
        snapshot = storage.rd_snapshot
        assert snapshot is not None # is that true?
        numb, liveboxes_from_env, v = self.memo.number(optimizer, snapshot)
        self.liveboxes_from_env = liveboxes_from_env
        self.liveboxes = {}
        storage.rd_numb = numb
        storage.rd_snapshot = None

        # collect liveboxes and virtuals
        n = len(liveboxes_from_env) - v
        liveboxes = [None] * n
        self.vfieldboxes = {}
        for box, tagged in liveboxes_from_env.iteritems():
            i, tagbits = untag(tagged)
            if tagbits == TAGBOX:
                liveboxes[i] = box
            else:
                assert tagbits == TAGVIRTUAL
                value = optimizer.getvalue(box)
                value.get_args_for_fail(self)

        for _, box, fieldbox, _ in pending_setfields:
            self.register_box(box)
            self.register_box(fieldbox)
            value = optimizer.getvalue(fieldbox)
            value.get_args_for_fail(self)

        self._number_virtuals(liveboxes, optimizer, v)
        self._add_pending_fields(pending_setfields)

        storage.rd_consts = self.memo.consts
        dump_storage(storage, liveboxes)
        return liveboxes[:]

    def _number_virtuals(self, liveboxes, optimizer, num_env_virtuals):
        # !! 'liveboxes' is a list that is extend()ed in-place !!
        memo = self.memo
        new_liveboxes = [None] * memo.num_cached_boxes()
        count = 0
        # So far, self.liveboxes should contain 'tagged' values that are
        # either UNASSIGNED, UNASSIGNEDVIRTUAL, or a *non-negative* value
        # with the TAGVIRTUAL.  The following loop removes the UNASSIGNED
        # and UNASSIGNEDVIRTUAL entries, and replaces them with real
        # negative values.
        for box, tagged in self.liveboxes.iteritems():
            i, tagbits = untag(tagged)
            if tagbits == TAGBOX:
                assert box not in self.liveboxes_from_env
                assert tagged_eq(tagged, UNASSIGNED)
                index = memo.assign_number_to_box(box, new_liveboxes)
                self.liveboxes[box] = tag(index, TAGBOX)
                count += 1
            else:
                assert tagbits == TAGVIRTUAL
                if tagged_eq(tagged, UNASSIGNEDVIRTUAL):
                    assert box not in self.liveboxes_from_env
                    index = memo.assign_number_to_virtual(box)
                    self.liveboxes[box] = tag(index, TAGVIRTUAL)
                else:
                    assert i >= 0
        new_liveboxes.reverse()
        liveboxes.extend(new_liveboxes)
        nholes = len(new_liveboxes) - count

        storage = self.storage
        storage.rd_virtuals = None
        vfieldboxes = self.vfieldboxes
        if vfieldboxes:
            length = num_env_virtuals + memo.num_cached_virtuals()
            virtuals = storage.rd_virtuals = [None] * length
            memo.nvirtuals += length
            memo.nvholes += length - len(vfieldboxes)
            for virtualbox, fieldboxes in vfieldboxes.iteritems():
                num, _ = untag(self.liveboxes[virtualbox])
                value = optimizer.getvalue(virtualbox)
                fieldnums = [self._gettagged(box)
                             for box in fieldboxes]
                vinfo = value.make_virtual_info(self, fieldnums)
                # if a new vinfo instance is made, we get the fieldnums list we
                # pass in as an attribute. hackish.
                if vinfo.fieldnums is not fieldnums:
                    memo.nvreused += 1
                virtuals[num] = vinfo

        if self._invalidation_needed(len(liveboxes), nholes):
            memo.clear_box_virtual_numbers()

    def _invalidation_needed(self, nliveboxes, nholes):
        memo = self.memo
        # xxx heuristic a bit out of thin air
        failargs_limit = memo.metainterp_sd.options.failargs_limit
        if nliveboxes > (failargs_limit // 2):
            if nholes > nliveboxes // 3:
                return True
        return False

    def _add_pending_fields(self, pending_setfields):
        rd_pendingfields = lltype.nullptr(PENDINGFIELDSP.TO)
        if pending_setfields:
            n = len(pending_setfields)
            rd_pendingfields = lltype.malloc(PENDINGFIELDSP.TO, n)
            for i in range(n):
                descr, box, fieldbox, itemindex = pending_setfields[i]
                lldescr = annlowlevel.cast_instance_to_base_ptr(descr)
                num = self._gettagged(box)
                fieldnum = self._gettagged(fieldbox)
                # the index is limited to 2147483647 (64-bit machines only)
                if itemindex > 2147483647:
                    raise TagOverflow
                itemindex = rffi.cast(rffi.INT, itemindex)
                #
                rd_pendingfields[i].lldescr = lldescr
                rd_pendingfields[i].num = num
                rd_pendingfields[i].fieldnum = fieldnum
                rd_pendingfields[i].itemindex = itemindex
        self.storage.rd_pendingfields = rd_pendingfields

    def _gettagged(self, box):
        if box is None:
            return UNINITIALIZED
        if isinstance(box, Const):
            return self.memo.getconst(box)
        else:
            if box in self.liveboxes_from_env:
                return self.liveboxes_from_env[box]
            return self.liveboxes[box]

class AbstractVirtualInfo(object):
    kind = REF
    #def allocate(self, decoder, index):
    #    raise NotImplementedError
    def equals(self, fieldnums):
        return tagged_list_eq(self.fieldnums, fieldnums)

    def set_content(self, fieldnums):
        self.fieldnums = fieldnums

    def debug_prints(self):
        raise NotImplementedError
        

class AbstractVirtualStructInfo(AbstractVirtualInfo):
    def __init__(self, fielddescrs):
        self.fielddescrs = fielddescrs
        #self.fieldnums = ...

    @specialize.argtype(1)
    def setfields(self, decoder, struct):
        for i in range(len(self.fielddescrs)):
            descr = self.fielddescrs[i]
            decoder.setfield(struct, self.fieldnums[i], descr)
        return struct

    def debug_prints(self):
        assert len(self.fielddescrs) == len(self.fieldnums)
        for i in range(len(self.fielddescrs)):
            debug_print("\t\t",
                        str(self.fielddescrs[i]),
                        str(untag(self.fieldnums[i])))

class VirtualInfo(AbstractVirtualStructInfo):
    def __init__(self, known_class, fielddescrs):
        AbstractVirtualStructInfo.__init__(self, fielddescrs)
        self.known_class = known_class

    @specialize.argtype(1)
    def allocate(self, decoder, index):
        struct = decoder.allocate_with_vtable(self.known_class)
        decoder.virtuals_cache.set_ptr(index, struct)
        return self.setfields(decoder, struct)

    def debug_prints(self):
        debug_print("\tvirtualinfo", self.known_class.repr_rpython(), " at ",  compute_unique_id(self))
        AbstractVirtualStructInfo.debug_prints(self)


class VStructInfo(AbstractVirtualStructInfo):
    def __init__(self, typedescr, fielddescrs):
        AbstractVirtualStructInfo.__init__(self, fielddescrs)
        self.typedescr = typedescr

    @specialize.argtype(1)
    def allocate(self, decoder, index):
        struct = decoder.allocate_struct(self.typedescr)
        decoder.virtuals_cache.set_ptr(index, struct)
        return self.setfields(decoder, struct)

    def debug_prints(self):
        debug_print("\tvstructinfo", self.typedescr.repr_rpython(), " at ",  compute_unique_id(self))
        AbstractVirtualStructInfo.debug_prints(self)

class VArrayInfo(AbstractVirtualInfo):
    def __init__(self, arraydescr):
        self.arraydescr = arraydescr
        #self.fieldnums = ...

    @specialize.argtype(1)
    def allocate(self, decoder, index):
        length = len(self.fieldnums)
        arraydescr = self.arraydescr
        array = decoder.allocate_array(length, arraydescr)
        decoder.virtuals_cache.set_ptr(index, array)
        # NB. the check for the kind of array elements is moved out of the loop
        if arraydescr.is_array_of_pointers():
            for i in range(length):
                decoder.setarrayitem_ref(array, i, self.fieldnums[i],
                                         arraydescr)
        elif arraydescr.is_array_of_floats():
            for i in range(length):
                decoder.setarrayitem_float(array, i, self.fieldnums[i],
                                           arraydescr)
        else:
            for i in range(length):
                decoder.setarrayitem_int(array, i, self.fieldnums[i],
                                         arraydescr)
        return array

    def debug_prints(self):
        debug_print("\tvarrayinfo", self.arraydescr, " at ",  compute_unique_id(self))
        for i in self.fieldnums:
            debug_print("\t\t", str(untag(i)))


class VRawBufferStateInfo(AbstractVirtualInfo):
    kind = INT
    
    def __init__(self, size, offsets, descrs):
        self.size = size
        self.offsets = offsets
        self.descrs = descrs

    @specialize.argtype(1)
    def allocate_int(self, decoder, index):
        length = len(self.fieldnums)
        buffer = decoder.allocate_raw_buffer(self.size)
        decoder.virtuals_cache.set_int(index, buffer)
        for i in range(len(self.offsets)):
            offset = self.offsets[i]
            descr = self.descrs[i]
            decoder.setrawbuffer_item(buffer, self.fieldnums[i], offset, descr)
        return buffer

    def debug_prints(self):
        debug_print("\tvrawbufferinfo", " at ",  compute_unique_id(self))
        for i in self.fieldnums:
            debug_print("\t\t", str(untag(i)))


class VArrayStructInfo(AbstractVirtualInfo):
    def __init__(self, arraydescr, fielddescrs):
        self.arraydescr = arraydescr
        self.fielddescrs = fielddescrs

    def debug_prints(self):
        debug_print("\tvarraystructinfo", self.arraydescr, " at ",  compute_unique_id(self))
        for i in self.fieldnums:
            debug_print("\t\t", str(untag(i)))

    @specialize.argtype(1)
    def allocate(self, decoder, index):
        array = decoder.allocate_array(len(self.fielddescrs), self.arraydescr)
        decoder.virtuals_cache.set_ptr(index, array)
        p = 0
        for i in range(len(self.fielddescrs)):
            for j in range(len(self.fielddescrs[i])):
                decoder.setinteriorfield(i, array, self.fieldnums[p],
                                         self.fielddescrs[i][j])
                p += 1
        return array


class VStrPlainInfo(AbstractVirtualInfo):
    """Stands for the string made out of the characters of all fieldnums."""

    @specialize.argtype(1)
    def allocate(self, decoder, index):
        length = len(self.fieldnums)
        string = decoder.allocate_string(length)
        decoder.virtuals_cache.set_ptr(index, string)
        for i in range(length):
            charnum = self.fieldnums[i]
            if not tagged_eq(charnum, UNINITIALIZED):
                decoder.string_setitem(string, i, charnum)
        return string

    def debug_prints(self):
        debug_print("\tvstrplaininfo length", len(self.fieldnums), " at ",  compute_unique_id(self))


class VStrConcatInfo(AbstractVirtualInfo):
    """Stands for the string made out of the concatenation of two
    other strings."""

    @specialize.argtype(1)
    def allocate(self, decoder, index):
        # xxx for blackhole resuming, this will build all intermediate
        # strings and throw them away immediately, which is a bit sub-
        # efficient.  Not sure we care.
        left, right = self.fieldnums
        string = decoder.concat_strings(left, right)
        decoder.virtuals_cache.set_ptr(index, string)
        return string

    def debug_prints(self):
        debug_print("\tvstrconcatinfo at ",  compute_unique_id(self))
        for i in self.fieldnums:
            debug_print("\t\t", str(untag(i)))


class VStrSliceInfo(AbstractVirtualInfo):
    """Stands for the string made out of slicing another string."""

    @specialize.argtype(1)
    def allocate(self, decoder, index):
        largerstr, start, length = self.fieldnums
        string = decoder.slice_string(largerstr, start, length)
        decoder.virtuals_cache.set_ptr(index, string)
        return string

    def debug_prints(self):
        debug_print("\tvstrsliceinfo at ",  compute_unique_id(self))
        for i in self.fieldnums:
            debug_print("\t\t", str(untag(i)))


class VUniPlainInfo(AbstractVirtualInfo):
    """Stands for the unicode string made out of the characters of all
    fieldnums."""

    @specialize.argtype(1)
    def allocate(self, decoder, index):
        length = len(self.fieldnums)
        string = decoder.allocate_unicode(length)
        decoder.virtuals_cache.set_ptr(index, string)
        for i in range(length):
            charnum = self.fieldnums[i]
            if not tagged_eq(charnum, UNINITIALIZED):
                decoder.unicode_setitem(string, i, charnum)
        return string

    def debug_prints(self):
        debug_print("\tvuniplaininfo length", len(self.fieldnums), " at ",  compute_unique_id(self))


class VUniConcatInfo(AbstractVirtualInfo):
    """Stands for the unicode string made out of the concatenation of two
    other unicode strings."""

    @specialize.argtype(1)
    def allocate(self, decoder, index):
        # xxx for blackhole resuming, this will build all intermediate
        # strings and throw them away immediately, which is a bit sub-
        # efficient.  Not sure we care.
        left, right = self.fieldnums
        string = decoder.concat_unicodes(left, right)
        decoder.virtuals_cache.set_ptr(index, string)
        return string

    def debug_prints(self):
        debug_print("\tvuniconcatinfo at ",  compute_unique_id(self))
        for i in self.fieldnums:
            debug_print("\t\t", str(untag(i)))


class VUniSliceInfo(AbstractVirtualInfo):
    """Stands for the unicode string made out of slicing another
    unicode string."""

    @specialize.argtype(1)
    def allocate(self, decoder, index):
        largerstr, start, length = self.fieldnums
        string = decoder.slice_unicode(largerstr, start, length)
        decoder.virtuals_cache.set_ptr(index, string)
        return string

    def debug_prints(self):
        debug_print("\tvunisliceinfo at ",  compute_unique_id(self))
        for i in self.fieldnums:
            debug_print("\t\t", str(untag(i)))

# ____________________________________________________________

class AbstractVirtualCache(object):
    pass

def get_VirtualCache_class(suffix):
    # we need to create two copy of this class, because virtuals_*_cache will
    # be lists of different types (one for ResumeDataDirectReader and one for
    # ResumeDataBoxReader)
    class VirtualCache(AbstractVirtualCache):
        def __init__(self, virtuals_ptr_cache, virtuals_int_cache):
            self.virtuals_ptr_cache = virtuals_ptr_cache
            self.virtuals_int_cache = virtuals_int_cache

        def get_ptr(self, i):
            return self.virtuals_ptr_cache[i]

        def get_int(self, i):
            return self.virtuals_int_cache[i]

        def set_ptr(self, i, v):
            self.virtuals_ptr_cache[i] = v

        def set_int(self, i, v):
            self.virtuals_int_cache[i] = v

    VirtualCache.__name__ += suffix
    return VirtualCache

class AbstractResumeDataReader(object):
    """A base mixin containing the logic to reconstruct virtuals out of
    guard failure.  There are two implementations of this mixin:
    ResumeDataBoxReader for when we are compiling (i.e. when we have a
    metainterp), and ResumeDataDirectReader for when we are merely
    blackholing and want the best performance.
    """
    _mixin_ = True
    rd_virtuals = None
    virtuals_cache = None
    virtual_ptr_default = None
    virtual_int_default = None


    def _init(self, cpu, storage):
        self.cpu = cpu
        self.cur_numb = storage.rd_numb
        self.count = storage.rd_count
        self.consts = storage.rd_consts

    def _prepare(self, storage):
        self._prepare_virtuals(storage.rd_virtuals)
        self._prepare_pendingfields(storage.rd_pendingfields)

    def getvirtual_ptr(self, index):
        # Returns the index'th virtual, building it lazily if needed.
        # Note that this may be called recursively; that's why the
        # allocate() methods must fill in the cache as soon as they
        # have the object, before they fill its fields.
        assert self.virtuals_cache is not None
<<<<<<< HEAD
        assert self.rd_virtuals is not None
        v = self.virtuals_cache[index]
=======
        v = self.virtuals_cache.get_ptr(index)
>>>>>>> 3f228f78
        if not v:
            assert self.rd_virtuals is not None
            v = self.rd_virtuals[index].allocate(self, index)
            ll_assert(v == self.virtuals_cache.get_ptr(index), "resume.py: bad cache")
        return v

    def getvirtual_int(self, index):
        assert self.virtuals_cache is not None
        v = self.virtuals_cache.get_int(index)
        if not v:
            v = self.rd_virtuals[index].allocate_int(self, index)
            ll_assert(v == self.virtuals_cache.get_int(index), "resume.py: bad cache")
        return v

    def force_all_virtuals(self):
        rd_virtuals = self.rd_virtuals
        if rd_virtuals:
            for i in range(len(rd_virtuals)):
                rd_virtual = rd_virtuals[i]
                if rd_virtual is not None:
                    if rd_virtual.kind == REF:
                        self.getvirtual_ptr(i)
                    elif rd_virtual.kind == INT:
                        self.getvirtual_int(i)
                    else:
                        assert False
        return self.virtuals_cache

    def _prepare_virtuals(self, virtuals):
        if virtuals:
            self.rd_virtuals = virtuals
            # XXX: this is suboptimal, because we are creating two lists, one
            # for REFs and one for INTs: but for each index, we are using
            # either one or the other, so we should think of a way to
            # "compact" them
            self.virtuals_cache = self.VirtualCache([self.virtual_ptr_default] * len(virtuals),
                                                    [self.virtual_int_default] * len(virtuals))

    def _prepare_pendingfields(self, pendingfields):
        if pendingfields:
            for i in range(len(pendingfields)):
                lldescr = pendingfields[i].lldescr
                num = pendingfields[i].num
                fieldnum = pendingfields[i].fieldnum
                itemindex = pendingfields[i].itemindex
                descr = annlowlevel.cast_base_ptr_to_instance(AbstractDescr,
                                                              lldescr)
                struct = self.decode_ref(num)
                itemindex = rffi.cast(lltype.Signed, itemindex)
                if itemindex < 0:
                    self.setfield(struct, fieldnum, descr)
                else:
                    self.setarrayitem(struct, itemindex, fieldnum, descr)

    def setarrayitem(self, array, index, fieldnum, arraydescr):
        if arraydescr.is_array_of_pointers():
            self.setarrayitem_ref(array, index, fieldnum, arraydescr)
        elif arraydescr.is_array_of_floats():
            self.setarrayitem_float(array, index, fieldnum, arraydescr)
        else:
            self.setarrayitem_int(array, index, fieldnum, arraydescr)

    def _prepare_next_section(self, info):
        # Use info.enumerate_vars(), normally dispatching to
        # rpython.jit.codewriter.jitcode.  Some tests give a different 'info'.
        info.enumerate_vars(self._callback_i,
                            self._callback_r,
                            self._callback_f,
                            self.unique_id)    # <-- annotation hack
        self.cur_numb = self.cur_numb.prev

    def _callback_i(self, index, register_index):
        value = self.decode_int(self.cur_numb.nums[index])
        self.write_an_int(register_index, value)

    def _callback_r(self, index, register_index):
        value = self.decode_ref(self.cur_numb.nums[index])
        self.write_a_ref(register_index, value)

    def _callback_f(self, index, register_index):
        value = self.decode_float(self.cur_numb.nums[index])
        self.write_a_float(register_index, value)

# ---------- when resuming for pyjitpl.py, make boxes ----------

def rebuild_from_resumedata(metainterp, storage, deadframe,
                            virtualizable_info, greenfield_info):
    resumereader = ResumeDataBoxReader(storage, deadframe, metainterp)
    boxes = resumereader.consume_vref_and_vable_boxes(virtualizable_info,
                                                      greenfield_info)
    virtualizable_boxes, virtualref_boxes = boxes
    frameinfo = storage.rd_frame_info_list
    while True:
        f = metainterp.newframe(frameinfo.jitcode)
        f.setup_resume_at_op(frameinfo.pc)
        resumereader.consume_boxes(f.get_current_position_info(),
                                   f.registers_i, f.registers_r, f.registers_f)
        frameinfo = frameinfo.prev
        if frameinfo is None:
            break
    metainterp.framestack.reverse()
    return resumereader.liveboxes, virtualizable_boxes, virtualref_boxes


class ResumeDataBoxReader(AbstractResumeDataReader):
    unique_id = lambda: None
    VirtualCache = get_VirtualCache_class('BoxReader')

    def __init__(self, storage, deadframe, metainterp):
        self._init(metainterp.cpu, storage)
        self.deadframe = deadframe
        self.metainterp = metainterp
        self.liveboxes = [None] * storage.rd_count
        self._prepare(storage)

    def consume_boxes(self, info, boxes_i, boxes_r, boxes_f):
        self.boxes_i = boxes_i
        self.boxes_r = boxes_r
        self.boxes_f = boxes_f
        self._prepare_next_section(info)

    def consume_virtualizable_boxes(self, vinfo, numb):
        # we have to ignore the initial part of 'nums' (containing vrefs),
        # find the virtualizable from nums[-1], and use it to know how many
        # boxes of which type we have to return.  This does not write
        # anything into the virtualizable.
        index = len(numb.nums) - 1
        virtualizablebox = self.decode_ref(numb.nums[index])
        virtualizable = vinfo.unwrap_virtualizable_box(virtualizablebox)
        return vinfo.load_list_of_boxes(virtualizable, self, numb)

    def consume_virtualref_boxes(self, numb, end):
        # Returns a list of boxes, assumed to be all BoxPtrs.
        # We leave up to the caller to call vrefinfo.continue_tracing().
        assert (end & 1) == 0
        return [self.decode_ref(numb.nums[i]) for i in range(end)]

    def consume_vref_and_vable_boxes(self, vinfo, ginfo):
        numb = self.cur_numb
        self.cur_numb = numb.prev
        if vinfo is not None:
            virtualizable_boxes = self.consume_virtualizable_boxes(vinfo, numb)
            end = len(numb.nums) - len(virtualizable_boxes)
        elif ginfo is not None:
            index = len(numb.nums) - 1
            virtualizable_boxes = [self.decode_ref(numb.nums[index])]
            end = len(numb.nums) - 1
        else:
            virtualizable_boxes = None
            end = len(numb.nums)
        virtualref_boxes = self.consume_virtualref_boxes(numb, end)
        return virtualizable_boxes, virtualref_boxes

    def allocate_with_vtable(self, known_class):
        return self.metainterp.execute_and_record(rop.NEW_WITH_VTABLE,
                                                  None, known_class)

    def allocate_struct(self, typedescr):
        return self.metainterp.execute_and_record(rop.NEW, typedescr)

    def allocate_array(self, length, arraydescr):
        return self.metainterp.execute_and_record(rop.NEW_ARRAY,
                                                  arraydescr, ConstInt(length))

    def allocate_raw_buffer(self, size):
        cic = self.metainterp.staticdata.callinfocollection
        calldescr, func = cic.callinfo_for_oopspec(EffectInfo.OS_RAW_MALLOC_VARSIZE_CHAR)
        return self.metainterp.execute_and_record_varargs(
            rop.CALL, [ConstInt(func), ConstInt(size)], calldescr)

    def allocate_string(self, length):
        return self.metainterp.execute_and_record(rop.NEWSTR,
                                                  None, ConstInt(length))

    def string_setitem(self, strbox, index, charnum):
        charbox = self.decode_box(charnum, INT)
        self.metainterp.execute_and_record(rop.STRSETITEM, None,
                                           strbox, ConstInt(index), charbox)

    def concat_strings(self, str1num, str2num):
        cic = self.metainterp.staticdata.callinfocollection
        calldescr, func = cic.callinfo_for_oopspec(EffectInfo.OS_STR_CONCAT)
        str1box = self.decode_box(str1num, REF)
        str2box = self.decode_box(str2num, REF)
        return self.metainterp.execute_and_record_varargs(
            rop.CALL, [ConstInt(func), str1box, str2box], calldescr)

    def slice_string(self, strnum, startnum, lengthnum):
        cic = self.metainterp.staticdata.callinfocollection
        calldescr, func = cic.callinfo_for_oopspec(EffectInfo.OS_STR_SLICE)
        strbox = self.decode_box(strnum, REF)
        startbox = self.decode_box(startnum, INT)
        lengthbox = self.decode_box(lengthnum, INT)
        stopbox = self.metainterp.execute_and_record(rop.INT_ADD, None,
                                                     startbox, lengthbox)
        return self.metainterp.execute_and_record_varargs(
            rop.CALL, [ConstInt(func), strbox, startbox, stopbox], calldescr)

    def allocate_unicode(self, length):
        return self.metainterp.execute_and_record(rop.NEWUNICODE,
                                                  None, ConstInt(length))

    def unicode_setitem(self, strbox, index, charnum):
        charbox = self.decode_box(charnum, INT)
        self.metainterp.execute_and_record(rop.UNICODESETITEM, None,
                                           strbox, ConstInt(index), charbox)

    def concat_unicodes(self, str1num, str2num):
        cic = self.metainterp.staticdata.callinfocollection
        calldescr, func = cic.callinfo_for_oopspec(EffectInfo.OS_UNI_CONCAT)
        str1box = self.decode_box(str1num, REF)
        str2box = self.decode_box(str2num, REF)
        return self.metainterp.execute_and_record_varargs(
            rop.CALL, [ConstInt(func), str1box, str2box], calldescr)

    def slice_unicode(self, strnum, startnum, lengthnum):
        cic = self.metainterp.staticdata.callinfocollection
        calldescr, func = cic.callinfo_for_oopspec(EffectInfo.OS_UNI_SLICE)
        strbox = self.decode_box(strnum, REF)
        startbox = self.decode_box(startnum, INT)
        lengthbox = self.decode_box(lengthnum, INT)
        stopbox = self.metainterp.execute_and_record(rop.INT_ADD, None,
                                                     startbox, lengthbox)
        return self.metainterp.execute_and_record_varargs(
            rop.CALL, [ConstInt(func), strbox, startbox, stopbox], calldescr)

    def setfield(self, structbox, fieldnum, descr):
        if descr.is_pointer_field():
            kind = REF
        elif descr.is_float_field():
            kind = FLOAT
        else:
            kind = INT
        fieldbox = self.decode_box(fieldnum, kind)
        self.metainterp.execute_and_record(rop.SETFIELD_GC, descr,
                                           structbox, fieldbox)

    def setinteriorfield(self, index, array, fieldnum, descr):
        if descr.is_pointer_field():
            kind = REF
        elif descr.is_float_field():
            kind = FLOAT
        else:
            kind = INT
        fieldbox = self.decode_box(fieldnum, kind)
        self.metainterp.execute_and_record(rop.SETINTERIORFIELD_GC, descr,
                                           array, ConstInt(index), fieldbox)

    def setarrayitem_int(self, arraybox, index, fieldnum, arraydescr):
        self._setarrayitem(arraybox, index, fieldnum, arraydescr, INT)

    def setarrayitem_ref(self, arraybox, index, fieldnum, arraydescr):
        self._setarrayitem(arraybox, index, fieldnum, arraydescr, REF)

    def setarrayitem_float(self, arraybox, index, fieldnum, arraydescr):
        self._setarrayitem(arraybox, index, fieldnum, arraydescr, FLOAT)

    def _setarrayitem(self, arraybox, index, fieldnum, arraydescr, kind):
        itembox = self.decode_box(fieldnum, kind)
        self.metainterp.execute_and_record(rop.SETARRAYITEM_GC,
                                           arraydescr, arraybox,
                                           ConstInt(index), itembox)

    def setrawbuffer_item(self, bufferbox, fieldnum, offset, arraydescr):
        if arraydescr.is_array_of_pointers():
            kind = REF
        elif arraydescr.is_array_of_floats():
            kind = FLOAT
        else:
            kind = INT
        itembox = self.decode_box(fieldnum, kind)
        return self.metainterp.execute_and_record(rop.RAW_STORE, arraydescr, bufferbox,
                                                  ConstInt(offset), itembox)

    def decode_int(self, tagged):
        return self.decode_box(tagged, INT)

    def decode_ref(self, tagged):
        return self.decode_box(tagged, REF)

    def decode_float(self, tagged):
        return self.decode_box(tagged, FLOAT)

    def decode_box(self, tagged, kind):
        num, tag = untag(tagged)
        if tag == TAGCONST:
            if tagged_eq(tagged, NULLREF):
                box = self.cpu.ts.CONST_NULL
            else:
                box = self.consts[num]
        elif tag == TAGVIRTUAL:
            if kind == INT:
                box = self.getvirtual_int(num)
            else:
                box = self.getvirtual_ptr(num)
        elif tag == TAGINT:
            box = ConstInt(num)
        else:
            assert tag == TAGBOX
            box = self.liveboxes[num]
            if box is None:
                box = self.load_box_from_cpu(num, kind)
        assert box.type == kind
        return box

    def load_box_from_cpu(self, num, kind):
        if num < 0:
            num += len(self.liveboxes)
            assert num >= 0
        if kind == INT:
            box = BoxInt(self.cpu.get_int_value(self.deadframe, num))
        elif kind == REF:
            box = BoxPtr(self.cpu.get_ref_value(self.deadframe, num))
        elif kind == FLOAT:
            box = BoxFloat(self.cpu.get_float_value(self.deadframe, num))
        else:
            assert 0, "bad kind: %d" % ord(kind)
        self.liveboxes[num] = box
        return box

    def decode_box_of_type(self, TYPE, tagged):
        kind = getkind(TYPE)
        if kind == 'int':
            kind = INT
        elif kind == 'ref':
            kind = REF
        elif kind == 'float':
            kind = FLOAT
        else:
            raise AssertionError(kind)
        return self.decode_box(tagged, kind)
    decode_box_of_type._annspecialcase_ = 'specialize:arg(1)'

    def write_an_int(self, index, box):
        self.boxes_i[index] = box

    def write_a_ref(self, index, box):
        self.boxes_r[index] = box

    def write_a_float(self, index, box):
        self.boxes_f[index] = box

# ---------- when resuming for blackholing, get direct values ----------

def blackhole_from_resumedata(blackholeinterpbuilder, jitdriver_sd, storage,
                              deadframe, all_virtuals=None):
    # The initialization is stack-critical code: it must not be interrupted by
    # StackOverflow, otherwise the jit_virtual_refs are left in a dangling state.
    rstack._stack_criticalcode_start()
    try:
        resumereader = ResumeDataDirectReader(blackholeinterpbuilder.metainterp_sd,
                                              storage, deadframe, all_virtuals)
        vinfo = jitdriver_sd.virtualizable_info
        ginfo = jitdriver_sd.greenfield_info
        vrefinfo = blackholeinterpbuilder.metainterp_sd.virtualref_info
        resumereader.consume_vref_and_vable(vrefinfo, vinfo, ginfo)
    finally:
        rstack._stack_criticalcode_stop()
    #
    # First get a chain of blackhole interpreters whose length is given
    # by the depth of rd_frame_info_list.  The first one we get must be
    # the bottom one, i.e. the last one in the chain, in order to make
    # the comment in BlackholeInterpreter.setposition() valid.
    nextbh = None
    frameinfo = storage.rd_frame_info_list
    while True:
        curbh = blackholeinterpbuilder.acquire_interp()
        curbh.nextblackholeinterp = nextbh
        nextbh = curbh
        frameinfo = frameinfo.prev
        if frameinfo is None:
            break
    firstbh = nextbh
    #
    # Now fill the blackhole interpreters with resume data.
    curbh = firstbh
    frameinfo = storage.rd_frame_info_list
    while True:
        curbh.setposition(frameinfo.jitcode, frameinfo.pc)
        resumereader.consume_one_section(curbh)
        curbh = curbh.nextblackholeinterp
        frameinfo = frameinfo.prev
        if frameinfo is None:
            break
    return firstbh

def force_from_resumedata(metainterp_sd, storage, deadframe, vinfo, ginfo):
    resumereader = ResumeDataDirectReader(metainterp_sd, storage, deadframe)
    resumereader.handling_async_forcing()
    vrefinfo = metainterp_sd.virtualref_info
    resumereader.consume_vref_and_vable(vrefinfo, vinfo, ginfo)
    return resumereader.force_all_virtuals()


class ResumeDataDirectReader(AbstractResumeDataReader):
    unique_id = lambda: None
    virtual_ptr_default = lltype.nullptr(llmemory.GCREF.TO)
    virtual_int_default = 0
    resume_after_guard_not_forced = 0
    VirtualCache = get_VirtualCache_class('DirectReader')
    #             0: not a GUARD_NOT_FORCED
    #             1: in handle_async_forcing
    #             2: resuming from the GUARD_NOT_FORCED

    def __init__(self, metainterp_sd, storage, deadframe, all_virtuals=None):
        self._init(metainterp_sd.cpu, storage)
        self.deadframe = deadframe
        self.callinfocollection = metainterp_sd.callinfocollection
        if all_virtuals is None:        # common case
            self._prepare(storage)
        else:
            # special case for resuming after a GUARD_NOT_FORCED: we already
            # have the virtuals
            self.resume_after_guard_not_forced = 2
            self.virtuals_cache = all_virtuals
            # self.rd_virtuals can remain None, because virtuals_cache is
            # already filled

    def handling_async_forcing(self):
        self.resume_after_guard_not_forced = 1

    def consume_one_section(self, blackholeinterp):
        self.blackholeinterp = blackholeinterp
        info = blackholeinterp.get_current_position_info()
        self._prepare_next_section(info)

    def consume_virtualref_info(self, vrefinfo, numb, end):
        # we have to decode a list of references containing pairs
        # [..., virtual, vref, ...]  stopping at 'end'
        if vrefinfo is None:
            assert end == 0
            return
        assert (end & 1) == 0
        for i in range(0, end, 2):
            virtual = self.decode_ref(numb.nums[i])
            vref = self.decode_ref(numb.nums[i + 1])
            # For each pair, we store the virtual inside the vref.
            vrefinfo.continue_tracing(vref, virtual)

    def consume_vable_info(self, vinfo, numb):
        # we have to ignore the initial part of 'nums' (containing vrefs),
        # find the virtualizable from nums[-1], load all other values
        # from the CPU stack, and copy them into the virtualizable
        if vinfo is None:
            return len(numb.nums)
        index = len(numb.nums) - 1
        virtualizable = self.decode_ref(numb.nums[index])
        if self.resume_after_guard_not_forced == 1:
            # in the middle of handle_async_forcing()
            assert vinfo.is_token_nonnull_gcref(virtualizable)
            vinfo.reset_token_gcref(virtualizable)
        else:
            # just jumped away from assembler (case 4 in the comment in
            # virtualizable.py) into tracing (case 2); check that vable_token
            # is and stays NULL.  Note the call to reset_vable_token() in
            # warmstate.py.
            assert not vinfo.is_token_nonnull_gcref(virtualizable)
        return vinfo.write_from_resume_data_partial(virtualizable, self, numb)

    def load_value_of_type(self, TYPE, tagged):
        from rpython.jit.metainterp.warmstate import specialize_value
        kind = getkind(TYPE)
        if kind == 'int':
            x = self.decode_int(tagged)
        elif kind == 'ref':
            x = self.decode_ref(tagged)
        elif kind == 'float':
            x = self.decode_float(tagged)
        else:
            raise AssertionError(kind)
        return specialize_value(TYPE, x)
    load_value_of_type._annspecialcase_ = 'specialize:arg(1)'

    def consume_vref_and_vable(self, vrefinfo, vinfo, ginfo):
        numb = self.cur_numb
        self.cur_numb = numb.prev
        if self.resume_after_guard_not_forced != 2:
            end_vref = self.consume_vable_info(vinfo, numb)
            if ginfo is not None:
                end_vref -= 1
            self.consume_virtualref_info(vrefinfo, numb, end_vref)

    def allocate_with_vtable(self, known_class):
        from rpython.jit.metainterp.executor import exec_new_with_vtable
        return exec_new_with_vtable(self.cpu, known_class)

    def allocate_struct(self, typedescr):
        return self.cpu.bh_new(typedescr)

    def allocate_array(self, length, arraydescr):
        return self.cpu.bh_new_array(length, arraydescr)

    def allocate_string(self, length):
        return self.cpu.bh_newstr(length)

    def allocate_raw_buffer(self, size):
        buffer = self.cpu.bh_new_raw_buffer(size)
        adr = llmemory.cast_ptr_to_adr(buffer)
        return llmemory.cast_adr_to_int(adr, "symbolic")

    def string_setitem(self, str, index, charnum):
        char = self.decode_int(charnum)
        self.cpu.bh_strsetitem(str, index, char)

    def concat_strings(self, str1num, str2num):
        str1 = self.decode_ref(str1num)
        str2 = self.decode_ref(str2num)
        str1 = lltype.cast_opaque_ptr(lltype.Ptr(rstr.STR), str1)
        str2 = lltype.cast_opaque_ptr(lltype.Ptr(rstr.STR), str2)
        cic = self.callinfocollection
        funcptr = cic.funcptr_for_oopspec(EffectInfo.OS_STR_CONCAT)
        result = funcptr(str1, str2)
        return lltype.cast_opaque_ptr(llmemory.GCREF, result)

    def slice_string(self, strnum, startnum, lengthnum):
        str = self.decode_ref(strnum)
        start = self.decode_int(startnum)
        length = self.decode_int(lengthnum)
        str = lltype.cast_opaque_ptr(lltype.Ptr(rstr.STR), str)
        cic = self.callinfocollection
        funcptr = cic.funcptr_for_oopspec(EffectInfo.OS_STR_SLICE)
        result = funcptr(str, start, start + length)
        return lltype.cast_opaque_ptr(llmemory.GCREF, result)

    def allocate_unicode(self, length):
        return self.cpu.bh_newunicode(length)

    def unicode_setitem(self, str, index, charnum):
        char = self.decode_int(charnum)
        self.cpu.bh_unicodesetitem(str, index, char)

    def concat_unicodes(self, str1num, str2num):
        str1 = self.decode_ref(str1num)
        str2 = self.decode_ref(str2num)
        str1 = lltype.cast_opaque_ptr(lltype.Ptr(rstr.UNICODE), str1)
        str2 = lltype.cast_opaque_ptr(lltype.Ptr(rstr.UNICODE), str2)
        cic = self.callinfocollection
        funcptr = cic.funcptr_for_oopspec(EffectInfo.OS_UNI_CONCAT)
        result = funcptr(str1, str2)
        return lltype.cast_opaque_ptr(llmemory.GCREF, result)

    def slice_unicode(self, strnum, startnum, lengthnum):
        str = self.decode_ref(strnum)
        start = self.decode_int(startnum)
        length = self.decode_int(lengthnum)
        str = lltype.cast_opaque_ptr(lltype.Ptr(rstr.UNICODE), str)
        cic = self.callinfocollection
        funcptr = cic.funcptr_for_oopspec(EffectInfo.OS_UNI_SLICE)
        result = funcptr(str, start, start + length)
        return lltype.cast_opaque_ptr(llmemory.GCREF, result)

    def setfield(self, struct, fieldnum, descr):
        if descr.is_pointer_field():
            newvalue = self.decode_ref(fieldnum)
            self.cpu.bh_setfield_gc_r(struct, newvalue, descr)
        elif descr.is_float_field():
            newvalue = self.decode_float(fieldnum)
            self.cpu.bh_setfield_gc_f(struct, newvalue, descr)
        else:
            newvalue = self.decode_int(fieldnum)
            self.cpu.bh_setfield_gc_i(struct, newvalue, descr)

    def setinteriorfield(self, index, array, fieldnum, descr):
        if descr.is_pointer_field():
            newvalue = self.decode_ref(fieldnum)
            self.cpu.bh_setinteriorfield_gc_r(array, index, newvalue, descr)
        elif descr.is_float_field():
            newvalue = self.decode_float(fieldnum)
            self.cpu.bh_setinteriorfield_gc_f(array, index, newvalue, descr)
        else:
            newvalue = self.decode_int(fieldnum)
            self.cpu.bh_setinteriorfield_gc_i(array, index, newvalue, descr)

    def setarrayitem_int(self, array, index, fieldnum, arraydescr):
        newvalue = self.decode_int(fieldnum)
        self.cpu.bh_setarrayitem_gc_i(array, index, newvalue, arraydescr)

    def setarrayitem_ref(self, array, index, fieldnum, arraydescr):
        newvalue = self.decode_ref(fieldnum)
        self.cpu.bh_setarrayitem_gc_r(array, index, newvalue, arraydescr)

    def setarrayitem_float(self, array, index, fieldnum, arraydescr):
        newvalue = self.decode_float(fieldnum)
        self.cpu.bh_setarrayitem_gc_f(array, index, newvalue, arraydescr)

    def setrawbuffer_item(self, buffer, fieldnum, offset, descr):
        assert not descr.is_array_of_pointers()
        if descr.is_array_of_floats():
            newvalue = self.decode_float(fieldnum)
            self.cpu.bh_raw_store_f(buffer, offset, newvalue, descr)
        else:
            newvalue = self.decode_int(fieldnum)
            self.cpu.bh_raw_store_i(buffer, offset, newvalue, descr)

    def decode_int(self, tagged):
        num, tag = untag(tagged)
        if tag == TAGCONST:
            return self.consts[num].getint()
        elif tag == TAGINT:
            return num
        elif tag == TAGVIRTUAL:
            return self.getvirtual_int(num)
        else:
            assert tag == TAGBOX
            if num < 0:
                num += self.count
            return self.cpu.get_int_value(self.deadframe, num)

    def decode_ref(self, tagged):
        num, tag = untag(tagged)
        if tag == TAGCONST:
            if tagged_eq(tagged, NULLREF):
                return self.cpu.ts.NULLREF
            return self.consts[num].getref_base()
        elif tag == TAGVIRTUAL:
            return self.getvirtual_ptr(num)
        else:
            assert tag == TAGBOX
            if num < 0:
                num += self.count
            return self.cpu.get_ref_value(self.deadframe, num)

    def decode_float(self, tagged):
        num, tag = untag(tagged)
        if tag == TAGCONST:
            return self.consts[num].getfloatstorage()
        else:
            assert tag == TAGBOX
            if num < 0:
                num += self.count
            return self.cpu.get_float_value(self.deadframe, num)

    def write_an_int(self, index, int):
        self.blackholeinterp.setarg_i(index, int)

    def write_a_ref(self, index, ref):
        self.blackholeinterp.setarg_r(index, ref)

    def write_a_float(self, index, float):
        self.blackholeinterp.setarg_f(index, float)

# ____________________________________________________________

def dump_storage(storage, liveboxes):
    "For profiling only."
    debug_start("jit-resume")
    if have_debug_prints():
        debug_print('Log storage', compute_unique_id(storage))
        frameinfo = storage.rd_frame_info_list
        while frameinfo is not None:
            try:
                jitcodename = frameinfo.jitcode.name
            except AttributeError:
                jitcodename = str(compute_unique_id(frameinfo.jitcode))
            debug_print('\tjitcode/pc', jitcodename,
                        frameinfo.pc,
                        'at', compute_unique_id(frameinfo))
            frameinfo = frameinfo.prev
        numb = storage.rd_numb
        while numb:
            debug_print('\tnumb', str([untag(numb.nums[i])
                                       for i in range(len(numb.nums))]),
                        'at', compute_unique_id(numb))
            numb = numb.prev
        for const in storage.rd_consts:
            debug_print('\tconst', const.repr_rpython())
        for box in liveboxes:
            if box is None:
                debug_print('\tbox', 'None')
            else:
                debug_print('\tbox', box.repr_rpython())
        if storage.rd_virtuals is not None:
            for virtual in storage.rd_virtuals:
                if virtual is None:
                    debug_print('\t\t', 'None')
                else:
                    virtual.debug_prints()
        if storage.rd_pendingfields:
            debug_print('\tpending setfields')
            for i in range(len(storage.rd_pendingfields)):
                lldescr = storage.rd_pendingfields[i].lldescr
                num = storage.rd_pendingfields[i].num
                fieldnum = storage.rd_pendingfields[i].fieldnum
                itemindex = storage.rd_pendingfields[i].itemindex
                debug_print("\t\t", str(lldescr), str(untag(num)), str(untag(fieldnum)), itemindex)

    debug_stop("jit-resume")<|MERGE_RESOLUTION|>--- conflicted
+++ resolved
@@ -761,12 +761,7 @@
         # allocate() methods must fill in the cache as soon as they
         # have the object, before they fill its fields.
         assert self.virtuals_cache is not None
-<<<<<<< HEAD
-        assert self.rd_virtuals is not None
-        v = self.virtuals_cache[index]
-=======
         v = self.virtuals_cache.get_ptr(index)
->>>>>>> 3f228f78
         if not v:
             assert self.rd_virtuals is not None
             v = self.rd_virtuals[index].allocate(self, index)
