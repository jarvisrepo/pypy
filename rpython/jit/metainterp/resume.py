from rpython.jit.codewriter.effectinfo import EffectInfo
from rpython.jit.metainterp import jitprof
from rpython.jit.metainterp.history import (Box, Const, ConstInt, getkind,
    BoxInt, BoxPtr, BoxFloat, INT, REF, FLOAT, AbstractDescr)
from rpython.jit.metainterp.resoperation import rop
from rpython.rlib import rarithmetic, rstack
from rpython.rlib.objectmodel import we_are_translated, specialize, compute_unique_id
from rpython.rlib.debug import (have_debug_prints, ll_assert, debug_start,
    debug_stop, debug_print)
from rpython.rtyper import annlowlevel
from rpython.rtyper.lltypesystem import lltype, llmemory, rffi, rstr


# Logic to encode the chain of frames and the state of the boxes at a
# guard operation, and to decode it again.  This is a bit advanced,
# because it needs to support optimize.py which encodes virtuals with
# arbitrary cycles and also to compress the information

class AlreadyForced(Exception):
    pass

class Snapshot(object):
    __slots__ = ('prev', 'boxes')

    def __init__(self, prev, boxes):
        self.prev = prev
        self.boxes = boxes

class FrameInfo(object):
    __slots__ = ('prev', 'jitcode', 'pc')

    def __init__(self, prev, jitcode, pc):
        self.prev = prev
        self.jitcode = jitcode
        self.pc = pc

def _ensure_parent_resumedata(framestack, n):
    target = framestack[n]
    if n == 0:
        return
    back = framestack[n - 1]
    if target.parent_resumedata_frame_info_list is not None:
        assert target.parent_resumedata_frame_info_list.pc == back.pc
        return
    _ensure_parent_resumedata(framestack, n - 1)
    target.parent_resumedata_frame_info_list = FrameInfo(
                                         back.parent_resumedata_frame_info_list,
                                         back.jitcode,
                                         back.pc)
    target.parent_resumedata_snapshot = Snapshot(
                                         back.parent_resumedata_snapshot,
                                         back.get_list_of_active_boxes(True))

def capture_resumedata(framestack, virtualizable_boxes, virtualref_boxes,
                       storage):
    n = len(framestack) - 1
    if virtualizable_boxes is not None:
        boxes = virtualref_boxes + virtualizable_boxes
    else:
        boxes = virtualref_boxes[:]
    if n >= 0:
        top = framestack[n]
        _ensure_parent_resumedata(framestack, n)
        frame_info_list = FrameInfo(top.parent_resumedata_frame_info_list,
                                    top.jitcode, top.pc)
        storage.rd_frame_info_list = frame_info_list
        snapshot = Snapshot(top.parent_resumedata_snapshot,
                            top.get_list_of_active_boxes(False))
        snapshot = Snapshot(snapshot, boxes)
        storage.rd_snapshot = snapshot
    else:
        storage.rd_frame_info_list = None
        storage.rd_snapshot = Snapshot(None, boxes)

#
# The following is equivalent to the RPython-level declaration:
#
#     class Numbering: __slots__ = ['prev', 'nums']
#
# except that it is more compact in translated programs, because the
# array 'nums' is inlined in the single NUMBERING object.  This is
# important because this is often the biggest single consumer of memory
# in a pypy-c-jit.
#
NUMBERINGP = lltype.Ptr(lltype.GcForwardReference())
NUMBERING = lltype.GcStruct('Numbering',
                            ('prev', NUMBERINGP),
                            ('nums', lltype.Array(rffi.SHORT)))
NUMBERINGP.TO.become(NUMBERING)

PENDINGFIELDSTRUCT = lltype.Struct('PendingField',
                                   ('lldescr', annlowlevel.base_ptr_lltype()),
                                   ('num', rffi.SHORT),
                                   ('fieldnum', rffi.SHORT),
                                   ('itemindex', rffi.INT))
PENDINGFIELDSP = lltype.Ptr(lltype.GcArray(PENDINGFIELDSTRUCT))

TAGMASK = 3

class TagOverflow(Exception):
    pass

def tag(value, tagbits):
    assert 0 <= tagbits <= 3
    sx = value >> 13
    if sx != 0 and sx != -1:
        raise TagOverflow
    return rffi.r_short(value<<2|tagbits)

def untag(value):
    value = rarithmetic.widen(value)
    tagbits = value & TAGMASK
    return value >> 2, tagbits

def tagged_eq(x, y):
    # please rpython :(
    return rarithmetic.widen(x) == rarithmetic.widen(y)

def tagged_list_eq(tl1, tl2):
    if len(tl1) != len(tl2):
        return False
    for i in range(len(tl1)):
        if not tagged_eq(tl1[i], tl2[i]):
            return False
    return True

TAGCONST    = 0
TAGINT      = 1
TAGBOX      = 2
TAGVIRTUAL  = 3

UNASSIGNED = tag(-1 << 13, TAGBOX)
UNASSIGNEDVIRTUAL = tag(-1 << 13, TAGVIRTUAL)
NULLREF = tag(-1, TAGCONST)
UNINITIALIZED = tag(-2, TAGCONST)   # used for uninitialized string characters


class ResumeDataLoopMemo(object):

    def __init__(self, metainterp_sd):
        self.metainterp_sd = metainterp_sd
        self.cpu = metainterp_sd.cpu
        self.consts = []
        self.large_ints = {}
        self.refs = self.cpu.ts.new_ref_dict_2()
        self.numberings = {}
        self.cached_boxes = {}
        self.cached_virtuals = {}

        self.nvirtuals = 0
        self.nvholes = 0
        self.nvreused = 0

    def getconst(self, const):
        if const.type == INT:
            val = const.getint()
            if not we_are_translated() and not isinstance(val, int):
                # unhappiness, probably a symbolic
                return self._newconst(const)
            try:
                return tag(val, TAGINT)
            except TagOverflow:
                pass
            tagged = self.large_ints.get(val, UNASSIGNED)
            if not tagged_eq(tagged, UNASSIGNED):
                return tagged
            tagged = self._newconst(const)
            self.large_ints[val] = tagged
            return tagged
        elif const.type == REF:
            val = const.getref_base()
            if not val:
                return NULLREF
            tagged = self.refs.get(val, UNASSIGNED)
            if not tagged_eq(tagged, UNASSIGNED):
                return tagged
            tagged = self._newconst(const)
            self.refs[val] = tagged
            return tagged
        return self._newconst(const)

    def _newconst(self, const):
        result = tag(len(self.consts), TAGCONST)
        self.consts.append(const)
        return result

    # env numbering

    def number(self, optimizer, snapshot):
        if snapshot is None:
            return lltype.nullptr(NUMBERING), {}, 0
        if snapshot in self.numberings:
             numb, liveboxes, v = self.numberings[snapshot]
             return numb, liveboxes.copy(), v

        numb1, liveboxes, v = self.number(optimizer, snapshot.prev)
        n = len(liveboxes) - v
        boxes = snapshot.boxes
        length = len(boxes)
        numb = lltype.malloc(NUMBERING, length)
        for i in range(length):
            box = boxes[i]
            value = optimizer.getvalue(box)
            box = value.get_key_box()

            if isinstance(box, Const):
                tagged = self.getconst(box)
            elif box in liveboxes:
                tagged = liveboxes[box]
            else:
                if value is not None and value.is_virtual():
                    tagged = tag(v, TAGVIRTUAL)
                    v += 1
                else:
                    tagged = tag(n, TAGBOX)
                    n += 1
                liveboxes[box] = tagged
            numb.nums[i] = tagged
        #
        numb.prev = numb1
        self.numberings[snapshot] = numb, liveboxes, v
        return numb, liveboxes.copy(), v

    def forget_numberings(self, virtualbox):
        # XXX ideally clear only the affected numberings
        self.numberings.clear()
        self.clear_box_virtual_numbers()

    # caching for virtuals and boxes inside them

    def num_cached_boxes(self):
        return len(self.cached_boxes)

    def assign_number_to_box(self, box, boxes):
        # returns a negative number
        if box in self.cached_boxes:
            num = self.cached_boxes[box]
            boxes[-num - 1] = box
        else:
            boxes.append(box)
            num = -len(boxes)
            self.cached_boxes[box] = num
        return num

    def num_cached_virtuals(self):
        return len(self.cached_virtuals)

    def assign_number_to_virtual(self, box):
        # returns a negative number
        if box in self.cached_virtuals:
            num = self.cached_virtuals[box]
        else:
            num = self.cached_virtuals[box] = -len(self.cached_virtuals) - 1
        return num

    def clear_box_virtual_numbers(self):
        self.cached_boxes.clear()
        self.cached_virtuals.clear()

    def update_counters(self, profiler):
        profiler.count(jitprof.Counters.NVIRTUALS, self.nvirtuals)
        profiler.count(jitprof.Counters.NVHOLES, self.nvholes)
        profiler.count(jitprof.Counters.NVREUSED, self.nvreused)

_frame_info_placeholder = (None, 0, 0)


class ResumeDataVirtualAdder(object):
    def __init__(self, storage, memo):
        self.storage = storage
        self.memo = memo

    def make_virtual(self, known_class, fielddescrs):
        return VirtualInfo(known_class, fielddescrs)

    def make_vstruct(self, typedescr, fielddescrs):
        return VStructInfo(typedescr, fielddescrs)

    def make_varray(self, arraydescr):
        return VArrayInfo(arraydescr)

    def make_varraystruct(self, arraydescr, fielddescrs):
        return VArrayStructInfo(arraydescr, fielddescrs)

    def make_vrawbuffer(self, size, offsets, descrs):
        return VRawBufferStateInfo(size, offsets, descrs)

    def make_vstrplain(self, is_unicode=False):
        if is_unicode:
            return VUniPlainInfo()
        return VStrPlainInfo()

    def make_vstrconcat(self, is_unicode=False):
        if is_unicode:
            return VUniConcatInfo()
        return VStrConcatInfo()

    def make_vstrslice(self, is_unicode=False):
        if is_unicode:
            return VUniSliceInfo()
        return VStrSliceInfo()

    def register_virtual_fields(self, virtualbox, fieldboxes):
        tagged = self.liveboxes_from_env.get(virtualbox, UNASSIGNEDVIRTUAL)
        self.liveboxes[virtualbox] = tagged
        self.vfieldboxes[virtualbox] = fieldboxes
        self._register_boxes(fieldboxes)

    def register_box(self, box):
        if (isinstance(box, Box) and box not in self.liveboxes_from_env
                                 and box not in self.liveboxes):
            self.liveboxes[box] = UNASSIGNED

    def _register_boxes(self, boxes):
        for box in boxes:
            self.register_box(box)

    def already_seen_virtual(self, virtualbox):
        if virtualbox not in self.liveboxes:
            assert virtualbox in self.liveboxes_from_env
            assert untag(self.liveboxes_from_env[virtualbox])[1] == TAGVIRTUAL
            return False
        tagged = self.liveboxes[virtualbox]
        _, tagbits = untag(tagged)
        return tagbits == TAGVIRTUAL

    def finish(self, optimizer, pending_setfields=[]):
        # compute the numbering
        storage = self.storage
        # make sure that nobody attached resume data to this guard yet
        assert not storage.rd_numb
        snapshot = storage.rd_snapshot
        assert snapshot is not None # is that true?
        numb, liveboxes_from_env, v = self.memo.number(optimizer, snapshot)
        self.liveboxes_from_env = liveboxes_from_env
        self.liveboxes = {}
        storage.rd_numb = numb
        storage.rd_snapshot = None

        # collect liveboxes and virtuals
        n = len(liveboxes_from_env) - v
        liveboxes = [None] * n
        self.vfieldboxes = {}
        for box, tagged in liveboxes_from_env.iteritems():
            i, tagbits = untag(tagged)
            if tagbits == TAGBOX:
                liveboxes[i] = box
            else:
                assert tagbits == TAGVIRTUAL
                value = optimizer.getvalue(box)
                value.get_args_for_fail(self)

        for _, box, fieldbox, _ in pending_setfields:
            self.register_box(box)
            self.register_box(fieldbox)
            value = optimizer.getvalue(fieldbox)
            value.get_args_for_fail(self)

        self._number_virtuals(liveboxes, optimizer, v)
        self._add_pending_fields(pending_setfields)

        storage.rd_consts = self.memo.consts
        dump_storage(storage, liveboxes)
        return liveboxes[:]

    def _number_virtuals(self, liveboxes, optimizer, num_env_virtuals):
        # !! 'liveboxes' is a list that is extend()ed in-place !!
        memo = self.memo
        new_liveboxes = [None] * memo.num_cached_boxes()
        count = 0
        # So far, self.liveboxes should contain 'tagged' values that are
        # either UNASSIGNED, UNASSIGNEDVIRTUAL, or a *non-negative* value
        # with the TAGVIRTUAL.  The following loop removes the UNASSIGNED
        # and UNASSIGNEDVIRTUAL entries, and replaces them with real
        # negative values.
        for box, tagged in self.liveboxes.iteritems():
            i, tagbits = untag(tagged)
            if tagbits == TAGBOX:
                assert box not in self.liveboxes_from_env
                assert tagged_eq(tagged, UNASSIGNED)
                index = memo.assign_number_to_box(box, new_liveboxes)
                self.liveboxes[box] = tag(index, TAGBOX)
                count += 1
            else:
                assert tagbits == TAGVIRTUAL
                if tagged_eq(tagged, UNASSIGNEDVIRTUAL):
                    assert box not in self.liveboxes_from_env
                    index = memo.assign_number_to_virtual(box)
                    self.liveboxes[box] = tag(index, TAGVIRTUAL)
                else:
                    assert i >= 0
        new_liveboxes.reverse()
        liveboxes.extend(new_liveboxes)
        nholes = len(new_liveboxes) - count

        storage = self.storage
        storage.rd_virtuals = None
        vfieldboxes = self.vfieldboxes
        if vfieldboxes:
            length = num_env_virtuals + memo.num_cached_virtuals()
            virtuals = storage.rd_virtuals = [None] * length
            memo.nvirtuals += length
            memo.nvholes += length - len(vfieldboxes)
            for virtualbox, fieldboxes in vfieldboxes.iteritems():
                num, _ = untag(self.liveboxes[virtualbox])
                value = optimizer.getvalue(virtualbox)
                fieldnums = [self._gettagged(box)
                             for box in fieldboxes]
                vinfo = value.make_virtual_info(self, fieldnums)
                # if a new vinfo instance is made, we get the fieldnums list we
                # pass in as an attribute. hackish.
                if vinfo.fieldnums is not fieldnums:
                    memo.nvreused += 1
                virtuals[num] = vinfo

        if self._invalidation_needed(len(liveboxes), nholes):
            memo.clear_box_virtual_numbers()

    def _invalidation_needed(self, nliveboxes, nholes):
        memo = self.memo
        # xxx heuristic a bit out of thin air
        failargs_limit = memo.metainterp_sd.options.failargs_limit
        if nliveboxes > (failargs_limit // 2):
            if nholes > nliveboxes // 3:
                return True
        return False

    def _add_pending_fields(self, pending_setfields):
        rd_pendingfields = lltype.nullptr(PENDINGFIELDSP.TO)
        if pending_setfields:
            n = len(pending_setfields)
            rd_pendingfields = lltype.malloc(PENDINGFIELDSP.TO, n)
            for i in range(n):
                descr, box, fieldbox, itemindex = pending_setfields[i]
                lldescr = annlowlevel.cast_instance_to_base_ptr(descr)
                num = self._gettagged(box)
                fieldnum = self._gettagged(fieldbox)
                # the index is limited to 2147483647 (64-bit machines only)
                if itemindex > 2147483647:
                    raise TagOverflow
                itemindex = rffi.cast(rffi.INT, itemindex)
                #
                rd_pendingfields[i].lldescr = lldescr
                rd_pendingfields[i].num = num
                rd_pendingfields[i].fieldnum = fieldnum
                rd_pendingfields[i].itemindex = itemindex
        self.storage.rd_pendingfields = rd_pendingfields

    def _gettagged(self, box):
        if box is None:
            return UNINITIALIZED
        if isinstance(box, Const):
            return self.memo.getconst(box)
        else:
            if box in self.liveboxes_from_env:
                return self.liveboxes_from_env[box]
            return self.liveboxes[box]

class AbstractVirtualInfo(object):
    kind = REF
    is_about_raw = False
    #def allocate(self, decoder, index):
    #    raise NotImplementedError
    def equals(self, fieldnums):
        return tagged_list_eq(self.fieldnums, fieldnums)

    def set_content(self, fieldnums):
        self.fieldnums = fieldnums

    def debug_prints(self):
        raise NotImplementedError


class AbstractVirtualStructInfo(AbstractVirtualInfo):
    def __init__(self, fielddescrs):
        self.fielddescrs = fielddescrs
        #self.fieldnums = ...

    @specialize.argtype(1)
    def setfields(self, decoder, struct):
        for i in range(len(self.fielddescrs)):
            descr = self.fielddescrs[i]
            decoder.setfield(struct, self.fieldnums[i], descr)
        return struct

    def debug_prints(self):
        assert len(self.fielddescrs) == len(self.fieldnums)
        for i in range(len(self.fielddescrs)):
            debug_print("\t\t",
                        str(self.fielddescrs[i]),
                        str(untag(self.fieldnums[i])))

class VirtualInfo(AbstractVirtualStructInfo):
    def __init__(self, known_class, fielddescrs):
        AbstractVirtualStructInfo.__init__(self, fielddescrs)
        self.known_class = known_class

    @specialize.argtype(1)
    def allocate(self, decoder, index):
        struct = decoder.allocate_with_vtable(self.known_class)
        decoder.virtuals_cache.set_ptr(index, struct)
        return self.setfields(decoder, struct)

    def debug_prints(self):
        debug_print("\tvirtualinfo", self.known_class.repr_rpython(), " at ",  compute_unique_id(self))
        AbstractVirtualStructInfo.debug_prints(self)


class VStructInfo(AbstractVirtualStructInfo):
    def __init__(self, typedescr, fielddescrs):
        AbstractVirtualStructInfo.__init__(self, fielddescrs)
        self.typedescr = typedescr

    @specialize.argtype(1)
    def allocate(self, decoder, index):
        struct = decoder.allocate_struct(self.typedescr)
        decoder.virtuals_cache.set_ptr(index, struct)
        return self.setfields(decoder, struct)

    def debug_prints(self):
        debug_print("\tvstructinfo", self.typedescr.repr_rpython(), " at ",  compute_unique_id(self))
        AbstractVirtualStructInfo.debug_prints(self)

class VArrayInfo(AbstractVirtualInfo):
    def __init__(self, arraydescr):
        self.arraydescr = arraydescr
        #self.fieldnums = ...

    @specialize.argtype(1)
    def allocate(self, decoder, index):
        length = len(self.fieldnums)
        arraydescr = self.arraydescr
        array = decoder.allocate_array(length, arraydescr)
        decoder.virtuals_cache.set_ptr(index, array)
        # NB. the check for the kind of array elements is moved out of the loop
        if arraydescr.is_array_of_pointers():
            for i in range(length):
                decoder.setarrayitem_ref(array, i, self.fieldnums[i],
                                         arraydescr)
        elif arraydescr.is_array_of_floats():
            for i in range(length):
                decoder.setarrayitem_float(array, i, self.fieldnums[i],
                                           arraydescr)
        else:
            for i in range(length):
                decoder.setarrayitem_int(array, i, self.fieldnums[i],
                                         arraydescr)
        return array

    def debug_prints(self):
        debug_print("\tvarrayinfo", self.arraydescr, " at ",  compute_unique_id(self))
        for i in self.fieldnums:
            debug_print("\t\t", str(untag(i)))


class VRawBufferStateInfo(AbstractVirtualInfo):
    kind = INT
<<<<<<< HEAD

=======
    is_about_raw = True
    
>>>>>>> 749b80fb
    def __init__(self, size, offsets, descrs):
        self.size = size
        self.offsets = offsets
        self.descrs = descrs

    @specialize.argtype(1)
    def allocate_int(self, decoder, index):
        length = len(self.fieldnums)
        buffer = decoder.allocate_raw_buffer(self.size)
        decoder.virtuals_cache.set_int(index, buffer)
        for i in range(len(self.offsets)):
            offset = self.offsets[i]
            descr = self.descrs[i]
            decoder.setrawbuffer_item(buffer, self.fieldnums[i], offset, descr)
        return buffer

    def debug_prints(self):
        debug_print("\tvrawbufferinfo", " at ",  compute_unique_id(self))
        for i in self.fieldnums:
            debug_print("\t\t", str(untag(i)))


class VArrayStructInfo(AbstractVirtualInfo):
    def __init__(self, arraydescr, fielddescrs):
        self.arraydescr = arraydescr
        self.fielddescrs = fielddescrs

    def debug_prints(self):
        debug_print("\tvarraystructinfo", self.arraydescr, " at ",  compute_unique_id(self))
        for i in self.fieldnums:
            debug_print("\t\t", str(untag(i)))

    @specialize.argtype(1)
    def allocate(self, decoder, index):
        array = decoder.allocate_array(len(self.fielddescrs), self.arraydescr)
        decoder.virtuals_cache.set_ptr(index, array)
        p = 0
        for i in range(len(self.fielddescrs)):
            for j in range(len(self.fielddescrs[i])):
                decoder.setinteriorfield(i, array, self.fieldnums[p],
                                         self.fielddescrs[i][j])
                p += 1
        return array


class VStrPlainInfo(AbstractVirtualInfo):
    """Stands for the string made out of the characters of all fieldnums."""

    @specialize.argtype(1)
    def allocate(self, decoder, index):
        length = len(self.fieldnums)
        string = decoder.allocate_string(length)
        decoder.virtuals_cache.set_ptr(index, string)
        for i in range(length):
            charnum = self.fieldnums[i]
            if not tagged_eq(charnum, UNINITIALIZED):
                decoder.string_setitem(string, i, charnum)
        return string

    def debug_prints(self):
        debug_print("\tvstrplaininfo length", len(self.fieldnums), " at ",  compute_unique_id(self))


class VStrConcatInfo(AbstractVirtualInfo):
    """Stands for the string made out of the concatenation of two
    other strings."""

    @specialize.argtype(1)
    def allocate(self, decoder, index):
        # xxx for blackhole resuming, this will build all intermediate
        # strings and throw them away immediately, which is a bit sub-
        # efficient.  Not sure we care.
        left, right = self.fieldnums
        string = decoder.concat_strings(left, right)
        decoder.virtuals_cache.set_ptr(index, string)
        return string

    def debug_prints(self):
        debug_print("\tvstrconcatinfo at ",  compute_unique_id(self))
        for i in self.fieldnums:
            debug_print("\t\t", str(untag(i)))


class VStrSliceInfo(AbstractVirtualInfo):
    """Stands for the string made out of slicing another string."""

    @specialize.argtype(1)
    def allocate(self, decoder, index):
        largerstr, start, length = self.fieldnums
        string = decoder.slice_string(largerstr, start, length)
        decoder.virtuals_cache.set_ptr(index, string)
        return string

    def debug_prints(self):
        debug_print("\tvstrsliceinfo at ",  compute_unique_id(self))
        for i in self.fieldnums:
            debug_print("\t\t", str(untag(i)))


class VUniPlainInfo(AbstractVirtualInfo):
    """Stands for the unicode string made out of the characters of all
    fieldnums."""

    @specialize.argtype(1)
    def allocate(self, decoder, index):
        length = len(self.fieldnums)
        string = decoder.allocate_unicode(length)
        decoder.virtuals_cache.set_ptr(index, string)
        for i in range(length):
            charnum = self.fieldnums[i]
            if not tagged_eq(charnum, UNINITIALIZED):
                decoder.unicode_setitem(string, i, charnum)
        return string

    def debug_prints(self):
        debug_print("\tvuniplaininfo length", len(self.fieldnums), " at ",  compute_unique_id(self))


class VUniConcatInfo(AbstractVirtualInfo):
    """Stands for the unicode string made out of the concatenation of two
    other unicode strings."""

    @specialize.argtype(1)
    def allocate(self, decoder, index):
        # xxx for blackhole resuming, this will build all intermediate
        # strings and throw them away immediately, which is a bit sub-
        # efficient.  Not sure we care.
        left, right = self.fieldnums
        string = decoder.concat_unicodes(left, right)
        decoder.virtuals_cache.set_ptr(index, string)
        return string

    def debug_prints(self):
        debug_print("\tvuniconcatinfo at ",  compute_unique_id(self))
        for i in self.fieldnums:
            debug_print("\t\t", str(untag(i)))


class VUniSliceInfo(AbstractVirtualInfo):
    """Stands for the unicode string made out of slicing another
    unicode string."""

    @specialize.argtype(1)
    def allocate(self, decoder, index):
        largerstr, start, length = self.fieldnums
        string = decoder.slice_unicode(largerstr, start, length)
        decoder.virtuals_cache.set_ptr(index, string)
        return string

    def debug_prints(self):
        debug_print("\tvunisliceinfo at ",  compute_unique_id(self))
        for i in self.fieldnums:
            debug_print("\t\t", str(untag(i)))

# ____________________________________________________________

class AbstractVirtualCache(object):
    pass

def get_VirtualCache_class(suffix):
    # we need to create two copy of this class, because virtuals_*_cache will
    # be lists of different types (one for ResumeDataDirectReader and one for
    # ResumeDataBoxReader)
    class VirtualCache(AbstractVirtualCache):
        def __init__(self, virtuals_ptr_cache, virtuals_int_cache):
            self.virtuals_ptr_cache = virtuals_ptr_cache
            self.virtuals_int_cache = virtuals_int_cache

        def get_ptr(self, i):
            return self.virtuals_ptr_cache[i]

        def get_int(self, i):
            return self.virtuals_int_cache[i]

        def set_ptr(self, i, v):
            self.virtuals_ptr_cache[i] = v

        def set_int(self, i, v):
            self.virtuals_int_cache[i] = v

    VirtualCache.__name__ += suffix
    return VirtualCache

class AbstractResumeDataReader(object):
    """A base mixin containing the logic to reconstruct virtuals out of
    guard failure.  There are two implementations of this mixin:
    ResumeDataBoxReader for when we are compiling (i.e. when we have a
    metainterp), and ResumeDataDirectReader for when we are merely
    blackholing and want the best performance.
    """
    _mixin_ = True
    rd_virtuals = None
    virtuals_cache = None
    virtual_ptr_default = None
    virtual_int_default = None


    def _init(self, cpu, storage):
        self.cpu = cpu
        self.cur_numb = storage.rd_numb
        self.count = storage.rd_count
        self.consts = storage.rd_consts

    def _prepare(self, storage):
        self._prepare_virtuals(storage.rd_virtuals)
        self._prepare_pendingfields(storage.rd_pendingfields)

    def getvirtual_ptr(self, index):
        # Returns the index'th virtual, building it lazily if needed.
        # Note that this may be called recursively; that's why the
        # allocate() methods must fill in the cache as soon as they
        # have the object, before they fill its fields.
        assert self.virtuals_cache is not None
        v = self.virtuals_cache.get_ptr(index)
        if not v:
            assert self.rd_virtuals is not None
            v = self.rd_virtuals[index].allocate(self, index)
            ll_assert(v == self.virtuals_cache.get_ptr(index), "resume.py: bad cache")
        return v

    def getvirtual_int(self, index):
        assert self.virtuals_cache is not None
        v = self.virtuals_cache.get_int(index)
        if not v:
            v = self.rd_virtuals[index]
            assert v.is_about_raw and isinstance(v, VRawBufferStateInfo)
            v = v.allocate_int(self, index)
            ll_assert(v == self.virtuals_cache.get_int(index), "resume.py: bad cache")
        return v

    def force_all_virtuals(self):
        rd_virtuals = self.rd_virtuals
        if rd_virtuals:
            for i in range(len(rd_virtuals)):
                rd_virtual = rd_virtuals[i]
                if rd_virtual is not None:
                    if rd_virtual.kind == REF:
                        self.getvirtual_ptr(i)
                    elif rd_virtual.kind == INT:
                        self.getvirtual_int(i)
                    else:
                        assert False
        return self.virtuals_cache

    def _prepare_virtuals(self, virtuals):
        if virtuals:
            self.rd_virtuals = virtuals
            # XXX: this is suboptimal, because we are creating two lists, one
            # for REFs and one for INTs: but for each index, we are using
            # either one or the other, so we should think of a way to
            # "compact" them
            self.virtuals_cache = self.VirtualCache([self.virtual_ptr_default] * len(virtuals),
                                                    [self.virtual_int_default] * len(virtuals))

    def _prepare_pendingfields(self, pendingfields):
        if pendingfields:
            for i in range(len(pendingfields)):
                lldescr = pendingfields[i].lldescr
                num = pendingfields[i].num
                fieldnum = pendingfields[i].fieldnum
                itemindex = pendingfields[i].itemindex
                descr = annlowlevel.cast_base_ptr_to_instance(AbstractDescr,
                                                              lldescr)
                struct = self.decode_ref(num)
                itemindex = rffi.cast(lltype.Signed, itemindex)
                if itemindex < 0:
                    self.setfield(struct, fieldnum, descr)
                else:
                    self.setarrayitem(struct, itemindex, fieldnum, descr)

    def setarrayitem(self, array, index, fieldnum, arraydescr):
        if arraydescr.is_array_of_pointers():
            self.setarrayitem_ref(array, index, fieldnum, arraydescr)
        elif arraydescr.is_array_of_floats():
            self.setarrayitem_float(array, index, fieldnum, arraydescr)
        else:
            self.setarrayitem_int(array, index, fieldnum, arraydescr)

    def _prepare_next_section(self, info):
        # Use info.enumerate_vars(), normally dispatching to
        # rpython.jit.codewriter.jitcode.  Some tests give a different 'info'.
        info.enumerate_vars(self._callback_i,
                            self._callback_r,
                            self._callback_f,
                            self.unique_id)    # <-- annotation hack
        self.cur_numb = self.cur_numb.prev

    def _callback_i(self, index, register_index):
        value = self.decode_int(self.cur_numb.nums[index])
        self.write_an_int(register_index, value)

    def _callback_r(self, index, register_index):
        value = self.decode_ref(self.cur_numb.nums[index])
        self.write_a_ref(register_index, value)

    def _callback_f(self, index, register_index):
        value = self.decode_float(self.cur_numb.nums[index])
        self.write_a_float(register_index, value)

# ---------- when resuming for pyjitpl.py, make boxes ----------

def rebuild_from_resumedata(metainterp, storage, deadframe,
                            virtualizable_info, greenfield_info):
    resumereader = ResumeDataBoxReader(storage, deadframe, metainterp)
    boxes = resumereader.consume_vref_and_vable_boxes(virtualizable_info,
                                                      greenfield_info)
    virtualizable_boxes, virtualref_boxes = boxes
    frameinfo = storage.rd_frame_info_list
    while True:
        f = metainterp.newframe(frameinfo.jitcode)
        f.setup_resume_at_op(frameinfo.pc)
        resumereader.consume_boxes(f.get_current_position_info(),
                                   f.registers_i, f.registers_r, f.registers_f)
        frameinfo = frameinfo.prev
        if frameinfo is None:
            break
    metainterp.framestack.reverse()
    return resumereader.liveboxes, virtualizable_boxes, virtualref_boxes


class ResumeDataBoxReader(AbstractResumeDataReader):
    unique_id = lambda: None
    VirtualCache = get_VirtualCache_class('BoxReader')

    def __init__(self, storage, deadframe, metainterp):
        self._init(metainterp.cpu, storage)
        self.deadframe = deadframe
        self.metainterp = metainterp
        self.liveboxes = [None] * storage.rd_count
        self._prepare(storage)

    def consume_boxes(self, info, boxes_i, boxes_r, boxes_f):
        self.boxes_i = boxes_i
        self.boxes_r = boxes_r
        self.boxes_f = boxes_f
        self._prepare_next_section(info)

    def consume_virtualizable_boxes(self, vinfo, numb):
        # we have to ignore the initial part of 'nums' (containing vrefs),
        # find the virtualizable from nums[-1], and use it to know how many
        # boxes of which type we have to return.  This does not write
        # anything into the virtualizable.
        index = len(numb.nums) - 1
        virtualizablebox = self.decode_ref(numb.nums[index])
        virtualizable = vinfo.unwrap_virtualizable_box(virtualizablebox)
        return vinfo.load_list_of_boxes(virtualizable, self, numb)

    def consume_virtualref_boxes(self, numb, end):
        # Returns a list of boxes, assumed to be all BoxPtrs.
        # We leave up to the caller to call vrefinfo.continue_tracing().
        assert (end & 1) == 0
        return [self.decode_ref(numb.nums[i]) for i in range(end)]

    def consume_vref_and_vable_boxes(self, vinfo, ginfo):
        numb = self.cur_numb
        self.cur_numb = numb.prev
        if vinfo is not None:
            virtualizable_boxes = self.consume_virtualizable_boxes(vinfo, numb)
            end = len(numb.nums) - len(virtualizable_boxes)
        elif ginfo is not None:
            index = len(numb.nums) - 1
            virtualizable_boxes = [self.decode_ref(numb.nums[index])]
            end = len(numb.nums) - 1
        else:
            virtualizable_boxes = None
            end = len(numb.nums)
        virtualref_boxes = self.consume_virtualref_boxes(numb, end)
        return virtualizable_boxes, virtualref_boxes

    def allocate_with_vtable(self, known_class):
        return self.metainterp.execute_and_record(rop.NEW_WITH_VTABLE,
                                                  None, known_class)

    def allocate_struct(self, typedescr):
        return self.metainterp.execute_and_record(rop.NEW, typedescr)

    def allocate_array(self, length, arraydescr):
        return self.metainterp.execute_and_record(rop.NEW_ARRAY,
                                                  arraydescr, ConstInt(length))

    def allocate_raw_buffer(self, size):
        cic = self.metainterp.staticdata.callinfocollection
        calldescr, func = cic.callinfo_for_oopspec(EffectInfo.OS_RAW_MALLOC_VARSIZE_CHAR)
        return self.metainterp.execute_and_record_varargs(
            rop.CALL, [ConstInt(func), ConstInt(size)], calldescr)

    def allocate_string(self, length):
        return self.metainterp.execute_and_record(rop.NEWSTR,
                                                  None, ConstInt(length))

    def string_setitem(self, strbox, index, charnum):
        charbox = self.decode_box(charnum, INT)
        self.metainterp.execute_and_record(rop.STRSETITEM, None,
                                           strbox, ConstInt(index), charbox)

    def concat_strings(self, str1num, str2num):
        cic = self.metainterp.staticdata.callinfocollection
        calldescr, func = cic.callinfo_for_oopspec(EffectInfo.OS_STR_CONCAT)
        str1box = self.decode_box(str1num, REF)
        str2box = self.decode_box(str2num, REF)
        return self.metainterp.execute_and_record_varargs(
            rop.CALL, [ConstInt(func), str1box, str2box], calldescr)

    def slice_string(self, strnum, startnum, lengthnum):
        cic = self.metainterp.staticdata.callinfocollection
        calldescr, func = cic.callinfo_for_oopspec(EffectInfo.OS_STR_SLICE)
        strbox = self.decode_box(strnum, REF)
        startbox = self.decode_box(startnum, INT)
        lengthbox = self.decode_box(lengthnum, INT)
        stopbox = self.metainterp.execute_and_record(rop.INT_ADD, None,
                                                     startbox, lengthbox)
        return self.metainterp.execute_and_record_varargs(
            rop.CALL, [ConstInt(func), strbox, startbox, stopbox], calldescr)

    def allocate_unicode(self, length):
        return self.metainterp.execute_and_record(rop.NEWUNICODE,
                                                  None, ConstInt(length))

    def unicode_setitem(self, strbox, index, charnum):
        charbox = self.decode_box(charnum, INT)
        self.metainterp.execute_and_record(rop.UNICODESETITEM, None,
                                           strbox, ConstInt(index), charbox)

    def concat_unicodes(self, str1num, str2num):
        cic = self.metainterp.staticdata.callinfocollection
        calldescr, func = cic.callinfo_for_oopspec(EffectInfo.OS_UNI_CONCAT)
        str1box = self.decode_box(str1num, REF)
        str2box = self.decode_box(str2num, REF)
        return self.metainterp.execute_and_record_varargs(
            rop.CALL, [ConstInt(func), str1box, str2box], calldescr)

    def slice_unicode(self, strnum, startnum, lengthnum):
        cic = self.metainterp.staticdata.callinfocollection
        calldescr, func = cic.callinfo_for_oopspec(EffectInfo.OS_UNI_SLICE)
        strbox = self.decode_box(strnum, REF)
        startbox = self.decode_box(startnum, INT)
        lengthbox = self.decode_box(lengthnum, INT)
        stopbox = self.metainterp.execute_and_record(rop.INT_ADD, None,
                                                     startbox, lengthbox)
        return self.metainterp.execute_and_record_varargs(
            rop.CALL, [ConstInt(func), strbox, startbox, stopbox], calldescr)

    def setfield(self, structbox, fieldnum, descr):
        if descr.is_pointer_field():
            kind = REF
        elif descr.is_float_field():
            kind = FLOAT
        else:
            kind = INT
        fieldbox = self.decode_box(fieldnum, kind)
        self.metainterp.execute_and_record(rop.SETFIELD_GC, descr,
                                           structbox, fieldbox)

    def setinteriorfield(self, index, array, fieldnum, descr):
        if descr.is_pointer_field():
            kind = REF
        elif descr.is_float_field():
            kind = FLOAT
        else:
            kind = INT
        fieldbox = self.decode_box(fieldnum, kind)
        self.metainterp.execute_and_record(rop.SETINTERIORFIELD_GC, descr,
                                           array, ConstInt(index), fieldbox)

    def setarrayitem_int(self, arraybox, index, fieldnum, arraydescr):
        self._setarrayitem(arraybox, index, fieldnum, arraydescr, INT)

    def setarrayitem_ref(self, arraybox, index, fieldnum, arraydescr):
        self._setarrayitem(arraybox, index, fieldnum, arraydescr, REF)

    def setarrayitem_float(self, arraybox, index, fieldnum, arraydescr):
        self._setarrayitem(arraybox, index, fieldnum, arraydescr, FLOAT)

    def _setarrayitem(self, arraybox, index, fieldnum, arraydescr, kind):
        itembox = self.decode_box(fieldnum, kind)
        self.metainterp.execute_and_record(rop.SETARRAYITEM_GC,
                                           arraydescr, arraybox,
                                           ConstInt(index), itembox)

    def setrawbuffer_item(self, bufferbox, fieldnum, offset, arraydescr):
        if arraydescr.is_array_of_pointers():
            kind = REF
        elif arraydescr.is_array_of_floats():
            kind = FLOAT
        else:
            kind = INT
        itembox = self.decode_box(fieldnum, kind)
        return self.metainterp.execute_and_record(rop.RAW_STORE, arraydescr, bufferbox,
                                                  ConstInt(offset), itembox)

    def decode_int(self, tagged):
        return self.decode_box(tagged, INT)

    def decode_ref(self, tagged):
        return self.decode_box(tagged, REF)

    def decode_float(self, tagged):
        return self.decode_box(tagged, FLOAT)

    def decode_box(self, tagged, kind):
        num, tag = untag(tagged)
        if tag == TAGCONST:
            if tagged_eq(tagged, NULLREF):
                box = self.cpu.ts.CONST_NULL
            else:
                box = self.consts[num]
        elif tag == TAGVIRTUAL:
            if kind == INT:
                box = self.getvirtual_int(num)
            else:
                box = self.getvirtual_ptr(num)
        elif tag == TAGINT:
            box = ConstInt(num)
        else:
            assert tag == TAGBOX
            box = self.liveboxes[num]
            if box is None:
                box = self.load_box_from_cpu(num, kind)
        assert box.type == kind
        return box

    def load_box_from_cpu(self, num, kind):
        if num < 0:
            num += len(self.liveboxes)
            assert num >= 0
        if kind == INT:
            box = BoxInt(self.cpu.get_int_value(self.deadframe, num))
        elif kind == REF:
            box = BoxPtr(self.cpu.get_ref_value(self.deadframe, num))
        elif kind == FLOAT:
            box = BoxFloat(self.cpu.get_float_value(self.deadframe, num))
        else:
            assert 0, "bad kind: %d" % ord(kind)
        self.liveboxes[num] = box
        return box

    def decode_box_of_type(self, TYPE, tagged):
        kind = getkind(TYPE)
        if kind == 'int':
            kind = INT
        elif kind == 'ref':
            kind = REF
        elif kind == 'float':
            kind = FLOAT
        else:
            raise AssertionError(kind)
        return self.decode_box(tagged, kind)
    decode_box_of_type._annspecialcase_ = 'specialize:arg(1)'

    def write_an_int(self, index, box):
        self.boxes_i[index] = box

    def write_a_ref(self, index, box):
        self.boxes_r[index] = box

    def write_a_float(self, index, box):
        self.boxes_f[index] = box

# ---------- when resuming for blackholing, get direct values ----------

def blackhole_from_resumedata(blackholeinterpbuilder, jitdriver_sd, storage,
                              deadframe, all_virtuals=None):
    # The initialization is stack-critical code: it must not be interrupted by
    # StackOverflow, otherwise the jit_virtual_refs are left in a dangling state.
    rstack._stack_criticalcode_start()
    try:
        resumereader = ResumeDataDirectReader(blackholeinterpbuilder.metainterp_sd,
                                              storage, deadframe, all_virtuals)
        vinfo = jitdriver_sd.virtualizable_info
        ginfo = jitdriver_sd.greenfield_info
        vrefinfo = blackholeinterpbuilder.metainterp_sd.virtualref_info
        resumereader.consume_vref_and_vable(vrefinfo, vinfo, ginfo)
    finally:
        rstack._stack_criticalcode_stop()
    #
    # First get a chain of blackhole interpreters whose length is given
    # by the depth of rd_frame_info_list.  The first one we get must be
    # the bottom one, i.e. the last one in the chain, in order to make
    # the comment in BlackholeInterpreter.setposition() valid.
    nextbh = None
    frameinfo = storage.rd_frame_info_list
    while True:
        curbh = blackholeinterpbuilder.acquire_interp()
        curbh.nextblackholeinterp = nextbh
        nextbh = curbh
        frameinfo = frameinfo.prev
        if frameinfo is None:
            break
    firstbh = nextbh
    #
    # Now fill the blackhole interpreters with resume data.
    curbh = firstbh
    frameinfo = storage.rd_frame_info_list
    while True:
        curbh.setposition(frameinfo.jitcode, frameinfo.pc)
        resumereader.consume_one_section(curbh)
        curbh = curbh.nextblackholeinterp
        frameinfo = frameinfo.prev
        if frameinfo is None:
            break
    return firstbh

def force_from_resumedata(metainterp_sd, storage, deadframe, vinfo, ginfo):
    resumereader = ResumeDataDirectReader(metainterp_sd, storage, deadframe)
    resumereader.handling_async_forcing()
    vrefinfo = metainterp_sd.virtualref_info
    resumereader.consume_vref_and_vable(vrefinfo, vinfo, ginfo)
    return resumereader.force_all_virtuals()


class ResumeDataDirectReader(AbstractResumeDataReader):
    unique_id = lambda: None
    virtual_ptr_default = lltype.nullptr(llmemory.GCREF.TO)
    virtual_int_default = 0
    resume_after_guard_not_forced = 0
    VirtualCache = get_VirtualCache_class('DirectReader')
    #             0: not a GUARD_NOT_FORCED
    #             1: in handle_async_forcing
    #             2: resuming from the GUARD_NOT_FORCED

    def __init__(self, metainterp_sd, storage, deadframe, all_virtuals=None):
        self._init(metainterp_sd.cpu, storage)
        self.deadframe = deadframe
        self.callinfocollection = metainterp_sd.callinfocollection
        if all_virtuals is None:        # common case
            self._prepare(storage)
        else:
            # special case for resuming after a GUARD_NOT_FORCED: we already
            # have the virtuals
            self.resume_after_guard_not_forced = 2
            self.virtuals_cache = all_virtuals
            # self.rd_virtuals can remain None, because virtuals_cache is
            # already filled

    def handling_async_forcing(self):
        self.resume_after_guard_not_forced = 1

    def consume_one_section(self, blackholeinterp):
        self.blackholeinterp = blackholeinterp
        info = blackholeinterp.get_current_position_info()
        self._prepare_next_section(info)

    def consume_virtualref_info(self, vrefinfo, numb, end):
        # we have to decode a list of references containing pairs
        # [..., virtual, vref, ...]  stopping at 'end'
        if vrefinfo is None:
            assert end == 0
            return
        assert (end & 1) == 0
        for i in range(0, end, 2):
            virtual = self.decode_ref(numb.nums[i])
            vref = self.decode_ref(numb.nums[i + 1])
            # For each pair, we store the virtual inside the vref.
            vrefinfo.continue_tracing(vref, virtual)

    def consume_vable_info(self, vinfo, numb):
        # we have to ignore the initial part of 'nums' (containing vrefs),
        # find the virtualizable from nums[-1], load all other values
        # from the CPU stack, and copy them into the virtualizable
        if vinfo is None:
            return len(numb.nums)
        index = len(numb.nums) - 1
        virtualizable = self.decode_ref(numb.nums[index])
        # just reset the token, we'll force it later
        vinfo.reset_token_gcref(virtualizable)
        return vinfo.write_from_resume_data_partial(virtualizable, self, numb)

    def load_value_of_type(self, TYPE, tagged):
        from rpython.jit.metainterp.warmstate import specialize_value
        kind = getkind(TYPE)
        if kind == 'int':
            x = self.decode_int(tagged)
        elif kind == 'ref':
            x = self.decode_ref(tagged)
        elif kind == 'float':
            x = self.decode_float(tagged)
        else:
            raise AssertionError(kind)
        return specialize_value(TYPE, x)
    load_value_of_type._annspecialcase_ = 'specialize:arg(1)'

    def consume_vref_and_vable(self, vrefinfo, vinfo, ginfo):
        numb = self.cur_numb
        self.cur_numb = numb.prev
        if self.resume_after_guard_not_forced != 2:
            end_vref = self.consume_vable_info(vinfo, numb)
            if ginfo is not None:
                end_vref -= 1
            self.consume_virtualref_info(vrefinfo, numb, end_vref)

    def allocate_with_vtable(self, known_class):
        from rpython.jit.metainterp.executor import exec_new_with_vtable
        return exec_new_with_vtable(self.cpu, known_class)

    def allocate_struct(self, typedescr):
        return self.cpu.bh_new(typedescr)

    def allocate_array(self, length, arraydescr):
        return self.cpu.bh_new_array(length, arraydescr)

    def allocate_string(self, length):
        return self.cpu.bh_newstr(length)

    def allocate_raw_buffer(self, size):
        buffer = self.cpu.bh_new_raw_buffer(size)
        adr = llmemory.cast_ptr_to_adr(buffer)
        return llmemory.cast_adr_to_int(adr, "symbolic")

    def string_setitem(self, str, index, charnum):
        char = self.decode_int(charnum)
        self.cpu.bh_strsetitem(str, index, char)

    def concat_strings(self, str1num, str2num):
        str1 = self.decode_ref(str1num)
        str2 = self.decode_ref(str2num)
        str1 = lltype.cast_opaque_ptr(lltype.Ptr(rstr.STR), str1)
        str2 = lltype.cast_opaque_ptr(lltype.Ptr(rstr.STR), str2)
        cic = self.callinfocollection
        funcptr = cic.funcptr_for_oopspec(EffectInfo.OS_STR_CONCAT)
        result = funcptr(str1, str2)
        return lltype.cast_opaque_ptr(llmemory.GCREF, result)

    def slice_string(self, strnum, startnum, lengthnum):
        str = self.decode_ref(strnum)
        start = self.decode_int(startnum)
        length = self.decode_int(lengthnum)
        str = lltype.cast_opaque_ptr(lltype.Ptr(rstr.STR), str)
        cic = self.callinfocollection
        funcptr = cic.funcptr_for_oopspec(EffectInfo.OS_STR_SLICE)
        result = funcptr(str, start, start + length)
        return lltype.cast_opaque_ptr(llmemory.GCREF, result)

    def allocate_unicode(self, length):
        return self.cpu.bh_newunicode(length)

    def unicode_setitem(self, str, index, charnum):
        char = self.decode_int(charnum)
        self.cpu.bh_unicodesetitem(str, index, char)

    def concat_unicodes(self, str1num, str2num):
        str1 = self.decode_ref(str1num)
        str2 = self.decode_ref(str2num)
        str1 = lltype.cast_opaque_ptr(lltype.Ptr(rstr.UNICODE), str1)
        str2 = lltype.cast_opaque_ptr(lltype.Ptr(rstr.UNICODE), str2)
        cic = self.callinfocollection
        funcptr = cic.funcptr_for_oopspec(EffectInfo.OS_UNI_CONCAT)
        result = funcptr(str1, str2)
        return lltype.cast_opaque_ptr(llmemory.GCREF, result)

    def slice_unicode(self, strnum, startnum, lengthnum):
        str = self.decode_ref(strnum)
        start = self.decode_int(startnum)
        length = self.decode_int(lengthnum)
        str = lltype.cast_opaque_ptr(lltype.Ptr(rstr.UNICODE), str)
        cic = self.callinfocollection
        funcptr = cic.funcptr_for_oopspec(EffectInfo.OS_UNI_SLICE)
        result = funcptr(str, start, start + length)
        return lltype.cast_opaque_ptr(llmemory.GCREF, result)

    def setfield(self, struct, fieldnum, descr):
        if descr.is_pointer_field():
            newvalue = self.decode_ref(fieldnum)
            self.cpu.bh_setfield_gc_r(struct, newvalue, descr)
        elif descr.is_float_field():
            newvalue = self.decode_float(fieldnum)
            self.cpu.bh_setfield_gc_f(struct, newvalue, descr)
        else:
            newvalue = self.decode_int(fieldnum)
            self.cpu.bh_setfield_gc_i(struct, newvalue, descr)

    def setinteriorfield(self, index, array, fieldnum, descr):
        if descr.is_pointer_field():
            newvalue = self.decode_ref(fieldnum)
            self.cpu.bh_setinteriorfield_gc_r(array, index, newvalue, descr)
        elif descr.is_float_field():
            newvalue = self.decode_float(fieldnum)
            self.cpu.bh_setinteriorfield_gc_f(array, index, newvalue, descr)
        else:
            newvalue = self.decode_int(fieldnum)
            self.cpu.bh_setinteriorfield_gc_i(array, index, newvalue, descr)

    def setarrayitem_int(self, array, index, fieldnum, arraydescr):
        newvalue = self.decode_int(fieldnum)
        self.cpu.bh_setarrayitem_gc_i(array, index, newvalue, arraydescr)

    def setarrayitem_ref(self, array, index, fieldnum, arraydescr):
        newvalue = self.decode_ref(fieldnum)
        self.cpu.bh_setarrayitem_gc_r(array, index, newvalue, arraydescr)

    def setarrayitem_float(self, array, index, fieldnum, arraydescr):
        newvalue = self.decode_float(fieldnum)
        self.cpu.bh_setarrayitem_gc_f(array, index, newvalue, arraydescr)

    def setrawbuffer_item(self, buffer, fieldnum, offset, descr):
        assert not descr.is_array_of_pointers()
        if descr.is_array_of_floats():
            newvalue = self.decode_float(fieldnum)
            self.cpu.bh_raw_store_f(buffer, offset, newvalue, descr)
        else:
            newvalue = self.decode_int(fieldnum)
            self.cpu.bh_raw_store_i(buffer, offset, newvalue, descr)

    def decode_int(self, tagged):
        num, tag = untag(tagged)
        if tag == TAGCONST:
            return self.consts[num].getint()
        elif tag == TAGINT:
            return num
        elif tag == TAGVIRTUAL:
            return self.getvirtual_int(num)
        else:
            assert tag == TAGBOX
            if num < 0:
                num += self.count
            return self.cpu.get_int_value(self.deadframe, num)

    def decode_ref(self, tagged):
        num, tag = untag(tagged)
        if tag == TAGCONST:
            if tagged_eq(tagged, NULLREF):
                return self.cpu.ts.NULLREF
            return self.consts[num].getref_base()
        elif tag == TAGVIRTUAL:
            return self.getvirtual_ptr(num)
        else:
            assert tag == TAGBOX
            if num < 0:
                num += self.count
            return self.cpu.get_ref_value(self.deadframe, num)

    def decode_float(self, tagged):
        num, tag = untag(tagged)
        if tag == TAGCONST:
            return self.consts[num].getfloatstorage()
        else:
            assert tag == TAGBOX
            if num < 0:
                num += self.count
            return self.cpu.get_float_value(self.deadframe, num)

    def write_an_int(self, index, int):
        self.blackholeinterp.setarg_i(index, int)

    def write_a_ref(self, index, ref):
        self.blackholeinterp.setarg_r(index, ref)

    def write_a_float(self, index, float):
        self.blackholeinterp.setarg_f(index, float)

# ____________________________________________________________

def dump_storage(storage, liveboxes):
    "For profiling only."
    debug_start("jit-resume")
    if have_debug_prints():
        debug_print('Log storage', compute_unique_id(storage))
        frameinfo = storage.rd_frame_info_list
        while frameinfo is not None:
            try:
                jitcodename = frameinfo.jitcode.name
            except AttributeError:
                jitcodename = str(compute_unique_id(frameinfo.jitcode))
            debug_print('\tjitcode/pc', jitcodename,
                        frameinfo.pc,
                        'at', compute_unique_id(frameinfo))
            frameinfo = frameinfo.prev
        numb = storage.rd_numb
        while numb:
            debug_print('\tnumb', str([untag(numb.nums[i])
                                       for i in range(len(numb.nums))]),
                        'at', compute_unique_id(numb))
            numb = numb.prev
        for const in storage.rd_consts:
            debug_print('\tconst', const.repr_rpython())
        for box in liveboxes:
            if box is None:
                debug_print('\tbox', 'None')
            else:
                debug_print('\tbox', box.repr_rpython())
        if storage.rd_virtuals is not None:
            for virtual in storage.rd_virtuals:
                if virtual is None:
                    debug_print('\t\t', 'None')
                else:
                    virtual.debug_prints()
        if storage.rd_pendingfields:
            debug_print('\tpending setfields')
            for i in range(len(storage.rd_pendingfields)):
                lldescr = storage.rd_pendingfields[i].lldescr
                num = storage.rd_pendingfields[i].num
                fieldnum = storage.rd_pendingfields[i].fieldnum
                itemindex = storage.rd_pendingfields[i].itemindex
                debug_print("\t\t", str(lldescr), str(untag(num)), str(untag(fieldnum)), itemindex)

    debug_stop("jit-resume")<|MERGE_RESOLUTION|>--- conflicted
+++ resolved
@@ -555,12 +555,8 @@
 
 class VRawBufferStateInfo(AbstractVirtualInfo):
     kind = INT
-<<<<<<< HEAD
-
-=======
     is_about_raw = True
     
->>>>>>> 749b80fb
     def __init__(self, size, offsets, descrs):
         self.size = size
         self.offsets = offsets
