from rpython.jit.codewriter.effectinfo import EffectInfo
from rpython.jit.metainterp import jitprof
from rpython.jit.metainterp.history import (Const, ConstInt, getkind,
<<<<<<< HEAD
    INT, REF, FLOAT, AbstractDescr, StmLocation)
from rpython.jit.metainterp.resoperation import rop, InputArgInt,\
     InputArgFloat, InputArgRef
=======
    INT, REF, FLOAT, AbstractDescr, IntFrontendOp, RefFrontendOp,
    FloatFrontendOp)
from rpython.jit.metainterp.resoperation import rop
>>>>>>> f317d70f
from rpython.rlib import rarithmetic, rstack
from rpython.rlib.objectmodel import (we_are_translated, specialize,
        compute_unique_id)
from rpython.rlib.debug import ll_assert, debug_print
from rpython.rtyper import annlowlevel
from rpython.rtyper.lltypesystem import lltype, llmemory, rffi, rstr
from rpython.rtyper.rclass import OBJECTPTR
from rpython.jit.metainterp.walkvirtual import VirtualVisitor
from rpython.jit.metainterp import resumecode


# Logic to encode the chain of frames and the state of the boxes at a
# guard operation, and to decode it again.  This is a bit advanced,
# because it needs to support optimize.py which encodes virtuals with
# arbitrary cycles and also to compress the information

class VectorInfo(object):
    """
        prev: the previous VectorInfo or None
        failargs_pos: the index where to find it in the fail arguments
        location: the register location (an integer), specified by the backend
        variable: the original variable that lived at failargs_pos
    """
    _attrs_ = ('prev', 'failargs_pos', 'location', 'variable')
    prev = None
    failargs_pos = -1
    location = None
    variable = None

    def __init__(self, position, variable):
        self.failargs_pos = position
        self.variable = variable

    def getpos_in_failargs(self):
        return self.failargs_pos

    def next(self):
        return self.prev

    def getoriginal(self):
        return self.variable

    def clone(self):
        prev = None
        if self.prev:
            prev = self.prev.clone()
        return self.instance_clone(prev)

    def instance_clone(self, prev):
        raise NotImplementedError

class UnpackAtExitInfo(VectorInfo):
    def instance_clone(self, prev):
        info = UnpackAtExitInfo(self.failargs_pos, self.variable)
        info.prev = prev
        return info

class AccumInfo(VectorInfo):
    _attrs_ = ('accum_operation', 'scalar')

    def __init__(self, position, variable, operation):
        VectorInfo.__init__(self, position, variable)
        self.accum_operation = operation

    def instance_clone(self, prev):
        info = AccumInfo(self.failargs_pos, self.variable,
                         self.accum_operation)
        info.location = self.location
        info.prev = prev
        return info

    def __repr__(self):
        return 'AccumInfo(%s,%s,%s,%s,%s)' % (self.prev is None,
                                              self.accum_operation,
                                              self.failargs_pos,
                                              self.variable,
                                              self.location)

def _ensure_parent_resumedata(framestack, n, t, snapshot):
    if n == 0:
        return
    target = framestack[n]
    back = framestack[n - 1]
    if target.parent_snapshot:
        snapshot.prev = target.parent_snapshot
        return
    s = t.create_snapshot(back.jitcode, back.pc, back, True)
    snapshot.prev = s
    _ensure_parent_resumedata(framestack, n - 1, t, s)
    target.parent_snapshot = s

def capture_resumedata(framestack, virtualizable_boxes, virtualref_boxes, t):
    n = len(framestack) - 1
    result = t.length()
    if virtualizable_boxes is not None:
        virtualizable_boxes = ([virtualizable_boxes[-1]] +
                                virtualizable_boxes[:-1])
    else:
        virtualizable_boxes = []
    virtualref_boxes = virtualref_boxes[:]
    if n >= 0:
        top = framestack[n]
        snapshot = t.create_top_snapshot(top.jitcode, top.pc,
                    top, False, virtualizable_boxes,
                    virtualref_boxes)
        _ensure_parent_resumedata(framestack, n, t,snapshot)
    else:
        snapshot = t.create_empty_top_snapshot(
            virtualizable_boxes, virtualref_boxes)
    return result

PENDINGFIELDSTRUCT = lltype.Struct('PendingField',
                                   ('lldescr', OBJECTPTR),
                                   ('num', rffi.SHORT),
                                   ('fieldnum', rffi.SHORT),
                                   ('itemindex', rffi.INT),
                                   ('llstmloc', OBJECTPTR)) # xxx make this last
                                                        # field optional on stm?
PENDINGFIELDSP = lltype.Ptr(lltype.GcArray(PENDINGFIELDSTRUCT))

TAGMASK = 3

class TagOverflow(Exception):
    pass

def tag(value, tagbits):
    assert 0 <= tagbits <= 3
    sx = value >> 13
    if sx != 0 and sx != -1:
        raise TagOverflow
    return rffi.r_short(value<<2|tagbits)

def untag(value):
    value = rarithmetic.widen(value)
    tagbits = value & TAGMASK
    return value >> 2, tagbits

def tagged_eq(x, y):
    # please rpython :(
    return rarithmetic.widen(x) == rarithmetic.widen(y)

def tagged_list_eq(tl1, tl2):
    if len(tl1) != len(tl2):
        return False
    for i in range(len(tl1)):
        if not tagged_eq(tl1[i], tl2[i]):
            return False
    return True

TAGCONST    = 0
TAGINT      = 1
TAGBOX      = 2
TAGVIRTUAL  = 3

UNASSIGNED = tag(-1 << 13, TAGBOX)
UNASSIGNEDVIRTUAL = tag(-1 << 13, TAGVIRTUAL)
NULLREF = tag(-1, TAGCONST)
UNINITIALIZED = tag(-2, TAGCONST)   # used for uninitialized string characters
TAG_CONST_OFFSET = 0

class NumberingState(object):
    def __init__(self, size):
        self.liveboxes = {}
        self.current = [rffi.cast(rffi.SHORT, 0)] * size
        self._pos = 0
        self.num_boxes = 0
        self.num_virtuals = 0

    def append_short(self, item):
        self.current[self._pos] = item
        self._pos += 1

    def append_int(self, item):
        short = rffi.cast(rffi.SHORT, item)
        assert rffi.cast(lltype.Signed, short) == item
        return self.append_short(short)

    def create_numbering(self):
        return resumecode.create_numbering(self.current)

class ResumeDataLoopMemo(object):

    def __init__(self, metainterp_sd):
        self.metainterp_sd = metainterp_sd
        self.cpu = metainterp_sd.cpu
        self.consts = []
        self.large_ints = {}
        self.refs = self.cpu.ts.new_ref_dict_2()
        self.cached_boxes = {}
        self.cached_virtuals = {}

        self.nvirtuals = 0
        self.nvholes = 0
        self.nvreused = 0

    def getconst(self, const):
        if const.type == INT:
            val = const.getint()
            if not we_are_translated() and not isinstance(val, int):
                # unhappiness, probably a symbolic
                return self._newconst(const)
            try:
                return tag(val, TAGINT)
            except TagOverflow:
                pass
            tagged = self.large_ints.get(val, UNASSIGNED)
            if not tagged_eq(tagged, UNASSIGNED):
                return tagged
            tagged = self._newconst(const)
            self.large_ints[val] = tagged
            return tagged
        elif const.type == REF:
            val = const.getref_base()
            if not val:
                return NULLREF
            tagged = self.refs.get(val, UNASSIGNED)
            if not tagged_eq(tagged, UNASSIGNED):
                return tagged
            tagged = self._newconst(const)
            self.refs[val] = tagged
            return tagged
        return self._newconst(const)

    def _newconst(self, const):
        result = tag(len(self.consts) + TAG_CONST_OFFSET, TAGCONST)
        self.consts.append(const)
        return result

    # env numbering

    def _number_boxes(self, iter, arr, optimizer, numb_state):
        """ Number boxes from one snapshot
        """
        num_boxes = numb_state.num_boxes
        num_virtuals = numb_state.num_virtuals
        liveboxes = numb_state.liveboxes
        for item in arr:
            box = iter.get(rffi.cast(lltype.Signed, item))
            box = optimizer.get_box_replacement(box)

            if isinstance(box, Const):
                tagged = self.getconst(box)
            elif box in liveboxes:
                tagged = liveboxes[box]
            else:
                is_virtual = False
                if box.type == 'r':
                    info = optimizer.getptrinfo(box)
                    is_virtual = (info is not None and info.is_virtual())
                if box.type == 'i':
                    info = optimizer.getrawptrinfo(box, create=False)
                    is_virtual = (info is not None and info.is_virtual()) 
                if is_virtual:
                    tagged = tag(num_virtuals, TAGVIRTUAL)
                    num_virtuals += 1
                else:
                    tagged = tag(num_boxes, TAGBOX)
                    num_boxes += 1
                liveboxes[box] = tagged
            numb_state.append_short(tagged)
        numb_state.num_boxes = num_boxes
        numb_state.num_virtuals = num_virtuals

    def number(self, optimizer, position, trace):
        snapshot_iter = trace.get_snapshot_iter(position)
        numb_state = NumberingState(snapshot_iter.size)

        arr = snapshot_iter.vable_array

        numb_state.append_int(len(arr))
        self._number_boxes(snapshot_iter, arr, optimizer, numb_state)

        arr = snapshot_iter.vref_array
        n = len(arr)
        assert not (n & 1)
        numb_state.append_int(n >> 1)

        self._number_boxes(snapshot_iter, arr, optimizer, numb_state)

        for snapshot in snapshot_iter.framestack:
            jitcode_index, pc = snapshot_iter.unpack_jitcode_pc(snapshot)
            numb_state.append_int(jitcode_index)
            numb_state.append_int(pc)
            self._number_boxes(
                    snapshot_iter, snapshot.box_array, optimizer, numb_state)

        return numb_state


    # caching for virtuals and boxes inside them

    def num_cached_boxes(self):
        return len(self.cached_boxes)

    def assign_number_to_box(self, box, boxes):
        # returns a negative number
        if box in self.cached_boxes:
            num = self.cached_boxes[box]
            boxes[-num - 1] = box
        else:
            boxes.append(box)
            num = -len(boxes)
            self.cached_boxes[box] = num
        return num

    def num_cached_virtuals(self):
        return len(self.cached_virtuals)

    def assign_number_to_virtual(self, box):
        # returns a negative number
        if box in self.cached_virtuals:
            num = self.cached_virtuals[box]
        else:
            num = self.cached_virtuals[box] = -len(self.cached_virtuals) - 1
        return num

    def clear_box_virtual_numbers(self):
        self.cached_boxes.clear()
        self.cached_virtuals.clear()

    def update_counters(self, profiler):
        profiler.count(jitprof.Counters.NVIRTUALS, self.nvirtuals)
        profiler.count(jitprof.Counters.NVHOLES, self.nvholes)
        profiler.count(jitprof.Counters.NVREUSED, self.nvreused)

_frame_info_placeholder = (None, 0, 0)


class ResumeDataVirtualAdder(VirtualVisitor):

    def __init__(self, optimizer, storage, guard_op, trace, memo):
        self.optimizer = optimizer
        self.trace = trace
        self.storage = storage
        self.guard_op = guard_op
        self.memo = memo

    def make_virtual_info(self, info, fieldnums):
        assert fieldnums is not None
        vinfo = info._cached_vinfo
        if vinfo is not None and vinfo.equals(fieldnums):
            return vinfo
        vinfo = info.visitor_dispatch_virtual_type(self)
        vinfo.set_content(fieldnums)
        info._cached_vinfo = vinfo
        return vinfo

    def visit_not_virtual(self, value):
        assert 0, "unreachable"

    def visit_virtual(self, descr, fielddescrs):
        return VirtualInfo(descr, fielddescrs)

    def visit_vstruct(self, typedescr, fielddescrs):
        return VStructInfo(typedescr, fielddescrs)

    def visit_varray(self, arraydescr, clear):
        if clear:
            return VArrayInfoClear(arraydescr)
        else:
            return VArrayInfoNotClear(arraydescr)

    def visit_varraystruct(self, arraydescr, size, fielddescrs):
        return VArrayStructInfo(arraydescr, size, fielddescrs)

    def visit_vrawbuffer(self, func, size, offsets, descrs):
        return VRawBufferInfo(func, size, offsets, descrs)

    def visit_vrawslice(self, offset):
        return VRawSliceInfo(offset)

    def visit_vstrplain(self, is_unicode=False):
        if is_unicode:
            return VUniPlainInfo()
        else:
            return VStrPlainInfo()

    def visit_vstrconcat(self, is_unicode=False):
        if is_unicode:
            return VUniConcatInfo()
        else:
            return VStrConcatInfo()

    def visit_vstrslice(self, is_unicode=False):
        if is_unicode:
            return VUniSliceInfo()
        else:
            return VStrSliceInfo()

    def register_virtual_fields(self, virtualbox, _fieldboxes):
        tagged = self.liveboxes_from_env.get(virtualbox, UNASSIGNEDVIRTUAL)
        self.liveboxes[virtualbox] = tagged
        fieldboxes = []
        for box in _fieldboxes:
            if box is not None:
                box = self.optimizer.get_box_replacement(box)
            fieldboxes.append(box)
        self.vfieldboxes[virtualbox] = fieldboxes
        self._register_boxes(fieldboxes)

    def register_box(self, box):
        if (box is not None and not isinstance(box, Const)
            and box not in self.liveboxes_from_env
            and box not in self.liveboxes):
            self.liveboxes[box] = UNASSIGNED

    def _register_boxes(self, boxes):
        for box in boxes:
            self.register_box(box)

    def already_seen_virtual(self, virtualbox):
        if virtualbox not in self.liveboxes:
            assert virtualbox in self.liveboxes_from_env
            assert untag(self.liveboxes_from_env[virtualbox])[1] == TAGVIRTUAL
            return False
        tagged = self.liveboxes[virtualbox]
        _, tagbits = untag(tagged)
        return tagbits == TAGVIRTUAL

    def finish(self, pending_setfields=[]):
        optimizer = self.optimizer
        # compute the numbering
        storage = self.storage
        # make sure that nobody attached resume data to this guard yet
        assert not storage.rd_numb
        resume_position = self.guard_op.rd_resume_position
        assert resume_position >= 0
        # count stack depth
        numb_state = self.memo.number(optimizer,
            resume_position, optimizer.trace)
        self.liveboxes_from_env = liveboxes_from_env = numb_state.liveboxes
        num_virtuals = numb_state.num_virtuals
        self.liveboxes = {}

        # collect liveboxes and virtuals
        n = len(liveboxes_from_env) - num_virtuals
        liveboxes = [None] * n
        self.vfieldboxes = {}
        for box, tagged in liveboxes_from_env.iteritems():
            i, tagbits = untag(tagged)
            if tagbits == TAGBOX:
                liveboxes[i] = box
            else:
                assert tagbits == TAGVIRTUAL
                if box.type == 'r':
                    info = optimizer.getptrinfo(box)
                else:
                    assert box.type == 'i'
                    info = optimizer.getrawptrinfo(box)
                assert info.is_virtual()
                info.visitor_walk_recursive(box, self, optimizer)

        for setfield_op in pending_setfields:
            box = setfield_op.getarg(0)
            box = optimizer.get_box_replacement(box)
            if setfield_op.getopnum() == rop.SETFIELD_GC:
                fieldbox = setfield_op.getarg(1)
            else:
                fieldbox = setfield_op.getarg(2)
            fieldbox = optimizer.get_box_replacement(fieldbox)
            self.register_box(box)
            self.register_box(fieldbox)
            info = optimizer.getptrinfo(fieldbox)
            assert info is not None and info.is_virtual()
            info.visitor_walk_recursive(fieldbox, self, optimizer)

        self._number_virtuals(liveboxes, optimizer, num_virtuals)
        self._add_pending_fields(optimizer, pending_setfields)

        storage.rd_numb = numb_state.create_numbering()
        storage.rd_consts = self.memo.consts
        return liveboxes[:]

    def _number_virtuals(self, liveboxes, optimizer, num_env_virtuals):
        from rpython.jit.metainterp.optimizeopt.info import AbstractVirtualPtrInfo
        
        # !! 'liveboxes' is a list that is extend()ed in-place !!
        memo = self.memo
        new_liveboxes = [None] * memo.num_cached_boxes()
        count = 0
        # So far, self.liveboxes should contain 'tagged' values that are
        # either UNASSIGNED, UNASSIGNEDVIRTUAL, or a *non-negative* value
        # with the TAGVIRTUAL.  The following loop removes the UNASSIGNED
        # and UNASSIGNEDVIRTUAL entries, and replaces them with real
        # negative values.
        for box, tagged in self.liveboxes.iteritems():
            i, tagbits = untag(tagged)
            if tagbits == TAGBOX:
                assert box not in self.liveboxes_from_env
                assert tagged_eq(tagged, UNASSIGNED)
                index = memo.assign_number_to_box(box, new_liveboxes)
                self.liveboxes[box] = tag(index, TAGBOX)
                count += 1
            else:
                assert tagbits == TAGVIRTUAL
                if tagged_eq(tagged, UNASSIGNEDVIRTUAL):
                    assert box not in self.liveboxes_from_env
                    index = memo.assign_number_to_virtual(box)
                    self.liveboxes[box] = tag(index, TAGVIRTUAL)
                else:
                    assert i >= 0
        new_liveboxes.reverse()
        liveboxes.extend(new_liveboxes)
        nholes = len(new_liveboxes) - count

        storage = self.storage
        storage.rd_virtuals = None
        vfieldboxes = self.vfieldboxes
        if vfieldboxes:
            length = num_env_virtuals + memo.num_cached_virtuals()
            virtuals = storage.rd_virtuals = [None] * length
            memo.nvirtuals += length
            memo.nvholes += length - len(vfieldboxes)
            for virtualbox, fieldboxes in vfieldboxes.iteritems():
                num, _ = untag(self.liveboxes[virtualbox])
                info = optimizer.getptrinfo(virtualbox)
                assert info.is_virtual()
                assert isinstance(info, AbstractVirtualPtrInfo)
                fieldnums = [self._gettagged(box)
                             for box in fieldboxes]
                vinfo = self.make_virtual_info(info, fieldnums)
                # if a new vinfo instance is made, we get the fieldnums list we
                # pass in as an attribute. hackish.
                if vinfo.fieldnums is not fieldnums:
                    memo.nvreused += 1
                virtuals[num] = vinfo

        if self._invalidation_needed(len(liveboxes), nholes):
            memo.clear_box_virtual_numbers()

    def _invalidation_needed(self, nliveboxes, nholes):
        memo = self.memo
        # xxx heuristic a bit out of thin air
        failargs_limit = memo.metainterp_sd.options.failargs_limit
        if nliveboxes > (failargs_limit // 2):
            if nholes > nliveboxes // 3:
                return True
        return False

    def _add_pending_fields(self, optimizer, pending_setfields):
        rd_pendingfields = lltype.nullptr(PENDINGFIELDSP.TO)
        if pending_setfields:
            n = len(pending_setfields)
            rd_pendingfields = lltype.malloc(PENDINGFIELDSP.TO, n)
            for i in range(n):
                op = pending_setfields[i]
                box = optimizer.get_box_replacement(op.getarg(0))
                descr = op.getdescr()
<<<<<<< HEAD
                stmloc = op.stm_location
                if op.getopnum() == rop.SETARRAYITEM_GC:
=======
                opnum = op.getopnum()
                if opnum == rop.SETARRAYITEM_GC:
>>>>>>> f317d70f
                    fieldbox = op.getarg(2)
                    boxindex = optimizer.get_box_replacement(op.getarg(1))
                    itemindex = boxindex.getint()
                    # sanity: it's impossible to run code with SETARRAYITEM_GC
                    # with negative index, so this guard cannot ever fail;
                    # but it's possible to try to *build* such invalid code
                    if itemindex < 0:
                        raise TagOverflow
                elif opnum == rop.SETFIELD_GC:
                    fieldbox = op.getarg(1)
                    itemindex = -1
                else:
                    raise AssertionError
                fieldbox = optimizer.get_box_replacement(fieldbox)
                #descr, box, fieldbox, itemindex = pending_setfields[i]
                lldescr = annlowlevel.cast_instance_to_base_ptr(descr)
                num = self._gettagged(box)
                fieldnum = self._gettagged(fieldbox)
                # the index is limited to 2147483647 (64-bit machines only)
                if itemindex > 2147483647:
                    raise TagOverflow
                #
                rd_pendingfields[i].lldescr = lldescr
                rd_pendingfields[i].num = num
                rd_pendingfields[i].fieldnum = fieldnum
                rd_pendingfields[i].itemindex = rffi.cast(rffi.INT, itemindex)
                if stmloc is not None:
                    llstmloc = annlowlevel.cast_instance_to_base_ptr(stmloc)
                    rd_pendingfields[i].llstmloc = llstmloc
        self.storage.rd_pendingfields = rd_pendingfields

    def _gettagged(self, box):
        if box is None:
            return UNINITIALIZED
        if isinstance(box, Const):
            return self.memo.getconst(box)
        else:
            if box in self.liveboxes_from_env:
                return self.liveboxes_from_env[box]
            return self.liveboxes[box]

class AbstractVirtualInfo(object):
    kind = REF
    is_about_raw = False
    #def allocate(self, decoder, index):
    #    raise NotImplementedError
    def equals(self, fieldnums):
        return tagged_list_eq(self.fieldnums, fieldnums)

    def set_content(self, fieldnums):
        self.fieldnums = fieldnums

    def debug_prints(self):
        raise NotImplementedError


class AbstractVirtualStructInfo(AbstractVirtualInfo):
    def __init__(self, fielddescrs):
        self.fielddescrs = fielddescrs
        #self.fieldnums = ...

    @specialize.argtype(1)
    def setfields(self, decoder, struct):
        for i in range(len(self.fielddescrs)):
            descr = self.fielddescrs[i]
            num = self.fieldnums[i]
            if not tagged_eq(num, UNINITIALIZED):
                decoder.setfield(struct, num, descr)
        return struct

    def debug_prints(self):
        assert len(self.fielddescrs) == len(self.fieldnums)
        for i in range(len(self.fielddescrs)):
            debug_print("\t\t",
                        str(self.fielddescrs[i]),
                        str(untag(self.fieldnums[i])))

class VirtualInfo(AbstractVirtualStructInfo):
    def __init__(self, descr, fielddescrs):
        AbstractVirtualStructInfo.__init__(self, fielddescrs)
        self.descr = descr

    @specialize.argtype(1)
    def allocate(self, decoder, index):
        struct = decoder.allocate_with_vtable(descr=self.descr)
        decoder.virtuals_cache.set_ptr(index, struct)
        return self.setfields(decoder, struct)

    def debug_prints(self):
        debug_print("\tvirtualinfo", self.known_class.repr_rpython(), " at ",  compute_unique_id(self))
        AbstractVirtualStructInfo.debug_prints(self)


class VStructInfo(AbstractVirtualStructInfo):
    def __init__(self, typedescr, fielddescrs):
        AbstractVirtualStructInfo.__init__(self, fielddescrs)
        self.typedescr = typedescr

    @specialize.argtype(1)
    def allocate(self, decoder, index):
        struct = decoder.allocate_struct(self.typedescr)
        decoder.virtuals_cache.set_ptr(index, struct)
        return self.setfields(decoder, struct)

    def debug_prints(self):
        debug_print("\tvstructinfo", self.typedescr.repr_rpython(), " at ",  compute_unique_id(self))
        AbstractVirtualStructInfo.debug_prints(self)

class AbstractVArrayInfo(AbstractVirtualInfo):
    def __init__(self, arraydescr):
        assert arraydescr is not None
        self.arraydescr = arraydescr
        #self.fieldnums = ...

    @specialize.argtype(1)
    def allocate(self, decoder, index):
        length = len(self.fieldnums)
        arraydescr = self.arraydescr
        array = decoder.allocate_array(length, arraydescr, self.clear)
        decoder.virtuals_cache.set_ptr(index, array)
        # NB. the check for the kind of array elements is moved out of the loop
        if arraydescr.is_array_of_pointers():
            for i in range(length):
                num = self.fieldnums[i]
                if not tagged_eq(num, UNINITIALIZED):
                    decoder.setarrayitem_ref(array, i, num, arraydescr)
        elif arraydescr.is_array_of_floats():
            for i in range(length):
                num = self.fieldnums[i]
                if not tagged_eq(num, UNINITIALIZED):
                    decoder.setarrayitem_float(array, i, num, arraydescr)
        else:
            for i in range(length):
                num = self.fieldnums[i]
                if not tagged_eq(num, UNINITIALIZED):
                    decoder.setarrayitem_int(array, i, num, arraydescr)
        return array

    def debug_prints(self):
        debug_print("\tvarrayinfo", self.arraydescr, " at ",
                    compute_unique_id(self), " clear=", self.clear)
        for i in self.fieldnums:
            debug_print("\t\t", str(untag(i)))


class VArrayInfoClear(AbstractVArrayInfo):
    clear = True

class VArrayInfoNotClear(AbstractVArrayInfo):
    clear = False


class VAbstractRawInfo(AbstractVirtualInfo):
    kind = INT
    is_about_raw = True


class VRawBufferInfo(VAbstractRawInfo):

    def __init__(self, func, size, offsets, descrs):
        self.func = func
        self.size = size
        self.offsets = offsets
        self.descrs = descrs

    @specialize.argtype(1)
    def allocate_int(self, decoder, index):
        length = len(self.fieldnums)
        buffer = decoder.allocate_raw_buffer(self.func, self.size)
        decoder.virtuals_cache.set_int(index, buffer)
        for i in range(len(self.offsets)):
            offset = self.offsets[i]
            descr = self.descrs[i]
            decoder.setrawbuffer_item(buffer, self.fieldnums[i], offset, descr)
        return buffer

    def debug_prints(self):
        debug_print("\tvrawbufferinfo", " at ",  compute_unique_id(self))
        for i in self.fieldnums:
            debug_print("\t\t", str(untag(i)))


class VRawSliceInfo(VAbstractRawInfo):

    def __init__(self, offset):
        self.offset = offset

    @specialize.argtype(1)
    def allocate_int(self, decoder, index):
        assert len(self.fieldnums) == 1
        base_buffer = decoder.decode_int(self.fieldnums[0])
        buffer = decoder.int_add_const(base_buffer, self.offset)
        decoder.virtuals_cache.set_int(index, buffer)
        return buffer

    def debug_prints(self):
        debug_print("\tvrawsliceinfo", " at ",  compute_unique_id(self))
        for i in self.fieldnums:
            debug_print("\t\t", str(untag(i)))


class VArrayStructInfo(AbstractVirtualInfo):
    def __init__(self, arraydescr, size, fielddescrs):
        self.size = size
        self.arraydescr = arraydescr
        self.fielddescrs = fielddescrs

    def debug_prints(self):
        debug_print("\tvarraystructinfo", self.arraydescr, " at ",  compute_unique_id(self))
        for i in self.fieldnums:
            debug_print("\t\t", str(untag(i)))

    @specialize.argtype(1)
    def allocate(self, decoder, index):
        array = decoder.allocate_array(self.size, self.arraydescr,
                                       clear=True)
        decoder.virtuals_cache.set_ptr(index, array)
        p = 0
        for i in range(self.size):
            for j in range(len(self.fielddescrs)):
                num = self.fieldnums[p]
                if not tagged_eq(num, UNINITIALIZED):
                    decoder.setinteriorfield(i, array, num,
                                             self.fielddescrs[j])
                p += 1
        return array


class VStrPlainInfo(AbstractVirtualInfo):
    """Stands for the string made out of the characters of all fieldnums."""

    @specialize.argtype(1)
    def allocate(self, decoder, index):
        length = len(self.fieldnums)
        string = decoder.allocate_string(length)
        decoder.virtuals_cache.set_ptr(index, string)
        for i in range(length):
            charnum = self.fieldnums[i]
            if not tagged_eq(charnum, UNINITIALIZED):
                decoder.string_setitem(string, i, charnum)
        return string

    def debug_prints(self):
        debug_print("\tvstrplaininfo length", len(self.fieldnums), " at ",  compute_unique_id(self))


class VStrConcatInfo(AbstractVirtualInfo):
    """Stands for the string made out of the concatenation of two
    other strings."""

    @specialize.argtype(1)
    def allocate(self, decoder, index):
        # xxx for blackhole resuming, this will build all intermediate
        # strings and throw them away immediately, which is a bit sub-
        # efficient.  Not sure we care.
        left, right = self.fieldnums
        string = decoder.concat_strings(left, right)
        decoder.virtuals_cache.set_ptr(index, string)
        return string

    def debug_prints(self):
        debug_print("\tvstrconcatinfo at ",  compute_unique_id(self))
        for i in self.fieldnums:
            debug_print("\t\t", str(untag(i)))


class VStrSliceInfo(AbstractVirtualInfo):
    """Stands for the string made out of slicing another string."""

    @specialize.argtype(1)
    def allocate(self, decoder, index):
        largerstr, start, length = self.fieldnums
        string = decoder.slice_string(largerstr, start, length)
        decoder.virtuals_cache.set_ptr(index, string)
        return string

    def debug_prints(self):
        debug_print("\tvstrsliceinfo at ",  compute_unique_id(self))
        for i in self.fieldnums:
            debug_print("\t\t", str(untag(i)))


class VUniPlainInfo(AbstractVirtualInfo):
    """Stands for the unicode string made out of the characters of all
    fieldnums."""

    @specialize.argtype(1)
    def allocate(self, decoder, index):
        length = len(self.fieldnums)
        string = decoder.allocate_unicode(length)
        decoder.virtuals_cache.set_ptr(index, string)
        for i in range(length):
            charnum = self.fieldnums[i]
            if not tagged_eq(charnum, UNINITIALIZED):
                decoder.unicode_setitem(string, i, charnum)
        return string

    def debug_prints(self):
        debug_print("\tvuniplaininfo length", len(self.fieldnums), " at ",  compute_unique_id(self))


class VUniConcatInfo(AbstractVirtualInfo):
    """Stands for the unicode string made out of the concatenation of two
    other unicode strings."""

    @specialize.argtype(1)
    def allocate(self, decoder, index):
        # xxx for blackhole resuming, this will build all intermediate
        # strings and throw them away immediately, which is a bit sub-
        # efficient.  Not sure we care.
        left, right = self.fieldnums
        string = decoder.concat_unicodes(left, right)
        decoder.virtuals_cache.set_ptr(index, string)
        return string

    def debug_prints(self):
        debug_print("\tvuniconcatinfo at ",  compute_unique_id(self))
        for i in self.fieldnums:
            debug_print("\t\t", str(untag(i)))


class VUniSliceInfo(AbstractVirtualInfo):
    """Stands for the unicode string made out of slicing another
    unicode string."""

    @specialize.argtype(1)
    def allocate(self, decoder, index):
        largerstr, start, length = self.fieldnums
        string = decoder.slice_unicode(largerstr, start, length)
        decoder.virtuals_cache.set_ptr(index, string)
        return string

    def debug_prints(self):
        debug_print("\tvunisliceinfo at ",  compute_unique_id(self))
        for i in self.fieldnums:
            debug_print("\t\t", str(untag(i)))

# ____________________________________________________________

class AbstractVirtualCache(object):
    pass

def get_VirtualCache_class(suffix):
    # we need to create two copy of this class, because virtuals_*_cache will
    # be lists of different types (one for ResumeDataDirectReader and one for
    # ResumeDataBoxReader)
    class VirtualCache(AbstractVirtualCache):
        def __init__(self, virtuals_ptr_cache, virtuals_int_cache):
            self.virtuals_ptr_cache = virtuals_ptr_cache
            self.virtuals_int_cache = virtuals_int_cache

        def get_ptr(self, i):
            return self.virtuals_ptr_cache[i]

        def get_int(self, i):
            return self.virtuals_int_cache[i]

        def set_ptr(self, i, v):
            self.virtuals_ptr_cache[i] = v

        def set_int(self, i, v):
            self.virtuals_int_cache[i] = v

    VirtualCache.__name__ += suffix
    return VirtualCache

class AbstractResumeDataReader(object):
    """A base mixin containing the logic to reconstruct virtuals out of
    guard failure.  There are two implementations of this mixin:
    ResumeDataBoxReader for when we are compiling (i.e. when we have a
    metainterp), and ResumeDataDirectReader for when we are merely
    blackholing and want the best performance.
    """
    _mixin_ = True
    rd_virtuals = None
    virtuals_cache = None
    virtual_ptr_default = None
    virtual_int_default = None


    def _init(self, cpu, storage):
        self.cpu = cpu
        self.numb = storage.rd_numb
        self.cur_index = 0
        self.count = storage.rd_count
        self.consts = storage.rd_consts

    def _prepare(self, storage):
        self._prepare_virtuals(storage.rd_virtuals)
        self._prepare_pendingfields(storage.rd_pendingfields)

    def read_jitcode_pos_pc(self):
        jitcode_pos, self.cur_index = resumecode.numb_next_item(self.numb,
            self.cur_index)
        pc, self.cur_index = resumecode.numb_next_item(self.numb,
            self.cur_index)
        return jitcode_pos, pc

    def done_reading(self):
        return self.cur_index >= len(self.numb.code)

    def getvirtual_ptr(self, index):
        # Returns the index'th virtual, building it lazily if needed.
        # Note that this may be called recursively; that's why the
        # allocate() methods must fill in the cache as soon as they
        # have the object, before they fill its fields.
        assert self.virtuals_cache is not None
        v = self.virtuals_cache.get_ptr(index)
        if not v:
            assert self.rd_virtuals is not None
            v = self.rd_virtuals[index].allocate(self, index)
            ll_assert(v == self.virtuals_cache.get_ptr(index), "resume.py: bad cache")
        return v

    def getvirtual_int(self, index):
        assert self.virtuals_cache is not None
        v = self.virtuals_cache.get_int(index)
        if not v:
            v = self.rd_virtuals[index]
            ll_assert(bool(v), "resume.py: null rd_virtuals[index]")
            assert v.is_about_raw and isinstance(v, VAbstractRawInfo)
            v = v.allocate_int(self, index)
            ll_assert(v == self.virtuals_cache.get_int(index), "resume.py: bad cache")
        return v

    def force_all_virtuals(self):
        rd_virtuals = self.rd_virtuals
        if rd_virtuals:
            for i in range(len(rd_virtuals)):
                rd_virtual = rd_virtuals[i]
                if rd_virtual is not None:
                    if rd_virtual.kind == REF:
                        self.getvirtual_ptr(i)
                    elif rd_virtual.kind == INT:
                        self.getvirtual_int(i)
                    else:
                        assert False
        return self.virtuals_cache

    def _prepare_virtuals(self, virtuals):
        if virtuals:
            self.rd_virtuals = virtuals
            # XXX: this is suboptimal, because we are creating two lists, one
            # for REFs and one for INTs: but for each index, we are using
            # either one or the other, so we should think of a way to
            # "compact" them
            self.virtuals_cache = self.VirtualCache([self.virtual_ptr_default] * len(virtuals),
                                                    [self.virtual_int_default] * len(virtuals))

    def _prepare_pendingfields(self, pendingfields):
        if pendingfields:
            for i in range(len(pendingfields)):
                lldescr = pendingfields[i].lldescr
                num = pendingfields[i].num
                fieldnum = pendingfields[i].fieldnum
                itemindex = pendingfields[i].itemindex
                llstmloc = pendingfields[i].llstmloc
                descr = annlowlevel.cast_base_ptr_to_instance(AbstractDescr,
                                                              lldescr)
                struct = self.decode_ref(num)
                itemindex = rffi.cast(lltype.Signed, itemindex)
                saved = self.change_stm_location(llstmloc)
                if itemindex < 0:
                    self.setfield(struct, fieldnum, descr)
                else:
                    self.setarrayitem(struct, itemindex, fieldnum, descr)
                self.restore_stm_location(saved)

    def setarrayitem(self, array, index, fieldnum, arraydescr):
        if arraydescr.is_array_of_pointers():
            self.setarrayitem_ref(array, index, fieldnum, arraydescr)
        elif arraydescr.is_array_of_floats():
            self.setarrayitem_float(array, index, fieldnum, arraydescr)
        else:
            self.setarrayitem_int(array, index, fieldnum, arraydescr)

    def _prepare_next_section(self, info):
        # Use info.enumerate_vars(), normally dispatching to
        # rpython.jit.codewriter.jitcode.  Some tests give a different 'info'.
        self.cur_index = info.enumerate_vars(self._callback_i,
                                        self._callback_r,
                                        self._callback_f,
                                        self.unique_id,  # <-- annotation hack
                                        self.cur_index)

    def _callback_i(self, index, register_index):
        item, index = resumecode.numb_next_item(self.numb, index)
        value = self.decode_int(item)
        self.write_an_int(register_index, value)
        return index

    def _callback_r(self, index, register_index):
        item, index = resumecode.numb_next_item(self.numb, index)
        value = self.decode_ref(item)
        self.write_a_ref(register_index, value)
        return index

    def _callback_f(self, index, register_index):
        item, index = resumecode.numb_next_item(self.numb, index)
        value = self.decode_float(item)
        self.write_a_float(register_index, value)
        return index

    def change_stm_location(self, ignored):
        # xxx maybe we should really use this STM location in
        # ResumeDataDirectReader, but later
        pass

    def restore_stm_location(self, ignored):
        pass


# ---------- when resuming for pyjitpl.py, make boxes ----------

def rebuild_from_resumedata(metainterp, storage, deadframe,
                            virtualizable_info, greenfield_info):
    resumereader = ResumeDataBoxReader(storage, deadframe, metainterp)
    boxes = resumereader.consume_vref_and_vable_boxes(virtualizable_info,
                                                      greenfield_info)
    virtualizable_boxes, virtualref_boxes = boxes
    while not resumereader.done_reading():
        jitcode_pos, pc = resumereader.read_jitcode_pos_pc()
        jitcode = metainterp.staticdata.jitcodes[jitcode_pos]
        f = metainterp.newframe(jitcode)
        f.setup_resume_at_op(pc)
        resumereader.consume_boxes(f.get_current_position_info(),
                                   f.registers_i, f.registers_r, f.registers_f)
        f.handle_rvmprof_enter_on_resume()
    return resumereader.liveboxes, virtualizable_boxes, virtualref_boxes


class ResumeDataBoxReader(AbstractResumeDataReader):
    unique_id = lambda: None
    VirtualCache = get_VirtualCache_class('BoxReader')

    def __init__(self, storage, deadframe, metainterp):
        self._init(metainterp.cpu, storage)
        self.deadframe = deadframe
        self.metainterp = metainterp
        self.liveboxes = [None] * storage.rd_count
        self._prepare(storage)

    def consume_boxes(self, info, boxes_i, boxes_r, boxes_f):
        self.boxes_i = boxes_i
        self.boxes_r = boxes_r
        self.boxes_f = boxes_f
        self._prepare_next_section(info)

    def consume_virtualizable_boxes(self, vinfo, index):
        # we have to ignore the initial part of 'nums' (containing vrefs),
        # find the virtualizable from nums[-1], and use it to know how many
        # boxes of which type we have to return.  This does not write
        # anything into the virtualizable.
        numb = self.numb
        item, index = resumecode.numb_next_item(numb, index)
        virtualizablebox = self.decode_ref(item)
        virtualizable = vinfo.unwrap_virtualizable_box(virtualizablebox)
        return vinfo.load_list_of_boxes(virtualizable, self, virtualizablebox,
            numb, index)

    def consume_virtualref_boxes(self, index):
        # Returns a list of boxes, assumed to be all BoxPtrs.
        # We leave up to the caller to call vrefinfo.continue_tracing().
        size, index = resumecode.numb_next_item(self.numb, index)
        if size == 0:
            return [], index
        lst = []
        for i in range(size * 2):
            item, index = resumecode.numb_next_item(self.numb, index)
            lst.append(self.decode_ref(item))
        return lst, index

    def consume_vref_and_vable_boxes(self, vinfo, ginfo):
        vable_size, index = resumecode.numb_next_item(self.numb, 0)
        if vinfo is not None:
            virtualizable_boxes, index = self.consume_virtualizable_boxes(vinfo,
                                                                          index)
        elif ginfo is not None:
            item, index = resumecode.numb_next_item(self.numb, index)
            virtualizable_boxes = [self.decode_ref(item)]
        else:
            virtualizable_boxes = None
        virtualref_boxes, index = self.consume_virtualref_boxes(index)
        self.cur_index = index
        return virtualizable_boxes, virtualref_boxes

    def allocate_with_vtable(self, descr=None):
        return self.metainterp.execute_new_with_vtable(descr=descr)

    def allocate_struct(self, typedescr):
        return self.metainterp.execute_new(typedescr)

    def allocate_array(self, length, arraydescr, clear):
        lengthbox = ConstInt(length)
        if clear:
            return self.metainterp.execute_new_array_clear(arraydescr,
                                                           lengthbox)
        return self.metainterp.execute_new_array(arraydescr, lengthbox)

    def allocate_raw_buffer(self, func, size):
        cic = self.metainterp.staticdata.callinfocollection
        calldescr, _ = cic.callinfo_for_oopspec(EffectInfo.OS_RAW_MALLOC_VARSIZE_CHAR)
        # Can't use 'func' from callinfo_for_oopspec(), because we have
        # several variants (zero/non-zero, memory-pressure or not, etc.)
        # and we have to pick the correct one here; that's why we save
        # it in the VRawBufferInfo.
        return self.metainterp.execute_and_record_varargs(
            rop.CALL_I, [ConstInt(func), ConstInt(size)], calldescr)

    def allocate_string(self, length):
        return self.metainterp.execute_and_record(rop.NEWSTR,
                                                  None, ConstInt(length))

    def string_setitem(self, strbox, index, charnum):
        charbox = self.decode_box(charnum, INT)
        self.metainterp.execute_and_record(rop.STRSETITEM, None,
                                           strbox, ConstInt(index), charbox)

    def concat_strings(self, str1num, str2num):
        cic = self.metainterp.staticdata.callinfocollection
        calldescr, func = cic.callinfo_for_oopspec(EffectInfo.OS_STR_CONCAT)
        str1box = self.decode_box(str1num, REF)
        str2box = self.decode_box(str2num, REF)
        return self.metainterp.execute_and_record_varargs(
            rop.CALL_R, [ConstInt(func), str1box, str2box], calldescr)

    def slice_string(self, strnum, startnum, lengthnum):
        cic = self.metainterp.staticdata.callinfocollection
        calldescr, func = cic.callinfo_for_oopspec(EffectInfo.OS_STR_SLICE)
        strbox = self.decode_box(strnum, REF)
        startbox = self.decode_box(startnum, INT)
        lengthbox = self.decode_box(lengthnum, INT)
        stopbox = self.metainterp.execute_and_record(rop.INT_ADD, None,
                                                     startbox, lengthbox)
        return self.metainterp.execute_and_record_varargs(
            rop.CALL_R, [ConstInt(func), strbox, startbox, stopbox], calldescr)

    def allocate_unicode(self, length):
        return self.metainterp.execute_and_record(rop.NEWUNICODE,
                                                  None, ConstInt(length))

    def unicode_setitem(self, strbox, index, charnum):
        charbox = self.decode_box(charnum, INT)
        self.metainterp.execute_and_record(rop.UNICODESETITEM, None,
                                           strbox, ConstInt(index), charbox)

    def concat_unicodes(self, str1num, str2num):
        cic = self.metainterp.staticdata.callinfocollection
        calldescr, func = cic.callinfo_for_oopspec(EffectInfo.OS_UNI_CONCAT)
        str1box = self.decode_box(str1num, REF)
        str2box = self.decode_box(str2num, REF)
        return self.metainterp.execute_and_record_varargs(
            rop.CALL_R, [ConstInt(func), str1box, str2box], calldescr)

    def slice_unicode(self, strnum, startnum, lengthnum):
        cic = self.metainterp.staticdata.callinfocollection
        calldescr, func = cic.callinfo_for_oopspec(EffectInfo.OS_UNI_SLICE)
        strbox = self.decode_box(strnum, REF)
        startbox = self.decode_box(startnum, INT)
        lengthbox = self.decode_box(lengthnum, INT)
        stopbox = self.metainterp.execute_and_record(rop.INT_ADD, None,
                                                     startbox, lengthbox)
        return self.metainterp.execute_and_record_varargs(
            rop.CALL_R, [ConstInt(func), strbox, startbox, stopbox], calldescr)

    def setfield(self, structbox, fieldnum, descr):
        if descr.is_pointer_field():
            kind = REF
        elif descr.is_float_field():
            kind = FLOAT
        else:
            kind = INT
        fieldbox = self.decode_box(fieldnum, kind)
        self.metainterp.execute_setfield_gc(descr, structbox, fieldbox)

    def setinteriorfield(self, index, array, fieldnum, descr):
        if descr.is_pointer_field():
            kind = REF
        elif descr.is_float_field():
            kind = FLOAT
        else:
            kind = INT
        fieldbox = self.decode_box(fieldnum, kind)
        self.metainterp.execute_setinteriorfield_gc(descr, array,
                                                    ConstInt(index), fieldbox)

    def setarrayitem_int(self, arraybox, index, fieldnum, arraydescr):
        self._setarrayitem(arraybox, index, fieldnum, arraydescr, INT)

    def setarrayitem_ref(self, arraybox, index, fieldnum, arraydescr):
        self._setarrayitem(arraybox, index, fieldnum, arraydescr, REF)

    def setarrayitem_float(self, arraybox, index, fieldnum, arraydescr):
        self._setarrayitem(arraybox, index, fieldnum, arraydescr, FLOAT)

    def _setarrayitem(self, arraybox, index, fieldnum, arraydescr, kind):
        itembox = self.decode_box(fieldnum, kind)
        self.metainterp.execute_setarrayitem_gc(arraydescr, arraybox,
                                                ConstInt(index), itembox)

    def setrawbuffer_item(self, bufferbox, fieldnum, offset, arraydescr):
        if arraydescr.is_array_of_pointers():
            kind = REF
        elif arraydescr.is_array_of_floats():
            kind = FLOAT
        else:
            kind = INT
        itembox = self.decode_box(fieldnum, kind)
        self.metainterp.execute_raw_store(arraydescr, bufferbox,
                                          ConstInt(offset), itembox)

    def decode_int(self, tagged):
        return self.decode_box(tagged, INT)

    def decode_ref(self, tagged):
        return self.decode_box(tagged, REF)

    def decode_float(self, tagged):
        return self.decode_box(tagged, FLOAT)

    def decode_box(self, tagged, kind):
        num, tag = untag(tagged)
        if tag == TAGCONST:
            if tagged_eq(tagged, NULLREF):
                box = self.cpu.ts.CONST_NULL
            else:
                box = self.consts[num - TAG_CONST_OFFSET]
        elif tag == TAGVIRTUAL:
            if kind == INT:
                box = self.getvirtual_int(num)
            else:
                box = self.getvirtual_ptr(num)
        elif tag == TAGINT:
            box = ConstInt(num)
        else:
            assert tag == TAGBOX
            box = self.liveboxes[num]
            if box is None:
                box = self.load_box_from_cpu(num, kind)
        assert box.type == kind
        return box

    def load_box_from_cpu(self, num, kind):
        if num < 0:
            num += len(self.liveboxes)
            assert num >= 0
        if kind == INT:
            box = IntFrontendOp(0)
            box.setint(self.cpu.get_int_value(self.deadframe, num))
        elif kind == REF:
            box = RefFrontendOp(0)
            box.setref_base(self.cpu.get_ref_value(self.deadframe, num))
        elif kind == FLOAT:
            box = FloatFrontendOp(0)
            box.setfloatstorage(self.cpu.get_float_value(self.deadframe, num))
        else:
            assert 0, "bad kind: %d" % ord(kind)
        self.liveboxes[num] = box
        return box

    def decode_box_of_type(self, TYPE, tagged):
        kind = getkind(TYPE)
        if kind == 'int':
            kind = INT
        elif kind == 'ref':
            kind = REF
        elif kind == 'float':
            kind = FLOAT
        else:
            raise AssertionError(kind)
        return self.decode_box(tagged, kind)
    decode_box_of_type._annspecialcase_ = 'specialize:arg(1)'

    def write_an_int(self, index, box):
        self.boxes_i[index] = box

    def write_a_ref(self, index, box):
        self.boxes_r[index] = box

    def write_a_float(self, index, box):
        self.boxes_f[index] = box

    def int_add_const(self, intbox, offset):
        return self.metainterp.execute_and_record(rop.INT_ADD, None, intbox,
                                                  ConstInt(offset))

    def change_stm_location(self, llstmloc):
        if self.metainterp.jitdriver_sd.stm_report_location is None:
            return None
        saved_stm_location = self.metainterp.history.stm_location
        stmloc = annlowlevel.cast_base_ptr_to_instance(StmLocation, llstmloc)
        self.metainterp.history.stm_location = stmloc
        return saved_stm_location

    def restore_stm_location(self, stmloc):
        self.metainterp.history.stm_location = stmloc


# ---------- when resuming for blackholing, get direct values ----------

def blackhole_from_resumedata(blackholeinterpbuilder, jitcodes,
                              jitdriver_sd, storage,
                              deadframe, all_virtuals=None):
    # The initialization is stack-critical code: it must not be interrupted by
    # StackOverflow, otherwise the jit_virtual_refs are left in a dangling state.
    rstack._stack_criticalcode_start()
    try:
        resumereader = ResumeDataDirectReader(blackholeinterpbuilder.metainterp_sd,
                                              storage, deadframe, all_virtuals)
        vinfo = jitdriver_sd.virtualizable_info
        ginfo = jitdriver_sd.greenfield_info
        vrefinfo = blackholeinterpbuilder.metainterp_sd.virtualref_info
        resumereader.consume_vref_and_vable(vrefinfo, vinfo, ginfo)
    finally:
        rstack._stack_criticalcode_stop()
    #
    # First get a chain of blackhole interpreters whose length is given
    # by the positions in the numbering.  The first one we get must be
    # the bottom one, i.e. the last one in the chain, in order to make
    # the comment in BlackholeInterpreter.setposition() valid.
    curbh = None
    while not resumereader.done_reading():
        nextbh = blackholeinterpbuilder.acquire_interp()
        nextbh.nextblackholeinterp = curbh
        curbh = nextbh
        jitcode_pos, pc = resumereader.read_jitcode_pos_pc()
        jitcode = jitcodes[jitcode_pos]
        curbh.setposition(jitcode, pc)
        resumereader.consume_one_section(curbh)
        curbh.handle_rvmprof_enter()
    return curbh

def force_from_resumedata(metainterp_sd, storage, deadframe, vinfo, ginfo):
    resumereader = ResumeDataDirectReader(metainterp_sd, storage, deadframe)
    resumereader.handling_async_forcing()
    vrefinfo = metainterp_sd.virtualref_info
    resumereader.consume_vref_and_vable(vrefinfo, vinfo, ginfo)
    return resumereader.force_all_virtuals()


class ResumeDataDirectReader(AbstractResumeDataReader):
    unique_id = lambda: None
    virtual_ptr_default = lltype.nullptr(llmemory.GCREF.TO)
    virtual_int_default = 0
    resume_after_guard_not_forced = 0
    VirtualCache = get_VirtualCache_class('DirectReader')
    #             0: not a GUARD_NOT_FORCED
    #             1: in handle_async_forcing
    #             2: resuming from the GUARD_NOT_FORCED

    def __init__(self, metainterp_sd, storage, deadframe, all_virtuals=None):
        self._init(metainterp_sd.cpu, storage)
        self.deadframe = deadframe
        self.callinfocollection = metainterp_sd.callinfocollection
        if all_virtuals is None:        # common case
            self._prepare(storage)
        else:
            # special case for resuming after a GUARD_NOT_FORCED: we already
            # have the virtuals
            self.resume_after_guard_not_forced = 2
            self.virtuals_cache = all_virtuals
            # self.rd_virtuals can remain None, because virtuals_cache is
            # already filled

    def handling_async_forcing(self):
        self.resume_after_guard_not_forced = 1

    def consume_one_section(self, blackholeinterp):
        self.blackholeinterp = blackholeinterp
        info = blackholeinterp.get_current_position_info()
        self._prepare_next_section(info)

    def consume_virtualref_info(self, vrefinfo, index):
        # we have to decode a list of references containing pairs
        # [..., virtual, vref, ...] and returns the index at the end
        size, index = resumecode.numb_next_item(self.numb, index)
        if vrefinfo is None or size == 0:
            assert size == 0
            return index
        for i in range(size):
            virtual_item, index = resumecode.numb_next_item(
                self.numb, index)
            vref_item, index = resumecode.numb_next_item(
                self.numb, index)
            virtual = self.decode_ref(virtual_item)
            vref = self.decode_ref(vref_item)
            # For each pair, we store the virtual inside the vref.
            vrefinfo.continue_tracing(vref, virtual)
        return index

    def consume_vable_info(self, vinfo, index):
        # we have to ignore the initial part of 'nums' (containing vrefs),
        # find the virtualizable from nums[-1], load all other values
        # from the CPU stack, and copy them into the virtualizable
        numb = self.numb
        item, index = resumecode.numb_next_item(self.numb, index)
        virtualizable = self.decode_ref(item)
        # just reset the token, we'll force it later
        vinfo.reset_token_gcref(virtualizable)
        index = vinfo.write_from_resume_data_partial(virtualizable, self,
            index, numb)
        return index

    def load_value_of_type(self, TYPE, tagged):
        from rpython.jit.metainterp.warmstate import specialize_value
        kind = getkind(TYPE)
        if kind == 'int':
            x = self.decode_int(tagged)
        elif kind == 'ref':
            x = self.decode_ref(tagged)
        elif kind == 'float':
            x = self.decode_float(tagged)
        else:
            raise AssertionError(kind)
        return specialize_value(TYPE, x)
    load_value_of_type._annspecialcase_ = 'specialize:arg(1)'

    def consume_vref_and_vable(self, vrefinfo, vinfo, ginfo):
        vable_size, index = resumecode.numb_next_item(self.numb, 0)
        if self.resume_after_guard_not_forced != 2:
            if vinfo is not None:
                index = self.consume_vable_info(vinfo, index)
            if ginfo is not None:
                _, index = resumecode.numb_next_item(self.numb, index)
            index = self.consume_virtualref_info(vrefinfo, index)
        else:
            index = resumecode.numb_next_n_items(self.numb, vable_size, index)
            vref_size, index = resumecode.numb_next_item(self.numb, index)
            index = resumecode.numb_next_n_items(self.numb, vref_size * 2, index)
        self.cur_index = index 

    def allocate_with_vtable(self, descr=None):
        from rpython.jit.metainterp.executor import exec_new_with_vtable
        return exec_new_with_vtable(self.cpu, descr)

    def allocate_struct(self, typedescr):
        return self.cpu.bh_new(typedescr)

    def allocate_array(self, length, arraydescr, clear):
        if clear:
            return self.cpu.bh_new_array_clear(length, arraydescr)
        return self.cpu.bh_new_array(length, arraydescr)

    def allocate_string(self, length):
        return self.cpu.bh_newstr(length)

    def allocate_raw_buffer(self, func, size):
        from rpython.jit.codewriter import heaptracker
        cic = self.callinfocollection
        calldescr, _ = cic.callinfo_for_oopspec(EffectInfo.OS_RAW_MALLOC_VARSIZE_CHAR)
        return self.cpu.bh_call_i(func, [size], None, None, calldescr)

    def string_setitem(self, str, index, charnum):
        char = self.decode_int(charnum)
        self.cpu.bh_strsetitem(str, index, char)

    def concat_strings(self, str1num, str2num):
        str1 = self.decode_ref(str1num)
        str2 = self.decode_ref(str2num)
        str1 = lltype.cast_opaque_ptr(lltype.Ptr(rstr.STR), str1)
        str2 = lltype.cast_opaque_ptr(lltype.Ptr(rstr.STR), str2)
        cic = self.callinfocollection
        funcptr = cic.funcptr_for_oopspec(EffectInfo.OS_STR_CONCAT)
        result = funcptr(str1, str2)
        return lltype.cast_opaque_ptr(llmemory.GCREF, result)

    def slice_string(self, strnum, startnum, lengthnum):
        str = self.decode_ref(strnum)
        start = self.decode_int(startnum)
        length = self.decode_int(lengthnum)
        str = lltype.cast_opaque_ptr(lltype.Ptr(rstr.STR), str)
        cic = self.callinfocollection
        funcptr = cic.funcptr_for_oopspec(EffectInfo.OS_STR_SLICE)
        result = funcptr(str, start, start + length)
        return lltype.cast_opaque_ptr(llmemory.GCREF, result)

    def allocate_unicode(self, length):
        return self.cpu.bh_newunicode(length)

    def unicode_setitem(self, str, index, charnum):
        char = self.decode_int(charnum)
        self.cpu.bh_unicodesetitem(str, index, char)

    def concat_unicodes(self, str1num, str2num):
        str1 = self.decode_ref(str1num)
        str2 = self.decode_ref(str2num)
        str1 = lltype.cast_opaque_ptr(lltype.Ptr(rstr.UNICODE), str1)
        str2 = lltype.cast_opaque_ptr(lltype.Ptr(rstr.UNICODE), str2)
        cic = self.callinfocollection
        funcptr = cic.funcptr_for_oopspec(EffectInfo.OS_UNI_CONCAT)
        result = funcptr(str1, str2)
        return lltype.cast_opaque_ptr(llmemory.GCREF, result)

    def slice_unicode(self, strnum, startnum, lengthnum):
        str = self.decode_ref(strnum)
        start = self.decode_int(startnum)
        length = self.decode_int(lengthnum)
        str = lltype.cast_opaque_ptr(lltype.Ptr(rstr.UNICODE), str)
        cic = self.callinfocollection
        funcptr = cic.funcptr_for_oopspec(EffectInfo.OS_UNI_SLICE)
        result = funcptr(str, start, start + length)
        return lltype.cast_opaque_ptr(llmemory.GCREF, result)

    def setfield(self, struct, fieldnum, descr):
        if descr.is_pointer_field():
            newvalue = self.decode_ref(fieldnum)
            self.cpu.bh_setfield_gc_r(struct, newvalue, descr)
        elif descr.is_float_field():
            newvalue = self.decode_float(fieldnum)
            self.cpu.bh_setfield_gc_f(struct, newvalue, descr)
        else:
            newvalue = self.decode_int(fieldnum)
            self.cpu.bh_setfield_gc_i(struct, newvalue, descr)

    def setinteriorfield(self, index, array, fieldnum, descr):
        if descr.is_pointer_field():
            newvalue = self.decode_ref(fieldnum)
            self.cpu.bh_setinteriorfield_gc_r(array, index, newvalue, descr)
        elif descr.is_float_field():
            newvalue = self.decode_float(fieldnum)
            self.cpu.bh_setinteriorfield_gc_f(array, index, newvalue, descr)
        else:
            newvalue = self.decode_int(fieldnum)
            self.cpu.bh_setinteriorfield_gc_i(array, index, newvalue, descr)

    def setarrayitem_int(self, array, index, fieldnum, arraydescr):
        newvalue = self.decode_int(fieldnum)
        self.cpu.bh_setarrayitem_gc_i(array, index, newvalue, arraydescr)

    def setarrayitem_ref(self, array, index, fieldnum, arraydescr):
        newvalue = self.decode_ref(fieldnum)
        self.cpu.bh_setarrayitem_gc_r(array, index, newvalue, arraydescr)

    def setarrayitem_float(self, array, index, fieldnum, arraydescr):
        newvalue = self.decode_float(fieldnum)
        self.cpu.bh_setarrayitem_gc_f(array, index, newvalue, arraydescr)

    def setrawbuffer_item(self, buffer, fieldnum, offset, descr):
        assert not descr.is_array_of_pointers()
        if descr.is_array_of_floats():
            newvalue = self.decode_float(fieldnum)
            self.cpu.bh_raw_store_f(buffer, offset, newvalue, descr)
        else:
            newvalue = self.decode_int(fieldnum)
            self.cpu.bh_raw_store_i(buffer, offset, newvalue, descr)

    def decode_int(self, tagged):
        num, tag = untag(tagged)
        if tag == TAGCONST:
            return self.consts[num - TAG_CONST_OFFSET].getint()
        elif tag == TAGINT:
            return num
        elif tag == TAGVIRTUAL:
            return self.getvirtual_int(num)
        else:
            assert tag == TAGBOX
            if num < 0:
                num += self.count
            return self.cpu.get_int_value(self.deadframe, num)

    def decode_ref(self, tagged):
        num, tag = untag(tagged)
        if tag == TAGCONST:
            if tagged_eq(tagged, NULLREF):
                return self.cpu.ts.NULLREF
            return self.consts[num - TAG_CONST_OFFSET].getref_base()
        elif tag == TAGVIRTUAL:
            return self.getvirtual_ptr(num)
        else:
            assert tag == TAGBOX
            if num < 0:
                num += self.count
            return self.cpu.get_ref_value(self.deadframe, num)

    def decode_float(self, tagged):
        num, tag = untag(tagged)
        if tag == TAGCONST:
            return self.consts[num - TAG_CONST_OFFSET].getfloatstorage()
        else:
            assert tag == TAGBOX
            if num < 0:
                num += self.count
            return self.cpu.get_float_value(self.deadframe, num)

    def write_an_int(self, index, int):
        self.blackholeinterp.setarg_i(index, int)

    def write_a_ref(self, index, ref):
        self.blackholeinterp.setarg_r(index, ref)

    def write_a_float(self, index, float):
        self.blackholeinterp.setarg_f(index, float)

    def int_add_const(self, base, offset):
        return base + offset<|MERGE_RESOLUTION|>--- conflicted
+++ resolved
@@ -1,15 +1,9 @@
 from rpython.jit.codewriter.effectinfo import EffectInfo
 from rpython.jit.metainterp import jitprof
 from rpython.jit.metainterp.history import (Const, ConstInt, getkind,
-<<<<<<< HEAD
-    INT, REF, FLOAT, AbstractDescr, StmLocation)
-from rpython.jit.metainterp.resoperation import rop, InputArgInt,\
-     InputArgFloat, InputArgRef
-=======
     INT, REF, FLOAT, AbstractDescr, IntFrontendOp, RefFrontendOp,
-    FloatFrontendOp)
+    FloatFrontendOp, StmLocation)
 from rpython.jit.metainterp.resoperation import rop
->>>>>>> f317d70f
 from rpython.rlib import rarithmetic, rstack
 from rpython.rlib.objectmodel import (we_are_translated, specialize,
         compute_unique_id)
@@ -558,13 +552,9 @@
                 op = pending_setfields[i]
                 box = optimizer.get_box_replacement(op.getarg(0))
                 descr = op.getdescr()
-<<<<<<< HEAD
                 stmloc = op.stm_location
-                if op.getopnum() == rop.SETARRAYITEM_GC:
-=======
                 opnum = op.getopnum()
                 if opnum == rop.SETARRAYITEM_GC:
->>>>>>> f317d70f
                     fieldbox = op.getarg(2)
                     boxindex = optimizer.get_box_replacement(op.getarg(1))
                     itemindex = boxindex.getint()
