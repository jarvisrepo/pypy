--- conflicted
+++ resolved
@@ -1225,13 +1225,7 @@
     'SETINTERIORFIELD_GC/3d/n',
     'SETINTERIORFIELD_RAW/3d/n',    # right now, only used by tests
     'SETFIELD_GC/2d/n',
-<<<<<<< HEAD
-    'ZERO_PTR_FIELD/2/n', # only emitted by the rewrite, clears a pointer field
-                        # at a given constant offset, no descr
     'ZERO_ARRAY/4d/n',  # only emitted by the rewrite, clears (part of) an array
-=======
-    'ZERO_ARRAY/3d/n',  # only emitted by the rewrite, clears (part of) an array
->>>>>>> fdd1e7e1
                         # [arraygcptr, firstindex, length], descr=ArrayDescr
     'SETFIELD_RAW/2d/n',
     'STRSETITEM/3/n',
