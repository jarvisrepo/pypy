from rpython.rlib.objectmodel import we_are_translated, specialize
from rpython.rlib.objectmodel import compute_identity_hash

class AbstractValue(object):
    def _get_hash_(self):
        return compute_identity_hash(self)

@specialize.argtype(2)
def ResOperation(opnum, args, result, descr=None):
    cls = opclasses[opnum]
    op = cls(result)
    op.initarglist(args)
    if descr is not None:
        assert isinstance(op, ResOpWithDescr)
        if opnum == rop.FINISH:
            assert descr.final_descr
        elif op.is_guard():
            assert not descr.final_descr
        op.setdescr(descr)
    if isinstance(result, int):
        op._resint = result
    elif isinstance(result, float):
        op._resfloat = result
    elif result is None:
        pass
    else:
        from rpython.rtyper.lltypesystem import lltype, llmemory
        assert lltype.typeOf(result) == llmemory.GCREF
        op._resref = result
    return op


class AbstractResOp(AbstractValue):
    """The central ResOperation class, representing one operation."""

    # debug
    name = ""
    pc = 0
    opnum = 0
    _cls_has_bool_result = False
<<<<<<< HEAD
    type = 'v'
=======
    boolreflex = -1
    boolinverse = -1
>>>>>>> f4260759

    _attrs_ = ()

    def __init__(self, result):
        self.result = result

    def getopnum(self):
        return self.opnum

    # methods implemented by the arity mixins
    # ---------------------------------------

    def initarglist(self, args):
        "This is supposed to be called only just after the ResOp has been created"
        raise NotImplementedError

    def getarglist(self):
        raise NotImplementedError

    def getarg(self, i):
        raise NotImplementedError

    def setarg(self, i, box):
        raise NotImplementedError

    def numargs(self):
        raise NotImplementedError

    # methods implemented by GuardResOp
    # ---------------------------------

    def getfailargs(self):
        return None

    def setfailargs(self, fail_args):
        raise NotImplementedError

    # methods implemented by ResOpWithDescr
    # -------------------------------------

    def getdescr(self):
        return None

    def setdescr(self, descr):
        raise NotImplementedError

    def cleardescr(self):
        pass

    # common methods
    # --------------

    def copy_and_change(self, opnum, args=None, result=None, descr=None):
        "shallow copy: the returned operation is meant to be used in place of self"
        if args is None:
            args = self.getarglist()
        if result is None:
            result = self.result
        if descr is None:
            descr = self.getdescr()
        newop = ResOperation(opnum, args, result, descr)
        return newop

    def clone(self):
        args = self.getarglist()
        descr = self.getdescr()
        if descr is not None:
            descr = descr.clone_if_mutable()
        op = ResOperation(self.getopnum(), args[:], self.result, descr)
        if not we_are_translated():
            op.name = self.name
            op.pc = self.pc
        return op

    def __repr__(self):
        try:
            return self.repr()
        except NotImplementedError:
            return object.__repr__(self)

    def repr(self, graytext=False):
        # RPython-friendly version
        if self.result is not None:
            sres = '%s = ' % (self.result,)
        else:
            sres = ''
        if self.name:
            prefix = "%s:%s   " % (self.name, self.pc)
            if graytext:
                prefix = "\f%s\f" % prefix
        else:
            prefix = ""
        args = self.getarglist()
        descr = self.getdescr()
        if descr is None or we_are_translated():
            return '%s%s%s(%s)' % (prefix, sres, self.getopname(),
                                   ', '.join([str(a) for a in args]))
        else:
            return '%s%s%s(%s)' % (prefix, sres, self.getopname(),
                                   ', '.join([str(a) for a in args] +
                                             ['descr=%r' % descr]))

    def getopname(self):
        try:
            return opname[self.getopnum()].lower()
        except KeyError:
            return '<%d>' % self.getopnum()

    def is_guard(self):
        return rop._GUARD_FIRST <= self.getopnum() <= rop._GUARD_LAST

    def is_foldable_guard(self):
        return rop._GUARD_FOLDABLE_FIRST <= self.getopnum() <= rop._GUARD_FOLDABLE_LAST

    def is_guard_exception(self):
        return (self.getopnum() == rop.GUARD_EXCEPTION or
                self.getopnum() == rop.GUARD_NO_EXCEPTION)

    def is_guard_overflow(self):
        return (self.getopnum() == rop.GUARD_OVERFLOW or
                self.getopnum() == rop.GUARD_NO_OVERFLOW)

    def is_always_pure(self):
        return rop._ALWAYS_PURE_FIRST <= self.getopnum() <= rop._ALWAYS_PURE_LAST

    def has_no_side_effect(self):
        return rop._NOSIDEEFFECT_FIRST <= self.getopnum() <= rop._NOSIDEEFFECT_LAST

    def can_raise(self):
        return rop._CANRAISE_FIRST <= self.getopnum() <= rop._CANRAISE_LAST

    def is_malloc(self):
        # a slightly different meaning from can_malloc
        return rop._MALLOC_FIRST <= self.getopnum() <= rop._MALLOC_LAST

    def can_malloc(self):
        return self.is_call() or self.is_malloc()

    def is_call(self):
        return rop._CALL_FIRST <= self.getopnum() <= rop._CALL_LAST

    def is_call_assembler(self):
        opnum = self.opnum
        return (opnum == rop.CALL_ASSEMBLER_I or
                opnum == rop.CALL_ASSEMBLER_R or
                opnum == rop.CALL_ASSEMBLER_N or
                opnum == rop.CALL_ASSEMBLER_F)

    def is_call_may_force(self):
        opnum = self.opnum
        return (opnum == rop.CALL_MAY_FORCE_I or
                opnum == rop.CALL_MAY_FORCE_R or
                opnum == rop.CALL_MAY_FORCE_N or
                opnum == rop.CALL_MAY_FORCE_F)

    def is_call_pure(self):
        opnum = self.opnum
        return (opnum == rop.CALL_PURE_I or
                opnum == rop.CALL_PURE_R or
                opnum == rop.CALL_PURE_N or
                opnum == rop.CALL_PURE_F)        

    def is_ovf(self):
        return rop._OVF_FIRST <= self.getopnum() <= rop._OVF_LAST

    def is_comparison(self):
        return self.is_always_pure() and self.returns_bool_result()

    def is_final(self):
        return rop._FINAL_FIRST <= self.getopnum() <= rop._FINAL_LAST

    def returns_bool_result(self):
        return self._cls_has_bool_result


# ===================
# Top of the hierachy
# ===================

class PlainResOp(AbstractResOp):
    pass


class ResOpWithDescr(AbstractResOp):

    _descr = None

    def getdescr(self):
        return self._descr

    def setdescr(self, descr):
        # for 'call', 'new', 'getfield_gc'...: the descr is a prebuilt
        # instance provided by the backend holding details about the type
        # of the operation.  It must inherit from AbstractDescr.  The
        # backend provides it with cpu.fielddescrof(), cpu.arraydescrof(),
        # cpu.calldescrof(), and cpu.typedescrof().
        self._check_descr(descr)
        self._descr = descr

    def cleardescr(self):
        self._descr = None

    def _check_descr(self, descr):
        if not we_are_translated() and getattr(descr, 'I_am_a_descr', False):
            return # needed for the mock case in oparser_model
        from rpython.jit.metainterp.history import check_descr
        check_descr(descr)


class GuardResOp(ResOpWithDescr):

    _fail_args = None

    def getfailargs(self):
        return self._fail_args

    def setfailargs(self, fail_args):
        self._fail_args = fail_args

    def copy_and_change(self, opnum, args=None, result=None, descr=None):
        newop = AbstractResOp.copy_and_change(self, opnum, args, result, descr)
        newop.setfailargs(self.getfailargs())
        return newop

    def clone(self):
        newop = AbstractResOp.clone(self)
        newop.setfailargs(self.getfailargs())
        return newop

# ===========
# type mixins
# ===========

class IntOp(object):
    _mixin_ = True

    type = 'i'

    def getint(self):
        return self._resint

    def setint(self, intval):
        self._resint = intval

class FloatOp(object):
    _mixin_ = True

    type = 'f'

    def getfloatstorage(self):
        return self._resfloat

    def setfloatstorage(self, floatval):
        self._resfloat = floatval

class RefOp(object):
    _mixin_ = True

    type = 'r'

    def getref_base(self):
        return self._resref

    def setref_base(self, refval):
        self._resref = refval

class InputArgInt(IntOp, AbstractValue):
    def __init__(self, intval):
        self.setint(intval)

class InputArgFloat(FloatOp, AbstractValue):
    def __init__(self, f):
        self.setfloatstorage(f)

class InputArgRef(RefOp, AbstractValue):
    def __init__(self, r):
        self.setref_base(r)

# ============
# arity mixins
# ============

class NullaryOp(object):
    _mixin_ = True

    def initarglist(self, args):
        assert len(args) == 0

    def getarglist(self):
        return []

    def numargs(self):
        return 0

    def getarg(self, i):
        raise IndexError

    def setarg(self, i, box):
        raise IndexError


class UnaryOp(object):
    _mixin_ = True
    _arg0 = None

    def initarglist(self, args):
        assert len(args) == 1
        self._arg0, = args

    def getarglist(self):
        return [self._arg0]

    def numargs(self):
        return 1

    def getarg(self, i):
        if i == 0:
            return self._arg0
        else:
            raise IndexError

    def setarg(self, i, box):
        if i == 0:
            self._arg0 = box
        else:
            raise IndexError


class BinaryOp(object):
    _mixin_ = True
    _arg0 = None
    _arg1 = None

    def initarglist(self, args):
        assert len(args) == 2
        self._arg0, self._arg1 = args

    def numargs(self):
        return 2

    def getarg(self, i):
        if i == 0:
            return self._arg0
        elif i == 1:
            return self._arg1
        else:
            raise IndexError

    def setarg(self, i, box):
        if i == 0:
            self._arg0 = box
        elif i == 1:
            self._arg1 = box
        else:
            raise IndexError

    def getarglist(self):
        return [self._arg0, self._arg1]


class TernaryOp(object):
    _mixin_ = True
    _arg0 = None
    _arg1 = None
    _arg2 = None

    def initarglist(self, args):
        assert len(args) == 3
        self._arg0, self._arg1, self._arg2 = args

    def getarglist(self):
        return [self._arg0, self._arg1, self._arg2]

    def numargs(self):
        return 3

    def getarg(self, i):
        if i == 0:
            return self._arg0
        elif i == 1:
            return self._arg1
        elif i == 2:
            return self._arg2
        else:
            raise IndexError

    def setarg(self, i, box):
        if i == 0:
            self._arg0 = box
        elif i == 1:
            self._arg1 = box
        elif i == 2:
            self._arg2 = box
        else:
            raise IndexError


class N_aryOp(object):
    _mixin_ = True
    _args = None

    def initarglist(self, args):
        self._args = args
        if not we_are_translated() and \
               self.__class__.__name__.startswith('FINISH'):   # XXX remove me
            assert len(args) <= 1      # FINISH operations take 0 or 1 arg now

    def getarglist(self):
        return self._args

    def numargs(self):
        return len(self._args)

    def getarg(self, i):
        return self._args[i]

    def setarg(self, i, box):
        self._args[i] = box


# ____________________________________________________________

""" All the operations are desribed like this:

NAME/no-of-args-or-*[b][d]/types-of-result

if b is present it means the operation produces a boolean
if d is present it means there is a descr
type of result can be one or more of r i f n
"""

_oplist = [
    '_FINAL_FIRST',
    'JUMP/*d/n',
    'FINISH/*d/n',
    '_FINAL_LAST',

    'LABEL/*d/n',

    '_GUARD_FIRST',
    '_GUARD_FOLDABLE_FIRST',
    'GUARD_TRUE/1d/n',
    'GUARD_FALSE/1d/n',
    'GUARD_VALUE/2d/n',
    'GUARD_CLASS/2d/n',
    'GUARD_NONNULL/1d/n',
    'GUARD_ISNULL/1d/n',
    'GUARD_NONNULL_CLASS/2d/n',
    '_GUARD_FOLDABLE_LAST',
    'GUARD_NO_EXCEPTION/0d/n',   # may be called with an exception currently set
    'GUARD_EXCEPTION/1d/r',     # may be called with an exception currently set
    'GUARD_NO_OVERFLOW/0d/n',
    'GUARD_OVERFLOW/0d/n',
    'GUARD_NOT_FORCED/0d/n',      # may be called with an exception currently set
    'GUARD_NOT_FORCED_2/0d/n',    # same as GUARD_NOT_FORCED, but for finish()
    'GUARD_NOT_INVALIDATED/0d/n',
    'GUARD_FUTURE_CONDITION/0d/n',
    # is removable, may be patched by an optimization
    '_GUARD_LAST', # ----- end of guard operations -----

    '_NOSIDEEFFECT_FIRST', # ----- start of no_side_effect operations -----
    '_ALWAYS_PURE_FIRST', # ----- start of always_pure operations -----
    'INT_ADD/2/i',
    'INT_SUB/2/i',
    'INT_MUL/2/i',
    'INT_FLOORDIV/2/i',
    'UINT_FLOORDIV/2/i',
    'INT_MOD/2/i',
    'INT_AND/2/i',
    'INT_OR/2/i',
    'INT_XOR/2/i',
    'INT_RSHIFT/2/i',
    'INT_LSHIFT/2/i',
    'UINT_RSHIFT/2/i',
    'FLOAT_ADD/2/f',
    'FLOAT_SUB/2/f',
    'FLOAT_MUL/2/f',
    'FLOAT_TRUEDIV/2/f',
    'FLOAT_NEG/1/f',
    'FLOAT_ABS/1/f',
    'CAST_FLOAT_TO_INT/1/i',          # don't use for unsigned ints; we would
    'CAST_INT_TO_FLOAT/1/f',          # need some messy code in the backend
    'CAST_FLOAT_TO_SINGLEFLOAT/1/f',
    'CAST_SINGLEFLOAT_TO_FLOAT/1/f',
    'CONVERT_FLOAT_BYTES_TO_LONGLONG/1/i',
    'CONVERT_LONGLONG_BYTES_TO_FLOAT/1/f',
    #
    'INT_LT/2b/i',
    'INT_LE/2b/i',
    'INT_EQ/2b/i',
    'INT_NE/2b/i',
    'INT_GT/2b/i',
    'INT_GE/2b/i',
    'UINT_LT/2b/i',
    'UINT_LE/2b/i',
    'UINT_GT/2b/i',
    'UINT_GE/2b/i',
    'FLOAT_LT/2b/i',
    'FLOAT_LE/2b/i',
    'FLOAT_EQ/2b/i',
    'FLOAT_NE/2b/i',
    'FLOAT_GT/2b/i',
    'FLOAT_GE/2b/i',
    #
    'INT_IS_ZERO/1b/i',
    'INT_IS_TRUE/1b/i',
    'INT_NEG/1/i',
    'INT_INVERT/1/i',
    'INT_FORCE_GE_ZERO/1/i',
    #
    'SAME_AS/1/rfi',      # gets a Const or a Box, turns it into another Box
    'CAST_PTR_TO_INT/1/i',
    'CAST_INT_TO_PTR/1/r',
    #
    'PTR_EQ/2b/i',
    'PTR_NE/2b/i',
    'INSTANCE_PTR_EQ/2b/i',
    'INSTANCE_PTR_NE/2b/i',
    #
    'ARRAYLEN_GC/1d/i',
    'STRLEN/1/i',
    'STRGETITEM/2/i',
    'GETFIELD_GC_PURE/1d/rfi',
    'GETFIELD_RAW_PURE/1d/fi',
    'GETARRAYITEM_GC_PURE/2d/rfi',
    'GETARRAYITEM_RAW_PURE/2d/fi',
    'UNICODELEN/1/i',
    'UNICODEGETITEM/2/i',
    #
    '_ALWAYS_PURE_LAST',  # ----- end of always_pure operations -----

    'GETARRAYITEM_GC/2d/rfi',
    'GETARRAYITEM_RAW/2d/fi',
    'GETINTERIORFIELD_GC/2d/rfi',
    'RAW_LOAD/2d/fi',
    'GETFIELD_GC/1d/rfi',
    'GETFIELD_RAW/1d/fi',
    '_MALLOC_FIRST',
    'NEW/0d/r',           #-> GcStruct, gcptrs inside are zeroed (not the rest)
    'NEW_WITH_VTABLE/1/r',#-> GcStruct with vtable, gcptrs inside are zeroed
    'NEW_ARRAY/1d/r',     #-> GcArray, not zeroed. only for arrays of primitives
    'NEW_ARRAY_CLEAR/1d/r',#-> GcArray, fully zeroed
    'NEWSTR/1/r',         #-> STR, the hash field is zeroed
    'NEWUNICODE/1/r',     #-> UNICODE, the hash field is zeroed
    '_MALLOC_LAST',
    'FORCE_TOKEN/0/i',
    'VIRTUAL_REF/2/r',    # removed before it's passed to the backend
    'MARK_OPAQUE_PTR/1b/n',
    # this one has no *visible* side effect, since the virtualizable
    # must be forced, however we need to execute it anyway
    '_NOSIDEEFFECT_LAST', # ----- end of no_side_effect operations -----

    'INCREMENT_DEBUG_COUNTER/1/n',
    'SETARRAYITEM_GC/3d/n',
    'SETARRAYITEM_RAW/3d/n',
    'SETINTERIORFIELD_GC/3d/n',
    'SETINTERIORFIELD_RAW/3d/n',    # right now, only used by tests
    'RAW_STORE/3d/n',
    'SETFIELD_GC/2d/n',
    'ZERO_PTR_FIELD/2/n', # only emitted by the rewrite, clears a pointer field
                        # at a given constant offset, no descr
    'ZERO_ARRAY/3d/n',  # only emitted by the rewrite, clears (part of) an array
                        # [arraygcptr, firstindex, length], descr=ArrayDescr
    'SETFIELD_RAW/2d/n',
    'STRSETITEM/3/n',
    'UNICODESETITEM/3/n',
    'COND_CALL_GC_WB/1d/n',       # [objptr] (for the write barrier)
    'COND_CALL_GC_WB_ARRAY/2d/n', # [objptr, arrayindex] (write barr. for array)
    'DEBUG_MERGE_POINT/*/n',      # debugging only
    'JIT_DEBUG/*/n',              # debugging only
    'VIRTUAL_REF_FINISH/2/n',   # removed before it's passed to the backend
    'COPYSTRCONTENT/5/n',       # src, dst, srcstart, dststart, length
    'COPYUNICODECONTENT/5/n',
    'QUASIIMMUT_FIELD/1d/n',    # [objptr], descr=SlowMutateDescr
    'RECORD_KNOWN_CLASS/2/n',   # [objptr, clsptr]
    'KEEPALIVE/1/n',

    '_CANRAISE_FIRST', # ----- start of can_raise operations -----
    '_CALL_FIRST',
    'CALL/*d/rfin',
    'COND_CALL/*d/n',
    # a conditional call, with first argument as a condition
    'CALL_ASSEMBLER/*d/rfin',  # call already compiled assembler
    'CALL_MAY_FORCE/*d/rfin',
    'CALL_LOOPINVARIANT/*d/rfin',
    'CALL_RELEASE_GIL/*d/rfin',
    # release the GIL and "close the stack" for asmgcc
    'CALL_PURE/*d/rfin',             # removed before it's passed to the backend
    'CALL_MALLOC_GC/*d/r',      # like CALL, but NULL => propagate MemoryError
    'CALL_MALLOC_NURSERY/1/r',  # nursery malloc, const number of bytes, zeroed
    'CALL_MALLOC_NURSERY_VARSIZE/3d/r',
    'CALL_MALLOC_NURSERY_VARSIZE_FRAME/1/r',
    # nursery malloc, non-const number of bytes, zeroed
    # note that the number of bytes must be well known to be small enough
    # to fulfill allocating in the nursery rules (and no card markings)
    '_CALL_LAST',
    '_CANRAISE_LAST', # ----- end of can_raise operations -----

    '_OVF_FIRST', # ----- start of is_ovf operations -----
    'INT_ADD_OVF/2/i',
    'INT_SUB_OVF/2/i',
    'INT_MUL_OVF/2/i',
    '_OVF_LAST', # ----- end of is_ovf operations -----
    '_LAST',     # for the backend to add more internal operations
]

# ____________________________________________________________

class rop(object):
    pass

opclasses = []   # mapping numbers to the concrete ResOp class
opname = {}      # mapping numbers to the original names, for debugging
oparity = []     # mapping numbers to the arity of the operation or -1
opwithdescr = [] # mapping numbers to a flag "takes a descr"
optypes = []     # mapping numbers to type of return

def setup(debug_print=False):
    i = 0
    for name in _oplist:
        if '/' in name:
            name, arity, result = name.split('/')
            withdescr = 'd' in arity
            boolresult = 'b' in arity
            arity = arity.rstrip('db')
            if arity == '*':
                arity = -1
            else:
                arity = int(arity)
        else:
            arity, withdescr, boolresult, result = -1, True, False, None       # default
        if not name.startswith('_'):
            for r in result:
                if len(result) == 1:
                    cls_name = name
                else:
                    cls_name = name + '_' + r.upper()
                setattr(rop, cls_name, i)
                opname[i] = cls_name
                cls = create_class_for_op(cls_name, i, arity, withdescr, r)
                cls._cls_has_bool_result = boolresult
                opclasses.append(cls)
                oparity.append(arity)
                opwithdescr.append(withdescr)
                optypes.append(r)
                if debug_print:
                    print '%30s = %d' % (cls_name, i)
                i += 1
        else:
            setattr(rop, name, i)
            opclasses.append(None)
            oparity.append(-1)
            opwithdescr.append(False)
            optypes.append(' ')
            if debug_print:
                print '%30s = %d' % (name, i)
            i += 1

def get_base_class(mixins, base):
    try:
        return get_base_class.cache[(base,) + mixins]
    except KeyError:
        arity_name = mixins[0].__name__[:-2]  # remove the trailing "Op"
        name = arity_name + base.__name__ # something like BinaryPlainResOp
        bases = mixins + (base,)
        cls = type(name, bases, {})
        get_base_class.cache[(base,) + mixins] = cls
        return cls
get_base_class.cache = {}

def create_class_for_op(name, opnum, arity, withdescr, result_type):
    arity2mixin = {
        0: NullaryOp,
        1: UnaryOp,
        2: BinaryOp,
        3: TernaryOp
    }

    is_guard = name.startswith('GUARD')
    if is_guard:
        assert withdescr
        baseclass = GuardResOp
    elif withdescr:
        baseclass = ResOpWithDescr
    else:
        baseclass = PlainResOp
    mixins = [arity2mixin.get(arity, N_aryOp)]
    if result_type == 'i':
        mixins.append(IntOp)
    elif result_type == 'f':
        mixins.append(FloatOp)
    elif result_type == 'r':
        mixins.append(RefOp)
    else:
        assert result_type == 'n'

    cls_name = '%s_OP' % name
    bases = (get_base_class(tuple(mixins), baseclass),)
    dic = {'opnum': opnum}
    return type(cls_name, bases, dic)

setup(__name__ == '__main__')   # print out the table when run directly
del _oplist

_opboolinverse = {
    rop.INT_EQ: rop.INT_NE,
    rop.INT_NE: rop.INT_EQ,
    rop.INT_LT: rop.INT_GE,
    rop.INT_GE: rop.INT_LT,
    rop.INT_GT: rop.INT_LE,
    rop.INT_LE: rop.INT_GT,

    rop.UINT_LT: rop.UINT_GE,
    rop.UINT_GE: rop.UINT_LT,
    rop.UINT_GT: rop.UINT_LE,
    rop.UINT_LE: rop.UINT_GT,

    rop.FLOAT_EQ: rop.FLOAT_NE,
    rop.FLOAT_NE: rop.FLOAT_EQ,
    rop.FLOAT_LT: rop.FLOAT_GE,
    rop.FLOAT_GE: rop.FLOAT_LT,
    rop.FLOAT_GT: rop.FLOAT_LE,
    rop.FLOAT_LE: rop.FLOAT_GT,

    rop.PTR_EQ: rop.PTR_NE,
    rop.PTR_NE: rop.PTR_EQ,
}

_opboolreflex = {
    rop.INT_EQ: rop.INT_EQ,
    rop.INT_NE: rop.INT_NE,
    rop.INT_LT: rop.INT_GT,
    rop.INT_GE: rop.INT_LE,
    rop.INT_GT: rop.INT_LT,
    rop.INT_LE: rop.INT_GE,

    rop.UINT_LT: rop.UINT_GT,
    rop.UINT_GE: rop.UINT_LE,
    rop.UINT_GT: rop.UINT_LT,
    rop.UINT_LE: rop.UINT_GE,

    rop.FLOAT_EQ: rop.FLOAT_EQ,
    rop.FLOAT_NE: rop.FLOAT_NE,
    rop.FLOAT_LT: rop.FLOAT_GT,
    rop.FLOAT_GE: rop.FLOAT_LE,
    rop.FLOAT_GT: rop.FLOAT_LT,
    rop.FLOAT_LE: rop.FLOAT_GE,

    rop.PTR_EQ: rop.PTR_EQ,
    rop.PTR_NE: rop.PTR_NE,
}

def setup2():
    for cls in opclasses:
        if cls is None:
            continue
        opnum = cls.opnum
        if opnum in _opboolreflex:
            cls.boolreflex = _opboolreflex[opnum]
        if opnum in _opboolinverse:
            cls.boolinverse = _opboolinverse[opnum]

setup2()
del _opboolinverse
del _opboolreflex

def get_deep_immutable_oplist(operations):
    """
    When not we_are_translated(), turns ``operations`` into a frozenlist and
    monkey-patch its items to make sure they are not mutated.

    When we_are_translated(), do nothing and just return the old list.
    """
    from rpython.tool.frozenlist import frozenlist
    if we_are_translated():
        return operations
    #
    def setarg(*args):
        assert False, "operations cannot change at this point"
    def setdescr(*args):
        assert False, "operations cannot change at this point"
    newops = frozenlist(operations)
    for op in newops:
        op.setarg = setarg
        op.setdescr = setdescr
    return newops<|MERGE_RESOLUTION|>--- conflicted
+++ resolved
@@ -38,12 +38,9 @@
     pc = 0
     opnum = 0
     _cls_has_bool_result = False
-<<<<<<< HEAD
     type = 'v'
-=======
     boolreflex = -1
     boolinverse = -1
->>>>>>> f4260759
 
     _attrs_ = ()
 
