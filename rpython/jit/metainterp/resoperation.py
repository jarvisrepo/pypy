--- conflicted
+++ resolved
@@ -28,11 +28,13 @@
     _repr_memo = CountingDict()
     is_info_class = False
     namespace = None
-    _attrs_ = ('datatype', 'bytesize', 'signed', 'count')
+    _attrs_ = ('datatype', 'bytesize', 'signed', 'count',
+               'stm_location')
     datatype = '\x00'
     bytesize = -1 # -1 means the biggest size known to the machine
     signed = True
     count = -1
+    stm_location = None
 
     def _get_hash_(self):
         return compute_identity_hash(self)
@@ -183,7 +185,7 @@
 
 class AbstractResOpOrInputArg(AbstractValue, Typed):
     _attrs_ = ('_forwarded',)
-    _forwarded = None # either another resop or OptInfo  
+    _forwarded = None # either another resop or OptInfo
 
     def get_forwarded(self):
         return self._forwarded
@@ -204,21 +206,12 @@
     name = ""
     pc = 0
     opnum = 0
-    stm_location = None
     _cls_has_bool_result = False
     type = 'v'
     boolreflex = -1
     boolinverse = -1
-<<<<<<< HEAD
-
-    _attrs_ = ('result', 'stm_location')
-
-    def __init__(self, result):
-        self.result = result
-=======
     vector = -1 # -1 means, no vector equivalent, -2 it is a vector statement
     casts = ('\x00', -1, '\x00', -1, -1)
->>>>>>> 2d490beb
 
     def getopnum(self):
         return self.opnum
@@ -285,34 +278,11 @@
         "shallow copy: the returned operation is meant to be used in place of self"
         # XXX specialize
         from rpython.jit.metainterp.history import DONT_CHANGE
-        
+
         if args is None:
             args = self.getarglist_copy()
         if descr is None:
             descr = self.getdescr()
-<<<<<<< HEAD
-        newop = ResOperation(opnum, args, result, descr)
-        newop.stm_location = self.stm_location
-        return newop
-
-    def clone(self):
-        args = self.getarglist()
-        descr = self.getdescr()
-        op = ResOperation(self.getopnum(), args[:], self.result, descr)
-        op.stm_location = self.stm_location
-        if not we_are_translated():
-            op.name = self.name
-            op.pc = self.pc
-        return op
-
-    def __repr__(self):
-        try:
-            return self.repr()
-        except NotImplementedError:
-            return object.__repr__(self)
-
-    def repr(self, graytext=False):
-=======
         if descr is DONT_CHANGE:
             descr = None
         newop = ResOperation(opnum, args, descr)
@@ -322,10 +292,10 @@
         newop.signed = self.signed
         if self.type != 'v':
             newop.copy_value_from(self)
+        newop.stm_location = self.stm_location
         return newop
 
     def repr(self, memo, graytext=False):
->>>>>>> 2d490beb
         # RPython-friendly version
         if self.type != 'v':
             try:
@@ -411,7 +381,11 @@
         return rop._CANRAISE_FIRST <= self.getopnum() <= rop._CANRAISE_LAST
 
     def is_malloc(self):
+        # a slightly different meaning from can_malloc
         return rop._MALLOC_FIRST <= self.getopnum() <= rop._MALLOC_LAST
+
+    def can_malloc(self):
+        return self.is_call() or self.is_malloc()
 
     def is_call(self):
         return rop._CALL_FIRST <= self.getopnum() <= rop._CALL_LAST
@@ -1148,15 +1122,9 @@
     'NEWSTR/1/r',         #-> STR, the hash field is zeroed
     'NEWUNICODE/1/r',     #-> UNICODE, the hash field is zeroed
     '_MALLOC_LAST',
-<<<<<<< HEAD
-    'FORCE_TOKEN/0',
-    'VIRTUAL_REF/2',         # removed before it's passed to the backend
-    'STM_SHOULD_BREAK_TRANSACTION/0',
-    'MARK_OPAQUE_PTR/1b',
-=======
     'FORCE_TOKEN/0/r',    # historical name; nowadays, returns the jitframe
     'VIRTUAL_REF/2/r',    # removed before it's passed to the backend
->>>>>>> 2d490beb
+    'STM_SHOULD_BREAK_TRANSACTION/0/i',
     # this one has no *visible* side effect, since the virtualizable
     # must be forced, however we need to execute it anyway
     '_NOSIDEEFFECT_LAST', # ----- end of no_side_effect operations -----
@@ -1177,25 +1145,6 @@
                         # at a given constant offset, no descr
     'ZERO_ARRAY/3d/n',  # only emitted by the rewrite, clears (part of) an array
                         # [arraygcptr, firstindex, length], descr=ArrayDescr
-<<<<<<< HEAD
-    'SETFIELD_RAW/2d',
-    'STRSETITEM/3',
-    'UNICODESETITEM/3',
-    'COND_CALL_GC_WB/1d',       # [objptr] (for the write barrier)
-    'COND_CALL_GC_WB_ARRAY/2d', # [objptr, arrayindex] (write barr. for array)
-    'DEBUG_MERGE_POINT/*',      # debugging only
-    'ENTER_PORTAL_FRAME/2',     # debugging only
-    'LEAVE_PORTAL_FRAME/1',     # debugging only
-    'JIT_DEBUG/*',              # debugging only
-    'VIRTUAL_REF_FINISH/2',   # removed before it's passed to the backend
-    'COPYSTRCONTENT/5',       # src, dst, srcstart, dststart, length
-    'COPYUNICODECONTENT/5',
-    'QUASIIMMUT_FIELD/1d',    # [objptr], descr=SlowMutateDescr
-    'RECORD_EXACT_CLASS/2',   # [objptr, clsptr]
-    'KEEPALIVE/1',
-    'STM_READ/1',
-    'STM_HINT_COMMIT_SOON/0',
-=======
     'SETFIELD_RAW/2d/n',
     'STRSETITEM/3/n',
     'UNICODESETITEM/3/n',
@@ -1216,7 +1165,8 @@
     'SAVE_EXCEPTION/0/r',
     'SAVE_EXC_CLASS/0/i',       # XXX kill me
     'RESTORE_EXCEPTION/2/n',    # XXX kill me
->>>>>>> 2d490beb
+    'STM_READ/1/n',
+    'STM_HINT_COMMIT_SOON/0/n',
 
     '_CANRAISE_FIRST', # ----- start of can_raise operations -----
     '_CALL_FIRST',
@@ -1704,5 +1654,4 @@
         else:
             assert datatype == 'f'
             opnum = rop.VEC_UNPACK_F
-        return VecOperationNew(opnum, args, datatype, bytesize, signed, count)
-
+        return VecOperationNew(opnum, args, datatype, bytesize, signed, count)