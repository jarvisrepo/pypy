import weakref, os
from rpython.rlib.objectmodel import we_are_translated, specialize
from rpython.rtyper.lltypesystem.lloperation import llop
from rpython.rlib.objectmodel import compute_identity_hash
from rpython.rtyper.lltypesystem import lltype, llmemory
from rpython.jit.codewriter import longlong
from rpython.jit.backend.llsupport.symbolic import (WORD as INT_WORD,
        SIZEOF_FLOAT as FLOAT_WORD)

class SettingForwardedOnAbstractValue(Exception):
    pass

class CountingDict(object):
    def __init__(self):
        self._d = weakref.WeakKeyDictionary()
        self.counter = 0

    def __getitem__(self, item):
        try:
            return self._d[item]
        except KeyError:
            c = self.counter
            self.counter += 1
            self._d[item] = c
            return c

class AbstractValue(object):
    _repr_memo = CountingDict()
    is_info_class = False
    namespace = None
    _attrs_ = ('stm_location',)
    stm_location = None

    def _get_hash_(self):
        return compute_identity_hash(self)

    def same_box(self, other):
        return self is other

    def same_shape(self, other):
        return True

    def repr_short(self, memo):
        return self.repr(memo)

    def is_constant(self):
        return False

    def get_forwarded(self):
        return None

    def set_forwarded(self, forwarded_to):
        llop.debug_print(lltype.Void, "setting forwarded on:", self.__class__.__name__)
        raise SettingForwardedOnAbstractValue()

    @specialize.arg(1)
    def get_box_replacement(op, not_const=False):
        # Read the chain "op, op._forwarded, op._forwarded._forwarded..."
        # until we reach None or an Info instance, and return the last
        # item before that.
        while isinstance(op, AbstractResOpOrInputArg):  # else, _forwarded is None
            next_op = op._forwarded
            if (next_op is None or next_op.is_info_class or
                (not_const and next_op.is_constant())):
                return op
            op = next_op
        return op

    def reset_value(self):
        pass

    def is_inputarg(self):
        return False

    def returns_vector(self):
        return False

    def is_vector(self):
        return False

    def returns_void(self):
        return False


def ResOperation(opnum, args, descr=None):
    cls = opclasses[opnum]
    op = cls()
    op.initarglist(args)
    if descr is not None:
        assert isinstance(op, ResOpWithDescr)
        if opnum == rop.FINISH:
            assert descr.final_descr
        elif OpHelpers.is_guard(opnum):
            assert not descr.final_descr
        op.setdescr(descr)
    return op

def VecOperation(opnum, args, baseop, count, descr=None):
    vecinfo = baseop.get_forwarded()
    assert isinstance(vecinfo, VectorizationInfo)
    datatype = vecinfo.datatype
    bytesize = vecinfo.bytesize
    signed = vecinfo.signed
    if baseop.is_typecast():
        ft,tt = baseop.cast_types()
        datatype = tt
        bytesize = baseop.cast_to_bytesize()
    return VecOperationNew(opnum, args, datatype, bytesize, signed, count, descr)

def VecOperationNew(opnum, args, datatype, bytesize, signed, count, descr=None):
    op = ResOperation(opnum, args, descr=descr)
    vecinfo = VectorizationInfo(None)
    vecinfo.setinfo(datatype, bytesize, signed)
    vecinfo.count = count
    op.set_forwarded(vecinfo)
    if isinstance(op,VectorOp):
        op.datatype = datatype
        op.bytesize = bytesize
        op.signed = signed
        op.count = count
    else:
        assert isinstance(op, VectorGuardOp)
        op.datatype = datatype
        op.bytesize = bytesize
        op.signed = signed
        op.count = count
    assert op.count > 0

    if not we_are_translated():
        # for the test suite
        op._vec_debug_info = vecinfo
    return op

def vector_repr(self, num):
    if we_are_translated():
        # the set_forwarded solution is volatile, we CANNOT acquire
        # the information (e.g. count, bytesize) here easily
        return 'v' + str(num)
    if hasattr(self, '_vec_debug_info'):
        vecinfo = self._vec_debug_info
        count = vecinfo.count 
        datatype = vecinfo.datatype
        bytesize = vecinfo.bytesize
    elif self.vector == -2:
        count = self.count
        datatype = self.datatype
        bytesize = self.bytesize
    else:
        assert 0, "cannot debug print variable"
    if self.opnum in (rop.VEC_UNPACK_I, rop.VEC_UNPACK_F):
        return self.type + str(num)
    return 'v%d[%dx%s%d]' % (num, count, datatype,
                             bytesize * 8)

class VectorizationInfo(AbstractValue):
    _attrs_ = ('datatype', 'bytesize', 'signed', 'count')
    datatype = '\x00'
    bytesize = -1 # -1 means the biggest size known to the machine
    signed = True
    count = -1

    def __init__(self, op):
        if op is None:
            return
        from rpython.jit.metainterp.history import Const
        if isinstance(op, Const) or isinstance(op, AbstractInputArg):
            self.setinfo(op.type, -1, op.type == 'i')
            return
        if op.is_primitive_array_access():
            from rpython.jit.backend.llsupport.descr import ArrayDescr
            descr = op.getdescr()
            if not we_are_translated():
                from rpython.jit.backend.llgraph.runner import _getdescr
                descr = _getdescr(op)
            type = op.type
            bytesize = descr.get_item_size_in_bytes()
            signed = descr.is_item_signed()
            datatype = type
            self.setinfo(datatype, bytesize, signed)
        elif op.opnum == rop.INT_SIGNEXT:
            from rpython.jit.metainterp import history
            arg0 = op.getarg(0)
            arg1 = op.getarg(1)
            assert isinstance(arg1, history.ConstInt)
            self.setinfo('i', arg1.value, True)
        elif op.is_typecast():
            ft,tt = op.cast_types()
            bytesize = op.cast_to_bytesize()
            self.setinfo(tt, bytesize, True)
        else:
            # pass through the type of the first input argument
            type = op.type
            signed = type == 'i'
            bytesize = -1
            if op.numargs() > 0:
                i = 0
                arg = op.getarg(i)
                while arg.is_constant() and i+1 < op.numargs():
                    i += 1
                    arg = op.getarg(i)
                if not arg.is_constant():
                    vecinfo = arg.get_forwarded()
                    if vecinfo is not None and isinstance(vecinfo, VectorizationInfo):
                        if vecinfo.datatype != '\x00' and \
                           vecinfo.bytesize != -1:
                            type = vecinfo.datatype
                            signed = vecinfo.signed
                            bytesize = vecinfo.bytesize
            if rop.returns_bool_result(op.opnum):
                type = 'i'
            self.setinfo(type, bytesize, signed)

    def setinfo(self, datatype, bytesize, signed):
        self.datatype = datatype
        if bytesize == -1:
            if datatype == 'i':
                bytesize = INT_WORD
            elif datatype == 'f':
                bytesize = FLOAT_WORD
            elif datatype == 'r':
                bytesize = INT_WORD
            elif datatype == 'v':
                bytesize = 0
            elif datatype == 'V': # input arg vector
                bytesize = INT_WORD
            else:
                assert 0, "unknown datasize"
        self.bytesize = bytesize
        self.signed = signed


class AbstractResOpOrInputArg(AbstractValue):
    _attrs_ = ('_forwarded',)
    _forwarded = None # either another resop or OptInfo

    def get_forwarded(self):
        return self._forwarded

    def set_forwarded(self, forwarded_to):
        assert forwarded_to is not self
        self._forwarded = forwarded_to

    def getdescr(self):
        return None

    def forget_value(self):
        pass

class AbstractResOp(AbstractResOpOrInputArg):
    """The central ResOperation class, representing one operation."""

    _attrs_ = ()

    # debug
    name = ""
    pc = 0
    opnum = 0
    _cls_has_bool_result = False
    type = 'v'
    boolreflex = -1
    boolinverse = -1
    vector = -1 # -1 means, no vector equivalent, -2 it is a vector statement
    cls_casts = ('\x00', -1, '\x00', -1, -1)

    def getopnum(self):
        return self.opnum

    #def same_box(self, other):
    #    if self.is_same_as():
    #        return self is other or self.getarg(0).same_box(other)
    #    return self is other

    # methods implemented by the arity mixins
    # ---------------------------------------

    def initarglist(self, args):
        "This is supposed to be called only just after the ResOp has been created"
        raise NotImplementedError

    def getarglist(self):
        raise NotImplementedError

    def getarglist_copy(self):
        return self.getarglist()

    def getarg(self, i):
        raise NotImplementedError

    def setarg(self, i, box):
        raise NotImplementedError

    def numargs(self):
        raise NotImplementedError

    # methods implemented by GuardResOp
    # ---------------------------------

    def getfailargs(self):
        return None

    def setfailargs(self, fail_args):
        raise NotImplementedError

    # methods implemented by ResOpWithDescr
    # -------------------------------------

    #def getdescr(self): -- in the base class, AbstractResOpOrInputArg
    #    return None

    def setdescr(self, descr):
        raise NotImplementedError

    def cleardescr(self):
        pass

    # common methods
    # --------------

    def copy(self):
        return self.copy_and_change(self.opnum)

    def copy_and_change(self, opnum, args=None, descr=None):
        "shallow copy: the returned operation is meant to be used in place of self"
        # XXX specialize
        from rpython.jit.metainterp.history import DONT_CHANGE
        
        if args is None:
            args = self.getarglist_copy()
        if descr is None:
            descr = self.getdescr()
        if descr is DONT_CHANGE:
            descr = None
<<<<<<< HEAD
        newop = ResOperation(opnum, args, descr)
        if self.type != 'v':
            newop.copy_value_from(self)
        newop.stm_location = self.stm_location
        return newop
=======
        return ResOperation(opnum, args, descr)
>>>>>>> f317d70f

    def repr(self, memo, graytext=False):
        # RPython-friendly version
        if self.type != 'v':
            try:
                num = memo[self]
            except KeyError:
                num = len(memo)
                memo[self] = num
            if self.is_vector():
                sres = vector_repr(self, num) + ' = '
            else:
                sres = self.type + str(num) + ' = '
        #if self.result is not None:
        #    sres = '%s = ' % (self.result,)
        else:
            sres = ''
        if self.name:
            prefix = "%s:%s   " % (self.name, self.pc)
            if graytext:
                prefix = "\f%s\f" % prefix
        else:
            prefix = ""
        args = self.getarglist()
        descr = self.getdescr()
        if descr is None or we_are_translated():
            s = '%s%s%s(%s)' % (prefix, sres, self.getopname(),
                                ', '.join([a.repr_short(memo) for a in args]))
        else:
            s = '%s%s%s(%s)' % (prefix, sres, self.getopname(),
                                ', '.join([a.repr_short(memo) for a in args] +
                                          ['descr=%r' % descr]))
        # --- enable to display the failargs too:
        #if isinstance(self, GuardResOp):
        #    s += ' [%s]' % (', '.join([a.repr_short(memo) for a in
        #                                self.getfailargs()]),)
        return s

    def repr_short(self, memo):
        try:
            num = memo[self]
        except KeyError:
            num = len(memo)
            memo[self] = num
        if self.is_vector():
            return vector_repr(self, num)
        return self.type + str(num)

    def __repr__(self):
        r = self.repr(self._repr_memo)
        if self.namespace is not None:
            return "<" + self.namespace + ">" + r
        return r

    def getopname(self):
        try:
            return opname[self.getopnum()].lower()
        except KeyError:
            return '<%d>' % self.getopnum()

    def is_guard(self):
        return rop.is_guard(self.getopnum())

    def is_ovf(self):
        return rop.is_ovf(self.getopnum())

    def can_raise(self):
        return rop.can_raise(self.getopnum())

    def is_foldable_guard(self):
        return rop.is_foldable_guard(self.getopnun())

    def is_primitive_array_access(self):
        """ Indicates that this operations loads/stores a
        primitive type (int,float) """
        if rop.is_primitive_load(self.opnum) or rop.is_primitive_store(self.opnum):
            descr = self.getdescr()
            if not we_are_translated():
                from rpython.jit.backend.llgraph.runner import _getdescr
                descr = _getdescr(self)
            if descr and descr.is_array_of_primitives():
                return True
        return False

    def is_vector(self):
        return False

    def returns_void(self):
        return self.type == 'v'

    def returns_vector(self):
        return self.type != 'v' and self.vector == -2

    def is_typecast(self):
        return False

    def cast_count(self, vec_reg_size):
        return self.cls_casts[4]

    def cast_types(self):
        return self.cls_casts[0], self.cls_casts[2]

    def cast_to_bytesize(self):
        return self.cls_casts[3]

    def cast_from_bytesize(self):
        return self.cls_casts[1]

    def casts_up(self):
        return self.cast_to_bytesize() > self.cast_from_bytesize()

    def casts_down(self):
        # includes the cast as noop
        return self.cast_to_bytesize() <= self.cast_from_bytesize()

# ===================
# Top of the hierachy
# ===================

class PlainResOp(AbstractResOp):
    pass


class ResOpWithDescr(AbstractResOp):

    _descr = None

    def getdescr(self):
        return self._descr

    def setdescr(self, descr):
        # for 'call', 'new', 'getfield_gc'...: the descr is a prebuilt
        # instance provided by the backend holding details about the type
        # of the operation.  It must inherit from AbstractDescr.  The
        # backend provides it with cpu.fielddescrof(), cpu.arraydescrof(),
        # cpu.calldescrof(), and cpu.typedescrof().
        self._check_descr(descr)
        self._descr = descr

    def cleardescr(self):
        self._descr = None

    def _check_descr(self, descr):
        if not we_are_translated() and getattr(descr, 'I_am_a_descr', False):
            return # needed for the mock case in oparser_model
        from rpython.jit.metainterp.history import check_descr
        check_descr(descr)


class GuardResOp(ResOpWithDescr):

    _fail_args = None
    rd_resume_position = -1

    def getfailargs(self):
        return self._fail_args

    def getfailargs_copy(self):
        return self._fail_args[:]

    def setfailargs(self, fail_args):
        self._fail_args = fail_args

    def copy_and_change(self, opnum, args=None, descr=None):
        newop = AbstractResOp.copy_and_change(self, opnum, args, descr)
        assert isinstance(newop, GuardResOp)
        newop.setfailargs(self.getfailargs())
        newop.rd_resume_position = self.rd_resume_position
        return newop

class VectorGuardOp(GuardResOp):
    bytesize = 0
    datatype = '\x00'
    signed = True
    count = 0

    def copy_and_change(self, opnum, args=None, descr=None):
        newop = GuardResOp.copy_and_change(self, opnum, args, descr)
        assert isinstance(newop, VectorGuardOp)
        newop.datatype = self.datatype
        newop.bytesize = self.bytesize
        newop.signed = self.signed
        newop.count = self.count
        return newop

class VectorOp(ResOpWithDescr):
    bytesize = 0
    datatype = '\x00'
    signed = True
    count = 0

    def is_vector(self):
        if self.getopnum() in (rop.VEC_UNPACK_I, rop.VEC_UNPACK_F):
            arg = self.getarg(2)
            from rpython.jit.metainterp.history import ConstInt
            assert isinstance(arg, ConstInt)
            return arg.value > 1
        return True

    def copy_and_change(self, opnum, args=None, descr=None):
        newop = ResOpWithDescr.copy_and_change(self, opnum, args, descr)
        assert isinstance(newop, VectorOp)
        newop.datatype = self.datatype
        newop.bytesize = self.bytesize
        newop.signed = self.signed
        newop.count = self.count
        return newop

    def same_shape(self, other):
        """ NOT_RPYTHON """
        myvecinfo = self.get_forwarded()
        othervecinfo = other.get_forwarded()
        if other.is_vector() != self.is_vector():
            return False
        if myvecinfo.datatype != othervecinfo.datatype:
            return False
        if myvecinfo.bytesize != othervecinfo.bytesize:
            return False
        if myvecinfo.signed != othervecinfo.signed:
            return False
        if myvecinfo.count != othervecinfo.count:
            return False
        return True


# ===========
# type mixins
# ===========

class IntOp(object):
    _mixin_ = True

    type = 'i'

    _resint = 0

    def getint(self):
        return self._resint

    getvalue = getint

    def setint(self, intval):
        self._resint = intval

    def copy_value_from(self, other):
        self.setint(other.getint())

    def constbox(self):
        from rpython.jit.metainterp import history
        return history.ConstInt(self.getint())

    def nonnull(self):
        return self._resint != 0

class FloatOp(object):
    _mixin_ = True

    type = 'f'

    _resfloat = longlong.ZEROF

    def getfloatstorage(self):
        return self._resfloat

    getvalue = getfloatstorage

    def getfloat(self):
        return longlong.getrealfloat(self.getfloatstorage())

    def setfloatstorage(self, floatval):
        assert lltype.typeOf(floatval) is longlong.FLOATSTORAGE
        self._resfloat = floatval

    def copy_value_from(self, other):
        self.setfloatstorage(other.getfloatstorage())

    def constbox(self):
        from rpython.jit.metainterp import history
        return history.ConstFloat(self.getfloatstorage())

    def nonnull(self):
        return bool(longlong.extract_bits(self._resfloat))

class RefOp(object):
    _mixin_ = True

    type = 'r'

    _resref = lltype.nullptr(llmemory.GCREF.TO)

    def getref_base(self):
        return self._resref

    def reset_value(self):
        self.setref_base(lltype.nullptr(llmemory.GCREF.TO))

    getvalue = getref_base

    def forget_value(self):
        self._resref = lltype.nullptr(llmemory.GCREF.TO)

    def setref_base(self, refval):
        self._resref = refval

    def getref(self, PTR):
        return lltype.cast_opaque_ptr(PTR, self.getref_base())
    getref._annspecialcase_ = 'specialize:arg(1)'

    def copy_value_from(self, other):
        self.setref_base(other.getref_base())

    def nonnull(self):
        return bool(self._resref)

    def constbox(self):
        from rpython.jit.metainterp import history
        return history.ConstPtr(self.getref_base())

class CastOp(object):
    _mixin_ = True

    def is_typecast(self):
        return True

    def cast_to(self):
        to_type, size = self.cls_casts[2], self.cls_casts[3]
        if self.cls_casts[3] == 0:
            if self.getopnum() == rop.INT_SIGNEXT:
                from rpython.jit.metainterp.history import ConstInt
                arg = self.getarg(1)
                assert isinstance(arg, ConstInt)
                return (to_type,arg.value)
            else:
                raise NotImplementedError
        return (to_type,size)

    def cast_from(self):
        type, size, a, b = self.cls_casts
        if size == -1:
            return self.bytesize
        return (type, size)

    def cast_input_bytesize(self, vec_reg_size):
        count = vec_reg_size // self.cast_to_bytesize()
        size = self.cast_from_bytesize() * self.cast_count(vec_reg_size)
        return size

class SignExtOp(object):
    _mixin_ = True

    def is_typecast(self):
        return True

    def cast_types(self):
        return self.cls_casts[0], self.cls_casts[2]

    def cast_to_bytesize(self):
        from rpython.jit.metainterp.history import ConstInt
        arg = self.getarg(1)
        assert isinstance(arg, ConstInt)
        return arg.value

    def cast_from_bytesize(self):
        arg = self.getarg(0)
        vecinfo = arg.get_forwarded()
        if vecinfo is None or not isinstance(vecinfo, VectorizationInfo):
            vecinfo = VectorizationInfo(arg)
        return vecinfo.bytesize

    def cast_input_bytesize(self, vec_reg_size):
        return vec_reg_size # self.cast_from_bytesize() * self.cast_count(vec_reg_size)


class AbstractInputArg(AbstractResOpOrInputArg):
    _attrs_ = ('_forwarded', 'position')

    def repr(self, memo):
        try:
            num = memo[self]
        except KeyError:
            num = len(memo)
            memo[self] = num
        return self.type + str(num)

    def get_position(self):
        return self.position

    def __repr__(self):
        return self.repr(self._repr_memo)

    def is_inputarg(self):
        return True

class InputArgInt(IntOp, AbstractInputArg):
    datatype = 'i'
    bytesize = INT_WORD
    signed = True

    def __init__(self, intval=0):
        self.setint(intval)

class InputArgFloat(FloatOp, AbstractInputArg):
    datatype = 'f'
    bytesize = FLOAT_WORD
    signed = True

    def __init__(self, f=longlong.ZEROF):
        self.setfloatstorage(f)

    @staticmethod
    def fromfloat(x):
        return InputArgFloat(longlong.getfloatstorage(x))

class InputArgRef(RefOp, AbstractInputArg):
    datatype = 'r'

    def __init__(self, r=lltype.nullptr(llmemory.GCREF.TO)):
        self.setref_base(r)
        self.datatype = 'r'

    def reset_value(self):
        self.setref_base(lltype.nullptr(llmemory.GCREF.TO))

class InputArgVector(AbstractInputArg):
    type = 'V'
    def __init__(self):
        pass

    def returns_vector(self):
        return True

# ============
# arity mixins
# ============

class NullaryOp(object):
    _mixin_ = True

    def initarglist(self, args):
        assert len(args) == 0

    def getarglist(self):
        return []

    def numargs(self):
        return 0

    def getarg(self, i):
        raise IndexError

    def setarg(self, i, box):
        raise IndexError


class UnaryOp(object):
    _mixin_ = True
    _arg0 = None

    def initarglist(self, args):
        assert len(args) == 1
        self._arg0, = args

    def getarglist(self):
        return [self._arg0]

    def numargs(self):
        return 1

    def getarg(self, i):
        if i == 0:
            return self._arg0
        else:
            raise IndexError

    def setarg(self, i, box):
        if i == 0:
            self._arg0 = box
        else:
            raise IndexError

class BinaryOp(object):
    _mixin_ = True
    _arg0 = None
    _arg1 = None

    def initarglist(self, args):
        assert len(args) == 2
        self._arg0, self._arg1 = args

    def numargs(self):
        return 2

    def getarg(self, i):
        if i == 0:
            return self._arg0
        elif i == 1:
            return self._arg1
        else:
            raise IndexError

    def setarg(self, i, box):
        if i == 0:
            self._arg0 = box
        elif i == 1:
            self._arg1 = box
        else:
            raise IndexError

    def getarglist(self):
        return [self._arg0, self._arg1]


class TernaryOp(object):
    _mixin_ = True
    _arg0 = None
    _arg1 = None
    _arg2 = None

    def initarglist(self, args):
        assert len(args) == 3
        self._arg0, self._arg1, self._arg2 = args

    def getarglist(self):
        return [self._arg0, self._arg1, self._arg2]

    def numargs(self):
        return 3

    def getarg(self, i):
        if i == 0:
            return self._arg0
        elif i == 1:
            return self._arg1
        elif i == 2:
            return self._arg2
        else:
            raise IndexError

    def setarg(self, i, box):
        if i == 0:
            self._arg0 = box
        elif i == 1:
            self._arg1 = box
        elif i == 2:
            self._arg2 = box
        else:
            raise IndexError


class N_aryOp(object):
    _mixin_ = True
    _args = None

    def initarglist(self, args):
        self._args = args
        if not we_are_translated() and \
               self.__class__.__name__.startswith('FINISH'):   # XXX remove me
            assert len(args) <= 1      # FINISH operations take 0 or 1 arg now

    def getarglist(self):
        return self._args

    def getarglist_copy(self):
        return self._args[:]

    def numargs(self):
        return len(self._args)

    def getarg(self, i):
        return self._args[i]

    def setarg(self, i, box):
        self._args[i] = box


# ____________________________________________________________

""" All the operations are desribed like this:

NAME/no-of-args-or-*[b][d]/types-of-result

if b is present it means the operation produces a boolean
if d is present it means there is a descr
type of result can be one or more of r i f n
"""

_oplist = [
    '_FINAL_FIRST',
    'JUMP/*d/n',
    'FINISH/*d/n',
    '_FINAL_LAST',

    'LABEL/*d/n',

    '_GUARD_FIRST',
    '_GUARD_FOLDABLE_FIRST',
    'GUARD_TRUE/1d/n',
    'GUARD_FALSE/1d/n',
    'VEC_GUARD_TRUE/1d/n',
    'VEC_GUARD_FALSE/1d/n',
    'GUARD_VALUE/2d/n',
    'GUARD_CLASS/2d/n',
    'GUARD_NONNULL/1d/n',
    'GUARD_ISNULL/1d/n',
    'GUARD_NONNULL_CLASS/2d/n',
    'GUARD_GC_TYPE/2d/n',       # only if supports_guard_gc_type
    'GUARD_IS_OBJECT/1d/n',     # only if supports_guard_gc_type
    'GUARD_SUBCLASS/2d/n',      # only if supports_guard_gc_type
    '_GUARD_FOLDABLE_LAST',
    'GUARD_NO_EXCEPTION/0d/n',   # may be called with an exception currently set
    'GUARD_EXCEPTION/1d/r',     # XXX kill me, use only SAVE_EXCEPTION
    'GUARD_NO_OVERFLOW/0d/n',
    'GUARD_OVERFLOW/0d/n',
    'GUARD_NOT_FORCED/0d/n',      # may be called with an exception currently set
    'GUARD_NOT_FORCED_2/0d/n',    # same as GUARD_NOT_FORCED, but for finish()
    'GUARD_NOT_INVALIDATED/0d/n',
    'GUARD_FUTURE_CONDITION/0d/n',
    # is removable, may be patched by an optimization
    '_GUARD_LAST', # ----- end of guard operations -----

    '_NOSIDEEFFECT_FIRST', # ----- start of no_side_effect operations -----
    '_ALWAYS_PURE_FIRST', # ----- start of always_pure operations -----
    'INT_ADD/2/i',
    'INT_SUB/2/i',
    'INT_MUL/2/i',
    'UINT_MUL_HIGH/2/i',       # a * b as a double-word, keep the high word
    'INT_AND/2/i',
    'INT_OR/2/i',
    'INT_XOR/2/i',
    'INT_RSHIFT/2/i',
    'INT_LSHIFT/2/i',
    'UINT_RSHIFT/2/i',
    'INT_SIGNEXT/2/i',
    'FLOAT_ADD/2/f',
    'FLOAT_SUB/2/f',
    'FLOAT_MUL/2/f',
    'FLOAT_TRUEDIV/2/f',
    'FLOAT_NEG/1/f',
    'FLOAT_ABS/1/f',
    'CAST_FLOAT_TO_INT/1/i',          # don't use for unsigned ints; we would
    'CAST_INT_TO_FLOAT/1/f',          # need some messy code in the backend
    'CAST_FLOAT_TO_SINGLEFLOAT/1/i',
    'CAST_SINGLEFLOAT_TO_FLOAT/1/f',
    'CONVERT_FLOAT_BYTES_TO_LONGLONG/1/' + ('i' if longlong.is_64_bit else 'f'),
    'CONVERT_LONGLONG_BYTES_TO_FLOAT/1/f',
    #
    # vector operations
    '_VEC_PURE_FIRST',
    '_VEC_ARITHMETIC_FIRST',
    'VEC_INT_ADD/2/i',
    'VEC_INT_SUB/2/i',
    'VEC_INT_MUL/2/i',
    'VEC_INT_AND/2/i',
    'VEC_INT_OR/2/i',
    'VEC_INT_XOR/2/i',
    'VEC_FLOAT_ADD/2/f',
    'VEC_FLOAT_SUB/2/f',
    'VEC_FLOAT_MUL/2/f',
    'VEC_FLOAT_TRUEDIV/2/f',
    'VEC_FLOAT_NEG/1/f',
    'VEC_FLOAT_ABS/1/f',
    '_VEC_ARITHMETIC_LAST',
    'VEC_FLOAT_EQ/2b/i',
    'VEC_FLOAT_NE/2b/i',
    'VEC_FLOAT_XOR/2/f',
    'VEC_INT_IS_TRUE/1b/i',
    'VEC_INT_NE/2b/i',
    'VEC_INT_EQ/2b/i',

    '_VEC_CAST_FIRST',
    'VEC_INT_SIGNEXT/2/i',
    # double -> float: v2 = cast(v1, 2) equal to v2 = (v1[0], v1[1], X, X)
    'VEC_CAST_FLOAT_TO_SINGLEFLOAT/1/i',
    # v4 = cast(v3, 0, 2), v4 = (v3[0], v3[1])
    'VEC_CAST_SINGLEFLOAT_TO_FLOAT/1/f',
    'VEC_CAST_FLOAT_TO_INT/1/i',
    'VEC_CAST_INT_TO_FLOAT/1/f',
    '_VEC_CAST_LAST',

    'VEC/0/if',
    'VEC_UNPACK/3/if',          # iX|fX = VEC_INT_UNPACK(vX, index, count)
    'VEC_PACK/4/if',            # VEC_INT_PACK(vX, var/const, index, count)
    'VEC_EXPAND/1/if',          # vX = VEC_INT_EXPAND(var/const)
    '_VEC_PURE_LAST',
    #
    'INT_LT/2b/i',
    'INT_LE/2b/i',
    'INT_EQ/2b/i',
    'INT_NE/2b/i',
    'INT_GT/2b/i',
    'INT_GE/2b/i',
    'UINT_LT/2b/i',
    'UINT_LE/2b/i',
    'UINT_GT/2b/i',
    'UINT_GE/2b/i',
    'FLOAT_LT/2b/i',
    'FLOAT_LE/2b/i',
    'FLOAT_EQ/2b/i',
    'FLOAT_NE/2b/i',
    'FLOAT_GT/2b/i',
    'FLOAT_GE/2b/i',
    #
    'INT_IS_ZERO/1b/i',
    'INT_IS_TRUE/1b/i',
    'INT_NEG/1/i',
    'INT_INVERT/1/i',
    'INT_FORCE_GE_ZERO/1/i',
    #
    'SAME_AS/1/ifr',      # gets a Const or a Box, turns it into another Box
    'CAST_PTR_TO_INT/1/i',
    'CAST_INT_TO_PTR/1/r',
    #
    'PTR_EQ/2b/i',
    'PTR_NE/2b/i',
    'INSTANCE_PTR_EQ/2b/i',
    'INSTANCE_PTR_NE/2b/i',
    'NURSERY_PTR_INCREMENT/2/r',
    #
    'ARRAYLEN_GC/1d/i',
    'STRLEN/1/i',
    'STRGETITEM/2/i',
    'GETARRAYITEM_GC_PURE/2d/rfi',
    'UNICODELEN/1/i',
    'UNICODEGETITEM/2/i',
    #
    'LOAD_FROM_GC_TABLE/1/r',    # only emitted by rewrite.py
    #
    '_ALWAYS_PURE_LAST',  # ----- end of always_pure operations -----

    # parameters GC_LOAD
    # 1: pointer to complex object
    # 2: integer describing the offset
    # 3: constant integer. byte size of datatype to load (negative if it is signed)
    'GC_LOAD/3/rfi',
    # parameters GC_LOAD_INDEXED
    # 1: pointer to complex object
    # 2: integer describing the index
    # 3: constant integer scale factor
    # 4: constant integer base offset   (final offset is 'base + scale * index')
    # 5: constant integer. byte size of datatype to load (negative if it is signed)
    # (GC_LOAD is equivalent to GC_LOAD_INDEXED with arg3==1, arg4==0)
    'GC_LOAD_INDEXED/5/rfi',

    '_RAW_LOAD_FIRST',
    'GETARRAYITEM_GC/2d/rfi',
    'GETARRAYITEM_RAW/2d/fi',
    'RAW_LOAD/2d/fi',
    'VEC_LOAD/4d/fi',
    '_RAW_LOAD_LAST',

    'GETINTERIORFIELD_GC/2d/rfi',
    'GETFIELD_GC/1d/rfi',
    'GETFIELD_RAW/1d/rfi',
    '_MALLOC_FIRST',
    'NEW/0d/r',           #-> GcStruct, gcptrs inside are zeroed (not the rest)
    'NEW_WITH_VTABLE/0d/r',#-> GcStruct with vtable, gcptrs inside are zeroed
    'NEW_ARRAY/1d/r',     #-> GcArray, not zeroed. only for arrays of primitives
    'NEW_ARRAY_CLEAR/1d/r',#-> GcArray, fully zeroed
    'NEWSTR/1/r',         #-> STR, the hash field is zeroed
    'NEWUNICODE/1/r',     #-> UNICODE, the hash field is zeroed
    '_MALLOC_LAST',
    'FORCE_TOKEN/0/r',    # historical name; nowadays, returns the jitframe
    'VIRTUAL_REF/2/r',    # removed before it's passed to the backend
    'STM_SHOULD_BREAK_TRANSACTION/0/i',
    # this one has no *visible* side effect, since the virtualizable
    # must be forced, however we need to execute it anyway
    '_NOSIDEEFFECT_LAST', # ----- end of no_side_effect operations -----

    # same paramters as GC_LOAD, but one additional for the value to store
    # note that the itemsize is not signed (always > 0)
    # (gcptr, index, value, [scale, base_offset,] itemsize)
    # invariants for GC_STORE: index is constant, but can be large
    # invariants for GC_STORE_INDEXED: index is a non-constant box;
    #                                  scale is a constant;
    #                                  base_offset is a small constant
    'GC_STORE/4d/n',
    'GC_STORE_INDEXED/6d/n',

    'INCREMENT_DEBUG_COUNTER/1/n',
    '_RAW_STORE_FIRST',
    'SETARRAYITEM_GC/3d/n',
    'SETARRAYITEM_RAW/3d/n',
    'RAW_STORE/3d/n',
    'VEC_STORE/5d/n',
    '_RAW_STORE_LAST',
    'SETINTERIORFIELD_GC/3d/n',
    'SETINTERIORFIELD_RAW/3d/n',    # right now, only used by tests
    'SETFIELD_GC/2d/n',
    'ZERO_ARRAY/5d/n',  # only emitted by the rewrite, clears (part of) an array
                        # [arraygcptr, firstindex, length, scale_firstindex,
                        #  scale_length], descr=ArrayDescr
    'SETFIELD_RAW/2d/n',
    'STRSETITEM/3/n',
    'UNICODESETITEM/3/n',
    'COND_CALL_GC_WB/1d/n',       # [objptr] (for the write barrier)
    'COND_CALL_GC_WB_ARRAY/2d/n', # [objptr, arrayindex] (write barr. for array)
    '_JIT_DEBUG_FIRST',
    'DEBUG_MERGE_POINT/*/n',      # debugging only
    'ENTER_PORTAL_FRAME/2/n',     # debugging only
    'LEAVE_PORTAL_FRAME/1/n',     # debugging only
    'JIT_DEBUG/*/n',              # debugging only
    '_JIT_DEBUG_LAST',
    'ESCAPE/*/rfin',              # tests only
    'FORCE_SPILL/1/n',            # tests only
    'VIRTUAL_REF_FINISH/2/n',   # removed before it's passed to the backend
    'COPYSTRCONTENT/5/n',       # src, dst, srcstart, dststart, length
    'COPYUNICODECONTENT/5/n',
    'QUASIIMMUT_FIELD/1d/n',    # [objptr], descr=SlowMutateDescr
    'RECORD_EXACT_CLASS/2/n',   # [objptr, clsptr]
    'KEEPALIVE/1/n',
    'SAVE_EXCEPTION/0/r',
    'SAVE_EXC_CLASS/0/i',       # XXX kill me
    'RESTORE_EXCEPTION/2/n',    # XXX kill me
    'STM_READ/1/n',
    'STM_HINT_COMMIT_SOON/0/n',

    '_CANRAISE_FIRST', # ----- start of can_raise operations -----
    '_CALL_FIRST',
    'CALL/*d/rfin',
    'COND_CALL/*d/n',   # a conditional call, with first argument as a condition
    'COND_CALL_VALUE/*d/ri',  # same but returns a result; emitted by rewrite
    'CALL_ASSEMBLER/*d/rfin',  # call already compiled assembler
    'CALL_MAY_FORCE/*d/rfin',
    'CALL_LOOPINVARIANT/*d/rfin',
    'CALL_RELEASE_GIL/*d/fin',
    # release the GIL and "close the stack" for asmgcc
    'CALL_PURE/*d/rfin',             # removed before it's passed to the backend
    'CHECK_MEMORY_ERROR/1/n',   # after a CALL: NULL => propagate MemoryError
    'CALL_MALLOC_NURSERY/1/r',  # nursery malloc, const number of bytes, zeroed
    'CALL_MALLOC_NURSERY_VARSIZE/3d/r',
    'CALL_MALLOC_NURSERY_VARSIZE_FRAME/1/r',
    # nursery malloc, non-const number of bytes, zeroed
    # note that the number of bytes must be well known to be small enough
    # to fulfill allocating in the nursery rules (and no card markings)
    '_CALL_LAST',
    '_CANRAISE_LAST', # ----- end of can_raise operations -----

    '_OVF_FIRST', # ----- start of is_ovf operations -----
    'INT_ADD_OVF/2/i', # note that the orded has to match INT_ADD order
    'INT_SUB_OVF/2/i',
    'INT_MUL_OVF/2/i',
    '_OVF_LAST', # ----- end of is_ovf operations -----
    '_LAST',     # for the backend to add more internal operations
]

_cast_ops = {
    'CAST_FLOAT_TO_INT': ('f', 8, 'i', 4, 2),
    'VEC_CAST_FLOAT_TO_INT': ('f', 8, 'i', 4, 2),
    'CAST_INT_TO_FLOAT': ('i', 4, 'f', 8, 2),
    'VEC_CAST_INT_TO_FLOAT': ('i', 4, 'f', 8, 2),
    'CAST_FLOAT_TO_SINGLEFLOAT': ('f', 8, 'i', 4, 2),
    'VEC_CAST_FLOAT_TO_SINGLEFLOAT': ('f', 8, 'i', 4, 2),
    'CAST_SINGLEFLOAT_TO_FLOAT': ('i', 4, 'f', 8, 2),
    'VEC_CAST_SINGLEFLOAT_TO_FLOAT': ('i', 4, 'f', 8, 2),
    'INT_SIGNEXT': ('i', 0, 'i', 0, 0),
    'VEC_INT_SIGNEXT': ('i', 0, 'i', 0, 0),
}

import platform
if not platform.machine().startswith('x86'):
    # Uh, that should be moved to vector_ext really!
    _cast_ops['CAST_FLOAT_TO_INT'] = ('f', 8, 'i', 8, 2)
    _cast_ops['VEC_CAST_FLOAT_TO_INT'] = ('f', 8, 'i', 8, 2)

# ____________________________________________________________

class rop(object):
    @staticmethod
    def call_for_descr(descr):
        tp = descr.get_normalized_result_type()
        if tp == 'i':
            return rop.CALL_I
        elif tp == 'r':
            return rop.CALL_R
        elif tp == 'f':
            return rop.CALL_F
        assert tp == 'v'
        return rop.CALL_N

    @staticmethod
    def call_pure_for_descr(descr):
        tp = descr.get_normalized_result_type()
        if tp == 'i':
            return rop.CALL_PURE_I
        elif tp == 'r':
            return rop.CALL_PURE_R
        elif tp == 'f':
            return rop.CALL_PURE_F
        assert tp == 'v'
        return rop.CALL_PURE_N

    @staticmethod
    def call_may_force_for_descr(descr):
        tp = descr.get_normalized_result_type()
        if tp == 'i':
            return rop.CALL_MAY_FORCE_I
        elif tp == 'r':
            return rop.CALL_MAY_FORCE_R
        elif tp == 'f':
            return rop.CALL_MAY_FORCE_F
        assert tp == 'v'
        return rop.CALL_MAY_FORCE_N

    @staticmethod
    def call_release_gil_for_descr(descr):
        tp = descr.get_normalized_result_type()
        if tp == 'i':
            return rop.CALL_RELEASE_GIL_I
        # no such thing
        #elif tp == 'r':
        #    return rop.CALL_RELEASE_GIL_R
        elif tp == 'f':
            return rop.CALL_RELEASE_GIL_F
        assert tp == 'v'
        return rop.CALL_RELEASE_GIL_N

    @staticmethod
    def call_assembler_for_descr(descr):
        tp = descr.get_normalized_result_type()
        if tp == 'i':
            return rop.CALL_ASSEMBLER_I
        elif tp == 'r':
            return rop.CALL_ASSEMBLER_R
        elif tp == 'f':
            return rop.CALL_ASSEMBLER_F
        assert tp == 'v'
        return rop.CALL_ASSEMBLER_N

    @staticmethod
    def call_loopinvariant_for_descr(descr):
        tp = descr.get_normalized_result_type()
        if tp == 'i':
            return rop.CALL_LOOPINVARIANT_I
        elif tp == 'r':
            return rop.CALL_LOOPINVARIANT_R
        elif tp == 'f':
            return rop.CALL_LOOPINVARIANT_F
        assert tp == 'v'
        return rop.CALL_LOOPINVARIANT_N

    @staticmethod
    def getfield_pure_for_descr(descr):
        if descr.is_pointer_field():
            return rop.GETFIELD_GC_PURE_R
        elif descr.is_float_field():
            return rop.GETFIELD_GC_PURE_F
        return rop.GETFIELD_GC_PURE_I

    @staticmethod
    def getfield_for_descr(descr):
        if descr.is_pointer_field():
            return rop.GETFIELD_GC_R
        elif descr.is_float_field():
            return rop.GETFIELD_GC_F
        return rop.GETFIELD_GC_I

    @staticmethod
    def getarrayitem_pure_for_descr(descr):
        if descr.is_array_of_pointers():
            return rop.GETARRAYITEM_GC_PURE_R
        elif descr.is_array_of_floats():
            return rop.GETARRAYITEM_GC_PURE_F
        return rop.GETARRAYITEM_GC_PURE_I

    @staticmethod
    def getarrayitem_for_descr(descr):
        if descr.is_array_of_pointers():
            return rop.GETARRAYITEM_GC_R
        elif descr.is_array_of_floats():
            return rop.GETARRAYITEM_GC_F
        return rop.GETARRAYITEM_GC_I

    @staticmethod
    def same_as_for_type(tp):
        if tp == 'i':
            return rop.SAME_AS_I
        elif tp == 'r':
            return rop.SAME_AS_R
        else:
            assert tp == 'f'
            return rop.SAME_AS_F

    @staticmethod
    def call_for_type(tp):
        if tp == 'i':
            return rop.CALL_I
        elif tp == 'r':
            return rop.CALL_R
        elif tp == 'f':
            return rop.CALL_F
        return rop.CALL_N

    @staticmethod
    def is_guard(opnum):
        return rop._GUARD_FIRST <= opnum <= rop._GUARD_LAST

    @staticmethod
    def is_comparison(opnum):
        return rop.is_always_pure(opnum) and rop.returns_bool_result(opnum)

    @staticmethod
    def is_foldable_guard(opnum):
        return rop._GUARD_FOLDABLE_FIRST <= opnum <= rop._GUARD_FOLDABLE_LAST

    @staticmethod
    def is_guard_exception(opnum):
        return (opnum == rop.GUARD_EXCEPTION or
                opnum == rop.GUARD_NO_EXCEPTION)

    @staticmethod
    def is_guard_overflow(opnum):
        return (opnum == rop.GUARD_OVERFLOW or
                opnum == rop.GUARD_NO_OVERFLOW)

    @staticmethod
    def is_jit_debug(opnum):
        return rop._JIT_DEBUG_FIRST <= opnum <= rop._JIT_DEBUG_LAST

    @staticmethod
    def is_always_pure(opnum):
        return rop._ALWAYS_PURE_FIRST <= opnum <= rop._ALWAYS_PURE_LAST

    @staticmethod
    def is_pure_with_descr(opnum, descr):
        if rop.is_always_pure(opnum):
            return True
        if (opnum == rop.GETFIELD_RAW_I or
            opnum == rop.GETFIELD_RAW_R or
            opnum == rop.GETFIELD_RAW_F or
            opnum == rop.GETFIELD_GC_I or
            opnum == rop.GETFIELD_GC_R or
            opnum == rop.GETFIELD_GC_F or
            opnum == rop.GETARRAYITEM_RAW_I or
            opnum == rop.GETARRAYITEM_RAW_F):
            return descr.is_always_pure()
        return False

    @staticmethod
    def is_pure_getfield(opnum, descr):
        if (opnum == rop.GETFIELD_GC_I or
            opnum == rop.GETFIELD_GC_F or
            opnum == rop.GETFIELD_GC_R):
            return descr is not None and descr.is_always_pure()
        return False

    @staticmethod
    def has_no_side_effect(opnum):
        return rop._NOSIDEEFFECT_FIRST <= opnum <= rop._NOSIDEEFFECT_LAST

    @staticmethod
    def can_raise(opnum):
        return rop._CANRAISE_FIRST <= opnum <= rop._CANRAISE_LAST

    @staticmethod
    def is_malloc(opnum):
        # a slightly different meaning from can_malloc
        return rop._MALLOC_FIRST <= opnum <= rop._MALLOC_LAST

    @staticmethod
    def can_malloc(opnum):
        return rop.is_call(opnum) or rop.is_malloc(opnum)

    @staticmethod
    def is_same_as(opnum):
        return opnum in (rop.SAME_AS_I, rop.SAME_AS_F, rop.SAME_AS_R)

    @staticmethod
    def is_getfield(opnum):
        return opnum in (rop.GETFIELD_GC_I, rop.GETFIELD_GC_F,
                              rop.GETFIELD_GC_R)

    @staticmethod
    def is_getarrayitem(opnum):
        return opnum in (rop.GETARRAYITEM_GC_I, rop.GETARRAYITEM_GC_F,
                         rop.GETARRAYITEM_GC_R, rop.GETARRAYITEM_GC_PURE_I,
                         rop.GETARRAYITEM_GC_PURE_F,
                         rop.GETARRAYITEM_GC_PURE_R)

    @staticmethod
    def is_real_call(opnum):
        return (opnum == rop.CALL_I or
                opnum == rop.CALL_R or
                opnum == rop.CALL_F or
                opnum == rop.CALL_N)

    @staticmethod
    def is_call_assembler(opnum):
        return (opnum == rop.CALL_ASSEMBLER_I or
                opnum == rop.CALL_ASSEMBLER_R or
                opnum == rop.CALL_ASSEMBLER_N or
                opnum == rop.CALL_ASSEMBLER_F)

    @staticmethod
    def is_call_may_force(opnum):
        return (opnum == rop.CALL_MAY_FORCE_I or
                opnum == rop.CALL_MAY_FORCE_R or
                opnum == rop.CALL_MAY_FORCE_N or
                opnum == rop.CALL_MAY_FORCE_F)

    @staticmethod
    def is_call_pure(opnum):
        return (opnum == rop.CALL_PURE_I or
                opnum == rop.CALL_PURE_R or
                opnum == rop.CALL_PURE_N or
                opnum == rop.CALL_PURE_F)

    @staticmethod
    def is_call_release_gil(opnum):
        # no R returning call_release_gil
        return (opnum == rop.CALL_RELEASE_GIL_I or
                opnum == rop.CALL_RELEASE_GIL_F or
                opnum == rop.CALL_RELEASE_GIL_N)

    @staticmethod
    def is_ovf(opnum):
        return rop._OVF_FIRST <= opnum <= rop._OVF_LAST

    @staticmethod
    def is_vector_arithmetic(opnum):
        return rop._VEC_ARITHMETIC_FIRST <= opnum <= rop._VEC_ARITHMETIC_LAST

    @staticmethod
    def is_raw_array_access(opnum):
        return rop.is_raw_load(opnum) or rop.is_raw_store(opnum)

    @staticmethod
    def is_primitive_load(opnum):
        return rop._RAW_LOAD_FIRST < opnum < rop._RAW_LOAD_LAST

    @staticmethod
    def is_primitive_store(opnum):
        return rop._RAW_STORE_FIRST < opnum < rop._RAW_STORE_LAST

    @staticmethod
    def is_final(opnum):
        return rop._FINAL_FIRST <= opnum <= rop._FINAL_LAST

    @staticmethod
    def returns_bool_result(opnum):
        return opclasses[opnum]._cls_has_bool_result

    @staticmethod
    def is_label(opnum):
        return opnum == rop.LABEL

    @staticmethod
    def is_call(opnum):
        return rop._CALL_FIRST <= opnum <= rop._CALL_LAST

    @staticmethod
    def is_plain_call(opnum):
        return (opnum == rop.CALL_I or
                opnum == rop.CALL_R or
                opnum == rop.CALL_F or
                opnum == rop.CALL_N)

    @staticmethod
    def is_call_loopinvariant(opnum):
        return (opnum == rop.CALL_LOOPINVARIANT_I or
                opnum == rop.CALL_LOOPINVARIANT_R or
                opnum == rop.CALL_LOOPINVARIANT_F or
                opnum == rop.CALL_LOOPINVARIANT_N)

    @staticmethod
    def get_gc_load(tp):
        if tp == 'i':
            return rop.GC_LOAD_I
        elif tp == 'f':
            return rop.GC_LOAD_F
        else:
            assert tp == 'r'
        return rop.GC_LOAD_R

    @staticmethod
    def get_gc_load_indexed(tp):
        if tp == 'i':
            return rop.GC_LOAD_INDEXED_I
        elif tp == 'f':
            return rop.GC_LOAD_INDEXED_F
        else:
            assert tp == 'r'
            return rop.GC_LOAD_INDEXED_R

    @staticmethod
    def inputarg_from_tp(tp):
        if tp == 'i':
            return InputArgInt()
        elif tp == 'r' or tp == 'p':
            return InputArgRef()
        elif tp == 'v':
            return InputArgVector()
        else:
            assert tp == 'f'
            return InputArgFloat()

    @staticmethod
    def create_vec_expand(arg, bytesize, signed, count):
        if arg.type == 'i':
            opnum = rop.VEC_EXPAND_I
        else:
            assert arg.type == 'f'
            opnum = rop.VEC_EXPAND_F
        return VecOperationNew(opnum, [arg], arg.type, bytesize, signed, count)

    @staticmethod
    def create_vec(datatype, bytesize, signed, count):
        if datatype == 'i':
            opnum = rop.VEC_I
        else:
            assert datatype == 'f'
            opnum = rop.VEC_F
        return VecOperationNew(opnum, [], datatype, bytesize, signed, count)

    @staticmethod
    def create_vec_pack(datatype, args, bytesize, signed, count):
        if datatype == 'i':
            opnum = rop.VEC_PACK_I
        else:
            assert datatype == 'f'
            opnum = rop.VEC_PACK_F
        return VecOperationNew(opnum, args, datatype, bytesize, signed, count)

    @staticmethod
    def create_vec_unpack(datatype, args, bytesize, signed, count):
        if datatype == 'i':
            opnum = rop.VEC_UNPACK_I
        else:
            assert datatype == 'f'
            opnum = rop.VEC_UNPACK_F
        return VecOperationNew(opnum, args, datatype, bytesize, signed, count)



opclasses = []   # mapping numbers to the concrete ResOp class
opname = {}      # mapping numbers to the original names, for debugging
oparity = []     # mapping numbers to the arity of the operation or -1
opwithdescr = [] # mapping numbers to a flag "takes a descr"
optypes = []     # mapping numbers to type of return

def setup(debug_print=False):
    i = 0
    for name in _oplist:
        if '/' in name:
            name, arity, result = name.split('/')
            withdescr = 'd' in arity
            boolresult = 'b' in arity
            arity = arity.rstrip('db')
            if arity == '*':
                arity = -1
            else:
                arity = int(arity)
        else:
            arity, withdescr, boolresult, result = -1, True, False, None       # default
        if not name.startswith('_'):
            for r in result:
                if len(result) == 1:
                    cls_name = name
                else:
                    cls_name = name + '_' + r.upper()
                setattr(rop, cls_name, i)
                opname[i] = cls_name
                cls = create_class_for_op(cls_name, i, arity, withdescr, r)
                cls._cls_has_bool_result = boolresult
                opclasses.append(cls)
                oparity.append(arity)
                opwithdescr.append(withdescr)
                optypes.append(r)
                if debug_print:
                    print '%30s = %d' % (cls_name, i)
                i += 1
        else:
            setattr(rop, name, i)
            opclasses.append(None)
            oparity.append(-1)
            opwithdescr.append(False)
            optypes.append(' ')
            if debug_print:
                print '%30s = %d' % (name, i)
            i += 1
    # for optimizeopt/pure.py's getrecentops()
    assert (rop.INT_ADD_OVF - rop._OVF_FIRST ==
            rop.INT_ADD - rop._ALWAYS_PURE_FIRST)
    assert (rop.INT_SUB_OVF - rop._OVF_FIRST ==
            rop.INT_SUB - rop._ALWAYS_PURE_FIRST)
    assert (rop.INT_MUL_OVF - rop._OVF_FIRST ==
            rop.INT_MUL - rop._ALWAYS_PURE_FIRST)

def get_base_class(mixins, base):
    try:
        return get_base_class.cache[(base,) + mixins]
    except KeyError:
        arity_name = mixins[0].__name__[:-2]  # remove the trailing "Op"
        name = arity_name + base.__name__ # something like BinaryPlainResOp
        bases = mixins + (base,)
        cls = type(name, bases, {})
        get_base_class.cache[(base,) + mixins] = cls
        return cls
get_base_class.cache = {}

def create_class_for_op(name, opnum, arity, withdescr, result_type):
    arity2mixin = {
        0: NullaryOp,
        1: UnaryOp,
        2: BinaryOp,
        3: TernaryOp
    }

    is_guard = name.startswith('GUARD')
    if name.startswith('VEC'):
        if name.startswith('VEC_GUARD'):
            baseclass = VectorGuardOp
        else:
            baseclass = VectorOp
    elif is_guard:
        assert withdescr
        baseclass = GuardResOp
    elif withdescr:
        baseclass = ResOpWithDescr
    else:
        baseclass = PlainResOp

    mixins = [arity2mixin.get(arity, N_aryOp)]
    if name in _cast_ops:
        if "INT_SIGNEXT" in name:
            mixins.append(SignExtOp)
        mixins.append(CastOp)

    cls_name = '%s_OP' % name
    bases = (get_base_class(tuple(mixins), baseclass),)
    dic = {'opnum': opnum}
    res = type(cls_name, bases, dic)
    if result_type == 'n':
        result_type = 'v' # why?
    res.type = result_type
    return res

setup(__name__ == '__main__')   # print out the table when run directly
del _oplist

_opboolinverse = {
    rop.INT_EQ: rop.INT_NE,
    rop.INT_NE: rop.INT_EQ,
    rop.INT_LT: rop.INT_GE,
    rop.INT_GE: rop.INT_LT,
    rop.INT_GT: rop.INT_LE,
    rop.INT_LE: rop.INT_GT,

    rop.UINT_LT: rop.UINT_GE,
    rop.UINT_GE: rop.UINT_LT,
    rop.UINT_GT: rop.UINT_LE,
    rop.UINT_LE: rop.UINT_GT,

    rop.FLOAT_EQ: rop.FLOAT_NE,
    rop.FLOAT_NE: rop.FLOAT_EQ,
    rop.FLOAT_LT: rop.FLOAT_GE,
    rop.FLOAT_GE: rop.FLOAT_LT,
    rop.FLOAT_GT: rop.FLOAT_LE,
    rop.FLOAT_LE: rop.FLOAT_GT,

    rop.PTR_EQ: rop.PTR_NE,
    rop.PTR_NE: rop.PTR_EQ,
}

_opboolreflex = {
    rop.INT_EQ: rop.INT_EQ,
    rop.INT_NE: rop.INT_NE,
    rop.INT_LT: rop.INT_GT,
    rop.INT_GE: rop.INT_LE,
    rop.INT_GT: rop.INT_LT,
    rop.INT_LE: rop.INT_GE,

    rop.UINT_LT: rop.UINT_GT,
    rop.UINT_GE: rop.UINT_LE,
    rop.UINT_GT: rop.UINT_LT,
    rop.UINT_LE: rop.UINT_GE,

    rop.FLOAT_EQ: rop.FLOAT_EQ,
    rop.FLOAT_NE: rop.FLOAT_NE,
    rop.FLOAT_LT: rop.FLOAT_GT,
    rop.FLOAT_GE: rop.FLOAT_LE,
    rop.FLOAT_GT: rop.FLOAT_LT,
    rop.FLOAT_LE: rop.FLOAT_GE,

    rop.PTR_EQ: rop.PTR_EQ,
    rop.PTR_NE: rop.PTR_NE,
}
_opvector = {
    rop.RAW_LOAD_I:         rop.VEC_LOAD_I,
    rop.RAW_LOAD_F:         rop.VEC_LOAD_F,
    rop.GETARRAYITEM_RAW_I: rop.VEC_LOAD_I,
    rop.GETARRAYITEM_RAW_F: rop.VEC_LOAD_F,
    rop.GETARRAYITEM_GC_I: rop.VEC_LOAD_I,
    rop.GETARRAYITEM_GC_F: rop.VEC_LOAD_F,
    # note that there is no _PURE operation for vector operations.
    # reason: currently we do not care if it is pure or not!
    rop.GETARRAYITEM_GC_PURE_I: rop.VEC_LOAD_I,
    rop.GETARRAYITEM_GC_PURE_F: rop.VEC_LOAD_F,
    rop.RAW_STORE:        rop.VEC_STORE,
    rop.SETARRAYITEM_RAW: rop.VEC_STORE,
    rop.SETARRAYITEM_GC: rop.VEC_STORE,

    rop.INT_ADD:   rop.VEC_INT_ADD,
    rop.INT_SUB:   rop.VEC_INT_SUB,
    rop.INT_MUL:   rop.VEC_INT_MUL,
    rop.INT_AND:   rop.VEC_INT_AND,
    rop.INT_OR:   rop.VEC_INT_OR,
    rop.INT_XOR:   rop.VEC_INT_XOR,
    rop.FLOAT_ADD: rop.VEC_FLOAT_ADD,
    rop.FLOAT_SUB: rop.VEC_FLOAT_SUB,
    rop.FLOAT_MUL: rop.VEC_FLOAT_MUL,
    rop.FLOAT_TRUEDIV: rop.VEC_FLOAT_TRUEDIV,
    rop.FLOAT_ABS: rop.VEC_FLOAT_ABS,
    rop.FLOAT_NEG: rop.VEC_FLOAT_NEG,
    rop.FLOAT_EQ:  rop.VEC_FLOAT_EQ,
    rop.FLOAT_NE:  rop.VEC_FLOAT_NE,
    rop.INT_IS_TRUE: rop.VEC_INT_IS_TRUE,
    rop.INT_EQ:  rop.VEC_INT_EQ,
    rop.INT_NE:  rop.VEC_INT_NE,

    # casts
    rop.INT_SIGNEXT: rop.VEC_INT_SIGNEXT,
    rop.CAST_FLOAT_TO_SINGLEFLOAT: rop.VEC_CAST_FLOAT_TO_SINGLEFLOAT,
    rop.CAST_SINGLEFLOAT_TO_FLOAT: rop.VEC_CAST_SINGLEFLOAT_TO_FLOAT,
    rop.CAST_INT_TO_FLOAT: rop.VEC_CAST_INT_TO_FLOAT,
    rop.CAST_FLOAT_TO_INT: rop.VEC_CAST_FLOAT_TO_INT,

    # guard
    rop.GUARD_TRUE: rop.VEC_GUARD_TRUE,
    rop.GUARD_FALSE: rop.VEC_GUARD_FALSE,
}

def setup2():
    for cls in opclasses:
        if cls is None:
            continue
        opnum = cls.opnum
        name = opname[opnum]
        if opnum in _opboolreflex:
            cls.boolreflex = _opboolreflex[opnum]
        if opnum in _opboolinverse:
            cls.boolinverse = _opboolinverse[opnum]
        if opnum in _opvector:
            cls.vector = _opvector[opnum]
        if name in _cast_ops:
            cls.cls_casts = _cast_ops[name]
        if name.startswith('VEC'):
            cls.vector = -2
setup2()
del _opboolinverse
del _opboolreflex
del _opvector
del _cast_ops

def get_deep_immutable_oplist(operations):
    """
    When not we_are_translated(), turns ``operations`` into a frozenlist and
    monkey-patch its items to make sure they are not mutated.

    When we_are_translated(), do nothing and just return the old list.
    """
    from rpython.tool.frozenlist import frozenlist
    if we_are_translated():
        return operations
    #
    def setarg(*args):
        assert False, "operations cannot change at this point"
    def setdescr(*args):
        assert False, "operations cannot change at this point"
    newops = frozenlist(operations)
    for op in newops:
        op.setarg = setarg
        op.setdescr = setdescr
    return newops

OpHelpers = rop<|MERGE_RESOLUTION|>--- conflicted
+++ resolved
@@ -330,15 +330,9 @@
             descr = self.getdescr()
         if descr is DONT_CHANGE:
             descr = None
-<<<<<<< HEAD
         newop = ResOperation(opnum, args, descr)
-        if self.type != 'v':
-            newop.copy_value_from(self)
         newop.stm_location = self.stm_location
         return newop
-=======
-        return ResOperation(opnum, args, descr)
->>>>>>> f317d70f
 
     def repr(self, memo, graytext=False):
         # RPython-friendly version
