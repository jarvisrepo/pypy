--- conflicted
+++ resolved
@@ -829,7 +829,6 @@
                     print '%30s = %d' % (cls_name, i)
                 i += 1
         else:
-<<<<<<< HEAD
             setattr(rop, name, i)
             opclasses.append(None)
             oparity.append(-1)
@@ -838,14 +837,6 @@
             if debug_print:
                 print '%30s = %d' % (name, i)
             i += 1
-
-def get_base_class(mixins, base):
-=======
-            cls = None
-        opclasses.append(cls)
-        oparity.append(arity)
-        opwithdescr.append(withdescr)
-    assert len(opclasses) == len(oparity) == len(opwithdescr) == len(_oplist)
     # for optimizeopt/pure.py's getrecentops()
     assert (rop.INT_ADD_OVF - rop._OVF_FIRST ==
             rop.INT_ADD - rop._ALWAYS_PURE_FIRST)
@@ -854,8 +845,7 @@
     assert (rop.INT_MUL_OVF - rop._OVF_FIRST ==
             rop.INT_MUL - rop._ALWAYS_PURE_FIRST)
 
-def get_base_class(mixin, base):
->>>>>>> 9a43179f
+def get_base_class(mixins, base):
     try:
         return get_base_class.cache[(base,) + mixins]
     except KeyError:
