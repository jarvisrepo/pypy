--- conflicted
+++ resolved
@@ -26,9 +26,6 @@
     def is_constant(self):
         return False
 
-<<<<<<< HEAD
-def ResOperation(opnum, args, result, descr=None):
-=======
     def get_forwarded(self):
         return None
 
@@ -52,9 +49,8 @@
         pass
 
 def ResOperation(opnum, args, descr=None):
->>>>>>> fbcf24f8
     cls = opclasses[opnum]
-    op = cls()
+    op = cls(result)
     op.initarglist(args)
     if descr is not None:
         assert isinstance(op, ResOpWithDescr)
@@ -79,17 +75,15 @@
     type = 'v'
     boolreflex = -1
     boolinverse = -1
-<<<<<<< HEAD
+    _forwarded = None # either another resop or OptInfo
     vector = -1
+    # XXX
     casts = ('\x00', -1, '\x00', -1)
 
     _attrs_ = ('result',)
 
     def __init__(self, result):
         self.result = result
-=======
-    _forwarded = None # either another resop or OptInfo
->>>>>>> fbcf24f8
 
     def getopnum(self):
         return self.opnum
@@ -332,7 +326,9 @@
     def returns_bool_result(self):
         return self._cls_has_bool_result
 
-<<<<<<< HEAD
+    def forget_value(self):
+        pass
+
     def casts_box(self):
         return False
 
@@ -344,11 +340,6 @@
 
     def is_label(self):
         return self.getopnum() == rop.LABEL
-=======
-    def forget_value(self):
-        pass
-
->>>>>>> fbcf24f8
 
 # ===================
 # Top of the hierachy
@@ -417,6 +408,14 @@
 
     def copy_and_change(self, opnum, args=None, descr=None):
         newop = AbstractResOp.copy_and_change(self, opnum, args, descr)
+        assert isinstance(newop, GuardResOp)
+        newop.setfailargs(self.getfailargs())
+        newop.rd_snapshot = self.rd_snapshot
+        newop.rd_frame_info_list = self.rd_frame_info_list
+        return newop
+
+    def clone(self):
+        newop = AbstractResOp.clone(self)
         assert isinstance(newop, GuardResOp)
         newop.setfailargs(self.getfailargs())
         newop.rd_snapshot = self.rd_snapshot
@@ -732,17 +731,6 @@
     'GUARD_IS_OBJECT/1d/n',     # only if supports_guard_gc_type
     'GUARD_SUBCLASS/2d/n',      # only if supports_guard_gc_type
     '_GUARD_FOLDABLE_LAST',
-<<<<<<< HEAD
-    'GUARD_NO_EXCEPTION/0d',    # may be called with an exception currently set
-    'GUARD_EXCEPTION/1d',       # may be called with an exception currently set
-    'GUARD_NO_OVERFLOW/0d',
-    'GUARD_OVERFLOW/0d',
-    'GUARD_NOT_FORCED/0d',      # may be called with an exception currently set
-    'GUARD_NOT_FORCED_2/0d',    # same as GUARD_NOT_FORCED, but for finish()
-    'GUARD_NOT_INVALIDATED/0d',
-    'GUARD_EARLY_EXIT/0d',
-    'GUARD_FUTURE_CONDITION/0d', # is removable, may be patched by an optimization
-=======
     'GUARD_NO_EXCEPTION/0d/n',   # may be called with an exception currently set
     'GUARD_EXCEPTION/1d/r',     # may be called with an exception currently set
     'GUARD_NO_OVERFLOW/0d/n',
@@ -752,7 +740,6 @@
     'GUARD_NOT_INVALIDATED/0d/n',
     'GUARD_FUTURE_CONDITION/0d/n',
     # is removable, may be patched by an optimization
->>>>>>> fbcf24f8
     '_GUARD_LAST', # ----- end of guard operations -----
 
     '_NOSIDEEFFECT_FIRST', # ----- start of no_side_effect operations -----
@@ -783,7 +770,6 @@
     'CONVERT_FLOAT_BYTES_TO_LONGLONG/1/i',
     'CONVERT_LONGLONG_BYTES_TO_FLOAT/1/f',
     #
-<<<<<<< HEAD
     # vector operations
     '_VEC_PURE_FIRST',
     '_VEC_ARITHMETIC_FIRST',
@@ -825,23 +811,6 @@
     'VEC_BOX/1',
     '_VEC_PURE_LAST',
     #
-    'INT_LT/2b',
-    'INT_LE/2b',
-    'INT_EQ/2b',
-    'INT_NE/2b',
-    'INT_GT/2b',
-    'INT_GE/2b',
-    'UINT_LT/2b',
-    'UINT_LE/2b',
-    'UINT_GT/2b',
-    'UINT_GE/2b',
-    'FLOAT_LT/2b',
-    'FLOAT_LE/2b',
-    'FLOAT_EQ/2b',
-    'FLOAT_NE/2b',
-    'FLOAT_GT/2b',
-    'FLOAT_GE/2b',
-=======
     'INT_LT/2b/i',
     'INT_LE/2b/i',
     'INT_EQ/2b/i',
@@ -858,7 +827,6 @@
     'FLOAT_NE/2b/i',
     'FLOAT_GT/2b/i',
     'FLOAT_GE/2b/i',
->>>>>>> fbcf24f8
     #
     'INT_IS_ZERO/1b/i',
     'INT_IS_TRUE/1b/i',
@@ -888,27 +856,18 @@
     #
     '_ALWAYS_PURE_LAST',  # ----- end of always_pure operations -----
 
-<<<<<<< HEAD
     '_RAW_LOAD_FIRST',
-    'GETARRAYITEM_GC/2d',
-    'GETARRAYITEM_RAW/2d',
+    'GETARRAYITEM_GC/2d/rfi',
+    'VEC_GETARRAYITEM_GC/3d',
+    'GETARRAYITEM_RAW/2d/fi',
     'VEC_GETARRAYITEM_RAW/3d',
-    'RAW_LOAD/2d',
+    'RAW_LOAD/2d/fi',
     'VEC_RAW_LOAD/3d',
-    'VEC_GETARRAYITEM_GC/3d',
     '_RAW_LOAD_LAST',
 
-    'GETINTERIORFIELD_GC/2d',
-    'GETFIELD_GC/1d',
-    'GETFIELD_RAW/1d',
-=======
-    'GETARRAYITEM_GC/2d/rfi',
-    'GETARRAYITEM_RAW/2d/fi',
     'GETINTERIORFIELD_GC/2d/rfi',
-    'RAW_LOAD/2d/fi',
     'GETFIELD_GC/1d/rfi',
     'GETFIELD_RAW/1d/rfi',
->>>>>>> fbcf24f8
     '_MALLOC_FIRST',
     'NEW/0d/r',           #-> GcStruct, gcptrs inside are zeroed (not the rest)
     'NEW_WITH_VTABLE/0d/r',#-> GcStruct with vtable, gcptrs inside are zeroed
@@ -924,32 +883,19 @@
     # must be forced, however we need to execute it anyway
     '_NOSIDEEFFECT_LAST', # ----- end of no_side_effect operations -----
 
-<<<<<<< HEAD
-    'INCREMENT_DEBUG_COUNTER/1',
-
+    'INCREMENT_DEBUG_COUNTER/1/n',
     '_RAW_STORE_FIRST',
-    'SETARRAYITEM_GC/3d',
-    'SETARRAYITEM_RAW/3d',
+    'SETARRAYITEM_GC/3d/n',
+    'VEC_SETARRAYITEM_GC/3d',
+    'SETARRAYITEM_RAW/3d/n',
     'VEC_SETARRAYITEM_RAW/3d',
-    'RAW_STORE/3d',
+    'RAW_STORE/3d/n',
     'VEC_RAW_STORE/3d',
-    'VEC_SETARRAYITEM_GC/3d',
     '_RAW_STORE_LAST',
-
-    'SETINTERIORFIELD_GC/3d',
-    'SETINTERIORFIELD_RAW/3d',    # right now, only used by tests
-    'SETFIELD_GC/2d',
-    'ZERO_PTR_FIELD/2', # only emitted by the rewrite, clears a pointer field
-=======
-    'INCREMENT_DEBUG_COUNTER/1/n',
-    'SETARRAYITEM_GC/3d/n',
-    'SETARRAYITEM_RAW/3d/n',
     'SETINTERIORFIELD_GC/3d/n',
     'SETINTERIORFIELD_RAW/3d/n',    # right now, only used by tests
-    'RAW_STORE/3d/n',
     'SETFIELD_GC/2d/n',
     'ZERO_PTR_FIELD/2/n', # only emitted by the rewrite, clears a pointer field
->>>>>>> fbcf24f8
                         # at a given constant offset, no descr
     'ZERO_ARRAY/3d/n',  # only emitted by the rewrite, clears (part of) an array
                         # [arraygcptr, firstindex, length], descr=ArrayDescr
@@ -1021,10 +967,7 @@
 opname = {}      # mapping numbers to the original names, for debugging
 oparity = []     # mapping numbers to the arity of the operation or -1
 opwithdescr = [] # mapping numbers to a flag "takes a descr"
-<<<<<<< HEAD
-=======
 optypes = []     # mapping numbers to type of return
->>>>>>> fbcf24f8
 
 def setup(debug_print=False):
     i = 0
@@ -1044,15 +987,15 @@
             for r in result:
                 if len(result) == 1:
                     cls_name = name
-                else:
+            else:
                     cls_name = name + '_' + r.upper()
                 setattr(rop, cls_name, i)
                 opname[i] = cls_name
                 cls = create_class_for_op(cls_name, i, arity, withdescr, r)
                 cls._cls_has_bool_result = boolresult
-                opclasses.append(cls)
-                oparity.append(arity)
-                opwithdescr.append(withdescr)
+        opclasses.append(cls)
+        oparity.append(arity)
+        opwithdescr.append(withdescr)
                 optypes.append(r)
                 if debug_print:
                     print '%30s = %d' % (cls_name, i)
