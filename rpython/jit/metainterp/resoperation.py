--- conflicted
+++ resolved
@@ -499,15 +499,9 @@
     'SETFIELD_RAW/2d',
     'STRSETITEM/3',
     'UNICODESETITEM/3',
-<<<<<<< HEAD
-    #'RUNTIMENEW/1',     # ootype operation
     'COND_CALL_STM_B/1d', # objptr (write/read barrier)
-    'COND_CALL_GC_WB/2d', # [objptr, newvalue] (for the write barrier)
-    'COND_CALL_GC_WB_ARRAY/3d', # [objptr, arrayindex, newvalue] (write barr.)
-=======
     'COND_CALL_GC_WB/1d',       # [objptr] (for the write barrier)
     'COND_CALL_GC_WB_ARRAY/2d', # [objptr, arrayindex] (write barr. for array)
->>>>>>> 41a9dc13
     'DEBUG_MERGE_POINT/*',      # debugging only
     'JIT_DEBUG/*',              # debugging only
     'VIRTUAL_REF_FINISH/2',   # removed before it's passed to the backend
