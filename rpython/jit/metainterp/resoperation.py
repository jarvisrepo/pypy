--- conflicted
+++ resolved
@@ -231,30 +231,17 @@
 
 class AbstractResOpOrInputArg(AbstractValue):
     _attrs_ = ('_forwarded',)
-    _forwarded = None # either another resop or OptInfo  
+    _forwarded = None # either another resop or OptInfo
 
     def get_forwarded(self):
         return self._forwarded
 
-<<<<<<< HEAD
-def is_pure_getfield(opnum, descr):
-    if opnum not in (rop.GETFIELD_GC_I, rop.GETFIELD_GC_F, rop.GETFIELD_GC_R):
-        return False
-    return descr is not None and descr.is_always_pure() != False
-
-def vector_repr(self, num):
-    if self.opnum in (rop.VEC_UNPACK_I, rop.VEC_UNPACK_F):
-        return self.type + str(num)
-    return 'v%d[%dx%s%d]' % (num, self.count, self.datatype,
-                             self.bytesize * 8)
-=======
     def set_forwarded(self, forwarded_to):
         assert forwarded_to is not self
         self._forwarded = forwarded_to
 
     def getdescr(self):
         return None
->>>>>>> 244a4efb
 
     def forget_value(self):
         pass
@@ -1170,6 +1157,7 @@
     'ARRAYLEN_GC/1d/i',
     'STRLEN/1/i',
     'STRGETITEM/2/i',
+    'GETFIELD_GC_PURE/1d/rfi',
     'GETARRAYITEM_GC_PURE/2d/rfi',
     #'GETFIELD_RAW_PURE/1d/rfi',     these two operations not useful and
     #'GETARRAYITEM_RAW_PURE/2d/fi',  dangerous when unrolling speculatively
@@ -1177,20 +1165,6 @@
     'UNICODEGETITEM/2/i',
     #
     '_ALWAYS_PURE_LAST',  # ----- end of always_pure operations -----
-
-    # parameters GC_LOAD
-    # 1: pointer to complex object
-    # 2: integer describing the offset
-    # 3: constant integer. byte size of datatype to load (negative if it is signed)
-    'GC_LOAD/3/rfi',
-    # parameters GC_LOAD_INDEXED
-    # 1: pointer to complex object
-    # 2: integer describing the index
-    # 3: constant integer scale factor
-    # 4: constant integer base offset   (final offset is 'base + scale * index')
-    # 5: constant integer. byte size of datatype to load (negative if it is signed)
-    # (GC_LOAD is equivalent to GC_LOAD_INDEXED with arg3==1, arg4==0)
-    'GC_LOAD_INDEXED/5/rfi',
 
     '_RAW_LOAD_FIRST',
     'GETARRAYITEM_GC/2d/rfi',
