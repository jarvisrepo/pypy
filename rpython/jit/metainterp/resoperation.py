--- conflicted
+++ resolved
@@ -329,15 +329,8 @@
             descr = self.getdescr()
         if descr is DONT_CHANGE:
             descr = None
-<<<<<<< HEAD
-        newop = ResOperation(opnum, args, descr)
+        return ResOperation(opnum, args, descr)
         newop.rpyfunc = self.rpyfunc
-        if self.type != 'v':
-            newop.copy_value_from(self)
-        return newop
-=======
-        return ResOperation(opnum, args, descr)
->>>>>>> 19fb77b6
 
     def repr(self, memo, graytext=False):
         # RPython-friendly version
