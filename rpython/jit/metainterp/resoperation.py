--- conflicted
+++ resolved
@@ -41,9 +41,6 @@
     boolreflex = -1
     boolinverse = -1
 
-    is_source_op = False
-    source_op = None
-
     _attrs_ = ()
 
     def getopnum(self):
@@ -103,7 +100,6 @@
         newop = ResOperation(opnum, args, descr)
         if self.type != 'v':
             newop.copy_value_from(self)
-        newop.source_op = self
         return newop
 
     @specialize.argtype(1)
@@ -122,13 +118,7 @@
     def clone(self, memo):
         args = [memo.get(arg, arg) for arg in self.getarglist()]
         descr = self.getdescr()
-<<<<<<< HEAD
-        if descr is not None:
-            descr = descr.clone_if_mutable(memo)
-        op = ResOperation(self.getopnum(), args, descr)
-=======
         op = ResOperation(self.getopnum(), args[:], self.result, descr)
->>>>>>> 862529b5
         if not we_are_translated():
             op.name = self.name
             op.pc = self.pc
@@ -302,33 +292,21 @@
     def setfailargs(self, fail_args):
         self._fail_args = fail_args
 
-<<<<<<< HEAD
-    def copy_and_change(self, opnum, args=None, descr=None):
-        newop = AbstractResOp.copy_and_change(self, opnum, args, descr)
-=======
     def copy_and_change(self, opnum, args=None, result=None, descr=None):
         newop = AbstractResOp.copy_and_change(self, opnum, args, result, descr)
         assert isinstance(newop, GuardResOp)
->>>>>>> 862529b5
         newop.setfailargs(self.getfailargs())
         newop.rd_snapshot = self.rd_snapshot
         newop.rd_frame_info_list = self.rd_frame_info_list
         return newop
 
-<<<<<<< HEAD
     def clone(self, memo):
-        newop = AbstractResOp.clone(self, memo)
-        failargs = self.getfailargs()
-        if failargs is not None:
-            newop.setfailargs([memo.get(arg, arg) for arg in failargs])
-=======
-    def clone(self):
+        xxx
         newop = AbstractResOp.clone(self)
         assert isinstance(newop, GuardResOp)
         newop.setfailargs(self.getfailargs())
         newop.rd_snapshot = self.rd_snapshot
         newop.rd_frame_info_list = self.rd_frame_info_list
->>>>>>> 862529b5
         return newop
 
 # ===========
@@ -412,8 +390,6 @@
         return InputArgRef()
 
 class AbstractInputArg(AbstractValue):
-    is_source_op = True
-    source_op = None
     
     def repr(self, memo):
         try:
