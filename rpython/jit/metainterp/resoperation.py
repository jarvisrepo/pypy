--- conflicted
+++ resolved
@@ -746,13 +746,14 @@
                         # at a given constant offset, no descr
     'ZERO_ARRAY/3d/n',  # only emitted by the rewrite, clears (part of) an array
                         # [arraygcptr, firstindex, length], descr=ArrayDescr
-<<<<<<< HEAD
     'SETFIELD_RAW/2d/n',
     'STRSETITEM/3/n',
     'UNICODESETITEM/3/n',
     'COND_CALL_GC_WB/1d/n',       # [objptr] (for the write barrier)
     'COND_CALL_GC_WB_ARRAY/2d/n', # [objptr, arrayindex] (write barr. for array)
     'DEBUG_MERGE_POINT/*/n',      # debugging only
+    'ENTER_PORTAL_FRAME/2/n',     # debugging only
+    'LEAVE_PORTAL_FRAME/1/n',     # debugging only
     'JIT_DEBUG/*/n',              # debugging only
     'VIRTUAL_REF_FINISH/2/n',   # removed before it's passed to the backend
     'COPYSTRCONTENT/5/n',       # src, dst, srcstart, dststart, length
@@ -760,23 +761,6 @@
     'QUASIIMMUT_FIELD/1d/n',    # [objptr], descr=SlowMutateDescr
     'RECORD_KNOWN_CLASS/2/n',   # [objptr, clsptr]
     'KEEPALIVE/1/n',
-=======
-    'SETFIELD_RAW/2d',
-    'STRSETITEM/3',
-    'UNICODESETITEM/3',
-    'COND_CALL_GC_WB/1d',       # [objptr] (for the write barrier)
-    'COND_CALL_GC_WB_ARRAY/2d', # [objptr, arrayindex] (write barr. for array)
-    'DEBUG_MERGE_POINT/*',      # debugging only
-    'ENTER_PORTAL_FRAME/2',     # debugging only
-    'LEAVE_PORTAL_FRAME/1',     # debugging only
-    'JIT_DEBUG/*',              # debugging only
-    'VIRTUAL_REF_FINISH/2',   # removed before it's passed to the backend
-    'COPYSTRCONTENT/5',       # src, dst, srcstart, dststart, length
-    'COPYUNICODECONTENT/5',
-    'QUASIIMMUT_FIELD/1d',    # [objptr], descr=SlowMutateDescr
-    'RECORD_KNOWN_CLASS/2',   # [objptr, clsptr]
-    'KEEPALIVE/1',
->>>>>>> ff708498
 
     '_CANRAISE_FIRST', # ----- start of can_raise operations -----
     '_CALL_FIRST',
