--- conflicted
+++ resolved
@@ -1055,14 +1055,9 @@
     'UNICODEGETITEM/2/i',
     #
     'LOAD_FROM_GC_TABLE/1/r',    # only emitted by rewrite.py
-<<<<<<< HEAD
     'LOAD_EFFECTIVE_ADDRESS/4/i', # only emitted by rewrite.py, only if
     # cpu.supports_load_effective_address. [v_gcptr,v_index,c_baseofs,c_shift]
-=======
-    #
-    'LOAD_EFFECTIVE_ADDRESS/4/i', # only emitted by rewrite.py, shortcut for x86
     # res = arg0 + (arg1 << arg3) + arg2
->>>>>>> b9559283
     #
     '_ALWAYS_PURE_LAST',  # ----- end of always_pure operations -----
 
