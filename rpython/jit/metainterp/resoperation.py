--- conflicted
+++ resolved
@@ -494,11 +494,7 @@
     '_MALLOC_LAST',
     'FORCE_TOKEN/0',
     'VIRTUAL_REF/2',         # removed before it's passed to the backend
-<<<<<<< HEAD
-    'READ_TIMESTAMP/0',
     'STM_SHOULD_BREAK_TRANSACTION/0',
-=======
->>>>>>> 8a395a9d
     'MARK_OPAQUE_PTR/1b',
     # this one has no *visible* side effect, since the virtualizable
     # must be forced, however we need to execute it anyway
