--- conflicted
+++ resolved
@@ -98,18 +98,9 @@
     type = 'v'
     boolreflex = -1
     boolinverse = -1
-<<<<<<< HEAD
-    _forwarded = None # either another resop or OptInfo
     vector = -1
     # XXX
     casts = ('\x00', -1, '\x00', -1)
-
-    _attrs_ = ('result',)
-
-    def __init__(self, result):
-        self.result = result
-=======
->>>>>>> 91b9d708
 
     def getopnum(self):
         return self.opnum
@@ -790,7 +781,7 @@
     'CAST_INT_TO_FLOAT/1/f',          # need some messy code in the backend
     'CAST_FLOAT_TO_SINGLEFLOAT/1/i',
     'CAST_SINGLEFLOAT_TO_FLOAT/1/f',
-    'CONVERT_FLOAT_BYTES_TO_LONGLONG/1/' + ('i' if longlong.is_64_bit else 'f'),
+    'CONVERT_FLOAT_BYTES_TO_LONGLONG/1/i',
     'CONVERT_LONGLONG_BYTES_TO_FLOAT/1/f',
     #
     # vector operations
@@ -1015,9 +1006,9 @@
                 opname[i] = cls_name
                 cls = create_class_for_op(cls_name, i, arity, withdescr, r)
                 cls._cls_has_bool_result = boolresult
-        opclasses.append(cls)
-        oparity.append(arity)
-        opwithdescr.append(withdescr)
+                opclasses.append(cls)
+                oparity.append(arity)
+                opwithdescr.append(withdescr)
                 optypes.append(r)
                 if debug_print:
                     print '%30s = %d' % (cls_name, i)
