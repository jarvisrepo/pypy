--- conflicted
+++ resolved
@@ -117,21 +117,9 @@
                 can_invalidate=False,
                 call_release_gil_target=_NO_CALL_RELEASE_GIL_TARGET,
                 extradescrs=None,
-<<<<<<< HEAD
+                can_collect=True,
+                call_shortcut=None,
                 needs_inevitable=False):
-        key = (frozenset_or_none(readonly_descrs_fields),
-               frozenset_or_none(readonly_descrs_arrays),
-               frozenset_or_none(readonly_descrs_interiorfields),
-               frozenset_or_none(write_descrs_fields),
-               frozenset_or_none(write_descrs_arrays),
-               frozenset_or_none(write_descrs_interiorfields),
-               extraeffect,
-               oopspecindex,
-               can_invalidate,
-               needs_inevitable)
-=======
-                can_collect=True,
-                call_shortcut=None):
         readonly_descrs_fields = frozenset_or_none(readonly_descrs_fields)
         readonly_descrs_arrays = frozenset_or_none(readonly_descrs_arrays)
         readonly_descrs_interiorfields = frozenset_or_none(
@@ -150,8 +138,8 @@
                oopspecindex,
                can_invalidate,
                can_collect,
-               call_shortcut)
->>>>>>> f317d70f
+               call_shortcut,
+               needs_inevitable)
         tgt_func, tgt_saveerr = call_release_gil_target
         if tgt_func:
             key += (object(),)    # don't care about caching in this case
@@ -202,11 +190,8 @@
         #
         result.extraeffect = extraeffect
         result.can_invalidate = can_invalidate
-<<<<<<< HEAD
+        result.can_collect = can_collect
         result.needs_inevitable = needs_inevitable
-=======
-        result.can_collect = can_collect
->>>>>>> f317d70f
         result.oopspecindex = oopspecindex
         result.extradescrs = extradescrs
         result.call_release_gil_target = call_release_gil_target
@@ -299,12 +284,9 @@
                                  call_release_gil_target=
                                      EffectInfo._NO_CALL_RELEASE_GIL_TARGET,
                                  extradescr=None,
-<<<<<<< HEAD
+                                 can_collect=True,
+                                 call_shortcut=None,
                                  needs_inevitable=False):
-=======
-                                 can_collect=True,
-                                 call_shortcut=None):
->>>>>>> f317d70f
     from rpython.translator.backendopt.writeanalyze import top_set
     if effects is top_set or extraeffect == EffectInfo.EF_RANDOM_EFFECTS:
         readonly_descrs_fields = None
@@ -393,12 +375,9 @@
                       can_invalidate,
                       call_release_gil_target,
                       extradescr,
-<<<<<<< HEAD
+                      can_collect,
+                      call_shortcut,
                       needs_inevitable)
-=======
-                      can_collect,
-                      call_shortcut)
->>>>>>> f317d70f
 
 def consider_struct(TYPE, fieldname):
     if fieldType(TYPE, fieldname) is lltype.Void:
