from rpython.jit.metainterp.typesystem import deref, fieldType, arrayItem
from rpython.rtyper.lltypesystem.rclass import OBJECT
from rpython.rtyper.lltypesystem import lltype, llmemory
from rpython.translator.backendopt.graphanalyze import BoolGraphAnalyzer


class EffectInfo(object):
    _cache = {}

    # the 'extraeffect' field is one of the following values:
    EF_ELIDABLE_CANNOT_RAISE           = 0 #elidable function (and cannot raise)
    EF_LOOPINVARIANT                   = 1 #special: call it only once per loop
    EF_CANNOT_RAISE                    = 2 #a function which cannot raise
    EF_ELIDABLE_CAN_RAISE              = 3 #elidable function (but can raise)
    EF_CAN_RAISE                       = 4 #normal function (can raise)
    EF_FORCES_VIRTUAL_OR_VIRTUALIZABLE = 5 #can raise and force virtualizables
    EF_RANDOM_EFFECTS                  = 6 #can do whatever

    # the 'oopspecindex' field is one of the following values:
    OS_NONE                     = 0    # normal case, no oopspec
    OS_ARRAYCOPY                = 1    # "list.ll_arraycopy"
    OS_STR2UNICODE              = 2    # "str.str2unicode"
    OS_SHRINK_ARRAY             = 3    # rgc.ll_shrink_array
    OS_DICT_LOOKUP              = 4    # ll_dict_lookup
    #
    OS_STR_CONCAT               = 22   # "stroruni.concat"
    OS_STR_SLICE                = 23   # "stroruni.slice"
    OS_STR_EQUAL                = 24   # "stroruni.equal"
    OS_STREQ_SLICE_CHECKNULL    = 25   # s2!=NULL and s1[x:x+length]==s2
    OS_STREQ_SLICE_NONNULL      = 26   # s1[x:x+length]==s2   (assert s2!=NULL)
    OS_STREQ_SLICE_CHAR         = 27   # s1[x:x+length]==char
    OS_STREQ_NONNULL            = 28   # s1 == s2    (assert s1!=NULL,s2!=NULL)
    OS_STREQ_NONNULL_CHAR       = 29   # s1 == char  (assert s1!=NULL)
    OS_STREQ_CHECKNULL_CHAR     = 30   # s1!=NULL and s1==char
    OS_STREQ_LENGTHOK           = 31   # s1 == s2    (assert len(s1)==len(s2))
    #
    OS_UNI_CONCAT               = 42   #
    OS_UNI_SLICE                = 43   #
    OS_UNI_EQUAL                = 44   #
    OS_UNIEQ_SLICE_CHECKNULL    = 45   #
    OS_UNIEQ_SLICE_NONNULL      = 46   #
    OS_UNIEQ_SLICE_CHAR         = 47   #
    OS_UNIEQ_NONNULL            = 48   #   the same for unicode
    OS_UNIEQ_NONNULL_CHAR       = 49   #   (must be the same amount as for
    OS_UNIEQ_CHECKNULL_CHAR     = 50   #   STR, in the same order)
    OS_UNIEQ_LENGTHOK           = 51   #
    _OS_offset_uni              = OS_UNI_CONCAT - OS_STR_CONCAT
    #
    OS_LIBFFI_CALL              = 62
    #
    OS_LLONG_INVERT             = 69
    OS_LLONG_ADD                = 70
    OS_LLONG_SUB                = 71
    OS_LLONG_MUL                = 72
    OS_LLONG_LT                 = 73
    OS_LLONG_LE                 = 74
    OS_LLONG_EQ                 = 75
    OS_LLONG_NE                 = 76
    OS_LLONG_GT                 = 77
    OS_LLONG_GE                 = 78
    OS_LLONG_AND                = 79
    OS_LLONG_OR                 = 80
    OS_LLONG_LSHIFT             = 81
    OS_LLONG_RSHIFT             = 82
    OS_LLONG_XOR                = 83
    OS_LLONG_FROM_INT           = 84
    OS_LLONG_TO_INT             = 85
    OS_LLONG_FROM_FLOAT         = 86
    OS_LLONG_TO_FLOAT           = 87
    OS_LLONG_ULT                = 88
    OS_LLONG_ULE                = 89
    OS_LLONG_UGT                = 90
    OS_LLONG_UGE                = 91
    OS_LLONG_URSHIFT            = 92
    OS_LLONG_FROM_UINT          = 93
    OS_LLONG_U_TO_FLOAT         = 94
    #
    OS_MATH_SQRT                = 100
    #
    OS_RAW_MALLOC_VARSIZE_CHAR  = 110
    OS_RAW_FREE                 = 111
    #
    OS_STR_COPY_TO_RAW          = 112
    OS_UNI_COPY_TO_RAW          = 113

    OS_JIT_FORCE_VIRTUAL        = 120
    OS_JIT_FORCE_VIRTUALIZABLE  = 121

    # for debugging:
    _OS_CANRAISE = set([
        OS_NONE, OS_STR2UNICODE, OS_LIBFFI_CALL, OS_RAW_MALLOC_VARSIZE_CHAR,
        OS_JIT_FORCE_VIRTUAL, OS_SHRINK_ARRAY, OS_DICT_LOOKUP,
    ])

    def __new__(cls, readonly_descrs_fields, readonly_descrs_arrays,
                readonly_descrs_interiorfields,
                write_descrs_fields, write_descrs_arrays,
                write_descrs_interiorfields,
                extraeffect=EF_CAN_RAISE,
                oopspecindex=OS_NONE,
                can_invalidate=False,
                call_release_gil_target=llmemory.NULL,
                extradescrs=None,
                needs_inevitable=False):
        key = (frozenset_or_none(readonly_descrs_fields),
               frozenset_or_none(readonly_descrs_arrays),
               frozenset_or_none(readonly_descrs_interiorfields),
               frozenset_or_none(write_descrs_fields),
               frozenset_or_none(write_descrs_arrays),
               frozenset_or_none(write_descrs_interiorfields),
               extraeffect,
               oopspecindex,
               can_invalidate,
               needs_inevitable)
        if call_release_gil_target:
            key += (object(),)    # don't care about caching in this case
        if key in cls._cache:
            return cls._cache[key]
        if extraeffect == EffectInfo.EF_RANDOM_EFFECTS:
            assert readonly_descrs_fields is None
            assert readonly_descrs_arrays is None
            assert write_descrs_fields is None
            assert write_descrs_arrays is None
        else:
            assert readonly_descrs_fields is not None
            assert readonly_descrs_arrays is not None
            assert write_descrs_fields is not None
            assert write_descrs_arrays is not None
        result = object.__new__(cls)
        result.readonly_descrs_fields = readonly_descrs_fields
        result.readonly_descrs_arrays = readonly_descrs_arrays
        result.readonly_descrs_interiorfields = readonly_descrs_interiorfields
        if extraeffect == EffectInfo.EF_LOOPINVARIANT or \
           extraeffect == EffectInfo.EF_ELIDABLE_CANNOT_RAISE or \
           extraeffect == EffectInfo.EF_ELIDABLE_CAN_RAISE:
            result.write_descrs_fields = []
            result.write_descrs_arrays = []
            result.write_descrs_interiorfields = []
        else:
            result.write_descrs_fields = write_descrs_fields
            result.write_descrs_arrays = write_descrs_arrays
            result.write_descrs_interiorfields = write_descrs_interiorfields
        result.extraeffect = extraeffect
        result.can_invalidate = can_invalidate
        result.needs_inevitable = needs_inevitable
        result.oopspecindex = oopspecindex
        result.extradescrs = extradescrs
        result.call_release_gil_target = call_release_gil_target
        if result.check_can_raise():
            assert oopspecindex in cls._OS_CANRAISE
        cls._cache[key] = result
        return result

    def check_can_raise(self):
        return self.extraeffect > self.EF_CANNOT_RAISE

    def check_can_invalidate(self):
        return self.can_invalidate

    def check_is_elidable(self):
        return (self.extraeffect == self.EF_ELIDABLE_CAN_RAISE or
                self.extraeffect == self.EF_ELIDABLE_CANNOT_RAISE)

    def check_forces_virtual_or_virtualizable(self):
        return self.extraeffect >= self.EF_FORCES_VIRTUAL_OR_VIRTUALIZABLE

    def has_random_effects(self):
        return self.extraeffect >= self.EF_RANDOM_EFFECTS

    def is_call_release_gil(self):
        return bool(self.call_release_gil_target)

<<<<<<< HEAD
    def call_needs_inevitable(self):
        return self.needs_inevitable
=======
    def __repr__(self):
        more = ''
        if self.oopspecindex:
            more = ' OS=%r' % (self.oopspecindex,)
        return '<EffectInfo 0x%x: EF=%r%s>' % (id(self), self.extraeffect, more)
>>>>>>> 5ab70865


def frozenset_or_none(x):
    if x is None:
        return None
    return frozenset(x)

EffectInfo.MOST_GENERAL = EffectInfo(None, None, None, None, None, None,
                                     EffectInfo.EF_RANDOM_EFFECTS,
                                     can_invalidate=True)


def effectinfo_from_writeanalyze(effects, cpu,
                                 extraeffect=EffectInfo.EF_CAN_RAISE,
                                 oopspecindex=EffectInfo.OS_NONE,
                                 can_invalidate=False,
                                 call_release_gil_target=llmemory.NULL,
                                 extradescr=None,
                                 needs_inevitable=False):
    from rpython.translator.backendopt.writeanalyze import top_set
    if effects is top_set or extraeffect == EffectInfo.EF_RANDOM_EFFECTS:
        readonly_descrs_fields = None
        readonly_descrs_arrays = None
        readonly_descrs_interiorfields = None
        write_descrs_fields = None
        write_descrs_arrays = None
        write_descrs_interiorfields = None
        extraeffect = EffectInfo.EF_RANDOM_EFFECTS
    else:
        readonly_descrs_fields = []
        readonly_descrs_arrays = []
        readonly_descrs_interiorfields = []
        write_descrs_fields = []
        write_descrs_arrays = []
        write_descrs_interiorfields = []

        def add_struct(descrs_fields, (_, T, fieldname)):
            T = deref(T)
            if consider_struct(T, fieldname):
                descr = cpu.fielddescrof(T, fieldname)
                descrs_fields.append(descr)

        def add_array(descrs_arrays, (_, T)):
            ARRAY = deref(T)
            if consider_array(ARRAY):
                descr = cpu.arraydescrof(ARRAY)
                descrs_arrays.append(descr)

        def add_interiorfield(descrs_interiorfields, (_, T, fieldname)):
            T = deref(T)
            if not isinstance(T, lltype.Array):
                return # let's not consider structs for now
            if not consider_array(T):
                return
            if getattr(T.OF, fieldname) is lltype.Void:
                return
            descr = cpu.interiorfielddescrof(T, fieldname)
            descrs_interiorfields.append(descr)

        # a read or a write to an interiorfield, inside an array of
        # structs, is additionally recorded as a read or write of
        # the array itself
        extraef = set()
        for tup in effects:
            if tup[0] == "interiorfield" or tup[0] == "readinteriorfield":
                T = deref(tup[1])
                if isinstance(T, lltype.Array) and consider_array(T):
                    extraef.add((tup[0].replace("interiorfield", "array"),
                                 tup[1]))
        effects |= extraef

        for tup in effects:
            if tup[0] == "struct":
                add_struct(write_descrs_fields, tup)
            elif tup[0] == "readstruct":
                tupw = ("struct",) + tup[1:]
                if tupw not in effects:
                    add_struct(readonly_descrs_fields, tup)
            elif tup[0] == "interiorfield":
                add_interiorfield(write_descrs_interiorfields, tup)
            elif tup[0] == "readinteriorfield":
                tupw = ('interiorfield',) + tup[1:]
                if tupw not in effects:
                    add_interiorfield(readonly_descrs_interiorfields, tup)
            elif tup[0] == "array":
                add_array(write_descrs_arrays, tup)
            elif tup[0] == "readarray":
                tupw = ("array",) + tup[1:]
                if tupw not in effects:
                    add_array(readonly_descrs_arrays, tup)
            else:
                assert 0
    #
    return EffectInfo(readonly_descrs_fields,
                      readonly_descrs_arrays,
                      readonly_descrs_interiorfields,
                      write_descrs_fields,
                      write_descrs_arrays,
                      write_descrs_interiorfields,
                      extraeffect,
                      oopspecindex,
                      can_invalidate,
                      call_release_gil_target,
                      extradescr,
                      needs_inevitable)

def consider_struct(TYPE, fieldname):
    if fieldType(TYPE, fieldname) is lltype.Void:
        return False
    if not isinstance(TYPE, lltype.GcStruct): # can be a non-GC-struct
        return False
    if fieldname == "typeptr" and TYPE is OBJECT:
        # filter out the typeptr, because
        # a) it is optimized in different ways
        # b) it might not be there in C if removetypeptr is specified
        return False
    return True

def consider_array(ARRAY):
    if arrayItem(ARRAY) is lltype.Void:
        return False
    if not isinstance(ARRAY, lltype.GcArray): # can be a non-GC-array
        return False
    return True

# ____________________________________________________________

class VirtualizableAnalyzer(BoolGraphAnalyzer):
    def analyze_simple_operation(self, op, graphinfo):
        return op.opname in ('jit_force_virtualizable',
                             'jit_force_virtual')

class QuasiImmutAnalyzer(BoolGraphAnalyzer):
    def analyze_simple_operation(self, op, graphinfo):
        return op.opname == 'jit_force_quasi_immutable'

class RandomEffectsAnalyzer(BoolGraphAnalyzer):
    def analyze_external_call(self, op, seen=None):
        try:
            funcobj = op.args[0].value._obj
            if funcobj.random_effects_on_gcobjs:
                return True
        except (AttributeError, lltype.DelayedPointer):
            return True   # better safe than sorry
        return super(RandomEffectsAnalyzer, self).analyze_external_call(
            op, seen)

    def analyze_simple_operation(self, op, graphinfo):
        return False

# ____________________________________________________________

class CallInfoCollection(object):
    def __init__(self):
        # {oopspecindex: (calldescr, func_as_int)}
        self._callinfo_for_oopspec = {}

    def _freeze_(self):
        return True

    def add(self, oopspecindex, calldescr, func_as_int):
        self._callinfo_for_oopspec[oopspecindex] = calldescr, func_as_int

    def has_oopspec(self, oopspecindex):
        return oopspecindex in self._callinfo_for_oopspec

    def all_function_addresses_as_int(self):
        return [func for (_, func) in self._callinfo_for_oopspec.values()]

    def callinfo_for_oopspec(self, oopspecindex):
        """A function that returns the calldescr and the function
        address (as an int) of one of the OS_XYZ functions defined above.
        Don't use this if there might be several implementations of the same
        OS_XYZ specialized by type, e.g. OS_ARRAYCOPY."""
        try:
            return self._callinfo_for_oopspec[oopspecindex]
        except KeyError:
            return (None, 0)

    def _funcptr_for_oopspec_memo(self, oopspecindex):
        from rpython.jit.codewriter import heaptracker
        _, func_as_int = self.callinfo_for_oopspec(oopspecindex)
        funcadr = heaptracker.int2adr(func_as_int)
        return funcadr.ptr
    _funcptr_for_oopspec_memo._annspecialcase_ = 'specialize:memo'

    def funcptr_for_oopspec(self, oopspecindex):
        """A memo function that returns a pointer to the function described
        by OS_XYZ (as a real low-level function pointer)."""
        funcptr = self._funcptr_for_oopspec_memo(oopspecindex)
        assert funcptr
        return funcptr
    funcptr_for_oopspec._annspecialcase_ = 'specialize:arg(1)'<|MERGE_RESOLUTION|>--- conflicted
+++ resolved
@@ -170,16 +170,14 @@
     def is_call_release_gil(self):
         return bool(self.call_release_gil_target)
 
-<<<<<<< HEAD
     def call_needs_inevitable(self):
         return self.needs_inevitable
-=======
+
     def __repr__(self):
         more = ''
         if self.oopspecindex:
             more = ' OS=%r' % (self.oopspecindex,)
         return '<EffectInfo 0x%x: EF=%r%s>' % (id(self), self.extraeffect, more)
->>>>>>> 5ab70865
 
 
 def frozenset_or_none(x):
