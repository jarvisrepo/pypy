from rpython.jit.metainterp.typesystem import deref, fieldType, arrayItem
from rpython.rtyper.lltypesystem.rclass import OBJECT
from rpython.rtyper.lltypesystem import lltype, llmemory
from rpython.translator.backendopt.graphanalyze import BoolGraphAnalyzer


class EffectInfo(object):
    _cache = {}

    # the 'extraeffect' field is one of the following values:
    EF_ELIDABLE_CANNOT_RAISE           = 0 #elidable function (and cannot raise)
    EF_LOOPINVARIANT                   = 1 #special: call it only once per loop
    EF_CANNOT_RAISE                    = 2 #a function which cannot raise
    EF_ELIDABLE_CAN_RAISE              = 3 #elidable function (but can raise)
    EF_CAN_RAISE                       = 4 #normal function (can raise)
    EF_FORCES_VIRTUAL_OR_VIRTUALIZABLE = 5 #can raise and force virtualizables
    EF_RANDOM_EFFECTS                  = 6 #can do whatever

    # the 'oopspecindex' field is one of the following values:
    OS_NONE                     = 0    # normal case, no oopspec
    OS_ARRAYCOPY                = 1    # "list.ll_arraycopy"
    OS_STR2UNICODE              = 2    # "str.str2unicode"
    OS_SHRINK_ARRAY             = 3    # rgc.ll_shrink_array
    OS_DICT_LOOKUP              = 4    # ll_dict_lookup
    #
    OS_STR_CONCAT               = 22   # "stroruni.concat"
    OS_STR_SLICE                = 23   # "stroruni.slice"
    OS_STR_EQUAL                = 24   # "stroruni.equal"
    OS_STREQ_SLICE_CHECKNULL    = 25   # s2!=NULL and s1[x:x+length]==s2
    OS_STREQ_SLICE_NONNULL      = 26   # s1[x:x+length]==s2   (assert s2!=NULL)
    OS_STREQ_SLICE_CHAR         = 27   # s1[x:x+length]==char
    OS_STREQ_NONNULL            = 28   # s1 == s2    (assert s1!=NULL,s2!=NULL)
    OS_STREQ_NONNULL_CHAR       = 29   # s1 == char  (assert s1!=NULL)
    OS_STREQ_CHECKNULL_CHAR     = 30   # s1!=NULL and s1==char
    OS_STREQ_LENGTHOK           = 31   # s1 == s2    (assert len(s1)==len(s2))
    #
    OS_UNI_CONCAT               = 42   #
    OS_UNI_SLICE                = 43   #
    OS_UNI_EQUAL                = 44   #
    OS_UNIEQ_SLICE_CHECKNULL    = 45   #
    OS_UNIEQ_SLICE_NONNULL      = 46   #
    OS_UNIEQ_SLICE_CHAR         = 47   #
    OS_UNIEQ_NONNULL            = 48   #   the same for unicode
    OS_UNIEQ_NONNULL_CHAR       = 49   #   (must be the same amount as for
    OS_UNIEQ_CHECKNULL_CHAR     = 50   #   STR, in the same order)
    OS_UNIEQ_LENGTHOK           = 51   #
    _OS_offset_uni              = OS_UNI_CONCAT - OS_STR_CONCAT
    #
    OS_LIBFFI_CALL              = 62
    #
    OS_LLONG_INVERT             = 69
    OS_LLONG_ADD                = 70
    OS_LLONG_SUB                = 71
    OS_LLONG_MUL                = 72
    OS_LLONG_LT                 = 73
    OS_LLONG_LE                 = 74
    OS_LLONG_EQ                 = 75
    OS_LLONG_NE                 = 76
    OS_LLONG_GT                 = 77
    OS_LLONG_GE                 = 78
    OS_LLONG_AND                = 79
    OS_LLONG_OR                 = 80
    OS_LLONG_LSHIFT             = 81
    OS_LLONG_RSHIFT             = 82
    OS_LLONG_XOR                = 83
    OS_LLONG_FROM_INT           = 84
    OS_LLONG_TO_INT             = 85
    OS_LLONG_FROM_FLOAT         = 86
    OS_LLONG_TO_FLOAT           = 87
    OS_LLONG_ULT                = 88
    OS_LLONG_ULE                = 89
    OS_LLONG_UGT                = 90
    OS_LLONG_UGE                = 91
    OS_LLONG_URSHIFT            = 92
    OS_LLONG_FROM_UINT          = 93
    OS_LLONG_U_TO_FLOAT         = 94
    #
    OS_MATH_SQRT                = 100
    #
    OS_RAW_MALLOC_VARSIZE_CHAR  = 110
    OS_RAW_FREE                 = 111
    #
    OS_STR_COPY_TO_RAW          = 112
    OS_UNI_COPY_TO_RAW          = 113

    OS_JIT_FORCE_VIRTUAL        = 120
    OS_JIT_FORCE_VIRTUALIZABLE  = 121

    OS_JIT_STM_SHOULD_BREAK_TRANSACTION = 130

    # for debugging:
    _OS_CANRAISE = set([
        OS_NONE, OS_STR2UNICODE, OS_LIBFFI_CALL, OS_RAW_MALLOC_VARSIZE_CHAR,
        OS_JIT_FORCE_VIRTUAL, OS_SHRINK_ARRAY, OS_DICT_LOOKUP,
    ])

    def __new__(cls, readonly_descrs_fields, readonly_descrs_arrays,
                readonly_descrs_interiorfields,
                write_descrs_fields, write_descrs_arrays,
                write_descrs_interiorfields,
                extraeffect=EF_CAN_RAISE,
                oopspecindex=OS_NONE,
                can_invalidate=False,
                call_release_gil_target=llmemory.NULL,
<<<<<<< HEAD
                needs_inevitable=False):
=======
                extradescrs=None):
>>>>>>> 906ddef6
        key = (frozenset_or_none(readonly_descrs_fields),
               frozenset_or_none(readonly_descrs_arrays),
               frozenset_or_none(write_descrs_fields),
               frozenset_or_none(write_descrs_arrays),
               extraeffect,
               oopspecindex,
               can_invalidate,
               needs_inevitable)
        if call_release_gil_target:
            key += (object(),)    # don't care about caching in this case
        if key in cls._cache:
            return cls._cache[key]
        if extraeffect == EffectInfo.EF_RANDOM_EFFECTS:
            assert readonly_descrs_fields is None
            assert readonly_descrs_arrays is None
            assert write_descrs_fields is None
            assert write_descrs_arrays is None
        else:
            assert readonly_descrs_fields is not None
            assert readonly_descrs_arrays is not None
            assert write_descrs_fields is not None
            assert write_descrs_arrays is not None
        result = object.__new__(cls)
        result.readonly_descrs_fields = readonly_descrs_fields
        result.readonly_descrs_arrays = readonly_descrs_arrays
        result.readonly_descrs_interiorfields = readonly_descrs_interiorfields
        if extraeffect == EffectInfo.EF_LOOPINVARIANT or \
           extraeffect == EffectInfo.EF_ELIDABLE_CANNOT_RAISE or \
           extraeffect == EffectInfo.EF_ELIDABLE_CAN_RAISE:
            result.write_descrs_fields = []
            result.write_descrs_arrays = []
            result.write_descrs_interiorfields = []
        else:
            result.write_descrs_fields = write_descrs_fields
            result.write_descrs_arrays = write_descrs_arrays
            result.write_descrs_interiorfields = write_descrs_interiorfields
        result.extraeffect = extraeffect
        result.can_invalidate = can_invalidate
        result.needs_inevitable = needs_inevitable
        result.oopspecindex = oopspecindex
        result.extradescrs = extradescrs
        result.call_release_gil_target = call_release_gil_target
        if result.check_can_raise():
            assert oopspecindex in cls._OS_CANRAISE
        cls._cache[key] = result
        return result

    def check_can_raise(self):
        return self.extraeffect > self.EF_CANNOT_RAISE

    def check_can_invalidate(self):
        return self.can_invalidate

    def check_is_elidable(self):
        return (self.extraeffect == self.EF_ELIDABLE_CAN_RAISE or
                self.extraeffect == self.EF_ELIDABLE_CANNOT_RAISE)

    def check_forces_virtual_or_virtualizable(self):
        return self.extraeffect >= self.EF_FORCES_VIRTUAL_OR_VIRTUALIZABLE

    def has_random_effects(self):
        return self.extraeffect >= self.EF_RANDOM_EFFECTS

    def is_call_release_gil(self):
        return bool(self.call_release_gil_target)

    def call_needs_inevitable(self):
        return self.needs_inevitable


def frozenset_or_none(x):
    if x is None:
        return None
    return frozenset(x)

EffectInfo.MOST_GENERAL = EffectInfo(None, None, None, None, None, None,
                                     EffectInfo.EF_RANDOM_EFFECTS,
                                     can_invalidate=True)


def effectinfo_from_writeanalyze(effects, cpu,
                                 extraeffect=EffectInfo.EF_CAN_RAISE,
                                 oopspecindex=EffectInfo.OS_NONE,
                                 can_invalidate=False,
                                 call_release_gil_target=llmemory.NULL,
<<<<<<< HEAD
                                 needs_inevitable=False):
=======
                                 extradescr=None):
>>>>>>> 906ddef6
    from rpython.translator.backendopt.writeanalyze import top_set
    if effects is top_set or extraeffect == EffectInfo.EF_RANDOM_EFFECTS:
        readonly_descrs_fields = None
        readonly_descrs_arrays = None
        readonly_descrs_interiorfields = None
        write_descrs_fields = None
        write_descrs_arrays = None
        write_descrs_interiorfields = None
        extraeffect = EffectInfo.EF_RANDOM_EFFECTS
    else:
        readonly_descrs_fields = []
        readonly_descrs_arrays = []
        readonly_descrs_interiorfields = []
        write_descrs_fields = []
        write_descrs_arrays = []
        write_descrs_interiorfields = []

        def add_struct(descrs_fields, (_, T, fieldname)):
            T = deref(T)
            if consider_struct(T, fieldname):
                descr = cpu.fielddescrof(T, fieldname)
                descrs_fields.append(descr)

        def add_array(descrs_arrays, (_, T)):
            ARRAY = deref(T)
            if consider_array(ARRAY):
                descr = cpu.arraydescrof(ARRAY)
                descrs_arrays.append(descr)

        def add_interiorfield(descrs_interiorfields, (_, T, fieldname)):
            T = deref(T)
            if not isinstance(T, lltype.Array):
                return # let's not consider structs for now
            if not consider_array(T):
                return
            if getattr(T.OF, fieldname) is lltype.Void:
                return
            descr = cpu.interiorfielddescrof(T, fieldname)
            descrs_interiorfields.append(descr)

        for tup in effects:
            if tup[0] == "struct":
                add_struct(write_descrs_fields, tup)
            elif tup[0] == "readstruct":
                tupw = ("struct",) + tup[1:]
                if tupw not in effects:
                    add_struct(readonly_descrs_fields, tup)
            elif tup[0] == "interiorfield":
                add_interiorfield(write_descrs_interiorfields, tup)
            elif tup[0] == "readinteriorfield":
                tupw = ('interiorfield',) + tup[1:]
                if tupw not in effects:
                    add_interiorfield(readonly_descrs_interiorfields, tup)
            elif tup[0] == "array":
                add_array(write_descrs_arrays, tup)
            elif tup[0] == "readarray":
                tupw = ("array",) + tup[1:]
                if tupw not in effects:
                    add_array(readonly_descrs_arrays, tup)
            else:
                assert 0
    #
    return EffectInfo(readonly_descrs_fields,
                      readonly_descrs_arrays,
                      readonly_descrs_interiorfields,
                      write_descrs_fields,
                      write_descrs_arrays,
                      write_descrs_interiorfields,
                      extraeffect,
                      oopspecindex,
                      can_invalidate,
                      call_release_gil_target,
<<<<<<< HEAD
                      needs_inevitable)
=======
                      extradescr)
>>>>>>> 906ddef6

def consider_struct(TYPE, fieldname):
    if fieldType(TYPE, fieldname) is lltype.Void:
        return False
    if not isinstance(TYPE, lltype.GcStruct): # can be a non-GC-struct
        return False
    if fieldname == "typeptr" and TYPE is OBJECT:
        # filter out the typeptr, because
        # a) it is optimized in different ways
        # b) it might not be there in C if removetypeptr is specified
        return False
    return True

def consider_array(ARRAY):
    if arrayItem(ARRAY) is lltype.Void:
        return False
    if not isinstance(ARRAY, lltype.GcArray): # can be a non-GC-array
        return False
    return True

# ____________________________________________________________

class VirtualizableAnalyzer(BoolGraphAnalyzer):
    def analyze_simple_operation(self, op, graphinfo):
        return op.opname in ('jit_force_virtualizable',
                             'jit_force_virtual')

class QuasiImmutAnalyzer(BoolGraphAnalyzer):
    def analyze_simple_operation(self, op, graphinfo):
        return op.opname == 'jit_force_quasi_immutable'

class RandomEffectsAnalyzer(BoolGraphAnalyzer):
    def analyze_external_call(self, op, seen=None):
        try:
            funcobj = op.args[0].value._obj
            if funcobj.random_effects_on_gcobjs:
                return True
        except (AttributeError, lltype.DelayedPointer):
            return True   # better safe than sorry
        return super(RandomEffectsAnalyzer, self).analyze_external_call(
            op, seen)

    def analyze_simple_operation(self, op, graphinfo):
        return False

# ____________________________________________________________

class CallInfoCollection(object):
    def __init__(self):
        # {oopspecindex: (calldescr, func_as_int)}
        self._callinfo_for_oopspec = {}

    def _freeze_(self):
        return True

    def add(self, oopspecindex, calldescr, func_as_int):
        self._callinfo_for_oopspec[oopspecindex] = calldescr, func_as_int

    def has_oopspec(self, oopspecindex):
        return oopspecindex in self._callinfo_for_oopspec

    def all_function_addresses_as_int(self):
        return [func for (_, func) in self._callinfo_for_oopspec.values()]

    def callinfo_for_oopspec(self, oopspecindex):
        """A function that returns the calldescr and the function
        address (as an int) of one of the OS_XYZ functions defined above.
        Don't use this if there might be several implementations of the same
        OS_XYZ specialized by type, e.g. OS_ARRAYCOPY."""
        try:
            return self._callinfo_for_oopspec[oopspecindex]
        except KeyError:
            return (None, 0)

    def _funcptr_for_oopspec_memo(self, oopspecindex):
        from rpython.jit.codewriter import heaptracker
        _, func_as_int = self.callinfo_for_oopspec(oopspecindex)
        funcadr = heaptracker.int2adr(func_as_int)
        return funcadr.ptr
    _funcptr_for_oopspec_memo._annspecialcase_ = 'specialize:memo'

    def funcptr_for_oopspec(self, oopspecindex):
        """A memo function that returns a pointer to the function described
        by OS_XYZ (as a real low-level function pointer)."""
        funcptr = self._funcptr_for_oopspec_memo(oopspecindex)
        assert funcptr
        return funcptr
    funcptr_for_oopspec._annspecialcase_ = 'specialize:arg(1)'<|MERGE_RESOLUTION|>--- conflicted
+++ resolved
@@ -102,11 +102,8 @@
                 oopspecindex=OS_NONE,
                 can_invalidate=False,
                 call_release_gil_target=llmemory.NULL,
-<<<<<<< HEAD
+                extradescrs=None,
                 needs_inevitable=False):
-=======
-                extradescrs=None):
->>>>>>> 906ddef6
         key = (frozenset_or_none(readonly_descrs_fields),
                frozenset_or_none(readonly_descrs_arrays),
                frozenset_or_none(write_descrs_fields),
@@ -192,11 +189,8 @@
                                  oopspecindex=EffectInfo.OS_NONE,
                                  can_invalidate=False,
                                  call_release_gil_target=llmemory.NULL,
-<<<<<<< HEAD
+                                 extradescr=None,
                                  needs_inevitable=False):
-=======
-                                 extradescr=None):
->>>>>>> 906ddef6
     from rpython.translator.backendopt.writeanalyze import top_set
     if effects is top_set or extraeffect == EffectInfo.EF_RANDOM_EFFECTS:
         readonly_descrs_fields = None
@@ -269,11 +263,8 @@
                       oopspecindex,
                       can_invalidate,
                       call_release_gil_target,
-<<<<<<< HEAD
+                      extradescr,
                       needs_inevitable)
-=======
-                      extradescr)
->>>>>>> 906ddef6
 
 def consider_struct(TYPE, fieldname):
     if fieldType(TYPE, fieldname) is lltype.Void:
