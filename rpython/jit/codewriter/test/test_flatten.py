--- conflicted
+++ resolved
@@ -826,8 +826,8 @@
                             "int_return %i0",
                         ]
                     else:
-                        expected.insert(0,
-                            "residual_call_irf_i $<* fn llong_to_int>, I[], R[], F[%f0], <Descr> -> %i0")
+                    expected.insert(0,
+                        "residual_call_irf_i $<* fn llong_to_int>, I[], R[], F[%f0], <Descr> -> %i0")
                     expectedstr = '\n'.join(expected)
                     self.encoding_test(f, [rffi.cast(FROM, 42)], expectedstr,
                                        transform=True)
@@ -874,14 +874,11 @@
             float_ne %f0, $0.0 -> %i0
             int_return %i0
         """, transform=True)
-<<<<<<< HEAD
-=======
         self.encoding_test(f, [rffi.cast(lltype.SingleFloat, 0.5)], """
             cast_singlefloat_to_float %i0 -> %f0
             float_ne %f0, $0.0 -> %i1
             int_return %i1
         """, transform=True)
->>>>>>> 8b9f0344
 
         # Casts to lltype.SingleFloat
         def g(n):
