--- conflicted
+++ resolved
@@ -4,15 +4,9 @@
     EffectInfo, VirtualizableAnalyzer)
 from rpython.rlib import jit
 from rpython.rtyper.lltypesystem import lltype
-<<<<<<< HEAD
-from rpython.jit.codewriter.effectinfo import effectinfo_from_writeanalyze,\
-    EffectInfo
-=======
 from rpython.rtyper.lltypesystem.rclass import OBJECT
-from rpython.rtyper.ootypesystem import ootype
 from rpython.translator.translator import TranslationContext, graphof
 
->>>>>>> 899deaf1
 
 class FakeCPU(object):
     def fielddescrof(self, T, fieldname):
@@ -110,25 +104,6 @@
     effectinfo = effectinfo_from_writeanalyze(effects, None)
     assert not effectinfo.readonly_descrs_fields
     assert not effectinfo.write_descrs_fields
-<<<<<<< HEAD
-    assert not effectinfo.write_descrs_arrays
-=======
-    assert not effectinfo.write_descrs_arrays
-
-
-def test_filter_out_ooarray_of_void():
-    effects = frozenset([("array", ootype.Array(ootype.Void))])
-    effectinfo = effectinfo_from_writeanalyze(effects, None)
-    assert not effectinfo.readonly_descrs_fields
-    assert not effectinfo.write_descrs_fields
-    assert not effectinfo.write_descrs_arrays
-
-
-def test_filter_out_instance_with_void():
-    effects = frozenset([("struct", ootype.Instance("x", ootype.ROOT, {"a": ootype.Void}), "a")])
-    effectinfo = effectinfo_from_writeanalyze(effects, None)
-    assert not effectinfo.readonly_descrs_fields
-    assert not effectinfo.write_descrs_fields
     assert not effectinfo.write_descrs_arrays
 
 
@@ -162,5 +137,4 @@
             return f(x)
 
         res = self.analyze(entry, [int])
-        assert not res
->>>>>>> 899deaf1
+        assert not res