#
# Contains the logic to decide, based on the policy, which graphs
# to transform to JitCodes or not.
#

from rpython.jit.codewriter import support
from rpython.jit.codewriter.jitcode import JitCode
from rpython.jit.codewriter.effectinfo import (VirtualizableAnalyzer,
    QuasiImmutAnalyzer, RandomEffectsAnalyzer, effectinfo_from_writeanalyze,
    EffectInfo, CallInfoCollection)
from rpython.rtyper.lltypesystem import lltype, llmemory
from rpython.rtyper.typesystem import getfunctionptr
from rpython.rlib import rposix
from rpython.translator.backendopt.canraise import RaiseAnalyzer
from rpython.translator.backendopt.writeanalyze import ReadWriteAnalyzer
from rpython.translator.backendopt.graphanalyze import DependencyTracker


class CallControl(object):
    virtualref_info = None     # optionally set from outside
    has_libffi_call = False    # default value

    def __init__(self, cpu=None, jitdrivers_sd=[]):
        assert isinstance(jitdrivers_sd, list)   # debugging
        self.cpu = cpu
        self.jitdrivers_sd = jitdrivers_sd
        self.jitcodes = {}             # map {graph: jitcode}
        self.unfinished_graphs = []    # list of graphs with pending jitcodes
        self.callinfocollection = CallInfoCollection()
        if hasattr(cpu, 'rtyper'):     # for tests
            self.rtyper = cpu.rtyper
            translator = self.rtyper.annotator.translator
            self.raise_analyzer = RaiseAnalyzer(translator)
            self.readwrite_analyzer = ReadWriteAnalyzer(translator)
            self.virtualizable_analyzer = VirtualizableAnalyzer(translator)
            self.quasiimmut_analyzer = QuasiImmutAnalyzer(translator)
            self.randomeffects_analyzer = RandomEffectsAnalyzer(translator)
            self.seen = DependencyTracker(self.readwrite_analyzer)
        else:
            self.seen = None
        #
        for index, jd in enumerate(jitdrivers_sd):
            jd.index = index

    def find_all_graphs(self, policy):
        try:
            return self.candidate_graphs
        except AttributeError:
            pass

        is_candidate = policy.look_inside_graph

        assert len(self.jitdrivers_sd) > 0
        todo = [jd.portal_graph for jd in self.jitdrivers_sd]
        if hasattr(self, 'rtyper'):
            for oopspec_name, ll_args, ll_res in support.inline_calls_to:
                c_func, _ = support.builtin_func_for_spec(self.rtyper,
                                                          oopspec_name,
                                                          ll_args, ll_res)
                todo.append(c_func.value._obj.graph)
        candidate_graphs = set(todo)

        def callers():
            graph = top_graph
            print graph
            while graph in coming_from:
                graph = coming_from[graph]
                print '<-', graph
        coming_from = {}

        while todo:
            top_graph = todo.pop()
            for _, op in top_graph.iterblockops():
                if op.opname not in ("direct_call", "indirect_call"):
                    continue
                kind = self.guess_call_kind(op, is_candidate)
                # use callers() to view the calling chain in pdb
                if kind != "regular":
                    continue
                for graph in self.graphs_from(op, is_candidate):
                    if graph in candidate_graphs:
                        continue
                    assert is_candidate(graph)
                    todo.append(graph)
                    candidate_graphs.add(graph)
                    coming_from[graph] = top_graph
        self.candidate_graphs = candidate_graphs
        return candidate_graphs

    def graphs_from(self, op, is_candidate=None):
        if is_candidate is None:
            is_candidate = self.is_candidate
        if op.opname == 'direct_call':
            funcobj = op.args[0].value._obj
            graph = funcobj.graph
            if is_candidate(graph):
                return [graph]     # common case: look inside this graph
        else:
            assert op.opname == 'indirect_call'
            graphs = op.args[-1].value
            if graphs is not None:
                result = []
                for graph in graphs:
                    if is_candidate(graph):
                        result.append(graph)
                if result:
                    return result  # common case: look inside these graphs,
                                   # and ignore the others if there are any
        # residual call case: we don't need to look into any graph
        return None

    def guess_call_kind(self, op, is_candidate=None):
        if op.opname == 'direct_call':
            funcptr = op.args[0].value
            if self.jitdriver_sd_from_portal_runner_ptr(funcptr) is not None:
                return 'recursive'
            funcobj = funcptr._obj
            assert (funcobj is not rposix._get_errno and
                    funcobj is not rposix._set_errno), (
                "the JIT must never come close to _get_errno() or _set_errno();"
                " it should all be done at a lower level")
            if getattr(funcobj, 'graph', None) is None:
                return 'residual'
            targetgraph = funcobj.graph
            if hasattr(targetgraph, 'func'):
                # must never produce JitCode for a function with
                # _gctransformer_hint_close_stack_ set!
                if getattr(targetgraph.func,
                           '_gctransformer_hint_close_stack_', False):
                    return 'residual'
                if hasattr(targetgraph.func, 'oopspec'):
                    return 'builtin'
        if self.graphs_from(op, is_candidate) is None:
            return 'residual'
        return 'regular'

    def is_candidate(self, graph):
        # used only after find_all_graphs()
        return graph in self.candidate_graphs

    def grab_initial_jitcodes(self):
        for jd in self.jitdrivers_sd:
            jd.mainjitcode = self.get_jitcode(jd.portal_graph)
            jd.mainjitcode.is_portal = True

    def enum_pending_graphs(self):
        while self.unfinished_graphs:
            graph = self.unfinished_graphs.pop()
            yield graph, self.jitcodes[graph]

    def get_jitcode(self, graph, called_from=None):
        # 'called_from' is only one of the callers, used for debugging.
        try:
            return self.jitcodes[graph]
        except KeyError:
            # must never produce JitCode for a function with
            # _gctransformer_hint_close_stack_ set!
            if hasattr(graph, 'func') and getattr(graph.func,
                    '_gctransformer_hint_close_stack_', False):
                raise AssertionError(
                    '%s has _gctransformer_hint_close_stack_' % (graph,))
            #
            fnaddr, calldescr = self.get_jitcode_calldescr(graph)
            jitcode = JitCode(graph.name, fnaddr, calldescr,
                              called_from=called_from)
            self.jitcodes[graph] = jitcode
            self.unfinished_graphs.append(graph)
            return jitcode

    def get_jitcode_calldescr(self, graph):
        """Return the calldescr that describes calls to the 'graph'.
        This returns a calldescr that is appropriate to attach to the
        jitcode corresponding to 'graph'.  It has no extra effectinfo,
        because it is not needed there; it is only used by the blackhole
        interp to really do the call corresponding to 'inline_call' ops.
        """
        fnptr = getfunctionptr(graph)
        FUNC = lltype.typeOf(fnptr).TO
        assert self.rtyper.type_system.name == "lltypesystem"
        fnaddr = llmemory.cast_ptr_to_adr(fnptr)
        NON_VOID_ARGS = [ARG for ARG in FUNC.ARGS if ARG is not lltype.Void]
        calldescr = self.cpu.calldescrof(FUNC, tuple(NON_VOID_ARGS),
                                         FUNC.RESULT, EffectInfo.MOST_GENERAL)
        # XXX stm: record arg and result categories
        return (fnaddr, calldescr)

    def getcalldescr(self, op, oopspecindex=EffectInfo.OS_NONE,
                     extraeffect=None, extradescr=None):
        """Return the calldescr that describes all calls done by 'op'.
        This returns a calldescr that we can put in the corresponding
        call operation in the calling jitcode.  It gets an effectinfo
        describing the effect of the call: which field types it may
        change, whether it can force virtualizables, whether it can
        raise, etc.
        """
        NON_VOID_ARGS = [x.concretetype for x in op.args[1:]
                                        if x.concretetype is not lltype.Void]
        RESULT = op.result.concretetype
        # check the number and type of arguments
        FUNC = op.args[0].concretetype.TO
        ARGS = FUNC.ARGS
        if NON_VOID_ARGS != [T for T in ARGS if T is not lltype.Void]:
            raise Exception(
                "in operation %r: caling a function with signature %r, "
                "but passing actual arguments (ignoring voids) of types %r"
                % (op, FUNC, NON_VOID_ARGS))
        if RESULT != FUNC.RESULT:
            raise Exception(
                "in operation %r: caling a function with signature %r, "
                "but the actual return type is %r" % (op, FUNC, RESULT))
        # ok
        # get the 'elidable' and 'loopinvariant' flags from the function object
        elidable = False
        loopinvariant = False
<<<<<<< HEAD
        call_release_gil_target = llmemory.NULL
        needs_inevitable = False
        if op.opname == 'indirect_call' or op.opname == 'direct_call':
            from rpython.translator.stm.inevitable import (
                should_turn_inevitable_call)
            needs_inevitable = bool(should_turn_inevitable_call(op))
        
=======
        call_release_gil_target = EffectInfo._NO_CALL_RELEASE_GIL_TARGET
>>>>>>> 024daef6
        if op.opname == "direct_call":
            funcobj = op.args[0].value._obj
            assert getattr(funcobj, 'calling_conv', 'c') == 'c', (
                "%r: getcalldescr() with a non-default call ABI" % (op,))
            func = getattr(funcobj, '_callable', None)
            elidable = getattr(func, "_elidable_function_", False)
            loopinvariant = getattr(func, "_jit_loop_invariant_", False)
            if loopinvariant:
                assert not NON_VOID_ARGS, ("arguments not supported for "
                                           "loop-invariant function!")
<<<<<<< HEAD
            funcptr = getattr(func, "_call_aroundstate_target_", None)
            if funcptr:
                call_release_gil_target = func._call_aroundstate_target_
                call_release_gil_target = llmemory.cast_ptr_to_adr(
                    call_release_gil_target)
=======
            if getattr(func, "_call_aroundstate_target_", None):
                tgt_func, tgt_saveerr = func._call_aroundstate_target_
                tgt_func = llmemory.cast_ptr_to_adr(tgt_func)
                call_release_gil_target = (tgt_func, tgt_saveerr)
>>>>>>> 024daef6
        elif op.opname == 'indirect_call':
            # check that we're not trying to call indirectly some
            # function with the special flags
            graphs = op.args[-1].value
            for graph in (graphs or ()):
                if not hasattr(graph, 'func'):
                    continue
                error = None
                if hasattr(graph.func, '_elidable_function_'):
                    error = '@jit.elidable'
                if hasattr(graph.func, '_jit_loop_invariant_'):
                    error = '@jit.loop_invariant'
                if hasattr(graph.func, '_call_aroundstate_target_'):
                    error = '_call_aroundstate_target_'
                if not error:
                    continue
                raise Exception(
                    "%r is an indirect call to a family of functions "
                    "(or methods) that includes %r. However, the latter "
                    "is marked %r. You need to use an indirection: replace "
                    "it with a non-marked function/method which calls the "
                    "marked function." % (op, graph, error))
        # build the extraeffect
        random_effects = self.randomeffects_analyzer.analyze(op)
        if random_effects:
            extraeffect = EffectInfo.EF_RANDOM_EFFECTS
        # random_effects implies can_invalidate
        can_invalidate = random_effects or self.quasiimmut_analyzer.analyze(op)
        if extraeffect is None:
            if self.virtualizable_analyzer.analyze(op):
                extraeffect = EffectInfo.EF_FORCES_VIRTUAL_OR_VIRTUALIZABLE
            elif loopinvariant:
                extraeffect = EffectInfo.EF_LOOPINVARIANT
            elif elidable:
                if self._canraise(op):
                    extraeffect = EffectInfo.EF_ELIDABLE_CAN_RAISE
                else:
                    extraeffect = EffectInfo.EF_ELIDABLE_CANNOT_RAISE
            elif self._canraise(op):
                extraeffect = EffectInfo.EF_CAN_RAISE
            else:
                extraeffect = EffectInfo.EF_CANNOT_RAISE
        #
        # check that the result is really as expected
        if loopinvariant:
            if extraeffect != EffectInfo.EF_LOOPINVARIANT:
                raise Exception(
                "in operation %r: this calls a _jit_loop_invariant_ function,"
                " but this contradicts other sources (e.g. it can have random"
                " effects): EF=%s" % (op, extraeffect))
        if elidable:
            if extraeffect not in (EffectInfo.EF_ELIDABLE_CANNOT_RAISE,
                                   EffectInfo.EF_ELIDABLE_CAN_RAISE):
                raise Exception(
                "in operation %r: this calls an _elidable_function_,"
                " but this contradicts other sources (e.g. it can have random"
                " effects): EF=%s" % (op, extraeffect))
        #
        effectinfo = effectinfo_from_writeanalyze(
            self.readwrite_analyzer.analyze(op, self.seen), self.cpu,
            extraeffect, oopspecindex, can_invalidate, call_release_gil_target,
            extradescr, needs_inevitable
        )
        #
        assert effectinfo is not None
        if elidable or loopinvariant:
            assert extraeffect != EffectInfo.EF_FORCES_VIRTUAL_OR_VIRTUALIZABLE
            # XXX this should also say assert not can_invalidate, but
            #     it can't because our analyzer is not good enough for now
            #     (and getexecutioncontext() can't really invalidate)
        #
        return self.cpu.calldescrof(FUNC, tuple(NON_VOID_ARGS), RESULT,
                                    effectinfo)
        # XXX stm: record arg and result categories

    def _canraise(self, op):
        if op.opname == 'pseudo_call_cannot_raise':
            return False
        try:
            return self.raise_analyzer.can_raise(op)
        except lltype.DelayedPointer:
            return True  # if we need to look into the delayed ptr that is
                         # the portal, then it's certainly going to raise

    def calldescr_canraise(self, calldescr):
        effectinfo = calldescr.get_extra_info()
        return effectinfo.check_can_raise()

    def jitdriver_sd_from_portal_graph(self, graph):
        for jd in self.jitdrivers_sd:
            if jd.portal_graph is graph:
                return jd
        return None

    def jitdriver_sd_from_portal_runner_ptr(self, funcptr):
        for jd in self.jitdrivers_sd:
            if funcptr is jd.portal_runner_ptr:
                return jd
        return None

    def jitdriver_sd_from_jitdriver(self, jitdriver):
        for jd in self.jitdrivers_sd:
            if jd.jitdriver is jitdriver:
                return jd
        return None

    def get_vinfo(self, VTYPEPTR):
        seen = set()
        for jd in self.jitdrivers_sd:
            if jd.virtualizable_info is not None:
                if jd.virtualizable_info.is_vtypeptr(VTYPEPTR):
                    seen.add(jd.virtualizable_info)
        if seen:
            assert len(seen) == 1
            return seen.pop()
        else:
            return None

    def could_be_green_field(self, GTYPE, fieldname):
        GTYPE_fieldname = (GTYPE, fieldname)
        for jd in self.jitdrivers_sd:
            if jd.greenfield_info is not None:
                if GTYPE_fieldname in jd.greenfield_info.green_fields:
                    return True
        return False<|MERGE_RESOLUTION|>--- conflicted
+++ resolved
@@ -212,17 +212,13 @@
         # get the 'elidable' and 'loopinvariant' flags from the function object
         elidable = False
         loopinvariant = False
-<<<<<<< HEAD
-        call_release_gil_target = llmemory.NULL
+        call_release_gil_target = EffectInfo._NO_CALL_RELEASE_GIL_TARGET
         needs_inevitable = False
         if op.opname == 'indirect_call' or op.opname == 'direct_call':
             from rpython.translator.stm.inevitable import (
                 should_turn_inevitable_call)
             needs_inevitable = bool(should_turn_inevitable_call(op))
-        
-=======
-        call_release_gil_target = EffectInfo._NO_CALL_RELEASE_GIL_TARGET
->>>>>>> 024daef6
+
         if op.opname == "direct_call":
             funcobj = op.args[0].value._obj
             assert getattr(funcobj, 'calling_conv', 'c') == 'c', (
@@ -233,18 +229,10 @@
             if loopinvariant:
                 assert not NON_VOID_ARGS, ("arguments not supported for "
                                            "loop-invariant function!")
-<<<<<<< HEAD
-            funcptr = getattr(func, "_call_aroundstate_target_", None)
-            if funcptr:
-                call_release_gil_target = func._call_aroundstate_target_
-                call_release_gil_target = llmemory.cast_ptr_to_adr(
-                    call_release_gil_target)
-=======
             if getattr(func, "_call_aroundstate_target_", None):
                 tgt_func, tgt_saveerr = func._call_aroundstate_target_
                 tgt_func = llmemory.cast_ptr_to_adr(tgt_func)
                 call_release_gil_target = (tgt_func, tgt_saveerr)
->>>>>>> 024daef6
         elif op.opname == 'indirect_call':
             # check that we're not trying to call indirectly some
             # function with the special flags
