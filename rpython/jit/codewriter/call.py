#
# Contains the logic to decide, based on the policy, which graphs
# to transform to JitCodes or not.
#

from rpython.jit.codewriter import support
from rpython.jit.codewriter.jitcode import JitCode
from rpython.jit.codewriter.effectinfo import (VirtualizableAnalyzer,
    QuasiImmutAnalyzer, RandomEffectsAnalyzer, effectinfo_from_writeanalyze,
    EffectInfo, CallInfoCollection, CallShortcut)
from rpython.rtyper.lltypesystem import lltype, llmemory
from rpython.rtyper.lltypesystem.lltype import getfunctionptr
from rpython.flowspace.model import Constant, Variable
from rpython.rlib import rposix
from rpython.translator.backendopt.canraise import RaiseAnalyzer
from rpython.translator.backendopt.writeanalyze import ReadWriteAnalyzer
from rpython.translator.backendopt.graphanalyze import DependencyTracker
from rpython.translator.backendopt.collectanalyze import CollectAnalyzer


class CallControl(object):
    virtualref_info = None     # optionally set from outside
    has_libffi_call = False    # default value

    def __init__(self, cpu=None, jitdrivers_sd=[]):
        assert isinstance(jitdrivers_sd, list)   # debugging
        self.cpu = cpu
        self.jitdrivers_sd = jitdrivers_sd
        self.jitcodes = {}             # map {graph: jitcode}
        self.unfinished_graphs = []    # list of graphs with pending jitcodes
        self.callinfocollection = CallInfoCollection()
        if hasattr(cpu, 'rtyper'):     # for tests
            self.rtyper = cpu.rtyper
            translator = self.rtyper.annotator.translator
            self.raise_analyzer = RaiseAnalyzer(translator)
            self.raise_analyzer_ignore_memoryerror = RaiseAnalyzer(translator)
            self.raise_analyzer_ignore_memoryerror.do_ignore_memory_error()
            self.readwrite_analyzer = ReadWriteAnalyzer(translator)
            self.virtualizable_analyzer = VirtualizableAnalyzer(translator)
            self.quasiimmut_analyzer = QuasiImmutAnalyzer(translator)
            self.randomeffects_analyzer = RandomEffectsAnalyzer(translator)
            self.collect_analyzer = CollectAnalyzer(translator)
            self.seen_rw = DependencyTracker(self.readwrite_analyzer)
            self.seen_gc = DependencyTracker(self.collect_analyzer)
        #
        for index, jd in enumerate(jitdrivers_sd):
            jd.index = index

    def find_all_graphs(self, policy):
        try:
            return self.candidate_graphs
        except AttributeError:
            pass

        is_candidate = policy.look_inside_graph

        assert len(self.jitdrivers_sd) > 0
        todo = [jd.portal_graph for jd in self.jitdrivers_sd]
        if hasattr(self, 'rtyper'):
            for oopspec_name, ll_args, ll_res in support.inline_calls_to:
                c_func, _ = support.builtin_func_for_spec(self.rtyper,
                                                          oopspec_name,
                                                          ll_args, ll_res)
                todo.append(c_func.value._obj.graph)
        candidate_graphs = set(todo)

        def callers():
            graph = top_graph
            print graph
            while graph in coming_from:
                graph = coming_from[graph]
                print '<-', graph
        coming_from = {}

        while todo:
            top_graph = todo.pop()
            for _, op in top_graph.iterblockops():
                if op.opname not in ("direct_call", "indirect_call"):
                    continue
                kind = self.guess_call_kind(op, is_candidate)
                # use callers() to view the calling chain in pdb
                if kind != "regular":
                    continue
                for graph in self.graphs_from(op, is_candidate):
                    if graph in candidate_graphs:
                        continue
                    assert is_candidate(graph)
                    todo.append(graph)
                    candidate_graphs.add(graph)
                    coming_from[graph] = top_graph
        self.candidate_graphs = candidate_graphs
        return candidate_graphs

    def graphs_from(self, op, is_candidate=None):
        if is_candidate is None:
            is_candidate = self.is_candidate
        if op.opname == 'direct_call':
            funcobj = op.args[0].value._obj
            graph = funcobj.graph
            if is_candidate(graph):
                return [graph]     # common case: look inside this graph
        else:
            assert op.opname == 'indirect_call'
            graphs = op.args[-1].value
            if graphs is not None:
                result = []
                for graph in graphs:
                    if is_candidate(graph):
                        result.append(graph)
                if result:
                    return result  # common case: look inside these graphs,
                                   # and ignore the others if there are any
        # residual call case: we don't need to look into any graph
        return None

    def guess_call_kind(self, op, is_candidate=None):
        if op.opname == 'direct_call':
            funcptr = op.args[0].value
            if self.jitdriver_sd_from_portal_runner_ptr(funcptr) is not None:
                return 'recursive'
            funcobj = funcptr._obj
            assert (funcobj is not rposix._get_errno and
                    funcobj is not rposix._set_errno), (
                "the JIT must never come close to _get_errno() or _set_errno();"
                " it should all be done at a lower level")
            if getattr(funcobj, 'graph', None) is None:
                return 'residual'
            targetgraph = funcobj.graph
            if hasattr(targetgraph, 'func'):
                # must never produce JitCode for a function with
                # _gctransformer_hint_close_stack_ set!
                if getattr(targetgraph.func,
                           '_gctransformer_hint_close_stack_', False):
                    return 'residual'
                if hasattr(targetgraph.func, 'oopspec'):
                    return 'builtin'
        if self.graphs_from(op, is_candidate) is None:
            return 'residual'
        return 'regular'

    def is_candidate(self, graph):
        # used only after find_all_graphs()
        return graph in self.candidate_graphs

    def grab_initial_jitcodes(self):
        for jd in self.jitdrivers_sd:
            jd.mainjitcode = self.get_jitcode(jd.portal_graph)
            jd.mainjitcode.jitdriver_sd = jd

    def enum_pending_graphs(self):
        while self.unfinished_graphs:
            graph = self.unfinished_graphs.pop()
            yield graph, self.jitcodes[graph]

    def get_jitcode(self, graph, called_from=None):
        # 'called_from' is only one of the callers, used for debugging.
        try:
            return self.jitcodes[graph]
        except KeyError:
            # must never produce JitCode for a function with
            # _gctransformer_hint_close_stack_ set!
            if hasattr(graph, 'func') and getattr(graph.func,
                    '_gctransformer_hint_close_stack_', False):
                raise AssertionError(
                    '%s has _gctransformer_hint_close_stack_' % (graph,))
            #
            fnaddr, calldescr = self.get_jitcode_calldescr(graph)
            jitcode = JitCode(graph.name, fnaddr, calldescr,
                              called_from=called_from)
            self.jitcodes[graph] = jitcode
            self.unfinished_graphs.append(graph)
            return jitcode

    def get_jitcode_calldescr(self, graph):
        """Return the calldescr that describes calls to the 'graph'.
        This returns a calldescr that is appropriate to attach to the
        jitcode corresponding to 'graph'.  It has no extra effectinfo,
        because it is not needed there; it is only used by the blackhole
        interp to really do the call corresponding to 'inline_call' ops.
        """
        fnptr = getfunctionptr(graph)
        FUNC = lltype.typeOf(fnptr).TO
        fnaddr = llmemory.cast_ptr_to_adr(fnptr)
        NON_VOID_ARGS = [ARG for ARG in FUNC.ARGS if ARG is not lltype.Void]
        calldescr = self.cpu.calldescrof(FUNC, tuple(NON_VOID_ARGS),
                                         FUNC.RESULT, EffectInfo.MOST_GENERAL)
        # XXX stm: record arg and result categories
        return (fnaddr, calldescr)

    def getcalldescr(self, op, oopspecindex=EffectInfo.OS_NONE,
                     extraeffect=None, extradescr=None):
        """Return the calldescr that describes all calls done by 'op'.
        This returns a calldescr that we can put in the corresponding
        call operation in the calling jitcode.  It gets an effectinfo
        describing the effect of the call: which field types it may
        change, whether it can force virtualizables, whether it can
        raise, etc.
        """
        NON_VOID_ARGS = [x.concretetype for x in op.args[1:]
                                        if x.concretetype is not lltype.Void]
        RESULT = op.result.concretetype
        # check the number and type of arguments
        FUNC = op.args[0].concretetype.TO
        ARGS = FUNC.ARGS
        if NON_VOID_ARGS != [T for T in ARGS if T is not lltype.Void]:
            raise Exception(
                "in operation %r: caling a function with signature %r, "
                "but passing actual arguments (ignoring voids) of types %r"
                % (op, FUNC, NON_VOID_ARGS))
        if RESULT != FUNC.RESULT:
            raise Exception(
                "in operation %r: caling a function with signature %r, "
                "but the actual return type is %r" % (op, FUNC, RESULT))
        # ok
        # get the 'elidable' and 'loopinvariant' flags from the function object
        elidable = False
        loopinvariant = False
        call_release_gil_target = EffectInfo._NO_CALL_RELEASE_GIL_TARGET
<<<<<<< HEAD
        needs_inevitable = False
        if op.opname == 'indirect_call' or op.opname == 'direct_call':
            from rpython.translator.stm.inevitable import (
                should_turn_inevitable_call)
            needs_inevitable = bool(should_turn_inevitable_call(op))

=======
        call_shortcut = None
>>>>>>> f317d70f
        if op.opname == "direct_call":
            funcobj = op.args[0].value._obj
            assert getattr(funcobj, 'calling_conv', 'c') == 'c', (
                "%r: getcalldescr() with a non-default call ABI" % (op,))
            func = getattr(funcobj, '_callable', None)
            elidable = getattr(func, "_elidable_function_", False)
            loopinvariant = getattr(func, "_jit_loop_invariant_", False)
            if loopinvariant:
                assert not NON_VOID_ARGS, ("arguments not supported for "
                                           "loop-invariant function!")
            if getattr(func, "_call_aroundstate_target_", None):
                tgt_func, tgt_saveerr = func._call_aroundstate_target_
                tgt_func = llmemory.cast_ptr_to_adr(tgt_func)
                call_release_gil_target = (tgt_func, tgt_saveerr)
            if hasattr(funcobj, 'graph'):
                call_shortcut = self.find_call_shortcut(funcobj.graph)
            if getattr(func, "_call_shortcut_", False):
                assert call_shortcut is not None, (
                    "%r: marked as @jit.call_shortcut but shortcut not found"
                    % (func,))
        elif op.opname == 'indirect_call':
            # check that we're not trying to call indirectly some
            # function with the special flags
            graphs = op.args[-1].value
            for graph in (graphs or ()):
                if not hasattr(graph, 'func'):
                    continue
                error = None
                if hasattr(graph.func, '_elidable_function_'):
                    error = '@jit.elidable'
                if hasattr(graph.func, '_jit_loop_invariant_'):
                    error = '@jit.loop_invariant'
                if hasattr(graph.func, '_call_aroundstate_target_'):
                    error = '_call_aroundstate_target_'
                if hasattr(graph.func, '_call_shortcut_'):
                    error = '@jit.call_shortcut'
                if not error:
                    continue
                raise Exception(
                    "%r is an indirect call to a family of functions "
                    "(or methods) that includes %r. However, the latter "
                    "is marked %r. You need to use an indirection: replace "
                    "it with a non-marked function/method which calls the "
                    "marked function." % (op, graph, error))
        # build the extraeffect
        random_effects = self.randomeffects_analyzer.analyze(op)
        if random_effects:
            extraeffect = EffectInfo.EF_RANDOM_EFFECTS
        # random_effects implies can_invalidate
        can_invalidate = random_effects or self.quasiimmut_analyzer.analyze(op)
        if extraeffect is None:
            if self.virtualizable_analyzer.analyze(op):
                extraeffect = EffectInfo.EF_FORCES_VIRTUAL_OR_VIRTUALIZABLE
            elif loopinvariant:
                extraeffect = EffectInfo.EF_LOOPINVARIANT
            elif elidable:
                cr = self._canraise(op)
                if cr == "mem":
                    extraeffect = EffectInfo.EF_ELIDABLE_OR_MEMORYERROR
                elif cr:
                    extraeffect = EffectInfo.EF_ELIDABLE_CAN_RAISE
                else:
                    extraeffect = EffectInfo.EF_ELIDABLE_CANNOT_RAISE
            elif self._canraise(op):   # True or "mem"
                extraeffect = EffectInfo.EF_CAN_RAISE
            else:
                extraeffect = EffectInfo.EF_CANNOT_RAISE
        #
        # check that the result is really as expected
        if loopinvariant:
            if extraeffect != EffectInfo.EF_LOOPINVARIANT:
                raise Exception(
                "in operation %r: this calls a _jit_loop_invariant_ function,"
                " but this contradicts other sources (e.g. it can have random"
                " effects): EF=%s" % (op, extraeffect))
        if elidable:
            if extraeffect not in (EffectInfo.EF_ELIDABLE_CANNOT_RAISE,
                                   EffectInfo.EF_ELIDABLE_OR_MEMORYERROR,
                                   EffectInfo.EF_ELIDABLE_CAN_RAISE):
                raise Exception(
                "in operation %r: this calls an elidable function,"
                " but this contradicts other sources (e.g. it can have random"
                " effects): EF=%s" % (op, extraeffect))
            elif RESULT is lltype.Void:
                raise Exception(
                    "in operation %r: this calls an elidable function "
                    "but the function has no result" % (op, ))
        #
        effectinfo = effectinfo_from_writeanalyze(
            self.readwrite_analyzer.analyze(op, self.seen_rw), self.cpu,
            extraeffect, oopspecindex, can_invalidate, call_release_gil_target,
<<<<<<< HEAD
            extradescr, needs_inevitable
=======
            extradescr, self.collect_analyzer.analyze(op, self.seen_gc),
            call_shortcut,
>>>>>>> f317d70f
        )
        #
        assert effectinfo is not None
        if elidable or loopinvariant:
            assert (effectinfo.extraeffect <
                    EffectInfo.EF_FORCES_VIRTUAL_OR_VIRTUALIZABLE)
            # XXX this should also say assert not can_invalidate, but
            #     it can't because our analyzer is not good enough for now
            #     (and getexecutioncontext() can't really invalidate)
        #
        return self.cpu.calldescrof(FUNC, tuple(NON_VOID_ARGS), RESULT,
                                    effectinfo)
        # XXX stm: record arg and result categories

    def _canraise(self, op):
        """Returns True, False, or "mem" to mean 'only MemoryError'."""
        if op.opname == 'pseudo_call_cannot_raise':
            return False
        try:
            if self.raise_analyzer.can_raise(op):
                if self.raise_analyzer_ignore_memoryerror.can_raise(op):
                    return True
                else:
                    return "mem"
            else:
                return False
        except lltype.DelayedPointer:
            return True  # if we need to look into the delayed ptr that is
                         # the portal, then it's certainly going to raise

    def calldescr_canraise(self, calldescr):
        effectinfo = calldescr.get_extra_info()
        return effectinfo.check_can_raise()

    def jitdriver_sd_from_portal_graph(self, graph):
        for jd in self.jitdrivers_sd:
            if jd.portal_graph is graph:
                return jd
        return None

    def jitdriver_sd_from_portal_runner_ptr(self, funcptr):
        for jd in self.jitdrivers_sd:
            if funcptr is jd.portal_runner_ptr:
                return jd
        return None

    def jitdriver_sd_from_jitdriver(self, jitdriver):
        for jd in self.jitdrivers_sd:
            if jd.jitdriver is jitdriver:
                return jd
        return None

    def get_vinfo(self, VTYPEPTR):
        seen = set()
        for jd in self.jitdrivers_sd:
            if jd.virtualizable_info is not None:
                if jd.virtualizable_info.is_vtypeptr(VTYPEPTR):
                    seen.add(jd.virtualizable_info)
        if seen:
            assert len(seen) == 1
            return seen.pop()
        else:
            return None

    def could_be_green_field(self, GTYPE, fieldname):
        GTYPE_fieldname = (GTYPE, fieldname)
        for jd in self.jitdrivers_sd:
            if jd.greenfield_info is not None:
                if GTYPE_fieldname in jd.greenfield_info.green_fields:
                    return True
        return False

    def find_call_shortcut(self, graph):
        """Identifies graphs that start like this:

           def graph(x, y, z):         def graph(x, y, z):
               if y.field:                 r = y.field
                   return y.field          if r: return r
        """
        block = graph.startblock
        if len(block.operations) == 0:
            return
        op = block.operations[0]
        if op.opname != 'getfield':
            return
        [v_inst, c_fieldname] = op.args
        if not isinstance(v_inst, Variable):
            return
        v_result = op.result
        if v_result.concretetype != graph.getreturnvar().concretetype:
            return
        if v_result.concretetype == lltype.Void:
            return
        argnum = i = 0
        while block.inputargs[i] is not v_inst:
            if block.inputargs[i].concretetype != lltype.Void:
                argnum += 1
            i += 1
        PSTRUCT = v_inst.concretetype
        v_check = v_result
        fastcase = True
        for op in block.operations[1:]:
            if (op.opname in ('int_is_true', 'ptr_nonzero', 'same_as')
                    and v_check is op.args[0]):
                v_check = op.result
            elif op.opname == 'ptr_iszero' and v_check is op.args[0]:
                v_check = op.result
                fastcase = not fastcase
            elif (op.opname in ('int_eq', 'int_ne')
                    and v_check is op.args[0]
                    and isinstance(op.args[1], Constant)
                    and op.args[1].value == 0):
                v_check = op.result
                if op.opname == 'int_eq':
                    fastcase = not fastcase
            else:
                return
        if v_check.concretetype is not lltype.Bool:
            return
        if block.exitswitch is not v_check:
            return

        links = [link for link in block.exits if link.exitcase == fastcase]
        if len(links) != 1:
            return
        [link] = links
        if link.args != [v_result]:
            return
        if not link.target.is_final_block():
            return

        fielddescr = self.cpu.fielddescrof(PSTRUCT.TO, c_fieldname.value)
        return CallShortcut(argnum, fielddescr)<|MERGE_RESOLUTION|>--- conflicted
+++ resolved
@@ -216,16 +216,13 @@
         elidable = False
         loopinvariant = False
         call_release_gil_target = EffectInfo._NO_CALL_RELEASE_GIL_TARGET
-<<<<<<< HEAD
+        call_shortcut = None
         needs_inevitable = False
         if op.opname == 'indirect_call' or op.opname == 'direct_call':
             from rpython.translator.stm.inevitable import (
                 should_turn_inevitable_call)
             needs_inevitable = bool(should_turn_inevitable_call(op))
 
-=======
-        call_shortcut = None
->>>>>>> f317d70f
         if op.opname == "direct_call":
             funcobj = op.args[0].value._obj
             assert getattr(funcobj, 'calling_conv', 'c') == 'c', (
@@ -317,12 +314,8 @@
         effectinfo = effectinfo_from_writeanalyze(
             self.readwrite_analyzer.analyze(op, self.seen_rw), self.cpu,
             extraeffect, oopspecindex, can_invalidate, call_release_gil_target,
-<<<<<<< HEAD
-            extradescr, needs_inevitable
-=======
             extradescr, self.collect_analyzer.analyze(op, self.seen_gc),
-            call_shortcut,
->>>>>>> f317d70f
+            call_shortcut, needs_inevitable
         )
         #
         assert effectinfo is not None
