#
# Contains the logic to decide, based on the policy, which graphs
# to transform to JitCodes or not.
#

from rpython.jit.codewriter import support
from rpython.jit.codewriter.jitcode import JitCode
from rpython.jit.codewriter.effectinfo import (VirtualizableAnalyzer,
    QuasiImmutAnalyzer, RandomEffectsAnalyzer, effectinfo_from_writeanalyze,
    EffectInfo, CallInfoCollection)
from rpython.rtyper.lltypesystem import lltype, llmemory
from rpython.translator.backendopt.canraise import RaiseAnalyzer
from rpython.translator.backendopt.writeanalyze import ReadWriteAnalyzer
from rpython.translator.backendopt.graphanalyze import DependencyTracker


class CallControl(object):
    virtualref_info = None     # optionally set from outside
    has_libffi_call = False    # default value

    def __init__(self, cpu=None, jitdrivers_sd=[]):
        assert isinstance(jitdrivers_sd, list)   # debugging
        self.cpu = cpu
        self.jitdrivers_sd = jitdrivers_sd
        self.jitcodes = {}             # map {graph: jitcode}
        self.unfinished_graphs = []    # list of graphs with pending jitcodes
        self.callinfocollection = CallInfoCollection()
        if hasattr(cpu, 'rtyper'):     # for tests
            self.rtyper = cpu.rtyper
            translator = self.rtyper.annotator.translator
            self.raise_analyzer = RaiseAnalyzer(translator)
            self.readwrite_analyzer = ReadWriteAnalyzer(translator)
            self.virtualizable_analyzer = VirtualizableAnalyzer(translator)
            self.quasiimmut_analyzer = QuasiImmutAnalyzer(translator)
            self.randomeffects_analyzer = RandomEffectsAnalyzer(translator)
            self.seen = DependencyTracker(self.readwrite_analyzer)
        else:
            self.seen = None
        #
        for index, jd in enumerate(jitdrivers_sd):
            jd.index = index

    def find_all_graphs(self, policy):
        try:
            return self.candidate_graphs
        except AttributeError:
            pass

        is_candidate = policy.look_inside_graph

        assert len(self.jitdrivers_sd) > 0
        todo = [jd.portal_graph for jd in self.jitdrivers_sd]
        if hasattr(self, 'rtyper'):
            for oopspec_name, ll_args, ll_res in support.inline_calls_to:
                c_func, _ = support.builtin_func_for_spec(self.rtyper,
                                                          oopspec_name,
                                                          ll_args, ll_res)
                todo.append(c_func.value._obj.graph)
        candidate_graphs = set(todo)

        def callers():
            graph = top_graph
            print graph
            while graph in coming_from:
                graph = coming_from[graph]
                print '<-', graph
        coming_from = {}

        while todo:
            top_graph = todo.pop()
            for _, op in top_graph.iterblockops():
                if op.opname not in ("direct_call", "indirect_call"):
                    continue
                kind = self.guess_call_kind(op, is_candidate)
                # use callers() to view the calling chain in pdb
                if kind != "regular":
                    continue
                for graph in self.graphs_from(op, is_candidate):
                    if graph in candidate_graphs:
                        continue
                    assert is_candidate(graph)
                    todo.append(graph)
                    candidate_graphs.add(graph)
                    coming_from[graph] = top_graph
        self.candidate_graphs = candidate_graphs
        return candidate_graphs

    def graphs_from(self, op, is_candidate=None):
        if is_candidate is None:
            is_candidate = self.is_candidate
        if op.opname == 'direct_call':
            funcobj = op.args[0].value._obj
            graph = funcobj.graph
            if is_candidate(graph):
                return [graph]     # common case: look inside this graph
        else:
            assert op.opname == 'indirect_call'
            graphs = op.args[-1].value
            if graphs is not None:
                result = []
                for graph in graphs:
                    if is_candidate(graph):
                        result.append(graph)
                if result:
                    return result  # common case: look inside these graphs,
                                   # and ignore the others if there are any
        # residual call case: we don't need to look into any graph
        return None

    def guess_call_kind(self, op, is_candidate=None):
        if op.opname == 'direct_call':
            funcptr = op.args[0].value
            if self.jitdriver_sd_from_portal_runner_ptr(funcptr) is not None:
                return 'recursive'
            funcobj = funcptr._obj
            if getattr(funcobj, 'graph', None) is None:
                return 'residual'
            targetgraph = funcobj.graph
            if hasattr(targetgraph, 'func'):
                # must never produce JitCode for a function with
                # _gctransformer_hint_close_stack_ set!
                if getattr(targetgraph.func,
                           '_gctransformer_hint_close_stack_', False):
                    return 'residual'
                if hasattr(targetgraph.func, 'oopspec'):
                    return 'builtin'
        if self.graphs_from(op, is_candidate) is None:
            return 'residual'
        return 'regular'

    def is_candidate(self, graph):
        # used only after find_all_graphs()
        return graph in self.candidate_graphs

    def grab_initial_jitcodes(self):
        for jd in self.jitdrivers_sd:
            jd.mainjitcode = self.get_jitcode(jd.portal_graph)
            jd.mainjitcode.is_portal = True

    def enum_pending_graphs(self):
        while self.unfinished_graphs:
            graph = self.unfinished_graphs.pop()
            yield graph, self.jitcodes[graph]

    def get_jitcode(self, graph, called_from=None):
        # 'called_from' is only one of the callers, used for debugging.
        try:
            return self.jitcodes[graph]
        except KeyError:
            # must never produce JitCode for a function with
            # _gctransformer_hint_close_stack_ set!
            if hasattr(graph, 'func') and getattr(graph.func,
                    '_gctransformer_hint_close_stack_', False):
                raise AssertionError(
                    '%s has _gctransformer_hint_close_stack_' % (graph,))
            #
            fnaddr, calldescr = self.get_jitcode_calldescr(graph)
            jitcode = JitCode(graph.name, fnaddr, calldescr,
                              called_from=called_from)
            self.jitcodes[graph] = jitcode
            self.unfinished_graphs.append(graph)
            return jitcode

    def get_jitcode_calldescr(self, graph):
        """Return the calldescr that describes calls to the 'graph'.
        This returns a calldescr that is appropriate to attach to the
        jitcode corresponding to 'graph'.  It has no extra effectinfo,
        because it is not needed there; it is only used by the blackhole
        interp to really do the call corresponding to 'inline_call' ops.
        """
        fnptr = self.rtyper.type_system.getcallable(graph)
        FUNC = lltype.typeOf(fnptr).TO
        assert self.rtyper.type_system.name == "lltypesystem"
        fnaddr = llmemory.cast_ptr_to_adr(fnptr)
        NON_VOID_ARGS = [ARG for ARG in FUNC.ARGS if ARG is not lltype.Void]
        calldescr = self.cpu.calldescrof(FUNC, tuple(NON_VOID_ARGS),
                                         FUNC.RESULT, EffectInfo.MOST_GENERAL)
        # XXX stm: record arg and result categories
        return (fnaddr, calldescr)

    def getcalldescr(self, op, oopspecindex=EffectInfo.OS_NONE,
                     extraeffect=None):
        """Return the calldescr that describes all calls done by 'op'.
        This returns a calldescr that we can put in the corresponding
        call operation in the calling jitcode.  It gets an effectinfo
        describing the effect of the call: which field types it may
        change, whether it can force virtualizables, whether it can
        raise, etc.
        """
        NON_VOID_ARGS = [x.concretetype for x in op.args[1:]
                                        if x.concretetype is not lltype.Void]
        RESULT = op.result.concretetype
        # check the number and type of arguments
        FUNC = op.args[0].concretetype.TO
        ARGS = FUNC.ARGS
        if NON_VOID_ARGS != [T for T in ARGS if T is not lltype.Void]:
            raise Exception(
                "in operation %r: caling a function with signature %r, "
                "but passing actual arguments (ignoring voids) of types %r"
                % (op, FUNC, NON_VOID_ARGS))
        if RESULT != FUNC.RESULT:
            raise Exception(
                "in operation %r: caling a function with signature %r, "
                "but the actual return type is %r" % (op, FUNC, RESULT))
        # ok
        # get the 'elidable' and 'loopinvariant' flags from the function object
        elidable = False
        loopinvariant = False
        call_release_gil_target = llmemory.NULL
        needs_inevitable = False
        if op.opname == 'indirect_call' or op.opname == 'direct_call':
            from rpython.translator.stm.inevitable import (
                should_turn_inevitable_call)
            needs_inevitable = bool(should_turn_inevitable_call(op))
        
        if op.opname == "direct_call":
            funcobj = op.args[0].value._obj
            assert getattr(funcobj, 'calling_conv', 'c') == 'c', (
                "%r: getcalldescr() with a non-default call ABI" % (op,))
            func = getattr(funcobj, '_callable', None)
            elidable = getattr(func, "_elidable_function_", False)
            loopinvariant = getattr(func, "_jit_loop_invariant_", False)
            if loopinvariant:
                assert not NON_VOID_ARGS, ("arguments not supported for "
                                           "loop-invariant function!")
            funcptr = getattr(func, "_call_aroundstate_target_", None)
            if funcptr:
                call_release_gil_target = func._call_aroundstate_target_
                call_release_gil_target = llmemory.cast_ptr_to_adr(
                    call_release_gil_target)
        # build the extraeffect
        random_effects = self.randomeffects_analyzer.analyze(op)
        if random_effects:
            extraeffect = EffectInfo.EF_RANDOM_EFFECTS
        # random_effects implies can_invalidate
        can_invalidate = random_effects or self.quasiimmut_analyzer.analyze(op)
        if extraeffect is None:
            if self.virtualizable_analyzer.analyze(op):
                extraeffect = EffectInfo.EF_FORCES_VIRTUAL_OR_VIRTUALIZABLE
            elif loopinvariant:
                extraeffect = EffectInfo.EF_LOOPINVARIANT
            elif elidable:
                if self._canraise(op):
                    extraeffect = EffectInfo.EF_ELIDABLE_CAN_RAISE
                else:
                    extraeffect = EffectInfo.EF_ELIDABLE_CANNOT_RAISE
            elif self._canraise(op):
                extraeffect = EffectInfo.EF_CAN_RAISE
            else:
                extraeffect = EffectInfo.EF_CANNOT_RAISE
        #
        # check that the result is really as expected
        if loopinvariant:
            if extraeffect != EffectInfo.EF_LOOPINVARIANT:
                from rpython.jit.codewriter.policy import log; log.WARNING(
                "in operation %r: this calls a _jit_loop_invariant_ function,"
                " but this contradicts other sources (e.g. it can have random"
                " effects): EF=%s" % (op, extraeffect))
        if elidable:
            if extraeffect not in (EffectInfo.EF_ELIDABLE_CANNOT_RAISE,
                                   EffectInfo.EF_ELIDABLE_CAN_RAISE):
                from rpython.jit.codewriter.policy import log; log.WARNING(
                "in operation %r: this calls an _elidable_function_,"
                " but this contradicts other sources (e.g. it can have random"
                " effects): EF=%s" % (op, extraeffect))
        #
        effectinfo = effectinfo_from_writeanalyze(
<<<<<<< HEAD
            self.readwrite_analyzer.analyze(op), self.cpu, extraeffect,
            oopspecindex, can_invalidate, call_release_gil_target,
            needs_inevitable
=======
            self.readwrite_analyzer.analyze(op, self.seen), self.cpu,
            extraeffect, oopspecindex, can_invalidate, call_release_gil_target,
>>>>>>> 6e5f5918
        )
        #
        assert effectinfo is not None
        if elidable or loopinvariant:
            assert extraeffect != EffectInfo.EF_FORCES_VIRTUAL_OR_VIRTUALIZABLE
            # XXX this should also say assert not can_invalidate, but
            #     it can't because our analyzer is not good enough for now
            #     (and getexecutioncontext() can't really invalidate)
        #
        return self.cpu.calldescrof(FUNC, tuple(NON_VOID_ARGS), RESULT,
                                    effectinfo)
        # XXX stm: record arg and result categories

    def _canraise(self, op):
        if op.opname == 'pseudo_call_cannot_raise':
            return False
        try:
            return self.raise_analyzer.can_raise(op)
        except lltype.DelayedPointer:
            return True  # if we need to look into the delayed ptr that is
                         # the portal, then it's certainly going to raise

    def calldescr_canraise(self, calldescr):
        effectinfo = calldescr.get_extra_info()
        return effectinfo.check_can_raise()

    def jitdriver_sd_from_portal_graph(self, graph):
        for jd in self.jitdrivers_sd:
            if jd.portal_graph is graph:
                return jd
        return None

    def jitdriver_sd_from_portal_runner_ptr(self, funcptr):
        for jd in self.jitdrivers_sd:
            if funcptr is jd.portal_runner_ptr:
                return jd
        return None

    def jitdriver_sd_from_jitdriver(self, jitdriver):
        for jd in self.jitdrivers_sd:
            if jd.jitdriver is jitdriver:
                return jd
        return None

    def get_vinfo(self, VTYPEPTR):
        seen = set()
        for jd in self.jitdrivers_sd:
            if jd.virtualizable_info is not None:
                if jd.virtualizable_info.is_vtypeptr(VTYPEPTR):
                    seen.add(jd.virtualizable_info)
        if seen:
            assert len(seen) == 1
            return seen.pop()
        else:
            return None

    def could_be_green_field(self, GTYPE, fieldname):
        GTYPE_fieldname = (GTYPE, fieldname)
        for jd in self.jitdrivers_sd:
            if jd.greenfield_info is not None:
                if GTYPE_fieldname in jd.greenfield_info.green_fields:
                    return True
        return False<|MERGE_RESOLUTION|>--- conflicted
+++ resolved
@@ -265,14 +265,9 @@
                 " effects): EF=%s" % (op, extraeffect))
         #
         effectinfo = effectinfo_from_writeanalyze(
-<<<<<<< HEAD
-            self.readwrite_analyzer.analyze(op), self.cpu, extraeffect,
-            oopspecindex, can_invalidate, call_release_gil_target,
-            needs_inevitable
-=======
             self.readwrite_analyzer.analyze(op, self.seen), self.cpu,
             extraeffect, oopspecindex, can_invalidate, call_release_gil_target,
->>>>>>> 6e5f5918
+            needs_inevitable
         )
         #
         assert effectinfo is not None
