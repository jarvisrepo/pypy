--- conflicted
+++ resolved
@@ -1933,14 +1933,13 @@
                              None)
         return [op0, op1]
 
-<<<<<<< HEAD
     def rewrite_op_stm_push_marker(self, op):
         return []
     def rewrite_op_stm_update_marker_num(self, op):
         return []
     def rewrite_op_stm_pop_marker(self, op):
         return []
-=======
+
     def rewrite_op_threadlocalref_get(self, op):
         from rpython.jit.codewriter.jitcode import ThreadLocalRefDescr
         opaqueid = op.args[0].value
@@ -1952,7 +1951,6 @@
             oopspecindex=EffectInfo.OS_THREADLOCALREF_GET,
             extraeffect=EffectInfo.EF_LOOPINVARIANT,
             extradescr=[extradescr])
->>>>>>> 8d638d1a
 
 # ____________________________________________________________
 
