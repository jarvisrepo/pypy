--- conflicted
+++ resolved
@@ -522,10 +522,7 @@
     # but be really compiled
     rewrite_op_int_abs                = _do_builtin_call
     rewrite_op_int_floordiv           = _do_builtin_call
-<<<<<<< HEAD
-=======
     rewrite_op_int_mod                = _do_builtin_call
->>>>>>> faad1651
     rewrite_op_llong_abs              = _do_builtin_call
     rewrite_op_llong_floordiv         = _do_builtin_call
     rewrite_op_llong_mod              = _do_builtin_call
