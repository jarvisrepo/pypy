import sys

from rpython.annotator import model as annmodel
from rpython.rtyper.llannotation import lltype_to_annotation
from rpython.annotator.policy import AnnotatorPolicy
from rpython.flowspace.model import Variable, Constant
from rpython.jit.metainterp.typesystem import deref
from rpython.rlib import rgc
from rpython.rlib.jit import elidable, oopspec
from rpython.rlib.rarithmetic import r_longlong, r_ulonglong, r_uint, intmask
from rpython.rlib.rarithmetic import LONG_BIT
from rpython.rtyper import rlist
from rpython.rtyper.lltypesystem import rlist as rlist_ll
from rpython.rtyper.annlowlevel import MixLevelHelperAnnotator
from rpython.rtyper.extregistry import ExtRegistryEntry
from rpython.rtyper.llinterp import LLInterpreter
from rpython.rtyper.lltypesystem import lltype, rffi, llmemory, rstr as ll_rstr, rdict as ll_rdict
from rpython.rtyper import rclass
from rpython.rtyper.lltypesystem import rordereddict
from rpython.rtyper.lltypesystem.lloperation import llop
from rpython.rtyper.lltypesystem.module import ll_math
from rpython.translator.translator import TranslationContext
from rpython.translator.unsimplify import split_block


def getargtypes(annotator, values):
    if values is None:    # for backend tests producing stand-alone exe's
        from rpython.annotator.listdef import s_list_of_strings
        return [s_list_of_strings]
    return [_annotation(annotator, x) for x in values]

def _annotation(a, x):
    T = lltype.typeOf(x)
    if T == lltype.Ptr(ll_rstr.STR):
        t = str
    else:
        t = lltype_to_annotation(T)
    return a.typeannotation(t)

def annotate(func, values, inline=None, backendoptimize=True,
             translationoptions={}):
    # build the normal ll graphs for ll_function
    t = TranslationContext()
    for key, value in translationoptions.items():
        setattr(t.config.translation, key, value)
    annpolicy = AnnotatorPolicy()
    a = t.buildannotator(policy=annpolicy)
    argtypes = getargtypes(a, values)
    a.build_types(func, argtypes, main_entry_point=True)
    rtyper = t.buildrtyper()
    rtyper.specialize()
    #if inline:
    #    auto_inlining(t, threshold=inline)
    if backendoptimize:
        from rpython.translator.backendopt.all import backend_optimizations
        backend_optimizations(t, inline_threshold=inline or 0,
                remove_asserts=True, really_remove_asserts=True)

    return rtyper

def getgraph(func, values):
    rtyper = annotate(func, values)
    return rtyper.annotator.translator.graphs[0]

def autodetect_jit_markers_redvars(graph):
    # the idea is to find all the jit_merge_point and
    # add all the variables across the links to the reds.
    for block, op in graph.iterblockops():
        if op.opname == 'jit_marker':
            jitdriver = op.args[1].value
            if not jitdriver.autoreds:
                continue
            # if we want to support also can_enter_jit, we should find a
            # way to detect a consistent set of red vars to pass *both* to
            # jit_merge_point and can_enter_jit. The current simple
            # solution doesn't work because can_enter_jit might be in
            # another block, so the set of alive_v will be different.
            methname = op.args[0].value
            assert methname == 'jit_merge_point', (
                "reds='auto' is supported only for jit drivers which "
                "calls only jit_merge_point. Found a call to %s" % methname)
            #
            # compute the set of live variables across the jit_marker
            alive_v = set()
            for link in block.exits:
                alive_v.update(link.args)
                alive_v.difference_update(link.getextravars())
            for op1 in block.operations[::-1]:
                if op1 is op:
                    break # stop when the meet the jit_marker
                alive_v.discard(op1.result)
                alive_v.update(op1.args)
            greens_v = op.args[2:]
            reds_v = alive_v - set(greens_v)
            reds_v = [v for v in reds_v if isinstance(v, Variable) and
                                           v.concretetype is not lltype.Void]
            reds_v = sort_vars(reds_v)
            op.args.extend(reds_v)
            if jitdriver.numreds is None:
                jitdriver.numreds = len(reds_v)
            elif jitdriver.numreds != len(reds_v):
                raise AssertionError("there are multiple jit_merge_points "
                                     "with the same jitdriver")

def split_before_jit_merge_point(graph, portalblock, portalopindex):
    """Split the block just before the 'jit_merge_point',
    making sure the input args are in the canonical order.
    """
    # split the block just before the jit_merge_point()
    if portalopindex > 0:
        link = split_block(portalblock, portalopindex)
        portalblock = link.target
    portalop = portalblock.operations[0]
    # split again, this time enforcing the order of the live vars
    # specified by decode_hp_hint_args().
    assert portalop.opname == 'jit_marker'
    assert portalop.args[0].value == 'jit_merge_point'
    greens_v, reds_v = decode_hp_hint_args(portalop)
    link = split_block(portalblock, 0, greens_v + reds_v)
    return link.target

def sort_vars(args_v):
    from rpython.jit.metainterp.history import getkind
    _kind2count = {'int': 1, 'ref': 2, 'float': 3}
    return sorted(args_v, key=lambda v: _kind2count[getkind(v.concretetype)])

def decode_hp_hint_args(op):
    # Returns (list-of-green-vars, list-of-red-vars) without Voids.
    # Both lists must be sorted: first INT, then REF, then FLOAT.
    assert op.opname == 'jit_marker'
    jitdriver = op.args[1].value
    numgreens = len(jitdriver.greens)
    assert jitdriver.numreds is not None
    numreds = jitdriver.numreds
    greens_v = op.args[2:2+numgreens]
    reds_v = op.args[2+numgreens:]
    assert len(reds_v) == numreds
    #
    def _sort(args_v, is_green):
        lst = [v for v in args_v if v.concretetype is not lltype.Void]
        if is_green:
            assert len(lst) == len(args_v), (
                "not supported so far: 'greens' variables contain Void")
        # a crash here means that you have to reorder the variable named in
        # the JitDriver.  Indeed, greens and reds must both be sorted: first
        # all INTs, followed by all REFs, followed by all FLOATs.
        lst2 = sort_vars(lst)
        assert lst == lst2
        return lst
    #
    return (_sort(greens_v, True), _sort(reds_v, False))

def maybe_on_top_of_llinterp(rtyper, fnptr):
    # Run a generated graph on top of the llinterp for testing.
    # When translated, this just returns the fnptr.
    funcobj = fnptr._obj
    if hasattr(funcobj, 'graph'):
        llinterp = LLInterpreter(rtyper)  #, exc_data_ptr=exc_data_ptr)
        def on_top_of_llinterp(*args):
            return llinterp.eval_graph(funcobj.graph, list(args))
    else:
        assert hasattr(funcobj, '_callable')
        def on_top_of_llinterp(*args):
            return funcobj._callable(*args)
    return on_top_of_llinterp

class Entry(ExtRegistryEntry):
    _about_ = maybe_on_top_of_llinterp
    def compute_result_annotation(self, s_rtyper, s_fnptr):
        return s_fnptr
    def specialize_call(self, hop):
        hop.exception_cannot_occur()
        return hop.inputarg(hop.args_r[1], arg=1)

# ____________________________________________________________
#
# Manually map oopspec'ed operations back to their ll implementation
# coming from modules like rpython.rtyper.rlist.  The following
# functions are fished from the globals() by setup_extra_builtin().

def _ll_0_newlist(LIST):
    return LIST.ll_newlist(0)
def _ll_1_newlist(LIST, count):
    return LIST.ll_newlist(count)
_ll_0_newlist.need_result_type = True
_ll_1_newlist.need_result_type = True

_ll_1_newlist_clear = rlist._ll_alloc_and_clear
_ll_1_newlist_clear.need_result_type = True

def _ll_1_newlist_hint(LIST, hint):
    return LIST.ll_newlist_hint(hint)
_ll_1_newlist_hint.need_result_type = True

def _ll_1_list_len(l):
    return l.ll_length()
def _ll_2_list_getitem(l, index):
    return rlist.ll_getitem(rlist.dum_checkidx, l, index)
def _ll_3_list_setitem(l, index, newitem):
    rlist.ll_setitem(rlist.dum_checkidx, l, index, newitem)
def _ll_2_list_delitem(l, index):
    rlist.ll_delitem(rlist.dum_checkidx, l, index)
def _ll_1_list_pop(l):
    return rlist.ll_pop_default(rlist.dum_checkidx, l)
def _ll_2_list_pop(l, index):
    return rlist.ll_pop(rlist.dum_checkidx, l, index)
_ll_2_list_append = rlist.ll_append
_ll_2_list_extend = rlist.ll_extend
_ll_3_list_insert = rlist.ll_insert_nonneg
_ll_2_list_delslice_startonly = rlist.ll_listdelslice_startonly
_ll_3_list_delslice_startstop = rlist.ll_listdelslice_startstop
_ll_2_list_inplace_mul = rlist.ll_inplace_mul

_ll_2_list_getitem_foldable = _ll_2_list_getitem
_ll_1_list_len_foldable     = _ll_1_list_len

_ll_5_list_ll_arraycopy = rgc.ll_arraycopy

_ll_3_list_resize_hint_really = rlist_ll._ll_list_resize_hint_really

@elidable
def _ll_1_gc_identityhash(x):
    return lltype.identityhash(x)


# the following function should not be "@elidable": I can think of
# a corner case in which id(const) is constant-folded, and then 'const'
# disappears and is collected too early (possibly causing another object
# with the same id() to appear).
def _ll_1_gc_id(ptr):
    return llop.gc_id(lltype.Signed, ptr)


def _ll_1_gc_pin(ptr):
    return llop.gc_pin(lltype.Bool, ptr)

def _ll_1_gc_unpin(ptr):
    llop.gc_unpin(lltype.Void, ptr)


@oopspec("jit.force_virtual(inst)")
def _ll_1_jit_force_virtual(inst):
    return llop.jit_force_virtual(lltype.typeOf(inst), inst)


def _ll_1_int_abs(x):
    # this version doesn't branch
    mask = x >> (LONG_BIT - 1)
    return (x ^ mask) - mask


def _ll_2_int_floordiv(x, y):
    # this is used only if the RPython program uses llop.int_floordiv()
    # explicitly.  For 'a // b', see _handle_int_special() in jtransform.py.
<<<<<<< HEAD
    # This is the reverse of rpython.rtyper.rint.ll_int_floordiv(), i.e.
=======
    # This is the reverse of rpython.rtyper.rint.ll_int_py_div(), i.e.
>>>>>>> faad1651
    # the same logic as rpython.rtyper.lltypesystem.opimpl.op_int_floordiv
    # but written in a no-branch style.
    r = x // y
    p = r * y
    # the JIT knows that if x and y are both positive, this is just 'r'
    return r + (((x ^ y) >> (LONG_BIT - 1)) & (p != x))

<<<<<<< HEAD
=======
def _ll_2_int_mod(x, y):
    # same comments as _ll_2_int_floordiv()
    r = x % y
    # the JIT knows that if x and y are both positive, this doesn't change 'r'
    r -= y & (((x ^ y) & (r | -r)) >> (LONG_BIT - 1))
    return r

>>>>>>> faad1651

def _ll_1_cast_uint_to_float(x):
    # XXX on 32-bit platforms, this should be done using cast_longlong_to_float
    # (which is a residual call right now in the x86 backend)
    return llop.cast_uint_to_float(lltype.Float, x)

def _ll_1_cast_float_to_uint(x):
    # XXX on 32-bit platforms, this should be done using cast_float_to_longlong
    # (which is a residual call right now in the x86 backend)
    return llop.cast_float_to_uint(lltype.Unsigned, x)

def _ll_0_ll_read_timestamp():
    from rpython.rlib import rtimer
    return rtimer.read_timestamp()


# math support
# ------------

_ll_1_ll_math_ll_math_sqrt = ll_math.ll_math_sqrt


# long long support
# -----------------

def u_to_longlong(x):
    return rffi.cast(lltype.SignedLongLong, x)

def _ll_1_llong_invert(xll):
    y = ~r_ulonglong(xll)
    return u_to_longlong(y)

def _ll_1_ullong_invert(xull):
    return ~xull

def _ll_2_llong_lt(xll, yll):
    return xll < yll

def _ll_2_llong_le(xll, yll):
    return xll <= yll

def _ll_2_llong_eq(xll, yll):
    return xll == yll

def _ll_2_llong_ne(xll, yll):
    return xll != yll

def _ll_2_llong_gt(xll, yll):
    return xll > yll

def _ll_2_llong_ge(xll, yll):
    return xll >= yll

def _ll_2_ullong_eq(xull, yull):
    return xull == yull

def _ll_2_ullong_ne(xull, yull):
    return xull != yull

def _ll_2_ullong_ult(xull, yull):
    return xull < yull

def _ll_2_ullong_ule(xull, yull):
    return xull <= yull

def _ll_2_ullong_ugt(xull, yull):
    return xull > yull

def _ll_2_ullong_uge(xull, yull):
    return xull >= yull

def _ll_2_llong_add(xll, yll):
    z = r_ulonglong(xll) + r_ulonglong(yll)
    return u_to_longlong(z)

def _ll_2_llong_sub(xll, yll):
    z = r_ulonglong(xll) - r_ulonglong(yll)
    return u_to_longlong(z)

def _ll_2_llong_mul(xll, yll):
    z = r_ulonglong(xll) * r_ulonglong(yll)
    return u_to_longlong(z)

def _ll_2_llong_and(xll, yll):
    z = r_ulonglong(xll) & r_ulonglong(yll)
    return u_to_longlong(z)

def _ll_2_llong_or(xll, yll):
    z = r_ulonglong(xll) | r_ulonglong(yll)
    return u_to_longlong(z)

def _ll_2_llong_xor(xll, yll):
    z = r_ulonglong(xll) ^ r_ulonglong(yll)
    return u_to_longlong(z)

def _ll_2_ullong_add(xull, yull):
    z = (xull) + (yull)
    return (z)

def _ll_2_ullong_sub(xull, yull):
    z = (xull) - (yull)
    return (z)

def _ll_2_ullong_mul(xull, yull):
    z = (xull) * (yull)
    return (z)

def _ll_2_ullong_and(xull, yull):
    z = (xull) & (yull)
    return (z)

def _ll_2_ullong_or(xull, yull):
    z = (xull) | (yull)
    return (z)

def _ll_2_ullong_xor(xull, yull):
    z = (xull) ^ (yull)
    return (z)

def _ll_2_llong_lshift(xll, y):
    z = r_ulonglong(xll) << y
    return u_to_longlong(z)

def _ll_2_ullong_lshift(xull, y):
    return xull << y

def _ll_2_llong_rshift(xll, y):
    return xll >> y

def _ll_2_ullong_urshift(xull, y):
    return xull >> y

def _ll_1_llong_from_int(x):
    return r_longlong(intmask(x))

def _ll_1_ullong_from_int(x):
    return r_ulonglong(intmask(x))

def _ll_1_llong_from_uint(x):
    return r_longlong(r_uint(x))

def _ll_1_ullong_from_uint(x):
    return r_ulonglong(r_uint(x))

def _ll_1_llong_to_int(xll):
    return intmask(xll)

def _ll_1_llong_from_float(xf):
    return r_longlong(xf)

def _ll_1_ullong_from_float(xf):
    return r_ulonglong(xf)

def _ll_1_llong_to_float(xll):
    return float(rffi.cast(lltype.SignedLongLong, xll))

def _ll_1_ullong_u_to_float(xull):
    return float(rffi.cast(lltype.UnsignedLongLong, xull))


def _ll_1_llong_abs(xll):
    if xll < 0:
        return -xll
    else:
        return xll


# in the following calls to builtins, the JIT is allowed to look inside:
inline_calls_to = [
    ('int_abs',              [lltype.Signed],                lltype.Signed),
    ('int_floordiv',         [lltype.Signed, lltype.Signed], lltype.Signed),
<<<<<<< HEAD
=======
    ('int_mod',              [lltype.Signed, lltype.Signed], lltype.Signed),
>>>>>>> faad1651
    ('ll_math.ll_math_sqrt', [lltype.Float],                 lltype.Float),
]


class LLtypeHelpers:

    # ---------- dict ----------

    _ll_1_dict_copy = ll_rdict.ll_copy
    _ll_1_dict_clear = ll_rdict.ll_clear
    _ll_2_dict_update = ll_rdict.ll_update

    # ---------- dict keys(), values(), items(), iter ----------

    _ll_1_dict_keys   = ll_rdict.ll_dict_keys
    _ll_1_dict_values = ll_rdict.ll_dict_values
    _ll_1_dict_items  = ll_rdict.ll_dict_items
    _ll_1_dict_keys  .need_result_type = True
    _ll_1_dict_values.need_result_type = True
    _ll_1_dict_items .need_result_type = True

    _ll_1_dictiter_next = ll_rdict._ll_dictnext
    _ll_1_dict_resize = ll_rdict.ll_dict_resize

    # ---------- ordered dict ----------

    _ll_1_odict_copy = rordereddict.ll_dict_copy
    _ll_1_odict_clear = rordereddict.ll_dict_clear
    _ll_2_odict_update = rordereddict.ll_dict_update

    _ll_1_odict_keys   = rordereddict.ll_dict_keys
    _ll_1_odict_values = rordereddict.ll_dict_values
    _ll_1_odict_items  = rordereddict.ll_dict_items
    _ll_1_odict_keys  .need_result_type = True
    _ll_1_odict_values.need_result_type = True
    _ll_1_odict_items .need_result_type = True

    _ll_1_odictiter_next = rordereddict._ll_dictnext
    _ll_1_odict_resize = rordereddict.ll_dict_resize

    # ---------- strings and unicode ----------

    _ll_1_str_str2unicode = ll_rstr.LLHelpers.ll_str2unicode

    def _ll_4_str_eq_slice_checknull(s1, start, length, s2):
        """str1[start : start + length] == str2."""
        if not s2:
            return 0
        chars2 = s2.chars
        if len(chars2) != length:
            return 0
        j = 0
        chars1 = s1.chars
        while j < length:
            if chars1[start + j] != chars2[j]:
                return 0
            j += 1
        return 1

    def _ll_4_str_eq_slice_nonnull(s1, start, length, s2):
        """str1[start : start + length] == str2, assuming str2 != NULL."""
        chars2 = s2.chars
        if len(chars2) != length:
            return 0
        j = 0
        chars1 = s1.chars
        while j < length:
            if chars1[start + j] != chars2[j]:
                return 0
            j += 1
        return 1

    def _ll_4_str_eq_slice_char(s1, start, length, c2):
        """str1[start : start + length] == c2."""
        if length != 1:
            return 0
        if s1.chars[start] != c2:
            return 0
        return 1

    def _ll_2_str_eq_nonnull(s1, s2):
        len1 = len(s1.chars)
        len2 = len(s2.chars)
        if len1 != len2:
            return 0
        j = 0
        chars1 = s1.chars
        chars2 = s2.chars
        while j < len1:
            if chars1[j] != chars2[j]:
                return 0
            j += 1
        return 1

    def _ll_2_str_eq_nonnull_char(s1, c2):
        chars = s1.chars
        if len(chars) != 1:
            return 0
        if chars[0] != c2:
            return 0
        return 1

    def _ll_2_str_eq_checknull_char(s1, c2):
        if not s1:
            return 0
        chars = s1.chars
        if len(chars) != 1:
            return 0
        if chars[0] != c2:
            return 0
        return 1

    def _ll_2_str_eq_lengthok(s1, s2):
        j = 0
        chars1 = s1.chars
        chars2 = s2.chars
        len1 = len(chars1)
        while j < len1:
            if chars1[j] != chars2[j]:
                return 0
            j += 1
        return 1

    # ---------- malloc with del ----------

    def _ll_2_raw_malloc(TP, size):
        return lltype.malloc(TP, size, flavor='raw')

    def build_ll_0_alloc_with_del(RESULT, vtable):
        def _ll_0_alloc_with_del():
            p = lltype.malloc(RESULT.TO)
            lltype.cast_pointer(rclass.OBJECTPTR, p).typeptr = vtable
            return p
        return _ll_0_alloc_with_del

    def build_raw_malloc_varsize_builder(zero=False,
                                         add_memory_pressure=False,
                                         track_allocation=True):
        def build_ll_1_raw_malloc_varsize(ARRAY):
            def _ll_1_raw_malloc_varsize(n):
                return lltype.malloc(ARRAY, n, flavor='raw', zero=zero,
                                     add_memory_pressure=add_memory_pressure,
                                     track_allocation=track_allocation)
            return _ll_1_raw_malloc_varsize
        return build_ll_1_raw_malloc_varsize

    build_ll_1_raw_malloc_varsize = (
        build_raw_malloc_varsize_builder())
    build_ll_1_raw_malloc_varsize_zero = (
        build_raw_malloc_varsize_builder(zero=True))
    build_ll_1_raw_malloc_varsize_zero_add_memory_pressure = (
        build_raw_malloc_varsize_builder(zero=True, add_memory_pressure=True))
    build_ll_1_raw_malloc_varsize_add_memory_pressure = (
        build_raw_malloc_varsize_builder(add_memory_pressure=True))
    build_ll_1_raw_malloc_varsize_no_track_allocation = (
        build_raw_malloc_varsize_builder(track_allocation=False))
    build_ll_1_raw_malloc_varsize_zero_no_track_allocation = (
        build_raw_malloc_varsize_builder(zero=True, track_allocation=False))
    build_ll_1_raw_malloc_varsize_zero_add_memory_pressure_no_track_allocation = (
        build_raw_malloc_varsize_builder(zero=True, add_memory_pressure=True, track_allocation=False))
    build_ll_1_raw_malloc_varsize_add_memory_pressure_no_track_allocation = (
        build_raw_malloc_varsize_builder(add_memory_pressure=True, track_allocation=False))

    def build_raw_malloc_fixedsize_builder(zero=False,
                                           add_memory_pressure=False,
                                           track_allocation=True):
        def build_ll_0_raw_malloc_fixedsize(STRUCT):
            def _ll_0_raw_malloc_fixedsize():
                return lltype.malloc(STRUCT, flavor='raw', zero=zero,
                                     add_memory_pressure=add_memory_pressure,
                                     track_allocation=track_allocation)
            return _ll_0_raw_malloc_fixedsize
        return build_ll_0_raw_malloc_fixedsize

    build_ll_0_raw_malloc_fixedsize = (
        build_raw_malloc_fixedsize_builder())
    build_ll_0_raw_malloc_fixedsize_zero = (
        build_raw_malloc_fixedsize_builder(zero=True))
    build_ll_0_raw_malloc_fixedsize_zero_add_memory_pressure = (
        build_raw_malloc_fixedsize_builder(zero=True, add_memory_pressure=True))
    build_ll_0_raw_malloc_fixedsize_add_memory_pressure = (
        build_raw_malloc_fixedsize_builder(add_memory_pressure=True))
    build_ll_0_raw_malloc_fixedsize_no_track_allocation = (
        build_raw_malloc_fixedsize_builder(track_allocation=False))
    build_ll_0_raw_malloc_fixedsize_zero_no_track_allocation = (
        build_raw_malloc_fixedsize_builder(zero=True, track_allocation=False))
    build_ll_0_raw_malloc_fixedsize_zero_add_memory_pressure_no_track_allocation = (
        build_raw_malloc_fixedsize_builder(zero=True, add_memory_pressure=True, track_allocation=False))
    build_ll_0_raw_malloc_fixedsize_add_memory_pressure_no_track_allocation = (
        build_raw_malloc_fixedsize_builder(add_memory_pressure=True, track_allocation=False))

    def build_raw_free_builder(track_allocation=True):
        def build_ll_1_raw_free(ARRAY):
            def _ll_1_raw_free(p):
                lltype.free(p, flavor='raw',
                            track_allocation=track_allocation)
            return _ll_1_raw_free
        return build_ll_1_raw_free

    build_ll_1_raw_free = (
        build_raw_free_builder())
    build_ll_1_raw_free_no_track_allocation = (
        build_raw_free_builder(track_allocation=False))

    def _ll_1_threadlocalref_get(TP, offset):
        return llop.threadlocalref_get(TP, offset)
    _ll_1_threadlocalref_get.need_result_type = 'exact'   # don't deref

    def _ll_1_weakref_create(obj):
        return llop.weakref_create(llmemory.WeakRefPtr, obj)

    def _ll_1_weakref_deref(TP, obj):
        return llop.weakref_deref(lltype.Ptr(TP), obj)
    _ll_1_weakref_deref.need_result_type = True

    def _ll_1_gc_add_memory_pressure(num):
        llop.gc_add_memory_pressure(lltype.Void, num)


def setup_extra_builtin(rtyper, oopspec_name, nb_args, extra=None):
    name = '_ll_%d_%s' % (nb_args, oopspec_name.replace('.', '_'))
    if extra is not None:
        name = 'build' + name
    try:
        wrapper = globals()[name]
    except KeyError:
        wrapper = getattr(LLtypeHelpers, name).im_func
    if extra is not None:
        wrapper = wrapper(*extra)
    return wrapper

# # ____________________________________________________________

class Index:
    def __init__(self, n):
        self.n = n

def parse_oopspec(fnobj):
    FUNCTYPE = lltype.typeOf(fnobj)
    ll_func = fnobj._callable
    nb_args = len(FUNCTYPE.ARGS)
    argnames = ll_func.func_code.co_varnames[:nb_args]
    # parse the oopspec and fill in the arguments
    operation_name, args = ll_func.oopspec.split('(', 1)
    assert args.endswith(')')
    args = args[:-1] + ','     # trailing comma to force tuple syntax
    if args.strip() == ',':
        args = '()'
    nb_args = len(argnames)
    argname2index = dict(zip(argnames, [Index(n) for n in range(nb_args)]))
    argtuple = eval(args, argname2index)
    return operation_name, argtuple

def normalize_opargs(argtuple, opargs):
    result = []
    for obj in argtuple:
        if isinstance(obj, Index):
            result.append(opargs[obj.n])
        else:
            result.append(Constant(obj, lltype.typeOf(obj)))
    return result

def get_call_oopspec_opargs(fnobj, opargs):
    oopspec, argtuple = parse_oopspec(fnobj)
    normalized_opargs = normalize_opargs(argtuple, opargs)
    return oopspec, normalized_opargs

def get_identityhash_oopspec(op):
    return 'gc_identityhash', op.args

def get_gcid_oopspec(op):
    return 'gc_id', op.args


RENAMED_ADT_NAME = {
    'list': {
        'll_getitem_fast': 'getitem',
        'll_setitem_fast': 'setitem',
        'll_length':       'len',
        },
    }

def get_send_oopspec(SELFTYPE, name):
    oopspec_name = SELFTYPE.oopspec_name
    assert oopspec_name is not None
    renamed = RENAMED_ADT_NAME.get(oopspec_name, {})
    pubname = renamed.get(name, name)
    oopspec = '%s.%s' % (oopspec_name, pubname)
    return oopspec


def decode_builtin_call(op):
    if op.opname == 'direct_call':
        fnobj = op.args[0].value._obj
        opargs = op.args[1:]
        return get_call_oopspec_opargs(fnobj, opargs)
    elif op.opname == 'gc_identityhash':
        return get_identityhash_oopspec(op)
    elif op.opname == 'gc_id':
        return get_gcid_oopspec(op)
    else:
        raise ValueError(op.opname)

def builtin_func_for_spec(rtyper, oopspec_name, ll_args, ll_res,
                          extra=None, extrakey=None):
    assert (extra is None) == (extrakey is None)
    key = (oopspec_name, tuple(ll_args), ll_res, extrakey)
    try:
        return rtyper._builtin_func_for_spec_cache[key]
    except (KeyError, AttributeError):
        pass
    args_s = [lltype_to_annotation(v) for v in ll_args]
    if '.' not in oopspec_name:    # 'newxxx' operations
        LIST_OR_DICT = ll_res
    else:
        LIST_OR_DICT = ll_args[0]
    s_result = lltype_to_annotation(ll_res)
    impl = setup_extra_builtin(rtyper, oopspec_name, len(args_s), extra)
    if getattr(impl, 'need_result_type', False):
        if hasattr(rtyper, 'annotator'):
            bk = rtyper.annotator.bookkeeper
            ll_restype = ll_res
            if impl.need_result_type != 'exact':
                ll_restype = deref(ll_restype)
            desc = bk.getdesc(ll_restype)
        else:
            class TestingDesc(object):
                knowntype = int
                pyobj = None
            desc = TestingDesc()
        args_s.insert(0, annmodel.SomePBC([desc]))
    #
    if hasattr(rtyper, 'annotator'):  # regular case
        mixlevelann = MixLevelHelperAnnotator(rtyper)
        c_func = mixlevelann.constfunc(impl, args_s, s_result)
        mixlevelann.finish()
    else:
        # for testing only
        c_func = Constant(oopspec_name,
                          lltype.Ptr(lltype.FuncType(ll_args, ll_res)))
    #
    if not hasattr(rtyper, '_builtin_func_for_spec_cache'):
        rtyper._builtin_func_for_spec_cache = {}
    rtyper._builtin_func_for_spec_cache[key] = (c_func, LIST_OR_DICT)
    #
    return c_func, LIST_OR_DICT<|MERGE_RESOLUTION|>--- conflicted
+++ resolved
@@ -252,11 +252,7 @@
 def _ll_2_int_floordiv(x, y):
     # this is used only if the RPython program uses llop.int_floordiv()
     # explicitly.  For 'a // b', see _handle_int_special() in jtransform.py.
-<<<<<<< HEAD
-    # This is the reverse of rpython.rtyper.rint.ll_int_floordiv(), i.e.
-=======
     # This is the reverse of rpython.rtyper.rint.ll_int_py_div(), i.e.
->>>>>>> faad1651
     # the same logic as rpython.rtyper.lltypesystem.opimpl.op_int_floordiv
     # but written in a no-branch style.
     r = x // y
@@ -264,8 +260,6 @@
     # the JIT knows that if x and y are both positive, this is just 'r'
     return r + (((x ^ y) >> (LONG_BIT - 1)) & (p != x))
 
-<<<<<<< HEAD
-=======
 def _ll_2_int_mod(x, y):
     # same comments as _ll_2_int_floordiv()
     r = x % y
@@ -273,7 +267,6 @@
     r -= y & (((x ^ y) & (r | -r)) >> (LONG_BIT - 1))
     return r
 
->>>>>>> faad1651
 
 def _ll_1_cast_uint_to_float(x):
     # XXX on 32-bit platforms, this should be done using cast_longlong_to_float
@@ -445,10 +438,7 @@
 inline_calls_to = [
     ('int_abs',              [lltype.Signed],                lltype.Signed),
     ('int_floordiv',         [lltype.Signed, lltype.Signed], lltype.Signed),
-<<<<<<< HEAD
-=======
     ('int_mod',              [lltype.Signed, lltype.Signed], lltype.Signed),
->>>>>>> faad1651
     ('ll_math.ll_math_sqrt', [lltype.Float],                 lltype.Float),
 ]
 
