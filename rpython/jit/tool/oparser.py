
""" Simplify optimize tests by allowing to write them
in a nicer fashion
"""

from rpython.jit.tool.oparser_model import get_model

from rpython.jit.metainterp.resoperation import rop, ResOperation, \
     InputArgInt, InputArgRef, InputArgFloat, ResOpWithDescr, N_aryOp, \
     UnaryOp, PlainResOp, optypes

class ParseError(Exception):
    pass

class ESCAPE_OP(N_aryOp, ResOpWithDescr):

    is_source_op = True

    def getopnum(self):
        return self.OPNUM

    def getopname(self):
        return 'escape'

    def clone(self, memo):
        op = self.__class__()
        op.initarglist([memo.get(arg, arg) for arg in self.getarglist()])
        memo.set(self, op)
        return op

    def clone_input_arg(self):
        assert self.type == 'r'
        return InputArgRef()

class ESCAPE_OP_I(ESCAPE_OP):
    type = 'i'
    OPNUM = -123

class ESCAPE_OP_F(ESCAPE_OP):
    type = 'f'
    OPNUM = -124

class ESCAPE_OP_N(ESCAPE_OP):
    type = 'v'
    OPNUM = -125

class ESCAPE_OP_R(ESCAPE_OP):
    type = 'r'
    OPNUM = -126

ALL_ESCAPE_OPS = {
    ESCAPE_OP_I.OPNUM: ESCAPE_OP_I,
    ESCAPE_OP_F.OPNUM: ESCAPE_OP_F,
    ESCAPE_OP_N.OPNUM: ESCAPE_OP_N,
    ESCAPE_OP_R.OPNUM: ESCAPE_OP_R
}

class FORCE_SPILL(UnaryOp, PlainResOp):

    OPNUM = -127
    is_source_op = True

    def getopnum(self):
        return self.OPNUM

    def getopname(self):
        return 'force_spill'

    def clone(self):
        op = FORCE_SPILL()
        op.initarglist(self.getarglist()[:])
        return op

    def _copy_and_change(self, opnum, args=None, descr=None):
        assert opnum == self.OPNUM
        newop = FORCE_SPILL()
        newop.initarglist(args or self.getarglist())
        return newop


def default_fail_descr(model, opnum, fail_args=None):
    if opnum == rop.FINISH:
        return model.BasicFinalDescr()
    return model.BasicFailDescr()


class OpParser(object):

    use_mock_model = False

    def __init__(self, input, cpu, namespace, type_system, boxkinds,
                 invent_fail_descr=default_fail_descr,
                 nonstrict=False, postproces=None):
        self.input = input
        self.vars = {}
        self._postproces = postproces
        self.cpu = cpu
        self._consts = namespace
        self.type_system = type_system
        self.boxkinds = boxkinds or {}
        if namespace is not None:
            self._cache = namespace.setdefault('_CACHE_', {})
        else:
            self._cache = {}
        self.invent_fail_descr = invent_fail_descr
        self.nonstrict = nonstrict
        self.model = get_model(self.use_mock_model)
        self.original_jitcell_token = self.model.JitCellToken()

    def get_const(self, name, typ):
        if self._consts is None:
            return name
        obj = self._consts[name]
        if typ == 'ptr':
            return self.model.ConstPtr(obj)
        else:
            assert typ == 'class'
            return self.model.ConstInt(self.model.ptr_to_int(obj))

    def get_descr(self, poss_descr, allow_invent):
        if poss_descr.startswith('<'):
            return None
        try:
            return self._consts[poss_descr]
        except KeyError:
            if allow_invent:
                int(poss_descr)
                token = self.model.JitCellToken()
                tt = self.model.TargetToken(token)
                self._consts[poss_descr] = tt
                return tt
            else:
                raise

    def box_for_var(self, elem):
        xxx
        try:
            return self._cache[self.type_system, elem]
        except KeyError:
            pass
        if elem.startswith('i'):
            # integer
            box = self.model.BoxInt()
            _box_counter_more_than(self.model, elem[1:])
        elif elem.startswith('f'):
            box = self.model.BoxFloat()
            _box_counter_more_than(self.model, elem[1:])
        elif elem.startswith('p'):
            # pointer
            ts = getattr(self.cpu, 'ts', self.model.llhelper)
            box = ts.BoxRef()
            _box_counter_more_than(self.model, elem[1:])
        else:
            for prefix, boxclass in self.boxkinds.iteritems():
                if elem.startswith(prefix):
                    box = boxclass()
                    break
            else:
                raise ParseError("Unknown variable type: %s" % elem)
        self._cache[self.type_system, elem] = box
        box._str = elem
        return box

    def parse_header_line(self, line):
        elements = line.split(",")
        vars = []
        for elem in elements:
            elem = elem.strip()
            vars.append(self.newinputarg(elem))
        return vars

    def newinputarg(self, elem):
        if elem.startswith('i'):
            v = InputArgInt(0)
        elif elem.startswith('f'):
            v = InputArgFloat(0.0)
        else:
            from rpython.rtyper.lltypesystem import lltype, llmemory
            assert elem.startswith('p')
            v = InputArgRef(lltype.nullptr(llmemory.GCREF.TO))
        self.vars[elem] = v
        return v

    def newvar(self, elem):
        box = self.box_for_var(elem)
        self.vars[elem] = box
        return box

    def is_float(self, arg):
        try:
            float(arg)
            return True
        except ValueError:
            return False

    def getvar(self, arg):
        if not arg:
            return self.model.ConstInt(0)
        try:
            return self.model.ConstInt(int(arg))
        except ValueError:
            if self.is_float(arg):
                return self.model.ConstFloat(self.model.convert_to_floatstorage(arg))
            if (arg.startswith('"') or arg.startswith("'") or
                arg.startswith('s"')):
                info = arg[1:].strip("'\"")
                return self.model.get_const_ptr_for_string(info)
            if arg.startswith('u"'):
                info = arg[1:].strip("'\"")
                return self.model.get_const_ptr_for_unicode(info)
            if arg.startswith('ConstClass('):
                name = arg[len('ConstClass('):-1]
                return self.get_const(name, 'class')
            elif arg == 'None':
                return None
            elif arg == 'NULL':
                return self.model.ConstPtr(self.model.ConstPtr.value)
            elif arg.startswith('ConstPtr('):
                name = arg[len('ConstPtr('):-1]
                return self.get_const(name, 'ptr')
            if arg not in self.vars and self.nonstrict:
                self.newvar(arg)
            return self.vars[arg]

    def parse_args(self, opname, argspec):
        args = []
        descr = None
        if argspec.strip():
            allargs = [arg for arg in argspec.split(",")
                       if arg != '']

            poss_descr = allargs[-1].strip()
            if poss_descr.startswith('descr='):
                descr = self.get_descr(poss_descr[len('descr='):],
                                       opname == 'label')
                allargs = allargs[:-1]
            for arg in allargs:
                arg = arg.strip()
                try:
                    args.append(self.getvar(arg))
                except KeyError:
                    raise ParseError("Unknown var: %s" % arg)
        return args, descr

    def parse_op(self, line):
        num = line.find('(')
        if num == -1:
            raise ParseError("invalid line: %s" % line)
        opname = line[:num]
        try:
            opnum = getattr(rop, opname.upper())
        except AttributeError:
            if opname == 'escape_i':
                opnum = ESCAPE_OP_I.OPNUM
            elif opname == 'escape_f':
                opnum = ESCAPE_OP_F.OPNUM
            elif opname == 'escape_n':
                opnum = ESCAPE_OP_N.OPNUM
            elif opname == 'escape_r':
                opnum = ESCAPE_OP_R.OPNUM
            elif opname == 'force_spill':
                opnum = FORCE_SPILL.OPNUM
            else:
                raise ParseError("unknown op: %s" % opname)
        endnum = line.rfind(')')
        if endnum == -1:
            raise ParseError("invalid line: %s" % line)
        args, descr = self.parse_args(opname, line[num + 1:endnum])
        if rop._GUARD_FIRST <= opnum <= rop._GUARD_LAST:
            i = line.find('[', endnum) + 1
            j = line.find(']', i)
            if (i <= 0 or j <= 0) and not self.nonstrict:
                raise ParseError("missing fail_args for guard operation")
            fail_args = []
            if i < j:
                for arg in line[i:j].split(','):
                    arg = arg.strip()
                    if arg == 'None':
                        fail_arg = None
                    else:
                        try:
                            fail_arg = self.vars[arg]
                        except KeyError:
                            raise ParseError(
                                "Unknown var in fail_args: %s" % arg)
                    fail_args.append(fail_arg)
            if descr is None and self.invent_fail_descr:
                descr = self.invent_fail_descr(self.model, opnum, fail_args)
        else:
            fail_args = None
            if opnum == rop.FINISH:
                if descr is None and self.invent_fail_descr:
                    descr = self.invent_fail_descr(self.model, opnum, fail_args)
            elif opnum == rop.JUMP:
                if descr is None and self.invent_fail_descr:
                    descr = self.original_jitcell_token

        return opnum, args, descr, fail_args

<<<<<<< HEAD
    def create_op(self, opnum, args, descr):
        if opnum in ALL_ESCAPE_OPS:
            op = ALL_ESCAPE_OPS[opnum]()
=======
    def create_op(self, opnum, args, result, descr, fail_args):
        if opnum == ESCAPE_OP.OPNUM:
            op = ESCAPE_OP(result)
>>>>>>> 862529b5
            op.initarglist(args)
            assert descr is None
            return op
        if opnum == FORCE_SPILL.OPNUM:
            op = FORCE_SPILL()
            op.initarglist(args)
            assert descr is None
            return op
        else:
<<<<<<< HEAD
            res = ResOperation(opnum, args, descr)
            res.is_source_op = True
=======
            res = ResOperation(opnum, args, result, descr)
            if fail_args is not None:
                res.setfailargs(fail_args)
            if self._postproces:
                self._postproces(res)
>>>>>>> 862529b5
            return res

    def parse_result_op(self, line):
        res, op = line.split("=", 1)
        res = res.strip()
        op = op.strip()
        opnum, args, descr, fail_args = self.parse_op(op)
        if res in self.vars:
            raise ParseError("Double assign to var %s in line: %s" % (res, line))
<<<<<<< HEAD
        resop = self.create_op(opnum, args, descr)
        if fail_args is not None:
            resop.setfailargs(fail_args)
        self.vars[res] = resop
        return resop

    def parse_op_no_result(self, line):
        opnum, args, descr, fail_args = self.parse_op(line)
        res = self.create_op(opnum, args, descr)
        if fail_args is not None:
            res.setfailargs(fail_args)
=======
        rvar = self.box_for_var(res)
        self.vars[res] = rvar
        res = self.create_op(opnum, args, rvar, descr, fail_args)
        return res

    def parse_op_no_result(self, line):
        opnum, args, descr, fail_args = self.parse_op(line)
        res = self.create_op(opnum, args, None, descr, fail_args)
>>>>>>> 862529b5
        return res

    def parse_next_op(self, line):
        if "=" in line and line.find('(') > line.find('='):
            return self.parse_result_op(line)
        else:
            return self.parse_op_no_result(line)

    def parse(self):
        lines = self.input.splitlines()
        ops = []
        newlines = []
        first_comment = None
        for line in lines:
            # for simplicity comments are not allowed on
            # debug_merge_point or jit_debug lines
            if '#' in line and ('debug_merge_point(' not in line and
                                'jit_debug(' not in line):
                if line.lstrip()[0] == '#': # comment only
                    if first_comment is None:
                        first_comment = line
                    continue
                comm = line.rfind('#')
                rpar = line.find(')') # assume there's a op(...)
                if comm > rpar:
                    line = line[:comm].rstrip()
            if not line.strip():
                continue  # a comment or empty line
            newlines.append(line)
        base_indent, inpargs, newlines = self.parse_inpargs(newlines)
        num, ops, last_offset = self.parse_ops(base_indent, newlines, 0)
        if num < len(newlines):
            raise ParseError("unexpected dedent at line: %s" % newlines[num])
        loop = self.model.ExtendedTreeLoop("loop")
        loop.comment = first_comment
        loop.original_jitcell_token = self.original_jitcell_token
        loop.operations = ops
        loop.inputargs = inpargs
        loop.last_offset = last_offset
        return loop

    def parse_ops(self, indent, lines, start):
        num = start
        ops = []
        last_offset = None
        while num < len(lines):
            line = lines[num]
            if not line.startswith(" " * indent):
                # dedent
                return num, ops
            elif line.startswith(" "*(indent + 1)):
                raise ParseError("indentation not valid any more")
            else:
                line = line.strip()
                offset, line = self.parse_offset(line)
                if line == '--end of the loop--':
                    last_offset = offset
                else:
                    op = self.parse_next_op(line)
                    if offset:
                        op.offset = offset
                    ops.append(op)
                num += 1
        return num, ops, last_offset

    def postprocess(self, loop):
        """ A hook that can be overloaded to do some postprocessing
        """
        return loop

    def parse_offset(self, line):
        if line.startswith('+'):
            # it begins with an offset, like: "+10: i1 = int_add(...)"
            offset, _, line = line.partition(':')
            offset = int(offset)
            return offset, line.strip()
        return None, line

    def parse_inpargs(self, lines):
        line = lines[0]
        base_indent = len(line) - len(line.lstrip(' '))
        line = line.strip()
        if not line.startswith('[') and self.nonstrict:
            return base_indent, [], lines
        lines = lines[1:]
        if line == '[]':
            return base_indent, [], lines
        if not line.startswith('[') or not line.endswith(']'):
            raise ParseError("Wrong header: %s" % line)
        inpargs = self.parse_header_line(line[1:-1])
        return base_indent, inpargs, lines

def parse(input, cpu=None, namespace=None, type_system='lltype',
          boxkinds=None, invent_fail_descr=default_fail_descr,
          no_namespace=False, nonstrict=False, OpParser=OpParser,
          postprocess=None):
    if namespace is None and not no_namespace:
        namespace = {}
    return OpParser(input, cpu, namespace, type_system, boxkinds,
                    invent_fail_descr, nonstrict, postprocess).parse()

def pure_parse(*args, **kwds):
    kwds['invent_fail_descr'] = None
    return parse(*args, **kwds)


def _box_counter_more_than(model, s):
    if s.isdigit():
        model.Box._counter = max(model.Box._counter, int(s)+1)<|MERGE_RESOLUTION|>--- conflicted
+++ resolved
@@ -297,15 +297,9 @@
 
         return opnum, args, descr, fail_args
 
-<<<<<<< HEAD
-    def create_op(self, opnum, args, descr):
+    def create_op(self, opnum, args, descr, fail_args):
         if opnum in ALL_ESCAPE_OPS:
             op = ALL_ESCAPE_OPS[opnum]()
-=======
-    def create_op(self, opnum, args, result, descr, fail_args):
-        if opnum == ESCAPE_OP.OPNUM:
-            op = ESCAPE_OP(result)
->>>>>>> 862529b5
             op.initarglist(args)
             assert descr is None
             return op
@@ -315,16 +309,11 @@
             assert descr is None
             return op
         else:
-<<<<<<< HEAD
             res = ResOperation(opnum, args, descr)
-            res.is_source_op = True
-=======
-            res = ResOperation(opnum, args, result, descr)
             if fail_args is not None:
                 res.setfailargs(fail_args)
             if self._postproces:
                 self._postproces(res)
->>>>>>> 862529b5
             return res
 
     def parse_result_op(self, line):
@@ -334,28 +323,13 @@
         opnum, args, descr, fail_args = self.parse_op(op)
         if res in self.vars:
             raise ParseError("Double assign to var %s in line: %s" % (res, line))
-<<<<<<< HEAD
-        resop = self.create_op(opnum, args, descr)
-        if fail_args is not None:
-            resop.setfailargs(fail_args)
+        resop = self.create_op(opnum, args, descr, fail_args)
         self.vars[res] = resop
         return resop
 
     def parse_op_no_result(self, line):
         opnum, args, descr, fail_args = self.parse_op(line)
-        res = self.create_op(opnum, args, descr)
-        if fail_args is not None:
-            res.setfailargs(fail_args)
-=======
-        rvar = self.box_for_var(res)
-        self.vars[res] = rvar
-        res = self.create_op(opnum, args, rvar, descr, fail_args)
-        return res
-
-    def parse_op_no_result(self, line):
-        opnum, args, descr, fail_args = self.parse_op(line)
-        res = self.create_op(opnum, args, None, descr, fail_args)
->>>>>>> 862529b5
+        res = self.create_op(opnum, args, descr, fail_args)
         return res
 
     def parse_next_op(self, line):
