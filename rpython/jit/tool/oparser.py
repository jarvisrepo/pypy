--- conflicted
+++ resolved
@@ -292,29 +292,16 @@
             raise ParseError("Double assign to var %s in line: %s" % (res, line))
         rvar = self.box_for_var(res)
         self.vars[res] = rvar
-<<<<<<< HEAD
-        res = self.create_op(opnum, args, rvar, descr)
-        if fail_args is not None:
-            res.setfailargs(fail_args)
+        res = self.create_op(opnum, args, rvar, descr, fail_args)
         if stm_location is not None:
             res.stm_location = StmLocation(stm_location, '?')
         return res
 
     def parse_op_no_result(self, line):
         opnum, args, descr, fail_args, stm_location = self.parse_op(line)
-        res = self.create_op(opnum, args, None, descr)
-        if fail_args is not None:
-            res.setfailargs(fail_args)
+        res = self.create_op(opnum, args, None, descr, fail_args)
         if stm_location is not None:
             res.stm_location = StmLocation(stm_location, '?')
-=======
-        res = self.create_op(opnum, args, rvar, descr, fail_args)
-        return res
-
-    def parse_op_no_result(self, line):
-        opnum, args, descr, fail_args = self.parse_op(line)
-        res = self.create_op(opnum, args, None, descr, fail_args)
->>>>>>> 024daef6
         return res
 
     def parse_next_op(self, line):
