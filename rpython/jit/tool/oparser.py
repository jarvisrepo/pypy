
""" Simplify optimize tests by allowing to write them
in a nicer fashion
"""

import re

from rpython.jit.tool.oparser_model import get_model

from rpython.jit.metainterp.resoperation import rop, ResOperation, \
     InputArgInt, InputArgRef, InputArgFloat, InputArgVector, \
<<<<<<< HEAD
     ResOpWithDescr, N_aryOp, UnaryOp, PlainResOp, optypes, OpHelpers
from rpython.jit.metainterp.opencoder import Trace
=======
     ResOpWithDescr, N_aryOp, UnaryOp, PlainResOp, optypes, OpHelpers, \
     VectorizationInfo
>>>>>>> ed2bc5f8

class ParseError(Exception):
    pass

class ESCAPE_OP(N_aryOp, ResOpWithDescr):

    is_source_op = True

    def getopnum(self):
        return self.OPNUM

    def getopname(self):
        return 'escape'

    def copy_and_change(self, opnum, args=None, descr=None):
        assert opnum == self.OPNUM
        op = self.__class__()
        if args is not None:
            op.initarglist(args)
        else:
            op.initarglist(self._args[:])
        assert descr is None
        return op


class ESCAPE_OP_I(ESCAPE_OP):
    type = 'i'
    OPNUM = -123

class ESCAPE_OP_F(ESCAPE_OP):
    type = 'f'
    OPNUM = -124

class ESCAPE_OP_N(ESCAPE_OP):
    type = 'v'
    OPNUM = -125

class ESCAPE_OP_R(ESCAPE_OP):
    type = 'r'
    OPNUM = -126

ALL_ESCAPE_OPS = {
    ESCAPE_OP_I.OPNUM: ESCAPE_OP_I,
    ESCAPE_OP_F.OPNUM: ESCAPE_OP_F,
    ESCAPE_OP_N.OPNUM: ESCAPE_OP_N,
    ESCAPE_OP_R.OPNUM: ESCAPE_OP_R
}

class FORCE_SPILL(UnaryOp, PlainResOp):

    OPNUM = -127
    is_source_op = True

    def getopnum(self):
        return self.OPNUM

    def getopname(self):
        return 'force_spill'

    def copy_and_change(self, opnum, args=None, descr=None):
        assert opnum == self.OPNUM
        newop = FORCE_SPILL()
        newop.initarglist(args or self.getarglist())
        return newop


def default_fail_descr(model, opnum, fail_args=None):
    if opnum == rop.FINISH:
        return model.BasicFinalDescr()
    return model.BasicFailDescr()


class OpParser(object):

    use_mock_model = False

    def __init__(self, input, cpu, namespace, boxkinds,
                 invent_fail_descr=default_fail_descr,
                 nonstrict=False, postproces=None):
        self.input = input
        self.vars = {}
        self._postproces = postproces
        self.cpu = cpu
        self._consts = namespace
        self.boxkinds = boxkinds or {}
        if namespace is not None:
            self._cache = namespace.setdefault('_CACHE_', {})
        else:
            self._cache = {}
        self.invent_fail_descr = invent_fail_descr
        self.nonstrict = nonstrict
        self.model = get_model(self.use_mock_model)
        self.original_jitcell_token = self.model.JitCellToken()

    def get_const(self, name, typ):
        if self._consts is None:
            return name
        obj = self._consts[name]
        if typ == 'ptr':
            return self.model.ConstPtr(obj)
        elif typ == 'int':
            return self.model.ConstInt(obj)
        else:
            assert typ == 'class'
            return self.model.ConstInt(self.model.ptr_to_int(obj))

    def get_descr(self, poss_descr, allow_invent):
        if poss_descr.startswith('<'):
            return None
        try:
            return self._consts[poss_descr]
        except KeyError:
            if allow_invent:
                int(poss_descr)
                token = self.model.JitCellToken()
                tt = self.model.TargetToken(token)
                self._consts[poss_descr] = tt
                return tt
            else:
                raise

    def inputarg_for_var(self, elem):
        try:
            return self._cache[elem]
        except KeyError:
            pass
        if elem[0] in 'ifrpv':
            box = OpHelpers.inputarg_from_tp(elem[0])
            number = elem[1:]
            if elem.startswith('v'):
                pattern = re.compile('.*\[(\d+)x(i|f)(\d+)\]')
                match = pattern.match(elem)
                if match:
                    box.datatype = match.group(2)[0]
                    box.bytesize = int(match.group(3)) // 8
                    box.count = int(match.group(1))
                    box.signed == item_type == 'i'
                    number = elem[1:elem.find('[')]
        else:
            number = elem[1:]
            for prefix, boxclass in self.boxkinds.iteritems():
                if elem.startswith(prefix):
                    box = boxclass()
                    break
            else:
                raise ParseError("Unknown variable type: %s" % elem)
        self._cache[elem] = box
        box._str = elem
        return box

    def parse_header_line(self, line):
        elements = line.split(",")
        vars = []
        for elem in elements:
            elem = elem.strip()
            vars.append(self.newinputarg(elem))
        return vars

    def newinputarg(self, elem):
        if elem.startswith('i'):
            v = InputArgInt(0)
        elif elem.startswith('f'):
            v = InputArgFloat.fromfloat(0.0)
        elif elem.startswith('v'):
            v = InputArgVector()
            elem = self.update_vector(v, elem)
        else:
            from rpython.rtyper.lltypesystem import lltype, llmemory
            assert elem.startswith('p')
            v = InputArgRef(lltype.nullptr(llmemory.GCREF.TO))
        # ensure that the variable gets the proper naming
        self.update_memo(v, elem)
        self.vars[elem] = v
        return v

    def newvar(self, elem):
        box = self.inputarg_for_var(elem)
        self.vars[elem] = box
        return box

    def is_float(self, arg):
        try:
            float(arg)
            return True
        except ValueError:
            return False

    def getvar(self, arg):
        if not arg:
            return self.model.ConstInt(0)
        try:
            return self.model.ConstInt(int(arg))
        except ValueError:
            if self.is_float(arg):
                return self.model.ConstFloat(self.model.convert_to_floatstorage(arg))
            if (arg.startswith('"') or arg.startswith("'") or
                arg.startswith('s"')):
                info = arg[1:].strip("'\"")
                return self.model.get_const_ptr_for_string(info)
            if arg.startswith('u"'):
                info = arg[1:].strip("'\"")
                return self.model.get_const_ptr_for_unicode(info)
            if arg.startswith('ConstClass('):
                name = arg[len('ConstClass('):-1]
                return self.get_const(name, 'class')
            elif arg.startswith('ConstInt('):
                name = arg[len('ConstInt('):-1]
                return self.get_const(name, 'int')
            elif arg.startswith('v') and '[' in arg:
                i = 1
                while i < len(arg) and arg[i] != '[':
                    i += 1
                return self.getvar(arg[:i])
            elif arg == 'None':
                return None
            elif arg == 'NULL':
                return self.model.ConstPtr(self.model.ConstPtr.value)
            elif arg.startswith('ConstPtr('):
                name = arg[len('ConstPtr('):-1]
                return self.get_const(name, 'ptr')
            if arg not in self.vars and self.nonstrict:
                self.newvar(arg)
            return self.vars[arg]

    def parse_args(self, opname, argspec):
        args = []
        descr = None
        if argspec.strip():
            allargs = [arg for arg in argspec.split(",")
                       if arg != '']

            poss_descr = allargs[-1].strip()
            if poss_descr.startswith('descr='):
                descr = self.get_descr(poss_descr[len('descr='):],
                                       opname == 'label')
                allargs = allargs[:-1]
            for arg in allargs:
                arg = arg.strip()
                try:
                    args.append(self.getvar(arg))
                except KeyError:
                    raise ParseError("Unknown var: %s" % arg)
        return args, descr

    def parse_op(self, line):
        num = line.find('(')
        if num == -1:
            raise ParseError("invalid line: %s" % line)
        opname = line[:num]
        try:
            opnum = getattr(rop, opname.upper())
        except AttributeError:
            if opname == 'escape_i':
                opnum = ESCAPE_OP_I.OPNUM
            elif opname == 'escape_f':
                opnum = ESCAPE_OP_F.OPNUM
            elif opname == 'escape_n':
                opnum = ESCAPE_OP_N.OPNUM
            elif opname == 'escape_r':
                opnum = ESCAPE_OP_R.OPNUM
            elif opname == 'force_spill':
                opnum = FORCE_SPILL.OPNUM
            else:
                raise ParseError("unknown op: %s" % opname)
        endnum = line.rfind(')')
        if endnum == -1:
            raise ParseError("invalid line: %s" % line)
        args, descr = self.parse_args(opname, line[num + 1:endnum])
        if rop._GUARD_FIRST <= opnum <= rop._GUARD_LAST:
            i = line.find('[', endnum) + 1
            j = line.rfind(']', i)
            if (i <= 0 or j <= 0) and not self.nonstrict:
                raise ParseError("missing fail_args for guard operation")
            fail_args = []
            if i < j:
                for arg in line[i:j].split(','):
                    arg = arg.strip()
                    if arg == 'None':
                        fail_arg = None
                    else:
                        if arg.startswith('v') and '[' in arg:
                            arg = arg[:arg.find('[')]
                        try:
                            fail_arg = self.vars[arg]
                        except KeyError:
                            raise ParseError(
                                "Unknown var in fail_args: %s" % arg)
                    fail_args.append(fail_arg)
            if descr is None and self.invent_fail_descr:
                descr = self.invent_fail_descr(self.model, opnum, fail_args)
        else:
            fail_args = None
            if opnum == rop.FINISH:
                if descr is None and self.invent_fail_descr:
                    descr = self.invent_fail_descr(self.model, opnum, fail_args)
            elif opnum == rop.JUMP:
                if descr is None and self.invent_fail_descr:
                    descr = self.original_jitcell_token

        return opnum, args, descr, fail_args

    def create_op(self, opnum, args, res, descr, fail_args):
        if opnum in ALL_ESCAPE_OPS:
            op = ALL_ESCAPE_OPS[opnum]()
            op.initarglist(args)
            assert descr is None
            return op
        if opnum == FORCE_SPILL.OPNUM:
            op = FORCE_SPILL()
            op.initarglist(args)
            assert descr is None
            return op
        else:
            res = self.record(opnum, args, descr)
            if fail_args is not None:
                res.setfailargs(fail_args)
            if self._postproces:
                self._postproces(res)
            return res

    def parse_result_op(self, line):
        res, op = line.split("=", 1)
        res = res.strip()
        op = op.strip()
        opnum, args, descr, fail_args = self.parse_op(op)
        if res in self.vars:
            raise ParseError("Double assign to var %s in line: %s" % (res, line))
        resop = self.create_op(opnum, args, res, descr, fail_args)
        if not self.use_mock_model:
            res = self.update_vector(resop, res)
        self.update_memo(resop, res)
        self.vars[res] = resop
        return resop

    def update_memo(self, val, name):
        """ This updates the id of the operation or inputarg.
            Internally you will see the same variable names as
            in the trace as string.
        """
        pass
        #regex = re.compile("[prifv](\d+)")
        #match = regex.match(name)
        #if match:
        #    counter = int(match.group(1))
        #    countdict = val._repr_memo
        #    assert val not in countdict._d
        #    countdict._d[val] = counter
        #    if countdict.counter < counter:
        #        countdict.counter = counter

    def update_vector(self, resop, var):
        pattern = re.compile('.*\[(\d+)x(u?)(i|f)(\d+)\]')
        match = pattern.match(var)
        if match:
            vecinfo = VectorizationInfo(None)
            vecinfo.count = int(match.group(1))
            vecinfo.signed = not (match.group(2) == 'u')
            vecinfo.datatype = match.group(3)
            vecinfo.bytesize = int(match.group(4)) // 8
            resop._vec_debug_info = vecinfo
            return var[:var.find('[')]

        vecinfo = VectorizationInfo(resop)
        vecinfo.count = -1
        resop._vec_debug_info = vecinfo
        return var

    def parse_op_no_result(self, line):
        opnum, args, descr, fail_args = self.parse_op(line)
        res = self.create_op(opnum, args, None, descr, fail_args)
        return res

    def parse_next_op(self, line):
        if "=" in line and line.find('(') > line.find('='):
            return self.parse_result_op(line)
        else:
            return self.parse_op_no_result(line)

    def parse(self):
        lines = self.input.splitlines()
        newlines = []
        first_comment = None
        for line in lines:
            # for simplicity comments are not allowed on
            # debug_merge_point or jit_debug lines
            if '#' in line and ('debug_merge_point(' not in line and
                                'jit_debug(' not in line):
                if line.lstrip()[0] == '#': # comment only
                    if first_comment is None:
                        first_comment = line
                    continue
                comm = line.rfind('#')
                rpar = line.find(')') # assume there's a op(...)
                if comm > rpar:
                    line = line[:comm].rstrip()
            if not line.strip():
                continue  # a comment or empty line
            newlines.append(line)
        base_indent, inpargs, newlines = self.parse_inpargs(newlines)
        self.trace = self.model.Trace(inpargs)
        num, last_offset = self.parse_ops(base_indent, newlines, 0)
        if num < len(newlines):
            raise ParseError("unexpected dedent at line: %s" % newlines[num])
        self.trace.comment = first_comment
        self.trace.original_jitcell_token = self.original_jitcell_token
        return self.trace

    def record(self, opnum, args, descr):
        return self.trace.record_op(opnum, args, descr)

    def parse_ops(self, indent, lines, start):
        num = start
        last_offset = None
        while num < len(lines):
            line = lines[num]
            if not line.startswith(" " * indent):
                # dedent
                return num, None
            elif line.startswith(" "*(indent + 1)):
                raise ParseError("indentation not valid any more")
            elif line.startswith(" " * indent + "#"):
                num += 1
                continue
            else:
                line = line.strip()
                offset, line = self.parse_offset(line)
                if line == '--end of the loop--':
                    last_offset = offset
                else:
                    op = self.parse_next_op(line)
                    if offset:
                        op.offset = offset
                num += 1
        return num, last_offset

    def postprocess(self, loop):
        """ A hook that can be overloaded to do some postprocessing
        """
        return loop

    def parse_offset(self, line):
        if line.startswith('+'):
            # it begins with an offset, like: "+10: i1 = int_add(...)"
            offset, _, line = line.partition(':')
            offset = int(offset)
            return offset, line.strip()
        return None, line

    def parse_inpargs(self, lines):
        line = lines[0]
        base_indent = len(line) - len(line.lstrip(' '))
        line = line.strip()
        if not line.startswith('[') and self.nonstrict:
            return base_indent, [], lines
        lines = lines[1:]
        if line == '[]':
            return base_indent, [], lines
        if not line.startswith('[') or not line.endswith(']'):
            raise ParseError("Wrong header: %s" % line)
        inpargs = self.parse_header_line(line[1:-1])
        return base_indent, inpargs, lines

def parse(input, cpu=None, namespace=None,
          boxkinds=None, invent_fail_descr=default_fail_descr,
          no_namespace=False, nonstrict=False, OpParser=OpParser,
          postprocess=None):
    if namespace is None and not no_namespace:
        namespace = {}
    return OpParser(input, cpu, namespace, boxkinds,
                    invent_fail_descr, nonstrict, postprocess).parse()

def pure_parse(*args, **kwds):
    kwds['invent_fail_descr'] = None
    return parse(*args, **kwds)


def _box_counter_more_than(model, s):
    if s.isdigit():
        model._counter = max(model._counter, int(s)+1)<|MERGE_RESOLUTION|>--- conflicted
+++ resolved
@@ -9,13 +9,9 @@
 
 from rpython.jit.metainterp.resoperation import rop, ResOperation, \
      InputArgInt, InputArgRef, InputArgFloat, InputArgVector, \
-<<<<<<< HEAD
-     ResOpWithDescr, N_aryOp, UnaryOp, PlainResOp, optypes, OpHelpers
+     ResOpWithDescr, N_aryOp, UnaryOp, PlainResOp, optypes, OpHelpers,\
+     VectorizationInfo
 from rpython.jit.metainterp.opencoder import Trace
-=======
-     ResOpWithDescr, N_aryOp, UnaryOp, PlainResOp, optypes, OpHelpers, \
-     VectorizationInfo
->>>>>>> ed2bc5f8
 
 class ParseError(Exception):
     pass
