--- conflicted
+++ resolved
@@ -222,7 +222,7 @@
         self.annmixlevel = None
         while True:
             # make sure all reprs so far have had their setup() called
-            self.call_all_setups()
+            self.call_all_setups(all_threads=True)
 
             # look for blocks not specialized yet
             pending = [block for block in self.annotator.annotated
@@ -263,7 +263,6 @@
                         previous_percentage = percentage
                         self.log.event('specializing: %d / %d blocks   (%d%%)' %
                                        (n, total, percentage))
-<<<<<<< HEAD
             else:
                 # try a version using the transaction module
                 self.log.event('specializing transactionally %d blocks' %
@@ -275,11 +274,6 @@
                 self.log.event('left transactional mode')
                 blockcount += len(pending)
                 self.already_seen.update(dict.fromkeys(pending, True))
-
-            # make sure all reprs so far have had their setup() called
-            self.call_all_setups(all_threads=True)
-=======
->>>>>>> f317d70f
 
         self.log.event('-=- specialized %d%s blocks -=-' % (
             blockcount, newtext))
