"""
RTyper: converts high-level operations into low-level operations in flow graphs.

The main class, with code to walk blocks and dispatch individual operations
to the care of the rtype_*() methods implemented in the other r* modules.
For each high-level operation 'hop', the rtype_*() methods produce low-level
operations that are collected in the 'llops' list defined here.  When necessary,
conversions are inserted.

This logic borrows a bit from rpython.annotator.annrpython, without the fixpoint
computation part.
"""

import os

import py

from rpython.annotator import model as annmodel, unaryop, binaryop
from rpython.rtyper.llannotation import SomePtr, lltype_to_annotation
from rpython.flowspace.model import Variable, Constant, SpaceOperation
from rpython.rtyper.annlowlevel import annotate_lowlevel_helper, LowLevelAnnotatorPolicy
from rpython.rtyper.error import TyperError
from rpython.rtyper.exceptiondata import ExceptionData
from rpython.rtyper.lltypesystem.lltype import (Signed, Void, LowLevelType,
    Ptr, ContainerType, FuncType, functionptr, typeOf, RuntimeTypeInfo,
    attachRuntimeTypeInfo, Primitive)
from rpython.rtyper.rmodel import Repr, inputconst, BrokenReprTyperError
from rpython.rtyper.typesystem import LowLevelTypeSystem, getfunctionptr
from rpython.rtyper import rclass
from rpython.rtyper.rclass import RootClassRepr
from rpython.tool.pairtype import pair
from rpython.translator.unsimplify import insert_empty_block

try:
    from pypystm import stmset, stmdict
except ImportError:
    stmset, stmdict = set, dict


class RPythonTyper(object):
    from rpython.rtyper.rmodel import log

    def __init__(self, annotator):
        self.annotator = annotator
        self.lowlevel_ann_policy = LowLevelAnnotatorPolicy(self)
        self.type_system = LowLevelTypeSystem()
        self.reprs = stmdict()
        self._seen_reprs_must_call_setup = stmset()
        self._all_lists_must_call_setup = []
        try:
            del annmodel.TLS._reprs_must_call_setup
        except AttributeError:
            pass
        self._dict_traits = {}
        self.rootclass_repr = RootClassRepr(self)
        self.rootclass_repr.setup()
        self.instance_reprs = {}
        self.type_for_typeptr = {}
        self.pbc_reprs = {}
        self.classes_with_wrapper = {}
        self.wrapper_context = None # or add an extra arg to convertvar?
        self.classdef_to_pytypeobject = {}
        self.concrete_calltables = {}
        self.cache_dummy_values = {}
        self.lltype2vtable = {}
        # make the primitive_to_repr constant mapping
        self.primitive_to_repr = {}
        self.isinstance_helpers = {}
        self.exceptiondata = ExceptionData(self)
        self.custom_trace_funcs = []

        try:
            self.seed = int(os.getenv('RTYPERSEED'))
            s = 'Using %d as seed for block shuffling' % self.seed
            self.log.info(s)
        except:
            self.seed = 0
        self.order = None

    def getconfig(self):
        return self.annotator.translator.config

    def getprimitiverepr(self, lltype):
        try:
            return self.primitive_to_repr[lltype]
        except KeyError:
            pass
        if isinstance(lltype, Primitive):
            repr = self.primitive_to_repr[lltype] = self.getrepr(lltype_to_annotation(lltype))
            return repr
        raise TyperError('There is no primitive repr for %r' % (lltype,))

    def add_wrapper(self, clsdef):
        # record that this class has a wrapper, and what the __init__ is
        cls = clsdef.classdesc.pyobj
        init = getattr(cls.__init__, 'im_func', None)
        self.classes_with_wrapper[cls] = init

    def set_wrapper_context(self, obj):
        # not nice, but we sometimes need to know which function we are wrapping
        self.wrapper_context = obj

    def add_pendingsetup(self, repr):
        assert isinstance(repr, Repr)
        if repr in self._seen_reprs_must_call_setup:
            #warning("ignoring already seen repr for setup: %r" %(repr,))
            return
        self._list_must_call_setup().append(repr)
        self._seen_reprs_must_call_setup.add(repr)

    def _list_must_call_setup(self):
        try:
            lst = annmodel.TLS._reprs_must_call_setup
        except AttributeError:
            lst = annmodel.TLS._reprs_must_call_setup = []
            self._all_lists_must_call_setup.append(lst)
        return lst

    def lltype_to_classdef_mapping(self):
        result = {}
        for (classdef, _), repr in self.instance_reprs.iteritems():
            result[repr.lowleveltype] = classdef
        return result

    def get_type_for_typeptr(self, typeptr):
        search = typeptr._obj
        try:
            return self.type_for_typeptr[search]
        except KeyError:
            # rehash the dictionary, and perform a linear scan
            # for the case of ll2ctypes typeptr
            found = None
            type_for_typeptr = {}
            for key, value in self.type_for_typeptr.items():
                type_for_typeptr[key] = value
                if key == search:
                    found = value
            self.type_for_typeptr = type_for_typeptr
            if found is None:
                raise KeyError(search)
            return found

    def set_type_for_typeptr(self, typeptr, TYPE):
        self.type_for_typeptr[typeptr._obj] = TYPE
        self.lltype2vtable[TYPE] = typeptr

    def get_real_typeptr_for_typeptr(self, typeptr):
        # perform a linear scan for the case of ll2ctypes typeptr
        search = typeptr._obj
        for key, value in self.type_for_typeptr.items():
            if key == search:
                return key._as_ptr()
        raise KeyError(search)

    def getrepr(self, s_obj):
        # s_objs are not hashable... try hard to find a unique key anyway
        key = s_obj.rtyper_makekey()
        assert key[0] is s_obj.__class__
        try:
            result = self.reprs[key]
        except KeyError:
            self.reprs[key] = None
            result = s_obj.rtyper_makerepr(self)
            assert not isinstance(result.lowleveltype, ContainerType), (
                "missing a Ptr in the type specification "
                "of %s:\n%r" % (s_obj, result.lowleveltype))
            self.reprs[key] = result
            self.add_pendingsetup(result)
        assert result is not None     # recursive getrepr()!
        return result

    def annotation(self, var):
        s_obj = self.annotator.annotation(var)
        return s_obj

    def binding(self, var):
        s_obj = self.annotator.binding(var)
        return s_obj

    def bindingrepr(self, var):
        return self.getrepr(self.binding(var))

    def specialize(self, dont_simplify_again=False):
        """Main entry point: specialize all annotated blocks of the program."""
        # specialize depends on annotator simplifications
        if not dont_simplify_again:
            self.annotator.simplify()
        self.exceptiondata.finish(self)

        # new blocks can be created as a result of specialize_block(), so
        # we need to be careful about the loop here.
        self.already_seen = {}
        self.specialize_more_blocks()
        self.exceptiondata.make_helpers(self)
        self.specialize_more_blocks()   # for the helpers just made

    def getannmixlevel(self):
        if self.annmixlevel is not None:
            return self.annmixlevel
        from rpython.rtyper.annlowlevel import MixLevelHelperAnnotator
        self.annmixlevel = MixLevelHelperAnnotator(self)
        return self.annmixlevel

    def specialize_more_blocks(self):
        if self.already_seen:
            newtext = ' more'
        else:
            newtext = ''
        blockcount = 0
        self.annmixlevel = None
        while True:
            # look for blocks not specialized yet
            pending = [block for block in self.annotator.annotated
                             if block not in self.already_seen]
            if not pending:
                break
            # shuffle blocks a bit
            if self.seed:
                import random
                r = random.Random(self.seed)
                r.shuffle(pending)

            if self.order:
                tracking = self.order(self.annotator, pending)
            else:
                tracking = lambda block: None

            for block in pending:
                self._processing_block(block)
            self.call_all_setups(all_threads=True)

            try:
              import transaction
            except ImportError:
              previous_percentage = 0
              # specialize all blocks in the 'pending' list
              for block in pending:
                tracking(block)
                blockcount += 1
                self.specialize_block(block)
                self.already_seen[block] = True
                # progress bar
                n = len(self.already_seen)
                if n % 100 == 0:
                    total = len(self.annotator.annotated)
                    percentage = 100 * n // total
                    if percentage >= previous_percentage + 5:
                        previous_percentage = percentage
<<<<<<< HEAD
                        if self.typererror_count:
                            error_report = " but %d errors" % self.typererror_count
                        else:
                            error_report = ''
                        self.log.event('specializing: %d / %d blocks   (%d%%)%s' %
                                       (n, total, percentage, error_report))
            else:
                # try a version using the transaction module
                self.log.event('specializing transactionally %d blocks' %
                               (len(pending),))
                tq = transaction.TransactionQueue()
                for block in pending:
                    tq.add(self.specialize_block, block)
                tq.run()
                self.log.event('left transactional mode')
                blockcount += len(pending)
                self.already_seen.update(dict.fromkeys(pending, True))

=======
                        self.log.event('specializing: %d / %d blocks   (%d%%)' %
                                       (n, total, percentage))
>>>>>>> 4c9ab4cc
            # make sure all reprs so far have had their setup() called
            self.call_all_setups(all_threads=True)

        self.log.event('-=- specialized %d%s blocks -=-' % (
            blockcount, newtext))
        annmixlevel = self.annmixlevel
        del self.annmixlevel
        if annmixlevel is not None:
            annmixlevel.finish()

<<<<<<< HEAD
    def dump_typererrors(self, num=None, minimize=True, to_log=False):
        c = 0
        bc = 0
        for err in self.typererrors[:num]:
            c += 1
            if minimize and isinstance(err, BrokenReprTyperError):
                bc += 1
                continue
            graph, block, position = err.where
            errmsg = ("TyperError-%d: %s\n" % (c, graph) +
                      str(err) +
                      "\n")
            if to_log:
                self.log.ERROR(errmsg)
            else:
                print errmsg
        if bc:
            minmsg = "(minimized %d errors away for this dump)" % (bc,)
            if to_log:
                self.log.ERROR(minmsg)
            else:
                print minmsg

    def call_all_setups(self, all_threads=False):
=======
    def call_all_setups(self):
>>>>>>> 4c9ab4cc
        # make sure all reprs so far have had their setup() called
        while True:
            if all_threads:
                lsts = self._all_lists_must_call_setup
                if not any(lsts):
                    return      # nothing to do
            else:
                lst = self._list_must_call_setup()
                if not lst:
                    return      # nothing to do
                lsts = [lst]
            must_setup_more = []
            for lst in lsts:
                while lst:
                    r = lst.pop()
                    if r.is_setup_delayed():
                        pass    # will be re-added in set_setup_delayed(False)
                    else:
                        r.setup()
                        must_setup_more.append(r)
            for r in must_setup_more:
                r.setup_final()

    def setconcretetype(self, v):
        assert isinstance(v, Variable)
        v.concretetype = self.bindingrepr(v).lowleveltype

    def get_block_entry(self, block):
        if block.operations == () and len(block.inputargs) == 2:
            # special case for exception blocks: force them to return an
            # exception type and value in a standardized format
            return [self.exceptiondata.r_exception_type,
                    self.exceptiondata.r_exception_value]
        else:
            # normal path
            return [self.bindingrepr(a) for a in block.inputargs]

    def setup_block_entry(self, block, entry_reprs):
        for r, a in zip(entry_reprs, block.inputargs):
            a.concretetype = r.lowleveltype

    def make_new_lloplist(self, block):
        return LowLevelOpList(self, block)

    def specialize_block(self, block):
        lst = self._list_must_call_setup()
        assert lst == []
        self._specialize_block(block)
        # There are cases here where the list of pending setups is not empty.
        # Better empty it now during the same transaction.  Otherwise in rare
        # cases some reprs stay non-setup()ed for a non-deterministic while
        # and then other reprs' setup crash
        self.call_all_setups()

    def _processing_block(self, block):
        graph = self.annotator.annotated[block]
        if graph not in self.annotator.fixed_graphs:
            self.annotator.fixed_graphs.add(graph)
            # make sure that the return variables of all graphs
            # are concretetype'd
            self.setconcretetype(graph.getreturnvar())
            #
            v1, v2 = graph.exceptblock.inputargs
            v1.concretetype = self.exceptiondata.lltype_of_exception_type
            v2.concretetype = self.exceptiondata.lltype_of_exception_value

    def _specialize_block(self, block):
        # give the best possible types to the input args
        try:
<<<<<<< HEAD
            self.setup_block_entry(block, self.get_block_entry(block))
        except TyperError, e:
            self.gottypererror(e, block, "block-entry", None)
            return  # cannot continue this block
=======
            self.setup_block_entry(block)
        except TyperError as e:
            self.gottypererror(e, block, "block-entry")
            raise
>>>>>>> 4c9ab4cc


        # specialize all the operations, as far as possible
        if block.operations == ():   # return or except block
            return
        newops = self.make_new_lloplist(block)
        varmapping = {}
        for v in block.getvariables():
            varmapping[v] = v    # records existing Variables

        for hop in self.highlevelops(block, newops):
            try:
                hop.setup()  # this is called from here to catch TyperErrors...
                self.translate_hl_to_ll(hop, varmapping)
            except TyperError as e:
                self.gottypererror(e, block, hop.spaceop)
                raise

        block.operations[:] = newops
        block.renamevariables(varmapping)

        extrablock = None
        pos = newops.llop_raising_exceptions
        if (pos is not None and pos != len(newops) - 1):
            # this is for the case where the llop that raises the exceptions
            # is not the last one in the list.
            assert block.canraise
            noexclink = block.exits[0]
            assert noexclink.exitcase is None
            if pos == "removed":
                # the exception cannot actually occur at all.
                # This is set by calling exception_cannot_occur().
                # We just remove all exception links.
                block.exitswitch = None
                block.exits = block.exits[:1]
            else:
                # We have to split the block in two, with the exception-catching
                # exitswitch after the llop at 'pos', and the extra operations
                # in the new part of the block, corresponding to the
                # no-exception case.  See for example test_rlist.test_indexerror
                # or test_rpbc.test_multiple_ll_one_hl_op.
                assert 0 <= pos < len(newops) - 1
                extraops = block.operations[pos+1:]
                del block.operations[pos+1:]
                extrablock = insert_empty_block(noexclink, newops=extraops)

        if extrablock is None:
            self.insert_link_conversions(block)
        else:
            # skip the extrablock as a link target, its link doesn't need conversions
            # by construction, OTOH some of involved vars have no annotation
            # so proceeding with it would kill information
            self.insert_link_conversions(block, skip=1)
            # consider it as a link source instead
            self.insert_link_conversions(extrablock)

    def _convert_link(self, block, link):
        if link.exitcase is not None and link.exitcase != 'default':
            if isinstance(block.exitswitch, Variable):
                r_case = self.bindingrepr(block.exitswitch)
            else:
                assert block.canraise
                r_case = rclass.get_type_repr(self)
            link.llexitcase = r_case.convert_const(link.exitcase)
        else:
            link.llexitcase = None

        a = link.last_exception
        if isinstance(a, Variable):
            a.concretetype = self.exceptiondata.lltype_of_exception_type
        elif isinstance(a, Constant):
            link.last_exception = inputconst(
                self.exceptiondata.r_exception_type, a.value)

        a = link.last_exc_value
        if isinstance(a, Variable):
            a.concretetype = self.exceptiondata.lltype_of_exception_value
        elif isinstance(a, Constant):
            link.last_exc_value = inputconst(
                self.exceptiondata.r_exception_value, a.value)

    def insert_link_conversions(self, block, skip=0):
        # insert the needed conversions on the links
        can_insert_here = block.exitswitch is None and len(block.exits) == 1
        for link in block.exits[skip:]:
            self._convert_link(block, link)
            inputargs_reprs = self.get_block_entry(link.target)
            newops = self.make_new_lloplist(block)
            newlinkargs = {}
            for i in range(len(link.args)):
                a1 = link.args[i]
                r_a2 = inputargs_reprs[i]
                if isinstance(a1, Constant):
                    link.args[i] = inputconst(r_a2, a1.value)
                    continue   # the Constant was typed, done
                if a1 is link.last_exception:
                    r_a1 = self.exceptiondata.r_exception_type
                elif a1 is link.last_exc_value:
                    r_a1 = self.exceptiondata.r_exception_value
                else:
                    r_a1 = self.bindingrepr(a1)
                if r_a1 == r_a2:
                    continue   # no conversion needed
                try:
                    new_a1 = newops.convertvar(a1, r_a1, r_a2)
                except TyperError as e:
                    self.gottypererror(e, block, link)
                    raise
                if new_a1 != a1:
                    newlinkargs[i] = new_a1

            if newops:
                if can_insert_here:
                    block.operations.extend(newops)
                else:
                    # cannot insert conversion operations around a single
                    # link, unless it is the only exit of this block.
                    # create a new block along the link...
                    newblock = insert_empty_block(link,
                    # ...and store the conversions there.
                                                  newops=newops)
                    link = newblock.exits[0]
            for i, new_a1 in newlinkargs.items():
                link.args[i] = new_a1

    def highlevelops(self, block, llops):
        # enumerate the HighLevelOps in a block.
        if block.operations:
            for op in block.operations[:-1]:
                yield HighLevelOp(self, op, [], llops)
            # look for exception links for the last operation
            if block.canraise:
                exclinks = block.exits[1:]
            else:
                exclinks = []
            yield HighLevelOp(self, block.operations[-1], exclinks, llops)

    def translate_hl_to_ll(self, hop, varmapping):
        #self.log.translating(hop.spaceop.opname, hop.args_s)
        resultvar = hop.dispatch()
        if hop.exceptionlinks and hop.llops.llop_raising_exceptions is None:
            raise TyperError("the graph catches %s, but the rtyper did not "
                             "take exceptions into account "
                             "(exception_is_here() not called)" % (
                [link.exitcase.__name__ for link in hop.exceptionlinks],))
        if resultvar is None:
            # no return value
            self.translate_no_return_value(hop)
        else:
            assert isinstance(resultvar, (Variable, Constant))
            op = hop.spaceop
            # for simplicity of the translate_meth, resultvar is usually not
            # op.result here.  We have to replace resultvar with op.result
            # in all generated operations.
            if hop.s_result.is_constant():
                if isinstance(resultvar, Constant) and \
                       isinstance(hop.r_result.lowleveltype, Primitive) and \
                       hop.r_result.lowleveltype is not Void:
                    assert resultvar.value == hop.s_result.const
            resulttype = resultvar.concretetype
            op.result.concretetype = hop.r_result.lowleveltype
            if op.result.concretetype != resulttype:
                raise TyperError("inconsistent type for the result of '%s':\n"
                                 "annotator says %s,\n"
                                 "whose repr is %r\n"
                                 "but rtype_%s returned %r" % (
                    op.opname, hop.s_result,
                    hop.r_result, op.opname, resulttype))
            # figure out if the resultvar is a completely fresh Variable or not
            if (isinstance(resultvar, Variable) and
                resultvar.annotation is None and
                resultvar not in varmapping):
                # fresh Variable: rename it to the previously existing op.result
                varmapping[resultvar] = op.result
            elif resultvar is op.result:
                # special case: we got the previous op.result Variable again
                assert varmapping[resultvar] is resultvar
            else:
                # renaming unsafe.  Insert a 'same_as' operation...
                hop.llops.append(SpaceOperation('same_as', [resultvar],
                                                op.result))

    def translate_no_return_value(self, hop):
        op = hop.spaceop
        if hop.s_result != annmodel.s_ImpossibleValue:
            raise TyperError("the annotator doesn't agree that '%s' "
                             "has no return value" % op.opname)
        op.result.concretetype = Void

    def gottypererror(self, exc, block, position):
        """Record information about the location of a TyperError"""
        graph = self.annotator.annotated.get(block)
        exc.where = (graph, block, position)

    # __________ regular operations __________

    def _registeroperations(cls, unary_ops, binary_ops):
        d = {}
        # All unary operations
        for opname in unary_ops:
            fnname = 'translate_op_' + opname
            exec py.code.compile("""
                def translate_op_%s(self, hop):
                    r_arg1 = hop.args_r[0]
                    return r_arg1.rtype_%s(hop)
                """ % (opname, opname)) in globals(), d
            setattr(cls, fnname, d[fnname])
        # All binary operations
        for opname in binary_ops:
            fnname = 'translate_op_' + opname
            exec py.code.compile("""
                def translate_op_%s(self, hop):
                    r_arg1 = hop.args_r[0]
                    r_arg2 = hop.args_r[1]
                    return pair(r_arg1, r_arg2).rtype_%s(hop)
                """ % (opname, opname)) in globals(), d
            setattr(cls, fnname, d[fnname])
    _registeroperations = classmethod(_registeroperations)

    # this one is not in BINARY_OPERATIONS
    def translate_op_contains(self, hop):
        r_arg1 = hop.args_r[0]
        r_arg2 = hop.args_r[1]
        return pair(r_arg1, r_arg2).rtype_contains(hop)

    # __________ irregular operations __________

    def translate_op_newlist(self, hop):
        return rlist.rtype_newlist(hop)

    def translate_op_newdict(self, hop):
        return rdict.rtype_newdict(hop)

    def translate_op_alloc_and_set(self, hop):
        return rlist.rtype_alloc_and_set(hop)

    def translate_op_extend_with_str_slice(self, hop):
        r_arg1 = hop.args_r[0]
        r_arg2 = hop.args_r[3]
        return pair(r_arg1, r_arg2).rtype_extend_with_str_slice(hop)

    def translate_op_extend_with_char_count(self, hop):
        r_arg1 = hop.args_r[0]
        r_arg2 = hop.args_r[1]
        return pair(r_arg1, r_arg2).rtype_extend_with_char_count(hop)

    def translate_op_newtuple(self, hop):
        from rpython.rtyper.rtuple import rtype_newtuple
        return rtype_newtuple(hop)

    def translate_op_instantiate1(self, hop):
        if not isinstance(hop.s_result, annmodel.SomeInstance):
            raise TyperError("instantiate1 got s_result=%r" % (hop.s_result,))
        classdef = hop.s_result.classdef
        return rclass.rtype_new_instance(self, classdef, hop.llops)

    def default_translate_operation(self, hop):
        raise TyperError("unimplemented operation: '%s'" % hop.spaceop.opname)

    # __________ utilities __________

    def needs_wrapper(self, cls):
        return cls in self.classes_with_wrapper

    def get_wrapping_hint(self, clsdef):
        cls = clsdef.classdesc.pyobj
        return self.classes_with_wrapper[cls], self.wrapper_context

    def getcallable(self, graph):
        def getconcretetype(v):
            return self.bindingrepr(v).lowleveltype

        return getfunctionptr(graph, getconcretetype)

    def annotate_helper(self, ll_function, argtypes):
        """Annotate the given low-level helper function and return its graph
        """
        args_s = []
        for s in argtypes:
            # assume 's' is a low-level type, unless it is already an annotation
            if not isinstance(s, annmodel.SomeObject):
                s = lltype_to_annotation(s)
            args_s.append(s)
        # hack for bound methods
        if hasattr(ll_function, 'im_func'):
            bk = self.annotator.bookkeeper
            args_s.insert(0, bk.immutablevalue(ll_function.im_self))
            ll_function = ll_function.im_func
        helper_graph = annotate_lowlevel_helper(self.annotator,
                                                ll_function, args_s,
                                                policy=self.lowlevel_ann_policy)
        return helper_graph

    def annotate_helper_fn(self, ll_function, argtypes):
        """Annotate the given low-level helper function
        and return it as a function pointer
        """
        graph = self.annotate_helper(ll_function, argtypes)
        return self.getcallable(graph)

    def attachRuntimeTypeInfoFunc(self, GCSTRUCT, func, ARG_GCSTRUCT=None,
                                  destrptr=None):
        self.call_all_setups()  # compute ForwardReferences now
        if ARG_GCSTRUCT is None:
            ARG_GCSTRUCT = GCSTRUCT
        args_s = [SomePtr(Ptr(ARG_GCSTRUCT))]
        graph = self.annotate_helper(func, args_s)
        s = self.annotation(graph.getreturnvar())
        if (not isinstance(s, SomePtr) or
            s.ll_ptrtype != Ptr(RuntimeTypeInfo)):
            raise TyperError("runtime type info function %r returns %r, "
                             "excepted Ptr(RuntimeTypeInfo)" % (func, s))
        funcptr = self.getcallable(graph)
        attachRuntimeTypeInfo(GCSTRUCT, funcptr, destrptr)

# register operations from annotation model
RPythonTyper._registeroperations(unaryop.UNARY_OPERATIONS, binaryop.BINARY_OPERATIONS)

# ____________________________________________________________


class HighLevelOp(object):
    def __init__(self, rtyper, spaceop, exceptionlinks, llops):
        self.rtyper         = rtyper
        self.spaceop        = spaceop
        self.exceptionlinks = exceptionlinks
        self.llops          = llops

    def setup(self):
        rtyper = self.rtyper
        spaceop = self.spaceop
        self.args_v   = list(spaceop.args)
        self.args_s   = [rtyper.binding(a) for a in spaceop.args]
        self.s_result = rtyper.binding(spaceop.result)
        self.args_r   = [rtyper.getrepr(s_a) for s_a in self.args_s]
        self.r_result = rtyper.getrepr(self.s_result)
        rtyper.call_all_setups()  # compute ForwardReferences now

    @property
    def nb_args(self):
        return len(self.args_v)

    def copy(self):
        result = HighLevelOp(self.rtyper, self.spaceop,
                             self.exceptionlinks, self.llops)
        for key, value in self.__dict__.items():
            if type(value) is list:     # grunt
                value = value[:]
            setattr(result, key, value)
        return result

    def dispatch(self):
        rtyper = self.rtyper
        opname = self.spaceop.opname
        translate_meth = getattr(rtyper, 'translate_op_' + opname,
                                 rtyper.default_translate_operation)
        return translate_meth(self)

    def inputarg(self, converted_to, arg):
        """Returns the arg'th input argument of the current operation,
        as a Variable or Constant converted to the requested type.
        'converted_to' should be a Repr instance or a Primitive low-level
        type.
        """
        if not isinstance(converted_to, Repr):
            converted_to = self.rtyper.getprimitiverepr(converted_to)
        v = self.args_v[arg]
        if isinstance(v, Constant):
            return inputconst(converted_to, v.value)
        assert hasattr(v, 'concretetype')

        s_binding = self.args_s[arg]
        if s_binding.is_constant():
            return inputconst(converted_to, s_binding.const)

        r_binding = self.args_r[arg]
        return self.llops.convertvar(v, r_binding, converted_to)

    inputconst = staticmethod(inputconst)    # export via the HighLevelOp class

    def inputargs(self, *converted_to):
        if len(converted_to) != self.nb_args:
            raise TyperError("operation argument count mismatch:\n"
                             "'%s' has %d arguments, rtyper wants %d" % (
                self.spaceop.opname, self.nb_args, len(converted_to)))
        vars = []
        for i in range(len(converted_to)):
            vars.append(self.inputarg(converted_to[i], i))
        return vars

    def genop(self, opname, args_v, resulttype=None):
        return self.llops.genop(opname, args_v, resulttype)

    def gendirectcall(self, ll_function, *args_v):
        return self.llops.gendirectcall(ll_function, *args_v)

    def r_s_pop(self, index=-1):
        "Return and discard the argument with index position."
        self.args_v.pop(index)
        return self.args_r.pop(index), self.args_s.pop(index)

    def r_s_popfirstarg(self):
        "Return and discard the first argument."
        return self.r_s_pop(0)

    def v_s_insertfirstarg(self, v_newfirstarg, s_newfirstarg):
        r_newfirstarg = self.rtyper.getrepr(s_newfirstarg)
        self.args_v.insert(0, v_newfirstarg)
        self.args_r.insert(0, r_newfirstarg)
        self.args_s.insert(0, s_newfirstarg)

    def swap_fst_snd_args(self):
        self.args_v[0], self.args_v[1] = self.args_v[1], self.args_v[0]
        self.args_s[0], self.args_s[1] = self.args_s[1], self.args_s[0]
        self.args_r[0], self.args_r[1] = self.args_r[1], self.args_r[0]

    def has_implicit_exception(self, exc_cls):
        if self.llops.llop_raising_exceptions is not None:
            raise TyperError("already generated the llop that raises the "
                             "exception")
        if not self.exceptionlinks:
            return False  # don't record has_implicit_exception checks on
                          # high-level ops before the last one in the block
        if self.llops.implicit_exceptions_checked is None:
            self.llops.implicit_exceptions_checked = []
        result = False
        for link in self.exceptionlinks:
            if issubclass(exc_cls, link.exitcase):
                self.llops.implicit_exceptions_checked.append(link.exitcase)
                result = True
                # go on looping to add possibly more exceptions to the list
                # (e.g. Exception itself - see test_rlist.test_valueerror)
        return result

    def exception_is_here(self):
        self.llops._called_exception_is_here_or_cannot_occur = True
        if self.llops.llop_raising_exceptions is not None:
            raise TyperError("cannot catch an exception at more than one llop")
        if not self.exceptionlinks:
            return # ignored for high-level ops before the last one in the block
        if self.llops.implicit_exceptions_checked is not None:
            # sanity check: complain if an has_implicit_exception() check is
            # missing in the rtyper.
            for link in self.exceptionlinks:
                if link.exitcase not in self.llops.implicit_exceptions_checked:
                    raise TyperError("the graph catches %s, but the rtyper "
                                     "did not explicitely handle it" % (
                        link.exitcase.__name__,))
        self.llops.llop_raising_exceptions = len(self.llops)

    def exception_cannot_occur(self):
        self.llops._called_exception_is_here_or_cannot_occur = True
        if self.llops.llop_raising_exceptions is not None:
            raise TyperError("cannot catch an exception at more than one llop")
        if not self.exceptionlinks:
            return # ignored for high-level ops before the last one in the block
        self.llops.llop_raising_exceptions = "removed"

    def decompose_slice_args(self):
        # Select which kind of slicing is needed.  We support:
        #   * [start:]
        #   * [start:stop]
        #   * [:-1]
        s_start = self.args_s[1]
        s_stop = self.args_s[2]
        if (s_start.is_constant() and s_start.const in (None, 0) and
            s_stop.is_constant() and s_stop.const == -1):
            return "minusone", []
        if isinstance(s_start, annmodel.SomeInteger):
            if not s_start.nonneg:
                raise TyperError("slice start must be proved non-negative")
        if isinstance(s_stop, annmodel.SomeInteger):
            if not s_stop.nonneg:
                raise TyperError("slice stop must be proved non-negative")
        if s_start.is_constant() and s_start.const is None:
            v_start = inputconst(Signed, 0)
        else:
            v_start = self.inputarg(Signed, arg=1)
        if s_stop.is_constant() and s_stop.const is None:
            return "startonly", [v_start]
        else:
            v_stop = self.inputarg(Signed, arg=2)
            return "startstop", [v_start, v_stop]

# ____________________________________________________________

class LowLevelOpList(list):
    """A list with gen*() methods to build and append low-level
    operations to it.
    """
    # NB. the following two attributes are here instead of on HighLevelOp
    #     because we want them to be shared between a HighLevelOp and its
    #     copy()es.
    llop_raising_exceptions = None
    implicit_exceptions_checked = None

    def __init__(self, rtyper=None, originalblock=None):
        self.rtyper = rtyper
        self.originalblock = originalblock

    def getparentgraph(self):
        return self.rtyper.annotator.annotated[self.originalblock]

    def hasparentgraph(self):
        return self.originalblock is not None

    def record_extra_call(self, graph):
        if self.hasparentgraph():
            self.rtyper.annotator.translator.update_call_graph(
                caller_graph = self.getparentgraph(),
                callee_graph = graph,
                position_tag = object())

    def convertvar(self, orig_v, r_from, r_to):
        assert isinstance(orig_v, (Variable, Constant))
        if r_from != r_to:
            v = pair(r_from, r_to).convert_from_to(orig_v, self)
            if v is NotImplemented:
                raise TyperError("don't know how to convert from %r to %r" %
                                 (r_from, r_to))
            if v.concretetype != r_to.lowleveltype:
                raise TyperError("bug in conversion from %r to %r: "
                                 "returned a %r" % (r_from, r_to,
                                                    v.concretetype))
        else:
            v = orig_v
        return v

    def genop(self, opname, args_v, resulttype=None):
        try:
            for v in args_v:
                v.concretetype
        except AttributeError:
            raise AssertionError("wrong level!  you must call hop.inputargs()"
                                 " and pass its result to genop(),"
                                 " never hop.args_v directly.")
        vresult = Variable()
        self.append(SpaceOperation(opname, args_v, vresult))
        if resulttype is None:
            vresult.concretetype = Void
            return None
        else:
            if isinstance(resulttype, Repr):
                resulttype = resulttype.lowleveltype
            assert isinstance(resulttype, LowLevelType)
            vresult.concretetype = resulttype
            return vresult

    def gendirectcall(self, ll_function, *args_v):
        rtyper = self.rtyper
        args_s = []
        newargs_v = []
        for v in args_v:
            if v.concretetype is Void:
                s_value = rtyper.annotation(v)
                if s_value is None:
                    s_value = annmodel.s_None
                if not s_value.is_constant():
                    raise TyperError("non-constant variable of type Void")
                if not isinstance(s_value, (annmodel.SomePBC, annmodel.SomeNone)):
                    raise TyperError("non-PBC Void argument: %r", (s_value,))
                args_s.append(s_value)
            else:
                args_s.append(lltype_to_annotation(v.concretetype))
            newargs_v.append(v)

        self.rtyper.call_all_setups()  # compute ForwardReferences now

        # hack for bound methods
        if hasattr(ll_function, 'im_func'):
            bk = rtyper.annotator.bookkeeper
            args_s.insert(0, bk.immutablevalue(ll_function.im_self))
            newargs_v.insert(0, inputconst(Void, ll_function.im_self))
            ll_function = ll_function.im_func

        graph = annotate_lowlevel_helper(rtyper.annotator, ll_function, args_s,
                                         rtyper.lowlevel_ann_policy)
        self.record_extra_call(graph)

        # build the 'direct_call' operation
        f = self.rtyper.getcallable(graph)
        c = inputconst(typeOf(f), f)
        fobj = self.rtyper.type_system.deref(f)
        return self.genop('direct_call', [c]+newargs_v,
                          resulttype = typeOf(fobj).RESULT)

    def genexternalcall(self, fnname, args_v, resulttype=None, **flags):
        if isinstance(resulttype, Repr):
            resulttype = resulttype.lowleveltype
        argtypes = [v.concretetype for v in args_v]
        FUNCTYPE = FuncType(argtypes, resulttype or Void)
        f = functionptr(FUNCTYPE, fnname, **flags)
        cf = inputconst(typeOf(f), f)
        return self.genop('direct_call', [cf]+list(args_v), resulttype)

    def gencapicall(self, cfnname, args_v, resulttype=None, **flags):
        return self.genexternalcall(cfnname, args_v, resulttype=resulttype, external="CPython", **flags)

    def genconst(self, ll_value):
        return inputconst(typeOf(ll_value), ll_value)

    def genvoidconst(self, placeholder):
        return inputconst(Void, placeholder)

    def constTYPE(self, T):
        return T

# _______________________________________________________________________
# this has the side-effect of registering the unary and binary operations
# and the rtyper_chooserepr() methods
from rpython.rtyper import rint, rbool, rfloat, rnone
from rpython.rtyper import rrange
from rpython.rtyper import rstr, rdict, rlist, rbytearray
from rpython.rtyper import rbuiltin, rpbc
from rpython.rtyper import rptr
from rpython.rtyper import rweakref
from rpython.rtyper import raddress # memory addresses<|MERGE_RESOLUTION|>--- conflicted
+++ resolved
@@ -246,13 +246,8 @@
                     percentage = 100 * n // total
                     if percentage >= previous_percentage + 5:
                         previous_percentage = percentage
-<<<<<<< HEAD
-                        if self.typererror_count:
-                            error_report = " but %d errors" % self.typererror_count
-                        else:
-                            error_report = ''
-                        self.log.event('specializing: %d / %d blocks   (%d%%)%s' %
-                                       (n, total, percentage, error_report))
+                        self.log.event('specializing: %d / %d blocks   (%d%%)' %
+                                       (n, total, percentage))
             else:
                 # try a version using the transaction module
                 self.log.event('specializing transactionally %d blocks' %
@@ -265,10 +260,6 @@
                 blockcount += len(pending)
                 self.already_seen.update(dict.fromkeys(pending, True))
 
-=======
-                        self.log.event('specializing: %d / %d blocks   (%d%%)' %
-                                       (n, total, percentage))
->>>>>>> 4c9ab4cc
             # make sure all reprs so far have had their setup() called
             self.call_all_setups(all_threads=True)
 
@@ -279,34 +270,7 @@
         if annmixlevel is not None:
             annmixlevel.finish()
 
-<<<<<<< HEAD
-    def dump_typererrors(self, num=None, minimize=True, to_log=False):
-        c = 0
-        bc = 0
-        for err in self.typererrors[:num]:
-            c += 1
-            if minimize and isinstance(err, BrokenReprTyperError):
-                bc += 1
-                continue
-            graph, block, position = err.where
-            errmsg = ("TyperError-%d: %s\n" % (c, graph) +
-                      str(err) +
-                      "\n")
-            if to_log:
-                self.log.ERROR(errmsg)
-            else:
-                print errmsg
-        if bc:
-            minmsg = "(minimized %d errors away for this dump)" % (bc,)
-            if to_log:
-                self.log.ERROR(minmsg)
-            else:
-                print minmsg
-
     def call_all_setups(self, all_threads=False):
-=======
-    def call_all_setups(self):
->>>>>>> 4c9ab4cc
         # make sure all reprs so far have had their setup() called
         while True:
             if all_threads:
@@ -376,18 +340,10 @@
     def _specialize_block(self, block):
         # give the best possible types to the input args
         try:
-<<<<<<< HEAD
             self.setup_block_entry(block, self.get_block_entry(block))
-        except TyperError, e:
-            self.gottypererror(e, block, "block-entry", None)
-            return  # cannot continue this block
-=======
-            self.setup_block_entry(block)
         except TyperError as e:
             self.gottypererror(e, block, "block-entry")
             raise
->>>>>>> 4c9ab4cc
-
 
         # specialize all the operations, as far as possible
         if block.operations == ():   # return or except block
