--- conflicted
+++ resolved
@@ -42,8 +42,6 @@
     def __init__(self, annotator):
         self.annotator = annotator
         self.lowlevel_ann_policy = LowLevelAnnotatorPolicy(self)
-<<<<<<< HEAD
-        self.type_system = LowLevelTypeSystem()
         self.reprs = stmdict()
         self._seen_reprs_must_call_setup = stmset()
         self._all_lists_must_call_setup = []
@@ -51,11 +49,6 @@
             del annmodel.TLS._reprs_must_call_setup
         except AttributeError:
             pass
-=======
-        self.reprs = {}
-        self._reprs_must_call_setup = []
-        self._seen_reprs_must_call_setup = {}
->>>>>>> 2d490beb
         self._dict_traits = {}
         self.rootclass_repr = RootClassRepr(self)
         self.rootclass_repr.setup()
