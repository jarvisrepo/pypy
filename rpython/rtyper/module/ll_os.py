"""
Low-level implementations for the external functions of the 'os' module.
"""

# Implementation details about those functions
# might be found in doc/rffi.txt

import os, sys, errno
import py
from rpython.rtyper.module.support import (
    UNDERSCORE_ON_WIN32, _WIN32, StringTraits, UnicodeTraits)
from rpython.tool.sourcetools import func_renamer
from rpython.rlib.rarithmetic import r_longlong
from rpython.rtyper.extfunc import (
    BaseLazyRegistering, register_external)
from rpython.rtyper.extfunc import registering, registering_if, extdef
from rpython.annotator.model import (
    SomeInteger, SomeString, SomeTuple, SomeFloat, s_Str0, s_Unicode0)
from rpython.annotator.model import s_ImpossibleValue, s_None, s_Bool
from rpython.rtyper.lltypesystem import rffi
from rpython.rtyper.lltypesystem import lltype
from rpython.rtyper.tool import rffi_platform as platform
from rpython.rlib import rposix
from rpython.translator.tool.cbuild import ExternalCompilationInfo
from rpython.rtyper.lltypesystem.llmemory import itemoffsetof, offsetof, Address
from rpython.rtyper.lltypesystem.rstr import STR
from rpython.rlib.objectmodel import specialize

str0 = s_Str0
unicode0 = s_Unicode0

def monkeypatch_rposix(posixfunc, unicodefunc, signature):
    func_name = posixfunc.__name__

    if hasattr(signature, '_default_signature_'):
        signature = signature._default_signature_
    arglist = ['arg%d' % (i,) for i in range(len(signature))]
    transformed_arglist = arglist[:]
    for i, arg in enumerate(signature):
        if arg in (unicode, unicode0):
            transformed_arglist[i] = transformed_arglist[i] + '.as_unicode()'

    args = ', '.join(arglist)
    transformed_args = ', '.join(transformed_arglist)
    try:
        main_arg = 'arg%d' % (signature.index(unicode0),)
    except ValueError:
        main_arg = 'arg%d' % (signature.index(unicode),)

    source = py.code.Source("""
    def %(func_name)s(%(args)s):
        if isinstance(%(main_arg)s, str):
            return posixfunc(%(args)s)
        else:
            return unicodefunc(%(transformed_args)s)
    """ % locals())
    miniglobals = {'posixfunc'  : posixfunc,
                   'unicodefunc': unicodefunc,
                   '__name__':    __name__, # for module name propagation
                   }
    exec source.compile() in miniglobals
    new_func = miniglobals[func_name]
    specialized_args = [i for i in range(len(signature))
                        if signature[i] in (unicode, unicode0, None)]
    new_func = specialize.argtype(*specialized_args)(new_func)

    # Monkeypatch the function in rpython.rlib.rposix
    setattr(rposix, func_name, new_func)

def registering_str_unicode(posixfunc, condition=True):
    if not condition or posixfunc is None:
        return registering(None, condition=False)

    func_name = posixfunc.__name__

    def register_posixfunc(self, method):
        val = method(self, StringTraits())
        register_external(posixfunc, *val.def_args, **val.def_kwds)

        if sys.platform == 'win32':
            val = method(self, UnicodeTraits())
            @func_renamer(func_name + "_unicode")
            def unicodefunc(*args):
                return posixfunc(*args)
            register_external(unicodefunc, *val.def_args, **val.def_kwds)
            signature = val.def_args[0]
            monkeypatch_rposix(posixfunc, unicodefunc, signature)

    def decorator(method):
        decorated = lambda self: register_posixfunc(self, method)
        decorated._registering_func = posixfunc
        return decorated
    return decorator

posix = __import__(os.name)

includes = []
if not _WIN32:
    # XXX many of these includes are not portable at all
    includes += ['dirent.h', 'sys/stat.h',
                 'sys/times.h', 'utime.h', 'sys/types.h', 'unistd.h',
                 'signal.h', 'sys/wait.h', 'fcntl.h']
else:
    includes += ['sys/utime.h', 'sys/types.h']

_CYGWIN = sys.platform == 'cygwin'

class CConfig:
    """
    Definitions for platform integration.

    Note: this must be processed through platform.configure() to provide
    usable objects.  For example::

        CLOCK_T = platform.configure(CConfig)['CLOCK_T']
        register(function, [CLOCK_T], ...)

    """

    _compilation_info_ = ExternalCompilationInfo(
        includes=includes
    )
    if not _WIN32:
        CLOCK_T = platform.SimpleType('clock_t', rffi.INT)

        TMS = platform.Struct(
            'struct tms', [('tms_utime', rffi.INT),
                           ('tms_stime', rffi.INT),
                           ('tms_cutime', rffi.INT),
                           ('tms_cstime', rffi.INT)])

    # For now we require off_t to be the same size as LONGLONG, which is the
    # interface required by callers of functions that thake an argument of type
    # off_t
    OFF_T_SIZE = platform.SizeOf('off_t')

    SEEK_SET = platform.DefinedConstantInteger('SEEK_SET')
    SEEK_CUR = platform.DefinedConstantInteger('SEEK_CUR')
    SEEK_END = platform.DefinedConstantInteger('SEEK_END')

    UTIMBUF = platform.Struct('struct %sutimbuf' % UNDERSCORE_ON_WIN32,
                              [('actime', rffi.INT),
                               ('modtime', rffi.INT)])


class RegisterOs(BaseLazyRegistering):

    def __init__(self):
        self.configure(CConfig)
        if not _WIN32:
            assert self.OFF_T_SIZE == rffi.sizeof(rffi.LONGLONG)

        if hasattr(os, 'getpgrp'):
            self.GETPGRP_HAVE_ARG = platform.checkcompiles(
                "getpgrp(0)",
                '#include <unistd.h>',
                [])

        if hasattr(os, 'setpgrp'):
            self.SETPGRP_HAVE_ARG = platform.checkcompiles(
                "setpgrp(0,0)",
                '#include <unistd.h>',
                [])

        # we need an indirection via c functions to get macro calls working on llvm XXX still?
        if hasattr(os, 'WCOREDUMP'):
            decl_snippet = """
            %(ret_type)s pypy_macro_wrapper_%(name)s (int status);
            """
            def_snippet = """
            %(ret_type)s pypy_macro_wrapper_%(name)s (int status) {
            return %(name)s(status);
            }
            """
            decls = []
            defs = []
            for name in self.w_star:
                if hasattr(os, name):
                    data = {'ret_type': 'int', 'name': name}
                    decls.append((decl_snippet % data).strip())
                    defs.append((def_snippet % data).strip())

            self.compilation_info = self.compilation_info.merge(
                ExternalCompilationInfo(
                post_include_bits = decls,
                separate_module_sources = ["\n".join(defs)]
            ))

    # a simple, yet useful factory
    def extdef_for_os_function_returning_int(self, name, **kwds):
        c_func = self.llexternal(name, [], rffi.INT, **kwds)
        def c_func_llimpl():
            res = rffi.cast(rffi.SIGNED, c_func())
            if res == -1:
                raise OSError(rposix.get_errno(), "%s failed" % name)
            return res
        c_func_llimpl.func_name = name + '_llimpl'

        return extdef([], int, llimpl=c_func_llimpl,
                      export_name='ll_os.ll_os_' + name)

    def extdef_for_os_function_accepting_int(self, name, **kwds):
        c_func = self.llexternal(name, [rffi.INT], rffi.INT, **kwds)
        def c_func_llimpl(arg):
            res = rffi.cast(rffi.SIGNED, c_func(arg))
            if res == -1:
                raise OSError(rposix.get_errno(), "%s failed" % name)

        c_func_llimpl.func_name = name + '_llimpl'

        return extdef([int], None, llimpl=c_func_llimpl,
                      export_name='ll_os.ll_os_' + name)

    def extdef_for_os_function_accepting_2int(self, name, **kwds):
        c_func = self.llexternal(name, [rffi.INT, rffi.INT], rffi.INT, **kwds)
        def c_func_llimpl(arg, arg2):
            res = rffi.cast(rffi.SIGNED, c_func(arg, arg2))
            if res == -1:
                raise OSError(rposix.get_errno(), "%s failed" % name)

        c_func_llimpl.func_name = name + '_llimpl'

        return extdef([int, int], None, llimpl=c_func_llimpl,
                      export_name='ll_os.ll_os_' + name)

    def extdef_for_os_function_accepting_0int(self, name, **kwds):
        c_func = self.llexternal(name, [], rffi.INT, **kwds)
        def c_func_llimpl():
            res = rffi.cast(rffi.SIGNED, c_func())
            if res == -1:
                raise OSError(rposix.get_errno(), "%s failed" % name)

        c_func_llimpl.func_name = name + '_llimpl'

        return extdef([], None, llimpl=c_func_llimpl,
                      export_name='ll_os.ll_os_' + name)

    def extdef_for_os_function_int_to_int(self, name, **kwds):
        c_func = self.llexternal(name, [rffi.INT], rffi.INT, **kwds)
        def c_func_llimpl(arg):
            res = rffi.cast(rffi.SIGNED, c_func(arg))
            if res == -1:
                raise OSError(rposix.get_errno(), "%s failed" % name)
            return res

        c_func_llimpl.func_name = name + '_llimpl'

        return extdef([int], int, llimpl=c_func_llimpl,
                      export_name='ll_os.ll_os_' + name)

    @registering_if(os, 'execv')
    def register_os_execv(self):
        eci = self.gcc_profiling_bug_workaround(
            'int _noprof_execv(char *path, char *argv[])',
            'return execv(path, argv);')
        os_execv = self.llexternal('_noprof_execv',
                                   [rffi.CCHARP, rffi.CCHARPP],
                                   rffi.INT, compilation_info = eci)

        def execv_llimpl(path, args):
            l_args = rffi.ll_liststr2charpp(args)
            os_execv(path, l_args)
            rffi.free_charpp(l_args)
            raise OSError(rposix.get_errno(), "execv failed")

        return extdef([str0, [str0]], s_ImpossibleValue, llimpl=execv_llimpl,
                      export_name="ll_os.ll_os_execv")


    @registering_if(os, 'execve')
    def register_os_execve(self):
        eci = self.gcc_profiling_bug_workaround(
            'int _noprof_execve(char *filename, char *argv[], char *envp[])',
            'return execve(filename, argv, envp);')
        os_execve = self.llexternal(
            '_noprof_execve', [rffi.CCHARP, rffi.CCHARPP, rffi.CCHARPP],
            rffi.INT, compilation_info = eci)

        def execve_llimpl(path, args, env):
            # XXX Check path, args, env for \0 and raise TypeErrors as
            # appropriate
            envstrs = []
            for item in env.iteritems():
                envstr = "%s=%s" % item
                envstrs.append(envstr)

            l_args = rffi.ll_liststr2charpp(args)
            l_env = rffi.ll_liststr2charpp(envstrs)
            os_execve(path, l_args, l_env)

            # XXX untested
            rffi.free_charpp(l_env)
            rffi.free_charpp(l_args)

            raise OSError(rposix.get_errno(), "execve failed")

        return extdef(
            [str0, [str0], {str0: str0}],
            s_ImpossibleValue,
            llimpl=execve_llimpl,
            export_name="ll_os.ll_os_execve")


    @registering_if(posix, 'spawnv')
    def register_os_spawnv(self):
        os_spawnv = self.llexternal('spawnv',
                                    [rffi.INT, rffi.CCHARP, rffi.CCHARPP],
                                    rffi.INT)

        def spawnv_llimpl(mode, path, args):
            mode = rffi.cast(rffi.INT, mode)
            l_args = rffi.ll_liststr2charpp(args)
            childpid = os_spawnv(mode, path, l_args)
            rffi.free_charpp(l_args)
            if childpid == -1:
                raise OSError(rposix.get_errno(), "os_spawnv failed")
            return rffi.cast(lltype.Signed, childpid)

        return extdef([int, str0, [str0]], int, llimpl=spawnv_llimpl,
                      export_name="ll_os.ll_os_spawnv")

    @registering_if(os, 'spawnve')
    def register_os_spawnve(self):
        os_spawnve = self.llexternal('spawnve',
                                     [rffi.INT, rffi.CCHARP, rffi.CCHARPP,
                                      rffi.CCHARPP],
                                     rffi.INT)

        def spawnve_llimpl(mode, path, args, env):
            envstrs = []
            for item in env.iteritems():
                envstrs.append("%s=%s" % item)

            mode = rffi.cast(rffi.INT, mode)
            l_args = rffi.ll_liststr2charpp(args)
            l_env = rffi.ll_liststr2charpp(envstrs)
            childpid = os_spawnve(mode, path, l_args, l_env)
            rffi.free_charpp(l_env)
            rffi.free_charpp(l_args)
            if childpid == -1:
                raise OSError(rposix.get_errno(), "os_spawnve failed")
            return rffi.cast(lltype.Signed, childpid)

        return extdef([int, str0, [str0], {str0: str0}], int,
                      llimpl=spawnve_llimpl,
                      export_name="ll_os.ll_os_spawnve")

    @registering(os.dup)
    def register_os_dup(self):
        os_dup = self.llexternal(UNDERSCORE_ON_WIN32 + 'dup',
                                 [rffi.INT], rffi.INT)

        def dup_llimpl(fd):
            rposix.validate_fd(fd)
            newfd = rffi.cast(lltype.Signed, os_dup(rffi.cast(rffi.INT, fd)))
            if newfd == -1:
                raise OSError(rposix.get_errno(), "dup failed")
            return newfd

        return extdef([int], int, llimpl=dup_llimpl, export_name="ll_os.ll_os_dup")

    @registering(os.dup2)
    def register_os_dup2(self):
        os_dup2 = self.llexternal(UNDERSCORE_ON_WIN32 + 'dup2',
                                  [rffi.INT, rffi.INT], rffi.INT)

        def dup2_llimpl(fd, newfd):
            rposix.validate_fd(fd)
            error = rffi.cast(lltype.Signed, os_dup2(rffi.cast(rffi.INT, fd),
                                             rffi.cast(rffi.INT, newfd)))
            if error == -1:
                raise OSError(rposix.get_errno(), "dup2 failed")

        return extdef([int, int], s_None, llimpl=dup2_llimpl,
                      export_name="ll_os.ll_os_dup2")

    @registering_if(os, "getlogin", condition=not _WIN32)
    def register_os_getlogin(self):
        os_getlogin = self.llexternal('getlogin', [], rffi.CCHARP, releasegil=False)

        def getlogin_llimpl():
            result = os_getlogin()
            if not result:
                raise OSError(rposix.get_errno(), "getlogin failed")

            return rffi.charp2str(result)

        return extdef([], str, llimpl=getlogin_llimpl,
                      export_name="ll_os.ll_os_getlogin")

    @registering_str_unicode(os.utime)
    def register_os_utime(self, traits):
        UTIMBUFP = lltype.Ptr(self.UTIMBUF)
        os_utime = self.llexternal('utime', [rffi.CCHARP, UTIMBUFP], rffi.INT)

        if not _WIN32:
            includes = ['sys/time.h']
        else:
            includes = ['time.h']
        class CConfig:
            _compilation_info_ = ExternalCompilationInfo(
                includes=includes
            )
            HAVE_UTIMES = platform.Has('utimes')
        config = platform.configure(CConfig)

        # XXX note that on Windows, calls to os.utime() are ignored on
        # directories.  Remove that hack over there once it's fixed here!

        if config['HAVE_UTIMES']:
            class CConfig:
                if not _WIN32:
                    _compilation_info_ = ExternalCompilationInfo(
                    includes = includes
                    )
                else:
                    _compilation_info_ = ExternalCompilationInfo(
                        includes = ['time.h']
                    )
                TIMEVAL = platform.Struct('struct timeval', [('tv_sec', rffi.LONG),
                                                             ('tv_usec', rffi.LONG)])
            config = platform.configure(CConfig)
            TIMEVAL = config['TIMEVAL']
            TIMEVAL2P = rffi.CArrayPtr(TIMEVAL)
            os_utimes = self.llexternal('utimes', [rffi.CCHARP, TIMEVAL2P],
                                        rffi.INT, compilation_info=CConfig._compilation_info_)

            def os_utime_platform(path, actime, modtime):
                import math
                l_times = lltype.malloc(TIMEVAL2P.TO, 2, flavor='raw')
                fracpart, intpart = math.modf(actime)
                rffi.setintfield(l_times[0], 'c_tv_sec', int(intpart))
                rffi.setintfield(l_times[0], 'c_tv_usec', int(fracpart * 1E6))
                fracpart, intpart = math.modf(modtime)
                rffi.setintfield(l_times[1], 'c_tv_sec', int(intpart))
                rffi.setintfield(l_times[1], 'c_tv_usec', int(fracpart * 1E6))
                error = os_utimes(path, l_times)
                lltype.free(l_times, flavor='raw')
                return error
        else:
            # we only have utime(), which does not allow sub-second resolution
            def os_utime_platform(path, actime, modtime):
                l_utimbuf = lltype.malloc(UTIMBUFP.TO, flavor='raw')
                l_utimbuf.c_actime  = rffi.r_time_t(actime)
                l_utimbuf.c_modtime = rffi.r_time_t(modtime)
                error = os_utime(path, l_utimbuf)
                lltype.free(l_utimbuf, flavor='raw')
                return error

        # NB. this function is specialized; we get one version where
        # tp is known to be None, and one version where it is known
        # to be a tuple of 2 floats.
        if not _WIN32:
            assert traits.str is str

            @specialize.argtype(1)
            def os_utime_llimpl(path, tp):
                if tp is None:
                    error = os_utime(path, lltype.nullptr(UTIMBUFP.TO))
                else:
                    actime, modtime = tp
                    error = os_utime_platform(path, actime, modtime)
                    error = rffi.cast(lltype.Signed, error)
                if error == -1:
                    raise OSError(rposix.get_errno(), "os_utime failed")
        else:
            from rpython.rtyper.module.ll_win32file import make_utime_impl
            os_utime_llimpl = make_utime_impl(traits)

        s_tuple_of_2_floats = SomeTuple([SomeFloat(), SomeFloat()])

        def os_utime_normalize_args(s_path, s_times):
            # special handling of the arguments: they can be either
            # [str, (float, float)] or [str, s_None], and get normalized
            # to exactly one of these two.
            if not traits.str0.contains(s_path):
                raise Exception("os.utime() arg 1 must be a string, got %s" % (
                    s_path,))
            case1 = s_None.contains(s_times)
            case2 = s_tuple_of_2_floats.contains(s_times)
            if case1 and case2:
                return [traits.str0, s_ImpossibleValue] #don't know which case yet
            elif case1:
                return [traits.str0, s_None]
            elif case2:
                return [traits.str0, s_tuple_of_2_floats]
            else:
                raise Exception("os.utime() arg 2 must be None or a tuple of "
                                "2 floats, got %s" % (s_times,))
        os_utime_normalize_args._default_signature_ = [traits.str0, None]

        return extdef(os_utime_normalize_args, s_None,
                      "ll_os.ll_os_utime",
                      llimpl=os_utime_llimpl)

    @registering(os.times)
    def register_os_times(self):
        if sys.platform.startswith('win'):
            from rpython.rlib import rwin32
            GetCurrentProcess = self.llexternal('GetCurrentProcess', [],
                                                rwin32.HANDLE)
            GetProcessTimes = self.llexternal('GetProcessTimes',
                                              [rwin32.HANDLE,
                                               lltype.Ptr(rwin32.FILETIME),
                                               lltype.Ptr(rwin32.FILETIME),
                                               lltype.Ptr(rwin32.FILETIME),
                                               lltype.Ptr(rwin32.FILETIME)],
                                              rwin32.BOOL)

            def times_lltypeimpl():
                pcreate = lltype.malloc(rwin32.FILETIME, flavor='raw')
                pexit   = lltype.malloc(rwin32.FILETIME, flavor='raw')
                pkernel = lltype.malloc(rwin32.FILETIME, flavor='raw')
                puser   = lltype.malloc(rwin32.FILETIME, flavor='raw')
                hProc = GetCurrentProcess()
                GetProcessTimes(hProc, pcreate, pexit, pkernel, puser)
                # The fields of a FILETIME structure are the hi and lo parts
                # of a 64-bit value expressed in 100 nanosecond units
                # (of course).
                result = (rffi.cast(lltype.Signed, pkernel.c_dwHighDateTime) * 429.4967296 +
                          rffi.cast(lltype.Signed, pkernel.c_dwLowDateTime) * 1E-7,
                          rffi.cast(lltype.Signed, puser.c_dwHighDateTime) * 429.4967296 +
                          rffi.cast(lltype.Signed, puser.c_dwLowDateTime) * 1E-7,
                          0, 0, 0)
                lltype.free(puser,   flavor='raw')
                lltype.free(pkernel, flavor='raw')
                lltype.free(pexit,   flavor='raw')
                lltype.free(pcreate, flavor='raw')
                return result
            self.register(os.times, [], (float, float, float, float, float),
                          "ll_os.ll_times", llimpl=times_lltypeimpl)
            return

        TMSP = lltype.Ptr(self.TMS)
        os_times = self.llexternal('times', [TMSP], self.CLOCK_T)

        # Here is a random extra platform parameter which is important.
        # Strictly speaking, this should probably be retrieved at runtime, not
        # at translation time.
        CLOCK_TICKS_PER_SECOND = float(os.sysconf('SC_CLK_TCK'))

        def times_lltypeimpl():
            l_tmsbuf = lltype.malloc(TMSP.TO, flavor='raw')
            try:
                result = os_times(l_tmsbuf)
                result = rffi.cast(lltype.Signed, result)
                if result == -1:
                    raise OSError(rposix.get_errno(), "times failed")
                return (
                    rffi.cast(lltype.Signed, l_tmsbuf.c_tms_utime)
                                                   / CLOCK_TICKS_PER_SECOND,
                    rffi.cast(lltype.Signed, l_tmsbuf.c_tms_stime)
                                                   / CLOCK_TICKS_PER_SECOND,
                    rffi.cast(lltype.Signed, l_tmsbuf.c_tms_cutime)
                                                   / CLOCK_TICKS_PER_SECOND,
                    rffi.cast(lltype.Signed, l_tmsbuf.c_tms_cstime)
                                                   / CLOCK_TICKS_PER_SECOND,
                    result / CLOCK_TICKS_PER_SECOND)
            finally:
                lltype.free(l_tmsbuf, flavor='raw')
        self.register(os.times, [], (float, float, float, float, float),
                      "ll_os.ll_times", llimpl=times_lltypeimpl)


    @registering_if(os, 'setsid')
    def register_os_setsid(self):
        os_setsid = self.llexternal('setsid', [], rffi.PID_T)
        def setsid_llimpl():
            result = rffi.cast(lltype.Signed, os_setsid())
            if result == -1:
                raise OSError(rposix.get_errno(), "os_setsid failed")
            return result

        return extdef([], int, export_name="ll_os.ll_os_setsid",
                      llimpl=setsid_llimpl)

    @registering_if(os, 'chroot')
    def register_os_chroot(self):
        os_chroot = self.llexternal('chroot', [rffi.CCHARP], rffi.INT)
        def chroot_llimpl(arg):
            result = os_chroot(arg)
            if result == -1:
                raise OSError(rposix.get_errno(), "os_chroot failed")

        return extdef([str0], None, export_name="ll_os.ll_os_chroot",
                      llimpl=chroot_llimpl)

    @registering_if(os, 'uname')
    def register_os_uname(self):
        CHARARRAY = lltype.FixedSizeArray(lltype.Char, 1)
        class CConfig:
            _compilation_info_ = ExternalCompilationInfo(
                includes = ['sys/utsname.h']
            )
            UTSNAME = platform.Struct('struct utsname', [
                ('sysname',  CHARARRAY),
                ('nodename', CHARARRAY),
                ('release',  CHARARRAY),
                ('version',  CHARARRAY),
                ('machine',  CHARARRAY)])
        config = platform.configure(CConfig)
        UTSNAMEP = lltype.Ptr(config['UTSNAME'])

        os_uname = self.llexternal('uname', [UTSNAMEP], rffi.INT,
                                   compilation_info=CConfig._compilation_info_)

        def uname_llimpl():
            l_utsbuf = lltype.malloc(UTSNAMEP.TO, flavor='raw')
            result = os_uname(l_utsbuf)
            if result == -1:
                raise OSError(rposix.get_errno(), "os_uname failed")
            retval = (
                rffi.charp2str(rffi.cast(rffi.CCHARP, l_utsbuf.c_sysname)),
                rffi.charp2str(rffi.cast(rffi.CCHARP, l_utsbuf.c_nodename)),
                rffi.charp2str(rffi.cast(rffi.CCHARP, l_utsbuf.c_release)),
                rffi.charp2str(rffi.cast(rffi.CCHARP, l_utsbuf.c_version)),
                rffi.charp2str(rffi.cast(rffi.CCHARP, l_utsbuf.c_machine)),
                )
            lltype.free(l_utsbuf, flavor='raw')
            return retval

        return extdef([], (str, str, str, str, str),
                      "ll_os.ll_uname", llimpl=uname_llimpl)

    @registering_if(os, 'sysconf')
    def register_os_sysconf(self):
        c_sysconf = self.llexternal('sysconf', [rffi.INT], rffi.LONG)

        def sysconf_llimpl(i):
            rposix.set_errno(0)
            res = c_sysconf(i)
            if res == -1:
                errno = rposix.get_errno()
                if errno != 0:
                    raise OSError(errno, "sysconf failed")
            return res
        return extdef([int], int, "ll_os.ll_sysconf", llimpl=sysconf_llimpl)

    @registering_if(os, 'fpathconf')
    def register_os_fpathconf(self):
        c_fpathconf = self.llexternal('fpathconf',
                                      [rffi.INT, rffi.INT], rffi.LONG)

        def fpathconf_llimpl(fd, i):
            rposix.set_errno(0)
            res = c_fpathconf(fd, i)
            if res == -1:
                errno = rposix.get_errno()
                if errno != 0:
                    raise OSError(errno, "fpathconf failed")
            return res
        return extdef([int, int], int, "ll_os.ll_fpathconf",
                      llimpl=fpathconf_llimpl)

    @registering_if(os, 'pathconf')
    def register_os_pathconf(self):
        c_pathconf = self.llexternal('pathconf',
                                     [rffi.CCHARP, rffi.INT], rffi.LONG)

        def pathconf_llimpl(path, i):
            rposix.set_errno(0)
            res = c_pathconf(path, i)
            if res == -1:
                errno = rposix.get_errno()
                if errno != 0:
                    raise OSError(errno, "pathconf failed")
            return res
        return extdef([str0, int], int, "ll_os.ll_pathconf",
                      llimpl=pathconf_llimpl)

    @registering_if(os, 'confstr')
    def register_os_confstr(self):
        c_confstr = self.llexternal('confstr', [rffi.INT, rffi.CCHARP,
                                                rffi.SIZE_T], rffi.SIZE_T)

        def confstr_llimpl(i):
            rposix.set_errno(0)
            n = c_confstr(i, lltype.nullptr(rffi.CCHARP.TO), 0)
            n = rffi.cast(lltype.Signed, n)
            if n > 0:
                buf = lltype.malloc(rffi.CCHARP.TO, n, flavor='raw')
                try:
                    c_confstr(i, buf, n)
                    return rffi.charp2strn(buf, n)
                finally:
                    lltype.free(buf, flavor='raw')
            else:
                errno = rposix.get_errno()
                if errno != 0:
                    raise OSError(errno, "confstr failed")
                return None
        return extdef([int], SomeString(can_be_None=True),
                      "ll_os.ll_confstr", llimpl=confstr_llimpl)

    @registering_if(os, 'getuid')
    def register_os_getuid(self):
        return self.extdef_for_os_function_returning_int('getuid')

    @registering_if(os, 'geteuid')
    def register_os_geteuid(self):
        return self.extdef_for_os_function_returning_int('geteuid')

    @registering_if(os, 'setuid')
    def register_os_setuid(self):
        return self.extdef_for_os_function_accepting_int('setuid')

    @registering_if(os, 'seteuid')
    def register_os_seteuid(self):
        return self.extdef_for_os_function_accepting_int('seteuid')

    @registering_if(os, 'setgid')
    def register_os_setgid(self):
        return self.extdef_for_os_function_accepting_int('setgid')

    @registering_if(os, 'setegid')
    def register_os_setegid(self):
        return self.extdef_for_os_function_accepting_int('setegid')

    @registering_if(os, 'getpid')
    def register_os_getpid(self):
        return self.extdef_for_os_function_returning_int('getpid', releasegil=False)

    @registering_if(os, 'getgid')
    def register_os_getgid(self):
        return self.extdef_for_os_function_returning_int('getgid')

    @registering_if(os, 'getegid')
    def register_os_getegid(self):
        return self.extdef_for_os_function_returning_int('getegid')

    @registering_if(os, 'getgroups')
    def register_os_getgroups(self):
        GP = rffi.CArrayPtr(rffi.PID_T)
        c_getgroups = self.llexternal('getgroups', [rffi.INT, GP], rffi.INT)

        def getgroups_llimpl():
            n = c_getgroups(0, lltype.nullptr(GP.TO))
            if n >= 0:
                groups = lltype.malloc(GP.TO, n, flavor='raw')
                try:
                    n = c_getgroups(n, groups)
                    result = [rffi.cast(lltype.Signed, groups[i])
                              for i in range(n)]
                finally:
                    lltype.free(groups, flavor='raw')
                if n >= 0:
                    return result
            raise OSError(rposix.get_errno(), "os_getgroups failed")

        return extdef([], [int], llimpl=getgroups_llimpl,
                      export_name="ll_os.ll_getgroups")

    @registering_if(os, 'setgroups')
    def register_os_setgroups(self):
        GP = rffi.CArrayPtr(rffi.PID_T)
        c_setgroups = self.llexternal('setgroups', [rffi.SIZE_T, GP], rffi.INT)

        def setgroups_llimpl(list):
            n = len(list)
            groups = lltype.malloc(GP.TO, n, flavor='raw')
            try:
                for i in range(n):
                    groups[i] = rffi.cast(rffi.PID_T, list[i])
                n = c_setgroups(rffi.cast(rffi.SIZE_T, n), groups)
            finally:
                lltype.free(groups, flavor='raw')
            if n != 0:
                raise OSError(rposix.get_errno(), "os_setgroups failed")

        return extdef([[int]], None, llimpl=setgroups_llimpl,
                      export_name="ll_os.ll_setgroups")

    @registering_if(os, 'initgroups')
    def register_os_initgroups(self):
        c_initgroups = self.llexternal('initgroups',
                                       [rffi.CCHARP, rffi.PID_T], rffi.INT)

        def initgroups_llimpl(user, group):
            n = c_initgroups(user, rffi.cast(rffi.PID_T, group))
            if n != 0:
                raise OSError(rposix.get_errno(), "os_initgroups failed")

        return extdef([str, int], None, llimpl=initgroups_llimpl,
                      export_name="ll_os.ll_initgroups")

    @registering_if(os, 'getpgrp')
    def register_os_getpgrp(self):
        name = 'getpgrp'
        if self.GETPGRP_HAVE_ARG:
            c_func = self.llexternal(name, [rffi.INT], rffi.INT)
            def c_func_llimpl():
                res = rffi.cast(rffi.SIGNED, c_func(0))
                if res == -1:
                    raise OSError(rposix.get_errno(), "%s failed" % name)
                return res

            c_func_llimpl.func_name = name + '_llimpl'

            return extdef([], int, llimpl=c_func_llimpl,
                          export_name='ll_os.ll_os_' + name)
        else:
            return self.extdef_for_os_function_returning_int('getpgrp')

    @registering_if(os, 'setpgrp')
    def register_os_setpgrp(self):
        name = 'setpgrp'
        if self.SETPGRP_HAVE_ARG:
            c_func = self.llexternal(name, [rffi.INT, rffi.INT], rffi.INT)
            def c_func_llimpl():
                res = rffi.cast(rffi.SIGNED, c_func(0, 0))
                if res == -1:
                    raise OSError(rposix.get_errno(), "%s failed" % name)

            c_func_llimpl.func_name = name + '_llimpl'

            return extdef([], None, llimpl=c_func_llimpl,
                          export_name='ll_os.ll_os_' + name)
        else:
            return self.extdef_for_os_function_accepting_0int(name)

    @registering_if(os, 'tcgetpgrp')
    def register_os_tcgetpgrp(self):
        c_tcgetpgrp = self.llexternal('tcgetpgrp', [rffi.INT], rffi.PID_T)

        def c_tcgetpgrp_llimpl(fd):
            res = c_tcgetpgrp(rffi.cast(rffi.INT, fd))
            res = rffi.cast(lltype.Signed, res)
            if res == -1:
                raise OSError(rposix.get_errno(), "tcgetpgrp failed")
            return res

        return extdef([int], int, llimpl=c_tcgetpgrp_llimpl,
                      export_name='ll_os.ll_os_tcgetpgrp')

    @registering_if(os, 'tcsetpgrp')
    def register_os_tcsetpgrp(self):
        c_tcsetpgrp = self.llexternal('tcsetpgrp', [rffi.INT, rffi.PID_T],
                                      rffi.INT)

        def c_tcsetpgrp_llimpl(fd, pgrp):
            res = c_tcsetpgrp(rffi.cast(rffi.INT, fd),
                              rffi.cast(rffi.PID_T, pgrp))
            res = rffi.cast(lltype.Signed, res)
            if res == -1:
                raise OSError(rposix.get_errno(), "tcsetpgrp failed")

        return extdef([int, int], None, llimpl=c_tcsetpgrp_llimpl,
                      export_name='ll_os.ll_os_tcsetpgrp')

    @registering_if(os, 'getppid')
    def register_os_getppid(self):
        return self.extdef_for_os_function_returning_int('getppid')

    @registering_if(os, 'getpgid')
    def register_os_getpgid(self):
        return self.extdef_for_os_function_int_to_int('getpgid')

    @registering_if(os, 'setpgid')
    def register_os_setpgid(self):
        return self.extdef_for_os_function_accepting_2int('setpgid')

    @registering_if(os, 'setreuid')
    def register_os_setreuid(self):
        return self.extdef_for_os_function_accepting_2int('setreuid')

    @registering_if(os, 'setregid')
    def register_os_setregid(self):
        return self.extdef_for_os_function_accepting_2int('setregid')

    @registering_if(os, 'getsid')
    def register_os_getsid(self):
        return self.extdef_for_os_function_int_to_int('getsid')

    @registering_if(os, 'setsid')
    def register_os_setsid(self):
        return self.extdef_for_os_function_returning_int('setsid')

    @registering_if(os, 'getresuid')
    def register_os_getresuid(self):
        c_getresuid = self.llexternal('getresuid', [rffi.INTP] * 3, rffi.INT)

        def c_getresuid_llimpl():
            out = lltype.malloc(rffi.INTP.TO, 3, flavor='raw')
            try:
                res = c_getresuid(rffi.ptradd(out, 0),
                                  rffi.ptradd(out, 1),
                                  rffi.ptradd(out, 2))
                res = rffi.cast(lltype.Signed, res)
                if res == -1:
                    raise OSError(rposix.get_errno(), "getresuid failed")
                return (rffi.cast(lltype.Signed, out[0]),
                        rffi.cast(lltype.Signed, out[1]),
                        rffi.cast(lltype.Signed, out[2]))
            finally:
                lltype.free(out, flavor='raw')

        return extdef([], (int, int, int), llimpl=c_getresuid_llimpl,
                      export_name='ll_os.ll_os_getresuid')

    @registering_if(os, 'getresgid')
    def register_os_getresgid(self):
        c_getresgid = self.llexternal('getresgid', [rffi.INTP] * 3, rffi.INT)

        def c_getresgid_llimpl():
            out = lltype.malloc(rffi.INTP.TO, 3, flavor='raw')
            try:
                res = c_getresgid(rffi.ptradd(out, 0),
                                  rffi.ptradd(out, 1),
                                  rffi.ptradd(out, 2))
                res = rffi.cast(lltype.Signed, res)
                if res == -1:
                    raise OSError(rposix.get_errno(), "getresgid failed")
                return (rffi.cast(lltype.Signed, out[0]),
                        rffi.cast(lltype.Signed, out[1]),
                        rffi.cast(lltype.Signed, out[2]))
            finally:
                lltype.free(out, flavor='raw')

        return extdef([], (int, int, int), llimpl=c_getresgid_llimpl,
                      export_name='ll_os.ll_os_getresgid')

    @registering_if(os, 'setresuid')
    def register_os_setresuid(self):
        c_setresuid = self.llexternal('setresuid', [rffi.INT] * 3, rffi.INT)

        def c_setresuid_llimpl(ruid, euid, suid):
            res = c_setresuid(ruid, euid, suid)
            res = rffi.cast(lltype.Signed, res)
            if res == -1:
                raise OSError(rposix.get_errno(), "setresuid failed")

        return extdef([int, int, int], None, llimpl=c_setresuid_llimpl,
                      export_name='ll_os.ll_os_setresuid')

    @registering_if(os, 'setresgid')
    def register_os_setresgid(self):
        c_setresgid = self.llexternal('setresgid', [rffi.INT] * 3, rffi.INT)

        def c_setresgid_llimpl(rgid, egid, sgid):
            res = c_setresgid(rgid, egid, sgid)
            res = rffi.cast(lltype.Signed, res)
            if res == -1:
                raise OSError(rposix.get_errno(), "setresgid failed")

        return extdef([int, int, int], None, llimpl=c_setresgid_llimpl,
                      export_name='ll_os.ll_os_setresgid')

    @registering_str_unicode(os.open)
    def register_os_open(self, traits):
        os_open = self.llexternal(traits.posix_function_name('open'),
                                  [traits.CCHARP, rffi.INT, rffi.MODE_T],
                                  rffi.INT)
        def os_open_llimpl(path, flags, mode):
            result = rffi.cast(lltype.Signed, os_open(path, flags, mode))
            if result == -1:
                raise OSError(rposix.get_errno(), "os_open failed")
            return result

        return extdef([traits.str0, int, int], int, traits.ll_os_name('open'),
                      llimpl=os_open_llimpl)

    @registering_if(os, 'getloadavg')
    def register_os_getloadavg(self):
        AP = rffi.CArrayPtr(lltype.Float)
        c_getloadavg = self.llexternal('getloadavg', [AP, rffi.INT], rffi.INT)

        def getloadavg_llimpl():
            load = lltype.malloc(AP.TO, 3, flavor='raw')
            r = c_getloadavg(load, 3)
            result_tuple = load[0], load[1], load[2]
            lltype.free(load, flavor='raw')
            if r != 3:
                raise OSError
            return result_tuple
        return extdef([], (float, float, float),
                      "ll_os.ll_getloadavg", llimpl=getloadavg_llimpl)

    @registering_if(os, 'makedev')
    def register_os_makedev(self):
        c_makedev = self.llexternal('makedev', [rffi.INT, rffi.INT], rffi.INT,
                                    macro=True)
        def makedev_llimpl(maj, min):
            return c_makedev(maj, min)
        return extdef([int, int], int,
                      "ll_os.ll_makedev", llimpl=makedev_llimpl)

    @registering_if(os, 'major')
    def register_os_major(self):
        c_major = self.llexternal('major', [rffi.INT], rffi.INT, macro=True)
        def major_llimpl(dev):
            return c_major(dev)
        return extdef([int], int,
                      "ll_os.ll_major", llimpl=major_llimpl)

    @registering_if(os, 'minor')
    def register_os_minor(self):
        c_minor = self.llexternal('minor', [rffi.INT], rffi.INT, macro=True)
        def minor_llimpl(dev):
            return c_minor(dev)
        return extdef([int], int,
                      "ll_os.ll_minor", llimpl=minor_llimpl)

# ------------------------------- os.read -------------------------------

    @registering(os.read)
    def register_os_read(self):
        os_read = self.llexternal(UNDERSCORE_ON_WIN32 + 'read',
                                  [rffi.INT, rffi.VOIDP, rffi.SIZE_T],
                                  rffi.SIZE_T)

        offset = offsetof(STR, 'chars') + itemoffsetof(STR.chars, 0)

        def os_read_llimpl(fd, count):
            if count < 0:
                raise OSError(errno.EINVAL, None)
            rposix.validate_fd(fd)
            raw_buf, gc_buf = rffi.alloc_buffer(count)
            try:
                void_buf = rffi.cast(rffi.VOIDP, raw_buf)
                got = rffi.cast(lltype.Signed, os_read(fd, void_buf, count))
                if got < 0:
                    raise OSError(rposix.get_errno(), "os_read failed")
                return rffi.str_from_buffer(raw_buf, gc_buf, count, got)
            finally:
                rffi.keep_buffer_alive_until_here(raw_buf, gc_buf)

        return extdef([int, int], SomeString(can_be_None=True),
                      "ll_os.ll_os_read", llimpl=os_read_llimpl)

    @registering(os.write)
    def register_os_write(self):
<<<<<<< HEAD
        os_write = self.llexternal(underscore_on_windows+'write',
                                   [rffi.INT, Address, rffi.SIZE_T],
=======
        os_write = self.llexternal(UNDERSCORE_ON_WIN32 + 'write',
                                   [rffi.INT, rffi.VOIDP, rffi.SIZE_T],
>>>>>>> 8c5eb486
                                   rffi.SIZE_T)

        def os_write_llimpl(fd, data):
            count = len(data)
            rposix.validate_fd(fd)
            buf = rffi.get_nonmovingbuffer(data)
            try:
                written = rffi.cast(lltype.Signed, os_write(
                    rffi.cast(rffi.INT, fd),
                    rffi.cast(Address, buf),
                    rffi.cast(rffi.SIZE_T, count)))
                if written < 0:
                    raise OSError(rposix.get_errno(), "os_write failed")
            finally:
                rffi.free_nonmovingbuffer(data, buf)
            return written

        return extdef([int, str], SomeInteger(nonneg=True),
                      "ll_os.ll_os_write", llimpl=os_write_llimpl)

    @registering(os.close)
    def register_os_close(self):
        os_close = self.llexternal(UNDERSCORE_ON_WIN32 + 'close', [rffi.INT],
                                   rffi.INT, releasegil=False)

        def close_llimpl(fd):
            rposix.validate_fd(fd)
            error = rffi.cast(lltype.Signed, os_close(rffi.cast(rffi.INT, fd)))
            if error == -1:
                raise OSError(rposix.get_errno(), "close failed")

        return extdef([int], s_None, llimpl=close_llimpl,
                      export_name="ll_os.ll_os_close")

    @registering(os.lseek)
    def register_os_lseek(self):
        if sys.platform.startswith('win'):
            funcname = '_lseeki64'
        else:
            funcname = 'lseek'
        if self.SEEK_SET is not None:
            SEEK_SET = self.SEEK_SET
            SEEK_CUR = self.SEEK_CUR
            SEEK_END = self.SEEK_END
        else:
            SEEK_SET, SEEK_CUR, SEEK_END = 0, 1, 2
        if (SEEK_SET, SEEK_CUR, SEEK_END) != (0, 1, 2):
            # Turn 0, 1, 2 into SEEK_{SET,CUR,END}
            def fix_seek_arg(n):
                if n == 0: return SEEK_SET
                if n == 1: return SEEK_CUR
                if n == 2: return SEEK_END
                return n
        else:
            def fix_seek_arg(n):
                return n

        os_lseek = self.llexternal(funcname,
                                   [rffi.INT, rffi.LONGLONG, rffi.INT],
                                   rffi.LONGLONG, macro=True)

        def lseek_llimpl(fd, pos, how):
            rposix.validate_fd(fd)
            how = fix_seek_arg(how)
            res = os_lseek(rffi.cast(rffi.INT,      fd),
                           rffi.cast(rffi.LONGLONG, pos),
                           rffi.cast(rffi.INT,      how))
            res = rffi.cast(lltype.SignedLongLong, res)
            if res < 0:
                raise OSError(rposix.get_errno(), "os_lseek failed")
            return res

        return extdef([int, r_longlong, int],
                      r_longlong,
                      llimpl = lseek_llimpl,
                      export_name = "ll_os.ll_os_lseek")

    @registering_if(os, 'ftruncate')
    def register_os_ftruncate(self):
        os_ftruncate = self.llexternal('ftruncate',
                                       [rffi.INT, rffi.LONGLONG], rffi.INT, macro=True)

        def ftruncate_llimpl(fd, length):
            rposix.validate_fd(fd)
            res = rffi.cast(rffi.LONG,
                            os_ftruncate(rffi.cast(rffi.INT, fd),
                                         rffi.cast(rffi.LONGLONG, length)))
            if res < 0:
                raise OSError(rposix.get_errno(), "os_ftruncate failed")

        return extdef([int, r_longlong], s_None,
                      llimpl = ftruncate_llimpl,
                      export_name = "ll_os.ll_os_ftruncate")

    @registering_if(os, 'fsync')
    def register_os_fsync(self):
        if not _WIN32:
            os_fsync = self.llexternal('fsync', [rffi.INT], rffi.INT)
        else:
            os_fsync = self.llexternal('_commit', [rffi.INT], rffi.INT)

        def fsync_llimpl(fd):
            rposix.validate_fd(fd)
            res = rffi.cast(rffi.SIGNED, os_fsync(rffi.cast(rffi.INT, fd)))
            if res < 0:
                raise OSError(rposix.get_errno(), "fsync failed")
        return extdef([int], s_None,
                      llimpl=fsync_llimpl,
                      export_name="ll_os.ll_os_fsync")

    @registering_if(os, 'fdatasync')
    def register_os_fdatasync(self):
        os_fdatasync = self.llexternal('fdatasync', [rffi.INT], rffi.INT)

        def fdatasync_llimpl(fd):
            rposix.validate_fd(fd)
            res = rffi.cast(rffi.SIGNED, os_fdatasync(rffi.cast(rffi.INT, fd)))
            if res < 0:
                raise OSError(rposix.get_errno(), "fdatasync failed")
        return extdef([int], s_None,
                      llimpl=fdatasync_llimpl,
                      export_name="ll_os.ll_os_fdatasync")

    @registering_if(os, 'fchdir')
    def register_os_fchdir(self):
        os_fchdir = self.llexternal('fchdir', [rffi.INT], rffi.INT)

        def fchdir_llimpl(fd):
            rposix.validate_fd(fd)
            res = rffi.cast(rffi.SIGNED, os_fchdir(rffi.cast(rffi.INT, fd)))
            if res < 0:
                raise OSError(rposix.get_errno(), "fchdir failed")
        return extdef([int], s_None,
                      llimpl=fchdir_llimpl,
                      export_name="ll_os.ll_os_fchdir")

    @registering_str_unicode(os.access)
    def register_os_access(self, traits):
        os_access = self.llexternal(traits.posix_function_name('access'),
                                    [traits.CCHARP, rffi.INT],
                                    rffi.INT)

        if sys.platform.startswith('win'):
            # All files are executable on Windows
            def access_llimpl(path, mode):
                mode = mode & ~os.X_OK
                error = rffi.cast(lltype.Signed, os_access(path, mode))
                return error == 0
        else:
            def access_llimpl(path, mode):
                error = rffi.cast(lltype.Signed, os_access(path, mode))
                return error == 0

        return extdef([traits.str0, int], s_Bool, llimpl=access_llimpl,
                      export_name=traits.ll_os_name("access"))

    @registering_str_unicode(getattr(posix, '_getfullpathname', None),
                             condition=sys.platform=='win32')
    def register_posix__getfullpathname(self, traits):
        # this nt function is not exposed via os, but needed
        # to get a correct implementation of os.abspath
        from rpython.rtyper.module.ll_win32file import make_getfullpathname_impl
        getfullpathname_llimpl = make_getfullpathname_impl(traits)

        return extdef([traits.str0],  # a single argument which is a str
                      traits.str0,    # returns a string
                      traits.ll_os_name('_getfullpathname'),
                      llimpl=getfullpathname_llimpl)

    @registering(os.getcwd)
    def register_os_getcwd(self):
        os_getcwd = self.llexternal(UNDERSCORE_ON_WIN32 + 'getcwd',
                                    [rffi.CCHARP, rffi.SIZE_T],
                                    rffi.CCHARP)

        def os_getcwd_llimpl():
            bufsize = 256
            while True:
                buf = lltype.malloc(rffi.CCHARP.TO, bufsize, flavor='raw')
                res = os_getcwd(buf, rffi.cast(rffi.SIZE_T, bufsize))
                if res:
                    break   # ok
                error = rposix.get_errno()
                lltype.free(buf, flavor='raw')
                if error != errno.ERANGE:
                    raise OSError(error, "getcwd failed")
                # else try again with a larger buffer, up to some sane limit
                bufsize *= 4
                if bufsize > 1024*1024:  # xxx hard-coded upper limit
                    raise OSError(error, "getcwd result too large")
            result = rffi.charp2str(res)
            lltype.free(buf, flavor='raw')
            return result

        return extdef([], str0,
                      "ll_os.ll_os_getcwd", llimpl=os_getcwd_llimpl)

    @registering(os.getcwdu, condition=sys.platform=='win32')
    def register_os_getcwdu(self):
        os_wgetcwd = self.llexternal(UNDERSCORE_ON_WIN32 + 'wgetcwd',
                                     [rffi.CWCHARP, rffi.SIZE_T],
                                     rffi.CWCHARP)

        def os_getcwd_llimpl():
            bufsize = 256
            while True:
                buf = lltype.malloc(rffi.CWCHARP.TO, bufsize, flavor='raw')
                res = os_wgetcwd(buf, rffi.cast(rffi.SIZE_T, bufsize))
                if res:
                    break   # ok
                error = rposix.get_errno()
                lltype.free(buf, flavor='raw')
                if error != errno.ERANGE:
                    raise OSError(error, "getcwd failed")
                # else try again with a larger buffer, up to some sane limit
                bufsize *= 4
                if bufsize > 1024*1024:  # xxx hard-coded upper limit
                    raise OSError(error, "getcwd result too large")
            result = rffi.wcharp2unicode(res)
            lltype.free(buf, flavor='raw')
            return result

        return extdef([], unicode,
                      "ll_os.ll_os_wgetcwd", llimpl=os_getcwd_llimpl)

    @registering_str_unicode(os.listdir)
    def register_os_listdir(self, traits):
        # we need a different approach on Windows and on Posix
        if sys.platform.startswith('win'):
            from rpython.rtyper.module.ll_win32file import make_listdir_impl
            os_listdir_llimpl = make_listdir_impl(traits)
        else:
            assert traits.str is str
            compilation_info = ExternalCompilationInfo(
                includes = ['sys/types.h', 'dirent.h']
            )
            class CConfig:
                _compilation_info_ = compilation_info
                DIRENT = platform.Struct('struct dirent',
                    [('d_name', lltype.FixedSizeArray(rffi.CHAR, 1))])

            DIRP = rffi.COpaquePtr('DIR')
            config = platform.configure(CConfig)
            DIRENT = config['DIRENT']
            DIRENTP = lltype.Ptr(DIRENT)
            os_opendir = self.llexternal('opendir', [rffi.CCHARP], DIRP,
                                         compilation_info=compilation_info)
            # XXX macro=True is hack to make sure we get the correct kind of
            # dirent struct (which depends on defines)
            os_readdir = self.llexternal('readdir', [DIRP], DIRENTP,
                                         compilation_info=compilation_info,
                                         macro=True)
            os_closedir = self.llexternal('closedir', [DIRP], rffi.INT,
                                          compilation_info=compilation_info)

            def os_listdir_llimpl(path):
                dirp = os_opendir(path)
                if not dirp:
                    raise OSError(rposix.get_errno(), "os_opendir failed")
                result = []
                while True:
                    rposix.set_errno(0)
                    direntp = os_readdir(dirp)
                    if not direntp:
                        error = rposix.get_errno()
                        break
                    namep = rffi.cast(rffi.CCHARP, direntp.c_d_name)
                    name = rffi.charp2str(namep)
                    if name != '.' and name != '..':
                        result.append(name)
                os_closedir(dirp)
                if error:
                    raise OSError(error, "os_readdir failed")
                return result

        return extdef([traits.str0],  # a single argument which is a str
                      [traits.str0],  # returns a list of strings
                      traits.ll_os_name('listdir'),
                      llimpl=os_listdir_llimpl)

    @registering(os.pipe)
    def register_os_pipe(self):
        # we need a different approach on Windows and on Posix
        if sys.platform.startswith('win'):
            from rpython.rlib import rwin32
            CreatePipe = self.llexternal('CreatePipe', [rwin32.LPHANDLE,
                                                        rwin32.LPHANDLE,
                                                        rffi.VOIDP,
                                                        rwin32.DWORD],
                                         rwin32.BOOL)
            _open_osfhandle = self.llexternal('_open_osfhandle', [rffi.INTPTR_T,
                                                                  rffi.INT],
                                              rffi.INT)
            null = lltype.nullptr(rffi.VOIDP.TO)

            def os_pipe_llimpl():
                pread  = lltype.malloc(rwin32.LPHANDLE.TO, 1, flavor='raw')
                pwrite = lltype.malloc(rwin32.LPHANDLE.TO, 1, flavor='raw')
                ok = CreatePipe(pread, pwrite, null, 0)
                if ok:
                    error = 0
                else:
                    error = rwin32.GetLastError()
                hread = rffi.cast(rffi.INTPTR_T, pread[0])
                hwrite = rffi.cast(rffi.INTPTR_T, pwrite[0])
                lltype.free(pwrite, flavor='raw')
                lltype.free(pread, flavor='raw')
                if error:
                    raise WindowsError(error, "os_pipe failed")
                fdread = _open_osfhandle(hread, 0)
                fdwrite = _open_osfhandle(hwrite, 1)
                return (fdread, fdwrite)

        else:
            INT_ARRAY_P = rffi.CArrayPtr(rffi.INT)
            os_pipe = self.llexternal('pipe', [INT_ARRAY_P], rffi.INT)

            def os_pipe_llimpl():
                filedes = lltype.malloc(INT_ARRAY_P.TO, 2, flavor='raw')
                error = rffi.cast(lltype.Signed, os_pipe(filedes))
                read_fd = filedes[0]
                write_fd = filedes[1]
                lltype.free(filedes, flavor='raw')
                if error != 0:
                    raise OSError(rposix.get_errno(), "os_pipe failed")
                return (rffi.cast(lltype.Signed, read_fd),
                        rffi.cast(lltype.Signed, write_fd))

        return extdef([], (int, int),
                      "ll_os.ll_os_pipe",
                      llimpl=os_pipe_llimpl)

    @registering_if(os, 'chown')
    def register_os_chown(self):
        os_chown = self.llexternal('chown', [rffi.CCHARP, rffi.INT, rffi.INT],
                                   rffi.INT)

        def os_chown_llimpl(path, uid, gid):
            res = os_chown(path, uid, gid)
            if res == -1:
                raise OSError(rposix.get_errno(), "os_chown failed")

        return extdef([str0, int, int], None, "ll_os.ll_os_chown",
                      llimpl=os_chown_llimpl)

    @registering_if(os, 'lchown')
    def register_os_lchown(self):
        os_lchown = self.llexternal('lchown',[rffi.CCHARP, rffi.INT, rffi.INT],
                                    rffi.INT)

        def os_lchown_llimpl(path, uid, gid):
            res = os_lchown(path, uid, gid)
            if res == -1:
                raise OSError(rposix.get_errno(), "os_lchown failed")

        return extdef([str0, int, int], None, "ll_os.ll_os_lchown",
                      llimpl=os_lchown_llimpl)

    @registering_if(os, 'fchown')
    def register_os_fchown(self):
        os_fchown = self.llexternal('fchown',[rffi.INT, rffi.INT, rffi.INT],
                                    rffi.INT)

        def os_fchown_llimpl(fd, uid, gid):
            res = os_fchown(fd, uid, gid)
            if res == -1:
                raise OSError(rposix.get_errno(), "os_fchown failed")

        return extdef([int, int, int], None, "ll_os.ll_os_fchown",
                      llimpl=os_fchown_llimpl)

    @registering_if(os, 'readlink')
    def register_os_readlink(self):
        os_readlink = self.llexternal('readlink',
                                   [rffi.CCHARP, rffi.CCHARP, rffi.SIZE_T],
                                   rffi.INT)
        # XXX SSIZE_T in POSIX.1-2001

        def os_readlink_llimpl(path):
            bufsize = 1023
            while True:
                l_path = rffi.str2charp(path)
                buf = lltype.malloc(rffi.CCHARP.TO, bufsize,
                                    flavor='raw')
                res = rffi.cast(lltype.Signed, os_readlink(l_path, buf, bufsize))
                lltype.free(l_path, flavor='raw')
                if res < 0:
                    error = rposix.get_errno()    # failed
                    lltype.free(buf, flavor='raw')
                    raise OSError(error, "readlink failed")
                elif res < bufsize:
                    break                       # ok
                else:
                    # buf too small, try again with a larger buffer
                    lltype.free(buf, flavor='raw')
                    bufsize *= 4
            # convert the result to a string
            result = rffi.charp2strn(buf, res)
            lltype.free(buf, flavor='raw')
            return result

        return extdef([str0], str0,
                      "ll_os.ll_os_readlink",
                      llimpl=os_readlink_llimpl)

    @registering(os.waitpid)
    def register_os_waitpid(self):
        if sys.platform.startswith('win'):
            # emulate waitpid() with the _cwait() of Microsoft's compiler
            os__cwait = self.llexternal('_cwait',
                                        [rffi.INTP, rffi.PID_T, rffi.INT],
                                        rffi.PID_T)
            def os_waitpid(pid, status_p, options):
                result = os__cwait(status_p, pid, options)
                # shift the status left a byte so this is more
                # like the POSIX waitpid
                tmp = rffi.cast(rffi.SIGNED, status_p[0])
                tmp <<= 8
                status_p[0] = rffi.cast(rffi.INT, tmp)
                return result
        else:
            # Posix
            if _CYGWIN:
                os_waitpid = self.llexternal('cygwin_waitpid',
                                             [rffi.PID_T, rffi.INTP, rffi.INT],
                                             rffi.PID_T)
            else:
                os_waitpid = self.llexternal('waitpid',
                                             [rffi.PID_T, rffi.INTP, rffi.INT],
                                             rffi.PID_T)

        def os_waitpid_llimpl(pid, options):
            status_p = lltype.malloc(rffi.INTP.TO, 1, flavor='raw')
            status_p[0] = rffi.cast(rffi.INT, 0)
            result = os_waitpid(rffi.cast(rffi.PID_T, pid),
                                status_p,
                                rffi.cast(rffi.INT, options))
            result = rffi.cast(lltype.Signed, result)
            status = status_p[0]
            lltype.free(status_p, flavor='raw')
            if result == -1:
                raise OSError(rposix.get_errno(), "os_waitpid failed")
            return (rffi.cast(lltype.Signed, result),
                    rffi.cast(lltype.Signed, status))

        return extdef([int, int], (int, int),
                      "ll_os.ll_os_waitpid",
                      llimpl=os_waitpid_llimpl)

    @registering(os.isatty)
    def register_os_isatty(self):
        os_isatty = self.llexternal(UNDERSCORE_ON_WIN32 + 'isatty',
                                    [rffi.INT], rffi.INT)

        def isatty_llimpl(fd):
            if not rposix.is_valid_fd(fd):
                return False
            res = rffi.cast(lltype.Signed, os_isatty(rffi.cast(rffi.INT, fd)))
            return res != 0

        return extdef([int], bool, llimpl=isatty_llimpl,
                      export_name="ll_os.ll_os_isatty")

    @registering(os.strerror)
    def register_os_strerror(self):
        os_strerror = self.llexternal('strerror', [rffi.INT], rffi.CCHARP, releasegil=False)

        def strerror_llimpl(errnum):
            res = os_strerror(rffi.cast(rffi.INT, errnum))
            if not res:
                raise ValueError("os_strerror failed")
            return rffi.charp2str(res)

        return extdef([int], str, llimpl=strerror_llimpl,
                      export_name="ll_os.ll_os_strerror")

    @registering(os.system)
    def register_os_system(self):
        os_system = self.llexternal('system', [rffi.CCHARP], rffi.INT)

        def system_llimpl(command):
            res = os_system(command)
            return rffi.cast(lltype.Signed, res)

        return extdef([str0], int, llimpl=system_llimpl,
                      export_name="ll_os.ll_os_system")

    @registering_str_unicode(os.unlink)
    def register_os_unlink(self, traits):
        os_unlink = self.llexternal(traits.posix_function_name('unlink'),
                                    [traits.CCHARP], rffi.INT)

        def unlink_llimpl(pathname):
            res = rffi.cast(lltype.Signed, os_unlink(pathname))
            if res < 0:
                raise OSError(rposix.get_errno(), "os_unlink failed")

        if sys.platform == 'win32':
            from rpython.rtyper.module.ll_win32file import make_win32_traits
            win32traits = make_win32_traits(traits)

            @func_renamer('unlink_llimpl_%s' % traits.str.__name__)
            def unlink_llimpl(path):
                if not win32traits.DeleteFile(path):
                    raise rwin32.lastWindowsError()

        return extdef([traits.str0], s_None, llimpl=unlink_llimpl,
                      export_name=traits.ll_os_name('unlink'))

    @registering_str_unicode(os.chdir)
    def register_os_chdir(self, traits):
        os_chdir = self.llexternal(traits.posix_function_name('chdir'),
                                   [traits.CCHARP], rffi.INT)

        def os_chdir_llimpl(path):
            res = rffi.cast(lltype.Signed, os_chdir(path))
            if res < 0:
                raise OSError(rposix.get_errno(), "os_chdir failed")

        # On Windows, use an implementation that will produce Win32 errors
        if sys.platform == 'win32':
            from rpython.rtyper.module.ll_win32file import make_chdir_impl
            os_chdir_llimpl = make_chdir_impl(traits)

        return extdef([traits.str0], s_None, llimpl=os_chdir_llimpl,
                      export_name=traits.ll_os_name('chdir'))

    @registering_str_unicode(os.mkdir)
    def register_os_mkdir(self, traits):
        os_mkdir = self.llexternal(traits.posix_function_name('mkdir'),
                                   [traits.CCHARP, rffi.MODE_T], rffi.INT)

        if sys.platform == 'win32':
            from rpython.rtyper.module.ll_win32file import make_win32_traits
            win32traits = make_win32_traits(traits)

            @func_renamer('mkdir_llimpl_%s' % traits.str.__name__)
            def os_mkdir_llimpl(path, mode):
                if not win32traits.CreateDirectory(path, None):
                    raise rwin32.lastWindowsError()
        else:
            def os_mkdir_llimpl(pathname, mode):
                res = os_mkdir(pathname, mode)
                res = rffi.cast(lltype.Signed, res)
                if res < 0:
                    raise OSError(rposix.get_errno(), "os_mkdir failed")

        return extdef([traits.str0, int], s_None, llimpl=os_mkdir_llimpl,
                      export_name=traits.ll_os_name('mkdir'))

    @registering_str_unicode(os.rmdir)
    def register_os_rmdir(self, traits):
        os_rmdir = self.llexternal(traits.posix_function_name('rmdir'),
                                   [traits.CCHARP], rffi.INT)

        def rmdir_llimpl(pathname):
            res = rffi.cast(lltype.Signed, os_rmdir(pathname))
            if res < 0:
                raise OSError(rposix.get_errno(), "os_rmdir failed")

        return extdef([traits.str0], s_None, llimpl=rmdir_llimpl,
                      export_name=traits.ll_os_name('rmdir'))

    @registering_str_unicode(os.chmod)
    def register_os_chmod(self, traits):
        os_chmod = self.llexternal(traits.posix_function_name('chmod'),
                                   [traits.CCHARP, rffi.MODE_T], rffi.INT)

        def chmod_llimpl(path, mode):
            res = rffi.cast(lltype.Signed, os_chmod(path, rffi.cast(rffi.MODE_T, mode)))
            if res < 0:
                raise OSError(rposix.get_errno(), "os_chmod failed")

        if sys.platform == 'win32':
            from rpython.rtyper.module.ll_win32file import make_chmod_impl
            chmod_llimpl = make_chmod_impl(traits)

        return extdef([traits.str0, int], s_None, llimpl=chmod_llimpl,
                      export_name=traits.ll_os_name('chmod'))

    @registering_if(os, 'fchmod')
    def register_os_fchmod(self):
        os_fchmod = self.llexternal('fchmod', [rffi.INT, rffi.MODE_T],
                                    rffi.INT)

        def fchmod_llimpl(fd, mode):
            mode = rffi.cast(rffi.MODE_T, mode)
            res = rffi.cast(lltype.Signed, os_fchmod(fd, mode))
            if res < 0:
                raise OSError(rposix.get_errno(), "os_fchmod failed")

        return extdef([int, int], s_None, "ll_os.ll_os_fchmod",
                      llimpl=fchmod_llimpl)

    @registering_str_unicode(os.rename)
    def register_os_rename(self, traits):
        os_rename = self.llexternal(traits.posix_function_name('rename'),
                                    [traits.CCHARP, traits.CCHARP], rffi.INT)

        def rename_llimpl(oldpath, newpath):
            res = rffi.cast(lltype.Signed, os_rename(oldpath, newpath))
            if res < 0:
                raise OSError(rposix.get_errno(), "os_rename failed")

        if sys.platform == 'win32':
            from rpython.rtyper.module.ll_win32file import make_win32_traits
            win32traits = make_win32_traits(traits)

            @func_renamer('rename_llimpl_%s' % traits.str.__name__)
            def rename_llimpl(oldpath, newpath):
                if not win32traits.MoveFile(oldpath, newpath):
                    raise rwin32.lastWindowsError()

        return extdef([traits.str0, traits.str0], s_None, llimpl=rename_llimpl,
                      export_name=traits.ll_os_name('rename'))

    @registering_str_unicode(getattr(os, 'mkfifo', None))
    def register_os_mkfifo(self, traits):
        os_mkfifo = self.llexternal(traits.posix_function_name('mkfifo'),
                                    [traits.CCHARP, rffi.MODE_T], rffi.INT)

        def mkfifo_llimpl(path, mode):
            res = rffi.cast(lltype.Signed, os_mkfifo(path, mode))
            if res < 0:
                raise OSError(rposix.get_errno(), "os_mkfifo failed")

        return extdef([traits.str0, int], s_None, llimpl=mkfifo_llimpl,
                      export_name=traits.ll_os_name('mkfifo'))

    @registering_str_unicode(getattr(os, 'mknod', None))
    def register_os_mknod(self, traits):
        os_mknod = self.llexternal(traits.posix_function_name('mknod'),
                                   [traits.CCHARP, rffi.MODE_T, rffi.INT],
                                   rffi.INT)      # xxx: actually ^^^ dev_t

        def mknod_llimpl(path, mode, dev):
            res = rffi.cast(lltype.Signed, os_mknod(path, mode, dev))
            if res < 0:
                raise OSError(rposix.get_errno(), "os_mknod failed")

        return extdef([traits.str0, int, int], s_None, llimpl=mknod_llimpl,
                      export_name=traits.ll_os_name('mknod'))

    @registering(os.umask)
    def register_os_umask(self):
        os_umask = self.llexternal(UNDERSCORE_ON_WIN32 + 'umask',
                                   [rffi.MODE_T], rffi.MODE_T)

        def umask_llimpl(newmask):
            res = os_umask(rffi.cast(rffi.MODE_T, newmask))
            return rffi.cast(lltype.Signed, res)

        return extdef([int], int, llimpl=umask_llimpl,
                      export_name="ll_os.ll_os_umask")

    @registering_if(os, 'kill', sys.platform != 'win32')
    def register_os_kill(self):
        os_kill = self.llexternal('kill', [rffi.PID_T, rffi.INT],
                                  rffi.INT)
        def kill_llimpl(pid, sig):
            res = rffi.cast(lltype.Signed, os_kill(rffi.cast(rffi.PID_T, pid),
                                                   rffi.cast(rffi.INT, sig)))
            if res < 0:
                raise OSError(rposix.get_errno(), "os_kill failed")
        return extdef([int, int], s_None, llimpl=kill_llimpl,
                      export_name="ll_os.ll_os_kill")

    @registering_if(os, 'killpg')
    def register_os_killpg(self):
        os_killpg = self.llexternal('killpg', [rffi.INT, rffi.INT],
                                    rffi.INT)

        def killpg_llimpl(pid, sig):
            res = rffi.cast(lltype.Signed, os_killpg(rffi.cast(rffi.INT, pid),
                                                     rffi.cast(rffi.INT, sig)))
            if res < 0:
                raise OSError(rposix.get_errno(), "os_killpg failed")

        return extdef([int, int], s_None, llimpl=killpg_llimpl,
                      export_name="ll_os.ll_os_killpg")

    @registering_if(os, 'link')
    def register_os_link(self):
        os_link = self.llexternal('link', [rffi.CCHARP, rffi.CCHARP],
                                  rffi.INT)

        def link_llimpl(oldpath, newpath):
            res = rffi.cast(lltype.Signed, os_link(oldpath, newpath))
            if res < 0:
                raise OSError(rposix.get_errno(), "os_link failed")

        return extdef([str0, str0], s_None, llimpl=link_llimpl,
                      export_name="ll_os.ll_os_link")

    @registering_if(os, 'symlink')
    def register_os_symlink(self):
        os_symlink = self.llexternal('symlink', [rffi.CCHARP, rffi.CCHARP],
                                     rffi.INT)

        def symlink_llimpl(oldpath, newpath):
            res = rffi.cast(lltype.Signed, os_symlink(oldpath, newpath))
            if res < 0:
                raise OSError(rposix.get_errno(), "os_symlink failed")

        return extdef([str0, str0], s_None, llimpl=symlink_llimpl,
                      export_name="ll_os.ll_os_symlink")

    @registering_if(os, 'fork')
    def register_os_fork(self):
        from rpython.rlib import debug, rthread
        eci = self.gcc_profiling_bug_workaround('pid_t _noprof_fork(void)',
                                                'return fork();')
        os_fork = self.llexternal('_noprof_fork', [], rffi.PID_T,
                                  compilation_info = eci,
                                  _nowrapper = True)

        def fork_llimpl():
            # NB. keep forkpty() up-to-date, too
            ofs = debug.debug_offset()
            opaqueaddr = rthread.gc_thread_before_fork()
            childpid = rffi.cast(lltype.Signed, os_fork())
            rthread.gc_thread_after_fork(childpid, opaqueaddr)
            if childpid == -1:
                raise OSError(rposix.get_errno(), "os_fork failed")
            if childpid == 0:
                debug.debug_forked(ofs)
            return rffi.cast(lltype.Signed, childpid)

        return extdef([], int, llimpl=fork_llimpl,
                      export_name="ll_os.ll_os_fork")

    @registering_if(os, 'openpty')
    def register_os_openpty(self):
        os_openpty = self.llexternal(
            'openpty',
            [rffi.INTP, rffi.INTP, rffi.VOIDP, rffi.VOIDP, rffi.VOIDP],
            rffi.INT,
            compilation_info=ExternalCompilationInfo(libraries=['util']))
        def openpty_llimpl():
            master_p = lltype.malloc(rffi.INTP.TO, 1, flavor='raw')
            slave_p = lltype.malloc(rffi.INTP.TO, 1, flavor='raw')
            result = os_openpty(master_p, slave_p, None, None, None)
            master_fd = master_p[0]
            slave_fd = slave_p[0]
            lltype.free(master_p, flavor='raw')
            lltype.free(slave_p, flavor='raw')
            if result == -1:
                raise OSError(rposix.get_errno(), "os_openpty failed")
            return (rffi.cast(lltype.Signed, master_fd),
                    rffi.cast(lltype.Signed, slave_fd))

        return extdef([], (int, int), "ll_os.ll_os_openpty",
                      llimpl=openpty_llimpl)

    @registering_if(os, 'forkpty')
    def register_os_forkpty(self):
        from rpython.rlib import debug, rthread
        os_forkpty = self.llexternal(
            'forkpty',
            [rffi.INTP, rffi.VOIDP, rffi.VOIDP, rffi.VOIDP],
            rffi.PID_T,
            compilation_info=ExternalCompilationInfo(libraries=['util']))
        def forkpty_llimpl():
            master_p = lltype.malloc(rffi.INTP.TO, 1, flavor='raw')
            master_p[0] = rffi.cast(rffi.INT, -1)
            ofs = debug.debug_offset()
            opaqueaddr = rthread.gc_thread_before_fork()
            childpid = rffi.cast(lltype.Signed,
                                 os_forkpty(master_p, None, None, None))
            rthread.gc_thread_after_fork(childpid, opaqueaddr)
            master_fd = master_p[0]
            lltype.free(master_p, flavor='raw')
            if childpid == -1:
                raise OSError(rposix.get_errno(), "os_forkpty failed")
            if childpid == 0:
                debug.debug_forked(ofs)
            return (rffi.cast(lltype.Signed, childpid),
                    rffi.cast(lltype.Signed, master_fd))

        return extdef([], (int, int), "ll_os.ll_os_forkpty",
                      llimpl=forkpty_llimpl)

    @registering(os._exit)
    def register_os__exit(self):
        from rpython.rlib import debug
        os__exit = self.llexternal('_exit', [rffi.INT], lltype.Void)

        def _exit_llimpl(status):
            debug.debug_flush()
            os__exit(rffi.cast(rffi.INT, status))

        return extdef([int], s_None, llimpl=_exit_llimpl,
                      export_name="ll_os.ll_os__exit")

    @registering_if(os, 'nice')
    def register_os_nice(self):
        os_nice = self.llexternal('nice', [rffi.INT], rffi.INT)

        def nice_llimpl(inc):
            # Assume that the system provides a standard-compliant version
            # of nice() that returns the new priority.  Nowadays, FreeBSD
            # might be the last major non-compliant system (xxx check me).
            rposix.set_errno(0)
            res = rffi.cast(lltype.Signed, os_nice(inc))
            if res == -1:
                err = rposix.get_errno()
                if err != 0:
                    raise OSError(err, "os_nice failed")
            return res

        return extdef([int], int, llimpl=nice_llimpl,
                      export_name="ll_os.ll_os_nice")

    @registering_if(os, 'ctermid')
    def register_os_ctermid(self):
        os_ctermid = self.llexternal('ctermid', [rffi.CCHARP], rffi.CCHARP)

        def ctermid_llimpl():
            return rffi.charp2str(os_ctermid(lltype.nullptr(rffi.CCHARP.TO)))

        return extdef([], str, llimpl=ctermid_llimpl,
                      export_name="ll_os.ll_os_ctermid")

    @registering_if(os, 'tmpnam')
    def register_os_tmpnam(self):
        os_tmpnam = self.llexternal('tmpnam', [rffi.CCHARP], rffi.CCHARP)

        def tmpnam_llimpl():
            return rffi.charp2str(os_tmpnam(lltype.nullptr(rffi.CCHARP.TO)))

        return extdef([], str, llimpl=tmpnam_llimpl,
                      export_name="ll_os.ll_os_tmpnam")

# --------------------------- os.stat & variants ---------------------------

    @registering(os.fstat)
    def register_os_fstat(self):
        from rpython.rtyper.module import ll_os_stat
        return ll_os_stat.register_stat_variant('fstat', StringTraits())

    @registering_str_unicode(os.stat)
    def register_os_stat(self, traits):
        from rpython.rtyper.module import ll_os_stat
        return ll_os_stat.register_stat_variant('stat', traits)

    @registering_str_unicode(os.lstat)
    def register_os_lstat(self, traits):
        from rpython.rtyper.module import ll_os_stat
        return ll_os_stat.register_stat_variant('lstat', traits)

    @registering_if(os, 'fstatvfs')
    def register_os_fstatvfs(self):
        from rpython.rtyper.module import ll_os_stat
        return ll_os_stat.register_statvfs_variant('fstatvfs', StringTraits())

    if hasattr(os, 'statvfs'):
        @registering_str_unicode(os.statvfs)
        def register_os_statvfs(self, traits):
            from rpython.rtyper.module import ll_os_stat
            return ll_os_stat.register_statvfs_variant('statvfs', traits)


    # ------------------------------- os.W* ---------------------------------

    w_star = ['WCOREDUMP', 'WIFCONTINUED', 'WIFSTOPPED',
              'WIFSIGNALED', 'WIFEXITED', 'WEXITSTATUS',
              'WSTOPSIG', 'WTERMSIG']
    # last 3 are returning int
    w_star_returning_int = dict.fromkeys(w_star[-3:])



    def declare_new_w_star(self, name):
        """ stupid workaround for the python late-binding
        'feature'
        """

        def fake(status):
            return int(getattr(os, name)(status))
        fake.func_name = 'fake_' + name

        os_c_func = self.llexternal("pypy_macro_wrapper_" + name,
                                    [lltype.Signed], lltype.Signed,
                                    _callable=fake)

        if name in self.w_star_returning_int:
            def llimpl(status):
                return os_c_func(status)
            resulttype = int
        else:
            def llimpl(status):
                return bool(os_c_func(status))
            resulttype = bool
        llimpl.func_name = name + '_llimpl'
        return extdef([int], resulttype, "ll_os." + name,
                      llimpl=llimpl)

    for name in w_star:
        locals()['register_w_' + name] = registering_if(os, name)(
            lambda self, xname=name : self.declare_new_w_star(xname))

    @registering_if(os, 'ttyname')
    def register_os_ttyname(self):
        os_ttyname = self.llexternal('ttyname', [lltype.Signed], rffi.CCHARP, releasegil=False)

        def ttyname_llimpl(fd):
            l_name = os_ttyname(fd)
            if not l_name:
                raise OSError(rposix.get_errno(), "ttyname raised")
            return rffi.charp2str(l_name)

        return extdef([int], str, "ll_os.ttyname",
                      llimpl=ttyname_llimpl)

    # ____________________________________________________________
    # XXX horrible workaround for a bug of profiling in gcc on
    # OS X with functions containing a direct call to some system calls
    # like fork(), execv(), execve()
    def gcc_profiling_bug_workaround(self, decl, body):
        body = ('/*--no-profiling-for-this-file!--*/\n'
                '%s {\n'
                '\t%s\n'
                '}\n' % (decl, body,))
        return ExternalCompilationInfo(
            post_include_bits = [decl + ';'],
            separate_module_sources = [body])

# ____________________________________________________________
# Support for os.environ

# XXX only for systems where os.environ is an instance of _Environ,
# which should cover Unix and Windows at least
assert type(os.environ) is not dict

from rpython.rtyper.controllerentry import ControllerEntryForPrebuilt

class EnvironExtRegistry(ControllerEntryForPrebuilt):
    _about_ = os.environ

    def getcontroller(self):
        from rpython.rtyper.module.ll_os_environ import OsEnvironController
        return OsEnvironController()

# ____________________________________________________________
# Support for the WindowsError exception

if sys.platform == 'win32':
    from rpython.rlib import rwin32

    class RegisterFormatError(BaseLazyRegistering):
        def __init__(self):
            pass

        @registering(rwin32.FormatError)
        def register_rwin32_FormatError(self):
            return extdef([lltype.Signed], str,
                          "rwin32_FormatError",
                          llimpl=rwin32.llimpl_FormatError)<|MERGE_RESOLUTION|>--- conflicted
+++ resolved
@@ -1029,13 +1029,8 @@
 
     @registering(os.write)
     def register_os_write(self):
-<<<<<<< HEAD
-        os_write = self.llexternal(underscore_on_windows+'write',
+        os_write = self.llexternal(UNDERSCORE_ON_WIN32 + 'write',
                                    [rffi.INT, Address, rffi.SIZE_T],
-=======
-        os_write = self.llexternal(UNDERSCORE_ON_WIN32 + 'write',
-                                   [rffi.INT, rffi.VOIDP, rffi.SIZE_T],
->>>>>>> 8c5eb486
                                    rffi.SIZE_T)
 
         def os_write_llimpl(fd, data):
