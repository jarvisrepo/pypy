
"""typesystem.py -- Typesystem-specific operations for RTyper."""

from rpython.tool.pairtype import extendabletype

from rpython.rtyper.lltypesystem import lltype
from rpython.rtyper.error import TyperError

class TypeSystem(object):
    __metaclass__ = extendabletype

<<<<<<< HEAD
    offers_exceptiondata = True

    def __getattr__(self, name):
        """Lazy import to avoid circular dependencies."""
        def load(modname):
            try:
                return __import__("rpython.rtyper.%s.%s" % (self.name, modname),
                                  None, None, ['__doc__'])
            except ImportError:
                return None
        if name in ('rclass', 'rpbc', 'rbuiltin', 'rtuple', 'rlist',
                    'rslice', 'rdict', 'rrange', 'rstr',
                    'll_str', 'rbuilder', 'rvirtualizable', 'rbytearray',
                    'exceptiondata'):
            mod = load(name)
            if mod is not None:
                setattr(self, name, mod)
                return mod

        raise AttributeError(name)

=======
>>>>>>> d7b565a0
    def derefType(self, T):
        raise NotImplementedError()

    def deref(self, obj):
        """Dereference `obj' to concrete object."""
        raise NotImplementedError()

    def check_null(self, repr, hop):
        """Emit operations to check that `hop's argument is not a null object.
"""
        raise NotImplementedError()

    def null_callable(self, T):
        """null callable object of type T"""
        raise NotImplementedError()

    def getcallabletype(self, ARGS, RESTYPE):
        cls = self.callable_trait[0]
        return cls(ARGS, RESTYPE)

    def getcallable(self, graph, getconcretetype=None):
        """Return callable given a Python function."""
        if getconcretetype is None:
            getconcretetype = self.getconcretetype
        llinputs = [getconcretetype(v) for v in graph.getargs()]
        lloutput = getconcretetype(graph.getreturnvar())

        typ, constr = self.callable_trait

        FT = typ(llinputs, lloutput)
        name = graph.name
        if hasattr(graph, 'func') and callable(graph.func):
            # the Python function object can have _llfnobjattrs_, specifying
            # attributes that are forced upon the functionptr().  The idea
            # for not passing these extra attributes as arguments to
            # getcallable() itself is that multiple calls to getcallable()
            # for the same graph should return equal functionptr() objects.
            if hasattr(graph.func, '_llfnobjattrs_'):
                fnobjattrs = graph.func._llfnobjattrs_.copy()
                # can specify a '_name', but use graph.name by default
                name = fnobjattrs.pop('_name', name)
            else:
                fnobjattrs = {}
            # _callable is normally graph.func, but can be overridden:
            # see fakeimpl in extfunc.py
            _callable = fnobjattrs.pop('_callable', graph.func)
            return constr(FT, name, graph = graph, _callable = _callable,
                          **fnobjattrs)
        else:
            return constr(FT, name, graph = graph)

    def getexternalcallable(self, ll_args, ll_result, name, **kwds):
        typ, constr = self.callable_trait

        FT = typ(ll_args, ll_result)
        return constr(FT, name, **kwds)

    def getconcretetype(self, v):
        """Helper called by getcallable() to get the conrete type of a variable
in a graph."""
        raise NotImplementedError()


class LowLevelTypeSystem(TypeSystem):
    name = "lltypesystem"
    callable_trait = (lltype.FuncType, lltype.functionptr)

    def derefType(self, T):
        assert isinstance(T, lltype.Ptr)
        return T.TO

    def deref(self, obj):
        assert isinstance(lltype.typeOf(obj), lltype.Ptr)
        return obj._obj

    def check_null(self, repr, hop):
        # None is a nullptr, which is false; everything else is true.
        vlist = hop.inputargs(repr)
        return hop.genop('ptr_nonzero', vlist, resulttype=lltype.Bool)

    def getconcretetype(self, v):
        return v.concretetype

    def null_callable(self, T):
        return lltype.nullptr(T.TO)

    def generic_is(self, robj1, robj2, hop):
        roriginal1 = robj1
        roriginal2 = robj2
        if robj1.lowleveltype is lltype.Void:
            robj1 = robj2
        elif robj2.lowleveltype is lltype.Void:
            robj2 = robj1
        if (not isinstance(robj1.lowleveltype, lltype.Ptr) or
            not isinstance(robj2.lowleveltype, lltype.Ptr)):
            raise TyperError('is of instances of the non-pointers: %r, %r' % (
                roriginal1, roriginal2))
        if robj1.lowleveltype != robj2.lowleveltype:
            raise TyperError('is of instances of different pointer types: %r, %r' % (
                roriginal1, roriginal2))

        v_list = hop.inputargs(robj1, robj2)
        return hop.genop('ptr_eq', v_list, resulttype=lltype.Bool)

# All typesystems are singletons
LowLevelTypeSystem.instance = LowLevelTypeSystem()

getfunctionptr = LowLevelTypeSystem.instance.getcallable<|MERGE_RESOLUTION|>--- conflicted
+++ resolved
@@ -9,30 +9,6 @@
 class TypeSystem(object):
     __metaclass__ = extendabletype
 
-<<<<<<< HEAD
-    offers_exceptiondata = True
-
-    def __getattr__(self, name):
-        """Lazy import to avoid circular dependencies."""
-        def load(modname):
-            try:
-                return __import__("rpython.rtyper.%s.%s" % (self.name, modname),
-                                  None, None, ['__doc__'])
-            except ImportError:
-                return None
-        if name in ('rclass', 'rpbc', 'rbuiltin', 'rtuple', 'rlist',
-                    'rslice', 'rdict', 'rrange', 'rstr',
-                    'll_str', 'rbuilder', 'rvirtualizable', 'rbytearray',
-                    'exceptiondata'):
-            mod = load(name)
-            if mod is not None:
-                setattr(self, name, mod)
-                return mod
-
-        raise AttributeError(name)
-
-=======
->>>>>>> d7b565a0
     def derefType(self, T):
         raise NotImplementedError()
 
