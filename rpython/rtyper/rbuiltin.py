--- conflicted
+++ resolved
@@ -56,22 +56,7 @@
     arguments = ArgumentsForTranslation.fromshape(
             hop.args[1].s.const, # shape
             range(hop.nb_args-2))
-<<<<<<< HEAD
-    if arguments.w_stararg is not None:
-        # expand the *arg in-place -- it must be a tuple
-        from rpython.rtyper.rtuple import TupleRepr
-        if arguments.w_stararg != hop.nb_args - 3:
-            raise TyperError("call pattern too complex")
-        tup = hop.args.pop()
-        if not isinstance(tup.r, TupleRepr):
-            raise TyperError("*arg must be a tuple")
-        for i in range(len(tup.r.items_r)):
-            v_item = tup.r.getitem_internal(hop.llops, tup.v, i)
-            hop.args.append(HopArg(v_item, tup.s.items[i], tup.r.items_r[i]))
-
-=======
     assert arguments.w_stararg is None
->>>>>>> c4c30691
     keywords = arguments.keywords
     # prefix keyword arguments with 'i_'
     kwds_i = {}
@@ -148,25 +133,15 @@
                 self.self_repr.__class__.__name__, name))
         # hack based on the fact that 'lowleveltype == self_repr.lowleveltype'
         hop2 = hop.copy()
-<<<<<<< HEAD
         assert hop2.args[0].r is self
         if isinstance(hop2.args[0].v, Constant):
             c = hop2.args[0].v.value    # get object from bound method
-            c = get_builtin_method_self(c)
+            c = c.__self__
             v_self = Constant(c)
         else:
             v_self = hop2.args[0].v
         h_self = HopArg(v_self, self.s_self, self.self_repr)
         hop2.args[0] = h_self
-=======
-        assert hop2.args_r[0] is self
-        if isinstance(hop2.args_v[0], Constant):
-            c = hop2.args_v[0].value    # get object from bound method
-            c = c.__self__
-            hop2.args_v[0] = Constant(c)
-        hop2.args_s[0] = self.s_self
-        hop2.args_r[0] = self.self_repr
->>>>>>> c4c30691
         return bltintyper(hop2)
 
 class __extend__(pairtype(BuiltinMethodRepr, BuiltinMethodRepr)):
