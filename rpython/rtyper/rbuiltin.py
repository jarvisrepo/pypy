from rpython.annotator import model as annmodel
from rpython.flowspace.model import Constant
from rpython.rlib import rarithmetic, objectmodel
from rpython.rtyper import raddress, rptr, extregistry, rrange
from rpython.rtyper.error import TyperError
from rpython.rtyper.lltypesystem import lltype, llmemory, rstr
from rpython.rtyper import rclass
from rpython.rtyper.rmodel import Repr
from rpython.tool.pairtype import pairtype


BUILTIN_TYPER = {}

def typer_for(func):
    def wrapped(rtyper_func):
        BUILTIN_TYPER[func] = rtyper_func
        return rtyper_func
    return wrapped


class __extend__(annmodel.SomeBuiltin):
    def rtyper_makerepr(self, rtyper):
        if not self.is_constant():
            raise TyperError("non-constant built-in function!")
        return BuiltinFunctionRepr(self.const)

    def rtyper_makekey(self):
        const = getattr(self, 'const', None)
        if extregistry.is_registered(const):
            const = extregistry.lookup(const)
        return self.__class__, const

class __extend__(annmodel.SomeBuiltinMethod):
    def rtyper_makerepr(self, rtyper):
        assert self.methodname is not None
        result = BuiltinMethodRepr(rtyper, self.s_self, self.methodname)
        return result

    def rtyper_makekey(self):
        # NOTE: we hash by id of self.s_self here.  This appears to be
        # necessary because it ends up in hop.args_s[0] in the method call,
        # and there is no telling what information the called
        # rtype_method_xxx() will read from that hop.args_s[0].
        # See test_method_join in test_rbuiltin.
        # There is no problem with self.s_self being garbage-collected and
        # its id reused, because the BuiltinMethodRepr keeps a reference
        # to it.
        return (self.__class__, self.methodname, id(self.s_self))

def call_args_expand(hop, takes_kwds = True):
    hop = hop.copy()
    from rpython.annotator.argument import ArgumentsForTranslation
    arguments = ArgumentsForTranslation.fromshape(
            hop.args_s[1].const, # shape
            range(hop.nb_args-2))
    if arguments.w_stararg is not None:
        # expand the *arg in-place -- it must be a tuple
        from rpython.rtyper.rtuple import TupleRepr
        if arguments.w_stararg != hop.nb_args - 3:
            raise TyperError("call pattern too complex")
        v_tuple = hop.args_v.pop()
        s_tuple = hop.args_s.pop()
        r_tuple = hop.args_r.pop()
        if not isinstance(r_tuple, TupleRepr):
            raise TyperError("*arg must be a tuple")
        for i in range(len(r_tuple.items_r)):
            v_item = r_tuple.getitem_internal(hop.llops, v_tuple, i)
            hop.args_v.append(v_item)
            hop.args_s.append(s_tuple.items[i])
            hop.args_r.append(r_tuple.items_r[i])

    keywords = arguments.keywords
    if not takes_kwds and keywords:
        raise TyperError("kwds args not supported")
    # prefix keyword arguments with 'i_'
    kwds_i = {}
    for key in keywords:
        kwds_i['i_' + key] = keywords[key]
    return hop, kwds_i


class BuiltinFunctionRepr(Repr):
    lowleveltype = lltype.Void

    def __init__(self, builtinfunc):
        self.builtinfunc = builtinfunc

    def findbltintyper(self, rtyper):
        "Find the function to use to specialize calls to this built-in func."
        try:
            return BUILTIN_TYPER[self.builtinfunc]
        except (KeyError, TypeError):
            pass
        if extregistry.is_registered(self.builtinfunc):
            entry = extregistry.lookup(self.builtinfunc)
            return entry.specialize_call
        raise TyperError("don't know about built-in function %r" % (
            self.builtinfunc,))

    def _call(self, hop2, **kwds_i):
        bltintyper = self.findbltintyper(hop2.rtyper)
        hop2.llops._called_exception_is_here_or_cannot_occur = False
        v_result = bltintyper(hop2, **kwds_i)
        if not hop2.llops._called_exception_is_here_or_cannot_occur:
            raise TyperError("missing hop.exception_cannot_occur() or "
                             "hop.exception_is_here() in %s" % bltintyper)
        return v_result

    def rtype_simple_call(self, hop):
        hop2 = hop.copy()
        hop2.r_s_popfirstarg()
        return self._call(hop2)

    def rtype_call_args(self, hop):
        # calling a built-in function with keyword arguments:
        # mostly for rpython.objectmodel.hint()
        hop, kwds_i = call_args_expand(hop)

        hop2 = hop.copy()
        hop2.r_s_popfirstarg()
        hop2.r_s_popfirstarg()
        # the RPython-level keyword args are passed with an 'i_' prefix and
        # the corresponding value is an *index* in the hop2 arguments,
        # to be used with hop.inputarg(arg=..)
        return self._call(hop2, **kwds_i)


class BuiltinMethodRepr(Repr):

    def __init__(self, rtyper, s_self, methodname):
        self.s_self = s_self
        self.self_repr = rtyper.getrepr(s_self)
        self.methodname = methodname
        # methods of a known name are implemented as just their 'self'
        self.lowleveltype = self.self_repr.lowleveltype

    def convert_const(self, obj):
        return self.self_repr.convert_const(obj.__self__)

    def rtype_simple_call(self, hop):
        # methods: look up the rtype_method_xxx()
        name = 'rtype_method_' + self.methodname
        try:
            bltintyper = getattr(self.self_repr, name)
        except AttributeError:
            raise TyperError("missing %s.%s" % (
                self.self_repr.__class__.__name__, name))
        # hack based on the fact that 'lowleveltype == self_repr.lowleveltype'
        hop2 = hop.copy()
        assert hop2.args_r[0] is self
        if isinstance(hop2.args_v[0], Constant):
            c = hop2.args_v[0].value    # get object from bound method
            c = c.__self__
            hop2.args_v[0] = Constant(c)
        hop2.args_s[0] = self.s_self
        hop2.args_r[0] = self.self_repr
        return bltintyper(hop2)

class __extend__(pairtype(BuiltinMethodRepr, BuiltinMethodRepr)):
    def convert_from_to((r_from, r_to), v, llops):
        # convert between two MethodReprs only if they are about the same
        # methodname.  (Useful for the case r_from.s_self == r_to.s_self but
        # r_from is not r_to.)  See test_rbuiltin.test_method_repr.
        if r_from.methodname != r_to.methodname:
            return NotImplemented
        return llops.convertvar(v, r_from.self_repr, r_to.self_repr)

def parse_kwds(hop, *argspec_i_r):
    lst = [i for (i, r) in argspec_i_r if i is not None]
    lst.sort()
    if lst != range(hop.nb_args - len(lst), hop.nb_args):
        raise TyperError("keyword args are expected to be at the end of "
                         "the 'hop' arg list")
    result = []
    for i, r in argspec_i_r:
        if i is not None:
            if r is None:
                r = hop.args_r[i]
            result.append(hop.inputarg(r, arg=i))
        else:
            result.append(None)
    del hop.args_v[hop.nb_args - len(lst):]
    return result

# ____________________________________________________________

@typer_for(bool)
def rtype_builtin_bool(hop):
    # not called any more?
    assert hop.nb_args == 1
    return hop.args_r[0].rtype_bool(hop)

@typer_for(int)
def rtype_builtin_int(hop):
    if isinstance(hop.args_s[0], annmodel.SomeString):
        assert 1 <= hop.nb_args <= 2
        return hop.args_r[0].rtype_int(hop)
    assert hop.nb_args == 1
    return hop.args_r[0].rtype_int(hop)

@typer_for(float)
def rtype_builtin_float(hop):
    assert hop.nb_args == 1
    return hop.args_r[0].rtype_float(hop)

@typer_for(chr)
def rtype_builtin_chr(hop):
    assert hop.nb_args == 1
    return hop.args_r[0].rtype_chr(hop)

@typer_for(unichr)
def rtype_builtin_unichr(hop):
    assert hop.nb_args == 1
    return hop.args_r[0].rtype_unichr(hop)

@typer_for(unicode)
def rtype_builtin_unicode(hop):
    return hop.args_r[0].rtype_unicode(hop)

@typer_for(bytearray)
def rtype_builtin_bytearray(hop):
    return hop.args_r[0].rtype_bytearray(hop)

@typer_for(list)
def rtype_builtin_list(hop):
    return hop.args_r[0].rtype_bltn_list(hop)

#def rtype_builtin_range(hop): see rrange.py

#def rtype_builtin_xrange(hop): see rrange.py

#def rtype_builtin_enumerate(hop): see rrange.py

#def rtype_r_dict(hop): see rdict.py

@typer_for(rarithmetic.intmask)
def rtype_intmask(hop):
    hop.exception_cannot_occur()
    vlist = hop.inputargs(lltype.Signed)
    return vlist[0]

@typer_for(rarithmetic.longlongmask)
def rtype_longlongmask(hop):
    hop.exception_cannot_occur()
    vlist = hop.inputargs(lltype.SignedLongLong)
    return vlist[0]


@typer_for(min)
def rtype_builtin_min(hop):
    v1, v2 = hop.inputargs(hop.r_result, hop.r_result)
    hop.exception_cannot_occur()
    return hop.gendirectcall(ll_min, v1, v2)

def ll_min(i1, i2):
    if i1 < i2:
        return i1
    return i2


@typer_for(max)
def rtype_builtin_max(hop):
    v1, v2 = hop.inputargs(hop.r_result, hop.r_result)
    hop.exception_cannot_occur()
    return hop.gendirectcall(ll_max, v1, v2)

def ll_max(i1, i2):
    if i1 > i2:
        return i1
    return i2


@typer_for(reversed)
def rtype_builtin_reversed(hop):
    hop.exception_cannot_occur()
    return hop.r_result.newiter(hop)


@typer_for(getattr(object.__init__, 'im_func', object.__init__))
def rtype_object__init__(hop):
    hop.exception_cannot_occur()


@typer_for(getattr(EnvironmentError.__init__, 'im_func',
                   EnvironmentError.__init__))
def rtype_EnvironmentError__init__(hop):
    hop.exception_cannot_occur()
    v_self = hop.args_v[0]
    r_self = hop.args_r[0]
    if hop.nb_args <= 2:
        v_errno = hop.inputconst(lltype.Signed, 0)
        if hop.nb_args == 2:
            v_strerror = hop.inputarg(rstr.string_repr, arg=1)
            r_self.setfield(v_self, 'strerror', v_strerror, hop.llops)
    else:
        v_errno = hop.inputarg(lltype.Signed, arg=1)
        v_strerror = hop.inputarg(rstr.string_repr, arg=2)
        r_self.setfield(v_self, 'strerror', v_strerror, hop.llops)
        if hop.nb_args >= 4:
            v_filename = hop.inputarg(rstr.string_repr, arg=3)
            r_self.setfield(v_self, 'filename', v_filename, hop.llops)
    r_self.setfield(v_self, 'errno', v_errno, hop.llops)

try:
    WindowsError
except NameError:
    pass
else:
    @typer_for(
        getattr(WindowsError.__init__, 'im_func', WindowsError.__init__))
    def rtype_WindowsError__init__(hop):
        hop.exception_cannot_occur()
        if hop.nb_args == 2:
            raise TyperError("WindowsError() should not be called with "
                            "a single argument")
        if hop.nb_args >= 3:
            v_self = hop.args_v[0]
            r_self = hop.args_r[0]
            v_error = hop.inputarg(lltype.Signed, arg=1)
            r_self.setfield(v_self, 'winerror', v_error, hop.llops)

@typer_for(objectmodel.hlinvoke)
def rtype_hlinvoke(hop):
    _, s_repr = hop.r_s_popfirstarg()
    r_callable = s_repr.const

    r_func, nimplicitarg = r_callable.get_r_implfunc()
    s_callable = r_callable.get_s_callable()

    nbargs = len(hop.args_s) - 1 + nimplicitarg
    s_sigs = r_func.get_s_signatures((nbargs, (), False))
    if len(s_sigs) != 1:
        raise TyperError("cannot hlinvoke callable %r with not uniform"
                         "annotations: %r" % (r_callable,
                                              s_sigs))
    args_s, s_ret = s_sigs[0]
    rinputs = [hop.rtyper.getrepr(s_obj) for s_obj in args_s]
    rresult = hop.rtyper.getrepr(s_ret)

    args_s = args_s[nimplicitarg:]
    rinputs = rinputs[nimplicitarg:]

    new_args_r = [r_callable] + rinputs

    for i in range(len(new_args_r)):
        assert hop.args_r[i].lowleveltype == new_args_r[i].lowleveltype

    hop.args_r = new_args_r
    hop.args_s = [s_callable] + args_s

    hop.s_result = s_ret
    assert hop.r_result.lowleveltype == rresult.lowleveltype
    hop.r_result = rresult

    return hop.dispatch()

typer_for(range)(rrange.rtype_builtin_range)
typer_for(xrange)(rrange.rtype_builtin_xrange)
typer_for(enumerate)(rrange.rtype_builtin_enumerate)


# annotation of low-level types

@typer_for(lltype.malloc)
def rtype_malloc(hop, i_flavor=None, i_zero=None, i_track_allocation=None,
                 i_add_memory_pressure=None):
    assert hop.args_s[0].is_constant()
    vlist = [hop.inputarg(lltype.Void, arg=0)]
    opname = 'malloc'
    kwds_v = parse_kwds(
        hop,
        (i_flavor, lltype.Void),
        (i_zero, None),
        (i_track_allocation, None),
        (i_add_memory_pressure, None))
    (v_flavor, v_zero, v_track_allocation, v_add_memory_pressure) = kwds_v
    flags = {'flavor': 'gc'}
    if v_flavor is not None:
        flags['flavor'] = v_flavor.value
    if i_zero is not None:
        flags['zero'] = v_zero.value
    if i_track_allocation is not None:
        flags['track_allocation'] = v_track_allocation.value
    if i_add_memory_pressure is not None:
        flags['add_memory_pressure'] = v_add_memory_pressure.value
    vlist.append(hop.inputconst(lltype.Void, flags))

    assert 1 <= hop.nb_args <= 2
    if hop.nb_args == 2:
        vlist.append(hop.inputarg(lltype.Signed, arg=1))
        opname += '_varsize'

    hop.has_implicit_exception(MemoryError)   # record that we know about it
    hop.exception_is_here()
    return hop.genop(opname, vlist, resulttype=hop.r_result.lowleveltype)

@typer_for(lltype.free)
def rtype_free(hop, i_flavor, i_track_allocation=None):
    vlist = [hop.inputarg(hop.args_r[0], arg=0)]
    v_flavor, v_track_allocation = parse_kwds(hop,
        (i_flavor, lltype.Void),
        (i_track_allocation, None))
    #
    assert v_flavor is not None and v_flavor.value == 'raw'
    flags = {'flavor': 'raw'}
    if i_track_allocation is not None:
        flags['track_allocation'] = v_track_allocation.value
    vlist.append(hop.inputconst(lltype.Void, flags))
    #
    hop.exception_cannot_occur()
    hop.genop('free', vlist)

@typer_for(lltype.render_immortal)
def rtype_render_immortal(hop, i_track_allocation=None):
    vlist = [hop.inputarg(hop.args_r[0], arg=0)]
    v_track_allocation = parse_kwds(hop,
        (i_track_allocation, None))
    hop.exception_cannot_occur()
    if i_track_allocation is None or v_track_allocation.value:
        hop.genop('track_alloc_stop', vlist)

@typer_for(lltype.typeOf)
@typer_for(lltype.nullptr)
@typer_for(lltype.getRuntimeTypeInfo)
@typer_for(lltype.Ptr)
def rtype_const_result(hop):
    hop.exception_cannot_occur()
    return hop.inputconst(hop.r_result.lowleveltype, hop.s_result.const)

@typer_for(lltype.cast_pointer)
def rtype_cast_pointer(hop):
    assert hop.args_s[0].is_constant()
    assert isinstance(hop.args_r[1], rptr.PtrRepr)
    v_type, v_input = hop.inputargs(lltype.Void, hop.args_r[1])
    hop.exception_cannot_occur()
    return hop.genop('cast_pointer', [v_input],    # v_type implicit in r_result
                     resulttype = hop.r_result.lowleveltype)

@typer_for(lltype.cast_opaque_ptr)
def rtype_cast_opaque_ptr(hop):
    assert hop.args_s[0].is_constant()
    assert isinstance(hop.args_r[1], rptr.PtrRepr)
    v_type, v_input = hop.inputargs(lltype.Void, hop.args_r[1])
    hop.exception_cannot_occur()
    return hop.genop('cast_opaque_ptr', [v_input], # v_type implicit in r_result
                     resulttype = hop.r_result.lowleveltype)

@typer_for(lltype.direct_fieldptr)
def rtype_direct_fieldptr(hop):
    assert isinstance(hop.args_r[0], rptr.PtrRepr)
    assert hop.args_s[1].is_constant()
    vlist = hop.inputargs(hop.args_r[0], lltype.Void)
    hop.exception_cannot_occur()
    return hop.genop('direct_fieldptr', vlist,
                     resulttype=hop.r_result.lowleveltype)

@typer_for(lltype.direct_arrayitems)
def rtype_direct_arrayitems(hop):
    assert isinstance(hop.args_r[0], rptr.PtrRepr)
    vlist = hop.inputargs(hop.args_r[0])
    hop.exception_cannot_occur()
    return hop.genop('direct_arrayitems', vlist,
                     resulttype=hop.r_result.lowleveltype)

@typer_for(lltype.direct_ptradd)
def rtype_direct_ptradd(hop):
    assert isinstance(hop.args_r[0], rptr.PtrRepr)
    vlist = hop.inputargs(hop.args_r[0], lltype.Signed)
    hop.exception_cannot_occur()
    return hop.genop('direct_ptradd', vlist,
                     resulttype=hop.r_result.lowleveltype)

@typer_for(lltype.cast_primitive)
def rtype_cast_primitive(hop):
    assert hop.args_s[0].is_constant()
    TGT = hop.args_s[0].const
    v_type, v_value = hop.inputargs(lltype.Void, hop.args_r[1])
    hop.exception_cannot_occur()
    return gen_cast(hop.llops, TGT, v_value)

_cast_to_Signed = {
    lltype.Signed:         None,
    lltype.Bool:           'cast_bool_to_int',
    lltype.Char:           'cast_char_to_int',
    lltype.UniChar:        'cast_unichar_to_int',
    lltype.Float:          'cast_float_to_int',
    lltype.Unsigned:       'cast_uint_to_int',
    lltype.SignedLongLong: 'truncate_longlong_to_int',
    }
_cast_from_Signed = {
    lltype.Signed:         None,
    lltype.Bool:           'int_is_true',
    lltype.Char:           'cast_int_to_char',
    lltype.UniChar:        'cast_int_to_unichar',
    lltype.Float:          'cast_int_to_float',
    lltype.Unsigned:       'cast_int_to_uint',
    lltype.SignedLongLong: 'cast_int_to_longlong',
    }

def gen_cast(llops, TGT, v_value):
    ORIG = v_value.concretetype
    if ORIG == TGT:
        return v_value
    if (isinstance(TGT, lltype.Primitive) and
            isinstance(ORIG, lltype.Primitive)):
        if ORIG in _cast_to_Signed and TGT in _cast_from_Signed:
            op = _cast_to_Signed[ORIG]
            if op:
                v_value = llops.genop(op, [v_value], resulttype=lltype.Signed)
            op = _cast_from_Signed[TGT]
            if op:
                v_value = llops.genop(op, [v_value], resulttype=TGT)
            return v_value
        else:
            # use the generic operation if there is no alternative
            return llops.genop('cast_primitive', [v_value], resulttype=TGT)
    elif isinstance(TGT, lltype.Ptr):
        if isinstance(ORIG, lltype.Ptr):
            if (isinstance(TGT.TO, lltype.OpaqueType) or
                    isinstance(ORIG.TO, lltype.OpaqueType)):
                return llops.genop('cast_opaque_ptr', [v_value], resulttype=TGT)
            else:
                return llops.genop('cast_pointer', [v_value], resulttype=TGT)
        elif ORIG == llmemory.Address:
            return llops.genop('cast_adr_to_ptr', [v_value], resulttype=TGT)
        elif isinstance(ORIG, lltype.Primitive):
            v_value = gen_cast(llops, lltype.Signed, v_value)
            return llops.genop('cast_int_to_ptr', [v_value], resulttype=TGT)
    elif TGT == llmemory.Address and isinstance(ORIG, lltype.Ptr):
        return llops.genop('cast_ptr_to_adr', [v_value], resulttype=TGT)
    elif isinstance(TGT, lltype.Primitive):
        if isinstance(ORIG, lltype.Ptr):
            v_value = llops.genop('cast_ptr_to_int', [v_value],
                                  resulttype=lltype.Signed)
        elif ORIG == llmemory.Address:
            v_value = llops.genop('cast_adr_to_int', [v_value],
                                  resulttype=lltype.Signed)
        else:
            raise TypeError("don't know how to cast from %r to %r" % (ORIG,
                                                                      TGT))
        return gen_cast(llops, TGT, v_value)
    raise TypeError("don't know how to cast from %r to %r" % (ORIG, TGT))

@typer_for(lltype.cast_ptr_to_int)
def rtype_cast_ptr_to_int(hop):
    assert isinstance(hop.args_r[0], rptr.PtrRepr)
    vlist = hop.inputargs(hop.args_r[0])
    hop.exception_cannot_occur()
    return hop.genop('cast_ptr_to_int', vlist,
                     resulttype=lltype.Signed)

@typer_for(lltype.cast_int_to_ptr)
def rtype_cast_int_to_ptr(hop):
    assert hop.args_s[0].is_constant()
    v_type, v_input = hop.inputargs(lltype.Void, lltype.Signed)
    hop.exception_cannot_occur()
    return hop.genop('cast_int_to_ptr', [v_input],
                     resulttype=hop.r_result.lowleveltype)

@typer_for(lltype.identityhash)
def rtype_identity_hash(hop):
    vlist = hop.inputargs(hop.args_r[0])
    hop.exception_cannot_occur()
    return hop.genop('gc_identityhash', vlist, resulttype=lltype.Signed)

@typer_for(lltype.runtime_type_info)
def rtype_runtime_type_info(hop):
    assert isinstance(hop.args_r[0], rptr.PtrRepr)
    vlist = hop.inputargs(hop.args_r[0])
    hop.exception_cannot_occur()
    return hop.genop('runtime_type_info', vlist,
                     resulttype=hop.r_result.lowleveltype)


# _________________________________________________________________
# memory addresses

@typer_for(llmemory.raw_malloc)
def rtype_raw_malloc(hop):
    v_size, = hop.inputargs(lltype.Signed)
    hop.exception_cannot_occur()
    return hop.genop('raw_malloc', [v_size], resulttype=llmemory.Address)

@typer_for(llmemory.raw_malloc_usage)
def rtype_raw_malloc_usage(hop):
    v_size, = hop.inputargs(lltype.Signed)
    hop.exception_cannot_occur()
    return hop.genop('raw_malloc_usage', [v_size], resulttype=lltype.Signed)

@typer_for(llmemory.raw_free)
def rtype_raw_free(hop):
    s_addr = hop.args_s[0]
    if s_addr.is_null_address():
        raise TyperError("raw_free(x) where x is the constant NULL")
    v_addr, = hop.inputargs(llmemory.Address)
    hop.exception_cannot_occur()
    return hop.genop('raw_free', [v_addr])

@typer_for(llmemory.raw_memcopy)
def rtype_raw_memcopy(hop):
    for s_addr in hop.args_s[:2]:
        if s_addr.is_null_address():
            raise TyperError("raw_memcopy() with a constant NULL")
    v_list = hop.inputargs(llmemory.Address, llmemory.Address, lltype.Signed)
    hop.exception_cannot_occur()
    return hop.genop('raw_memcopy', v_list)

@typer_for(llmemory.raw_memclear)
def rtype_raw_memclear(hop):
    s_addr = hop.args_s[0]
    if s_addr.is_null_address():
        raise TyperError("raw_memclear(x, n) where x is the constant NULL")
    v_list = hop.inputargs(llmemory.Address, lltype.Signed)
    hop.exception_cannot_occur()
    return hop.genop('raw_memclear', v_list)


@typer_for(llmemory.offsetof)
def rtype_offsetof(hop):
    TYPE, field = hop.inputargs(lltype.Void, lltype.Void)
    hop.exception_cannot_occur()
    return hop.inputconst(lltype.Signed,
                          llmemory.offsetof(TYPE.value, field.value))


# _________________________________________________________________
# non-gc objects

@typer_for(objectmodel.free_non_gc_object)
def rtype_free_non_gc_object(hop):
    hop.exception_cannot_occur()
    vinst, = hop.inputargs(hop.args_r[0])
    flavor = hop.args_r[0].gcflavor
    assert flavor != 'gc'
    flags = {'flavor': flavor}
    cflags = hop.inputconst(lltype.Void, flags)
    return hop.genop('free', [vinst, cflags])


@typer_for(objectmodel.keepalive_until_here)
def rtype_keepalive_until_here(hop):
    hop.exception_cannot_occur()
    for v in hop.args_v:
        hop.genop('keepalive', [v], resulttype=lltype.Void)
    return hop.inputconst(lltype.Void, None)


@typer_for(llmemory.cast_ptr_to_adr)
def rtype_cast_ptr_to_adr(hop):
    vlist = hop.inputargs(hop.args_r[0])
    assert isinstance(vlist[0].concretetype, lltype.Ptr)
    hop.exception_cannot_occur()
    return hop.genop('cast_ptr_to_adr', vlist,
                     resulttype=llmemory.Address)

@typer_for(llmemory.cast_adr_to_ptr)
def rtype_cast_adr_to_ptr(hop):
    assert isinstance(hop.args_r[0], raddress.AddressRepr)
    adr, TYPE = hop.inputargs(hop.args_r[0], lltype.Void)
    hop.exception_cannot_occur()
    return hop.genop('cast_adr_to_ptr', [adr],
                     resulttype=TYPE.value)

@typer_for(llmemory.cast_adr_to_int)
def rtype_cast_adr_to_int(hop):
    assert isinstance(hop.args_r[0], raddress.AddressRepr)
    adr = hop.inputarg(hop.args_r[0], arg=0)
    if len(hop.args_s) == 1:
        mode = "emulated"
    else:
        mode = hop.args_s[1].const
    hop.exception_cannot_occur()
    return hop.genop('cast_adr_to_int',
                     [adr, hop.inputconst(lltype.Void, mode)],
                     resulttype=lltype.Signed)

<<<<<<< HEAD
def rtype_cast_adr_to_uint_symb(hop):
    assert isinstance(hop.args_r[0], raddress.AddressRepr)
    adr = hop.inputarg(hop.args_r[0], arg=0)
    mode = "symbolic"
    hop.exception_cannot_occur()
    return hop.genop('cast_adr_to_int',
                     [adr, hop.inputconst(lltype.Void, mode)],
                     resulttype = lltype.Unsigned)

=======
@typer_for(llmemory.cast_int_to_adr)
>>>>>>> 8a395a9d
def rtype_cast_int_to_adr(hop):
    v_input, = hop.inputargs(lltype.Signed)
    hop.exception_cannot_occur()
    return hop.genop('cast_int_to_adr', [v_input],
                     resulttype=llmemory.Address)

<<<<<<< HEAD
BUILTIN_TYPER[llmemory.cast_ptr_to_adr] = rtype_cast_ptr_to_adr
BUILTIN_TYPER[llmemory.cast_adr_to_ptr] = rtype_cast_adr_to_ptr
BUILTIN_TYPER[llmemory.cast_adr_to_int] = rtype_cast_adr_to_int
BUILTIN_TYPER[llmemory.cast_adr_to_uint_symbolic] = rtype_cast_adr_to_uint_symb
BUILTIN_TYPER[llmemory.cast_int_to_adr] = rtype_cast_int_to_adr
=======
>>>>>>> 8a395a9d

@typer_for(isinstance)
def rtype_builtin_isinstance(hop):
    hop.exception_cannot_occur()
    if hop.s_result.is_constant():
        return hop.inputconst(lltype.Bool, hop.s_result.const)

    if hop.args_s[1].is_constant() and hop.args_s[1].const in (str, list):
        if hop.args_s[0].knowntype not in (str, list):
            raise TyperError("isinstance(x, str/list) expects x to be known"
                             " statically to be a str/list or None")
        rstrlist = hop.args_r[0]
        vstrlist = hop.inputarg(rstrlist, arg=0)
        cnone = hop.inputconst(rstrlist, None)
        return hop.genop('ptr_ne', [vstrlist, cnone], resulttype=lltype.Bool)

    assert isinstance(hop.args_r[0], rclass.InstanceRepr)
    return hop.args_r[0].rtype_isinstance(hop)

@typer_for(objectmodel.instantiate)
def rtype_instantiate(hop):
    hop.exception_cannot_occur()
    s_class = hop.args_s[0]
    assert isinstance(s_class, annmodel.SomePBC)
    if len(s_class.descriptions) != 1:
        # instantiate() on a variable class
        vtypeptr, = hop.inputargs(rclass.get_type_repr(hop.rtyper))
        r_class = hop.args_r[0]
        return r_class._instantiate_runtime_class(hop, vtypeptr,
                                                  hop.r_result.lowleveltype)
    classdef = s_class.any_description().getuniqueclassdef()
    return rclass.rtype_new_instance(hop.rtyper, classdef, hop.llops)


@typer_for(hasattr)
def rtype_builtin_hasattr(hop):
    hop.exception_cannot_occur()
    if hop.s_result.is_constant():
        return hop.inputconst(lltype.Bool, hop.s_result.const)

    raise TyperError("hasattr is only suported on a constant")

@typer_for(annmodel.SomeOrderedDict.knowntype)
@typer_for(objectmodel.r_ordereddict)
def rtype_ordered_dict(hop):
    from rpython.rtyper.lltypesystem.rordereddict import ll_newdict

    hop.exception_cannot_occur()
    r_dict = hop.r_result
    cDICT = hop.inputconst(lltype.Void, r_dict.DICT)
    v_result = hop.gendirectcall(ll_newdict, cDICT)
    if hasattr(r_dict, 'r_dict_eqfn'):
        v_eqfn = hop.inputarg(r_dict.r_rdict_eqfn, arg=0)
        v_hashfn = hop.inputarg(r_dict.r_rdict_hashfn, arg=1)
        if r_dict.r_rdict_eqfn.lowleveltype != lltype.Void:
            cname = hop.inputconst(lltype.Void, 'fnkeyeq')
            hop.genop('setfield', [v_result, cname, v_eqfn])
        if r_dict.r_rdict_hashfn.lowleveltype != lltype.Void:
            cname = hop.inputconst(lltype.Void, 'fnkeyhash')
            hop.genop('setfield', [v_result, cname, v_hashfn])
    return v_result

from rpython.rtyper.lltypesystem.rdict import rtype_r_dict
typer_for(objectmodel.r_dict)(rtype_r_dict)

# _________________________________________________________________
# weakrefs

import weakref
from rpython.rtyper.lltypesystem import llmemory

@typer_for(llmemory.weakref_create)
@typer_for(weakref.ref)
def rtype_weakref_create(hop):
    vlist = hop.inputargs(hop.args_r[0])
    hop.exception_cannot_occur()
    return hop.genop('weakref_create', vlist, resulttype=llmemory.WeakRefPtr)

@typer_for(llmemory.weakref_deref)
def rtype_weakref_deref(hop):
    c_ptrtype, v_wref = hop.inputargs(lltype.Void, hop.args_r[1])
    assert v_wref.concretetype == llmemory.WeakRefPtr
    hop.exception_cannot_occur()
    return hop.genop('weakref_deref', [v_wref], resulttype=c_ptrtype.value)

@typer_for(llmemory.cast_ptr_to_weakrefptr)
def rtype_cast_ptr_to_weakrefptr(hop):
    vlist = hop.inputargs(hop.args_r[0])
    hop.exception_cannot_occur()
    return hop.genop('cast_ptr_to_weakrefptr', vlist,
                     resulttype=llmemory.WeakRefPtr)

@typer_for(llmemory.cast_weakrefptr_to_ptr)
def rtype_cast_weakrefptr_to_ptr(hop):
    c_ptrtype, v_wref = hop.inputargs(lltype.Void, hop.args_r[1])
    assert v_wref.concretetype == llmemory.WeakRefPtr
    hop.exception_cannot_occur()
    return hop.genop('cast_weakrefptr_to_ptr', [v_wref],
                     resulttype=c_ptrtype.value)<|MERGE_RESOLUTION|>--- conflicted
+++ resolved
@@ -674,7 +674,7 @@
                      [adr, hop.inputconst(lltype.Void, mode)],
                      resulttype=lltype.Signed)
 
-<<<<<<< HEAD
+@typer_for(llmemory.cast_adr_to_uint_symbolic)
 def rtype_cast_adr_to_uint_symb(hop):
     assert isinstance(hop.args_r[0], raddress.AddressRepr)
     adr = hop.inputarg(hop.args_r[0], arg=0)
@@ -684,23 +684,13 @@
                      [adr, hop.inputconst(lltype.Void, mode)],
                      resulttype = lltype.Unsigned)
 
-=======
 @typer_for(llmemory.cast_int_to_adr)
->>>>>>> 8a395a9d
 def rtype_cast_int_to_adr(hop):
     v_input, = hop.inputargs(lltype.Signed)
     hop.exception_cannot_occur()
     return hop.genop('cast_int_to_adr', [v_input],
                      resulttype=llmemory.Address)
 
-<<<<<<< HEAD
-BUILTIN_TYPER[llmemory.cast_ptr_to_adr] = rtype_cast_ptr_to_adr
-BUILTIN_TYPER[llmemory.cast_adr_to_ptr] = rtype_cast_adr_to_ptr
-BUILTIN_TYPER[llmemory.cast_adr_to_int] = rtype_cast_adr_to_int
-BUILTIN_TYPER[llmemory.cast_adr_to_uint_symbolic] = rtype_cast_adr_to_uint_symb
-BUILTIN_TYPER[llmemory.cast_int_to_adr] = rtype_cast_int_to_adr
-=======
->>>>>>> 8a395a9d
 
 @typer_for(isinstance)
 def rtype_builtin_isinstance(hop):
