try:
    # XXX temporary?
    from pypystm import stmdict
    WeakValueDictionary = stmdict
except ImportError:
    from weakref import WeakValueDictionary

from rpython.annotator import model as annmodel
<<<<<<< HEAD
from rpython.rlib import jit, types, rgc
from rpython.rlib.debug import ll_assert
=======
from rpython.rlib import jit, types
>>>>>>> 79c16613
from rpython.rlib.objectmodel import (malloc_zero_filled, we_are_translated,
    _hash_string, keepalive_until_here, specialize, enforceargs, stm_ignored)
from rpython.rlib.signature import signature
from rpython.rlib.rarithmetic import ovfcheck
from rpython.rtyper.error import TyperError
from rpython.rtyper.debug import ll_assert
from rpython.rtyper.lltypesystem import ll_str, llmemory
from rpython.rtyper.lltypesystem.lltype import (GcStruct, Signed, Array, Char,
    UniChar, Ptr, malloc, Bool, Void, GcArray, nullptr, cast_primitive,
    typeOf, staticAdtMethod, GcForwardReference)
from rpython.rtyper.rmodel import inputconst, Repr
from rpython.rtyper.rint import IntegerRepr
from rpython.rtyper.rstr import (AbstractStringRepr, AbstractCharRepr,
    AbstractUniCharRepr, AbstractStringIteratorRepr, AbstractLLHelpers,
    AbstractUnicodeRepr)
from rpython.tool.sourcetools import func_with_new_name

# ____________________________________________________________
#
#  Concrete implementation of RPython strings:
#
#    struct str {
#        hash: Signed
#        chars: array of Char
#    }

STR = GcForwardReference()
UNICODE = GcForwardReference()

def new_malloc(TP, name):
    @enforceargs(int)
    def mallocstr(length):
        ll_assert(length >= 0, "negative string length")
        r = malloc(TP, length)
        if not we_are_translated() or not malloc_zero_filled:
            r.hash = 0
        return r
    return func_with_new_name(mallocstr, name)

mallocstr = new_malloc(STR, 'mallocstr')
mallocunicode = new_malloc(UNICODE, 'mallocunicode')

def emptystrfun():
    return emptystr

def emptyunicodefun():
    return emptyunicode

def _new_copy_contents_fun(SRC_TP, DST_TP, CHAR_TP, name):
    @specialize.arg(0)
    def _str_ofs(TP, item):
        return (llmemory.offsetof(TP, 'chars') +
                llmemory.itemoffsetof(TP.chars, 0) +
                llmemory.sizeof(CHAR_TP) * item)

    @signature(types.any(), types.any(), types.int(), returns=types.any())
    @specialize.arg(0)
    def _get_raw_buf(TP, src, ofs):
        """
        WARNING: dragons ahead.
        Return the address of the internal char* buffer of the low level
        string. The return value is valid as long as no GC operation occur, so
        you must ensure that it will be used inside a "GC safe" section, for
        example by marking your function with @rgc.no_collect
        """
        assert typeOf(src).TO == TP
        assert ofs >= 0
        return llmemory.cast_ptr_to_adr(src) + _str_ofs(TP, ofs)
    _get_raw_buf._always_inline_ = True

    @jit.oopspec('stroruni.copy_contents(src, dst, srcstart, dststart, length)')
    @signature(types.any(), types.any(), types.int(), types.int(), types.int(), returns=types.none())
    def copy_string_contents(src, dst, srcstart, dststart, length):
        """Copies 'length' characters from the 'src' string to the 'dst'
        string, starting at position 'srcstart' and 'dststart'."""
        # xxx Warning: don't try to do this at home.  It relies on a lot
        # of details to be sure that it works correctly in all cases.
        # Notably: no GC operation at all from the first cast_ptr_to_adr()
        # because it might move the strings.  The keepalive_until_here()
        # are obscurely essential to make sure that the strings stay alive
        # longer than the raw_memcopy().
        assert length >= 0
        ll_assert(srcstart >= 0, "copystrc: negative srcstart")
        ll_assert(srcstart + length <= len(src.chars), "copystrc: src ovf")
        ll_assert(dststart >= 0, "copystrc: negative dststart")
        ll_assert(dststart + length <= len(dst.chars), "copystrc: dst ovf")
        #
        # STM requires the slow character-by-character version,
        # which at least works without forcing the transaction
        # to become inevitable
        if rgc.stm_is_enabled():
            i = 0
            while i < length:
                dst.chars[dststart + i] = src.chars[srcstart + i]
                i += 1
            return
        #
        # from here, no GC operations can happen
        asrc = _get_raw_buf(SRC_TP, src, srcstart)
        adst = _get_raw_buf(DST_TP, dst, dststart)
        llmemory.raw_memcopy(asrc, adst, llmemory.sizeof(CHAR_TP) * length)
        # end of "no GC" section
        keepalive_until_here(src)
        keepalive_until_here(dst)
    copy_string_contents._always_inline_ = True
    copy_string_contents = func_with_new_name(copy_string_contents,
                                              'copy_%s_contents' % name)

    @jit.oopspec('stroruni.copy_string_to_raw(src, ptrdst, srcstart, length)')
    def copy_string_to_raw(src, ptrdst, srcstart, length):
        """
        Copies 'length' characters from the 'src' string to the 'ptrdst'
        buffer, starting at position 'srcstart'.
        'ptrdst' must be a non-gc Array of Char.
        """
        # xxx Warning: same note as above apply: don't do this at home
        assert length >= 0

        if rgc.stm_is_enabled():
            i = 0
            while i < length:
                ptrdst[i] = src.chars[srcstart + i]
                i += 1
            return

        # from here, no GC operations can happen
        asrc = _get_raw_buf(SRC_TP, src, srcstart)
        adst = llmemory.cast_ptr_to_adr(ptrdst)
        adst = adst + llmemory.itemoffsetof(typeOf(ptrdst).TO, 0)
        llmemory.raw_memcopy(asrc, adst, llmemory.sizeof(CHAR_TP) * length)
        # end of "no GC" section
        keepalive_until_here(src)
    copy_string_to_raw._always_inline_ = True
    copy_string_to_raw = func_with_new_name(copy_string_to_raw, 'copy_%s_to_raw' % name)

    @jit.dont_look_inside
    @signature(types.any(), types.any(), types.int(), types.int(),
               returns=types.none())
    def copy_raw_to_string(ptrsrc, dst, dststart, length):
        # xxx Warning: same note as above apply: don't do this at home
        assert length >= 0

        if rgc.stm_is_enabled():
            i = 0
            while i < length:
                dst.chars[dststart + i] = ptrsrc[i]
                i += 1
            return

        # from here, no GC operations can happen
        adst = _get_raw_buf(SRC_TP, dst, dststart)
        asrc = llmemory.cast_ptr_to_adr(ptrsrc)

        asrc = asrc + llmemory.itemoffsetof(typeOf(ptrsrc).TO, 0)
        llmemory.raw_memcopy(asrc, adst, llmemory.sizeof(CHAR_TP) * length)
        # end of "no GC" section
        keepalive_until_here(dst)
    copy_raw_to_string._always_inline_ = True
    copy_raw_to_string = func_with_new_name(copy_raw_to_string,
                                              'copy_raw_to_%s' % name)

    return copy_string_to_raw, copy_raw_to_string, copy_string_contents

(copy_string_to_raw,
 copy_raw_to_string,
 copy_string_contents) = _new_copy_contents_fun(STR, STR, Char, 'string')

(copy_unicode_to_raw,
 copy_raw_to_unicode,
 copy_unicode_contents) = _new_copy_contents_fun(UNICODE, UNICODE, UniChar, 'unicode')

CONST_STR_CACHE = WeakValueDictionary()
CONST_UNICODE_CACHE = WeakValueDictionary()

class BaseLLStringRepr(Repr):
    def convert_const(self, value):
        if value is None:
            return nullptr(self.lowleveltype.TO)
        #value = getattr(value, '__self__', value)  # for bound string methods
        if not isinstance(value, self.basetype):
            raise TyperError("not a str: %r" % (value,))
        try:
            return self.CACHE[value]
        except KeyError:
            p = self.malloc(len(value))
            for i in range(len(value)):
                p.chars[i] = cast_primitive(self.base, value[i])
            p.hash = 0
            self.ll.ll_strhash(p)   # precompute the hash
            self.CACHE[value] = p
            return p

    def make_iterator_repr(self, variant=None):
        if variant is not None:
            raise TyperError("unsupported %r iterator over a str/unicode" %
                             (variant,))
        return self.repr.iterator_repr

    def can_ll_be_null(self, s_value):
        # XXX unicode
        if self is string_repr:
            return s_value.can_be_none()
        else:
            return True     # for CharRepr/UniCharRepr subclasses,
                            # where NULL is always valid: it is chr(0)


    def _list_length_items(self, hop, v_lst, LIST):
        LIST = LIST.TO
        v_length = hop.gendirectcall(LIST.ll_length, v_lst)
        v_items = hop.gendirectcall(LIST.ll_items, v_lst)
        return v_length, v_items

class StringRepr(BaseLLStringRepr, AbstractStringRepr):
    lowleveltype = Ptr(STR)
    basetype = str
    base = Char
    CACHE = CONST_STR_CACHE

    def __init__(self, *args):
        AbstractStringRepr.__init__(self, *args)
        self.ll = LLHelpers
        self.malloc = mallocstr

    def ll_decode_latin1(self, value):
        lgt = len(value.chars)
        s = mallocunicode(lgt)
        for i in range(lgt):
            s.chars[i] = cast_primitive(UniChar, value.chars[i])
        return s

class UnicodeRepr(BaseLLStringRepr, AbstractUnicodeRepr):
    lowleveltype = Ptr(UNICODE)
    basetype = basestring
    base = UniChar
    CACHE = CONST_UNICODE_CACHE

    def __init__(self, *args):
        AbstractUnicodeRepr.__init__(self, *args)
        self.ll = LLHelpers
        self.malloc = mallocunicode

    @jit.elidable
    def ll_str(self, s):
        # XXX crazy that this is here, but I don't want to break
        #     rmodel logic
        if not s:
            return self.ll.ll_constant('None')
        lgt = len(s.chars)
        result = mallocstr(lgt)
        for i in range(lgt):
            c = s.chars[i]
            if ord(c) > 127:
                raise UnicodeEncodeError("character not in ascii range")
            result.chars[i] = cast_primitive(Char, c)
        return result

    @jit.elidable
    def ll_unicode(self, s):
        if s:
            return s
        else:
            return self.ll.ll_constant_unicode(u'None')

    @jit.elidable
    def ll_encode_latin1(self, s):
        length = len(s.chars)
        result = mallocstr(length)
        for i in range(length):
            c = s.chars[i]
            if ord(c) > 255:
                raise UnicodeEncodeError("character not in latin1 range")
            result.chars[i] = cast_primitive(Char, c)
        return result

class CharRepr(AbstractCharRepr, StringRepr):
    lowleveltype = Char

class UniCharRepr(AbstractUniCharRepr, UnicodeRepr):
    lowleveltype = UniChar



# ____________________________________________________________
#
#  Low-level methods.  These can be run for testing, but are meant to
#  be direct_call'ed from rtyped flow graphs, which means that they will
#  get flowed and annotated, mostly with SomePtr.
#

FAST_COUNT = 0
FAST_FIND = 1
FAST_RFIND = 2


from rpython.rlib.rarithmetic import LONG_BIT as BLOOM_WIDTH


def bloom_add(mask, c):
    return mask | (1 << (ord(c) & (BLOOM_WIDTH - 1)))


def bloom(mask, c):
    return mask & (1 << (ord(c) & (BLOOM_WIDTH - 1)))


class LLHelpers(AbstractLLHelpers):
    from rpython.rtyper.annlowlevel import llstr, llunicode

    @staticmethod
    @jit.elidable
    def ll_str_mul(s, times):
        if times < 0:
            times = 0
        try:
            size = ovfcheck(len(s.chars) * times)
        except OverflowError:
            raise MemoryError
        newstr = s.malloc(size)
        i = 0
        if i < size:
            s.copy_contents(s, newstr, 0, 0, len(s.chars))
            i += len(s.chars)
        while i < size:
            if i <= size - i:
                j = i
            else:
                j = size - i
            s.copy_contents(newstr, newstr, 0, i, j)
            i += j
        return newstr

    @staticmethod
    @jit.elidable
    def ll_char_mul(ch, times):
        if typeOf(ch) is Char:
            malloc = mallocstr
        else:
            malloc = mallocunicode
        if times < 0:
            times = 0
        newstr = malloc(times)
        j = 0
        # XXX we can use memset here, not sure how useful this is
        while j < times:
            newstr.chars[j] = ch
            j += 1
        return newstr

    @staticmethod
    def ll_strlen(s):
        return len(s.chars)

    @staticmethod
    @signature(types.any(), types.int(), returns=types.any())
    def ll_stritem_nonneg(s, i):
        chars = s.chars
        ll_assert(i >= 0, "negative str getitem index")
        ll_assert(i < len(chars), "str getitem index out of bound")
        return chars[i]

    @staticmethod
    def ll_chr2str(ch):
        if typeOf(ch) is Char:
            malloc = mallocstr
        else:
            malloc = mallocunicode
        s = malloc(1)
        s.chars[0] = ch
        return s

    # @jit.look_inside_iff(lambda str: jit.isconstant(len(str.chars)) and len(str.chars) == 1)
    @staticmethod
    @jit.oopspec("str.str2unicode(str)")
    def ll_str2unicode(str):
        lgt = len(str.chars)
        s = mallocunicode(lgt)
        for i in range(lgt):
            if ord(str.chars[i]) > 127:
                raise UnicodeDecodeError
            s.chars[i] = cast_primitive(UniChar, str.chars[i])
        return s

    @staticmethod
    def ll_str2bytearray(str):
        from rpython.rtyper.lltypesystem.rbytearray import BYTEARRAY

        lgt = len(str.chars)
        b = malloc(BYTEARRAY, lgt)
        for i in range(lgt):
            b.chars[i] = str.chars[i]
        return b

    @staticmethod
    @jit.elidable
    def ll_strhash(s):
        # unlike CPython, there is no reason to avoid to return -1
        # but our malloc initializes the memory to zero, so we use zero as the
        # special non-computed-yet value.
        if not s:
            return 0
        x = s.hash
        if x == 0:
            x = LLHelpers._ll_compute_strhash(s)
        return x

    @staticmethod
    @jit.dont_look_inside
    def _ll_compute_strhash(s):
        x = _hash_string(s.chars)
        if x == 0:
            x = 29872897
        with stm_ignored:
            s.hash = x
        return x

    @staticmethod
    def ll_length(s):
        return len(s.chars)

    @staticmethod
    def ll_strfasthash(s):
        if rgc.stm_is_enabled():
            # due to "with stm_ignored" in _ll_compute_strhash(), it is
            # possible that just returning 's.hash' from here would rarely
            # return the old value, which is 0.  We need to check.
            x = s.hash
            if x == 0:
                x = LLHelpers._ll_compute_strhash(s)
            return x
        else:
            return s.hash     # assumes that the hash is already computed

    @staticmethod
    @jit.elidable
    @jit.oopspec('stroruni.concat(s1, s2)')
    def ll_strconcat(s1, s2):
        len1 = s1.length()
        len2 = s2.length()
        # a single '+' like this is allowed to overflow: it gets
        # a negative result, and the gc will complain
        # the typechecks below are if TP == BYTEARRAY
        if typeOf(s1) == Ptr(STR):
            newstr = s2.malloc(len1 + len2)
            newstr.copy_contents_from_str(s1, newstr, 0, 0, len1)
        else:
            newstr = s1.malloc(len1 + len2)
            newstr.copy_contents(s1, newstr, 0, 0, len1)
        if typeOf(s2) == Ptr(STR):
            newstr.copy_contents_from_str(s2, newstr, 0, len1, len2)
        else:
            newstr.copy_contents(s2, newstr, 0, len1, len2)
        return newstr

    @staticmethod
    @jit.elidable
    def ll_strip(s, ch, left, right):
        s_len = len(s.chars)
        if s_len == 0:
            return s.empty()
        lpos = 0
        rpos = s_len - 1
        if left:
            while lpos < rpos and s.chars[lpos] == ch:
                lpos += 1
        if right:
            while lpos < rpos + 1 and s.chars[rpos] == ch:
                rpos -= 1
        if rpos < lpos:
            return s.empty()
        r_len = rpos - lpos + 1
        result = s.malloc(r_len)
        s.copy_contents(s, result, lpos, 0, r_len)
        return result

    @staticmethod
    @jit.elidable
    def ll_strip_default(s, left, right):
        s_len = len(s.chars)
        if s_len == 0:
            return s.empty()
        lpos = 0
        rpos = s_len - 1
        if left:
            while lpos < rpos and s.chars[lpos].isspace():
                lpos += 1
        if right:
            while lpos < rpos + 1 and s.chars[rpos].isspace():
                rpos -= 1
        if rpos < lpos:
            return s.empty()
        r_len = rpos - lpos + 1
        result = s.malloc(r_len)
        s.copy_contents(s, result, lpos, 0, r_len)
        return result

    @staticmethod
    @jit.elidable
    def ll_strip_multiple(s, s2, left, right):
        s_len = len(s.chars)
        if s_len == 0:
            return s.empty()
        lpos = 0
        rpos = s_len - 1
        if left:
            while lpos < rpos and LLHelpers.ll_contains(s2, s.chars[lpos]):
                lpos += 1
        if right:
            while lpos < rpos + 1 and LLHelpers.ll_contains(s2, s.chars[rpos]):
                rpos -= 1
        if rpos < lpos:
            return s.empty()
        r_len = rpos - lpos + 1
        result = s.malloc(r_len)
        s.copy_contents(s, result, lpos, 0, r_len)
        return result

    @staticmethod
    @jit.elidable
    def ll_upper(s):
        s_chars = s.chars
        s_len = len(s_chars)
        if s_len == 0:
            return s.empty()
        i = 0
        result = mallocstr(s_len)
        #        ^^^^^^^^^ specifically to explode on unicode
        while i < s_len:
            result.chars[i] = LLHelpers.ll_upper_char(s_chars[i])
            i += 1
        return result

    @staticmethod
    @jit.elidable
    def ll_lower(s):
        s_chars = s.chars
        s_len = len(s_chars)
        if s_len == 0:
            return s.empty()
        i = 0
        result = mallocstr(s_len)
        #        ^^^^^^^^^ specifically to explode on unicode
        while i < s_len:
            result.chars[i] = LLHelpers.ll_lower_char(s_chars[i])
            i += 1
        return result

    @staticmethod
    def ll_join(s, length, items):
        s_chars = s.chars
        s_len = len(s_chars)
        num_items = length
        if num_items == 0:
            return s.empty()
        itemslen = 0
        i = 0
        while i < num_items:
            try:
                itemslen = ovfcheck(itemslen + len(items[i].chars))
            except OverflowError:
                raise MemoryError
            i += 1
        try:
            seplen = ovfcheck(s_len * (num_items - 1))
        except OverflowError:
            raise MemoryError
        # a single '+' at the end is allowed to overflow: it gets
        # a negative result, and the gc will complain
        result = s.malloc(itemslen + seplen)
        res_index = len(items[0].chars)
        s.copy_contents(items[0], result, 0, 0, res_index)
        i = 1
        while i < num_items:
            s.copy_contents(s, result, 0, res_index, s_len)
            res_index += s_len
            lgt = len(items[i].chars)
            s.copy_contents(items[i], result, 0, res_index, lgt)
            res_index += lgt
            i += 1
        return result

    @staticmethod
    @jit.elidable
    @jit.oopspec('stroruni.cmp(s1, s2)')
    def ll_strcmp(s1, s2):
        if not s1 and not s2:
            return True
        if not s1 or not s2:
            return False
        chars1 = s1.chars
        chars2 = s2.chars
        len1 = len(chars1)
        len2 = len(chars2)

        if len1 < len2:
            cmplen = len1
        else:
            cmplen = len2
        i = 0
        while i < cmplen:
            diff = ord(chars1[i]) - ord(chars2[i])
            if diff != 0:
                return diff
            i += 1
        return len1 - len2

    @staticmethod
    @jit.elidable
    @jit.oopspec('stroruni.equal(s1, s2)')
    def ll_streq(s1, s2):
        if s1 == s2:       # also if both are NULLs
            return True
        if not s1 or not s2:
            return False
        len1 = len(s1.chars)
        len2 = len(s2.chars)
        if len1 != len2:
            return False
        j = 0
        chars1 = s1.chars
        chars2 = s2.chars
        while j < len1:
            if chars1[j] != chars2[j]:
                return False
            j += 1
        return True

    @staticmethod
    @jit.elidable
    def ll_startswith(s1, s2):
        len1 = len(s1.chars)
        len2 = len(s2.chars)
        if len1 < len2:
            return False
        j = 0
        chars1 = s1.chars
        chars2 = s2.chars
        while j < len2:
            if chars1[j] != chars2[j]:
                return False
            j += 1

        return True

    @staticmethod
    def ll_startswith_char(s, ch):
        if not len(s.chars):
            return False
        return s.chars[0] == ch

    @staticmethod
    @jit.elidable
    def ll_endswith(s1, s2):
        len1 = len(s1.chars)
        len2 = len(s2.chars)
        if len1 < len2:
            return False
        j = 0
        chars1 = s1.chars
        chars2 = s2.chars
        offset = len1 - len2
        while j < len2:
            if chars1[offset + j] != chars2[j]:
                return False
            j += 1

        return True

    @staticmethod
    def ll_endswith_char(s, ch):
        if not len(s.chars):
            return False
        return s.chars[len(s.chars) - 1] == ch

    @staticmethod
    @jit.elidable
    @signature(types.any(), types.any(), types.int(), types.int(), returns=types.int())
    def ll_find_char(s, ch, start, end):
        i = start
        if end > len(s.chars):
            end = len(s.chars)
        while i < end:
            if s.chars[i] == ch:
                return i
            i += 1
        return -1

    @staticmethod
    @jit.elidable
    def ll_rfind_char(s, ch, start, end):
        if end > len(s.chars):
            end = len(s.chars)
        i = end
        while i > start:
            i -= 1
            if s.chars[i] == ch:
                return i
        return -1

    @staticmethod
    @jit.elidable
    def ll_count_char(s, ch, start, end):
        count = 0
        i = start
        if end > len(s.chars):
            end = len(s.chars)
        while i < end:
            if s.chars[i] == ch:
                count += 1
            i += 1
        return count

    @staticmethod
    @signature(types.any(), types.any(), types.int(), types.int(), returns=types.int())
    def ll_find(s1, s2, start, end):
        if start < 0:
            start = 0
        if end > len(s1.chars):
            end = len(s1.chars)
        if end - start < 0:
            return -1

        m = len(s2.chars)
        if m == 1:
            return LLHelpers.ll_find_char(s1, s2.chars[0], start, end)

        return LLHelpers.ll_search(s1, s2, start, end, FAST_FIND)

    @staticmethod
    @signature(types.any(), types.any(), types.int(), types.int(), returns=types.int())
    def ll_rfind(s1, s2, start, end):
        if start < 0:
            start = 0
        if end > len(s1.chars):
            end = len(s1.chars)
        if end - start < 0:
            return -1

        m = len(s2.chars)
        if m == 1:
            return LLHelpers.ll_rfind_char(s1, s2.chars[0], start, end)

        return LLHelpers.ll_search(s1, s2, start, end, FAST_RFIND)

    @classmethod
    def ll_count(cls, s1, s2, start, end):
        if start < 0:
            start = 0
        if end > len(s1.chars):
            end = len(s1.chars)
        if end - start < 0:
            return 0

        m = len(s2.chars)
        if m == 1:
            return cls.ll_count_char(s1, s2.chars[0], start, end)

        res = cls.ll_search(s1, s2, start, end, FAST_COUNT)
        # For a few cases ll_search can return -1 to indicate an "impossible"
        # condition for a string match, count just returns 0 in these cases.
        if res < 0:
            res = 0
        return res

    @staticmethod
    @jit.elidable
    def ll_search(s1, s2, start, end, mode):
        count = 0
        n = end - start
        m = len(s2.chars)

        if m == 0:
            if mode == FAST_COUNT:
                return end - start + 1
            elif mode == FAST_RFIND:
                return end
            else:
                return start

        w = n - m

        if w < 0:
            return -1

        mlast = m - 1
        skip = mlast - 1
        mask = 0

        if mode != FAST_RFIND:
            for i in range(mlast):
                mask = bloom_add(mask, s2.chars[i])
                if s2.chars[i] == s2.chars[mlast]:
                    skip = mlast - i - 1
            mask = bloom_add(mask, s2.chars[mlast])

            i = start - 1
            while i + 1 <= start + w:
                i += 1
                if s1.chars[i + m - 1] == s2.chars[m - 1]:
                    for j in range(mlast):
                        if s1.chars[i + j] != s2.chars[j]:
                            break
                    else:
                        if mode != FAST_COUNT:
                            return i
                        count += 1
                        i += mlast
                        continue

                    if i + m < len(s1.chars):
                        c = s1.chars[i + m]
                    else:
                        c = '\0'
                    if not bloom(mask, c):
                        i += m
                    else:
                        i += skip
                else:
                    if i + m < len(s1.chars):
                        c = s1.chars[i + m]
                    else:
                        c = '\0'
                    if not bloom(mask, c):
                        i += m
        else:
            mask = bloom_add(mask, s2.chars[0])
            for i in range(mlast, 0, -1):
                mask = bloom_add(mask, s2.chars[i])
                if s2.chars[i] == s2.chars[0]:
                    skip = i - 1

            i = start + w + 1
            while i - 1 >= start:
                i -= 1
                if s1.chars[i] == s2.chars[0]:
                    for j in xrange(mlast, 0, -1):
                        if s1.chars[i + j] != s2.chars[j]:
                            break
                    else:
                        return i
                    if i - 1 >= 0 and not bloom(mask, s1.chars[i - 1]):
                        i -= m
                    else:
                        i -= skip
                else:
                    if i - 1 >= 0 and not bloom(mask, s1.chars[i - 1]):
                        i -= m

        if mode != FAST_COUNT:
            return -1
        return count

    @staticmethod
    @signature(types.int(), types.any(), returns=types.any())
    @jit.look_inside_iff(lambda length, items: jit.loop_unrolling_heuristic(
        items, length))
    def ll_join_strs(length, items):
        # Special case for length 1 items, helps both the JIT and other code
        if length == 1:
            return items[0]

        num_items = length
        itemslen = 0
        i = 0
        while i < num_items:
            try:
                itemslen = ovfcheck(itemslen + len(items[i].chars))
            except OverflowError:
                raise MemoryError
            i += 1
        if typeOf(items).TO.OF.TO == STR:
            malloc = mallocstr
            copy_contents = copy_string_contents
        else:
            malloc = mallocunicode
            copy_contents = copy_unicode_contents
        result = malloc(itemslen)
        res_index = 0
        i = 0
        while i < num_items:
            item_chars = items[i].chars
            item_len = len(item_chars)
            copy_contents(items[i], result, 0, res_index, item_len)
            res_index += item_len
            i += 1
        return result

    @staticmethod
    @jit.look_inside_iff(lambda length, chars, RES: jit.isconstant(length) and jit.isvirtual(chars))
    def ll_join_chars(length, chars, RES):
        # no need to optimize this, will be replaced by string builder
        # at some point soon
        num_chars = length
        if RES is StringRepr.lowleveltype:
            target = Char
            malloc = mallocstr
        else:
            target = UniChar
            malloc = mallocunicode
        result = malloc(num_chars)
        res_chars = result.chars
        i = 0
        while i < num_chars:
            res_chars[i] = cast_primitive(target, chars[i])
            i += 1
        return result

    @staticmethod
    @jit.oopspec('stroruni.slice(s1, start, stop)')
    @signature(types.any(), types.int(), types.int(), returns=types.any())
    @jit.elidable
    def _ll_stringslice(s1, start, stop):
        lgt = stop - start
        assert start >= 0
        # If start > stop, return a empty string. This can happen if the start
        # is greater than the length of the string. Use < instead of <= to avoid
        # creating another path for the JIT when start == stop.
        if lgt < 0:
            return s1.empty()
        newstr = s1.malloc(lgt)
        s1.copy_contents(s1, newstr, start, 0, lgt)
        return newstr

    @staticmethod
    def ll_stringslice_startonly(s1, start):
        return LLHelpers._ll_stringslice(s1, start, len(s1.chars))

    @staticmethod
    @signature(types.any(), types.int(), types.int(), returns=types.any())
    def ll_stringslice_startstop(s1, start, stop):
        if jit.we_are_jitted():
            if stop > len(s1.chars):
                stop = len(s1.chars)
        else:
            if stop >= len(s1.chars):
                if start == 0:
                    return s1
                stop = len(s1.chars)
        return LLHelpers._ll_stringslice(s1, start, stop)

    @staticmethod
    def ll_stringslice_minusone(s1):
        newlen = len(s1.chars) - 1
        return LLHelpers._ll_stringslice(s1, 0, newlen)

    @staticmethod
    def ll_split_chr(LIST, s, c, max):
        chars = s.chars
        strlen = len(chars)
        count = 1
        i = 0
        if max == 0:
            i = strlen
        while i < strlen:
            if chars[i] == c:
                count += 1
                if max >= 0 and count > max:
                    break
            i += 1
        res = LIST.ll_newlist(count)
        items = res.ll_items()
        i = 0
        j = 0
        resindex = 0
        if max == 0:
            j = strlen
        while j < strlen:
            if chars[j] == c:
                item = items[resindex] = s.malloc(j - i)
                item.copy_contents(s, item, i, 0, j - i)
                resindex += 1
                i = j + 1
                if max >= 0 and resindex >= max:
                    j = strlen
                    break
            j += 1
        item = items[resindex] = s.malloc(j - i)
        item.copy_contents(s, item, i, 0, j - i)
        return res

    @staticmethod
    def ll_split(LIST, s, c, max):
        count = 1
        if max == -1:
            max = len(s.chars)
        pos = 0
        last = len(s.chars)
        markerlen = len(c.chars)
        pos = s.find(c, 0, last)
        while pos >= 0 and count <= max:
            pos = s.find(c, pos + markerlen, last)
            count += 1
        res = LIST.ll_newlist(count)
        items = res.ll_items()
        pos = 0
        count = 0
        pos = s.find(c, 0, last)
        prev_pos = 0
        if pos < 0:
            items[0] = s
            return res
        while pos >= 0 and count < max:
            item = items[count] = s.malloc(pos - prev_pos)
            item.copy_contents(s, item, prev_pos, 0, pos -
                               prev_pos)
            count += 1
            prev_pos = pos + markerlen
            pos = s.find(c, pos + markerlen, last)
        item = items[count] = s.malloc(last - prev_pos)
        item.copy_contents(s, item, prev_pos, 0, last - prev_pos)
        return res

    @staticmethod
    def ll_rsplit_chr(LIST, s, c, max):
        chars = s.chars
        strlen = len(chars)
        count = 1
        i = 0
        if max == 0:
            i = strlen
        while i < strlen:
            if chars[i] == c:
                count += 1
                if max >= 0 and count > max:
                    break
            i += 1
        res = LIST.ll_newlist(count)
        items = res.ll_items()
        i = strlen
        j = strlen
        resindex = count - 1
        assert resindex >= 0
        if max == 0:
            j = 0
        while j > 0:
            j -= 1
            if chars[j] == c:
                item = items[resindex] = s.malloc(i - j - 1)
                item.copy_contents(s, item, j + 1, 0, i - j - 1)
                resindex -= 1
                i = j
                if resindex == 0:
                    j = 0
                    break
        item = items[resindex] = s.malloc(i - j)
        item.copy_contents(s, item, j, 0, i - j)
        return res

    @staticmethod
    def ll_rsplit(LIST, s, c, max):
        count = 1
        if max == -1:
            max = len(s.chars)
        pos = len(s.chars)
        markerlen = len(c.chars)
        pos = s.rfind(c, 0, pos)
        while pos >= 0 and count <= max:
            pos = s.rfind(c, 0, pos - markerlen)
            count += 1
        res = LIST.ll_newlist(count)
        items = res.ll_items()
        pos = 0
        pos = len(s.chars)
        prev_pos = pos
        pos = s.rfind(c, 0, pos)
        if pos < 0:
            items[0] = s
            return res
        count -= 1
        while pos >= 0 and count > 0:
            item = items[count] = s.malloc(prev_pos - pos - markerlen)
            item.copy_contents(s, item, pos + markerlen, 0,
                               prev_pos - pos - markerlen)
            count -= 1
            prev_pos = pos
            pos = s.rfind(c, 0, pos)
        item = items[count] = s.malloc(prev_pos)
        item.copy_contents(s, item, 0, 0, prev_pos)
        return res

    @staticmethod
    @jit.elidable
    def ll_replace_chr_chr(s, c1, c2):
        length = len(s.chars)
        newstr = s.malloc(length)
        src = s.chars
        dst = newstr.chars
        j = 0
        while j < length:
            c = src[j]
            if c == c1:
                c = c2
            dst[j] = c
            j += 1
        return newstr

    @staticmethod
    @jit.elidable
    def ll_contains(s, c):
        chars = s.chars
        strlen = len(chars)
        i = 0
        while i < strlen:
            if chars[i] == c:
                return True
            i += 1
        return False

    @staticmethod
    @jit.elidable
    def ll_int(s, base):
        if not 2 <= base <= 36:
            raise ValueError
        chars = s.chars
        strlen = len(chars)
        i = 0
        #XXX: only space is allowed as white space for now
        while i < strlen and chars[i] == ' ':
            i += 1
        if not i < strlen:
            raise ValueError
        #check sign
        sign = 1
        if chars[i] == '-':
            sign = -1
            i += 1
        elif chars[i] == '+':
            i += 1
        # skip whitespaces between sign and digits
        while i < strlen and chars[i] == ' ':
            i += 1
        #now get digits
        val = 0
        oldpos = i
        while i < strlen:
            c = ord(chars[i])
            if ord('a') <= c <= ord('z'):
                digit = c - ord('a') + 10
            elif ord('A') <= c <= ord('Z'):
                digit = c - ord('A') + 10
            elif ord('0') <= c <= ord('9'):
                digit = c - ord('0')
            else:
                break
            if digit >= base:
                break
            val = val * base + digit
            i += 1
        if i == oldpos:
            raise ValueError # catch strings like '+' and '+  '
        #skip trailing whitespace
        while i < strlen and chars[i] == ' ':
            i += 1
        if not i == strlen:
            raise ValueError
        return sign * val

    # interface to build strings:
    #   x = ll_build_start(n)
    #   ll_build_push(x, next_string, 0)
    #   ll_build_push(x, next_string, 1)
    #   ...
    #   ll_build_push(x, next_string, n-1)
    #   s = ll_build_finish(x)

    @staticmethod
    def ll_build_start(parts_count):
        return malloc(TEMP, parts_count)

    @staticmethod
    def ll_build_push(builder, next_string, index):
        builder[index] = next_string

    @staticmethod
    def ll_build_finish(builder):
        return LLHelpers.ll_join_strs(len(builder), builder)

    @staticmethod
    @specialize.memo()
    def ll_constant(s):
        return string_repr.convert_const(s)

    @staticmethod
    @specialize.memo()
    def ll_constant_unicode(s):
        return unicode_repr.convert_const(s)

    @classmethod
    def do_stringformat(cls, hop, sourcevarsrepr):
        s_str = hop.args_s[0]
        assert s_str.is_constant()
        is_unicode = isinstance(s_str, annmodel.SomeUnicodeString)
        if is_unicode:
            TEMPBUF = TEMP_UNICODE
        else:
            TEMPBUF = TEMP
        s = s_str.const
        things = cls.parse_fmt_string(s)
        size = inputconst(Signed, len(things)) # could be unsigned?
        cTEMP = inputconst(Void, TEMPBUF)
        cflags = inputconst(Void, {'flavor': 'gc'})
        vtemp = hop.genop("malloc_varsize", [cTEMP, cflags, size],
                          resulttype=Ptr(TEMPBUF))

        argsiter = iter(sourcevarsrepr)

        from rpython.rtyper.rclass import InstanceRepr
        for i, thing in enumerate(things):
            if isinstance(thing, tuple):
                code = thing[0]
                vitem, r_arg = argsiter.next()
                if not hasattr(r_arg, 'll_str'):
                    raise TyperError("ll_str unsupported for: %r" % r_arg)
                if code == 's':
                    if is_unicode:
                        # only UniCharRepr and UnicodeRepr has it so far
                        vchunk = hop.gendirectcall(r_arg.ll_unicode, vitem)
                    else:
                        vchunk = hop.gendirectcall(r_arg.ll_str, vitem)
                elif code == 'r' and isinstance(r_arg, InstanceRepr):
                    vchunk = hop.gendirectcall(r_arg.ll_str, vitem)
                elif code == 'd':
                    assert isinstance(r_arg, IntegerRepr)
                    #vchunk = hop.gendirectcall(r_arg.ll_str, vitem)
                    vchunk = hop.gendirectcall(ll_str.ll_int2dec, vitem)
                elif code == 'f':
                    #assert isinstance(r_arg, FloatRepr)
                    vchunk = hop.gendirectcall(r_arg.ll_str, vitem)
                elif code == 'x':
                    assert isinstance(r_arg, IntegerRepr)
                    vchunk = hop.gendirectcall(ll_str.ll_int2hex, vitem,
                                               inputconst(Bool, False))
                elif code == 'o':
                    assert isinstance(r_arg, IntegerRepr)
                    vchunk = hop.gendirectcall(ll_str.ll_int2oct, vitem,
                                               inputconst(Bool, False))
                else:
                    raise TyperError("%%%s is not RPython" % (code,))
            else:
                if is_unicode:
                    vchunk = inputconst(unicode_repr, thing)
                else:
                    vchunk = inputconst(string_repr, thing)
            i = inputconst(Signed, i)
            if is_unicode and vchunk.concretetype != Ptr(UNICODE):
                # if we are here, one of the ll_str.* functions returned some
                # STR, so we convert it to unicode. It's a bit suboptimal
                # because we do one extra copy.
                vchunk = hop.gendirectcall(cls.ll_str2unicode, vchunk)
            hop.genop('setarrayitem', [vtemp, i, vchunk])

        hop.exception_cannot_occur()   # to ignore the ZeroDivisionError of '%'
        return hop.gendirectcall(cls.ll_join_strs, size, vtemp)

    @staticmethod
    @jit.dont_look_inside
    def ll_string2list(RESLIST, src):
        length = len(src.chars)
        lst = RESLIST.ll_newlist(length)
        dst = lst.ll_items()
        SRC = typeOf(src).TO     # STR or UNICODE
        DST = typeOf(dst).TO     # GcArray
        assert DST.OF is SRC.chars.OF

        if rgc.stm_is_enabled():
            i = 0
            while i < length:
                dst[i] = src.chars[i]
                i += 1
            return lst

        # from here, no GC operations can happen
        asrc = llmemory.cast_ptr_to_adr(src) + (
            llmemory.offsetof(SRC, 'chars') +
            llmemory.itemoffsetof(SRC.chars, 0))
        adst = llmemory.cast_ptr_to_adr(dst) + llmemory.itemoffsetof(DST, 0)
        llmemory.raw_memcopy(asrc, adst, llmemory.sizeof(DST.OF) * length)
        # end of "no GC" section
        keepalive_until_here(src)
        keepalive_until_here(dst)
        return lst

TEMP = GcArray(Ptr(STR))
TEMP_UNICODE = GcArray(Ptr(UNICODE))

# ____________________________________________________________

STR.become(GcStruct('rpy_string', ('hash',  Signed),
                    ('chars', Array(Char, hints={'immutable': True})),
                    adtmeths={'malloc' : staticAdtMethod(mallocstr),
                              'empty'  : staticAdtMethod(emptystrfun),
                              'copy_contents' : staticAdtMethod(copy_string_contents),
                              'copy_contents_from_str' : staticAdtMethod(copy_string_contents),
                              'gethash': LLHelpers.ll_strhash,
                              'length': LLHelpers.ll_length,
                              'find': LLHelpers.ll_find,
                              'rfind': LLHelpers.ll_rfind}))
UNICODE.become(GcStruct('rpy_unicode', ('hash', Signed),
                        ('chars', Array(UniChar, hints={'immutable': True})),
                        adtmeths={'malloc' : staticAdtMethod(mallocunicode),
                                  'empty'  : staticAdtMethod(emptyunicodefun),
                                  'copy_contents' : staticAdtMethod(copy_unicode_contents),
                                  'copy_contents_from_str' : staticAdtMethod(copy_unicode_contents),
                                  'gethash': LLHelpers.ll_strhash,
                                  'length': LLHelpers.ll_length}
                        ))


# TODO: make the public interface of the rstr module cleaner
ll_strconcat = LLHelpers.ll_strconcat
ll_join = LLHelpers.ll_join
ll_str2unicode = LLHelpers.ll_str2unicode
do_stringformat = LLHelpers.do_stringformat

string_repr = StringRepr()
char_repr = CharRepr()
unichar_repr = UniCharRepr()
char_repr.ll = LLHelpers
unichar_repr.ll = LLHelpers
unicode_repr = UnicodeRepr()
emptystr = string_repr.convert_const("")
emptyunicode = unicode_repr.convert_const(u'')

StringRepr.repr = string_repr
UnicodeRepr.repr = unicode_repr
UniCharRepr.repr = unicode_repr
UniCharRepr.char_repr = unichar_repr
UnicodeRepr.char_repr = unichar_repr
CharRepr.char_repr = char_repr
StringRepr.char_repr = char_repr

class BaseStringIteratorRepr(AbstractStringIteratorRepr):

    def __init__(self):
        self.ll_striter = ll_striter
        self.ll_strnext = ll_strnext
        self.ll_getnextindex = ll_getnextindex

class StringIteratorRepr(BaseStringIteratorRepr):

    external_item_repr = char_repr
    lowleveltype = Ptr(GcStruct('stringiter',
                                ('string', string_repr.lowleveltype),
                                ('length', Signed),
                                ('index', Signed)))

class UnicodeIteratorRepr(BaseStringIteratorRepr):

    external_item_repr = unichar_repr
    lowleveltype = Ptr(GcStruct('unicodeiter',
                                ('string', unicode_repr.lowleveltype),
                                ('length', Signed),
                                ('index', Signed)))

def ll_striter(string):
    if typeOf(string) == string_repr.lowleveltype:
        TP = string_repr.iterator_repr.lowleveltype.TO
    elif typeOf(string) == unicode_repr.lowleveltype:
        TP = unicode_repr.iterator_repr.lowleveltype.TO
    else:
        raise TypeError("Unknown string type %s" % (typeOf(string),))
    iter = malloc(TP)
    iter.string = string
    iter.length = len(string.chars)    # load this value only once
    iter.index = 0
    return iter

def ll_strnext(iter):
    index = iter.index
    if index >= iter.length:
        raise StopIteration
    iter.index = index + 1
    return iter.string.chars[index]

def ll_getnextindex(iter):
    return iter.index

string_repr.iterator_repr = StringIteratorRepr()
unicode_repr.iterator_repr = UnicodeIteratorRepr()

# these should be in rclass, but circular imports prevent (also it's
# not that insane that a string constant is built in this file).

instance_str_prefix = string_repr.convert_const("<")
instance_str_infix  = string_repr.convert_const(" object at 0x")
instance_str_suffix = string_repr.convert_const(">")

null_str = string_repr.convert_const("NULL")

unboxed_instance_str_prefix = string_repr.convert_const("<unboxed ")
unboxed_instance_str_suffix = string_repr.convert_const(">")<|MERGE_RESOLUTION|>--- conflicted
+++ resolved
@@ -6,12 +6,7 @@
     from weakref import WeakValueDictionary
 
 from rpython.annotator import model as annmodel
-<<<<<<< HEAD
 from rpython.rlib import jit, types, rgc
-from rpython.rlib.debug import ll_assert
-=======
-from rpython.rlib import jit, types
->>>>>>> 79c16613
 from rpython.rlib.objectmodel import (malloc_zero_filled, we_are_translated,
     _hash_string, keepalive_until_here, specialize, enforceargs, stm_ignored)
 from rpython.rlib.signature import signature
