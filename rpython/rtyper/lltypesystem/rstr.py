--- conflicted
+++ resolved
@@ -1,11 +1,7 @@
 from weakref import WeakValueDictionary
 
 from rpython.annotator import model as annmodel
-<<<<<<< HEAD
-from rpython.rlib import jit, types, rgc
-=======
-from rpython.rlib import jit, types, objectmodel
->>>>>>> cb1d5a9e
+from rpython.rlib import jit, types, objectmodel, rgc
 from rpython.rlib.objectmodel import (malloc_zero_filled, we_are_translated,
     ll_hash_string, keepalive_until_here, specialize, enforceargs, dont_inline)
 from rpython.rlib.signature import signature
