from weakref import WeakValueDictionary

from rpython.annotator import model as annmodel
from rpython.rlib import jit, types, rgc
from rpython.rlib.debug import ll_assert
from rpython.rlib.objectmodel import (malloc_zero_filled, we_are_translated,
<<<<<<< HEAD
    _hash_string, keepalive_until_here, specialize, stm_ignored)
=======
    _hash_string, keepalive_until_here, specialize, enforceargs)
>>>>>>> 8d638d1a
from rpython.rlib.signature import signature
from rpython.rlib.rarithmetic import ovfcheck
from rpython.rtyper.error import TyperError
from rpython.rtyper.lltypesystem import ll_str, llmemory
from rpython.rtyper.lltypesystem.lltype import (GcStruct, Signed, Array, Char,
    UniChar, Ptr, malloc, Bool, Void, GcArray, nullptr, cast_primitive,
    typeOf, staticAdtMethod, GcForwardReference)
from rpython.rtyper.rmodel import inputconst, Repr
from rpython.rtyper.rint import IntegerRepr
from rpython.rtyper.rstr import (AbstractStringRepr, AbstractCharRepr,
    AbstractUniCharRepr, AbstractStringIteratorRepr, AbstractLLHelpers,
    AbstractUnicodeRepr)
from rpython.tool.sourcetools import func_with_new_name

# ____________________________________________________________
#
#  Concrete implementation of RPython strings:
#
#    struct str {
#        hash: Signed
#        chars: array of Char
#    }

STR = GcForwardReference()
UNICODE = GcForwardReference()

def new_malloc(TP, name):
    @enforceargs(int)
    def mallocstr(length):
        ll_assert(length >= 0, "negative string length")
        r = malloc(TP, length)
        if not we_are_translated() or not malloc_zero_filled:
            r.hash = 0
        return r
    return func_with_new_name(mallocstr, name)

mallocstr = new_malloc(STR, 'mallocstr')
mallocunicode = new_malloc(UNICODE, 'mallocunicode')

def emptystrfun():
    return emptystr

def emptyunicodefun():
    return emptyunicode

def _new_copy_contents_fun(SRC_TP, DST_TP, CHAR_TP, name):
    @specialize.arg(0)
    def _str_ofs(TP, item):
        return (llmemory.offsetof(TP, 'chars') +
                llmemory.itemoffsetof(TP.chars, 0) +
                llmemory.sizeof(CHAR_TP) * item)

    @signature(types.any(), types.any(), types.int(), returns=types.any())
    @specialize.arg(0)
    def _get_raw_buf(TP, src, ofs):
        assert typeOf(src).TO == TP
        assert ofs >= 0
        return llmemory.cast_ptr_to_adr(src) + _str_ofs(TP, ofs)
    _get_raw_buf._always_inline_ = True

    @jit.oopspec('stroruni.copy_contents(src, dst, srcstart, dststart, length)')
    @signature(types.any(), types.any(), types.int(), types.int(), types.int(), returns=types.none())
    def copy_string_contents(src, dst, srcstart, dststart, length):
        """Copies 'length' characters from the 'src' string to the 'dst'
        string, starting at position 'srcstart' and 'dststart'."""
        # xxx Warning: don't try to do this at home.  It relies on a lot
        # of details to be sure that it works correctly in all cases.
        # Notably: no GC operation at all from the first cast_ptr_to_adr()
        # because it might move the strings.  The keepalive_until_here()
        # are obscurely essential to make sure that the strings stay alive
        # longer than the raw_memcopy().
        assert length >= 0
<<<<<<< HEAD
        #
        # STM requires the slow character-by-character version,
        # which at least works without forcing the transaction
        # to become inevitable
        if rgc.stm_is_enabled():
            i = 0
            while i < length:
                dst.chars[dststart + i] = src.chars[srcstart + i]
                i += 1
            return
        #
=======
        ll_assert(srcstart >= 0, "copystrc: negative srcstart")
        ll_assert(srcstart + length <= len(src.chars), "copystrc: src ovf")
        ll_assert(dststart >= 0, "copystrc: negative dststart")
        ll_assert(dststart + length <= len(dst.chars), "copystrc: dst ovf")
>>>>>>> 8d638d1a
        # from here, no GC operations can happen
        src = _get_raw_buf(SRC_TP, src, srcstart)
        dst = _get_raw_buf(DST_TP, dst, dststart)
        llmemory.raw_memcopy(src, dst, llmemory.sizeof(CHAR_TP) * length)
        # end of "no GC" section
        keepalive_until_here(src)
        keepalive_until_here(dst)
    copy_string_contents._always_inline_ = True
    copy_string_contents = func_with_new_name(copy_string_contents,
                                              'copy_%s_contents' % name)

    @jit.oopspec('stroruni.copy_string_to_raw(src, ptrdst, srcstart, length)')
    def copy_string_to_raw(src, ptrdst, srcstart, length):
        """
        Copies 'length' characters from the 'src' string to the 'ptrdst'
        buffer, starting at position 'srcstart'.
        'ptrdst' must be a non-gc Array of Char.
        """
        # xxx Warning: same note as above apply: don't do this at home
        assert length >= 0

        if rgc.stm_is_enabled():
            i = 0
            while i < length:
                ptrdst[i] = src.chars[srcstart + i]
                i += 1
            return

        # from here, no GC operations can happen
        src = _get_raw_buf(SRC_TP, src, srcstart)
        adr = llmemory.cast_ptr_to_adr(ptrdst)
        dstbuf = adr + llmemory.itemoffsetof(typeOf(ptrdst).TO, 0)
        llmemory.raw_memcopy(src, dstbuf, llmemory.sizeof(CHAR_TP) * length)
        # end of "no GC" section
        keepalive_until_here(src)
    copy_string_to_raw._always_inline_ = True
    copy_string_to_raw = func_with_new_name(copy_string_to_raw, 'copy_%s_to_raw' % name)

    @jit.dont_look_inside
    @signature(types.any(), types.any(), types.int(), types.int(),
               returns=types.none())
    def copy_raw_to_string(ptrsrc, dst, dststart, length):
        # xxx Warning: same note as above apply: don't do this at home
        assert length >= 0

        if rgc.stm_is_enabled():
            i = 0
            while i < length:
                dst.chars[dststart + i] = ptrsrc[i]
                i += 1
            return

        # from here, no GC operations can happen
        dst = _get_raw_buf(SRC_TP, dst, dststart)
        adr = llmemory.cast_ptr_to_adr(ptrsrc)

        srcbuf = adr + llmemory.itemoffsetof(typeOf(ptrsrc).TO, 0)
        llmemory.raw_memcopy(srcbuf, dst, llmemory.sizeof(CHAR_TP) * length)
        # end of "no GC" section
        keepalive_until_here(dst)
    copy_raw_to_string._always_inline_ = True
    copy_raw_to_string = func_with_new_name(copy_raw_to_string,
                                              'copy_raw_to_%s' % name)

    return copy_string_to_raw, copy_raw_to_string, copy_string_contents

copy_string_to_raw, copy_raw_to_string, copy_string_contents = _new_copy_contents_fun(STR, STR, Char, 'string')
copy_unicode_to_raw, copy_raw_to_unicode, copy_unicode_contents = _new_copy_contents_fun(UNICODE, UNICODE,
                                                                    UniChar, 'unicode')

CONST_STR_CACHE = WeakValueDictionary()
CONST_UNICODE_CACHE = WeakValueDictionary()

class BaseLLStringRepr(Repr):
    def convert_const(self, value):
        if value is None:
            return nullptr(self.lowleveltype.TO)
        #value = getattr(value, '__self__', value)  # for bound string methods
        if not isinstance(value, self.basetype):
            raise TyperError("not a str: %r" % (value,))
        try:
            return self.CACHE[value]
        except KeyError:
            p = self.malloc(len(value))
            for i in range(len(value)):
                p.chars[i] = cast_primitive(self.base, value[i])
            p.hash = 0
            self.ll.ll_strhash(p)   # precompute the hash
            self.CACHE[value] = p
            return p

    def make_iterator_repr(self):
        return self.repr.iterator_repr

    def can_ll_be_null(self, s_value):
        # XXX unicode
        if self is string_repr:
            return s_value.can_be_none()
        else:
            return True     # for CharRepr/UniCharRepr subclasses,
                            # where NULL is always valid: it is chr(0)


    def _list_length_items(self, hop, v_lst, LIST):
        LIST = LIST.TO
        v_length = hop.gendirectcall(LIST.ll_length, v_lst)
        v_items = hop.gendirectcall(LIST.ll_items, v_lst)
        return v_length, v_items

class StringRepr(BaseLLStringRepr, AbstractStringRepr):
    lowleveltype = Ptr(STR)
    basetype = str
    base = Char
    CACHE = CONST_STR_CACHE

    def __init__(self, *args):
        AbstractStringRepr.__init__(self, *args)
        self.ll = LLHelpers
        self.malloc = mallocstr

    def ll_decode_latin1(self, value):
        lgt = len(value.chars)
        s = mallocunicode(lgt)
        for i in range(lgt):
            s.chars[i] = cast_primitive(UniChar, value.chars[i])
        return s

class UnicodeRepr(BaseLLStringRepr, AbstractUnicodeRepr):
    lowleveltype = Ptr(UNICODE)
    basetype = basestring
    base = UniChar
    CACHE = CONST_UNICODE_CACHE

    def __init__(self, *args):
        AbstractUnicodeRepr.__init__(self, *args)
        self.ll = LLHelpers
        self.malloc = mallocunicode

    @jit.elidable
    def ll_str(self, s):
        # XXX crazy that this is here, but I don't want to break
        #     rmodel logic
        if not s:
            return self.ll.ll_constant('None')
        lgt = len(s.chars)
        result = mallocstr(lgt)
        for i in range(lgt):
            c = s.chars[i]
            if ord(c) > 127:
                raise UnicodeEncodeError("character not in ascii range")
            result.chars[i] = cast_primitive(Char, c)
        return result

    @jit.elidable
    def ll_unicode(self, s):
        if s:
            return s
        else:
            return self.ll.ll_constant_unicode(u'None')

    @jit.elidable
    def ll_encode_latin1(self, s):
        length = len(s.chars)
        result = mallocstr(length)
        for i in range(length):
            c = s.chars[i]
            if ord(c) > 255:
                raise UnicodeEncodeError("character not in latin1 range")
            result.chars[i] = cast_primitive(Char, c)
        return result

class CharRepr(AbstractCharRepr, StringRepr):
    lowleveltype = Char

class UniCharRepr(AbstractUniCharRepr, UnicodeRepr):
    lowleveltype = UniChar



# ____________________________________________________________
#
#  Low-level methods.  These can be run for testing, but are meant to
#  be direct_call'ed from rtyped flow graphs, which means that they will
#  get flowed and annotated, mostly with SomePtr.
#

FAST_COUNT = 0
FAST_FIND = 1
FAST_RFIND = 2


from rpython.rlib.rarithmetic import LONG_BIT as BLOOM_WIDTH


def bloom_add(mask, c):
    return mask | (1 << (ord(c) & (BLOOM_WIDTH - 1)))


def bloom(mask, c):
    return mask & (1 << (ord(c) & (BLOOM_WIDTH - 1)))


class LLHelpers(AbstractLLHelpers):
    from rpython.rtyper.annlowlevel import llstr, llunicode

    @jit.elidable
    def ll_str_mul(s, times):
        if times < 0:
            times = 0
        try:
            size = ovfcheck(len(s.chars) * times)
        except OverflowError:
            raise MemoryError
        newstr = s.malloc(size)
        i = 0
        if i < size:
            s.copy_contents(s, newstr, 0, 0, len(s.chars))
            i += len(s.chars)
        while i < size:
            if i <= size - i:
                j = i
            else:
                j = size - i
            s.copy_contents(newstr, newstr, 0, i, j)
            i += j
        return newstr

    @jit.elidable
    def ll_char_mul(ch, times):
        if typeOf(ch) is Char:
            malloc = mallocstr
        else:
            malloc = mallocunicode
        if times < 0:
            times = 0
        newstr = malloc(times)
        j = 0
        # XXX we can use memset here, not sure how useful this is
        while j < times:
            newstr.chars[j] = ch
            j += 1
        return newstr

    def ll_strlen(s):
        return len(s.chars)

    @signature(types.any(), types.int(), returns=types.any())
    def ll_stritem_nonneg(s, i):
        chars = s.chars
        ll_assert(i >= 0, "negative str getitem index")
        ll_assert(i < len(chars), "str getitem index out of bound")
        return chars[i]

    def ll_chr2str(ch):
        if typeOf(ch) is Char:
            malloc = mallocstr
        else:
            malloc = mallocunicode
        s = malloc(1)
        s.chars[0] = ch
        return s

    # @jit.look_inside_iff(lambda str: jit.isconstant(len(str.chars)) and len(str.chars) == 1)
    @jit.oopspec("str.str2unicode(str)")
    def ll_str2unicode(str):
        lgt = len(str.chars)
        s = mallocunicode(lgt)
        for i in range(lgt):
            if ord(str.chars[i]) > 127:
                raise UnicodeDecodeError
            s.chars[i] = cast_primitive(UniChar, str.chars[i])
        return s

    def ll_str2bytearray(str):
        from rpython.rtyper.lltypesystem.rbytearray import BYTEARRAY

        lgt = len(str.chars)
        b = malloc(BYTEARRAY, lgt)
        for i in range(lgt):
            b.chars[i] = str.chars[i]
        return b

    @jit.elidable
    def ll_strhash(s):
        # unlike CPython, there is no reason to avoid to return -1
        # but our malloc initializes the memory to zero, so we use zero as the
        # special non-computed-yet value.
        if not s:
            return 0
        x = s.hash
        if x == 0:
            x = LLHelpers._ll_compute_strhash(s)
        return x

    @jit.dont_look_inside
    def _ll_compute_strhash(s):
        x = _hash_string(s.chars)
        if x == 0:
            x = 29872897
        with stm_ignored:
            s.hash = x
        return x

    def ll_length(s):
        return len(s.chars)

    def ll_strfasthash(s):
        if rgc.stm_is_enabled():
            # due to "with stm_ignored" in _ll_compute_strhash(), it is
            # possible that just returning 's.hash' from here would rarely
            # return the old value, which is 0.  We need to check.
            x = s.hash
            if x == 0:
                x = LLHelpers._ll_compute_strhash(s)
            return x
        else:
            return s.hash     # assumes that the hash is already computed

    @jit.elidable
    def ll_strconcat(s1, s2):
        len1 = s1.length()
        len2 = s2.length()
        # a single '+' like this is allowed to overflow: it gets
        # a negative result, and the gc will complain
        # the typechecks below are if TP == BYTEARRAY
        if typeOf(s1) == Ptr(STR):
            newstr = s2.malloc(len1 + len2)
            newstr.copy_contents_from_str(s1, newstr, 0, 0, len1)
        else:
            newstr = s1.malloc(len1 + len2)
            newstr.copy_contents(s1, newstr, 0, 0, len1)
        if typeOf(s2) == Ptr(STR):
            newstr.copy_contents_from_str(s2, newstr, 0, len1, len2)
        else:
            newstr.copy_contents(s2, newstr, 0, len1, len2)
        return newstr
    ll_strconcat.oopspec = 'stroruni.concat(s1, s2)'

    @jit.elidable
    def ll_strip(s, ch, left, right):
        s_len = len(s.chars)
        if s_len == 0:
            return s.empty()
        lpos = 0
        rpos = s_len - 1
        if left:
            while lpos < rpos and s.chars[lpos] == ch:
                lpos += 1
        if right:
            while lpos < rpos + 1 and s.chars[rpos] == ch:
                rpos -= 1
        if rpos < lpos:
            return s.empty()
        r_len = rpos - lpos + 1
        result = s.malloc(r_len)
        s.copy_contents(s, result, lpos, 0, r_len)
        return result

    @jit.elidable
    def ll_strip_default(s, left, right):
        s_len = len(s.chars)
        if s_len == 0:
            return s.empty()
        lpos = 0
        rpos = s_len - 1
        if left:
            while lpos < rpos and s.chars[lpos].isspace():
                lpos += 1
        if right:
            while lpos < rpos + 1 and s.chars[rpos].isspace():
                rpos -= 1
        if rpos < lpos:
            return s.empty()
        r_len = rpos - lpos + 1
        result = s.malloc(r_len)
        s.copy_contents(s, result, lpos, 0, r_len)
        return result

    @jit.elidable
    def ll_strip_multiple(s, s2, left, right):
        s_len = len(s.chars)
        if s_len == 0:
            return s.empty()
        lpos = 0
        rpos = s_len - 1
        if left:
            while lpos < rpos and LLHelpers.ll_contains(s2, s.chars[lpos]):
                lpos += 1
        if right:
            while lpos < rpos + 1 and LLHelpers.ll_contains(s2, s.chars[rpos]):
                rpos -= 1
        if rpos < lpos:
            return s.empty()
        r_len = rpos - lpos + 1
        result = s.malloc(r_len)
        s.copy_contents(s, result, lpos, 0, r_len)
        return result

    @jit.elidable
    def ll_upper(s):
        s_chars = s.chars
        s_len = len(s_chars)
        if s_len == 0:
            return s.empty()
        i = 0
        result = mallocstr(s_len)
        #        ^^^^^^^^^ specifically to explode on unicode
        while i < s_len:
            result.chars[i] = LLHelpers.ll_upper_char(s_chars[i])
            i += 1
        return result

    @jit.elidable
    def ll_lower(s):
        s_chars = s.chars
        s_len = len(s_chars)
        if s_len == 0:
            return s.empty()
        i = 0
        result = mallocstr(s_len)
        #        ^^^^^^^^^ specifically to explode on unicode
        while i < s_len:
            result.chars[i] = LLHelpers.ll_lower_char(s_chars[i])
            i += 1
        return result

    def ll_join(s, length, items):
        s_chars = s.chars
        s_len = len(s_chars)
        num_items = length
        if num_items == 0:
            return s.empty()
        itemslen = 0
        i = 0
        while i < num_items:
            try:
                itemslen = ovfcheck(itemslen + len(items[i].chars))
            except OverflowError:
                raise MemoryError
            i += 1
        try:
            seplen = ovfcheck(s_len * (num_items - 1))
        except OverflowError:
            raise MemoryError
        # a single '+' at the end is allowed to overflow: it gets
        # a negative result, and the gc will complain
        result = s.malloc(itemslen + seplen)
        res_index = len(items[0].chars)
        s.copy_contents(items[0], result, 0, 0, res_index)
        i = 1
        while i < num_items:
            s.copy_contents(s, result, 0, res_index, s_len)
            res_index += s_len
            lgt = len(items[i].chars)
            s.copy_contents(items[i], result, 0, res_index, lgt)
            res_index += lgt
            i += 1
        return result

    @jit.elidable
    def ll_strcmp(s1, s2):
        if not s1 and not s2:
            return True
        if not s1 or not s2:
            return False
        chars1 = s1.chars
        chars2 = s2.chars
        len1 = len(chars1)
        len2 = len(chars2)

        if len1 < len2:
            cmplen = len1
        else:
            cmplen = len2
        i = 0
        while i < cmplen:
            diff = ord(chars1[i]) - ord(chars2[i])
            if diff != 0:
                return diff
            i += 1
        return len1 - len2

    @jit.elidable
    def ll_streq(s1, s2):
        if s1 == s2:       # also if both are NULLs
            return True
        if not s1 or not s2:
            return False
        len1 = len(s1.chars)
        len2 = len(s2.chars)
        if len1 != len2:
            return False
        j = 0
        chars1 = s1.chars
        chars2 = s2.chars
        while j < len1:
            if chars1[j] != chars2[j]:
                return False
            j += 1
        return True
    ll_streq.oopspec = 'stroruni.equal(s1, s2)'

    @jit.elidable
    def ll_startswith(s1, s2):
        len1 = len(s1.chars)
        len2 = len(s2.chars)
        if len1 < len2:
            return False
        j = 0
        chars1 = s1.chars
        chars2 = s2.chars
        while j < len2:
            if chars1[j] != chars2[j]:
                return False
            j += 1

        return True

    def ll_startswith_char(s, ch):
        if not len(s.chars):
            return False
        return s.chars[0] == ch

    @jit.elidable
    def ll_endswith(s1, s2):
        len1 = len(s1.chars)
        len2 = len(s2.chars)
        if len1 < len2:
            return False
        j = 0
        chars1 = s1.chars
        chars2 = s2.chars
        offset = len1 - len2
        while j < len2:
            if chars1[offset + j] != chars2[j]:
                return False
            j += 1

        return True

    def ll_endswith_char(s, ch):
        if not len(s.chars):
            return False
        return s.chars[len(s.chars) - 1] == ch

    @jit.elidable
    @signature(types.any(), types.any(), types.int(), types.int(), returns=types.int())
    def ll_find_char(s, ch, start, end):
        i = start
        if end > len(s.chars):
            end = len(s.chars)
        while i < end:
            if s.chars[i] == ch:
                return i
            i += 1
        return -1

    @jit.elidable
    def ll_rfind_char(s, ch, start, end):
        if end > len(s.chars):
            end = len(s.chars)
        i = end
        while i > start:
            i -= 1
            if s.chars[i] == ch:
                return i
        return -1

    @jit.elidable
    def ll_count_char(s, ch, start, end):
        count = 0
        i = start
        if end > len(s.chars):
            end = len(s.chars)
        while i < end:
            if s.chars[i] == ch:
                count += 1
            i += 1
        return count

    @signature(types.any(), types.any(), types.int(), types.int(), returns=types.int())
    def ll_find(s1, s2, start, end):
        if start < 0:
            start = 0
        if end > len(s1.chars):
            end = len(s1.chars)
        if end - start < 0:
            return -1

        m = len(s2.chars)
        if m == 1:
            return LLHelpers.ll_find_char(s1, s2.chars[0], start, end)

        return LLHelpers.ll_search(s1, s2, start, end, FAST_FIND)

    @signature(types.any(), types.any(), types.int(), types.int(), returns=types.int())
    def ll_rfind(s1, s2, start, end):
        if start < 0:
            start = 0
        if end > len(s1.chars):
            end = len(s1.chars)
        if end - start < 0:
            return -1

        m = len(s2.chars)
        if m == 1:
            return LLHelpers.ll_rfind_char(s1, s2.chars[0], start, end)

        return LLHelpers.ll_search(s1, s2, start, end, FAST_RFIND)

    @classmethod
    def ll_count(cls, s1, s2, start, end):
        if start < 0:
            start = 0
        if end > len(s1.chars):
            end = len(s1.chars)
        if end - start < 0:
            return 0

        m = len(s2.chars)
        if m == 1:
            return cls.ll_count_char(s1, s2.chars[0], start, end)

        res = cls.ll_search(s1, s2, start, end, FAST_COUNT)
        # For a few cases ll_search can return -1 to indicate an "impossible"
        # condition for a string match, count just returns 0 in these cases.
        if res < 0:
            res = 0
        return res

    @jit.elidable
    def ll_search(s1, s2, start, end, mode):
        count = 0
        n = end - start
        m = len(s2.chars)

        if m == 0:
            if mode == FAST_COUNT:
                return end - start + 1
            elif mode == FAST_RFIND:
                return end
            else:
                return start

        w = n - m

        if w < 0:
            return -1

        mlast = m - 1
        skip = mlast - 1
        mask = 0

        if mode != FAST_RFIND:
            for i in range(mlast):
                mask = bloom_add(mask, s2.chars[i])
                if s2.chars[i] == s2.chars[mlast]:
                    skip = mlast - i - 1
            mask = bloom_add(mask, s2.chars[mlast])

            i = start - 1
            while i + 1 <= start + w:
                i += 1
                if s1.chars[i + m - 1] == s2.chars[m - 1]:
                    for j in range(mlast):
                        if s1.chars[i + j] != s2.chars[j]:
                            break
                    else:
                        if mode != FAST_COUNT:
                            return i
                        count += 1
                        i += mlast
                        continue

                    if i + m < len(s1.chars):
                        c = s1.chars[i + m]
                    else:
                        c = '\0'
                    if not bloom(mask, c):
                        i += m
                    else:
                        i += skip
                else:
                    if i + m < len(s1.chars):
                        c = s1.chars[i + m]
                    else:
                        c = '\0'
                    if not bloom(mask, c):
                        i += m
        else:
            mask = bloom_add(mask, s2.chars[0])
            for i in range(mlast, 0, -1):
                mask = bloom_add(mask, s2.chars[i])
                if s2.chars[i] == s2.chars[0]:
                    skip = i - 1

            i = start + w + 1
            while i - 1 >= start:
                i -= 1
                if s1.chars[i] == s2.chars[0]:
                    for j in xrange(mlast, 0, -1):
                        if s1.chars[i + j] != s2.chars[j]:
                            break
                    else:
                        return i
                    if i - 1 >= 0 and not bloom(mask, s1.chars[i - 1]):
                        i -= m
                    else:
                        i -= skip
                else:
                    if i - 1 >= 0 and not bloom(mask, s1.chars[i - 1]):
                        i -= m

        if mode != FAST_COUNT:
            return -1
        return count

    @signature(types.int(), types.any(), returns=types.any())
    @jit.look_inside_iff(lambda length, items: jit.loop_unrolling_heuristic(
        items, length))
    def ll_join_strs(length, items):
        # Special case for length 1 items, helps both the JIT and other code
        if length == 1:
            return items[0]

        num_items = length
        itemslen = 0
        i = 0
        while i < num_items:
            try:
                itemslen = ovfcheck(itemslen + len(items[i].chars))
            except OverflowError:
                raise MemoryError
            i += 1
        if typeOf(items).TO.OF.TO == STR:
            malloc = mallocstr
            copy_contents = copy_string_contents
        else:
            malloc = mallocunicode
            copy_contents = copy_unicode_contents
        result = malloc(itemslen)
        res_index = 0
        i = 0
        while i < num_items:
            item_chars = items[i].chars
            item_len = len(item_chars)
            copy_contents(items[i], result, 0, res_index, item_len)
            res_index += item_len
            i += 1
        return result

    @jit.look_inside_iff(lambda length, chars, RES: jit.isconstant(length) and jit.isvirtual(chars))
    def ll_join_chars(length, chars, RES):
        # no need to optimize this, will be replaced by string builder
        # at some point soon
        num_chars = length
        if RES is StringRepr.lowleveltype:
            target = Char
            malloc = mallocstr
        else:
            target = UniChar
            malloc = mallocunicode
        result = malloc(num_chars)
        res_chars = result.chars
        i = 0
        while i < num_chars:
            res_chars[i] = cast_primitive(target, chars[i])
            i += 1
        return result

    @jit.oopspec('stroruni.slice(s1, start, stop)')
    @signature(types.any(), types.int(), types.int(), returns=types.any())
    @jit.elidable
    def _ll_stringslice(s1, start, stop):
        lgt = stop - start
        assert start >= 0
        # If start > stop, return a empty string. This can happen if the start
        # is greater than the length of the string. Use < instead of <= to avoid
        # creating another path for the JIT when start == stop.
        if lgt < 0:
            return s1.empty()
        newstr = s1.malloc(lgt)
        s1.copy_contents(s1, newstr, start, 0, lgt)
        return newstr

    def ll_stringslice_startonly(s1, start):
        return LLHelpers._ll_stringslice(s1, start, len(s1.chars))

    @signature(types.any(), types.int(), types.int(), returns=types.any())
    def ll_stringslice_startstop(s1, start, stop):
        if jit.we_are_jitted():
            if stop > len(s1.chars):
                stop = len(s1.chars)
        else:
            if stop >= len(s1.chars):
                if start == 0:
                    return s1
                stop = len(s1.chars)
        return LLHelpers._ll_stringslice(s1, start, stop)

    def ll_stringslice_minusone(s1):
        newlen = len(s1.chars) - 1
        return LLHelpers._ll_stringslice(s1, 0, newlen)

    def ll_split_chr(LIST, s, c, max):
        chars = s.chars
        strlen = len(chars)
        count = 1
        i = 0
        if max == 0:
            i = strlen
        while i < strlen:
            if chars[i] == c:
                count += 1
                if max >= 0 and count > max:
                    break
            i += 1
        res = LIST.ll_newlist(count)
        items = res.ll_items()
        i = 0
        j = 0
        resindex = 0
        if max == 0:
            j = strlen
        while j < strlen:
            if chars[j] == c:
                item = items[resindex] = s.malloc(j - i)
                item.copy_contents(s, item, i, 0, j - i)
                resindex += 1
                i = j + 1
                if max >= 0 and resindex >= max:
                    j = strlen
                    break
            j += 1
        item = items[resindex] = s.malloc(j - i)
        item.copy_contents(s, item, i, 0, j - i)
        return res

    def ll_split(LIST, s, c, max):
        count = 1
        if max == -1:
            max = len(s.chars)
        pos = 0
        last = len(s.chars)
        markerlen = len(c.chars)
        pos = s.find(c, 0, last)
        while pos >= 0 and count <= max:
            pos = s.find(c, pos + markerlen, last)
            count += 1
        res = LIST.ll_newlist(count)
        items = res.ll_items()
        pos = 0
        count = 0
        pos = s.find(c, 0, last)
        prev_pos = 0
        if pos < 0:
            items[0] = s
            return res
        while pos >= 0 and count < max:
            item = items[count] = s.malloc(pos - prev_pos)
            item.copy_contents(s, item, prev_pos, 0, pos -
                               prev_pos)
            count += 1
            prev_pos = pos + markerlen
            pos = s.find(c, pos + markerlen, last)
        item = items[count] = s.malloc(last - prev_pos)
        item.copy_contents(s, item, prev_pos, 0, last - prev_pos)
        return res

    def ll_rsplit_chr(LIST, s, c, max):
        chars = s.chars
        strlen = len(chars)
        count = 1
        i = 0
        if max == 0:
            i = strlen
        while i < strlen:
            if chars[i] == c:
                count += 1
                if max >= 0 and count > max:
                    break
            i += 1
        res = LIST.ll_newlist(count)
        items = res.ll_items()
        i = strlen
        j = strlen
        resindex = count - 1
        assert resindex >= 0
        if max == 0:
            j = 0
        while j > 0:
            j -= 1
            if chars[j] == c:
                item = items[resindex] = s.malloc(i - j - 1)
                item.copy_contents(s, item, j + 1, 0, i - j - 1)
                resindex -= 1
                i = j
                if resindex == 0:
                    j = 0
                    break
        item = items[resindex] = s.malloc(i - j)
        item.copy_contents(s, item, j, 0, i - j)
        return res

    def ll_rsplit(LIST, s, c, max):
        count = 1
        if max == -1:
            max = len(s.chars)
        pos = len(s.chars)
        markerlen = len(c.chars)
        pos = s.rfind(c, 0, pos)
        while pos >= 0 and count <= max:
            pos = s.rfind(c, 0, pos - markerlen)
            count += 1
        res = LIST.ll_newlist(count)
        items = res.ll_items()
        pos = 0
        pos = len(s.chars)
        prev_pos = pos
        pos = s.rfind(c, 0, pos)
        if pos < 0:
            items[0] = s
            return res
        count -= 1
        while pos >= 0 and count > 0:
            item = items[count] = s.malloc(prev_pos - pos - markerlen)
            item.copy_contents(s, item, pos + markerlen, 0,
                               prev_pos - pos - markerlen)
            count -= 1
            prev_pos = pos
            pos = s.rfind(c, 0, pos)
        item = items[count] = s.malloc(prev_pos)
        item.copy_contents(s, item, 0, 0, prev_pos)
        return res

    @jit.elidable
    def ll_replace_chr_chr(s, c1, c2):
        length = len(s.chars)
        newstr = s.malloc(length)
        src = s.chars
        dst = newstr.chars
        j = 0
        while j < length:
            c = src[j]
            if c == c1:
                c = c2
            dst[j] = c
            j += 1
        return newstr

    @jit.elidable
    def ll_contains(s, c):
        chars = s.chars
        strlen = len(chars)
        i = 0
        while i < strlen:
            if chars[i] == c:
                return True
            i += 1
        return False

    @jit.elidable
    def ll_int(s, base):
        if not 2 <= base <= 36:
            raise ValueError
        chars = s.chars
        strlen = len(chars)
        i = 0
        #XXX: only space is allowed as white space for now
        while i < strlen and chars[i] == ' ':
            i += 1
        if not i < strlen:
            raise ValueError
        #check sign
        sign = 1
        if chars[i] == '-':
            sign = -1
            i += 1
        elif chars[i] == '+':
            i += 1
        # skip whitespaces between sign and digits
        while i < strlen and chars[i] == ' ':
            i += 1
        #now get digits
        val = 0
        oldpos = i
        while i < strlen:
            c = ord(chars[i])
            if ord('a') <= c <= ord('z'):
                digit = c - ord('a') + 10
            elif ord('A') <= c <= ord('Z'):
                digit = c - ord('A') + 10
            elif ord('0') <= c <= ord('9'):
                digit = c - ord('0')
            else:
                break
            if digit >= base:
                break
            val = val * base + digit
            i += 1
        if i == oldpos:
            raise ValueError # catch strings like '+' and '+  '
        #skip trailing whitespace
        while i < strlen and chars[i] == ' ':
            i += 1
        if not i == strlen:
            raise ValueError
        return sign * val

    # interface to build strings:
    #   x = ll_build_start(n)
    #   ll_build_push(x, next_string, 0)
    #   ll_build_push(x, next_string, 1)
    #   ...
    #   ll_build_push(x, next_string, n-1)
    #   s = ll_build_finish(x)

    def ll_build_start(parts_count):
        return malloc(TEMP, parts_count)

    def ll_build_push(builder, next_string, index):
        builder[index] = next_string

    def ll_build_finish(builder):
        return LLHelpers.ll_join_strs(len(builder), builder)

    @specialize.memo()
    def ll_constant(s):
        return string_repr.convert_const(s)

    @specialize.memo()
    def ll_constant_unicode(s):
        return unicode_repr.convert_const(s)

    def do_stringformat(cls, hop, sourcevarsrepr):
        s_str = hop.args_s[0]
        assert s_str.is_constant()
        is_unicode = isinstance(s_str, annmodel.SomeUnicodeString)
        if is_unicode:
            TEMPBUF = TEMP_UNICODE
        else:
            TEMPBUF = TEMP
        s = s_str.const
        things = cls.parse_fmt_string(s)
        size = inputconst(Signed, len(things)) # could be unsigned?
        cTEMP = inputconst(Void, TEMPBUF)
        cflags = inputconst(Void, {'flavor': 'gc'})
        vtemp = hop.genop("malloc_varsize", [cTEMP, cflags, size],
                          resulttype=Ptr(TEMPBUF))

        argsiter = iter(sourcevarsrepr)

        from rpython.rtyper.lltypesystem.rclass import InstanceRepr
        for i, thing in enumerate(things):
            if isinstance(thing, tuple):
                code = thing[0]
                vitem, r_arg = argsiter.next()
                if not hasattr(r_arg, 'll_str'):
                    raise TyperError("ll_str unsupported for: %r" % r_arg)
                if code == 's':
                    if is_unicode:
                        # only UniCharRepr and UnicodeRepr has it so far
                        vchunk = hop.gendirectcall(r_arg.ll_unicode, vitem)
                    else:
                        vchunk = hop.gendirectcall(r_arg.ll_str, vitem)
                elif code == 'r' and isinstance(r_arg, InstanceRepr):
                    vchunk = hop.gendirectcall(r_arg.ll_str, vitem)
                elif code == 'd':
                    assert isinstance(r_arg, IntegerRepr)
                    #vchunk = hop.gendirectcall(r_arg.ll_str, vitem)
                    vchunk = hop.gendirectcall(ll_str.ll_int2dec, vitem)
                elif code == 'f':
                    #assert isinstance(r_arg, FloatRepr)
                    vchunk = hop.gendirectcall(r_arg.ll_str, vitem)
                elif code == 'x':
                    assert isinstance(r_arg, IntegerRepr)
                    vchunk = hop.gendirectcall(ll_str.ll_int2hex, vitem,
                                               inputconst(Bool, False))
                elif code == 'o':
                    assert isinstance(r_arg, IntegerRepr)
                    vchunk = hop.gendirectcall(ll_str.ll_int2oct, vitem,
                                               inputconst(Bool, False))
                else:
                    raise TyperError("%%%s is not RPython" % (code,))
            else:
                if is_unicode:
                    vchunk = inputconst(unicode_repr, thing)
                else:
                    vchunk = inputconst(string_repr, thing)
            i = inputconst(Signed, i)
            if is_unicode and vchunk.concretetype != Ptr(UNICODE):
                # if we are here, one of the ll_str.* functions returned some
                # STR, so we convert it to unicode. It's a bit suboptimal
                # because we do one extra copy.
                vchunk = hop.gendirectcall(cls.ll_str2unicode, vchunk)
            hop.genop('setarrayitem', [vtemp, i, vchunk])

        hop.exception_cannot_occur()   # to ignore the ZeroDivisionError of '%'
        return hop.gendirectcall(cls.ll_join_strs, size, vtemp)
    do_stringformat = classmethod(do_stringformat)

TEMP = GcArray(Ptr(STR))
TEMP_UNICODE = GcArray(Ptr(UNICODE))

# ____________________________________________________________

STR.become(GcStruct('rpy_string', ('hash',  Signed),
                    ('chars', Array(Char, hints={'immutable': True})),
                    adtmeths={'malloc' : staticAdtMethod(mallocstr),
                              'empty'  : staticAdtMethod(emptystrfun),
                              'copy_contents' : staticAdtMethod(copy_string_contents),
                              'copy_contents_from_str' : staticAdtMethod(copy_string_contents),
                              'gethash': LLHelpers.ll_strhash,
                              'length': LLHelpers.ll_length,
                              'find': LLHelpers.ll_find,
                              'rfind': LLHelpers.ll_rfind}))
UNICODE.become(GcStruct('rpy_unicode', ('hash', Signed),
                        ('chars', Array(UniChar, hints={'immutable': True})),
                        adtmeths={'malloc' : staticAdtMethod(mallocunicode),
                                  'empty'  : staticAdtMethod(emptyunicodefun),
                                  'copy_contents' : staticAdtMethod(copy_unicode_contents),
                                  'copy_contents_from_str' : staticAdtMethod(copy_unicode_contents),
                                  'gethash': LLHelpers.ll_strhash,
                                  'length': LLHelpers.ll_length}
                        ))


# TODO: make the public interface of the rstr module cleaner
ll_strconcat = LLHelpers.ll_strconcat
ll_join = LLHelpers.ll_join
ll_str2unicode = LLHelpers.ll_str2unicode
do_stringformat = LLHelpers.do_stringformat

string_repr = StringRepr()
char_repr = CharRepr()
unichar_repr = UniCharRepr()
char_repr.ll = LLHelpers
unichar_repr.ll = LLHelpers
unicode_repr = UnicodeRepr()
emptystr = string_repr.convert_const("")
emptyunicode = unicode_repr.convert_const(u'')

StringRepr.repr = string_repr
UnicodeRepr.repr = unicode_repr
UniCharRepr.repr = unicode_repr
UniCharRepr.char_repr = unichar_repr
UnicodeRepr.char_repr = unichar_repr
CharRepr.char_repr = char_repr
StringRepr.char_repr = char_repr

class BaseStringIteratorRepr(AbstractStringIteratorRepr):

    def __init__(self):
        self.ll_striter = ll_striter
        self.ll_strnext = ll_strnext
        self.ll_getnextindex = ll_getnextindex

class StringIteratorRepr(BaseStringIteratorRepr):

    external_item_repr = char_repr
    lowleveltype = Ptr(GcStruct('stringiter',
                                ('string', string_repr.lowleveltype),
                                ('index', Signed)))

class UnicodeIteratorRepr(BaseStringIteratorRepr):

    external_item_repr = unichar_repr
    lowleveltype = Ptr(GcStruct('unicodeiter',
                                ('string', unicode_repr.lowleveltype),
                                ('index', Signed)))

def ll_striter(string):
    if typeOf(string) == string_repr.lowleveltype:
        TP = string_repr.iterator_repr.lowleveltype.TO
    elif typeOf(string) == unicode_repr.lowleveltype:
        TP = unicode_repr.iterator_repr.lowleveltype.TO
    else:
        raise TypeError("Unknown string type %s" % (typeOf(string),))
    iter = malloc(TP)
    iter.string = string
    iter.index = 0
    return iter

def ll_strnext(iter):
    chars = iter.string.chars
    index = iter.index
    if index >= len(chars):
        raise StopIteration
    iter.index = index + 1
    return chars[index]

def ll_getnextindex(iter):
    return iter.index

string_repr.iterator_repr = StringIteratorRepr()
unicode_repr.iterator_repr = UnicodeIteratorRepr()

# these should be in rclass, but circular imports prevent (also it's
# not that insane that a string constant is built in this file).

instance_str_prefix = string_repr.convert_const("<")
instance_str_infix  = string_repr.convert_const(" object at 0x")
instance_str_suffix = string_repr.convert_const(">")

null_str = string_repr.convert_const("NULL")

unboxed_instance_str_prefix = string_repr.convert_const("<unboxed ")
unboxed_instance_str_suffix = string_repr.convert_const(">")<|MERGE_RESOLUTION|>--- conflicted
+++ resolved
@@ -4,11 +4,7 @@
 from rpython.rlib import jit, types, rgc
 from rpython.rlib.debug import ll_assert
 from rpython.rlib.objectmodel import (malloc_zero_filled, we_are_translated,
-<<<<<<< HEAD
-    _hash_string, keepalive_until_here, specialize, stm_ignored)
-=======
-    _hash_string, keepalive_until_here, specialize, enforceargs)
->>>>>>> 8d638d1a
+    _hash_string, keepalive_until_here, specialize, enforceargs, stm_ignored)
 from rpython.rlib.signature import signature
 from rpython.rlib.rarithmetic import ovfcheck
 from rpython.rtyper.error import TyperError
@@ -81,7 +77,10 @@
         # are obscurely essential to make sure that the strings stay alive
         # longer than the raw_memcopy().
         assert length >= 0
-<<<<<<< HEAD
+        ll_assert(srcstart >= 0, "copystrc: negative srcstart")
+        ll_assert(srcstart + length <= len(src.chars), "copystrc: src ovf")
+        ll_assert(dststart >= 0, "copystrc: negative dststart")
+        ll_assert(dststart + length <= len(dst.chars), "copystrc: dst ovf")
         #
         # STM requires the slow character-by-character version,
         # which at least works without forcing the transaction
@@ -93,12 +92,6 @@
                 i += 1
             return
         #
-=======
-        ll_assert(srcstart >= 0, "copystrc: negative srcstart")
-        ll_assert(srcstart + length <= len(src.chars), "copystrc: src ovf")
-        ll_assert(dststart >= 0, "copystrc: negative dststart")
-        ll_assert(dststart + length <= len(dst.chars), "copystrc: dst ovf")
->>>>>>> 8d638d1a
         # from here, no GC operations can happen
         src = _get_raw_buf(SRC_TP, src, srcstart)
         dst = _get_raw_buf(DST_TP, dst, dststart)
