--- conflicted
+++ resolved
@@ -450,12 +450,8 @@
     'get_write_barrier_failing_case': LLOp(sideeffects=False),
     'get_write_barrier_from_array_failing_case': LLOp(sideeffects=False),
     'gc_get_type_info_group': LLOp(sideeffects=False),
-<<<<<<< HEAD
     'll_read_timestamp': LLOp(revdb_protect=True, canrun=True),
-=======
-    'll_read_timestamp': LLOp(canrun=True),
-    'll_get_timestamp_unit': LLOp(canrun=True),
->>>>>>> 16b20ef7
+    'll_get_timestamp_unit': LLOp(revdb_protect=True, canrun=True),
 
     # __________ GC operations __________
 
