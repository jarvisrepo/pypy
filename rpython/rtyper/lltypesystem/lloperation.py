--- conflicted
+++ resolved
@@ -664,11 +664,8 @@
     'debug_reraise_traceback': LLOp(),
     'debug_print_traceback':   LLOp(),
     'debug_nonnull_pointer':   LLOp(canrun=True),
-<<<<<<< HEAD
+    'debug_forked':            LLOp(),
     'debug_stm_flush_barrier': LLOp(canrun=True),
-=======
-    'debug_forked':            LLOp(),
->>>>>>> 4c9ab4cc
 
     # __________ instrumentation _________
     'instrument_count':     LLOp(),
