import py
from rpython.annotator import model as annmodel
from rpython.rtyper.llannotation import SomePtr
from rpython.rtyper.lltypesystem import lltype
from rpython.rtyper.lltypesystem import ll2ctypes
from rpython.rtyper.lltypesystem.llmemory import cast_ptr_to_adr
from rpython.rtyper.lltypesystem.llmemory import itemoffsetof
from rpython.rtyper.llannotation import lltype_to_annotation
from rpython.tool.sourcetools import func_with_new_name
from rpython.rlib.objectmodel import Symbolic
from rpython.rlib.objectmodel import keepalive_until_here, enforceargs
from rpython.rlib import rarithmetic, rgc
from rpython.rtyper.extregistry import ExtRegistryEntry
from rpython.rlib.unroll import unrolling_iterable
from rpython.rtyper.tool.rfficache import platform, sizeof_c_type
from rpython.translator.tool.cbuild import ExternalCompilationInfo
from rpython.rtyper.annlowlevel import llhelper
from rpython.rlib.objectmodel import we_are_translated
from rpython.rlib.rstring import StringBuilder, UnicodeBuilder, assert_str0
from rpython.rlib import jit
from rpython.rtyper.lltypesystem import llmemory
from rpython.rlib.rarithmetic import maxint, LONG_BIT
from rpython.translator.platform import CompilationError
import os, sys

class CConstant(Symbolic):
    """ A C-level constant, maybe #define, rendered directly.
    """
    def __init__(self, c_name, TP):
        self.c_name = c_name
        self.TP = TP

    def __repr__(self):
        return '%s(%r, %s)' % (self.__class__.__name__,
                               self.c_name, self.TP)

    def annotation(self):
        return lltype_to_annotation(self.TP)

    def lltype(self):
        return self.TP

def _isfunctype(TP):
    """ Evil hack to get rid of flow objspace inability
    to accept .TO when TP is not a pointer
    """
    return isinstance(TP, lltype.Ptr) and isinstance(TP.TO, lltype.FuncType)
_isfunctype._annspecialcase_ = 'specialize:memo'

def _isllptr(p):
    """ Second evil hack to detect if 'p' is a low-level pointer or not """
    return isinstance(p, lltype._ptr)
class _IsLLPtrEntry(ExtRegistryEntry):
    _about_ = _isllptr
    def compute_result_annotation(self, s_p):
        result = isinstance(s_p, SomePtr)
        return self.bookkeeper.immutablevalue(result)
    def specialize_call(self, hop):
        hop.exception_cannot_occur()
        return hop.inputconst(lltype.Bool, hop.s_result.const)

RFFI_SAVE_ERRNO          = 1     # save the real errno after the call
RFFI_READSAVED_ERRNO     = 2     # copy saved errno into real errno before call
RFFI_ZERO_ERRNO_BEFORE   = 4     # copy the value 0 into real errno before call
RFFI_FULL_ERRNO          = RFFI_SAVE_ERRNO | RFFI_READSAVED_ERRNO
RFFI_FULL_ERRNO_ZERO     = RFFI_SAVE_ERRNO | RFFI_ZERO_ERRNO_BEFORE
RFFI_SAVE_LASTERROR      = 8     # win32: save GetLastError() after the call
RFFI_READSAVED_LASTERROR = 16    # win32: call SetLastError() before the call
RFFI_SAVE_WSALASTERROR   = 32    # win32: save WSAGetLastError() after the call
RFFI_FULL_LASTERROR      = RFFI_SAVE_LASTERROR | RFFI_READSAVED_LASTERROR
RFFI_ERR_NONE            = 0
RFFI_ERR_ALL             = RFFI_FULL_ERRNO | RFFI_FULL_LASTERROR
RFFI_ALT_ERRNO           = 64    # read, save using alt tl destination
def llexternal(name, args, result, _callable=None,
               compilation_info=ExternalCompilationInfo(),
               sandboxsafe=False, releasegil='auto',
               _nowrapper=False, calling_conv='c',
               elidable_function=False, macro=None,
               random_effects_on_gcobjs='auto',
               transactionsafe=False,
               save_err=RFFI_ERR_NONE):
    """Build an external function that will invoke the C function 'name'
    with the given 'args' types and 'result' type.

    You get by default a wrapper that casts between number types as needed
    to match the arguments.  You can also pass an RPython string when a
    CCHARP argument is expected, and the C function receives a 'const char*'
    pointing to a read-only null-terminated character of arrays, as usual
    for C.

    The C function can have callbacks, but they must be specified explicitly
    as constant RPython functions.  We don't support yet C functions that
    invoke callbacks passed otherwise (e.g. set by a previous C call).

    releasegil: whether it's ok to release the GIL around the call.
                Default is yes, unless sandboxsafe is set, in which case
                we consider that the function is really short-running and
                don't bother releasing the GIL.  An explicit True or False
                overrides this logic.
    """
    if _callable is not None:
        assert callable(_callable)
    ext_type = lltype.FuncType(args, result)
    if _callable is None:
        if macro is not None:
            if macro is True:
                macro = name
            _callable = generate_macro_wrapper(
                name, macro, ext_type, compilation_info)
        else:
            _callable = ll2ctypes.LL2CtypesCallable(ext_type, calling_conv)
    else:
        assert macro is None, "'macro' is useless if you specify '_callable'"
    if elidable_function:
        _callable._elidable_function_ = True
    kwds = {}

    has_callback = False
    for ARG in args:
        if _isfunctype(ARG):
            has_callback = True
    if has_callback:
        kwds['_callbacks'] = callbackholder = CallbackHolder()
    else:
        callbackholder = None

    if releasegil in (False, True):
        # invoke the around-handlers, which release the GIL, if and only if
        # the C function is thread-safe.
        invoke_around_handlers = releasegil
    else:
        # default case:
        # invoke the around-handlers only for "not too small" external calls;
        # sandboxsafe is a hint for "too-small-ness" (e.g. math functions).
        # Also, _nowrapper functions cannot release the GIL, by default.
        invoke_around_handlers = not sandboxsafe and not _nowrapper
        # XXX: maybe transactionsafe should imply sandboxsafe?

    if random_effects_on_gcobjs not in (False, True):
        random_effects_on_gcobjs = (
            invoke_around_handlers or   # because it can release the GIL
            has_callback)               # because the callback can do it
    assert not (elidable_function and random_effects_on_gcobjs)

    if not _nowrapper and invoke_around_handlers:
        # enable 'transactionsafe' so that the call to funcptr, which is
        # really done outside a transaction, doesn't force stm/inevitable.py
        # to insert a spurious stm_become_inevitable()
        transactionsafe = True

    funcptr = lltype.functionptr(ext_type, name, external='C',
                                 transactionsafe=transactionsafe,
                                 compilation_info=compilation_info,
                                 _callable=_callable,
                                 _safe_not_sandboxed=sandboxsafe,
                                 _debugexc=True, # on top of llinterp
                                 canraise=False,
                                 random_effects_on_gcobjs=
                                     random_effects_on_gcobjs,
                                 calling_conv=calling_conv,
                                 **kwds)
    if isinstance(_callable, ll2ctypes.LL2CtypesCallable):
        _callable.funcptr = funcptr

    if _nowrapper:
        assert save_err == RFFI_ERR_NONE
        return funcptr

    if invoke_around_handlers:
        # The around-handlers are releasing the GIL in a threaded pypy.
        # We need tons of care to ensure that no GC operation and no
        # exception checking occurs while the GIL is released.

        # The actual call is done by this small piece of non-inlinable
        # generated code in order to avoid seeing any GC pointer:
        # neither '*args' nor the GC objects originally passed in as
        # argument to wrapper(), if any (e.g. RPython strings).

        argnames = ', '.join(['a%d' % i for i in range(len(args))])
        source = py.code.Source("""
            from rpython.rlib import rgil, rgc
            def call_external_function(%(argnames)s):
                if rgc.stm_is_enabled():
                    from rpython.rlib import rstm
                    rstm.before_external_call()
                else:
                    rgil.release()
                # NB. it is essential that no exception checking occurs here!
                if %(save_err)d:
                    from rpython.rlib import rposix
                    rposix._errno_before(%(save_err)d)
                res = funcptr(%(argnames)s)
                if %(save_err)d:
                    from rpython.rlib import rposix
                    rposix._errno_after(%(save_err)d)
                if rgc.stm_is_enabled():
                    from rpython.rlib import rstm
                    rstm.after_external_call()
                else:
                    rgil.acquire()
                return res
        """ % locals())
        miniglobals = {'funcptr':     funcptr,
                       '__name__':    __name__, # for module name propagation
                       }
        exec source.compile() in miniglobals
        call_external_function = miniglobals['call_external_function']
        call_external_function._dont_inline_ = True
        call_external_function._annspecialcase_ = 'specialize:ll'
        call_external_function._gctransformer_hint_close_stack_ = True
        #
        # '_call_aroundstate_target_' is used by the JIT to generate a
        # CALL_RELEASE_GIL directly to 'funcptr'.  This doesn't work if
        # 'funcptr' might be a C macro, though.
        if macro is None:
            call_external_function._call_aroundstate_target_ = funcptr, save_err
        #
        call_external_function = func_with_new_name(call_external_function,
                                                    'ccall_' + name)
        # don't inline, as a hack to guarantee that no GC pointer is alive
        # anywhere in call_external_function
    else:
        # if we don't have to invoke the GIL handling, we can just call
        # the low-level function pointer carelessly
        if macro is None and save_err == RFFI_ERR_NONE:
            call_external_function = funcptr
        else:
            # ...well, unless it's a macro, in which case we still have
            # to hide it from the JIT...
            argnames = ', '.join(['a%d' % i for i in range(len(args))])
            source = py.code.Source("""
                def call_external_function(%(argnames)s):
                    if %(save_err)d:
                        from rpython.rlib import rposix
                        rposix._errno_before(%(save_err)d)
                    res = funcptr(%(argnames)s)
                    if %(save_err)d:
                        from rpython.rlib import rposix
                        rposix._errno_after(%(save_err)d)
                    return res
            """ % locals())
            miniglobals = {'funcptr':     funcptr,
                           '__name__':    __name__,
                           }
            exec source.compile() in miniglobals
            call_external_function = miniglobals['call_external_function']
            call_external_function = func_with_new_name(call_external_function,
                                                        'ccall_' + name)
            call_external_function = jit.dont_look_inside(
                call_external_function)

    unrolling_arg_tps = unrolling_iterable(enumerate(args))
    def wrapper(*args):
        real_args = ()
        to_free = ()
        for i, TARGET in unrolling_arg_tps:
            arg = args[i]
            freeme = None
            if TARGET == CCHARP:
                if arg is None:
                    arg = lltype.nullptr(CCHARP.TO)   # None => (char*)NULL
                    freeme = arg
                elif isinstance(arg, str):
                    arg = str2charp(arg)
                    # XXX leaks if a str2charp() fails with MemoryError
                    # and was not the first in this function
                    freeme = arg
            elif TARGET == CWCHARP:
                if arg is None:
                    arg = lltype.nullptr(CWCHARP.TO)   # None => (wchar_t*)NULL
                    freeme = arg
                elif isinstance(arg, unicode):
                    arg = unicode2wcharp(arg)
                    # XXX leaks if a unicode2wcharp() fails with MemoryError
                    # and was not the first in this function
                    freeme = arg
            elif TARGET is VOIDP:
                if arg is None:
                    arg = lltype.nullptr(VOIDP.TO)
                elif isinstance(arg, str):
                    arg = str2charp(arg)
                    freeme = arg
                elif isinstance(arg, unicode):
                    arg = unicode2wcharp(arg)
                    freeme = arg
            elif _isfunctype(TARGET) and not _isllptr(arg):
                # XXX pass additional arguments
                use_gil = invoke_around_handlers
                arg = llhelper(TARGET, _make_wrapper_for(TARGET, arg,
                                                         callbackholder,
                                                         use_gil))
            else:
                SOURCE = lltype.typeOf(arg)
                if SOURCE != TARGET:
                    if TARGET is lltype.Float:
                        arg = float(arg)
                    elif ((isinstance(SOURCE, lltype.Number)
                           or SOURCE is lltype.Bool)
                      and (isinstance(TARGET, lltype.Number)
                           or TARGET is lltype.Bool)):
                        arg = cast(TARGET, arg)
            real_args = real_args + (arg,)
            to_free = to_free + (freeme,)
        res = call_external_function(*real_args)
        for i, TARGET in unrolling_arg_tps:
            if to_free[i]:
                lltype.free(to_free[i], flavor='raw')
        if rarithmetic.r_int is not r_int:
            if result is INT:
                return cast(lltype.Signed, res)
            elif result is UINT:
                return cast(lltype.Unsigned, res)
        return res
    wrapper._annspecialcase_ = 'specialize:ll'
    wrapper._always_inline_ = 'try'
    # for debugging, stick ll func ptr to that
    wrapper._ptr = funcptr
    wrapper = func_with_new_name(wrapper, name)

    if calling_conv != "c":
        wrapper = jit.dont_look_inside(wrapper)

    return wrapper


class CallbackHolder:
    def __init__(self):
        self.callbacks = {}

def _make_wrapper_for(TP, callable, callbackholder, use_gil):
    """ Function creating wrappers for callbacks. Note that this is
    cheating as we assume constant callbacks and we just memoize wrappers
    """
    from rpython.rtyper.lltypesystem import lltype
    from rpython.rtyper.lltypesystem.lloperation import llop
    if hasattr(callable, '_errorcode_'):
        errorcode = callable._errorcode_
    else:
        errorcode = TP.TO.RESULT._defl()
    callable_name = getattr(callable, '__name__', '?')
    if callbackholder is not None:
        callbackholder.callbacks[callable] = True
    args = ', '.join(['a%d' % i for i in range(len(TP.TO.ARGS))])
    source = py.code.Source(r"""
        rgil = None
        if use_gil:
            from rpython.rlib import rgil

        def wrapper(%(args)s):    # no *args - no GIL for mallocing the tuple
            token = 0
            if rgc.stm_is_enabled():
                rjbuf = llop.stm_rewind_jmp_frame(llmemory.Address, 1)
            else:
                rjbuf = llmemory.NULL
            if rgil is not None:
                if rgc.stm_is_enabled():
                    from rpython.rlib import rstm
                    token = rstm.enter_callback_call(rjbuf)
                else:
                    rgil.acquire()
            # from now on we hold the GIL
            stackcounter.stacks_counter += 1
            llop.gc_stack_bottom(lltype.Void)   # marker for trackgcroot.py
            try:
                result = callable(%(args)s)
            except Exception, e:
                os.write(2,
                    "Warning: uncaught exception in callback: %%s %%s\n" %%
                    (callable_name, str(e)))
                if not we_are_translated():
                    import traceback
                    traceback.print_exc()
                result = errorcode
            stackcounter.stacks_counter -= 1
            if rgil is not None:
                if rgc.stm_is_enabled():
                    from rpython.rlib import rstm
                    rstm.leave_callback_call(rjbuf, token)
                else:
                    rgil.release()
            # here we don't hold the GIL any more. As in the wrapper() produced
            # by llexternal, it is essential that no exception checking occurs
            # after the call to rgil.release().
            return result
    """ % locals())
    miniglobals = locals().copy()
    miniglobals['Exception'] = Exception
    miniglobals['os'] = os
    miniglobals['rgc'] = rgc
    miniglobals['we_are_translated'] = we_are_translated
    miniglobals['stackcounter'] = stackcounter
    miniglobals['llmemory'] = llmemory
    exec source.compile() in miniglobals
    return miniglobals['wrapper']
_make_wrapper_for._annspecialcase_ = 'specialize:memo'

AroundFnPtr = lltype.Ptr(lltype.FuncType([], lltype.Void))
EnterCallbackFnPtr = lltype.Ptr(lltype.FuncType([llmemory.Address],
                                                lltype.Signed))
LeaveCallbackFnPtr = lltype.Ptr(lltype.FuncType([llmemory.Address,
                                                 lltype.Signed], lltype.Void))

class StackCounter:
    _alloc_flavor_ = "raw"
    def _cleanup_(self):
        self.stacks_counter = 0     # number of "stack pieces": callbacks
                                    # and threads increase it by one

stackcounter = StackCounter()
stackcounter._cleanup_()

def llexternal_use_eci(compilation_info):
    """Return a dummy function that, if called in a RPython program,
    adds the given ExternalCompilationInfo to it."""
    eci = ExternalCompilationInfo(post_include_bits=['#define PYPY_NO_OP()'])
    eci = eci.merge(compilation_info)
    return llexternal('PYPY_NO_OP', [], lltype.Void,
                      compilation_info=eci, sandboxsafe=True, _nowrapper=True,
                      _callable=lambda: None, transactionsafe=True)

def generate_macro_wrapper(name, macro, functype, eci):
    """Wraps a function-like macro inside a real function, and expose
    it with llexternal."""

    # Generate the function call
    from rpython.translator.c.database import LowLevelDatabase
    from rpython.translator.c.support import cdecl
    wrapper_name = 'pypy_macro_wrapper_%s' % (name,)
    argnames = ['arg%d' % (i,) for i in range(len(functype.ARGS))]
    db = LowLevelDatabase()
    implementationtypename = db.gettype(functype, argnames=argnames)
    if functype.RESULT is lltype.Void:
        pattern = '%s%s { %s(%s); }'
    else:
        pattern = '%s%s { return %s(%s); }'
    source = pattern % (
        'RPY_EXTERN ',
        cdecl(implementationtypename, wrapper_name),
        macro, ', '.join(argnames))

    # Now stuff this source into a "companion" eci that will be used
    # by ll2ctypes.  We replace eci._with_ctypes, so that only one
    # shared library is actually compiled (when ll2ctypes calls the
    # first function)
    ctypes_eci = eci.merge(ExternalCompilationInfo(
            separate_module_sources=[source],
            ))
    if hasattr(eci, '_with_ctypes'):
        ctypes_eci = eci._with_ctypes.merge(ctypes_eci)
    eci._with_ctypes = ctypes_eci
    func = llexternal(wrapper_name, functype.ARGS, functype.RESULT,
                      compilation_info=eci, _nowrapper=True)
    # _nowrapper=True returns a pointer which is not hashable
    return lambda *args: func(*args)

# ____________________________________________________________
# Few helpers for keeping callback arguments alive
# this makes passing opaque objects possible (they don't even pass
# through C, only integer specifying number passes)

_KEEPER_CACHE = {}

def _keeper_for_type(TP):
    try:
        return _KEEPER_CACHE[TP]
    except KeyError:
        tp_str = str(TP) # make annotator happy
        class KeepaliveKeeper(object):
            def __init__(self):
                self.stuff_to_keepalive = []
                self.free_positions = []
        keeper = KeepaliveKeeper()
        _KEEPER_CACHE[TP] = keeper
        return keeper
_keeper_for_type._annspecialcase_ = 'specialize:memo'

def register_keepalive(obj):
    """ Register object obj to be kept alive,
    returns a position for that object
    """
    keeper = _keeper_for_type(lltype.typeOf(obj))
    if len(keeper.free_positions):
        pos = keeper.free_positions.pop()
        keeper.stuff_to_keepalive[pos] = obj
        return pos
    # we don't have any free positions
    pos = len(keeper.stuff_to_keepalive)
    keeper.stuff_to_keepalive.append(obj)
    return pos
register_keepalive._annspecialcase_ = 'specialize:argtype(0)'

def get_keepalive_object(pos, TP):
    keeper = _keeper_for_type(TP)
    return keeper.stuff_to_keepalive[pos]
get_keepalive_object._annspecialcase_ = 'specialize:arg(1)'

def unregister_keepalive(pos, TP):
    """ Unregister an object of type TP, stored at position
    pos (position previously returned by register_keepalive)
    """
    keeper = _keeper_for_type(TP)
    keeper.stuff_to_keepalive[pos] = None
    keeper.free_positions.append(pos)
unregister_keepalive._annspecialcase_ = 'specialize:arg(1)'

# ____________________________________________________________

TYPES = []
for _name in 'short int long'.split():
    for name in (_name, 'unsigned ' + _name):
        TYPES.append(name)
TYPES += ['signed char', 'unsigned char',
          'long long', 'unsigned long long',
          'size_t', 'time_t', 'wchar_t',
          'uintptr_t', 'intptr_t',
          'void*']    # generic pointer type

# This is a bit of a hack since we can't use rffi_platform here.
try:
    sizeof_c_type('__int128_t', ignore_errors=True)
    TYPES += ['__int128_t']
except CompilationError:
    pass

if os.name != 'nt':
    TYPES.append('mode_t')
    TYPES.append('pid_t')
    TYPES.append('ssize_t')
    # the types below are rare enough and not available on Windows
    TYPES.extend(['ptrdiff_t',
          'int_least8_t',  'uint_least8_t',
          'int_least16_t', 'uint_least16_t',
          'int_least32_t', 'uint_least32_t',
          'int_least64_t', 'uint_least64_t',
          'int_fast8_t',  'uint_fast8_t',
          'int_fast16_t', 'uint_fast16_t',
          'int_fast32_t', 'uint_fast32_t',
          'int_fast64_t', 'uint_fast64_t',
          'intmax_t', 'uintmax_t'])
else:
    MODE_T = lltype.Signed
    PID_T = lltype.Signed
    SSIZE_T = lltype.Signed

def populate_inttypes():
    names = []
    populatelist = []
    for name in TYPES:
        c_name = name
        if name.startswith('unsigned'):
            name = 'u' + name[9:]
            signed = False
        elif name == 'size_t' or name.startswith('uint'):
            signed = False
        else:
            signed = True
        name = name.replace(' ', '')
        names.append(name)
        populatelist.append((name.upper(), c_name, signed))
    platform.populate_inttypes(populatelist)
    return names

def setup():
    """ creates necessary c-level types
    """
    names = populate_inttypes()
    result = []
    for name in names:
        tp = platform.types[name.upper()]
        globals()['r_' + name] = platform.numbertype_to_rclass[tp]
        globals()[name.upper()] = tp
        tpp = lltype.Ptr(lltype.Array(tp, hints={'nolength': True}))
        globals()[name.upper()+'P'] = tpp
        tppstm = lltype.Ptr(lltype.Array(tp, hints={'nolength': True,
                                 'stm_dont_track_raw_accesses': True}))
        globals()[name.upper()+'P_STM_NOTRACK'] = tppstm
        result.append(tp)
    return result

NUMBER_TYPES = setup()
platform.numbertype_to_rclass[lltype.Signed] = int     # avoid "r_long" for common cases
r_int_real = rarithmetic.build_int("r_int_real", r_int.SIGN, r_int.BITS, True)
INT_real = lltype.build_number("INT", r_int_real)
platform.numbertype_to_rclass[INT_real] = r_int_real
NUMBER_TYPES.append(INT_real)

# ^^^ this creates at least the following names:
# --------------------------------------------------------------------
#        Type           RPython integer class doing wrap-around
# --------------------------------------------------------------------
#        SIGNEDCHAR     r_signedchar
#        UCHAR          r_uchar
#        SHORT          r_short
#        USHORT         r_ushort
#        INT            r_int
#        UINT           r_uint
#        LONG           r_long
#        ULONG          r_ulong
#        LONGLONG       r_longlong
#        ULONGLONG      r_ulonglong
#        WCHAR_T        r_wchar_t
#        SIZE_T         r_size_t
#        SSIZE_T        r_ssize_t
#        TIME_T         r_time_t
# --------------------------------------------------------------------
# Note that rffi.r_int is not necessarily the same as
# rarithmetic.r_int, etc!  rffi.INT/r_int correspond to the C-level
# 'int' type, whereas rarithmetic.r_int corresponds to the
# Python-level int type (which is a C long).  Fun.

def CStruct(name, *fields, **kwds):
    """ A small helper to create external C structure, not the
    pypy one
    """
    hints = kwds.get('hints', {})
    hints = hints.copy()
    kwds['hints'] = hints
    hints['external'] = 'C'
    hints['c_name'] = name
    # Hack: prefix all attribute names with 'c_' to cope with names starting
    # with '_'.  The genc backend removes the 'c_' prefixes...
    c_fields = [('c_' + key, value) for key, value in fields]
    return lltype.Struct(name, *c_fields, **kwds)

def CStructPtr(*args, **kwds):
    return lltype.Ptr(CStruct(*args, **kwds))

def CFixedArray(tp, size):
    return lltype.FixedSizeArray(tp, size)
CFixedArray._annspecialcase_ = 'specialize:memo'

def CArray(tp):
    return lltype.Array(tp, hints={'nolength': True})
CArray._annspecialcase_ = 'specialize:memo'

def CArrayPtr(tp):
    return lltype.Ptr(CArray(tp))
CArrayPtr._annspecialcase_ = 'specialize:memo'

def CCallback(args, res):
    return lltype.Ptr(lltype.FuncType(args, res))
CCallback._annspecialcase_ = 'specialize:memo'

def COpaque(name=None, ptr_typedef=None, hints=None, compilation_info=None):
    if compilation_info is None:
        compilation_info = ExternalCompilationInfo()
    if hints is None:
        hints = {}
    else:
        hints = hints.copy()
    hints['external'] = 'C'
    if name is not None:
        hints['c_name'] = name
    if ptr_typedef is not None:
        hints['c_pointer_typedef'] = ptr_typedef
    def lazy_getsize(cache={}):
        from rpython.rtyper.tool import rffi_platform
        try:
            return cache[name]
        except KeyError:
            val = rffi_platform.sizeof(name, compilation_info)
            cache[name] = val
            return val

    hints['getsize'] = lazy_getsize
    return lltype.OpaqueType(name, hints)

def COpaquePtr(*args, **kwds):
    typedef = kwds.pop('typedef', None)
    return lltype.Ptr(COpaque(ptr_typedef=typedef, *args, **kwds))

def CExternVariable(TYPE, name, eci, _CConstantClass=CConstant,
                    sandboxsafe=False, _nowrapper=False,
<<<<<<< HEAD
                    c_type=None, getter_only=False, transactionsafe=False):
=======
                    c_type=None, getter_only=False,
                    declare_as_extern=(sys.platform != 'win32')):
>>>>>>> 79c16613
    """Return a pair of functions - a getter and a setter - to access
    the given global C variable.
    """
    from rpython.translator.c.primitive import PrimitiveType
    from rpython.translator.tool.cbuild import ExternalCompilationInfo
    # XXX we cannot really enumerate all C types here, do it on a case-by-case
    #     basis
    if c_type is None:
        if TYPE == CCHARPP:
            c_type = 'char **'
        elif TYPE == CCHARP:
            c_type = 'char *'
        elif TYPE == INT or TYPE == LONG:
            assert False, "ambiguous type on 32-bit machines: give a c_type"
        else:
            c_type = PrimitiveType[TYPE]
            assert c_type.endswith(' @')
            c_type = c_type[:-2] # cut the trailing ' @'

    getter_name = 'get_' + name
    setter_name = 'set_' + name
    getter_prototype = (
       "RPY_EXTERN %(c_type)s %(getter_name)s ();" % locals())
    setter_prototype = (
       "RPY_EXTERN void %(setter_name)s (%(c_type)s v);" % locals())
    c_getter = "%(c_type)s %(getter_name)s () { return %(name)s; }" % locals()
    c_setter = "void %(setter_name)s (%(c_type)s v) { %(name)s = v; }" % locals()

    lines = ["#include <%s>" % i for i in eci.includes]
    if declare_as_extern:
        lines.append('extern %s %s;' % (c_type, name))
    lines.append(c_getter)
    if not getter_only:
        lines.append(c_setter)
    prototypes = [getter_prototype]
    if not getter_only:
        prototypes.append(setter_prototype)
    sources = ('\n'.join(lines),)
    new_eci = eci.merge(ExternalCompilationInfo(
        separate_module_sources = sources,
        post_include_bits = prototypes,
    ))

    getter = llexternal(getter_name, [], TYPE, compilation_info=new_eci,
                        sandboxsafe=sandboxsafe, _nowrapper=_nowrapper,
                        transactionsafe=transactionsafe)
    if getter_only:
        return getter
    else:
        setter = llexternal(setter_name, [TYPE], lltype.Void,
                            compilation_info=new_eci, sandboxsafe=sandboxsafe,
                            _nowrapper=_nowrapper,
                            transactionsafe=transactionsafe)
        return getter, setter

# char, represented as a Python character
# (use SIGNEDCHAR or UCHAR for the small integer types)
CHAR = lltype.Char

# double
DOUBLE = lltype.Float
LONGDOUBLE = lltype.LongFloat

# float - corresponds to rpython.rlib.rarithmetic.r_float, and supports no
#         operation except rffi.cast() between FLOAT and DOUBLE
FLOAT = lltype.SingleFloat
r_singlefloat = rarithmetic.r_singlefloat

# void *   - for now, represented as char *
VOIDP = lltype.Ptr(lltype.Array(lltype.Char, hints={'nolength': True, 'render_as_void': True}))
NULL = None

# void **
VOIDPP = CArrayPtr(VOIDP)

# char *
CCHARP = lltype.Ptr(lltype.Array(lltype.Char, hints={'nolength': True}))

# const char *
CONST_CCHARP = lltype.Ptr(lltype.Array(lltype.Char, hints={'nolength': True,
                                       'render_as_const': True}))

# wchar_t *
CWCHARP = lltype.Ptr(lltype.Array(lltype.UniChar, hints={'nolength': True}))

# int *, unsigned int *, etc.
#INTP = ...    see setup() above

# double *
DOUBLEP = lltype.Ptr(lltype.Array(DOUBLE, hints={'nolength': True}))
DOUBLEP_STM_NOTRACK = lltype.Ptr(lltype.Array(DOUBLE, hints={'nolength': True,
                                        'stm_dont_track_raw_accesses': True}))

# float *
FLOATP = lltype.Ptr(lltype.Array(FLOAT, hints={'nolength': True}))
FLOATP_STM_NOTRACK = lltype.Ptr(lltype.Array(FLOAT, hints={'nolength': True,
                                        'stm_dont_track_raw_accesses': True}))

# long double *
LONGDOUBLEP = lltype.Ptr(lltype.Array(LONGDOUBLE, hints={'nolength': True}))
LONGDOUBLEP_STM_NOTRACK = lltype.Ptr(lltype.Array(LONGDOUBLE, hints={
                                        'nolength': True,
                                        'stm_dont_track_raw_accesses': True}))

# Signed, Signed *
SIGNED = lltype.Signed
SIGNEDP = lltype.Ptr(lltype.Array(SIGNED, hints={'nolength': True}))
SIGNEDP_STM_NOTRACK = lltype.Ptr(lltype.Array(SIGNED, hints={'nolength': True,
                                        'stm_dont_track_raw_accesses': True}))

# various type mapping

# conversions between str and char*
# conversions between unicode and wchar_t*
def make_string_mappings(strtype):

    if strtype is str:
        from rpython.rtyper.lltypesystem.rstr import (STR as STRTYPE,
                                                      copy_string_to_raw,
                                                      copy_raw_to_string,
                                                      copy_string_contents,
                                                      mallocstr as mallocfn)
        from rpython.rtyper.annlowlevel import llstr as llstrtype
        from rpython.rtyper.annlowlevel import hlstr as hlstrtype
        TYPEP = CCHARP
        ll_char_type = lltype.Char
        lastchar = '\x00'
    else:
        from rpython.rtyper.lltypesystem.rstr import (
            UNICODE as STRTYPE,
            copy_unicode_to_raw as copy_string_to_raw,
            copy_raw_to_unicode as copy_raw_to_string,
            copy_unicode_contents as copy_string_contents,
            mallocunicode as mallocfn)
        from rpython.rtyper.annlowlevel import llunicode as llstrtype
        from rpython.rtyper.annlowlevel import hlunicode as hlstrtype
        TYPEP = CWCHARP
        ll_char_type = lltype.UniChar
        lastchar = u'\x00'

    # str -> char*
    def str2charp(s, track_allocation=True):
        """ str -> char*
        """
        if track_allocation:
            array = lltype.malloc(TYPEP.TO, len(s) + 1, flavor='raw', track_allocation=True)
        else:
            array = lltype.malloc(TYPEP.TO, len(s) + 1, flavor='raw', track_allocation=False)
        i = len(s)
        ll_s = llstrtype(s)
        copy_string_to_raw(ll_s, array, 0, i)
        array[i] = lastchar
        return array
    str2charp._annenforceargs_ = [strtype, bool]
    str2charp._always_inline_ = 'try'

    def free_charp(cp, track_allocation=True):
        if track_allocation:
            lltype.free(cp, flavor='raw', track_allocation=True)
        else:
            lltype.free(cp, flavor='raw', track_allocation=False)

    # str -> already-existing char[maxsize]
    def str2chararray(s, array, maxsize):
        length = min(len(s), maxsize)
        ll_s = llstrtype(s)
        copy_string_to_raw(ll_s, array, 0, length)
        return length
    str2chararray._annenforceargs_ = [strtype, None, int]

    # s[start:start+length] -> already-existing char[],
    # all characters including zeros
    def str2rawmem(s, array, start, length):
        ll_s = llstrtype(s)
        copy_string_to_raw(ll_s, array, start, length)

    # char* -> str
    # doesn't free char*
    def charp2str(cp):
        size = 0
        while cp[size] != lastchar:
            size += 1
        return assert_str0(charpsize2str(cp, size))

    # str -> char*, bool, bool
    # Can't inline this because of the raw address manipulation.
    @jit.dont_look_inside
    def get_nonmovingbuffer(data):
        """
        Either returns a non-moving copy or performs neccessary pointer
        arithmetic to return a pointer to the characters of a string if the
        string is already nonmovable or could be pinned.  Must be followed by a
        free_nonmovingbuffer call.

        First bool returned indicates if 'data' was pinned. Second bool returned
        indicates if we did a raw alloc because pinning failed. Both bools
        should never be true at the same time.
        """

        lldata = llstrtype(data)
        count = len(data)

        pinned = False
        if rgc.stm_is_enabled() or rgc.can_move(data):
            if not rgc.stm_is_enabled() and rgc.pin(data):
                pinned = True
            else:
                buf = lltype.malloc(TYPEP.TO, count, flavor='raw')
                copy_string_to_raw(lldata, buf, 0, count)
                return buf, pinned, True
                # ^^^ raw malloc used to get a nonmovable copy
        #
        # following code is executed if:
        # - rgc.can_move(data) and rgc.pin(data) both returned true
        # - rgc.can_move(data) returned false
        data_start = cast_ptr_to_adr(lldata) + \
            offsetof(STRTYPE, 'chars') + itemoffsetof(STRTYPE.chars, 0)

        return cast(TYPEP, data_start), pinned, False
        # ^^^ already nonmovable. Therefore it's not raw allocated nor
        # pinned.
    get_nonmovingbuffer._always_inline_ = 'try' # get rid of the returned tuple
    get_nonmovingbuffer._annenforceargs_ = [strtype]

    # (str, char*, bool, bool) -> None
    # Can't inline this because of the raw address manipulation.
    @jit.dont_look_inside
    def free_nonmovingbuffer(data, buf, is_pinned, is_raw):
        """
        Keep 'data' alive and unpin it if it was pinned ('is_pinned' is true).
        Otherwise free the non-moving copy ('is_raw' is true).
        """
        if is_pinned:
            rgc.unpin(data)
        if is_raw:
            lltype.free(buf, flavor='raw')
        # if is_pinned and is_raw are false: data was already nonmovable,
        # we have nothing to clean up
        keepalive_until_here(data)
    free_nonmovingbuffer._annenforceargs_ = [strtype, None, bool, bool]

    # int -> (char*, str, int)
    # Can't inline this because of the raw address manipulation.
    @jit.dont_look_inside
    def alloc_buffer(count):
        """
        Returns a (raw_buffer, gc_buffer, case_num) triple,
        allocated with count bytes.
        The raw_buffer can be safely passed to a native function which expects
        it to not move. Call str_from_buffer with the returned values to get a
        safe high-level string. When the garbage collector cooperates, this
        allows for the process to be performed without an extra copy.
        Make sure to call keep_buffer_alive_until_here on the returned values.
        """
        new_buf = mallocfn(count)
        pinned = 0
        if rgc.stm_is_enabled() or rgc.can_move(new_buf):
            if rgc.pin(new_buf):
                pinned = 1
            else:
                raw_buf = lltype.malloc(TYPEP.TO, count, flavor='raw')
                return raw_buf, new_buf, 2
        #
        # following code is executed if:
        # - rgc.can_move(data) and rgc.pin(data) both returned true
        # - rgc.can_move(data) returned false
        data_start = cast_ptr_to_adr(new_buf) + \
            offsetof(STRTYPE, 'chars') + itemoffsetof(STRTYPE.chars, 0)
        return cast(TYPEP, data_start), new_buf, pinned
    alloc_buffer._always_inline_ = 'try' # to get rid of the returned tuple
    alloc_buffer._annenforceargs_ = [int]

    # (char*, str, int, int) -> None
    @jit.dont_look_inside
    @enforceargs(None, None, int, int, int)
    def str_from_buffer(raw_buf, gc_buf, case_num, allocated_size, needed_size):
        """
        Converts from a pair returned by alloc_buffer to a high-level string.
        The returned string will be truncated to needed_size.
        """
        assert allocated_size >= needed_size
        if allocated_size != needed_size:
            from rpython.rtyper.lltypesystem.lloperation import llop
            if llop.shrink_array(lltype.Bool, gc_buf, needed_size):
                pass     # now 'gc_buf' is smaller
            else:
                gc_buf = mallocfn(needed_size)
                case_num = 2
        if case_num == 2:
            copy_raw_to_string(raw_buf, gc_buf, 0, needed_size)
        return hlstrtype(gc_buf)

    # (char*, str, int) -> None
    @jit.dont_look_inside
    def keep_buffer_alive_until_here(raw_buf, gc_buf, case_num):
        """
        Keeps buffers alive or frees temporary buffers created by alloc_buffer.
        This must be called after a call to alloc_buffer, usually in a
        try/finally block.
        """
        keepalive_until_here(gc_buf)
        if case_num == 1:
            rgc.unpin(gc_buf)
        if case_num == 2:
            lltype.free(raw_buf, flavor='raw')

    # char* -> str, with an upper bound on the length in case there is no \x00
    @enforceargs(None, int)
    def charp2strn(cp, maxlen):
        size = 0
        while size < maxlen and cp[size] != lastchar:
            size += 1
        return assert_str0(charpsize2str(cp, size))

    # char* and size -> str (which can contain null bytes)
    def charpsize2str(cp, size):
        ll_str = mallocfn(size)
        copy_raw_to_string(cp, ll_str, 0, size)
        result = hlstrtype(ll_str)
        assert result is not None
        return result
    charpsize2str._annenforceargs_ = [None, int]

    return (str2charp, free_charp, charp2str,
            get_nonmovingbuffer, free_nonmovingbuffer,
            alloc_buffer, str_from_buffer, keep_buffer_alive_until_here,
            charp2strn, charpsize2str, str2chararray, str2rawmem,
            )

(str2charp, free_charp, charp2str,
 get_nonmovingbuffer, free_nonmovingbuffer,
 alloc_buffer, str_from_buffer, keep_buffer_alive_until_here,
 charp2strn, charpsize2str, str2chararray, str2rawmem,
 ) = make_string_mappings(str)

(unicode2wcharp, free_wcharp, wcharp2unicode,
 get_nonmoving_unicodebuffer, free_nonmoving_unicodebuffer,
 alloc_unicodebuffer, unicode_from_buffer, keep_unicodebuffer_alive_until_here,
 wcharp2unicoden, wcharpsize2unicode, unicode2wchararray, unicode2rawmem,
 ) = make_string_mappings(unicode)

# char**
CCHARPP = lltype.Ptr(lltype.Array(CCHARP, hints={'nolength': True}))

def liststr2charpp(l):
    """ list[str] -> char**, NULL terminated
    """
    array = lltype.malloc(CCHARPP.TO, len(l) + 1, flavor='raw')
    for i in range(len(l)):
        array[i] = str2charp(l[i])
    array[len(l)] = lltype.nullptr(CCHARP.TO)
    return array
liststr2charpp._annenforceargs_ = [[annmodel.s_Str0]]  # List of strings
# Make a copy for rposix.py
ll_liststr2charpp = func_with_new_name(liststr2charpp, 'll_liststr2charpp')

def free_charpp(ref):
    """ frees list of char**, NULL terminated
    """
    i = 0
    while ref[i]:
        free_charp(ref[i])
        i += 1
    lltype.free(ref, flavor='raw')

def charpp2liststr(p):
    """ char** NULL terminated -> list[str].  No freeing is done.
    """
    result = []
    i = 0
    while p[i]:
        result.append(charp2str(p[i]))
        i += 1
    return result

cast = ll2ctypes.force_cast      # a forced, no-checking cast

ptradd = ll2ctypes.force_ptradd  # equivalent of "ptr + n" in C.
                                 # the ptr must point to an array.

def size_and_sign(tp):
    size = sizeof(tp)
    try:
        unsigned = not tp._type.SIGNED
    except AttributeError:
        if not isinstance(tp, lltype.Primitive):
            unsigned = False
        elif tp in (lltype.Signed, FLOAT, DOUBLE, llmemory.Address):
            unsigned = False
        elif tp in (lltype.Char, lltype.UniChar, lltype.Bool):
            unsigned = True
        else:
            raise AssertionError("size_and_sign(%r)" % (tp,))
    return size, unsigned

def sizeof(tp):
    """Similar to llmemory.sizeof() but tries hard to return a integer
    instead of a symbolic value.
    """
    if isinstance(tp, lltype.Typedef):
        tp = tp.OF
    if isinstance(tp, lltype.FixedSizeArray):
        return sizeof(tp.OF) * tp.length
    if isinstance(tp, lltype.Struct):
        # the hint is present in structures probed by rffi_platform.
        size = tp._hints.get('size')
        if size is None:
            size = llmemory.sizeof(tp)    # a symbolic result in this case
        return size
    if isinstance(tp, lltype.Ptr) or tp is llmemory.Address:
        return globals()['r_void*'].BITS/8
    if tp is lltype.Char or tp is lltype.Bool:
        return 1
    if tp is lltype.UniChar:
        return r_wchar_t.BITS/8
    if tp is lltype.Float:
        return 8
    if tp is lltype.SingleFloat:
        return 4
    if tp is lltype.LongFloat:
        # :-/
        return sizeof_c_type("long double")
    assert isinstance(tp, lltype.Number)
    if tp is lltype.Signed:
        return LONG_BIT/8
    return tp._type.BITS/8
sizeof._annspecialcase_ = 'specialize:memo'

def offsetof(STRUCT, fieldname):
    """Similar to llmemory.offsetof() but tries hard to return a integer
    instead of a symbolic value.
    """
    # the hint is present in structures probed by rffi_platform.
    fieldoffsets = STRUCT._hints.get('fieldoffsets')
    if fieldoffsets is not None:
        # a numeric result when known
        for index, name in enumerate(STRUCT._names):
            if name == fieldname:
                return fieldoffsets[index]
    # a symbolic result as a fallback
    return llmemory.offsetof(STRUCT, fieldname)
offsetof._annspecialcase_ = 'specialize:memo'

# check that we have a sane configuration
assert maxint == (1 << (8 * sizeof(llmemory.Address) - 1)) - 1, (
    "Mixed configuration of the word size of the machine:\n\t"
    "the underlying Python was compiled with maxint=%d,\n\t"
    "but the C compiler says that 'void *' is %d bytes" % (
    maxint, sizeof(llmemory.Address)))
assert sizeof(lltype.Signed) == sizeof(llmemory.Address), (
    "Bad configuration: we should manage to get lltype.Signed "
    "be an integer type of the same size as llmemory.Address, "
    "but we got %s != %s" % (sizeof(lltype.Signed),
                             sizeof(llmemory.Address)))

# ********************** some helpers *******************

def make(STRUCT, **fields):
    """ Malloc a structure and populate it's fields
    """
    ptr = lltype.malloc(STRUCT, flavor='raw')
    for name, value in fields.items():
        setattr(ptr, name, value)
    return ptr

class MakeEntry(ExtRegistryEntry):
    _about_ = make

    def compute_result_annotation(self, s_type, **s_fields):
        TP = s_type.const
        if not isinstance(TP, lltype.Struct):
            raise TypeError("make called with %s instead of Struct as first argument" % TP)
        return SomePtr(lltype.Ptr(TP))

    def specialize_call(self, hop, **fields):
        assert hop.args_s[0].is_constant()
        vlist = [hop.inputarg(lltype.Void, arg=0)]
        flags = {'flavor':'raw'}
        vlist.append(hop.inputconst(lltype.Void, flags))
        hop.has_implicit_exception(MemoryError)   # record that we know about it
        hop.exception_is_here()
        v_ptr = hop.genop('malloc', vlist, resulttype=hop.r_result.lowleveltype)
        for name, i in fields.items():
            name = name[2:]
            v_arg = hop.inputarg(hop.args_r[i], arg=i)
            v_name = hop.inputconst(lltype.Void, name)
            hop.genop('setfield', [v_ptr, v_name, v_arg])
        return v_ptr


def structcopy(pdst, psrc):
    """Copy all the fields of the structure given by 'psrc'
    into the structure given by 'pdst'.
    """
    copy_fn = _get_structcopy_fn(lltype.typeOf(pdst), lltype.typeOf(psrc))
    copy_fn(pdst, psrc)
structcopy._annspecialcase_ = 'specialize:ll'

def _get_structcopy_fn(PDST, PSRC):
    assert PDST == PSRC
    if isinstance(PDST.TO, lltype.Struct):
        STRUCT = PDST.TO
        padding = STRUCT._hints.get('padding', ())
        fields = [(name, STRUCT._flds[name]) for name in STRUCT._names
                                             if name not in padding]
        unrollfields = unrolling_iterable(fields)

        def copyfn(pdst, psrc):
            for name, TYPE in unrollfields:
                if isinstance(TYPE, lltype.ContainerType):
                    structcopy(getattr(pdst, name), getattr(psrc, name))
                else:
                    setattr(pdst, name, getattr(psrc, name))

        return copyfn
    else:
        raise NotImplementedError('structcopy: type %r' % (PDST.TO,))
_get_structcopy_fn._annspecialcase_ = 'specialize:memo'


def setintfield(pdst, fieldname, value):
    """Maybe temporary: a helper to set an integer field into a structure,
    transparently casting between the various integer types.
    """
    STRUCT = lltype.typeOf(pdst).TO
    TSRC = lltype.typeOf(value)
    TDST = getattr(STRUCT, fieldname)
    assert isinstance(TSRC, lltype.Number)
    assert isinstance(TDST, lltype.Number)
    setattr(pdst, fieldname, cast(TDST, value))
setintfield._annspecialcase_ = 'specialize:ll_and_arg(1)'

def getintfield(pdst, fieldname):
    """As temporary as previous: get integer from a field in structure,
    casting it to lltype.Signed
    """
    return cast(lltype.Signed, getattr(pdst, fieldname))
getintfield._annspecialcase_ = 'specialize:ll_and_arg(1)'

class scoped_str2charp:
    def __init__(self, value):
        if value is not None:
            self.buf = str2charp(value)
        else:
            self.buf = lltype.nullptr(CCHARP.TO)
    __init__._annenforceargs_ = [None, annmodel.SomeString(can_be_None=True)]
    def __enter__(self):
        return self.buf
    def __exit__(self, *args):
        if self.buf:
            free_charp(self.buf)


class scoped_unicode2wcharp:
    def __init__(self, value):
        if value is not None:
            self.buf = unicode2wcharp(value)
        else:
            self.buf = lltype.nullptr(CWCHARP.TO)
    __init__._annenforceargs_ = [None,
                                 annmodel.SomeUnicodeString(can_be_None=True)]
    def __enter__(self):
        return self.buf
    def __exit__(self, *args):
        if self.buf:
            free_wcharp(self.buf)


class scoped_nonmovingbuffer:
    def __init__(self, data):
        self.data = data
    def __enter__(self):
        self.buf, self.pinned, self.is_raw = get_nonmovingbuffer(self.data)
        return self.buf
    def __exit__(self, *args):
        free_nonmovingbuffer(self.data, self.buf, self.pinned, self.is_raw)
    __init__._always_inline_ = 'try'
    __enter__._always_inline_ = 'try'
    __exit__._always_inline_ = 'try'

class scoped_nonmoving_unicodebuffer:
    def __init__(self, data):
        self.data = data
    def __enter__(self):
        self.buf, self.pinned, self.is_raw = get_nonmoving_unicodebuffer(self.data)
        return self.buf
    def __exit__(self, *args):
        free_nonmoving_unicodebuffer(self.data, self.buf, self.pinned, self.is_raw)
    __init__._always_inline_ = 'try'
    __enter__._always_inline_ = 'try'
    __exit__._always_inline_ = 'try'

class scoped_alloc_buffer:
    def __init__(self, size):
        self.size = size
    def __enter__(self):
        self.raw, self.gc_buf, self.case_num = alloc_buffer(self.size)
        return self
    def __exit__(self, *args):
        keep_buffer_alive_until_here(self.raw, self.gc_buf, self.case_num)
    def str(self, length):
        return str_from_buffer(self.raw, self.gc_buf, self.case_num,
                               self.size, length)

class scoped_alloc_unicodebuffer:
    def __init__(self, size):
        self.size = size
    def __enter__(self):
        self.raw, self.gc_buf, self.case_num = alloc_unicodebuffer(self.size)
        return self
    def __exit__(self, *args):
        keep_unicodebuffer_alive_until_here(self.raw, self.gc_buf, self.case_num)
    def str(self, length):
        return unicode_from_buffer(self.raw, self.gc_buf, self.case_num,
                                   self.size, length)

# You would have to have a *huge* amount of data for this to block long enough
# to be worth it to release the GIL.
c_memcpy = llexternal("memcpy",
            [VOIDP, VOIDP, SIZE_T],
            lltype.Void,
            releasegil=False
        )
c_memset = llexternal("memset",
            [VOIDP, lltype.Signed, SIZE_T],
            lltype.Void,
            releasegil=False
        )<|MERGE_RESOLUTION|>--- conflicted
+++ resolved
@@ -671,12 +671,9 @@
 
 def CExternVariable(TYPE, name, eci, _CConstantClass=CConstant,
                     sandboxsafe=False, _nowrapper=False,
-<<<<<<< HEAD
-                    c_type=None, getter_only=False, transactionsafe=False):
-=======
                     c_type=None, getter_only=False,
+                    transactionsafe=False,
                     declare_as_extern=(sys.platform != 'win32')):
->>>>>>> 79c16613
     """Return a pair of functions - a getter and a setter - to access
     the given global C variable.
     """
