import py
from rpython.annotator import model as annmodel
from rpython.rtyper.llannotation import SomePtr
from rpython.rtyper.lltypesystem import lltype
from rpython.rtyper.lltypesystem import ll2ctypes
from rpython.rtyper.lltypesystem.llmemory import cast_ptr_to_adr
from rpython.rtyper.lltypesystem.llmemory import itemoffsetof
from rpython.rtyper.llannotation import lltype_to_annotation
from rpython.tool.sourcetools import func_with_new_name
from rpython.rlib.objectmodel import Symbolic
from rpython.rlib.objectmodel import keepalive_until_here, enforceargs
from rpython.rlib import rarithmetic, rgc
from rpython.rtyper.extregistry import ExtRegistryEntry
from rpython.rlib.unroll import unrolling_iterable
from rpython.rtyper.tool.rfficache import platform, sizeof_c_type
from rpython.translator.tool.cbuild import ExternalCompilationInfo
from rpython.rtyper.annlowlevel import llhelper
from rpython.rlib.objectmodel import we_are_translated
from rpython.rlib.rstring import StringBuilder, UnicodeBuilder, assert_str0
from rpython.rlib import jit
from rpython.rtyper.lltypesystem import llmemory
from rpython.rlib.rarithmetic import maxint, LONG_BIT
from rpython.translator.platform import CompilationError
import os, sys

class CConstant(Symbolic):
    """ A C-level constant, maybe #define, rendered directly.
    """
    def __init__(self, c_name, TP):
        self.c_name = c_name
        self.TP = TP

    def __repr__(self):
        return '%s(%r, %s)' % (self.__class__.__name__,
                               self.c_name, self.TP)

    def annotation(self):
        return lltype_to_annotation(self.TP)

    def lltype(self):
        return self.TP

def _isfunctype(TP):
    """ Evil hack to get rid of flow objspace inability
    to accept .TO when TP is not a pointer
    """
    return isinstance(TP, lltype.Ptr) and isinstance(TP.TO, lltype.FuncType)
_isfunctype._annspecialcase_ = 'specialize:memo'

def _isllptr(p):
    """ Second evil hack to detect if 'p' is a low-level pointer or not """
    return isinstance(p, lltype._ptr)
class _IsLLPtrEntry(ExtRegistryEntry):
    _about_ = _isllptr
    def compute_result_annotation(self, s_p):
        result = isinstance(s_p, SomePtr)
        return self.bookkeeper.immutablevalue(result)
    def specialize_call(self, hop):
        hop.exception_cannot_occur()
        return hop.inputconst(lltype.Bool, hop.s_result.const)

def llexternal(name, args, result, _callable=None,
               compilation_info=ExternalCompilationInfo(),
               sandboxsafe=False, releasegil='auto',
               _nowrapper=False, calling_conv='c',
               elidable_function=False, macro=None,
               random_effects_on_gcobjs='auto'):
    """Build an external function that will invoke the C function 'name'
    with the given 'args' types and 'result' type.

    You get by default a wrapper that casts between number types as needed
    to match the arguments.  You can also pass an RPython string when a
    CCHARP argument is expected, and the C function receives a 'const char*'
    pointing to a read-only null-terminated character of arrays, as usual
    for C.

    The C function can have callbacks, but they must be specified explicitly
    as constant RPython functions.  We don't support yet C functions that
    invoke callbacks passed otherwise (e.g. set by a previous C call).

    releasegil: whether it's ok to release the GIL around the call.
                Default is yes, unless sandboxsafe is set, in which case
                we consider that the function is really short-running and
                don't bother releasing the GIL.  An explicit True or False
                overrides this logic.
    macro: whether to write a macro wrapper for this function. This is
           necessary for calling macros in tests. Setting it to True generates
           a macro wrapper named '_rpy_call_wrapper_{name}'. Setting it to a
           string generates a macro wrapper named '_rpy_call_wrapper_{macro}'.
    """
    if _callable is not None:
        assert callable(_callable)
    ext_type = lltype.FuncType(args, result)
    if _callable is None:
        if macro is not None:
            _callable = generate_macro_wrapper(
                name, macro, ext_type, compilation_info)
        else:
            _callable = ll2ctypes.LL2CtypesCallable(ext_type, calling_conv)
    else:
        assert macro is None, "'macro' is useless if you specify '_callable'"
    if elidable_function:
        _callable._elidable_function_ = True
    kwds = {}

    has_callback = False
    for ARG in args:
        if _isfunctype(ARG):
            has_callback = True
    if has_callback:
        kwds['_callbacks'] = callbackholder = CallbackHolder()
    else:
        callbackholder = None

    if releasegil in (False, True):
        # invoke the around-handlers, which release the GIL, if and only if
        # the C function is thread-safe.
        invoke_around_handlers = releasegil
    else:
        # default case:
        # invoke the around-handlers only for "not too small" external calls;
        # sandboxsafe is a hint for "too-small-ness" (e.g. math functions).
        # Also, _nowrapper functions cannot release the GIL, by default.
        invoke_around_handlers = not sandboxsafe and not _nowrapper

    if random_effects_on_gcobjs not in (False, True):
        random_effects_on_gcobjs = (
            invoke_around_handlers or   # because it can release the GIL
            has_callback)               # because the callback can do it
    assert not (elidable_function and random_effects_on_gcobjs)

    funcptr = lltype.functionptr(ext_type, name, external='C',
                                 compilation_info=compilation_info,
                                 _callable=_callable,
                                 _safe_not_sandboxed=sandboxsafe,
                                 _debugexc=True, # on top of llinterp
                                 canraise=False,
                                 random_effects_on_gcobjs=
                                     random_effects_on_gcobjs,
                                 calling_conv=calling_conv,
                                 **kwds)
    if isinstance(_callable, ll2ctypes.LL2CtypesCallable):
        _callable.funcptr = funcptr

    if _nowrapper:
        return funcptr


    if invoke_around_handlers:
        # The around-handlers are releasing the GIL in a threaded pypy.
        # We need tons of care to ensure that no GC operation and no
        # exception checking occurs while the GIL is released.

        # The actual call is done by this small piece of non-inlinable
        # generated code in order to avoid seeing any GC pointer:
        # neither '*args' nor the GC objects originally passed in as
        # argument to wrapper(), if any (e.g. RPython strings).

        argnames = ', '.join(['a%d' % i for i in range(len(args))])
        source = py.code.Source("""
            def call_external_function(%(argnames)s):
                before = aroundstate.before
                if before: before()
                # NB. it is essential that no exception checking occurs here!
                res = funcptr(%(argnames)s)
                after = aroundstate.after
                if after: after()
                return res
        """ % locals())
        miniglobals = {'aroundstate': aroundstate,
                       'funcptr':     funcptr,
                       '__name__':    __name__, # for module name propagation
                       }
        exec source.compile() in miniglobals
        call_external_function = miniglobals['call_external_function']
        call_external_function._dont_inline_ = True
        call_external_function._annspecialcase_ = 'specialize:ll'
        call_external_function._gctransformer_hint_close_stack_ = True
        #
        # '_call_aroundstate_target_' is used by the JIT to generate a
        # CALL_RELEASE_GIL directly to 'funcptr'.  This doesn't work if
        # 'funcptr' might be a C macro, though.
        if macro is None:
            call_external_function._call_aroundstate_target_ = funcptr
        #
        call_external_function = func_with_new_name(call_external_function,
                                                    'ccall_' + name)
        # don't inline, as a hack to guarantee that no GC pointer is alive
        # anywhere in call_external_function
    else:
        # if we don't have to invoke the aroundstate, we can just call
        # the low-level function pointer carelessly
        if macro is None:
            call_external_function = funcptr
        else:
            # ...well, unless it's a macro, in which case we still have
            # to hide it from the JIT...
            argnames = ', '.join(['a%d' % i for i in range(len(args))])
            source = py.code.Source("""
                def call_external_function(%(argnames)s):
                    return funcptr(%(argnames)s)
            """ % locals())
            miniglobals = {'funcptr':     funcptr,
                           '__name__':    __name__,
                           }
            exec source.compile() in miniglobals
            call_external_function = miniglobals['call_external_function']
            call_external_function = func_with_new_name(call_external_function,
                                                        'ccall_' + name)
            call_external_function = jit.dont_look_inside(
                call_external_function)

    unrolling_arg_tps = unrolling_iterable(enumerate(args))
    def wrapper(*args):
        real_args = ()
        to_free = ()
        for i, TARGET in unrolling_arg_tps:
            arg = args[i]
            freeme = None
            if TARGET == CCHARP:
                if arg is None:
                    arg = lltype.nullptr(CCHARP.TO)   # None => (char*)NULL
                    freeme = arg
                elif isinstance(arg, str):
                    arg = str2charp(arg)
                    # XXX leaks if a str2charp() fails with MemoryError
                    # and was not the first in this function
                    freeme = arg
            elif TARGET == CWCHARP:
                if arg is None:
                    arg = lltype.nullptr(CWCHARP.TO)   # None => (wchar_t*)NULL
                    freeme = arg
                elif isinstance(arg, unicode):
                    arg = unicode2wcharp(arg)
                    # XXX leaks if a unicode2wcharp() fails with MemoryError
                    # and was not the first in this function
                    freeme = arg
            elif TARGET is VOIDP:
                if arg is None:
                    arg = lltype.nullptr(VOIDP.TO)
                elif isinstance(arg, str):
                    arg = str2charp(arg)
                    freeme = arg
                elif isinstance(arg, unicode):
                    arg = unicode2wcharp(arg)
                    freeme = arg
            elif _isfunctype(TARGET) and not _isllptr(arg):
                # XXX pass additional arguments
                if invoke_around_handlers:
                    arg = llhelper(TARGET, _make_wrapper_for(TARGET, arg,
                                                             callbackholder,
                                                             aroundstate))
                else:
                    arg = llhelper(TARGET, _make_wrapper_for(TARGET, arg,
                                                             callbackholder))
            else:
                SOURCE = lltype.typeOf(arg)
                if SOURCE != TARGET:
                    if TARGET is lltype.Float:
                        arg = float(arg)
                    elif ((isinstance(SOURCE, lltype.Number)
                           or SOURCE is lltype.Bool)
                      and (isinstance(TARGET, lltype.Number)
                           or TARGET is lltype.Bool)):
                        arg = cast(TARGET, arg)
            real_args = real_args + (arg,)
            to_free = to_free + (freeme,)
        res = call_external_function(*real_args)
        for i, TARGET in unrolling_arg_tps:
            if to_free[i]:
                lltype.free(to_free[i], flavor='raw')
        if rarithmetic.r_int is not r_int:
            if result is INT:
                return cast(lltype.Signed, res)
            elif result is UINT:
                return cast(lltype.Unsigned, res)
        return res
    wrapper._annspecialcase_ = 'specialize:ll'
    wrapper._always_inline_ = 'try'
    # for debugging, stick ll func ptr to that
    wrapper._ptr = funcptr
    wrapper = func_with_new_name(wrapper, name)

    if calling_conv != "c":
        wrapper = jit.dont_look_inside(wrapper)

    return wrapper


class CallbackHolder:
    def __init__(self):
        self.callbacks = {}

def _make_wrapper_for(TP, callable, callbackholder=None, aroundstate=None):
    """ Function creating wrappers for callbacks. Note that this is
    cheating as we assume constant callbacks and we just memoize wrappers
    """
    from rpython.rtyper.lltypesystem import lltype
    from rpython.rtyper.lltypesystem.lloperation import llop
    if hasattr(callable, '_errorcode_'):
        errorcode = callable._errorcode_
    else:
        errorcode = TP.TO.RESULT._defl()
    callable_name = getattr(callable, '__name__', '?')
    if callbackholder is not None:
        callbackholder.callbacks[callable] = True
    args = ', '.join(['a%d' % i for i in range(len(TP.TO.ARGS))])
    source = py.code.Source(r"""
        def wrapper(%(args)s):    # no *args - no GIL for mallocing the tuple
            if aroundstate is not None:
                after = aroundstate.after
                if after:
                    after()
            # from now on we hold the GIL
            stackcounter.stacks_counter += 1
            llop.gc_stack_bottom(lltype.Void)   # marker for trackgcroot.py
            try:
                result = callable(%(args)s)
            except Exception, e:
                os.write(2,
                    "Warning: uncaught exception in callback: %%s %%s\n" %%
                    (callable_name, str(e)))
                if not we_are_translated():
                    import traceback
                    traceback.print_exc()
                result = errorcode
            stackcounter.stacks_counter -= 1
            if aroundstate is not None:
                before = aroundstate.before
                if before:
                    before()
            # here we don't hold the GIL any more. As in the wrapper() produced
            # by llexternal, it is essential that no exception checking occurs
            # after the call to before().
            return result
    """ % locals())
    miniglobals = locals().copy()
    miniglobals['Exception'] = Exception
    miniglobals['os'] = os
    miniglobals['we_are_translated'] = we_are_translated
    miniglobals['stackcounter'] = stackcounter
    exec source.compile() in miniglobals
    return miniglobals['wrapper']
_make_wrapper_for._annspecialcase_ = 'specialize:memo'

AroundFnPtr = lltype.Ptr(lltype.FuncType([], lltype.Void))

class AroundState:
    def _cleanup_(self):
        self.before = None        # or a regular RPython function
        self.after = None         # or a regular RPython function
aroundstate = AroundState()
aroundstate._cleanup_()

class StackCounter:
    def _cleanup_(self):
        self.stacks_counter = 0     # number of "stack pieces": callbacks
                                    # and threads increase it by one

stackcounter = StackCounter()
stackcounter._cleanup_()

def llexternal_use_eci(compilation_info):
    """Return a dummy function that, if called in a RPython program,
    adds the given ExternalCompilationInfo to it."""
    eci = ExternalCompilationInfo(post_include_bits=['#define PYPY_NO_OP()'])
    eci = eci.merge(compilation_info)
    return llexternal('PYPY_NO_OP', [], lltype.Void,
                      compilation_info=eci, sandboxsafe=True, _nowrapper=True,
                      _callable=lambda: None)

def _write_call_wrapper(wrapped_name, wrapper_suffix, functype):
    # Generate the function call
    from rpython.translator.c.database import LowLevelDatabase
    from rpython.translator.c.support import cdecl
    if wrapper_suffix is True:
        wrapper_name = '_rpy_call_wrapper_' + wrapped_name
    else:
        wrapper_name = '_rpy_call_wrapper_' + wrapper_suffix
    argnames = ['arg%d' % (i,) for i in range(len(functype.ARGS))]
    db = LowLevelDatabase()
    implementationtypename = db.gettype(functype, argnames=argnames)
    if functype.RESULT is lltype.Void:
        pattern = '%s%s { %s(%s); }'
    else:
<<<<<<< HEAD
        pattern = '%s { return %s(%s); }'
    return wrapper_name, pattern % (
=======
        pattern = '%s%s { return %s(%s); }'
    source = pattern % (
        'RPY_EXPORTED_FOR_TESTS ',
>>>>>>> 488e5ac0
        cdecl(implementationtypename, wrapper_name),
        wrapped_name, ', '.join(argnames))

def generate_macro_wrapper(name, macro, functype, eci):
    """Wraps a function-like macro inside a real function, and expose
    it with llexternal."""

    wrapper_name, source = _write_call_wrapper(name, macro, functype)

    # Now stuff this source into a "companion" eci that will be used
    # by ll2ctypes.  We replace eci._with_ctypes, so that only one
    # shared library is actually compiled (when ll2ctypes calls the
    # first function)
    ctypes_eci = eci.merge(ExternalCompilationInfo(
            separate_module_sources=[source],
            ))
    if hasattr(eci, '_with_ctypes'):
        ctypes_eci = eci._with_ctypes.merge(ctypes_eci)
    eci._with_ctypes = ctypes_eci
    func = llexternal(wrapper_name, functype.ARGS, functype.RESULT,
                      compilation_info=eci, _nowrapper=True)
    # _nowrapper=True returns a pointer which is not hashable
    return lambda *args: func(*args)

# ____________________________________________________________
# Few helpers for keeping callback arguments alive
# this makes passing opaque objects possible (they don't even pass
# through C, only integer specifying number passes)

_KEEPER_CACHE = {}

def _keeper_for_type(TP):
    try:
        return _KEEPER_CACHE[TP]
    except KeyError:
        tp_str = str(TP) # make annotator happy
        class KeepaliveKeeper(object):
            def __init__(self):
                self.stuff_to_keepalive = []
                self.free_positions = []
        keeper = KeepaliveKeeper()
        _KEEPER_CACHE[TP] = keeper
        return keeper
_keeper_for_type._annspecialcase_ = 'specialize:memo'

def register_keepalive(obj):
    """ Register object obj to be kept alive,
    returns a position for that object
    """
    keeper = _keeper_for_type(lltype.typeOf(obj))
    if len(keeper.free_positions):
        pos = keeper.free_positions.pop()
        keeper.stuff_to_keepalive[pos] = obj
        return pos
    # we don't have any free positions
    pos = len(keeper.stuff_to_keepalive)
    keeper.stuff_to_keepalive.append(obj)
    return pos
register_keepalive._annspecialcase_ = 'specialize:argtype(0)'

def get_keepalive_object(pos, TP):
    keeper = _keeper_for_type(TP)
    return keeper.stuff_to_keepalive[pos]
get_keepalive_object._annspecialcase_ = 'specialize:arg(1)'

def unregister_keepalive(pos, TP):
    """ Unregister an object of type TP, stored at position
    pos (position previously returned by register_keepalive)
    """
    keeper = _keeper_for_type(TP)
    keeper.stuff_to_keepalive[pos] = None
    keeper.free_positions.append(pos)
unregister_keepalive._annspecialcase_ = 'specialize:arg(1)'

# ____________________________________________________________

TYPES = []
for _name in 'short int long'.split():
    for name in (_name, 'unsigned ' + _name):
        TYPES.append(name)
TYPES += ['signed char', 'unsigned char',
          'long long', 'unsigned long long',
          'size_t', 'time_t', 'wchar_t',
          'uintptr_t', 'intptr_t',
          'void*']    # generic pointer type

# This is a bit of a hack since we can't use rffi_platform here.
try:
    sizeof_c_type('__int128_t', ignore_errors=True)
    TYPES += ['__int128_t']
except CompilationError:
    pass

_TYPES_ARE_UNSIGNED = set(['size_t', 'uintptr_t'])   # plus "unsigned *"
if os.name != 'nt':
    TYPES.append('mode_t')
    TYPES.append('pid_t')
    TYPES.append('ssize_t')
else:
    MODE_T = lltype.Signed
    PID_T = lltype.Signed
    SSIZE_T = lltype.Signed

def populate_inttypes():
    names = []
    populatelist = []
    for name in TYPES:
        c_name = name
        if name.startswith('unsigned'):
            name = 'u' + name[9:]
            signed = False
        else:
            signed = (name not in _TYPES_ARE_UNSIGNED)
        name = name.replace(' ', '')
        names.append(name)
        populatelist.append((name.upper(), c_name, signed))
    platform.populate_inttypes(populatelist)
    return names

def setup():
    """ creates necessary c-level types
    """
    names = populate_inttypes()
    result = []
    for name in names:
        tp = platform.types[name.upper()]
        globals()['r_' + name] = platform.numbertype_to_rclass[tp]
        globals()[name.upper()] = tp
        tpp = lltype.Ptr(lltype.Array(tp, hints={'nolength': True}))
        globals()[name.upper()+'P'] = tpp
        result.append(tp)
    return result

NUMBER_TYPES = setup()
platform.numbertype_to_rclass[lltype.Signed] = int     # avoid "r_long" for common cases
r_int_real = rarithmetic.build_int("r_int_real", r_int.SIGN, r_int.BITS, True)
INT_real = lltype.build_number("INT", r_int_real)
platform.numbertype_to_rclass[INT_real] = r_int_real
NUMBER_TYPES.append(INT_real)

# ^^^ this creates at least the following names:
# --------------------------------------------------------------------
#        Type           RPython integer class doing wrap-around
# --------------------------------------------------------------------
#        SIGNEDCHAR     r_signedchar
#        UCHAR          r_uchar
#        SHORT          r_short
#        USHORT         r_ushort
#        INT            r_int
#        UINT           r_uint
#        LONG           r_long
#        ULONG          r_ulong
#        LONGLONG       r_longlong
#        ULONGLONG      r_ulonglong
#        WCHAR_T        r_wchar_t
#        SIZE_T         r_size_t
#        SSIZE_T        r_ssize_t
#        TIME_T         r_time_t
# --------------------------------------------------------------------
# Note that rffi.r_int is not necessarily the same as
# rarithmetic.r_int, etc!  rffi.INT/r_int correspond to the C-level
# 'int' type, whereas rarithmetic.r_int corresponds to the
# Python-level int type (which is a C long).  Fun.

def CStruct(name, *fields, **kwds):
    """ A small helper to create external C structure, not the
    pypy one
    """
    hints = kwds.get('hints', {})
    hints = hints.copy()
    kwds['hints'] = hints
    hints['external'] = 'C'
    hints['c_name'] = name
    # Hack: prefix all attribute names with 'c_' to cope with names starting
    # with '_'.  The genc backend removes the 'c_' prefixes...
    c_fields = [('c_' + key, value) for key, value in fields]
    return lltype.Struct(name, *c_fields, **kwds)

def CStructPtr(*args, **kwds):
    return lltype.Ptr(CStruct(*args, **kwds))

def CFixedArray(tp, size):
    return lltype.FixedSizeArray(tp, size)
CFixedArray._annspecialcase_ = 'specialize:memo'

def CArray(tp):
    return lltype.Array(tp, hints={'nolength': True})
CArray._annspecialcase_ = 'specialize:memo'

def CArrayPtr(tp):
    return lltype.Ptr(CArray(tp))
CArrayPtr._annspecialcase_ = 'specialize:memo'

def CCallback(args, res):
    return lltype.Ptr(lltype.FuncType(args, res))
CCallback._annspecialcase_ = 'specialize:memo'

def COpaque(name=None, ptr_typedef=None, hints=None, compilation_info=None):
    if compilation_info is None:
        compilation_info = ExternalCompilationInfo()
    if hints is None:
        hints = {}
    else:
        hints = hints.copy()
    hints['external'] = 'C'
    if name is not None:
        hints['c_name'] = name
    if ptr_typedef is not None:
        hints['c_pointer_typedef'] = ptr_typedef
    def lazy_getsize(cache={}):
        from rpython.rtyper.tool import rffi_platform
        try:
            return cache[name]
        except KeyError:
            val = rffi_platform.sizeof(name, compilation_info)
            cache[name] = val
            return val

    hints['getsize'] = lazy_getsize
    return lltype.OpaqueType(name, hints)

def COpaquePtr(*args, **kwds):
    typedef = kwds.pop('typedef', None)
    return lltype.Ptr(COpaque(ptr_typedef=typedef, *args, **kwds))

def CExternVariable(TYPE, name, eci, _CConstantClass=CConstant,
                    sandboxsafe=False, _nowrapper=False,
                    c_type=None):
    """Return a pair of functions - a getter and a setter - to access
    the given global C variable.
    """
    from rpython.translator.c.primitive import PrimitiveType
    from rpython.translator.tool.cbuild import ExternalCompilationInfo
    # XXX we cannot really enumerate all C types here, do it on a case-by-case
    #     basis
    if c_type is None:
        if TYPE == CCHARPP:
            c_type = 'char **'
        elif TYPE == CCHARP:
            c_type = 'char *'
        elif TYPE == INT or TYPE == LONG:
            assert False, "ambiguous type on 32-bit machines: give a c_type"
        else:
            c_type = PrimitiveType[TYPE]
            assert c_type.endswith(' @')
            c_type = c_type[:-2] # cut the trailing ' @'

    getter_name = 'get_' + name
    setter_name = 'set_' + name
    getter_prototype = (
       "RPY_EXPORTED_FOR_TESTS %(c_type)s %(getter_name)s ();" % locals())
    setter_prototype = (
       "RPY_EXPORTED_FOR_TESTS void %(setter_name)s (%(c_type)s v);" % locals())
    c_getter = "%(c_type)s %(getter_name)s () { return %(name)s; }" % locals()
    c_setter = "void %(setter_name)s (%(c_type)s v) { %(name)s = v; }" % locals()

    lines = ["#include <%s>" % i for i in eci.includes]
    if sys.platform != 'win32':
        lines.append('extern %s %s;' % (c_type, name))
    lines.append(c_getter)
    lines.append(c_setter)
    sources = ('\n'.join(lines),)
    new_eci = eci.merge(ExternalCompilationInfo(
        separate_module_sources = sources,
        post_include_bits = [getter_prototype, setter_prototype],
    ))

    getter = llexternal(getter_name, [], TYPE, compilation_info=new_eci,
                        sandboxsafe=sandboxsafe, _nowrapper=_nowrapper)
    setter = llexternal(setter_name, [TYPE], lltype.Void,
                        compilation_info=new_eci, sandboxsafe=sandboxsafe,
                        _nowrapper=_nowrapper)
    return getter, setter

# char, represented as a Python character
# (use SIGNEDCHAR or UCHAR for the small integer types)
CHAR = lltype.Char

# double
DOUBLE = lltype.Float
LONGDOUBLE = lltype.LongFloat

# float - corresponds to rpython.rlib.rarithmetic.r_float, and supports no
#         operation except rffi.cast() between FLOAT and DOUBLE
FLOAT = lltype.SingleFloat
r_singlefloat = rarithmetic.r_singlefloat

# void *   - for now, represented as char *
VOIDP = lltype.Ptr(lltype.Array(lltype.Char, hints={'nolength': True, 'render_as_void': True}))
NULL = None

# void **
VOIDPP = CArrayPtr(VOIDP)

# char *
CCHARP = lltype.Ptr(lltype.Array(lltype.Char, hints={'nolength': True}))

# const char *
CONST_CCHARP = lltype.Ptr(lltype.Array(lltype.Char, hints={'nolength': True,
                                       'render_as_const': True}))

# wchar_t *
CWCHARP = lltype.Ptr(lltype.Array(lltype.UniChar, hints={'nolength': True}))

# int *, unsigned int *, etc.
#INTP = ...    see setup() above

# double *
DOUBLEP = lltype.Ptr(lltype.Array(DOUBLE, hints={'nolength': True}))

# float *
FLOATP = lltype.Ptr(lltype.Array(FLOAT, hints={'nolength': True}))

# long double *
LONGDOUBLEP = lltype.Ptr(lltype.Array(LONGDOUBLE, hints={'nolength': True}))

# Signed, Signed *
SIGNED = lltype.Signed
SIGNEDP = lltype.Ptr(lltype.Array(SIGNED, hints={'nolength': True}))

# various type mapping

# conversions between str and char*
# conversions between unicode and wchar_t*
def make_string_mappings(strtype):

    if strtype is str:
        from rpython.rtyper.lltypesystem.rstr import (STR as STRTYPE,
                                                      copy_string_to_raw,
                                                      copy_raw_to_string,
                                                      copy_string_contents,
                                                      mallocstr as mallocfn)
        from rpython.rtyper.annlowlevel import llstr as llstrtype
        from rpython.rtyper.annlowlevel import hlstr as hlstrtype
        TYPEP = CCHARP
        ll_char_type = lltype.Char
        lastchar = '\x00'
    else:
        from rpython.rtyper.lltypesystem.rstr import (
            UNICODE as STRTYPE,
            copy_unicode_to_raw as copy_string_to_raw,
            copy_raw_to_unicode as copy_raw_to_string,
            copy_unicode_contents as copy_string_contents,
            mallocunicode as mallocfn)
        from rpython.rtyper.annlowlevel import llunicode as llstrtype
        from rpython.rtyper.annlowlevel import hlunicode as hlstrtype
        TYPEP = CWCHARP
        ll_char_type = lltype.UniChar
        lastchar = u'\x00'

    # str -> char*
    def str2charp(s, track_allocation=True):
        """ str -> char*
        """
        if track_allocation:
            array = lltype.malloc(TYPEP.TO, len(s) + 1, flavor='raw', track_allocation=True)
        else:
            array = lltype.malloc(TYPEP.TO, len(s) + 1, flavor='raw', track_allocation=False)
        i = len(s)
        ll_s = llstrtype(s)
        copy_string_to_raw(ll_s, array, 0, i)
        array[i] = lastchar
        return array
    str2charp._annenforceargs_ = [strtype, bool]

    def free_charp(cp, track_allocation=True):
        if track_allocation:
            lltype.free(cp, flavor='raw', track_allocation=True)
        else:
            lltype.free(cp, flavor='raw', track_allocation=False)

    # char* -> str
    # doesn't free char*
    def charp2str(cp):
        size = 0
        while cp[size] != lastchar:
            size += 1
        return assert_str0(charpsize2str(cp, size))

    # str -> char*, bool, bool
    # Can't inline this because of the raw address manipulation.
    @jit.dont_look_inside
    def get_nonmovingbuffer(data):
        """
        Either returns a non-moving copy or performs neccessary pointer
        arithmetic to return a pointer to the characters of a string if the
        string is already nonmovable or could be pinned.  Must be followed by a
        free_nonmovingbuffer call.

        First bool returned indicates if 'data' was pinned. Second bool returned
        indicates if we did a raw alloc because pinning failed. Both bools
        should never be true at the same time.
        """

        lldata = llstrtype(data)
        count = len(data)

        pinned = False
        if rgc.can_move(data):
            if rgc.pin(data):
                pinned = True
            else:
                buf = lltype.malloc(TYPEP.TO, count, flavor='raw')
                copy_string_to_raw(lldata, buf, 0, count)
                return buf, pinned, True
                # ^^^ raw malloc used to get a nonmovable copy
        #
        # following code is executed if:
        # - rgc.can_move(data) and rgc.pin(data) both returned true
        # - rgc.can_move(data) returned false
        data_start = cast_ptr_to_adr(lldata) + \
            offsetof(STRTYPE, 'chars') + itemoffsetof(STRTYPE.chars, 0)

        return cast(TYPEP, data_start), pinned, False
        # ^^^ already nonmovable. Therefore it's not raw allocated nor
        # pinned.
    get_nonmovingbuffer._always_inline_ = 'try' # get rid of the returned tuple
    get_nonmovingbuffer._annenforceargs_ = [strtype]

    # (str, char*, bool, bool) -> None
    # Can't inline this because of the raw address manipulation.
    @jit.dont_look_inside
    def free_nonmovingbuffer(data, buf, is_pinned, is_raw):
        """
        Keep 'data' alive and unpin it if it was pinned ('is_pinned' is true).
        Otherwise free the non-moving copy ('is_raw' is true).
        """
        if is_pinned:
            rgc.unpin(data)
        if is_raw:
            lltype.free(buf, flavor='raw')
        # if is_pinned and is_raw are false: data was already nonmovable,
        # we have nothing to clean up
        keepalive_until_here(data)
    free_nonmovingbuffer._annenforceargs_ = [strtype, None, bool, bool]

    # int -> (char*, str, int)
    def alloc_buffer(count):
        """
        Returns a (raw_buffer, gc_buffer, case_num) triple,
        allocated with count bytes.
        The raw_buffer can be safely passed to a native function which expects
        it to not move. Call str_from_buffer with the returned values to get a
        safe high-level string. When the garbage collector cooperates, this
        allows for the process to be performed without an extra copy.
        Make sure to call keep_buffer_alive_until_here on the returned values.
        """
        new_buf = lltype.malloc(STRTYPE, count)
        pinned = 0
        if rgc.can_move(new_buf):
            if rgc.pin(new_buf):
                pinned = 1
            else:
                raw_buf = lltype.malloc(TYPEP.TO, count, flavor='raw')
                return raw_buf, new_buf, 2
        #
        # following code is executed if:
        # - rgc.can_move(data) and rgc.pin(data) both returned true
        # - rgc.can_move(data) returned false
        data_start = cast_ptr_to_adr(new_buf) + \
            offsetof(STRTYPE, 'chars') + itemoffsetof(STRTYPE.chars, 0)
        return cast(TYPEP, data_start), new_buf, pinned
    alloc_buffer._always_inline_ = 'try' # to get rid of the returned tuple
    alloc_buffer._annenforceargs_ = [int]

    # (char*, str, int, int) -> None
    @jit.dont_look_inside
    @enforceargs(None, None, int, int, int)
    def str_from_buffer(raw_buf, gc_buf, case_num, allocated_size, needed_size):
        """
        Converts from a pair returned by alloc_buffer to a high-level string.
        The returned string will be truncated to needed_size.
        """
        assert allocated_size >= needed_size
        if allocated_size != needed_size:
            from rpython.rtyper.lltypesystem.lloperation import llop
            if llop.shrink_array(lltype.Bool, gc_buf, needed_size):
                pass     # now 'gc_buf' is smaller
            else:
                gc_buf = lltype.malloc(STRTYPE, needed_size)
                case_num = 2
        if case_num == 2:
            copy_raw_to_string(raw_buf, gc_buf, 0, needed_size)
        return hlstrtype(gc_buf)

    # (char*, str, int) -> None
    @jit.dont_look_inside
    def keep_buffer_alive_until_here(raw_buf, gc_buf, case_num):
        """
        Keeps buffers alive or frees temporary buffers created by alloc_buffer.
        This must be called after a call to alloc_buffer, usually in a
        try/finally block.
        """
        keepalive_until_here(gc_buf)
        if case_num == 1:
            rgc.unpin(gc_buf)
        if case_num == 2:
            lltype.free(raw_buf, flavor='raw')

    # char* -> str, with an upper bound on the length in case there is no \x00
    @enforceargs(None, int)
    def charp2strn(cp, maxlen):
        size = 0
        while size < maxlen and cp[size] != lastchar:
            size += 1
        return assert_str0(charpsize2str(cp, size))

    # char* and size -> str (which can contain null bytes)
    def charpsize2str(cp, size):
        ll_str = mallocfn(size)
        copy_raw_to_string(cp, ll_str, 0, size)
        result = hlstrtype(ll_str)
        assert result is not None
        return result
    charpsize2str._annenforceargs_ = [None, int]

    return (str2charp, free_charp, charp2str,
            get_nonmovingbuffer, free_nonmovingbuffer,
            alloc_buffer, str_from_buffer, keep_buffer_alive_until_here,
            charp2strn, charpsize2str,
            )

(str2charp, free_charp, charp2str,
 get_nonmovingbuffer, free_nonmovingbuffer,
 alloc_buffer, str_from_buffer, keep_buffer_alive_until_here,
 charp2strn, charpsize2str,
 ) = make_string_mappings(str)

(unicode2wcharp, free_wcharp, wcharp2unicode,
 get_nonmoving_unicodebuffer, free_nonmoving_unicodebuffer,
 alloc_unicodebuffer, unicode_from_buffer, keep_unicodebuffer_alive_until_here,
 wcharp2unicoden, wcharpsize2unicode,
 ) = make_string_mappings(unicode)

# char**
CCHARPP = lltype.Ptr(lltype.Array(CCHARP, hints={'nolength': True}))

def liststr2charpp(l):
    """ list[str] -> char**, NULL terminated
    """
    array = lltype.malloc(CCHARPP.TO, len(l) + 1, flavor='raw')
    for i in range(len(l)):
        array[i] = str2charp(l[i])
    array[len(l)] = lltype.nullptr(CCHARP.TO)
    return array
liststr2charpp._annenforceargs_ = [[annmodel.s_Str0]]  # List of strings
# Make a copy for the ll_os.py module
ll_liststr2charpp = func_with_new_name(liststr2charpp, 'll_liststr2charpp')

def free_charpp(ref):
    """ frees list of char**, NULL terminated
    """
    i = 0
    while ref[i]:
        free_charp(ref[i])
        i += 1
    lltype.free(ref, flavor='raw')

def charpp2liststr(p):
    """ char** NULL terminated -> list[str].  No freeing is done.
    """
    result = []
    i = 0
    while p[i]:
        result.append(charp2str(p[i]))
        i += 1
    return result

cast = ll2ctypes.force_cast      # a forced, no-checking cast

ptradd = ll2ctypes.force_ptradd  # equivalent of "ptr + n" in C.
                                 # the ptr must point to an array.

def size_and_sign(tp):
    size = sizeof(tp)
    try:
        unsigned = not tp._type.SIGNED
    except AttributeError:
        if not isinstance(tp, lltype.Primitive):
            unsigned = False
        elif tp in (lltype.Signed, FLOAT, DOUBLE, llmemory.Address):
            unsigned = False
        elif tp in (lltype.Char, lltype.UniChar, lltype.Bool):
            unsigned = True
        else:
            raise AssertionError("size_and_sign(%r)" % (tp,))
    return size, unsigned

def sizeof(tp):
    """Similar to llmemory.sizeof() but tries hard to return a integer
    instead of a symbolic value.
    """
    if isinstance(tp, lltype.Typedef):
        tp = tp.OF
    if isinstance(tp, lltype.FixedSizeArray):
        return sizeof(tp.OF) * tp.length
    if isinstance(tp, lltype.Struct):
        # the hint is present in structures probed by rffi_platform.
        size = tp._hints.get('size')
        if size is None:
            size = llmemory.sizeof(tp)    # a symbolic result in this case
        return size
    if isinstance(tp, lltype.Ptr) or tp is llmemory.Address:
        return globals()['r_void*'].BITS/8
    if tp is lltype.Char or tp is lltype.Bool:
        return 1
    if tp is lltype.UniChar:
        return r_wchar_t.BITS/8
    if tp is lltype.Float:
        return 8
    if tp is lltype.SingleFloat:
        return 4
    if tp is lltype.LongFloat:
        # :-/
        return sizeof_c_type("long double")
    assert isinstance(tp, lltype.Number)
    if tp is lltype.Signed:
        return LONG_BIT/8
    return tp._type.BITS/8
sizeof._annspecialcase_ = 'specialize:memo'

def offsetof(STRUCT, fieldname):
    """Similar to llmemory.offsetof() but tries hard to return a integer
    instead of a symbolic value.
    """
    # the hint is present in structures probed by rffi_platform.
    fieldoffsets = STRUCT._hints.get('fieldoffsets')
    if fieldoffsets is not None:
        # a numeric result when known
        for index, name in enumerate(STRUCT._names):
            if name == fieldname:
                return fieldoffsets[index]
    # a symbolic result as a fallback
    return llmemory.offsetof(STRUCT, fieldname)
offsetof._annspecialcase_ = 'specialize:memo'

# check that we have a sane configuration
assert maxint == (1 << (8 * sizeof(llmemory.Address) - 1)) - 1, (
    "Mixed configuration of the word size of the machine:\n\t"
    "the underlying Python was compiled with maxint=%d,\n\t"
    "but the C compiler says that 'void *' is %d bytes" % (
    maxint, sizeof(llmemory.Address)))
assert sizeof(lltype.Signed) == sizeof(llmemory.Address), (
    "Bad configuration: we should manage to get lltype.Signed "
    "be an integer type of the same size as llmemory.Address, "
    "but we got %s != %s" % (sizeof(lltype.Signed),
                             sizeof(llmemory.Address)))

# ********************** some helpers *******************

def make(STRUCT, **fields):
    """ Malloc a structure and populate it's fields
    """
    ptr = lltype.malloc(STRUCT, flavor='raw')
    for name, value in fields.items():
        setattr(ptr, name, value)
    return ptr

class MakeEntry(ExtRegistryEntry):
    _about_ = make

    def compute_result_annotation(self, s_type, **s_fields):
        TP = s_type.const
        if not isinstance(TP, lltype.Struct):
            raise TypeError("make called with %s instead of Struct as first argument" % TP)
        return SomePtr(lltype.Ptr(TP))

    def specialize_call(self, hop, **fields):
        assert hop.args_s[0].is_constant()
        vlist = [hop.inputarg(lltype.Void, arg=0)]
        flags = {'flavor':'raw'}
        vlist.append(hop.inputconst(lltype.Void, flags))
        hop.has_implicit_exception(MemoryError)   # record that we know about it
        hop.exception_is_here()
        v_ptr = hop.genop('malloc', vlist, resulttype=hop.r_result.lowleveltype)
        for name, i in fields.items():
            name = name[2:]
            v_arg = hop.inputarg(hop.args_r[i], arg=i)
            v_name = hop.inputconst(lltype.Void, name)
            hop.genop('setfield', [v_ptr, v_name, v_arg])
        return v_ptr


def structcopy(pdst, psrc):
    """Copy all the fields of the structure given by 'psrc'
    into the structure given by 'pdst'.
    """
    copy_fn = _get_structcopy_fn(lltype.typeOf(pdst), lltype.typeOf(psrc))
    copy_fn(pdst, psrc)
structcopy._annspecialcase_ = 'specialize:ll'

def _get_structcopy_fn(PDST, PSRC):
    assert PDST == PSRC
    if isinstance(PDST.TO, lltype.Struct):
        STRUCT = PDST.TO
        padding = STRUCT._hints.get('padding', ())
        fields = [(name, STRUCT._flds[name]) for name in STRUCT._names
                                             if name not in padding]
        unrollfields = unrolling_iterable(fields)

        def copyfn(pdst, psrc):
            for name, TYPE in unrollfields:
                if isinstance(TYPE, lltype.ContainerType):
                    structcopy(getattr(pdst, name), getattr(psrc, name))
                else:
                    setattr(pdst, name, getattr(psrc, name))

        return copyfn
    else:
        raise NotImplementedError('structcopy: type %r' % (PDST.TO,))
_get_structcopy_fn._annspecialcase_ = 'specialize:memo'


def setintfield(pdst, fieldname, value):
    """Maybe temporary: a helper to set an integer field into a structure,
    transparently casting between the various integer types.
    """
    STRUCT = lltype.typeOf(pdst).TO
    TSRC = lltype.typeOf(value)
    TDST = getattr(STRUCT, fieldname)
    assert isinstance(TSRC, lltype.Number)
    assert isinstance(TDST, lltype.Number)
    setattr(pdst, fieldname, cast(TDST, value))
setintfield._annspecialcase_ = 'specialize:ll_and_arg(1)'

def getintfield(pdst, fieldname):
    """As temporary as previous: get integer from a field in structure,
    casting it to lltype.Signed
    """
    return cast(lltype.Signed, getattr(pdst, fieldname))
getintfield._annspecialcase_ = 'specialize:ll_and_arg(1)'

class scoped_str2charp:
    def __init__(self, value):
        if value is not None:
            self.buf = str2charp(value)
        else:
            self.buf = lltype.nullptr(CCHARP.TO)
    __init__._annenforceargs_ = [None, annmodel.SomeString(can_be_None=True)]
    def __enter__(self):
        return self.buf
    def __exit__(self, *args):
        if self.buf:
            free_charp(self.buf)


class scoped_unicode2wcharp:
    def __init__(self, value):
        if value is not None:
            self.buf = unicode2wcharp(value)
        else:
            self.buf = lltype.nullptr(CWCHARP.TO)
    __init__._annenforceargs_ = [None,
                                 annmodel.SomeUnicodeString(can_be_None=True)]
    def __enter__(self):
        return self.buf
    def __exit__(self, *args):
        if self.buf:
            free_wcharp(self.buf)


class scoped_nonmovingbuffer:
    def __init__(self, data):
        self.data = data
    def __enter__(self):
        self.buf, self.pinned, self.is_raw = get_nonmovingbuffer(self.data)
        return self.buf
    def __exit__(self, *args):
        free_nonmovingbuffer(self.data, self.buf, self.pinned, self.is_raw)

class scoped_nonmoving_unicodebuffer:
    def __init__(self, data):
        self.data = data
    def __enter__(self):
        self.buf, self.pinned, self.is_raw = get_nonmoving_unicodebuffer(self.data)
        return self.buf
    def __exit__(self, *args):
        free_nonmoving_unicodebuffer(self.data, self.buf, self.pinned, self.is_raw)

class scoped_alloc_buffer:
    def __init__(self, size):
        self.size = size
    def __enter__(self):
        self.raw, self.gc_buf, self.case_num = alloc_buffer(self.size)
        return self
    def __exit__(self, *args):
        keep_buffer_alive_until_here(self.raw, self.gc_buf, self.case_num)
    def str(self, length):
        return str_from_buffer(self.raw, self.gc_buf, self.case_num,
                               self.size, length)

class scoped_alloc_unicodebuffer:
    def __init__(self, size):
        self.size = size
    def __enter__(self):
        self.raw, self.gc_buf, self.case_num = alloc_unicodebuffer(self.size)
        return self
    def __exit__(self, *args):
        keep_unicodebuffer_alive_until_here(self.raw, self.gc_buf, self.case_num)
    def str(self, length):
        return unicode_from_buffer(self.raw, self.gc_buf, self.case_num,
                                   self.size, length)

# You would have to have a *huge* amount of data for this to block long enough
# to be worth it to release the GIL.
c_memcpy = llexternal("memcpy",
            [VOIDP, VOIDP, SIZE_T],
            lltype.Void,
            releasegil=False
        )<|MERGE_RESOLUTION|>--- conflicted
+++ resolved
@@ -369,7 +369,7 @@
                       compilation_info=eci, sandboxsafe=True, _nowrapper=True,
                       _callable=lambda: None)
 
-def _write_call_wrapper(wrapped_name, wrapper_suffix, functype):
+def _write_call_wrapper(wrapped_name, wrapper_suffix, functype, prefix=''):
     # Generate the function call
     from rpython.translator.c.database import LowLevelDatabase
     from rpython.translator.c.support import cdecl
@@ -383,22 +383,17 @@
     if functype.RESULT is lltype.Void:
         pattern = '%s%s { %s(%s); }'
     else:
-<<<<<<< HEAD
-        pattern = '%s { return %s(%s); }'
+        pattern = '%s%s { return %s(%s); }'
     return wrapper_name, pattern % (
-=======
-        pattern = '%s%s { return %s(%s); }'
-    source = pattern % (
-        'RPY_EXPORTED_FOR_TESTS ',
->>>>>>> 488e5ac0
-        cdecl(implementationtypename, wrapper_name),
-        wrapped_name, ', '.join(argnames))
+        prefix, cdecl(implementationtypename, wrapper_name), wrapped_name,
+        ', '.join(argnames))
 
 def generate_macro_wrapper(name, macro, functype, eci):
     """Wraps a function-like macro inside a real function, and expose
     it with llexternal."""
 
-    wrapper_name, source = _write_call_wrapper(name, macro, functype)
+    wrapper_name, source = _write_call_wrapper(
+        name, macro, functype, 'RPY_EXPORTED_FOR_TESTS ')
 
     # Now stuff this source into a "companion" eci that will be used
     # by ll2ctypes.  We replace eci._with_ctypes, so that only one
