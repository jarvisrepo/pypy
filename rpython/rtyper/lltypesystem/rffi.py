--- conflicted
+++ resolved
@@ -876,20 +876,11 @@
     # char* -> str, with an upper bound on the length in case there is no \x00
     @enforceargs(None, int)
     def charp2strn(cp, maxlen):
-<<<<<<< HEAD
-        b = builder_class(maxlen)
-        i = 0
-        while i < maxlen and cp[i] != lastchar:
-            b.append(cp[i])
-            i += 1
-        return assert_str0(b.build())
-    charp2strn._annenforceargs_ = [None, int]
-=======
         size = 0
         while size < maxlen and cp[size] != lastchar:
             size += 1
         return assert_str0(charpsize2str(cp, size))
->>>>>>> 8d638d1a
+    charp2strn._annenforceargs_ = [None, int]
 
     # char* and size -> str (which can contain null bytes)
     def charpsize2str(cp, size):
