--- conflicted
+++ resolved
@@ -62,14 +62,9 @@
                compilation_info=ExternalCompilationInfo(),
                sandboxsafe=False, threadsafe='auto',
                _nowrapper=False, calling_conv='c',
-<<<<<<< HEAD
-               oo_primitive=None, elidable_function=False,
-               macro=None, random_effects_on_gcobjs='auto',
+               elidable_function=False, macro=None,
+               random_effects_on_gcobjs='auto',
                transactionsafe=False):
-=======
-               elidable_function=False, macro=None,
-               random_effects_on_gcobjs='auto'):
->>>>>>> 41a9dc13
     """Build an external function that will invoke the C function 'name'
     with the given 'args' types and 'result' type.
 
@@ -764,12 +759,8 @@
         string is already nonmovable.  Must be followed by a
         free_nonmovingbuffer call.
         """
-<<<<<<< HEAD
+        lldata = llstrtype(data)
         if rgc.stm_is_enabled() or rgc.can_move(data):
-=======
-        lldata = llstrtype(data)
-        if rgc.can_move(data):
->>>>>>> 41a9dc13
             count = len(data)
             buf = lltype.malloc(TYPEP.TO, count, flavor='raw')
             copy_string_to_raw(lldata, buf, 0, count)
