--- conflicted
+++ resolved
@@ -384,7 +384,6 @@
         pattern = '%s%s { %s(%s); }'
     else:
         pattern = '%s%s { return %s(%s); }'
-<<<<<<< HEAD
     return wrapper_name, pattern % (
         prefix, cdecl(implementationtypename, wrapper_name), wrapped_name,
         ', '.join(argnames))
@@ -394,13 +393,7 @@
     it with llexternal."""
 
     wrapper_name, source = _write_call_wrapper(
-        name, macro, functype, 'RPY_EXPORTED_FOR_TESTS ')
-=======
-    source = pattern % (
-        'RPY_EXTERN ',
-        cdecl(implementationtypename, wrapper_name),
-        macro, ', '.join(argnames))
->>>>>>> 606d9a37
+        name, macro, functype, 'RPY_EXTERN ')
 
     # Now stuff this source into a "companion" eci that will be used
     # by ll2ctypes.  We replace eci._with_ctypes, so that only one
