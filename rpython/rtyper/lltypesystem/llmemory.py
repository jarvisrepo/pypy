--- conflicted
+++ resolved
@@ -11,12 +11,8 @@
 from rpython.rtyper.lltypesystem import lltype
 from rpython.rtyper.lltypesystem.lltype import SomePtr
 from rpython.tool.uid import uid
-<<<<<<< HEAD
 from rpython.rlib.rarithmetic import is_valid_int, r_uint
-=======
-from rpython.rlib.rarithmetic import is_valid_int
 from rpython.rtyper.extregistry import ExtRegistryEntry
->>>>>>> 8d638d1a
 
 
 class AddressOffset(Symbolic):
@@ -773,15 +769,13 @@
         res = cast(lltype.Signed, res)
     return res
 
-<<<<<<< HEAD
 def cast_adr_to_uint_symbolic(adr):
     return adr._cast_to_uint()
-=======
+
 @analyzer_for(cast_adr_to_int)
 def ann_cast_adr_to_int(s, s_mode=None):
     return SomeInteger()  # xxx
 
->>>>>>> 8d638d1a
 
 _NONGCREF = lltype.Ptr(lltype.OpaqueType('NONGCREF'))
 def cast_int_to_adr(int):
