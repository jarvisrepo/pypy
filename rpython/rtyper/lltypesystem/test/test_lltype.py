from __future__ import with_statement
import py
from rpython.rtyper.lltypesystem.lltype import *
from rpython.rtyper.lltypesystem import lltype, rffi
from rpython.tool.identity_dict import identity_dict
from rpython.tool import leakfinder

def isweak(p, T):
    try:
        typeOf(p)
    except TypeError:
        return True
    return False

def test_basics():
    S0 = GcStruct("s0", ('a', Signed), ('b', Signed))
    assert S0.a == Signed
    assert S0.b == Signed
    s0 = malloc(S0)
    print s0
    assert typeOf(s0) == Ptr(S0)
    py.test.raises(UninitializedMemoryAccess, "s0.a")
    s0.a = 1
    s0.b = s0.a
    assert s0.a == 1
    assert s0.b == 1
    assert typeOf(s0.a) == Signed
    # simple array
    Ar = GcArray(('v', Signed))
    x = malloc(Ar,0)
    print x
    assert len(x) == 0
    x = malloc(Ar,3)
    print x
    assert typeOf(x) == Ptr(Ar)
    assert isweak(x[0], Ar.OF)
    x[0].v = 1
    x[1].v = 2
    x[2].v = 3
    assert typeOf(x[0].v) == Signed
    assert [x[z].v for z in range(3)] == [1, 2, 3]
    #
    def define_list(T):
        List_typ = GcStruct("list",
                ("items", Ptr(GcArray(('item',T)))))
        def newlist():
            l = malloc(List_typ)
            items = malloc(List_typ.items.TO, 0)
            l.items = items
            return l

        def append(l, newitem):
            length = len(l.items)
            newitems = malloc(List_typ.items.TO, length+1)
            i = 0
            while i < length:
                newitems[i].item = l.items[i].item
                i += 1
            newitems[length].item = newitem
            l.items = newitems

        def item(l, i):
            return l.items[i].item

        return List_typ, newlist, append, item

    List_typ, inewlist, iappend, iitem = define_list(Signed)

    l = inewlist()
    assert typeOf(l) == Ptr(List_typ)
    iappend(l, 2)
    iappend(l, 3)
    assert len(l.items) == 2
    assert iitem(l, 0) == 2
    assert iitem(l, 1) == 3

    IWrap = GcStruct("iwrap", ('v', Signed))
    List_typ, iwnewlist, iwappend, iwitem = define_list(Ptr(IWrap))

    l = iwnewlist()
    assert typeOf(l) == Ptr(List_typ)
    iw2 = malloc(IWrap)
    iw3 = malloc(IWrap)
    iw2.v = 2
    iw3.v = 3
    assert iw3.v == 3
    iwappend(l, iw2)
    iwappend(l, iw3)
    assert len(l.items) == 2
    assert iwitem(l, 0).v == 2
    assert iwitem(l, 1).v == 3

    # not allowed
    S = Struct("s", ('v', Signed))
    List_typ, iwnewlistzzz, iwappendzzz, iwitemzzz = define_list(S) # works but
    l = iwnewlistzzz()
    S1 = GcStruct("strange", ('s', S))
    py.test.raises(TypeError, "iwappendzzz(l, malloc(S1).s)")

def test_varsizestruct():
    S1 = GcStruct("s1", ('a', Signed), ('rest', Array(('v', Signed))))
    py.test.raises(TypeError, "malloc(S1)")
    s1 = malloc(S1, 4)
    s1.a = 0
    assert s1.a == 0
    assert isweak(s1.rest, S1.rest)
    assert len(s1.rest) == 4
    assert isweak(s1.rest[0], S1.rest.OF)
    s1.rest[0].v = 0
    assert typeOf(s1.rest[0].v) == Signed
    assert s1.rest[0].v == 0
    py.test.raises(IndexError, "s1.rest[4]")
    py.test.raises(IndexError, "s1.rest[-1]")

    s1.a = 17
    s1.rest[3].v = 5
    assert s1.a == 17
    assert s1.rest[3].v == 5

    py.test.raises(TypeError, "Struct('invalid', ('rest', Array(('v', Signed))), ('a', Signed))")
    py.test.raises(TypeError, "Struct('invalid', ('rest', GcArray(('v', Signed))), ('a', Signed))")
    py.test.raises(TypeError, "Struct('invalid', ('x', Struct('s1', ('a', Signed), ('rest', Array(('v', Signed))))))")
    py.test.raises(TypeError, "Struct('invalid', ('x', S1))")

def test_substructure_ptr():
    S3 = Struct("s3", ('a', Signed))
    S2 = Struct("s2", ('s3', S3))
    S1 = GcStruct("s1", ('sub1', S2), ('sub2', S2))
    p1 = malloc(S1)
    assert isweak(p1.sub1, S2)
    assert isweak(p1.sub2, S2)
    assert isweak(p1.sub1.s3, S3)
    p2 = p1.sub1
    assert isweak(p2.s3, S3)

def test_gc_substructure_ptr():
    S1 = GcStruct("s2", ('a', Signed))
    S2 = Struct("s3", ('a', Signed))
    S0 = GcStruct("s1", ('sub1', S1), ('sub2', S2))
    p1 = malloc(S0)
    assert typeOf(p1.sub1) == Ptr(S1)
    assert isweak(p1.sub2, S2)

def test_cast_simple_widening():
    S2 = Struct("s2", ('a', Signed))
    S1 = Struct("s1", ('sub1', S2), ('sub2', S2))
    p1 = malloc(S1, immortal=True)
    p2 = p1.sub1
    p3 = p2
    assert typeOf(p3) == Ptr(S2)
    p4 = cast_pointer(Ptr(S1), p3)
    assert typeOf(p4) == Ptr(S1)
    assert p4 == p1
    py.test.raises(TypeError, "cast_pointer(Ptr(S1), p1.sub2)")
    SUnrelated = Struct("unrelated")
    py.test.raises(TypeError, "cast_pointer(Ptr(SUnrelated), p3)")
    S1bis = Struct("s1b", ('sub1', S2))
    p1b = malloc(S1bis, immortal=True)
    p2 = p1b.sub1
    py.test.raises(RuntimeError, "cast_pointer(Ptr(S1), p2)")

def test_cast_simple_widening2():
    S2 = GcStruct("s2", ('a', Signed))
    S1 = GcStruct("s1", ('sub1', S2))
    p1 = malloc(S1)
    p2 = p1.sub1
    assert typeOf(p2) == Ptr(S2)
    p3 = cast_pointer(Ptr(S1), p2)
    assert p3 == p1
    p2 = malloc(S2)
    py.test.raises(RuntimeError, "cast_pointer(Ptr(S1), p2)")

def test_cast_pointer():
    S3 = GcStruct("s3", ('a', Signed))
    S2 = GcStruct("s3", ('sub', S3))
    S1 = GcStruct("s1", ('sub', S2))
    p1 = malloc(S1)
    p2 = p1.sub
    p3 = p2.sub
    assert typeOf(p3) == Ptr(S3)
    assert typeOf(p2) == Ptr(S2)
    p12 = cast_pointer(Ptr(S1), p2)
    assert p12 == p1
    p13 = cast_pointer(Ptr(S1), p3)
    assert p13 == p1
    p21 = cast_pointer(Ptr(S2), p1)
    assert p21 == p2
    p23 = cast_pointer(Ptr(S2), p3)
    assert p23 == p2
    p31 = cast_pointer(Ptr(S3), p1)
    assert p31 == p3
    p32 = cast_pointer(Ptr(S3), p2)
    assert p32 == p3
    p3 = malloc(S3)
    p2 = malloc(S2)
    py.test.raises(RuntimeError, "cast_pointer(Ptr(S1), p3)")
    py.test.raises(RuntimeError, "cast_pointer(Ptr(S1), p2)")
    py.test.raises(RuntimeError, "cast_pointer(Ptr(S2), p3)")
    S0 = GcStruct("s0", ('sub', S1))
    p0 = malloc(S0)
    assert p0 == cast_pointer(Ptr(S0), p0)
    p3 = cast_pointer(Ptr(S3), p0)
    p03 = cast_pointer(Ptr(S0), p3)
    assert p0 == p03
    S1bis = GcStruct("s1b", ('sub', S2))
    assert S1bis != S1
    p1b = malloc(S1bis)
    p3 = p1b.sub.sub
    assert typeOf(p3) == Ptr(S3)
    assert p1b == cast_pointer(Ptr(S1bis), p3)
    py.test.raises(RuntimeError, "cast_pointer(Ptr(S1), p3)")

def test_best_effort_gced_parent_detection():
    py.test.skip("test not relevant any more")
    S2 = Struct("s2", ('a', Signed))
    S1 = GcStruct("s1", ('sub1', S2), ('sub2', S2), ('tail', Array(('e', Signed))))
    p1 = malloc(S1, 1)
    p2 = p1.sub2
    p3 = p1.tail
    p3[0].e = 1
    assert p3[0].e == 1
    del p1
    import gc
    gc.collect()
    py.test.raises(RuntimeError, "p2.a")
    py.test.raises(RuntimeError, "p3[0]")

def test_best_effort_gced_parent_for_arrays():
    py.test.skip("test not relevant any more")
    A1 = GcArray(('v', Signed))
    p1 = malloc(A1, 10)
    p1[5].v=3
    assert p1[5].v == 3
    p1_5 = p1[5]
    del p1
    import gc
    gc.collect()
    py.test.raises(RuntimeError, "p1_5.v")        

def test_examples():
    A1 = GcArray(('v', Signed))
    S = GcStruct("s", ('v', Signed))
    St = GcStruct("st", ('v', Signed),('trail', Array(('v', Signed))))

    PA1 = Ptr(A1)
    PS = Ptr(S)
    PSt = Ptr(St)

    ex_pa1 = PA1._example()
    ex_ps  = PS._example()
    ex_pst = PSt._example()

    assert typeOf(ex_pa1) == PA1
    assert typeOf(ex_ps) == PS
    assert typeOf(ex_pst) == PSt

    assert ex_pa1[0].v == 0
    assert ex_ps.v == 0
    assert ex_pst.v == 0
    assert ex_pst.trail[0].v == 0

def test_functions():
    F = FuncType((Signed,), Signed)
    py.test.raises(TypeError, "Struct('x', ('x', F))")

    PF = Ptr(F)
    pf = PF._example()
    assert pf(0) == 0
    py.test.raises(TypeError, pf, 0, 0)
    py.test.raises(TypeError, pf, 'a')

def test_truargs():
    F = FuncType((Void, Signed, Void, Unsigned), Float)
    assert Void not in F._trueargs()

def test_inconsistent_gc_containers():
    A = GcArray(('y', Signed))
    S = GcStruct('b', ('y', Signed))
    py.test.raises(TypeError, "Struct('a', ('x', S))")
    py.test.raises(TypeError, "GcStruct('a', ('x', Signed), ('y', S))")
    py.test.raises(TypeError, "Array(('x', S))")
    py.test.raises(TypeError, "GcArray(('x', S))")
    py.test.raises(TypeError, "Struct('a', ('x', A))")
    py.test.raises(TypeError, "GcStruct('a', ('x', A))")

def test_forward_reference():
    F = GcForwardReference()
    S = GcStruct('abc', ('x', Ptr(F)))
    F.become(S)
    assert S.x == Ptr(S)
    py.test.raises(TypeError, "GcForwardReference().become(Struct('abc'))")
    ForwardReference().become(Struct('abc'))
    hash(S)

def test_nullptr():
    S = Struct('s')
    p0 = nullptr(S)
    assert not p0
    assert typeOf(p0) == Ptr(S)


def test_nullptr_cast():
    S = Struct('s')
    p0 = nullptr(S)
    assert not p0
    S1 = Struct("s1", ('s', S))
    p10 = cast_pointer(Ptr(S1), p0)
    assert typeOf(p10) == Ptr(S1)
    assert not p10

def test_nullptr_opaque_cast():
    S = Struct('S')
    p0 = nullptr(S)
    O1 = OpaqueType('O1')
    O2 = OpaqueType('O2')
    p1 = cast_opaque_ptr(Ptr(O1), p0)
    assert not p1
    p2 = cast_opaque_ptr(Ptr(O2), p1)
    assert not p2
    p3 = cast_opaque_ptr(Ptr(S), p2)
    assert not p3


def test_hash():
    S = ForwardReference()
    S.become(Struct('S', ('p', Ptr(S))))
    assert S == S
    hash(S)   # assert no crash, and force the __cached_hash computation
    S1 = Struct('S', ('p', Ptr(S)))
    assert S1 == S
    assert S == S1
    assert hash(S1) == hash(S)

def test_array_with_non_container_elements():
    As = GcArray(Signed)
    a = malloc(As, 3)
    assert typeOf(a) == Ptr(As)
    py.test.raises(UninitializedMemoryAccess, "a[0]")
    a[1] = 3
    assert a[1] == 3
    S = GcStruct('s', ('x', Signed))
    s = malloc(S)
    py.test.raises(TypeError, "a[1] = s")
    S = GcStruct('s', ('x', Signed))
    py.test.raises(TypeError, "Array(S)")
    py.test.raises(TypeError, "Array(As)")
    S = Struct('s', ('x', Signed))
    A = GcArray(S)
    a = malloc(A, 2)
    s = S._container_example() # should not happen anyway
    py.test.raises(TypeError, "a[0] = s")
    S = Struct('s', ('last', Array(S)))
    py.test.raises(TypeError, "Array(S)")

def test_immortal_parent():
    S1 = GcStruct('substruct', ('x', Signed))
    S  = GcStruct('parentstruct', ('s1', S1))
    p = malloc(S, immortal=True)
    p1 = p.s1
    p1.x = 5
    del p
    p = cast_pointer(Ptr(S), p1)
    assert p.s1.x == 5

def test_getRuntimeTypeInfo():
    S = GcStruct('s', ('x', Signed))
    py.test.raises(ValueError, "getRuntimeTypeInfo(S)")
    S = GcStruct('s', ('x', Signed), rtti=True)
    pinfx = getRuntimeTypeInfo(S)
    pinf0 = attachRuntimeTypeInfo(S)   # no-op, really
    assert pinf0._obj.about == S
    assert pinf0 == pinfx
    pinf = getRuntimeTypeInfo(S)
    assert pinf == pinf0
    pinf1 = getRuntimeTypeInfo(S)
    assert pinf == pinf1
    Z = GcStruct('z', ('x', Unsigned), rtti=True)
    assert getRuntimeTypeInfo(Z) != pinf0
    Sbis = GcStruct('s', ('x', Signed), rtti=True)
    assert getRuntimeTypeInfo(Sbis) != pinf0
    assert Sbis != S # the attached runtime type info distinguishes them
    Ster = GcStruct('s', ('x', Signed), rtti=True)
    assert Sbis != Ster # the attached runtime type info distinguishes them

def test_getRuntimeTypeInfo_destrpointer():
    S = GcStruct('s', ('x', Signed), rtti=True)
    def f(s):
        s.x = 1
    def type_info_S(p):
        return getRuntimeTypeInfo(S)
    qp = functionptr(FuncType([Ptr(S)], Ptr(RuntimeTypeInfo)), 
                     "type_info_S", 
                     _callable=type_info_S)
    dp = functionptr(FuncType([Ptr(S)], Void), 
                     "destructor_funcptr", 
                     _callable=f)
    pinf0 = attachRuntimeTypeInfo(S, qp, destrptr=dp)
    assert pinf0._obj.about == S
    pinf = getRuntimeTypeInfo(S)
    assert pinf == pinf0
    pinf1 = getRuntimeTypeInfo(S)
    assert pinf == pinf1
    assert pinf._obj.destructor_funcptr == dp
    assert pinf._obj.query_funcptr == qp

def test_runtime_type_info():
    S = GcStruct('s', ('x', Signed), rtti=True)
    attachRuntimeTypeInfo(S)
    s = malloc(S)
    s.x = 0
    assert runtime_type_info(s) == getRuntimeTypeInfo(S)
    S1 = GcStruct('s1', ('sub', S), ('x', Signed), rtti=True)
    attachRuntimeTypeInfo(S1)
    s1 = malloc(S1)
    s1.sub.x = 0
    s1.x = 0
    assert runtime_type_info(s1) == getRuntimeTypeInfo(S1)
    assert runtime_type_info(s1.sub) == getRuntimeTypeInfo(S1)
    assert runtime_type_info(cast_pointer(Ptr(S), s1)) == getRuntimeTypeInfo(S1)
    def dynamic_type_info_S(p):
        if p.x == 0:
            return getRuntimeTypeInfo(S)
        else:
            return getRuntimeTypeInfo(S1)
    fp = functionptr(FuncType([Ptr(S)], Ptr(RuntimeTypeInfo)), 
                     "dynamic_type_info_S", 
                     _callable=dynamic_type_info_S)
    attachRuntimeTypeInfo(S, fp)
    assert s.x == 0
    assert runtime_type_info(s) == getRuntimeTypeInfo(S)
    s.x = 1
    py.test.raises(RuntimeError, "runtime_type_info(s)")
    assert s1.sub.x == 0
    py.test.raises(RuntimeError, "runtime_type_info(s1.sub)")
    s1.sub.x = 1
    assert runtime_type_info(s1.sub) == getRuntimeTypeInfo(S1)
    
def test_flavor_malloc():
    def isweak(p, T):
        return p._weak and typeOf(p).TO == T
    S = Struct('s', ('x', Signed))
    py.test.raises(TypeError, malloc, S)
    p = malloc(S, flavor="raw")
    assert typeOf(p).TO == S
    assert not isweak(p, S)
    p.x = 2
    free(p, flavor="raw")
    py.test.raises(RuntimeError, "p.x")
    T = GcStruct('T', ('y', Signed))
    p = malloc(T, flavor="gc")
    assert typeOf(p).TO == T
    assert not isweak(p, T)
    
def test_opaque():
    O = OpaqueType('O')
    p1 = opaqueptr(O, 'p1', hello="world")
    assert typeOf(p1) == Ptr(O)
    assert p1._obj.hello == "world"
    assert parentlink(p1._obj) == (None, None)
    S = GcStruct('S', ('stuff', O))
    p2 = malloc(S)
    assert typeOf(p2) == Ptr(S)
    assert typeOf(p2.stuff) == Ptr(O)
    assert parentlink(p2.stuff._obj) == (p2._obj, 'stuff')

def test_cast_opaque_ptr():
    O = GcOpaqueType('O')
    Q = GcOpaqueType('Q')
    S = GcStruct('S', ('x', Signed))
    s = malloc(S)
    o = cast_opaque_ptr(Ptr(O), s)
    assert typeOf(o).TO == O
    q = cast_opaque_ptr(Ptr(Q), o)
    assert typeOf(q).TO == Q
    p = cast_opaque_ptr(Ptr(S), q)
    assert typeOf(p).TO == S
    assert p == s
    O1 = OpaqueType('O')
    S1 = Struct('S1', ('x', Signed))
    s1 = malloc(S1, immortal=True)
    o1 = cast_opaque_ptr(Ptr(O1), s1)
    assert typeOf(o1).TO == O1
    p1 = cast_opaque_ptr(Ptr(S1), o1)
    assert typeOf(p1).TO == S1
    assert p1 == s1
    py.test.raises(TypeError, "cast_opaque_ptr(Ptr(S), o1)")
    py.test.raises(TypeError, "cast_opaque_ptr(Ptr(O1), s)")
    S2 = Struct('S2', ('z', Signed))
    py.test.raises(InvalidCast, "cast_opaque_ptr(Ptr(S2), o1)")

    BIG = GcStruct('BIG', ('s', S))
    UNRELATED = GcStruct('UNRELATED')
    big = malloc(BIG)
    unrelated = malloc(UNRELATED)
    p1 = cast_opaque_ptr(Ptr(O), big)
    p2 = cast_opaque_ptr(Ptr(O), big)
    assert p1 == p2
    p3 = cast_opaque_ptr(Ptr(O), big.s)
    assert p1 == p3
    p4 = cast_opaque_ptr(Ptr(O), unrelated)
    assert p1 != p4
    assert p3 != p4

def test_is_atomic():
    U = Struct('inlined', ('z', Signed))
    A = Ptr(RuntimeTypeInfo)
    P = Ptr(GcStruct('p'))
    Q = GcStruct('q', ('i', Signed), ('u', U), ('p', P))
    O = OpaqueType('O')
    F = GcForwardReference()
    assert A._is_atomic() is True
    assert P._is_atomic() is False
    assert Q.i._is_atomic() is True
    assert Q.u._is_atomic() is True
    assert Q.p._is_atomic() is False
    assert Q._is_atomic() is False
    assert O._is_atomic() is False
    assert F._is_atomic() is False

def test_adtmeths():
    def h_newstruct():
        return malloc(S)
    
    S = GcStruct('s', ('x', Signed), 
                 adtmeths={"h_newstruct": h_newstruct})

    s = S.h_newstruct()

    assert typeOf(s) == Ptr(S)

    def h_alloc(n):
        return malloc(A, n)

    def h_length(a):
        return len(a)

    A = GcArray(Signed,
                adtmeths={"h_alloc": h_alloc,
                          "h_length": h_length,
                          "stuff": 12})

    a = A.h_alloc(10)

    assert typeOf(a) == Ptr(A)
    assert len(a) == 10

    assert a.h_length() == 10
    assert a._lookup_adtmeth("h_length")() == 10
    assert a.stuff == 12
    assert a._lookup_adtmeth("stuff") == 12

def test_adt_typemethod():
    def h_newstruct(S):
        return malloc(S)
    h_newstruct = typeMethod(h_newstruct)
    
    S = GcStruct('s', ('x', Signed), 
                 adtmeths={"h_newstruct": h_newstruct})

    s = S.h_newstruct()

    assert typeOf(s) == Ptr(S)

    Sprime = GcStruct('s', ('x', Signed), 
                      adtmeths={"h_newstruct": h_newstruct})

    assert S == Sprime

def test_cast_primitive():
    cases = [
        (Float, 1, 1.0),
        (Float, r_singlefloat(2.1), float(r_singlefloat(2.1))),
        (Signed, 1.0, 1),
        (Unsigned, 1.0, 1),
        (Signed, r_uint(-1), -1),
        (Unsigned, -1, r_uint(-1)),
        (Char, ord('a'), 'a'),
        (Char, False,  chr(0)),
        (Signed, 'x', ord('x')),
        (Unsigned, u"x", ord(u'x')),
    ]
    for TGT, orig_val, expect in cases:
        res = cast_primitive(TGT, orig_val)
        assert typeOf(res) == TGT
        assert res == expect
    res = cast_primitive(SingleFloat, 2.1)
    assert isinstance(res, r_singlefloat)
    assert float(res) == float(r_singlefloat(2.1))

def test_cast_identical_array_ptr_types():
    A = GcArray(Signed)
    PA = Ptr(A)
    a = malloc(A, 2)
    assert cast_pointer(PA, a) == a
        
def test_array_with_no_length():
    A = GcArray(Signed, hints={'nolength': True})
    a = malloc(A, 10)
    py.test.raises(TypeError, len, a)

def test_dissect_ll_instance():
    assert list(dissect_ll_instance(1)) == [(Signed, 1)]
    GcS = GcStruct("S", ('x', Signed))
    s = malloc(GcS)
    s.x = 1
    assert list(dissect_ll_instance(s)) == [(Ptr(GcS), s), (GcS, s._obj), (Signed, 1)]
    
    A = GcArray(('x', Signed))
    a = malloc(A, 10)
    for i in range(10):
        a[i].x = i
    expected = [(Ptr(A), a), (A, a._obj)]
    for t in [((A.OF, a._obj.items[i]), (Signed, i)) for i in range(10)]:
        expected.extend(t)
    assert list(dissect_ll_instance(a)) == expected

    R = GcStruct("R", ('r', Ptr(GcForwardReference())))
    R.r.TO.become(R)

    r = malloc(R)
    r.r = r
    r_expected = [(Ptr(R), r), (R, r._obj)]
    assert list(dissect_ll_instance(r)) == r_expected

    B = GcArray(Ptr(R))
    b = malloc(B, 2)
    b[0] = b[1] = r
    b_expected = [(Ptr(B), b), (B, b._obj)]
    assert list(dissect_ll_instance(b)) == b_expected + r_expected

    memo = identity_dict()
    assert list(dissect_ll_instance(r, None, memo)) == r_expected
    assert list(dissect_ll_instance(b, None, memo)) == b_expected

def test_fixedsizearray():
    A = FixedSizeArray(Signed, 5)
    assert A.OF == Signed
    assert A.length == 5
    assert A.item0 == A.item1 == A.item2 == A.item3 == A.item4 == Signed
    assert A._names == ('item0', 'item1', 'item2', 'item3', 'item4')
    a = malloc(A, immortal=True)
    a[0] = 5
    a[4] = 83
    assert a[0] == 5
    assert a[4] == 83
    assert a.item4 == 83
    py.test.raises(IndexError, "a[5] = 183")
    py.test.raises(IndexError, "a[-1]")
    assert len(a) == 5

    S = GcStruct('S', ('n1', Signed),
                      ('a', A),
                      ('n2', Signed))
    s = malloc(S)
    s.a[3] = 17
    assert s.a[3] == 17
    assert len(s.a) == 5
    py.test.raises(TypeError, "s.a = a")

def test_direct_arrayitems():
    for a in [malloc(GcArray(Signed), 5),
              malloc(FixedSizeArray(Signed, 5), immortal=True)]:
        a[0] = 0
        a[1] = 10
        a[2] = 20
        a[3] = 30
        a[4] = 40
        b0 = direct_arrayitems(a)
        b1 = direct_ptradd(b0, 1)
        b2 = direct_ptradd(b1, 1)
        b3 = direct_ptradd(b0, 3)
        assert b0[0] == 0
        assert b0[1] == 10
        assert b0[4] == 40
        assert b1[0] == 10
        assert b1[1] == 20
        assert b2[0] == 20
        assert b2[1] == 30
        assert b3[-2] == 10
        assert b3[0] == 30
        assert b3[1] == 40
        assert b2[-2] == 0
        assert b1[3] == 40
        b2[0] = 23
        assert a[2] == 23
        b1[1] += 1
        assert a[2] == 24
        py.test.raises(IndexError, "b0[-1]")
        py.test.raises(IndexError, "b3[2]")
        py.test.raises(IndexError, "b1[4]")

def test_direct_fieldptr():
    S = GcStruct('S', ('x', Signed), ('y', Signed))
    s = malloc(S)
    a = direct_fieldptr(s, 'y')
    a[0] = 34
    assert s.y == 34
    py.test.raises(IndexError, "a[1]")

def test_odd_ints():
    T = GcStruct('T')
    S = GcStruct('S', ('t', T))
    s = cast_int_to_ptr(Ptr(S), 21)
    assert typeOf(s) == Ptr(S)
    assert cast_ptr_to_int(s) == 21
    t = cast_pointer(Ptr(T), s)
    assert typeOf(t) == Ptr(T)
    assert cast_ptr_to_int(t) == 21
    assert s == cast_pointer(Ptr(S), t)

def test_str_of_dead_ptr():
    S = Struct('S', ('x', Signed))
    T = GcStruct('T', ('s', S))
    t = malloc(T)
    s = t.s
    del t
    import gc
    gc.collect()
    repr(s)

def test_name_clash():
    import re
    fn = lltype.__file__
    if fn.lower().endswith('pyc') or fn.lower().endswith('pyo'):
        fn = fn[:-1]
    f = open(fn, 'r')
    data = f.read()
    f.close()
    words = dict.fromkeys(re.compile(r"[a-zA-Z][_a-zA-Z0-9]*").findall(data))
    words = words.keys()
    S = GcStruct('name_clash', *[(word, Signed) for word in words])
    s = malloc(S)
    for i, word in enumerate(words):
        setattr(s, word, i)
    for i, word in enumerate(words):
        assert getattr(s, word) == i

def test_subarray_keeps_array_alive():
    A = Array(Signed)
    ptr = malloc(A, 10, immortal=True)
    ptr2 = direct_arrayitems(ptr)
    del ptr
    import gc; gc.collect(); gc.collect()
    ptr2[0] = 5    # crashes if the array was deallocated

def test_identityhash():
    S = GcStruct('S', ('x', Signed))
    S2 = GcStruct('S2', ('super', S))
    S3 = GcStruct('S3', ('super', S2))

    py.test.raises(AssertionError, identityhash, nullptr(S2))

    s3 = malloc(S3)
    hash3 = identityhash(s3.super)
    assert hash3 == identityhash(s3)
    assert hash3 == identityhash(s3.super)
    assert hash3 == identityhash(s3.super.super)
    py.test.raises(ValueError, init_identity_hash, s3, hash3^1)
    py.test.raises(ValueError, init_identity_hash, s3.super, hash3^4)
    py.test.raises(ValueError, init_identity_hash, s3.super.super, hash3^9)

    s3 = malloc(S3)
    init_identity_hash(s3.super, -123)
    assert -123 == identityhash(s3)
    assert -123 == identityhash(s3.super)
    assert -123 == identityhash(s3.super.super)
    py.test.raises(ValueError, init_identity_hash, s3, 4313)
    py.test.raises(ValueError, init_identity_hash, s3.super, 0)
    py.test.raises(ValueError, init_identity_hash, s3.super.super, -124)

    from rpython.rtyper.lltypesystem import llmemory
    p3 = cast_opaque_ptr(llmemory.GCREF, s3)
    assert -123 == identityhash(p3)

    A = GcArray(Signed)
    a = malloc(A, 3)
    hash1 = identityhash(a)
    assert hash1 == identityhash(a)
    p = cast_opaque_ptr(llmemory.GCREF, a)
    assert hash1 == identityhash(p)

def test_immutable_hint():
    S = GcStruct('S', ('x', lltype.Signed))
    assert S._immutable_field('x') == False
    #
    S = GcStruct('S', ('x', lltype.Signed), hints={'immutable': True})
    assert S._immutable_field('x') == True
    #
    class FieldListAccessor(object):
        def __init__(self, fields):
            self._fields = fields
    S = GcStruct('S', ('x', lltype.Signed),
                 hints={'immutable_fields': FieldListAccessor({'x': 1234})})
    assert S._immutable_field('x') == 1234
    #
    S = GcStruct('S', ('c', lltype.Array(lltype.Char)))
    assert S.c._immutable_field() == False
    #
    S = GcStruct('S', ('d', lltype.Array(lltype.Char,
                                         hints={'immutable': True})))
    assert S.d._immutable_field() == True

def test_immutable_interiorfield():
    #
    for hints in [{}, {'immutable': True}]:
        expected = 'immutable' in hints
        #
        T = Struct('T', ('a', lltype.Signed), hints=hints)
        S = GcStruct('S', ('t', T))
        immut = S._immutable_interiorfield(['t', 'a'])
        assert immut == expected
        #
        T = Struct('T', ('a', lltype.Signed))
        S = GcStruct('S', ('t', T), hints=hints)
        immut = S._immutable_interiorfield(['t', 'a'])
        assert immut == expected
        #
        A = Array(lltype.Signed, hints=hints)
        S = GcStruct('S', ('ar', A))
        immut = S._immutable_interiorfield(['ar', 4])
        assert immut == expected
        #
        T = Struct('T', ('a', lltype.Signed), hints=hints)
        A = Array(T)
        S = GcStruct('S', ('ar', A))
        immut = S._immutable_interiorfield(['ar', 4, 'a'])
        assert immut == expected
        immut = A._immutable_interiorfield([4, 'a'])
        assert immut == expected
        #
        T = Struct('T', ('a', lltype.Signed))
        A = Array(T, hints=hints)
        S = GcStruct('S', ('ar', A))
        immut = S._immutable_interiorfield(['ar', 4, 'a'])
        assert immut == expected
        immut = A._immutable_interiorfield([4, 'a'])
        assert immut == expected

def test_immutable_fixedsizearray():
    A = lltype.FixedSizeArray(lltype.Signed, 5)
    assert not A._immutable_field()
    A = lltype.FixedSizeArray(lltype.Signed, 5, hints={'immutable': True})
    assert A._immutable_field()


def test_typedef():
    T = Typedef(Signed, 'T')
    assert T == Signed
    assert Signed == T
    T2 = Typedef(T, 'T2')
    assert T2 == T
    assert T2.OF is Signed
    py.test.raises(TypeError, Ptr, T)
    assert rffi.CArrayPtr(T) == rffi.CArrayPtr(Signed)
    assert rffi.CArrayPtr(Signed) == rffi.CArrayPtr(T)

    F = FuncType((T,), T)
    assert F.RESULT == Signed
    assert F.ARGS == (Signed,)

<<<<<<< HEAD
def test_make_field_uninitialized_again():
    S = lltype.GcStruct('S', ('x', lltype.Signed))
    s = lltype.malloc(S)
    py.test.raises(UninitializedMemoryAccess, "s.x")
    s.x = 42
    assert s.x == 42
    del s.x    # not RPython
    py.test.raises(UninitializedMemoryAccess, "s.x")
=======
def test_cannot_inline_random_stuff_in_gcstruct():
    S = GcStruct('S')
    GcStruct('X', ('a', S))    # works
    py.test.raises(TypeError, GcStruct, 'X', ('a', Signed), ('b', S))
    GcStruct('X', ('a', Array(Signed)))   # works
    py.test.raises(TypeError, GcStruct, 'X', ('a', Array(Signed)),
                                             ('b', Signed))
    Struct('X', ('a', Array(Signed, hints={'nolength': True})))   # works
    py.test.raises(TypeError, GcStruct, 'X',
                   ('a', Array(Signed, hints={'nolength': True})))
    GcStruct('X', ('a', OpaqueType('foo')))   # works
    py.test.raises(TypeError, GcStruct, 'X', ('a', GcOpaqueType('foo')))
>>>>>>> 024daef6


class TestTrackAllocation:
    def test_automatic_tracking(self):
        # calls to start_tracking_allocations/stop_tracking_allocations
        # should occur automatically from pypy/conftest.py.  Check that.
        assert leakfinder.TRACK_ALLOCATIONS

    def test_track_allocation(self):
        """A malloc'd buffer fills the ALLOCATED dictionary"""
        assert leakfinder.TRACK_ALLOCATIONS
        assert not leakfinder.ALLOCATED
        buf = malloc(Array(Signed), 1, flavor="raw")
        assert len(leakfinder.ALLOCATED) == 1
        assert leakfinder.ALLOCATED.keys() == [buf._obj]
        free(buf, flavor="raw")
        assert not leakfinder.ALLOCATED

    def test_str_from_buffer(self):
        """gc-managed memory does not need to be freed"""
        size = 50
        raw_buf, gc_buf, case_num = rffi.alloc_buffer(size)
        for i in range(size): raw_buf[i] = 'a'
        rstr = rffi.str_from_buffer(raw_buf, gc_buf, case_num, size, size)
        rffi.keep_buffer_alive_until_here(raw_buf, gc_buf, case_num)
        assert not leakfinder.ALLOCATED

    def test_leak_traceback(self):
        """Test info stored for allocated items"""
        buf = malloc(Array(Signed), 1, flavor="raw")
        traceback = leakfinder.ALLOCATED.values()[0]
        lines = traceback.splitlines()
        assert 'malloc(' in lines[-1] and 'flavor="raw")' in lines[-1]

        # The traceback should not be too long
        print traceback

        free(buf, flavor="raw")

    def test_no_tracking(self):
        p1 = malloc(Array(Signed), 1, flavor='raw', track_allocation=False)
        p2 = malloc(Array(Signed), 1, flavor='raw', track_allocation=False)
        free(p2, flavor='raw', track_allocation=False)
        # p1 is not freed

    def test_scoped_allocator(self):
        with scoped_alloc(Array(Signed), 1) as array:
            array[0] = -42
            x = array[0]
        assert x == -42<|MERGE_RESOLUTION|>--- conflicted
+++ resolved
@@ -858,7 +858,6 @@
     assert F.RESULT == Signed
     assert F.ARGS == (Signed,)
 
-<<<<<<< HEAD
 def test_make_field_uninitialized_again():
     S = lltype.GcStruct('S', ('x', lltype.Signed))
     s = lltype.malloc(S)
@@ -867,7 +866,8 @@
     assert s.x == 42
     del s.x    # not RPython
     py.test.raises(UninitializedMemoryAccess, "s.x")
-=======
+
+
 def test_cannot_inline_random_stuff_in_gcstruct():
     S = GcStruct('S')
     GcStruct('X', ('a', S))    # works
@@ -880,7 +880,6 @@
                    ('a', Array(Signed, hints={'nolength': True})))
     GcStruct('X', ('a', OpaqueType('foo')))   # works
     py.test.raises(TypeError, GcStruct, 'X', ('a', GcOpaqueType('foo')))
->>>>>>> 024daef6
 
 
 class TestTrackAllocation:
