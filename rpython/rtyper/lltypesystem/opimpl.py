--- conflicted
+++ resolved
@@ -726,27 +726,6 @@
     return p[0]
 op_raw_load.need_result_type = True
 
-<<<<<<< HEAD
-def op_jit_assembler_call(funcptr, *args):
-    return funcptr(*args)
-
-def op_stm_rewind_jmp_frame(x=None):
-    return llmemory.NULL
-
-def op_stm_transaction_break():
-    pass
-
-def op_stm_hint_commit_soon():
-    pass
-
-def op_stm_count():
-    global _stm_counter
-    x = _stm_counter
-    _stm_counter = x + 1
-    return x
-_stm_counter = 0
-
-=======
 def op_gc_load_indexed(TVAL, p, index, scale, base_ofs):
     # 'base_ofs' should be a CompositeOffset(..., ArrayItemsOffset).
     # 'scale' should be a llmemory.sizeof().
@@ -757,7 +736,26 @@
     p = rffi.cast(rffi.CArrayPtr(TVAL), llmemory.cast_ptr_to_adr(p) + ofs)
     return p[0]
 op_gc_load_indexed.need_result_type = True
->>>>>>> 0aaa6cea
+
+def op_jit_assembler_call(funcptr, *args):
+    return funcptr(*args)
+
+def op_stm_rewind_jmp_frame(x=None):
+    return llmemory.NULL
+
+def op_stm_transaction_break():
+    pass
+
+def op_stm_hint_commit_soon():
+    pass
+
+def op_stm_count():
+    global _stm_counter
+    x = _stm_counter
+    _stm_counter = x + 1
+    return x
+_stm_counter = 0
+
 
 def op_likely(x):
     assert isinstance(x, bool)
