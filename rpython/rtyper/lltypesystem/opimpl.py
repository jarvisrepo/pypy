from rpython.flowspace.operation import op
from rpython.rlib import debug
from rpython.rlib.rarithmetic import is_valid_int
from rpython.rtyper.lltypesystem import lltype, llmemory
from rpython.tool.sourcetools import func_with_new_name

# ____________________________________________________________
# Implementation of the 'canfold' operations


# implementations of ops from flow.operation
ops_returning_a_bool = {'gt': True, 'ge': True,
                        'lt': True, 'le': True,
                        'eq': True, 'ne': True,
                        'bool': True, 'is_true':True}

# global synonyms for some types
from rpython.rlib.rarithmetic import intmask
from rpython.rlib.rarithmetic import r_int, r_uint, r_longlong, r_ulonglong, r_longlonglong
from rpython.rtyper.lltypesystem.llmemory import AddressAsInt

if r_longlong is r_int:
    r_longlong_arg = (r_longlong, int, long)
    r_longlong_result = long # XXX was int
else:
    r_longlong_arg = r_longlong
    r_longlong_result = r_longlong


r_longlonglong_arg = r_longlonglong
r_longlonglong_result = r_longlonglong

argtype_by_name = {
    'int': (int, long),
    'float': float,
    'uint': r_uint,
    'llong': r_longlong_arg,
    'ullong': r_ulonglong,
    'lllong': r_longlonglong,
    }

def no_op(x):
    return x

def get_primitive_op_src(fullopname):
    assert '_' in fullopname, "%s: not a primitive op" % (fullopname,)
    typname, opname = fullopname.split('_', 1)
    if hasattr(op, opname):
        oper = getattr(op, opname)
    elif hasattr(op, opname + '_'):
        oper = getattr(op, opname + '_')   # or_, and_
    else:
        raise ValueError("%s: not a primitive op" % (fullopname,))
    func = oper.pyfunc

    if typname == 'char':
        # char_lt, char_eq, ...
        def op_function(x, y):
            if not isinstance(x, str) or len(x) != 1:
                raise TypeError("%r arg must be a char, got %r instead" % (
                    fullopname, typname, type(x).__name__))
            if not isinstance(y, str) or len(y) != 1:
                raise TypeError("%r arg must be a char, got %r instead" % (
                    fullopname, typname, type(y).__name__))
            return func(x, y)

    else:
        if typname == 'int' and opname not in ops_returning_a_bool:
            adjust_result = intmask
        else:
            adjust_result = no_op
        assert typname in argtype_by_name, "%s: not a primitive op" % (
            fullopname,)
        argtype = argtype_by_name[typname]

        if oper.arity == 1:
            def op_function(x):
                if not isinstance(x, argtype):
                    raise TypeError("%r arg must be %s, got %r instead" % (
                        fullopname, typname, type(x).__name__))
                return adjust_result(func(x))
        else:
            def op_function(x, y):
                if not isinstance(x, argtype):
                    raise TypeError("%r arg 1 must be %s, got %r instead"% (
                        fullopname, typname, type(x).__name__))
                if not isinstance(y, argtype):
                    raise TypeError("%r arg 2 must be %s, got %r instead"% (
                        fullopname, typname, type(y).__name__))
                return adjust_result(func(x, y))

    return func_with_new_name(op_function, 'op_' + fullopname)

def checkptr(ptr):
    if not isinstance(lltype.typeOf(ptr), lltype.Ptr):
        raise TypeError("arg must be a pointer, got %r instead" % (
            lltype.typeOf(ptr),))

def checkadr(adr):
    if lltype.typeOf(adr) is not llmemory.Address:
        raise TypeError("arg must be an address, got %r instead" % (
            lltype.typeOf(adr),))


def op_int_eq(x, y):
    if not isinstance(x, (int, long)):
        from rpython.rtyper.lltypesystem import llgroup
        assert isinstance(x, llgroup.CombinedSymbolic), (
            "'int_eq' arg 1 must be int-like, got %r instead" % (
                type(x).__name__,))
    if not isinstance(y, (int, long)):
        from rpython.rtyper.lltypesystem import llgroup
        assert isinstance(y, llgroup.CombinedSymbolic), (
            "'int_eq' arg 2 must be int-like, got %r instead" % (
                type(y).__name__,))
    return x == y

def op_ptr_eq(ptr1, ptr2):
    checkptr(ptr1)
    checkptr(ptr2)
    return ptr1 == ptr2

def op_ptr_ne(ptr1, ptr2):
    checkptr(ptr1)
    checkptr(ptr2)
    return ptr1 != ptr2

def op_ptr_nonzero(ptr1):
    checkptr(ptr1)
    return bool(ptr1)

def op_ptr_iszero(ptr1):
    checkptr(ptr1)
    return not bool(ptr1)

def op_getsubstruct(obj, field):
    checkptr(obj)
    # check the difference between op_getfield and op_getsubstruct:
    assert isinstance(getattr(lltype.typeOf(obj).TO, field),
                      lltype.ContainerType)
    return getattr(obj, field)

def op_getarraysubstruct(array, index):
    checkptr(array)
    result = array[index]
    return result
    # the diff between op_getarrayitem and op_getarraysubstruct
    # is the same as between op_getfield and op_getsubstruct

def op_getinteriorarraysize(obj, *offsets):
    checkptr(obj)
    ob = obj
    for o in offsets:
        if isinstance(o, str):
            ob = getattr(ob, o)
        else:
            ob = ob[o]
    return len(ob)

def op_getinteriorfield(obj, *offsets):
    checkptr(obj)
    ob = obj
    for o in offsets:
        innermostcontainer = ob
        if isinstance(o, str):
            ob = getattr(ob, o)
        else:
            ob = ob[o]
    # we can constant-fold this if the innermost structure from which we
    # read the final field is immutable.
    T = lltype.typeOf(innermostcontainer).TO
    if not T._immutable_field(offsets[-1]):
        raise TypeError("cannot fold getinteriorfield on mutable struct")
    assert not isinstance(ob, lltype._interior_ptr)
    return ob

def op_getarraysize(array):
    checkptr(array)
    return len(array)

def op_direct_fieldptr(obj, field):
    checkptr(obj)
    assert isinstance(field, str)
    return lltype.direct_fieldptr(obj, field)

def op_direct_arrayitems(obj):
    checkptr(obj)
    return lltype.direct_arrayitems(obj)

def op_direct_ptradd(obj, index):
    checkptr(obj)
    assert is_valid_int(index)
    if not obj:
        raise AssertionError("direct_ptradd on null pointer")
        ## assert isinstance(index, int)
        ## assert not (0 <= index < 4096)
        ## from rpython.rtyper.lltypesystem import rffi
        ## return rffi.cast(lltype.typeOf(obj), index)
    return lltype.direct_ptradd(obj, index)


def op_bool_not(b):
    assert type(b) is bool
    return not b

def op_int_add(x, y):
    if not isinstance(x, (int, long, llmemory.AddressOffset)):
        from rpython.rtyper.lltypesystem import llgroup
        assert isinstance(x, llgroup.CombinedSymbolic)
    assert isinstance(y, (int, long, llmemory.AddressOffset))
    return intmask(x + y)

def op_int_sub(x, y):
    if not is_valid_int(x):
        from rpython.rtyper.lltypesystem import llgroup
        assert isinstance(x, llgroup.CombinedSymbolic)
    assert is_valid_int(y)
    return intmask(x - y)

def op_int_ge(x, y):
    # special case for 'AddressOffset >= 0'
    assert isinstance(x, (int, long, llmemory.AddressOffset))
    assert is_valid_int(y)
    return x >= y

def op_int_lt(x, y):
    # special case for 'AddressOffset < 0'
    # hack for win64
    assert isinstance(x, (int, long, llmemory.AddressOffset))
    assert is_valid_int(y)
    return x < y

def op_int_between(a, b, c):
    assert lltype.typeOf(a) is lltype.Signed
    assert lltype.typeOf(b) is lltype.Signed
    assert lltype.typeOf(c) is lltype.Signed
    return a <= b < c

def op_int_force_ge_zero(a):
    assert lltype.typeOf(a) is lltype.Signed
    if a < 0:
        return 0
    return a

def op_int_and(x, y):
    if not is_valid_int(x):
        from rpython.rtyper.lltypesystem import llgroup
        assert isinstance(x, llgroup.CombinedSymbolic)
    assert is_valid_int(y)
    return x & y

def op_int_or(x, y):
    if not is_valid_int(x):
        from rpython.rtyper.lltypesystem import llgroup
        assert isinstance(x, llgroup.CombinedSymbolic)
    assert is_valid_int(y)
    return x | y

def op_int_xor(x, y):
    # used in computing hashes
    if isinstance(x, AddressAsInt): x = llmemory.cast_adr_to_int(x.adr)
    if isinstance(y, AddressAsInt): y = llmemory.cast_adr_to_int(y.adr)
    assert is_valid_int(x)
    assert is_valid_int(y)
    return x ^ y

def op_int_mul(x, y):
    assert isinstance(x, (int, long, llmemory.AddressOffset))
    assert isinstance(y, (int, long, llmemory.AddressOffset))
    return intmask(x * y)

def op_int_rshift(x, y):
    if not is_valid_int(x):
        from rpython.rtyper.lltypesystem import llgroup
        assert isinstance(x, llgroup.CombinedSymbolic)
    assert is_valid_int(y)
    return x >> y

def op_int_floordiv(x, y):
    # hack for win64
    assert isinstance(x, (int, long, llmemory.AddressOffset))
    assert isinstance(y, (int, long, llmemory.AddressOffset))
    r = x//y
    if x^y < 0 and x%y != 0:
        r += 1
    return r

def op_int_mod(x, y):
    assert isinstance(x, (int, long, llmemory.AddressOffset))
    assert isinstance(y, (int, long, llmemory.AddressOffset))
    r = x%y
    if x^y < 0 and x%y != 0:
        r -= y
    return r

def op_llong_floordiv(x, y):
    assert isinstance(x, r_longlong_arg)
    assert isinstance(y, r_longlong_arg)
    r = x//y
    if x^y < 0 and x%y != 0:
        r += 1
    return r

def op_llong_mod(x, y):
    assert isinstance(x, r_longlong_arg)
    assert isinstance(y, r_longlong_arg)
    r = x%y
    if x^y < 0 and x%y != 0:
        r -= y
    return r

def op_lllong_floordiv(x, y):
    assert isinstance(x, r_longlonglong_arg)
    assert isinstance(y, r_longlonglong_arg)
    r = x//y
    if x^y < 0 and x%y != 0:
        r += 1
    return r

def op_lllong_mod(x, y):
    assert isinstance(x, r_longlonglong_arg)
    assert isinstance(y, r_longlonglong_arg)
    r = x%y
    if x^y < 0 and x%y != 0:
        r -= y
    return r

def op_uint_lshift(x, y):
    assert isinstance(x, r_uint)
    assert is_valid_int(y)
    return r_uint(x << y)

def op_uint_rshift(x, y):
    assert isinstance(x, r_uint)
    assert is_valid_int(y)
    return r_uint(x >> y)

def op_llong_lshift(x, y):
    assert isinstance(x, r_longlong_arg)
    assert is_valid_int(y)
    return r_longlong_result(x << y)

def op_llong_rshift(x, y):
    assert isinstance(x, r_longlong_arg)
    assert is_valid_int(y)
    return r_longlong_result(x >> y)

def op_lllong_lshift(x, y):
    assert isinstance(x, r_longlonglong_arg)
    assert is_valid_int(y)
    return r_longlonglong_result(x << y)

def op_lllong_rshift(x, y):
    assert isinstance(x, r_longlonglong_arg)
    assert is_valid_int(y)
    return r_longlonglong_result(x >> y)

def op_ullong_lshift(x, y):
    assert isinstance(x, r_ulonglong)
    assert isinstance(y, int)
    return r_ulonglong(x << y)

def op_ullong_rshift(x, y):
    assert isinstance(x, r_ulonglong)
    assert is_valid_int(y)
    return r_ulonglong(x >> y)

def op_same_as(x):
    return x

def op_cast_primitive(TYPE, value):
    assert isinstance(lltype.typeOf(value), lltype.Primitive)
    return lltype.cast_primitive(TYPE, value)
op_cast_primitive.need_result_type = True

def op_cast_int_to_float(i):
    # assert type(i) is int
    assert is_valid_int(i)
    return float(i)

def op_cast_uint_to_float(u):
    assert type(u) is r_uint
    return float(u)

def op_cast_longlong_to_float(i):
    assert isinstance(i, r_longlong_arg)
    # take first 31 bits
    li = float(int(i & r_longlong(0x7fffffff)))
    ui = float(int(i >> 31)) * float(0x80000000)
    return ui + li

def op_cast_ulonglong_to_float(i):
    assert isinstance(i, r_ulonglong)
    # take first 32 bits
    li = float(int(i & r_ulonglong(0xffffffff)))
    ui = float(int(i >> 32)) * float(0x100000000)
    return ui + li

def op_cast_int_to_char(b):
    #assert type(b) is int
    assert is_valid_int(b)
    return chr(b)

def op_cast_bool_to_int(b):
    assert type(b) is bool
    return int(b)

def op_cast_bool_to_uint(b):
    assert type(b) is bool
    return r_uint(int(b))

def op_cast_bool_to_float(b):
    assert type(b) is bool
    return float(b)

def op_cast_float_to_int(f):
    assert type(f) is float
    return intmask(int(f))

def op_cast_float_to_uint(f):
    assert type(f) is float
    return r_uint(long(f))

def op_cast_float_to_longlong(f):
    assert type(f) is float
    r = float(0x100000000)
    small = f / r
    high = int(small)
    truncated = int((small - high) * r)
    return r_longlong_result(high) * 0x100000000 + truncated

def op_cast_float_to_ulonglong(f):
    assert type(f) is float
    return r_ulonglong(long(f))

def op_cast_char_to_int(b):
    assert type(b) is str and len(b) == 1
    return ord(b)

def op_cast_unichar_to_int(b):
    assert type(b) is unicode and len(b) == 1
    return ord(b)

def op_cast_int_to_unichar(b):
    assert is_valid_int(b)
    return unichr(b)

def op_cast_int_to_uint(b):
    # assert type(b) is int
    assert is_valid_int(b)
    return r_uint(b)

def op_cast_uint_to_int(b):
    assert type(b) is r_uint
    return intmask(b)

def op_cast_int_to_longlong(b):
    assert is_valid_int(b)
    return r_longlong_result(b)

def op_truncate_longlong_to_int(b):
    assert isinstance(b, r_longlong_arg)
    return intmask(b)

def op_cast_pointer(RESTYPE, obj):
    checkptr(obj)
    return lltype.cast_pointer(RESTYPE, obj)
op_cast_pointer.need_result_type = True

def op_cast_adr_to_ptr(TYPE, adr):
    checkadr(adr)
    return llmemory.cast_adr_to_ptr(adr, TYPE)
op_cast_adr_to_ptr.need_result_type = True

def op_cast_int_to_adr(int):
    return llmemory.cast_int_to_adr(int)

def op_convert_float_bytes_to_longlong(a):
    from rpython.rlib.longlong2float import float2longlong
    return float2longlong(a)

def op_convert_longlong_bytes_to_float(a):
    from rpython.rlib.longlong2float import longlong2float
    return longlong2float(a)


def op_unichar_eq(x, y):
    assert isinstance(x, unicode) and len(x) == 1
    assert isinstance(y, unicode) and len(y) == 1
    return x == y

def op_unichar_ne(x, y):
    assert isinstance(x, unicode) and len(x) == 1
    assert isinstance(y, unicode) and len(y) == 1
    return x != y


def op_adr_lt(addr1, addr2):
    checkadr(addr1)
    checkadr(addr2)
    return addr1 < addr2

def op_adr_le(addr1, addr2):
    checkadr(addr1)
    checkadr(addr2)
    return addr1 <= addr2

def op_adr_eq(addr1, addr2):
    checkadr(addr1)
    checkadr(addr2)
    return addr1 == addr2

def op_adr_ne(addr1, addr2):
    checkadr(addr1)
    checkadr(addr2)
    return addr1 != addr2

def op_adr_gt(addr1, addr2):
    checkadr(addr1)
    checkadr(addr2)
    return addr1 > addr2

def op_adr_ge(addr1, addr2):
    checkadr(addr1)
    checkadr(addr2)
    return addr1 >= addr2

def op_adr_add(addr, offset):
    checkadr(addr)
    assert lltype.typeOf(offset) is lltype.Signed
    return addr + offset

def op_adr_sub(addr, offset):
    checkadr(addr)
    assert lltype.typeOf(offset) is lltype.Signed
    return addr - offset

def op_adr_delta(addr1, addr2):
    checkadr(addr1)
    checkadr(addr2)
    return addr1 - addr2

def op_gc_writebarrier_before_copy(source, dest,
                                   source_start, dest_start, length):
    A = lltype.typeOf(source)
    assert A == lltype.typeOf(dest)
    if isinstance(A.TO, lltype.GcArray):
        if isinstance(A.TO.OF, lltype.Ptr):
            assert A.TO.OF.TO._gckind == 'gc'
        else:
            assert isinstance(A.TO.OF, lltype.Struct)
    else:
        assert isinstance(A.TO, lltype.GcStruct)
        assert A.TO._arrayfld is not None
    assert type(source_start) is int
    assert type(dest_start) is int
    assert type(length) is int
    return True

def op_getfield(p, name):
    checkptr(p)
    TYPE = lltype.typeOf(p).TO
    if not TYPE._immutable_field(name):
        raise TypeError("cannot fold getfield on mutable struct")
    return getattr(p, name)

def op_getarrayitem(p, index):
    checkptr(p)
    ARRAY = lltype.typeOf(p).TO
    if not ARRAY._immutable_field(index):
        raise TypeError("cannot fold getarrayitem on mutable array")
    return p[index]

def _normalize(x):
    if not isinstance(x, str):
        TYPE = lltype.typeOf(x)
        if isinstance(TYPE, lltype.Ptr) and TYPE.TO._name == 'rpy_string':
            from rpython.rtyper.annlowlevel import hlstr
            return hlstr(x)
    return x

def op_debug_print(*args):
    debug.debug_print(*map(_normalize, args))

def op_debug_start(category):
    debug.debug_start(_normalize(category))

def op_debug_stop(category):
    debug.debug_stop(_normalize(category))

def op_debug_offset():
    return debug.debug_offset()

def op_debug_flush():
    pass

def op_have_debug_prints():
    return debug.have_debug_prints()

def op_debug_nonnull_pointer(x):
    assert x

def op_gc_stack_bottom():
    pass       # marker for trackgcroot.py

def op_jit_force_virtualizable(*args):
    pass

def op_jit_force_virtual(x):
    return x

def op_jit_is_virtual(x):
    return False

def op_jit_force_quasi_immutable(*args):
    pass

def op_jit_record_known_class(x, y):
    pass

def op_jit_ffi_save_result(*args):
    pass

def op_get_group_member(TYPE, grpptr, memberoffset):
    from rpython.rtyper.lltypesystem import llgroup
    assert isinstance(memberoffset, llgroup.GroupMemberOffset)
    member = memberoffset._get_group_member(grpptr)
    return lltype.cast_pointer(TYPE, member)
op_get_group_member.need_result_type = True

def op_get_next_group_member(TYPE, grpptr, memberoffset, skipoffset):
    from rpython.rtyper.lltypesystem import llgroup
    assert isinstance(memberoffset, llgroup.GroupMemberOffset)
    member = memberoffset._get_next_group_member(grpptr, skipoffset)
    return lltype.cast_pointer(TYPE, member)
op_get_next_group_member.need_result_type = True

def op_is_group_member_nonzero(memberoffset):
    from rpython.rtyper.lltypesystem import llgroup
    if isinstance(memberoffset, llgroup.GroupMemberOffset):
        return memberoffset.index != 0
    else:
        assert is_valid_int(memberoffset)
        return memberoffset != 0

def op_extract_ushort(combinedoffset):
    from rpython.rtyper.lltypesystem import llgroup
    assert isinstance(combinedoffset, llgroup.CombinedSymbolic)
    return combinedoffset.lowpart

def op_combine_ushort(ushort, rest):
    from rpython.rtyper.lltypesystem import llgroup
    return llgroup.CombinedSymbolic(ushort, rest)

def op_gc_gettypeptr_group(TYPE, obj, grpptr, skipoffset, vtableinfo):
    HDR            = vtableinfo[0]
    size_gc_header = vtableinfo[1]
    fieldname      = vtableinfo[2]
    objaddr = llmemory.cast_ptr_to_adr(obj)
    hdraddr = objaddr - size_gc_header
    hdr = llmemory.cast_adr_to_ptr(hdraddr, lltype.Ptr(HDR))
    typeid = getattr(hdr, fieldname)
    if lltype.typeOf(typeid) == lltype.Signed:
        typeid = op_extract_ushort(typeid)
    return op_get_next_group_member(TYPE, grpptr, typeid, skipoffset)
op_gc_gettypeptr_group.need_result_type = True

def op_get_member_index(memberoffset):
    raise NotImplementedError

def op_gc_writebarrier(addr):
    pass

def op_shrink_array(array, smallersize):
    return False

def op_ll_read_timestamp():
    from rpython.rlib.rtimer import read_timestamp
    return read_timestamp()

def op_stm_start_transaction():
    pass

def op_stm_stop_transaction():
    pass

def op_debug_fatalerror(ll_msg):
    from rpython.rtyper.lltypesystem import lltype, rstr
    from rpython.rtyper.llinterp import LLFatalError
    assert lltype.typeOf(ll_msg) == lltype.Ptr(rstr.STR)
    msg = ''.join(ll_msg.chars)
    raise LLFatalError(msg)

def op_nop(x):
    pass

def op_debug_stm_flush_barrier():
    pass

def op_stm_ignored_start():
    pass

def op_stm_ignored_stop():
    pass

def op_stm_push_marker(odd_num, object):
    pass

def op_stm_update_marker_num(odd_num):
    pass

def op_stm_pop_marker():
    pass

def op_stm_get_tid(x):
    raise NotImplementedError

def op_raw_store(p, ofs, newvalue):
    from rpython.rtyper.lltypesystem import rffi
    p = rffi.cast(llmemory.Address, p)
    TVAL = lltype.typeOf(newvalue)
    p = rffi.cast(rffi.CArrayPtr(TVAL), p + ofs)
    p[0] = newvalue

def op_raw_load(TVAL, p, ofs, pure=False):
    from rpython.rtyper.lltypesystem import rffi
    p = rffi.cast(llmemory.Address, p)
    p = rffi.cast(rffi.CArrayPtr(TVAL), p + ofs)
    return p[0]
op_raw_load.need_result_type = True

<<<<<<< HEAD
def op_jit_assembler_call(funcptr, *args):
    return funcptr(*args)

def op_stm_rewind_jmp_frame(x=None):
    return llmemory.NULL

def op_stm_transaction_break():
    pass

def op_stm_hint_commit_soon():
    pass

def op_stm_count():
    global _stm_counter
    x = _stm_counter
    _stm_counter = x + 1
    return x
_stm_counter = 0

=======
def op_likely(x):
    assert isinstance(x, bool)
    return x

def op_unlikely(x):
    assert isinstance(x, bool)
    return x
>>>>>>> 024daef6

# ____________________________________________________________

def get_op_impl(opname):
    # get the op_xxx() function from the globals above
    try:
        return globals()['op_' + opname]
    except KeyError:
        return get_primitive_op_src(opname)<|MERGE_RESOLUTION|>--- conflicted
+++ resolved
@@ -729,7 +729,6 @@
     return p[0]
 op_raw_load.need_result_type = True
 
-<<<<<<< HEAD
 def op_jit_assembler_call(funcptr, *args):
     return funcptr(*args)
 
@@ -749,7 +748,7 @@
     return x
 _stm_counter = 0
 
-=======
+
 def op_likely(x):
     assert isinstance(x, bool)
     return x
@@ -757,7 +756,6 @@
 def op_unlikely(x):
     assert isinstance(x, bool)
     return x
->>>>>>> 024daef6
 
 # ____________________________________________________________
 
