--- conflicted
+++ resolved
@@ -935,7 +935,6 @@
     def op_stack_current(self):
         return 0
 
-<<<<<<< HEAD
     def op_llvm_gcmap(self):
         raise NotImplementedError("llvm_gcmap")
 
@@ -948,20 +947,8 @@
     def op_llvm_stack_malloc(self):
         raise NotImplementedError("llvm_stack_malloc")
 
-    def op_threadlocalref_set(self, key, value):
-        try:
-            d = self.llinterpreter.tlrefsdict
-        except AttributeError:
-            d = self.llinterpreter.tlrefsdict = {}
-        d[key._obj] = value
-
-    def op_threadlocalref_get(self, key):
-        d = self.llinterpreter.tlrefsdict
-        return d[key._obj]
-=======
     def op_threadlocalref_addr(self):
         return _address_of_thread_local()
->>>>>>> 606d9a37
 
     def op_threadlocalref_get(self, RESTYPE, offset):
         return self.op_raw_load(RESTYPE, _address_of_thread_local(), offset)
