import cStringIO
import os
import sys
import traceback

import py

from rpython.flowspace.model import (FunctionGraph, Constant, Variable,
    c_last_exception)
from rpython.rlib import rstackovf
from rpython.rlib.objectmodel import (ComputedIntSymbolic, CDefinedIntSymbolic,
    Symbolic)
# intmask is used in an exec'd code block
from rpython.rlib.rarithmetic import (ovfcheck, is_valid_int, intmask,
    r_uint, r_longlong, r_ulonglong, r_longlonglong)
from rpython.rtyper.lltypesystem import lltype, llmemory, lloperation, llheap
from rpython.rtyper import rclass


log = py.log.Producer('llinterp')

class LLException(Exception):
    def __init__(self, *args):
        "NOT_RPYTHON"
        Exception.__init__(self, *args)

    def __str__(self):
        etype = self.args[0]
        #evalue = self.args[1]
        if len(self.args) > 2:
            f = cStringIO.StringIO()
            original_type, original_value, original_tb = self.args[2]
            traceback.print_exception(original_type, original_value, original_tb,
                                      file=f)
            extra = '\n' + f.getvalue().rstrip('\n')
            extra = extra.replace('\n', '\n | ') + '\n `------'
        else:
            extra = ''
        return '<LLException %r%s>' % (type_name(etype), extra)

class LLFatalError(Exception):
    def __str__(self):
        return ': '.join([str(x) for x in self.args])

def type_name(etype):
    return ''.join(etype.name.chars)

class LLInterpreter(object):
    """ low level interpreter working with concrete values. """

    current_interpreter = None

    def __init__(self, typer, tracing=True, exc_data_ptr=None):
        self.bindings = {}
        self.typer = typer
        # 'heap' is module or object that provides malloc, etc for lltype ops
        self.heap = llheap
        self.exc_data_ptr = exc_data_ptr
        self.frame_stack = []
        self.tracer = None
        self.frame_class = LLFrame
        if tracing:
            self.tracer = Tracer()

    def eval_graph(self, graph, args=(), recursive=False):
        llframe = self.frame_class(graph, args, self)
        if self.tracer and not recursive:
            global tracer1
            tracer1 = self.tracer
            self.tracer.start()
        retval = None
        self.traceback_frames = []
        old_frame_stack = self.frame_stack[:]
        prev_interpreter = LLInterpreter.current_interpreter
        LLInterpreter.current_interpreter = self
        try:
            try:
                retval = llframe.eval()
            except LLException, e:
                log.error("LLEXCEPTION: %s" % (e, ))
                self.print_traceback()
                if self.tracer:
                    self.tracer.dump('LLException: %s\n' % (e,))
                raise
            except Exception, e:
                if getattr(e, '_go_through_llinterp_uncaught_', False):
                    raise
                log.error("AN ERROR OCCURED: %s" % (e, ))
                self.print_traceback()
                if self.tracer:
                    line = str(e)
                    if line:
                        line = ': ' + line
                    line = '* %s' % (e.__class__.__name__,) + line
                    self.tracer.dump(line + '\n')
                raise
        finally:
            LLInterpreter.current_interpreter = prev_interpreter
            assert old_frame_stack == self.frame_stack
            if self.tracer:
                if retval is not None:
                    self.tracer.dump('   ---> %r\n' % (retval,))
                if not recursive:
                    self.tracer.stop()
        return retval

    def print_traceback(self):
        frames = self.traceback_frames
        frames.reverse()
        self.traceback_frames = []
        lines = []
        for frame in frames:
            logline = frame.graph.name + "()"
            if frame.curr_block is None:
                logline += " <not running yet>"
                lines.append(logline)
                continue
            try:
                logline += " " + self.typer.annotator.annotated[frame.curr_block].func.__module__
            except (KeyError, AttributeError, TypeError):
                logline += " <unknown module>"
            lines.append(logline)
            for i, operation in enumerate(frame.curr_block.operations):
                if i == frame.curr_operation_index:
                    logline = "E  %s"
                else:
                    logline = "   %s"
                lines.append(logline % (operation, ))
        if self.tracer:
            self.tracer.dump('Traceback\n', bold=True)
            for line in lines:
                self.tracer.dump(line + '\n')
        for line in lines:
            log.traceback(line)

    def find_roots(self):
        """Return a list of the addresses of the roots."""
        #log.findroots("starting")
        roots = []
        for frame in self.frame_stack:
            #log.findroots("graph", frame.graph.name)
            frame.find_roots(roots)
        return roots

    def find_exception(self, exc):
        assert isinstance(exc, LLException)
        klass, inst = exc.args[0], exc.args[1]
        for cls in enumerate_exceptions_top_down():
            if "".join(klass.name.chars) == cls.__name__:
                return cls
        raise ValueError("couldn't match exception, maybe it"
                      " has RPython attributes like OSError?")

    def get_transformed_exc_data(self, graph):
        if hasattr(graph, 'exceptiontransformed'):
            return graph.exceptiontransformed
        if getattr(graph, 'rgenop', False):
            return self.exc_data_ptr
        return None

    def _store_exception(self, exc):
        raise PleaseOverwriteStoreException("You just invoked ll2ctypes callback without overwriting _store_exception on llinterpreter")

class PleaseOverwriteStoreException(Exception):
    pass

def checkptr(ptr):
    assert isinstance(lltype.typeOf(ptr), lltype.Ptr)

def checkadr(addr):
    assert lltype.typeOf(addr) is llmemory.Address


class LLFrame(object):
    def __init__(self, graph, args, llinterpreter):
        assert not graph or isinstance(graph, FunctionGraph)
        self.graph = graph
        self.args = args
        self.llinterpreter = llinterpreter
        self.heap = llinterpreter.heap
        self.bindings = {}
        self.curr_block = None
        self.curr_operation_index = 0
        self.alloca_objects = []

    def newsubframe(self, graph, args):
        return self.__class__(graph, args, self.llinterpreter)

    # _______________________________________________________
    # variable setters/getters helpers

    def clear(self):
        self.bindings.clear()

    def fillvars(self, block, values):
        vars = block.inputargs
        assert len(vars) == len(values), (
                   "block %s received %d args, expected %d" % (
                    block, len(values), len(vars)))
        for var, val in zip(vars, values):
            self.setvar(var, val)

    def setvar(self, var, val):
        if var.concretetype is not lltype.Void:
            try:
                val = lltype.enforce(var.concretetype, val)
            except TypeError:
                assert False, "type error: input value of type:\n\n\t%r\n\n===> variable of type:\n\n\t%r\n" % (lltype.typeOf(val), var.concretetype)
        assert isinstance(var, Variable)
        self.bindings[var] = val

    def setifvar(self, var, val):
        if isinstance(var, Variable):
            self.setvar(var, val)

    def getval(self, varorconst):
        try:
            val = varorconst.value
        except AttributeError:
            val = self.bindings[varorconst]
        if isinstance(val, ComputedIntSymbolic):
            val = val.compute_fn()
        if varorconst.concretetype is not lltype.Void:
            try:
                val = lltype.enforce(varorconst.concretetype, val)
            except TypeError:
                assert False, "type error: %r val from %r var/const" % (lltype.typeOf(val), varorconst.concretetype)
        return val

    # _______________________________________________________
    # other helpers
    def getoperationhandler(self, opname):
        ophandler = getattr(self, 'op_' + opname, None)
        if ophandler is None:
            # try to import the operation from opimpl.py
            ophandler = lloperation.LL_OPERATIONS[opname].fold
            setattr(self.__class__, 'op_' + opname, staticmethod(ophandler))
        return ophandler
    # _______________________________________________________
    # evaling functions

    def eval(self):
        graph = self.graph
        tracer = self.llinterpreter.tracer
        if tracer:
            tracer.enter(graph)
        self.llinterpreter.frame_stack.append(self)
        try:
            try:
                nextblock = graph.startblock
                args = self.args
                while 1:
                    self.clear()
                    self.fillvars(nextblock, args)
                    nextblock, args = self.eval_block(nextblock)
                    if nextblock is None:
                        for obj in self.alloca_objects:
                            obj._obj._free()
                        return args
            except Exception:
                self.llinterpreter.traceback_frames.append(self)
                raise
        finally:
            leavingframe = self.llinterpreter.frame_stack.pop()
            assert leavingframe is self
            if tracer:
                tracer.leave()

    def eval_block(self, block):
        """ return (nextblock, values) tuple. If nextblock
            is None, values is the concrete return value.
        """
        self.curr_block = block
        catch_exception = block.exitswitch == c_last_exception
        e = None

        try:
            for i, op in enumerate(block.operations):
                self.curr_operation_index = i
                self.eval_operation(op)
        except LLException, e:
            if not (catch_exception and op is block.operations[-1]):
                raise
        except RuntimeError, e:
            rstackovf.check_stack_overflow()
            # xxx fish fish fish for proper etype and evalue to use
            rtyper = self.llinterpreter.typer
            bk = rtyper.annotator.bookkeeper
            classdef = bk.getuniqueclassdef(rstackovf._StackOverflow)
            exdata = rtyper.exceptiondata
            evalue = exdata.get_standard_ll_exc_instance(rtyper, classdef)
            etype = exdata.fn_type_of_exc_inst(evalue)
            e = LLException(etype, evalue)
            if not (catch_exception and op is block.operations[-1]):
                raise e

        # determine nextblock and/or return value
        if len(block.exits) == 0:
            # return block
            tracer = self.llinterpreter.tracer
            if len(block.inputargs) == 2:
                # exception
                if tracer:
                    tracer.dump('raise')
                etypevar, evaluevar = block.getvariables()
                etype = self.getval(etypevar)
                evalue = self.getval(evaluevar)
                # watch out, these are _ptr's
                raise LLException(etype, evalue)
            resultvar, = block.getvariables()
            result = self.getval(resultvar)
            exc_data = self.llinterpreter.get_transformed_exc_data(self.graph)
            if exc_data:
                # re-raise the exception set by this graph, if any
                etype = exc_data.exc_type
                if etype:
                    evalue = exc_data.exc_value
                    if tracer:
                        tracer.dump('raise')
                    exc_data.exc_type = lltype.typeOf(etype)._defl()
                    exc_data.exc_value = lltype.typeOf(evalue)._defl()
                    from rpython.translator import exceptiontransform
                    T = resultvar.concretetype
                    errvalue = exceptiontransform.error_value(T)
                    # check that the exc-transformed graph returns the error
                    # value when it returns with an exception set
                    assert result == errvalue
                    raise LLException(etype, evalue)
            if tracer:
                tracer.dump('return')
            return None, result
        elif block.exitswitch is None:
            # single-exit block
            assert len(block.exits) == 1
            link = block.exits[0]
        elif catch_exception:
            link = block.exits[0]
            if e:
                exdata = self.llinterpreter.typer.exceptiondata
                cls = e.args[0]
                inst = e.args[1]
                for link in block.exits[1:]:
                    assert issubclass(link.exitcase, py.builtin.BaseException)
                    if self.op_direct_call(exdata.fn_exception_match,
                                           cls, link.llexitcase):
                        self.setifvar(link.last_exception, cls)
                        self.setifvar(link.last_exc_value, inst)
                        break
                else:
                    # no handler found, pass on
                    raise e
        else:
            llexitvalue = self.getval(block.exitswitch)
            if block.exits[-1].exitcase == "default":
                defaultexit = block.exits[-1]
                nondefaultexits = block.exits[:-1]
                assert defaultexit.llexitcase is None
            else:
                defaultexit = None
                nondefaultexits = block.exits
            for link in nondefaultexits:
                if link.llexitcase == llexitvalue:
                    break   # found -- the result is in 'link'
            else:
                if defaultexit is None:
                    raise ValueError("exit case %r not found in the exit links "
                                     "of %r" % (llexitvalue, block))
                else:
                    link = defaultexit
        return link.target, [self.getval(x) for x in link.args]

    def eval_operation(self, operation):
        tracer = self.llinterpreter.tracer
        if tracer:
            tracer.dump(str(operation))
        ophandler = self.getoperationhandler(operation.opname)
        # XXX slighly unnice but an important safety check
        if operation.opname == 'direct_call':
            assert isinstance(operation.args[0], Constant)
        elif operation.opname == 'indirect_call':
            assert isinstance(operation.args[0], Variable)
        if getattr(ophandler, 'specialform', False):
            retval = ophandler(*operation.args)
        else:
            vals = [self.getval(x) for x in operation.args]
            if getattr(ophandler, 'need_result_type', False):
                vals.insert(0, operation.result.concretetype)
            try:
                retval = ophandler(*vals)
            except LLException, e:
                # safety check check that the operation is allowed to raise that
                # exception
                if operation.opname in lloperation.LL_OPERATIONS:
                    canraise = lloperation.LL_OPERATIONS[operation.opname].canraise
                    if Exception not in canraise:
                        exc = self.llinterpreter.find_exception(e)
                        for canraiseexc in canraise:
                            if issubclass(exc, canraiseexc):
                                break
                        else:
                            raise TypeError("the operation %s is not expected to raise %s" % (operation, exc))

                # for exception-transformed graphs, store the LLException
                # into the exc_data used by this graph
                exc_data = self.llinterpreter.get_transformed_exc_data(
                    self.graph)
                if exc_data:
                    etype = e.args[0]
                    evalue = e.args[1]
                    exc_data.exc_type = etype
                    exc_data.exc_value = evalue
                    from rpython.translator import exceptiontransform
                    retval = exceptiontransform.error_value(
                        operation.result.concretetype)
                else:
                    raise
        self.setvar(operation.result, retval)
        if tracer:
            if retval is None:
                tracer.dump('\n')
            else:
                tracer.dump('   ---> %r\n' % (retval,))

    def make_llexception(self, exc=None):
        if exc is None:
            original = sys.exc_info()
            exc = original[1]
            # it makes no sense to convert some exception classes that
            # just mean something buggy crashed
            if isinstance(exc, (AssertionError, AttributeError,
                                TypeError, NameError,
                                KeyboardInterrupt, SystemExit,
                                ImportError, SyntaxError)):
                raise original[0], original[1], original[2]     # re-raise it
            # for testing the JIT (see ContinueRunningNormally) we need
            # to let some exceptions introduced by the JIT go through
            # the llinterpreter uncaught
            if getattr(exc, '_go_through_llinterp_uncaught_', False):
                raise original[0], original[1], original[2]     # re-raise it
            extraargs = (original,)
        else:
            extraargs = ()
        typer = self.llinterpreter.typer
        exdata = typer.exceptiondata
        evalue = exdata.get_standard_ll_exc_instance_by_class(exc.__class__)
        etype = self.op_direct_call(exdata.fn_type_of_exc_inst, evalue)
        raise LLException(etype, evalue, *extraargs)

    def invoke_callable_with_pyexceptions(self, fptr, *args):
        obj = self.llinterpreter.typer.type_system.deref(fptr)
        try:
            return obj._callable(*args)
        except LLException, e:
            raise
        except Exception, e:
            if getattr(e, '_go_through_llinterp_uncaught_', False):
                raise
            if getattr(obj, '_debugexc', False):
                log.ERROR('The llinterpreter got an '
                          'unexpected exception when calling')
                log.ERROR('the external function %r:' % (fptr,))
                log.ERROR('%s: %s' % (e.__class__.__name__, e))
                if self.llinterpreter.tracer:
                    self.llinterpreter.tracer.flush()
                import sys
                from rpython.translator.tool.pdbplus import PdbPlusShow
                PdbPlusShow(None).post_mortem(sys.exc_info()[2])
            self.make_llexception()

    def find_roots(self, roots):
        #log.findroots(self.curr_block.inputargs)
        vars = []
        for v in self.curr_block.inputargs:
            if isinstance(v, Variable):
                vars.append(v)
        for op in self.curr_block.operations[:self.curr_operation_index]:
            vars.append(op.result)

        for v in vars:
            TYPE = v.concretetype
            if isinstance(TYPE, lltype.Ptr) and TYPE.TO._gckind == 'gc':
                roots.append(_address_of_local_var(self, v))

    # __________________________________________________________
    # misc LL operation implementations

    def op_debug_view(self, *ll_objects):
        from rpython.translator.tool.lltracker import track
        track(*ll_objects)

    def op_debug_assert(self, x, msg):
        assert x, msg

    def op_debug_fatalerror(self, ll_msg, ll_exc=None):
        msg = ''.join(ll_msg.chars)
        if ll_exc is None:
            raise LLFatalError(msg)
        else:
            ll_exc_type = lltype.cast_pointer(rclass.OBJECTPTR, ll_exc).typeptr
            raise LLFatalError(msg, LLException(ll_exc_type, ll_exc))

    def op_debug_llinterpcall(self, pythonfunction, *args_ll):
        try:
            return pythonfunction(*args_ll)
        except:
            self.make_llexception()

    def op_debug_start_traceback(self, *args):
        pass    # xxx write debugging code here?

    def op_debug_reraise_traceback(self, *args):
        pass    # xxx write debugging code here?

    def op_debug_record_traceback(self, *args):
        pass    # xxx write debugging code here?

    def op_debug_print_traceback(self, *args):
        pass    # xxx write debugging code here?

    def op_debug_catch_exception(self, *args):
        pass    # xxx write debugging code here?

    def op_jit_marker(self, *args):
        pass

    def op_jit_record_known_class(self, *args):
        pass

    def op_jit_conditional_call(self, *args):
        raise NotImplementedError("should not be called while not jitted")

    def op_get_exception_addr(self, *args):
        raise NotImplementedError

    def op_get_exc_value_addr(self, *args):
        raise NotImplementedError

    def op_instrument_count(self, ll_tag, ll_label):
        pass # xxx for now

    def op_keepalive(self, value):
        pass

    def op_hint(self, x, hints):
        return x

    def op_decode_arg(self, fname, i, name, vargs, vkwds):
        raise NotImplementedError("decode_arg")

    def op_decode_arg_def(self, fname, i, name, vargs, vkwds, default):
        raise NotImplementedError("decode_arg_def")

    def op_check_no_more_arg(self, fname, n, vargs):
        raise NotImplementedError("check_no_more_arg")

    def op_getslice(self, vargs, start, stop_should_be_None):
        raise NotImplementedError("getslice")   # only for argument parsing

    def op_check_self_nonzero(self, fname, vself):
        raise NotImplementedError("check_self_nonzero")

    def op_setfield(self, obj, fieldname, fieldvalue):
        # obj should be pointer
        FIELDTYPE = getattr(lltype.typeOf(obj).TO, fieldname)
        if FIELDTYPE is not lltype.Void:
            self.heap.setfield(obj, fieldname, fieldvalue)

    def op_bare_setfield(self, obj, fieldname, fieldvalue):
        # obj should be pointer
        FIELDTYPE = getattr(lltype.typeOf(obj).TO, fieldname)
        if FIELDTYPE is not lltype.Void:
            setattr(obj, fieldname, fieldvalue)

    def op_getinteriorfield(self, obj, *offsets):
        checkptr(obj)
        ob = obj
        for o in offsets:
            if isinstance(o, str):
                ob = getattr(ob, o)
            else:
                ob = ob[o]
        assert not isinstance(ob, lltype._interior_ptr)
        return ob

    def getinneraddr(self, obj, *offsets):
        TYPE = lltype.typeOf(obj).TO
        addr = llmemory.cast_ptr_to_adr(obj)
        for o in offsets:
            if isinstance(o, str):
                addr += llmemory.offsetof(TYPE, o)
                TYPE = getattr(TYPE, o)
            else:
                addr += llmemory.itemoffsetof(TYPE, o)
                TYPE = TYPE.OF
        return addr, TYPE

    def op_setinteriorfield(self, obj, *fieldnamesval):
        offsets, fieldvalue = fieldnamesval[:-1], fieldnamesval[-1]
        inneraddr, FIELD = self.getinneraddr(obj, *offsets)
        if FIELD is not lltype.Void:
            self.heap.setinterior(obj, inneraddr, FIELD, fieldvalue, offsets)

    def op_bare_setinteriorfield(self, obj, *fieldnamesval):
        offsets, fieldvalue = fieldnamesval[:-1], fieldnamesval[-1]
        inneraddr, FIELD = self.getinneraddr(obj, *offsets)
        if FIELD is not lltype.Void:
            llheap.setinterior(obj, inneraddr, FIELD, fieldvalue)

    def op_getarrayitem(self, array, index):
        return array[index]

    def op_setarrayitem(self, array, index, item):
        # array should be a pointer
        ITEMTYPE = lltype.typeOf(array).TO.OF
        if ITEMTYPE is not lltype.Void:
            self.heap.setarrayitem(array, index, item)

    def op_bare_setarrayitem(self, array, index, item):
        # array should be a pointer
        ITEMTYPE = lltype.typeOf(array).TO.OF
        if ITEMTYPE is not lltype.Void:
            array[index] = item

    def perform_call(self, f, ARGS, args):
        fobj = self.llinterpreter.typer.type_system.deref(f)
        has_callable = getattr(fobj, '_callable', None) is not None
        if hasattr(fobj, 'graph'):
            graph = fobj.graph
        else:
            assert has_callable, "don't know how to execute %r" % f
            return self.invoke_callable_with_pyexceptions(f, *args)
        args_v = graph.getargs()
        if len(ARGS) != len(args_v):
            raise TypeError("graph with %d args called with wrong func ptr type: %r" %(len(args_v), ARGS))
        for T, v in zip(ARGS, args_v):
            if not lltype.isCompatibleType(T, v.concretetype):
                raise TypeError("graph with %r args called with wrong func ptr type: %r" %
                                (tuple([v.concretetype for v in args_v]), ARGS))
        frame = self.newsubframe(graph, args)
        return frame.eval()

    def op_direct_call(self, f, *args):
        FTYPE = lltype.typeOf(f).TO
        return self.perform_call(f, FTYPE.ARGS, args)

    def op_indirect_call(self, f, *args):
        graphs = args[-1]
        args = args[:-1]
        if graphs is not None:
            obj = self.llinterpreter.typer.type_system.deref(f)
            if hasattr(obj, 'graph'):
                assert obj.graph in graphs
        else:
            pass
            #log.warn("op_indirect_call with graphs=None:", f)
        return self.op_direct_call(f, *args)

    def op_malloc(self, obj, flags):
        flavor = flags['flavor']
        zero = flags.get('zero', False)
        track_allocation = flags.get('track_allocation', True)
        if flavor == "stack":
            result = self.heap.malloc(obj, zero=zero, flavor='raw')
            self.alloca_objects.append(result)
            return result
        ptr = self.heap.malloc(obj, zero=zero, flavor=flavor,
                               track_allocation=track_allocation)
        return ptr

    def op_malloc_varsize(self, obj, flags, size):
        flavor = flags['flavor']
        zero = flags.get('zero', False)
        track_allocation = flags.get('track_allocation', True)
        assert flavor in ('gc', 'raw')
        try:
            ptr = self.heap.malloc(obj, size, zero=zero, flavor=flavor,
                                   track_allocation=track_allocation)
            return ptr
        except MemoryError:
            self.make_llexception()

    def op_free(self, obj, flags):
        assert flags['flavor'] == 'raw'
        track_allocation = flags.get('track_allocation', True)
        self.heap.free(obj, flavor='raw', track_allocation=track_allocation)

    def op_gc_add_memory_pressure(self, size):
        self.heap.add_memory_pressure(size)

    def op_shrink_array(self, obj, smallersize):
        return self.heap.shrink_array(obj, smallersize)

    def op_zero_gc_pointers_inside(self, obj):
        raise NotImplementedError("zero_gc_pointers_inside")

    def op_gc_writebarrier_before_copy(self, source, dest,
                                       source_start, dest_start, length):
        if hasattr(self.heap, 'writebarrier_before_copy'):
            return self.heap.writebarrier_before_copy(source, dest,
                                                      source_start, dest_start,
                                                      length)
        else:
            return True

    def op_getfield(self, obj, field):
        checkptr(obj)
        # check the difference between op_getfield and op_getsubstruct:
        assert not isinstance(getattr(lltype.typeOf(obj).TO, field),
                              lltype.ContainerType)
        return getattr(obj, field)

    def op_force_cast(self, RESTYPE, obj):
        from rpython.rtyper.lltypesystem import ll2ctypes
        return ll2ctypes.force_cast(RESTYPE, obj)
    op_force_cast.need_result_type = True

    def op_cast_int_to_ptr(self, RESTYPE, int1):
        return lltype.cast_int_to_ptr(RESTYPE, int1)
    op_cast_int_to_ptr.need_result_type = True

    def op_cast_ptr_to_int(self, ptr1):
        checkptr(ptr1)
        return lltype.cast_ptr_to_int(ptr1)

    def op_cast_opaque_ptr(self, RESTYPE, obj):
        checkptr(obj)
        return lltype.cast_opaque_ptr(RESTYPE, obj)
    op_cast_opaque_ptr.need_result_type = True

    def op_cast_ptr_to_adr(self, ptr):
        checkptr(ptr)
        return llmemory.cast_ptr_to_adr(ptr)

    def op_cast_adr_to_int(self, adr, mode):
        checkadr(adr)
        return llmemory.cast_adr_to_int(adr, mode)

    def op_convert_float_bytes_to_longlong(self, f):
        from rpython.rlib import longlong2float
        return longlong2float.float2longlong(f)

    def op_weakref_create(self, v_obj):
        def objgetter():    # special support for gcwrapper.py
            return self.getval(v_obj)
        return self.heap.weakref_create_getlazy(objgetter)
    op_weakref_create.specialform = True

    def op_weakref_deref(self, PTRTYPE, obj):
        return self.heap.weakref_deref(PTRTYPE, obj)
    op_weakref_deref.need_result_type = True

    def op_cast_ptr_to_weakrefptr(self, obj):
        return llmemory.cast_ptr_to_weakrefptr(obj)

    def op_cast_weakrefptr_to_ptr(self, PTRTYPE, obj):
        return llmemory.cast_weakrefptr_to_ptr(PTRTYPE, obj)
    op_cast_weakrefptr_to_ptr.need_result_type = True

    def op_gc__collect(self, *gen):
        self.heap.collect(*gen)

    def op_gc_heap_stats(self):
        raise NotImplementedError

    def op_gc_obtain_free_space(self, size):
        raise NotImplementedError

    def op_gc_can_move(self, ptr):
        addr = llmemory.cast_ptr_to_adr(ptr)
        return self.heap.can_move(addr)

    def op_gc_thread_run(self):
        self.heap.thread_run()

    def op_gc_thread_start(self):
        self.heap.thread_start()

    def op_gc_thread_die(self):
        self.heap.thread_die()

    def op_gc_thread_before_fork(self):
        raise NotImplementedError

    def op_gc_thread_after_fork(self):
        raise NotImplementedError

    def op_gc_free(self, addr):
        # what can you do?
        pass
        #raise NotImplementedError("gc_free")

    def op_gc_fetch_exception(self):
        raise NotImplementedError("gc_fetch_exception")

    def op_gc_restore_exception(self, exc):
        raise NotImplementedError("gc_restore_exception")

    def op_gc_adr_of_nursery_top(self):
        raise NotImplementedError
    def op_gc_adr_of_nursery_free(self):
        raise NotImplementedError

    def op_gc_adr_of_root_stack_base(self):
        raise NotImplementedError
    def op_gc_adr_of_root_stack_top(self):
        raise NotImplementedError

    def op_gc_call_rtti_destructor(self, rtti, addr):
        if hasattr(rtti._obj, 'destructor_funcptr'):
            d = rtti._obj.destructor_funcptr
            obptr = addr.ref()
            return self.op_direct_call(d, obptr)

    def op_gc_deallocate(self, TYPE, addr):
        raise NotImplementedError("gc_deallocate")

    def op_gc_reload_possibly_moved(self, v_newaddr, v_ptr):
        assert v_newaddr.concretetype is llmemory.Address
        assert isinstance(v_ptr.concretetype, lltype.Ptr)
        assert v_ptr.concretetype.TO._gckind == 'gc'
        newaddr = self.getval(v_newaddr)
        p = llmemory.cast_adr_to_ptr(newaddr, v_ptr.concretetype)
        if isinstance(v_ptr, Constant):
            assert v_ptr.value == p
        else:
            self.setvar(v_ptr, p)
    op_gc_reload_possibly_moved.specialform = True

    def op_gc_identityhash(self, obj):
        return lltype.identityhash(obj)

    def op_gc_id(self, ptr):
        PTR = lltype.typeOf(ptr)
        if isinstance(PTR, lltype.Ptr):
            return self.heap.gc_id(ptr)
        raise NotImplementedError("gc_id on %r" % (PTR,))

    def op_gc_set_max_heap_size(self, maxsize):
        raise NotImplementedError("gc_set_max_heap_size")

    def op_gc_asmgcroot_static(self, index):
        raise NotImplementedError("gc_asmgcroot_static")

    def op_gc_stack_bottom(self):
        pass       # marker for trackgcroot.py

    def op_gc_pin(self, obj):
        addr = llmemory.cast_ptr_to_adr(obj)
        return self.heap.pin(addr)

    def op_gc_unpin(self, obj):
        addr = llmemory.cast_ptr_to_adr(obj)
        self.heap.unpin(addr)

    def op_gc__is_pinned(self, obj):
        addr = llmemory.cast_ptr_to_adr(obj)
        return self.heap._is_pinned(addr)

    def op_gc_detach_callback_pieces(self):
        raise NotImplementedError("gc_detach_callback_pieces")
    def op_gc_reattach_callback_pieces(self):
        raise NotImplementedError("gc_reattach_callback_pieces")

    def op_gc_shadowstackref_new(self):   # stacklet+shadowstack
        raise NotImplementedError("gc_shadowstackref_new")
    def op_gc_shadowstackref_context(self):
        raise NotImplementedError("gc_shadowstackref_context")
    def op_gc_save_current_state_away(self):
        raise NotImplementedError("gc_save_current_state_away")
    def op_gc_forget_current_state(self):
        raise NotImplementedError("gc_forget_current_state")
    def op_gc_restore_state_from(self):
        raise NotImplementedError("gc_restore_state_from")
    def op_gc_start_fresh_new_state(self):
        raise NotImplementedError("gc_start_fresh_new_state")

    def op_gc_get_type_info_group(self):
        raise NotImplementedError("gc_get_type_info_group")

    def op_gc_get_rpy_memory_usage(self):
        raise NotImplementedError("gc_get_rpy_memory_usage")

    def op_gc_get_rpy_roots(self):
        raise NotImplementedError("gc_get_rpy_roots")

    def op_gc_get_rpy_referents(self):
        raise NotImplementedError("gc_get_rpy_referents")

    def op_gc_is_rpy_instance(self):
        raise NotImplementedError("gc_is_rpy_instance")

    def op_gc_get_rpy_type_index(self):
        raise NotImplementedError("gc_get_rpy_type_index")

    def op_gc_dump_rpy_heap(self):
        raise NotImplementedError("gc_dump_rpy_heap")

    def op_gc_typeids_z(self):
        raise NotImplementedError("gc_typeids_z")

    def op_gc_gcflag_extra(self, subopnum, *args):
        return self.heap.gcflag_extra(subopnum, *args)

    def op_do_malloc_fixedsize(self):
        raise NotImplementedError("do_malloc_fixedsize")
    def op_do_malloc_fixedsize_clear(self):
        raise NotImplementedError("do_malloc_fixedsize_clear")
    def op_do_malloc_varsize(self):
        raise NotImplementedError("do_malloc_varsize")
    def op_do_malloc_varsize_clear(self):
        raise NotImplementedError("do_malloc_varsize_clear")

    def op_get_write_barrier_failing_case(self):
        raise NotImplementedError("get_write_barrier_failing_case")

    def op_get_write_barrier_from_array_failing_case(self):
        raise NotImplementedError("get_write_barrier_from_array_failing_case")

    def op_stack_current(self):
        return 0

<<<<<<< HEAD
    def op_llvm_gcmap(self):
        raise NotImplementedError("llvm_gcmap")

    def op_llvm_store_gcroot(self):
        raise NotImplementedError("llvm_store_gcroot")

    def op_llvm_load_gcroot(self):
        raise NotImplementedError("llvm_load_gcroot")

    def op_llvm_stack_malloc(self):
        raise NotImplementedError("llvm_stack_malloc")
=======
    def op_threadlocalref_set(self, key, value):
        try:
            d = self.llinterpreter.tlrefsdict
        except AttributeError:
            d = self.llinterpreter.tlrefsdict = {}
        d[key._obj] = value

    def op_threadlocalref_get(self, key):
        d = self.llinterpreter.tlrefsdict
        return d[key._obj]

    def op_threadlocalref_getaddr(self, key):
        raise NotImplementedError("threadlocalref_getaddr")
>>>>>>> 488e5ac0

    # __________________________________________________________
    # operations on addresses

    def op_raw_malloc(self, size):
        assert lltype.typeOf(size) == lltype.Signed
        return llmemory.raw_malloc(size)

    op_boehm_malloc = op_boehm_malloc_atomic = op_raw_malloc

    def op_boehm_register_finalizer(self, p, finalizer):
        pass

    def op_boehm_disappearing_link(self, link, obj):
        pass

    def op_raw_malloc_usage(self, size):
        assert lltype.typeOf(size) == lltype.Signed
        return llmemory.raw_malloc_usage(size)

    def op_raw_free(self, addr):
        checkadr(addr)
        llmemory.raw_free(addr)

    def op_raw_memclear(self, addr, size):
        checkadr(addr)
        llmemory.raw_memclear(addr, size)

    def op_raw_memcopy(self, fromaddr, toaddr, size):
        checkadr(fromaddr)
        checkadr(toaddr)
        llmemory.raw_memcopy(fromaddr, toaddr, size)

    def op_raw_memset(self, addr, byte, size):
        raise NotImplementedError

    op_raw_memmove = op_raw_memcopy # this is essentially the same here

    def op_raw_load(self, RESTYPE, addr, offset):
        checkadr(addr)
        if isinstance(offset, int):
            from rpython.rtyper.lltypesystem import rffi
            ll_p = rffi.cast(rffi.CCHARP, addr)
            ll_p = rffi.cast(rffi.CArrayPtr(RESTYPE),
                             rffi.ptradd(ll_p, offset))
            value = ll_p[0]
        else:
            assert offset.TYPE == RESTYPE
            value = getattr(addr, str(RESTYPE).lower())[offset.repeat]
        assert lltype.typeOf(value) == RESTYPE
        return value
    op_raw_load.need_result_type = True

    def op_raw_store(self, addr, offset, value):
        # XXX handle the write barrier by delegating to self.heap instead
        self.op_bare_raw_store(addr, offset, value)

    def op_bare_raw_store(self, addr, offset, value):
        checkadr(addr)
        ARGTYPE = lltype.typeOf(value)
        if isinstance(offset, int):
            from rpython.rtyper.lltypesystem import rffi
            ll_p = rffi.cast(rffi.CCHARP, addr)
            ll_p = rffi.cast(rffi.CArrayPtr(ARGTYPE),
                             rffi.ptradd(ll_p, offset))
            ll_p[0] = value
        else:
            assert offset.TYPE == ARGTYPE
            getattr(addr, str(ARGTYPE).lower())[offset.repeat] = value

    def op_stack_malloc(self, size): # mmh
        raise NotImplementedError("backend only")

    def op_track_alloc_start(self, addr):
        # we don't do tracking at this level
        checkadr(addr)

    def op_track_alloc_stop(self, addr):
        checkadr(addr)

    # ____________________________________________________________
    # Overflow-detecting variants

    def op_int_neg_ovf(self, x):
        assert is_valid_int(x)
        try:
            return ovfcheck(-x)
        except OverflowError:
            self.make_llexception()

    def op_int_abs_ovf(self, x):
        assert is_valid_int(x)
        try:
            return ovfcheck(abs(x))
        except OverflowError:
            self.make_llexception()

    def op_int_lshift_ovf(self, x, y):
        assert is_valid_int(x)
        assert is_valid_int(y)
        try:
            return ovfcheck(x << y)
        except OverflowError:
            self.make_llexception()

    def _makefunc2(fn, operator, xtype, ytype=None):
        import sys
        d = sys._getframe(1).f_locals
        if ytype is None:
            ytype = xtype
        if '_ovf' in fn:
            checkfn = 'ovfcheck'
        elif fn.startswith('op_int_'):
            checkfn = 'intmask'
        else:
            checkfn = ''
        if operator == '//':
            code = '''r = %(checkfn)s(x // y)
                if x^y < 0 and x%%y != 0:
                    r += 1
                return r
                ''' % locals()
        elif operator == '%':
            ## overflow check on % does not work with emulated int
            code = '''%(checkfn)s(x // y)
                r = x %% y
                if x^y < 0 and x%%y != 0:
                    r -= y
                return r
                ''' % locals()
        else:
            code = 'return %(checkfn)s(x %(operator)s y)' % locals()
        exec py.code.Source("""
        def %(fn)s(self, x, y):
            assert isinstance(x, %(xtype)s)
            assert isinstance(y, %(ytype)s)
            try:
                %(code)s
            except (OverflowError, ValueError, ZeroDivisionError):
                self.make_llexception()
        """ % locals()).compile() in globals(), d

    _makefunc2('op_int_add_ovf', '+', '(int, long, llmemory.AddressOffset)')
    _makefunc2('op_int_mul_ovf', '*', '(int, long, llmemory.AddressOffset)', '(int, long)')
    _makefunc2('op_int_sub_ovf',          '-',  '(int, long)')
    _makefunc2('op_int_floordiv_ovf',     '//', '(int, long)')  # XXX negative args
    _makefunc2('op_int_floordiv_zer',     '//', '(int, long)')  # can get off-by-one
    _makefunc2('op_int_floordiv_ovf_zer', '//', '(int, long)')  # (see op_int_floordiv)
    _makefunc2('op_int_mod_ovf',          '%',  '(int, long)')
    _makefunc2('op_int_mod_zer',          '%',  '(int, long)')
    _makefunc2('op_int_mod_ovf_zer',      '%',  '(int, long)')

    _makefunc2('op_uint_floordiv_zer',    '//', 'r_uint')
    _makefunc2('op_uint_mod_zer',         '%',  'r_uint')

    _makefunc2('op_llong_floordiv_zer',   '//', 'r_longlong')
    _makefunc2('op_llong_mod_zer',        '%',  'r_longlong')

    _makefunc2('op_ullong_floordiv_zer',  '//', 'r_ulonglong')
    _makefunc2('op_ullong_mod_zer',       '%',  'r_ulonglong')

    _makefunc2('op_lllong_floordiv_zer',   '//', 'r_longlonglong')
    _makefunc2('op_lllong_mod_zer',        '%',  'r_longlonglong')

    def op_int_add_nonneg_ovf(self, x, y):
        if isinstance(y, int):
            assert y >= 0
        return self.op_int_add_ovf(x, y)

    def op_int_is_true(self, x):
        # special case
        if type(x) is CDefinedIntSymbolic:
            x = x.default
        # if type(x) is a subclass of Symbolic, bool(x) will usually raise
        # a TypeError -- unless __nonzero__ has been explicitly overridden.
        assert is_valid_int(x) or isinstance(x, Symbolic)
        return bool(x)

    # hack for jit.codegen.llgraph

    def op_check_and_clear_exc(self):
        exc_data = self.llinterpreter.get_transformed_exc_data(self.graph)
        assert exc_data
        etype = exc_data.exc_type
        evalue = exc_data.exc_value
        exc_data.exc_type = lltype.typeOf(etype)._defl()
        exc_data.exc_value = lltype.typeOf(evalue)._defl()
        return bool(etype)


class Tracer(object):
    Counter = 0
    file = None
    TRACE = int(os.getenv('PYPY_TRACE') or '0')

    HEADER = """<html><head>
        <script language=javascript type='text/javascript'>
        function togglestate(n) {
          var item = document.getElementById('div'+n)
          if (item.style.display == 'none')
            item.style.display = 'block';
          else
            item.style.display = 'none';
        }

        function toggleall(lst) {
          for (var i = 0; i<lst.length; i++) {
            togglestate(lst[i]);
          }
        }
        </script>
        </head>

        <body><pre>
    """

    FOOTER = """</pre>
        <script language=javascript type='text/javascript'>
        toggleall(%r);
        </script>

    </body></html>"""

    ENTER = ('''\n\t<a href="javascript:togglestate(%d)">%s</a>'''
             '''\n<div id="div%d" style="display: %s">\t''')
    LEAVE = '''\n</div>\t'''

    def htmlquote(self, s, text_to_html={}):
        # HTML quoting, lazily initialized
        if not text_to_html:
            import htmlentitydefs
            for key, value in htmlentitydefs.entitydefs.items():
                text_to_html[value] = '&' + key + ';'
        return ''.join([text_to_html.get(c, c) for c in s])

    def start(self):
        # start of a dump file
        if not self.TRACE:
            return
        from rpython.tool.udir import udir
        n = Tracer.Counter
        Tracer.Counter += 1
        filename = 'llinterp_trace_%d.html' % n
        self.file = udir.join(filename).open('w')
        print >> self.file, self.HEADER

        linkname = str(udir.join('llinterp_trace.html'))
        try:
            os.unlink(linkname)
        except OSError:
            pass
        try:
            os.symlink(filename, linkname)
        except (AttributeError, OSError):
            pass

        self.count = 0
        self.indentation = ''
        self.depth = 0
        self.latest_call_chain = []

    def stop(self):
        # end of a dump file
        if self.file:
            print >> self.file, self.FOOTER % (self.latest_call_chain[1:])
            self.file.close()
            self.file = None

    def enter(self, graph):
        # enter evaluation of a graph
        if self.file:
            del self.latest_call_chain[self.depth:]
            self.depth += 1
            self.latest_call_chain.append(self.count)
            s = self.htmlquote(str(graph))
            i = s.rfind(')')
            s = s[:i+1] + '<b>' + s[i+1:] + '</b>'
            if self.count == 0:
                display = 'block'
            else:
                display = 'none'
            text = self.ENTER % (self.count, s, self.count, display)
            self.indentation += '    '
            self.file.write(text.replace('\t', self.indentation))
            self.count += 1

    def leave(self):
        # leave evaluation of a graph
        if self.file:
            self.indentation = self.indentation[:-4]
            self.file.write(self.LEAVE.replace('\t', self.indentation))
            self.depth -= 1

    def dump(self, text, bold=False):
        if self.file:
            text = self.htmlquote(text)
            if bold:
                text = '<b>%s</b>' % (text,)
            self.file.write(text.replace('\n', '\n'+self.indentation))

    def flush(self):
        if self.file:
            self.file.flush()

def wrap_callable(llinterpreter, fn, obj, method_name):
    if method_name is None:
        # fn is a StaticMethod
        if obj is not None:
            self_arg = [obj]
        else:
            self_arg = []
        func_graph = fn.graph
    else:
        # obj is an instance, we want to call 'method_name' on it
        assert fn is None
        self_arg = [obj]
        func_graph = obj._TYPE._methods[method_name._str].graph

    return wrap_graph(llinterpreter, func_graph, self_arg)

def wrap_graph(llinterpreter, graph, self_arg):
    """
    Returns a callable that inteprets the given func or method_name when called.
    """

    def interp_func(*args):
        graph_args = self_arg + list(args)
        return llinterpreter.eval_graph(graph, args=graph_args)
    interp_func.graph = graph
    interp_func.self_arg = self_arg
    return graph.name, interp_func


def enumerate_exceptions_top_down():
    import exceptions
    result = []
    seen = {}
    def addcls(cls):
        if (type(cls) is type(Exception) and
            issubclass(cls, py.builtin.BaseException)):
            if cls in seen:
                return
            for base in cls.__bases__:   # bases first
                addcls(base)
            result.append(cls)
            seen[cls] = True
    for cls in exceptions.__dict__.values():
        addcls(cls)
    return result

class _address_of_local_var(object):
    _TYPE = llmemory.Address
    def __init__(self, frame, v):
        self._frame = frame
        self._v = v
    def _getaddress(self):
        return _address_of_local_var_accessor(self._frame, self._v)
    address = property(_getaddress)

class _address_of_local_var_accessor(object):
    def __init__(self, frame, v):
        self.frame = frame
        self.v = v
    def __getitem__(self, index):
        if index != 0:
            raise IndexError("address of local vars only support [0] indexing")
        p = self.frame.getval(self.v)
        result = llmemory.cast_ptr_to_adr(p)
        # the GC should never see instances of _gctransformed_wref
        result = self.unwrap_possible_weakref(result)
        return result
    def __setitem__(self, index, newvalue):
        if index != 0:
            raise IndexError("address of local vars only support [0] indexing")
        if self.v.concretetype == llmemory.WeakRefPtr:
            # fish some more
            assert isinstance(newvalue, llmemory.fakeaddress)
            p = llmemory.cast_ptr_to_weakrefptr(newvalue.ptr)
        else:
            p = llmemory.cast_adr_to_ptr(newvalue, self.v.concretetype)
        self.frame.setvar(self.v, p)
    def unwrap_possible_weakref(self, addr):
        # fish fish fish
        if addr and isinstance(addr.ptr._obj, llmemory._gctransformed_wref):
            return llmemory.fakeaddress(addr.ptr._obj._ptr)
        return addr


# by default we route all logging messages to nothingness
# e.g. tests can then switch on logging to get more help
# for failing tests
from rpython.tool.ansi_print import ansi_log
py.log.setconsumer('llinterp', ansi_log)<|MERGE_RESOLUTION|>--- conflicted
+++ resolved
@@ -919,7 +919,6 @@
     def op_stack_current(self):
         return 0
 
-<<<<<<< HEAD
     def op_llvm_gcmap(self):
         raise NotImplementedError("llvm_gcmap")
 
@@ -931,7 +930,7 @@
 
     def op_llvm_stack_malloc(self):
         raise NotImplementedError("llvm_stack_malloc")
-=======
+
     def op_threadlocalref_set(self, key, value):
         try:
             d = self.llinterpreter.tlrefsdict
@@ -945,7 +944,6 @@
 
     def op_threadlocalref_getaddr(self, key):
         raise NotImplementedError("threadlocalref_getaddr")
->>>>>>> 488e5ac0
 
     # __________________________________________________________
     # operations on addresses
