import sys

import py

from rpython.flowspace.model import summary
from rpython.rlib.rarithmetic import r_longlong
from rpython.rtyper.lltypesystem.lltype import (typeOf, Signed, getRuntimeTypeInfo,
    identityhash)
from rpython.rtyper.error import TyperError
from rpython.rtyper.rclass import (IR_IMMUTABLE, IR_IMMUTABLE_ARRAY,
    IR_QUASIIMMUTABLE, IR_QUASIIMMUTABLE_ARRAY)
from rpython.rtyper.test.tool import BaseRtypingTest
from rpython.translator.translator import TranslationContext, graphof


class EmptyBase(object):
    pass

class Random:
    xyzzy = 12
    yadda = 21

# for method calls
class A:
    def f(self):
        return self.g()

    def g(self):
        return 42

class B(A):
    def g(self):
        return 1

class C(B):
    pass

class TestRclass(BaseRtypingTest):

    def test_instanceattr(self):
        def dummyfn():
            x = EmptyBase()
            x.a = 5
            x.a += 1
            return x.a
        res = self.interpret(dummyfn, [])
        assert res == 6

    def test_simple(self):
        def dummyfn():
            x = EmptyBase()
            return x
        res = self.interpret(dummyfn, [])
        assert self.is_of_instance_type(res)

    def test_classattr(self):
        def dummyfn():
            x = Random()
            return x.xyzzy
        res = self.interpret(dummyfn, [])
        assert res == 12

    def test_classattr_both(self):
        class A:
            a = 1
        class B(A):
            a = 2
        def pick(i):
            if i == 0:
                return A
            else:
                return B

        def dummyfn(i):
            C = pick(i)
            i = C()
            return C.a + i.a
        res = self.interpret(dummyfn, [0])
        assert res == 2
        res = self.interpret(dummyfn, [1])
        assert res == 4

    def test_classattr_both2(self):
        class Base(object):
            a = 0
        class A(Base):
            a = 1
        class B(Base):
            a = 2
        def pick(i):
            if i == 0:
                return A
            else:
                return B

        def dummyfn(i):
            C = pick(i)
            i = C()
            return C.a + i.a
        res = self.interpret(dummyfn, [0])
        assert res == 2
        res = self.interpret(dummyfn, [1])
        assert res == 4

    def test_runtime_exception(self):
        class MyExc(Exception):
            pass
        class Sub1(MyExc):
            pass
        class Sub2(MyExc):
            pass
        def pick(flag):
            if flag:
                return Sub1
            else:
                return Sub2
        def g(flag):
            ex = pick(flag)
            raise ex()
        def f(flag):
            try:
                g(flag)
            except Sub1:
                return 1
            except Sub2:
                return 2
            else:
                return 3
        assert self.interpret(f, [True]) == 1
        assert self.interpret(f, [False]) == 2

    def test_classattr_as_defaults(self):
        def dummyfn():
            x = Random()
            x.xyzzy += 1
            return x.xyzzy
        res = self.interpret(dummyfn, [])
        assert res == 13

    def test_overridden_classattr_as_defaults(self):
        class W_Root(object):
            pass
        class W_Thunk(W_Root):
            pass

        THUNK_PLACEHOLDER = W_Thunk()
        W_Root.w_thunkalias = None
        W_Thunk.w_thunkalias = THUNK_PLACEHOLDER

        def dummyfn(x):
            if x == 1:
                t = W_Thunk()
            elif x == 2:
                t = W_Thunk()
                t.w_thunkalias = W_Thunk()
            else:
                t = W_Root()
            return t.w_thunkalias is THUNK_PLACEHOLDER
        res = self.interpret(dummyfn, [1])
        assert res == True

    def test_prebuilt_instance(self):
        a = EmptyBase()
        a.x = 5
        def dummyfn():
            a.x += 1
            return a.x
        self.interpret(dummyfn, [])

    def test_recursive_prebuilt_instance(self):
        a = EmptyBase()
        b = EmptyBase()
        a.x = 5
        b.x = 6
        a.peer = b
        b.peer = a
        def dummyfn():
            return a.peer.peer.peer.x
        res = self.interpret(dummyfn, [])
        assert res == 6

    def test_recursive_prebuilt_instance_classattr(self):
        class Base:
            def m(self):
                return self.d.t.v
        class T1(Base):
            v = 3
        class T2(Base):
            v = 4
        class D:
            def _freeze_(self):
                return True

        t1 = T1()
        t2 = T2()
        T1.d = D()
        T2.d = D()
        T1.d.t = t1

        def call_meth(obj):
            return obj.m()
        def fn():
            return call_meth(t1) + call_meth(t2)
        assert self.interpret(fn, []) == 6

    def test_prebuilt_instances_with_void(self):
        def marker():
            return 42
        a = EmptyBase()
        a.nothing_special = marker
        def dummyfn():
            return a.nothing_special()
        res = self.interpret(dummyfn, [])
        assert res == 42

    def test_simple_method_call(self):
        def f(i):
            if i:
                a = A()
            else:
                a = B()
            return a.f()
        res = self.interpret(f, [True])
        assert res == 42
        res = self.interpret(f, [False])
        assert res == 1

    def test_isinstance(self):
        def f(i):
            if i == 0:
                o = None
            elif i == 1:
                o = A()
            elif i == 2:
                o = B()
            else:
                o = C()
            return 100*isinstance(o, A)+10*isinstance(o, B)+1*isinstance(o ,C)

        res = self.interpret(f, [1])
        assert res == 100
        res = self.interpret(f, [2])
        assert res == 110
        res = self.interpret(f, [3])
        assert res == 111

        res = self.interpret(f, [0])
        assert res == 0

    def test_method_used_in_subclasses_only(self):
        class A:
            def meth(self):
                return 123
        class B(A):
            pass
        def f():
            x = B()
            return x.meth()
        res = self.interpret(f, [])
        assert res == 123

    def test_method_both_A_and_B(self):
        class A:
            def meth(self):
                return 123
        class B(A):
            pass
        def f():
            a = A()
            b = B()
            return a.meth() + b.meth()
        res = self.interpret(f, [])
        assert res == 246

    def test_method_specialized_with_subclass(self):
        class A:
            def meth(self, n):
                return -1
            meth._annspecialcase_ = 'specialize:arg(1)'

        class B(A):
            pass

        def f():
            a = A()
            b = B()
            a.meth(1) # the self of this variant is annotated with A
            b.meth(2) # the self of this variant is annotated with B
            return 42

        res = self.interpret(f, [])
        assert res == 42

    def test_issubclass_type(self):
        class Abstract:
            pass
        class A(Abstract):
            pass
        class B(A):
            pass
        def f(i):
            if i == 0:
                c1 = A()
            else:
                c1 = B()
            return issubclass(type(c1), B)
        assert self.interpret(f, [0]) == False
        assert self.interpret(f, [1]) == True

        def g(i):
            if i == 0:
                c1 = A()
            else:
                c1 = B()
            return issubclass(type(c1), A)
        assert self.interpret(g, [0]) == True
        assert self.interpret(g, [1]) == True

    def test_staticmethod(self):
        class A(object):
            f = staticmethod(lambda x, y: x*y)
        def f():
            a = A()
            return a.f(6, 7)
        res = self.interpret(f, [])
        assert res == 42

    def test_staticmethod2(self):
        class A(object):
            f = staticmethod(lambda x, y: x*y)
        class B(A):
            f = staticmethod(lambda x, y: x+y)
        def f():
            b = B()
            return b.f(6, 7)
        res = self.interpret(f, [])
        assert res == 13

    def test_is(self):
        class A: pass
        class B(A): pass
        class C: pass
        def f(i):
            a = A()
            b = B()
            c = C()
            d = None
            e = None
            if i == 0:
                d = a
            elif i == 1:
                d = b
            elif i == 2:
                e = c
            return (0x0001*(a is b) | 0x0002*(a is c) | 0x0004*(a is d) |
                    0x0008*(a is e) | 0x0010*(b is c) | 0x0020*(b is d) |
                    0x0040*(b is e) | 0x0080*(c is d) | 0x0100*(c is e) |
                    0x0200*(d is e))
        res = self.interpret(f, [0])
        assert res == 0x0004
        res = self.interpret(f, [1])
        assert res == 0x0020
        res = self.interpret(f, [2])
        assert res == 0x0100
        res = self.interpret(f, [3])
        assert res == 0x0200

    def test_eq(self):
        class A: pass
        class B(A): pass
        class C: pass
        def f(i):
            a = A()
            b = B()
            c = C()
            d = None
            e = None
            if i == 0:
                d = a
            elif i == 1:
                d = b
            elif i == 2:
                e = c
            return (0x0001*(a == b) | 0x0002*(a == c) | 0x0004*(a == d) |
                    0x0008*(a == e) | 0x0010*(b == c) | 0x0020*(b == d) |
                    0x0040*(b == e) | 0x0080*(c == d) | 0x0100*(c == e) |
                    0x0200*(d == e))
        res = self.interpret(f, [0])
        assert res == 0x0004
        res = self.interpret(f, [1])
        assert res == 0x0020
        res = self.interpret(f, [2])
        assert res == 0x0100
        res = self.interpret(f, [3])
        assert res == 0x0200

    def test_istrue(self):
        class A:
            pass
        def f(i):
            if i == 0:
                a = A()
            else:
                a = None
            if a:
                return 1
            else:
                return 2
        res = self.interpret(f, [0])
        assert res == 1
        res = self.interpret(f, [1])
        assert res == 2

    def test_ne(self):
        class A: pass
        class B(A): pass
        class C: pass
        def f(i):
            a = A()
            b = B()
            c = C()
            d = None
            e = None
            if i == 0:
                d = a
            elif i == 1:
                d = b
            elif i == 2:
                e = c
            return (0x0001*(a != b) | 0x0002*(a != c) | 0x0004*(a != d) |
                    0x0008*(a != e) | 0x0010*(b != c) | 0x0020*(b != d) |
                    0x0040*(b != e) | 0x0080*(c != d) | 0x0100*(c != e) |
                    0x0200*(d != e))
        res = self.interpret(f, [0])
        assert res == ~0x0004 & 0x3ff
        res = self.interpret(f, [1])
        assert res == ~0x0020 & 0x3ff
        res = self.interpret(f, [2])
        assert res == ~0x0100 & 0x3ff
        res = self.interpret(f, [3])
        assert res == ~0x0200 & 0x3ff

    def test_hash_preservation(self):
        from rpython.rlib.objectmodel import current_object_addr_as_int
        from rpython.rlib.objectmodel import compute_identity_hash
        class C:
            pass
        class D(C):
            pass
        c = C()
        d = D()
        h_c = compute_identity_hash(c)
        h_d = compute_identity_hash(d)
        #
        def f():
            d2 = D()
            return (compute_identity_hash(d2),
                    current_object_addr_as_int(d2),
                    compute_identity_hash(c),
                    compute_identity_hash(d))

        res = self.interpret(f, [])
        # xxx the following test is too precise, checking the exact
        # implementation.  On Python 2.7 it doesn't work anyway, because
        # object.__hash__(x) is different from id(x).  The test is disabled
        # for now, and nobody should rely on compute_identity_hash() returning
        # a value that is (or was) the current_object_addr_as_int().
        # --- disabled: assert res.item0 == res.item1
        # the following property is essential on top of the lltypesystem
        # otherwise prebuilt dictionaries are broken.
        assert res.item2 == h_c
        assert res.item3 == h_d

    def test_circular_hash_initialization(self):
        class B:
            pass
        class C(B):
            pass
        c1 = C()
        c1.somedict = {c1: True, C(): False}
        def f():
            B().somedict = {}      # force the attribute up
            c1.somedict[c1] = 123
            return len(c1.somedict)
        res = self.interpret(f, [])
        assert res == 2

    def test_type(self):
        class A:
            pass
        class B(A):
            pass
        def g(a):
            return type(a)
        def f(i):
            if i > 0:
                a = A()
            elif i < 0:
                a = B()
            else:
                a = None
            return g(a) is A    # should type(None) work?  returns None for now
        res = self.interpret(f, [1])
        assert res is True
        res = self.interpret(f, [-1])
        assert res is False
        res = self.interpret(f, [0])
        assert res is False

    def test_type_of_constant(self):
        class A:
            pass
        a = A()

        def f():
            return type(a) is A

        res = self.interpret(f, [])


    def test_void_fnptr(self):
        def g():
            return 42
        def f():
            e = EmptyBase()
            e.attr = g
            return e.attr()
        res = self.interpret(f, [])
        assert res == 42

    def test_getattr_on_classes(self):
        class A:
            def meth(self):
                return self.value + 42
        class B(A):
            def meth(self):
                shouldnt**be**seen
        class C(B):
            def meth(self):
                return self.value - 1
        def pick_class(i):
            if i > 0:
                return A
            else:
                return C
        def f(i):
            meth = pick_class(i).meth
            x = C()
            x.value = 12
            return meth(x)   # calls A.meth or C.meth, completely ignores B.meth
        res = self.interpret(f, [1])
        assert res == 54
        res = self.interpret(f, [0])
        assert res == 11

    def test_constant_bound_method(self):
        class C:
            value = 1
            def meth(self):
                return self.value
        meth = C().meth
        def f():
            return meth()
        res = self.interpret(f, [])
        assert res == 1

    def test_mixin(self):
        class Mixin(object):
            _mixin_ = True

            def m(self, v):
                return v

        class Base(object):
            pass

        class A(Base, Mixin):
            pass

        class B(Base, Mixin):
            pass

        class C(B):
            pass

        def f():
            a = A()
            v0 = a.m(2)
            b = B()
            v1 = b.m('x')
            c = C()
            v2 = c.m('y')
            return v0, v1, v2

        res = self.interpret(f, [])
        assert typeOf(res.item0) == Signed

    def test___class___attribute(self):
        class Base(object): pass
        class A(Base): pass
        class B(Base): pass
        class C(A): pass
        def seelater():
            C()
        def f(n):
            if n == 1:
                x = A()
            else:
                x = B()
            y = B()
            result = x.__class__, y.__class__
            seelater()
            return result
        def g():
            cls1, cls2 = f(1)
            return cls1 is A, cls2 is B

        res = self.interpret(g, [])
        assert res.item0
        assert res.item1


    def test_common_class_attribute(self):
        class A:
            def meth(self):
                return self.x
        class B(A):
            x = 42
        class C(A):
            x = 43
        def call_meth(a):
            return a.meth()
        def f():
            b = B()
            c = C()
            return call_meth(b) + call_meth(c)
        assert self.interpret(f, []) == 85

    def test_default_attribute_non_primitive(self):
        class A:
            x = (1, 2)
        def f():
            a = A()
            a.x = (3, 4)
            return a.x[0]
        assert self.interpret(f, []) == 3

    def test_filter_unreachable_methods(self):
        # this creates a family with 20 unreachable methods m(), all
        # hidden by a 21st method m().
        class Base:
            pass
        prev = Base
        for i in range(20):
            class Intermediate(prev):
                def m(self, value=i):
                    return value
            prev = Intermediate
        class Final(prev):
            def m(self):
                return -7
        def f():
            return Final().m()
        res = self.interpret(f, [])
        assert res == -7

    def test_instantiate_despite_abstract_methods(self):
        class A:
            pass
        class B(A):
            def foo(self):
                return 42
        def fn(n):
            # Although the code below is a bit strange, there are
            # subtle ways in which the same situation could occur.
            # One is shown by test_specialize_methods().
            if n < 10:
                x = B()
            else:
                x = A()
            if n < 7:
                return x.foo()
            else:
                return 100
        assert self.interpret(fn, [5]) == 42
        assert self.interpret(fn, [15]) == 100

    def test_specialize_methods(self):
        from rpython.rlib.objectmodel import specialize
        class A:
            @specialize.arg(1)
            def revealconst(self, T):
                return 3 * T
            revealconst.cls = 'A'
        class B(A):
            @specialize.arg(1)
            def revealconst(self, T):
                return 4 * T
            revealconst.cls = 'B'

        def fn():
            a = A()
            b = B()
            return a.revealconst(1) + b.revealconst(2) + a.revealconst(3)
        assert self.interpret(fn, []) == 3 + 8 + 9

    def test_hash_of_none(self):
        from rpython.rlib.objectmodel import compute_hash
        class A:
            pass
        def fn(x):
            if x:
                obj = A()
            else:
                obj = None
            return compute_hash(obj)
        res = self.interpret(fn, [0])
        assert res == 0

    def test_hash_of_only_none(self):
        from rpython.rlib.objectmodel import compute_hash
        def fn():
            obj = None
            return compute_hash(obj)
        res = self.interpret(fn, [])
        assert res == 0


    def test_immutable(self):
        class I(object):
            _immutable_ = True

            def __init__(self, v):
                self.v = v

        i = I(3)
        def f():
            return i.v

        t, typer, graph = self.gengraph(f, [], backendopt=True)
        assert summary(graph) == {}

    def test_immutable_fields(self):
        from rpython.jit.metainterp.typesystem import deref
        class A(object):
            _immutable_fields_ = ["x", "y[*]"]

            def __init__(self, x, y):
                self.x = x
                self.y = y

        def f():
            return A(3, [])
        t, typer, graph = self.gengraph(f, [])
        A_TYPE = deref(graph.getreturnvar().concretetype)
        accessor = A_TYPE._hints["immutable_fields"]
<<<<<<< HEAD
        assert accessor._fields == {"inst_x": IR_IMMUTABLE,
                                    "inst_y": IR_IMMUTABLE_ARRAY} or \
               accessor._fields == {"ox": IR_IMMUTABLE,
                                    "oy": IR_IMMUTABLE_ARRAY} # for ootype
=======
        assert accessor.fields == {"inst_x": IR_IMMUTABLE,
                                   "inst_y": IR_IMMUTABLE_ARRAY}
>>>>>>> 41a9dc13

    def test_immutable_fields_subclass_1(self):
        from rpython.jit.metainterp.typesystem import deref
        class A(object):
            _immutable_fields_ = ["x"]
            def __init__(self, x):
                self.x = x
        class B(A):
            def __init__(self, x, y):
                A.__init__(self, x)
                self.y = y

        def f():
            return B(3, 5)
        t, typer, graph = self.gengraph(f, [])
        B_TYPE = deref(graph.getreturnvar().concretetype)
        accessor = B_TYPE._hints["immutable_fields"]
<<<<<<< HEAD
        assert accessor._fields == {"inst_x": IR_IMMUTABLE} or \
               accessor._fields == {"ox": IR_IMMUTABLE} # for ootype
=======
        assert accessor.fields == {"inst_x": IR_IMMUTABLE}
>>>>>>> 41a9dc13

    def test_immutable_fields_subclass_2(self):
        from rpython.jit.metainterp.typesystem import deref
        class A(object):
            _immutable_fields_ = ["x"]
            def __init__(self, x):
                self.x = x
        class B(A):
            _immutable_fields_ = ["y"]
            def __init__(self, x, y):
                A.__init__(self, x)
                self.y = y

        def f():
            return B(3, 5)
        t, typer, graph = self.gengraph(f, [])
        B_TYPE = deref(graph.getreturnvar().concretetype)
        accessor = B_TYPE._hints["immutable_fields"]
<<<<<<< HEAD
        assert accessor._fields == {"inst_x": IR_IMMUTABLE,
                                    "inst_y": IR_IMMUTABLE} or \
               accessor._fields == {"ox": IR_IMMUTABLE,
                                    "oy": IR_IMMUTABLE} # for ootype
=======
        assert accessor.fields == {"inst_x": IR_IMMUTABLE,
                                   "inst_y": IR_IMMUTABLE}
>>>>>>> 41a9dc13

    def test_immutable_fields_only_in_subclass(self):
        from rpython.jit.metainterp.typesystem import deref
        class A(object):
            def __init__(self, x):
                self.x = x
        class B(A):
            _immutable_fields_ = ["y"]
            def __init__(self, x, y):
                A.__init__(self, x)
                self.y = y

        def f():
            return B(3, 5)
        t, typer, graph = self.gengraph(f, [])
        B_TYPE = deref(graph.getreturnvar().concretetype)
        accessor = B_TYPE._hints["immutable_fields"]
<<<<<<< HEAD
        assert accessor._fields == {"inst_y": IR_IMMUTABLE} or \
               accessor._fields == {"oy": IR_IMMUTABLE} # for ootype
=======
        assert accessor.fields == {"inst_y": IR_IMMUTABLE}
>>>>>>> 41a9dc13

    def test_immutable_forbidden_inheritance_1(self):
        from rpython.rtyper.rclass import ImmutableConflictError
        class A(object):
            pass
        class B(A):
            _immutable_fields_ = ['v']
        def f():
            A().v = 123
            B()             # crash: class B says 'v' is immutable,
                            # but it is defined on parent class A
        py.test.raises(ImmutableConflictError, self.gengraph, f, [])

    def test_immutable_forbidden_inheritance_2(self):
        from rpython.rtyper.rclass import ImmutableConflictError
        class A(object):
            pass
        class B(A):
            _immutable_ = True
        def f():
            A().v = 123
            B()             # crash: class B has _immutable_ = True
                            # but class A defines 'v' to be mutable
        py.test.raises(ImmutableConflictError, self.gengraph, f, [])

    def test_immutable_ok_inheritance_2(self):
        from rpython.jit.metainterp.typesystem import deref
        class A(object):
            _immutable_fields_ = ['v']
        class B(A):
            _immutable_ = True
        def f():
            A().v = 123
            B().w = 456
            return B()
        t, typer, graph = self.gengraph(f, [])
        B_TYPE = deref(graph.getreturnvar().concretetype)
        assert B_TYPE._hints["immutable"]
        A_TYPE = B_TYPE.super
        accessor = A_TYPE._hints["immutable_fields"]
<<<<<<< HEAD
        assert accessor._fields == {"inst_v": IR_IMMUTABLE} or \
               accessor._fields == {"ov": IR_IMMUTABLE} # for ootype
=======
        assert accessor.fields == {"inst_v": IR_IMMUTABLE}
>>>>>>> 41a9dc13

    def test_immutable_subclass_1(self):
        from rpython.rtyper.rclass import ImmutableConflictError
        from rpython.jit.metainterp.typesystem import deref
        class A(object):
            _immutable_ = True
        class B(A):
            pass
        def f():
            A()
            B().v = 123
            return B()
        py.test.raises(ImmutableConflictError, self.gengraph, f, [])

    def test_immutable_subclass_2(self):
        from rpython.jit.metainterp.typesystem import deref
        class A(object):
            pass
        class B(A):
            _immutable_ = True
        def f():
            A()
            B().v = 123
            return B()
        t, typer, graph = self.gengraph(f, [])
        B_TYPE = deref(graph.getreturnvar().concretetype)
        assert B_TYPE._hints["immutable"]

    def test_immutable_subclass_void(self):
        from rpython.jit.metainterp.typesystem import deref
        class A(object):
            pass
        class B(A):
            _immutable_ = True
        def myfunc():
            pass
        def f():
            A().f = myfunc    # it's ok to add Void attributes to A
            B().v = 123       # even though only B is declared _immutable_
            return B()
        t, typer, graph = self.gengraph(f, [])
        B_TYPE = deref(graph.getreturnvar().concretetype)
        assert B_TYPE._hints["immutable"]

    def test_quasi_immutable(self):
        from rpython.jit.metainterp.typesystem import deref
        class A(object):
            _immutable_fields_ = ['x', 'y', 'a?', 'b?']
        class B(A):
            pass
        def f():
            a = A()
            a.x = 42
            a.a = 142
            b = B()
            b.x = 43
            b.y = 41
            b.a = 44
            b.b = 45
            return B()
        t, typer, graph = self.gengraph(f, [])
        B_TYPE = deref(graph.getreturnvar().concretetype)
        accessor = B_TYPE._hints["immutable_fields"]
<<<<<<< HEAD
        assert accessor._fields == {"inst_y": IR_IMMUTABLE,
                                    "inst_b": IR_QUASIIMMUTABLE} or \
               accessor._fields == {"ox": IR_IMMUTABLE,
                                    "oy": IR_IMMUTABLE,
                                    "oa": IR_QUASIIMMUTABLE,
                                    "ob": IR_QUASIIMMUTABLE} # for ootype
=======
        assert accessor.fields == {"inst_y": IR_IMMUTABLE,
                                   "inst_b": IR_QUASIIMMUTABLE}
>>>>>>> 41a9dc13
        found = []
        for op in graph.startblock.operations:
            if op.opname == 'jit_force_quasi_immutable':
                found.append(op.args[1].value)
        assert found == ['mutate_a', 'mutate_a', 'mutate_b']

    def test_quasi_immutable_array(self):
        from rpython.jit.metainterp.typesystem import deref
        class A(object):
            _immutable_fields_ = ['c?[*]']
        class B(A):
            pass
        def f():
            a = A()
            a.c = [3, 4, 5]
            return A()
        t, typer, graph = self.gengraph(f, [])
        A_TYPE = deref(graph.getreturnvar().concretetype)
        accessor = A_TYPE._hints["immutable_fields"]
<<<<<<< HEAD
        assert accessor._fields == {"inst_c": IR_QUASIIMMUTABLE_ARRAY} or \
               accessor._fields == {"oc": IR_QUASIIMMUTABLE_ARRAY} # for ootype
=======
        assert accessor.fields == {"inst_c": IR_QUASIIMMUTABLE_ARRAY}
>>>>>>> 41a9dc13
        found = []
        for op in graph.startblock.operations:
            if op.opname == 'jit_force_quasi_immutable':
                found.append(op.args[1].value)
        assert found == ['mutate_c']

    def test_calling_object_init(self):
        class A(object):
            pass
        class B(A):
            def __init__(self):
                A.__init__(self)
        def f():
            B()
        self.gengraph(f, [])


    def test__del__(self):
        class A(object):
            def __init__(self):
                self.a = 2
            def __del__(self):
                self.a = 3
        def f():
            a = A()
            return a.a
        t = TranslationContext()
        t.buildannotator().build_types(f, [])
        t.buildrtyper().specialize()
        graph = graphof(t, f)
        TYPE = graph.startblock.operations[0].args[0].value
        RTTI = getRuntimeTypeInfo(TYPE)
        RTTI._obj.query_funcptr # should not raise
        destrptr = RTTI._obj.destructor_funcptr
        assert destrptr is not None

    def test_del_inheritance(self):
        from rpython.rlib import rgc
        class State:
            pass
        s = State()
        s.a_dels = 0
        s.b_dels = 0
        class A(object):
            def __del__(self):
                s.a_dels += 1
        class B(A):
            def __del__(self):
                s.b_dels += 1
        class C(A):
            pass
        def f():
            A()
            B()
            C()
            A()
            B()
            C()
            rgc.collect()
            return s.a_dels * 10 + s.b_dels
        res = f()
        assert res == 42
        t = TranslationContext()
        t.buildannotator().build_types(f, [])
        t.buildrtyper().specialize()
        graph = graphof(t, f)
        TYPEA = graph.startblock.operations[0].args[0].value
        RTTIA = getRuntimeTypeInfo(TYPEA)
        TYPEB = graph.startblock.operations[3].args[0].value
        RTTIB = getRuntimeTypeInfo(TYPEB)
        TYPEC = graph.startblock.operations[6].args[0].value
        RTTIC = getRuntimeTypeInfo(TYPEC)
        queryptra = RTTIA._obj.query_funcptr # should not raise
        queryptrb = RTTIB._obj.query_funcptr # should not raise
        queryptrc = RTTIC._obj.query_funcptr # should not raise
        destrptra = RTTIA._obj.destructor_funcptr
        destrptrb = RTTIB._obj.destructor_funcptr
        destrptrc = RTTIC._obj.destructor_funcptr
        assert destrptra == destrptrc
        assert typeOf(destrptra).TO.ARGS[0] != typeOf(destrptrb).TO.ARGS[0]
        assert destrptra is not None
        assert destrptrb is not None

    def test_del_forbidden(self):
        class A(object):
            def __del__(self):
                self.foo()
            def foo(self):
                self.bar()
            def bar(self):
                pass
            bar._dont_reach_me_in_del_ = True
        def f():
            a = A()
            a.foo()
            a.bar()
        t = TranslationContext()
        t.buildannotator().build_types(f, [])
        e = py.test.raises(TyperError, t.buildrtyper().specialize)
        print e.value

    def test_instance_repr(self):
        from rpython.rlib.objectmodel import current_object_addr_as_int
        class FooBar(object):
            pass
        def f():
            x = FooBar()
            # on lltype, the RPython-level repr of an instance contains the
            # current object address
            return current_object_addr_as_int(x), str(x)

        res = self.interpret(f, [])
        xid, xstr = self.ll_unpack_tuple(res, 2)
        xstr = self.ll_to_string(xstr)
        print xid, xstr
        assert 'FooBar' in xstr
        from rpython.rlib.rarithmetic import r_uint
        expected = hex(r_uint(xid)).lower().replace('l', '')
        assert expected in xstr

    def test_hash_via_type(self):
        from rpython.annotator import model as annmodel
        from rpython.rtyper import extregistry
        from rpython.rtyper.annlowlevel import cast_object_to_ptr
        from rpython.rlib.objectmodel import compute_identity_hash

        class Z(object):
            pass

        def my_gethash(z):
            not_implemented

        def ll_my_gethash(ptr):
            return identityhash(ptr)    # from lltype

        class MyGetHashEntry(extregistry.ExtRegistryEntry):
            _about_ = my_gethash
            def compute_result_annotation(self, s_instance):
                return annmodel.SomeInteger()
            def specialize_call(self, hop):
                [v_instance] = hop.inputargs(*hop.args_r)
                hop.exception_is_here()
                return hop.gendirectcall(ll_my_gethash, v_instance)

        def f(n):
            z = Z()
            got = my_gethash(z)
            expected = compute_identity_hash(z)
            return got - expected

        res = self.interpret(f, [5])
        assert res == 0

    def test_order_of_fields(self):
        class A(object):
            pass
        def f(n):
            a = A()
            a.as_int = n
            a.as_char = chr(n)
            a.as_unichar = unichr(n)
            a.as_double = n + 0.5
            a.as_bool = bool(n)
            a.as_void = None
            a.as_longlong = r_longlong(n)
            a.as_reference = A()
            return a

        res = self.interpret(f, [5])
        names = list(typeOf(res).TO._names)
        i = names.index('inst_as_int')
        c = names.index('inst_as_char')
        u = names.index('inst_as_unichar')
        d = names.index('inst_as_double')
        b = names.index('inst_as_bool')
        v = names.index('inst_as_void')
        l = names.index('inst_as_longlong')
        r = names.index('inst_as_reference')
        assert v == 1      # void fields are first
        assert sorted([c, b]) == [7, 8]
        if sys.maxint == 2147483647:
            assert sorted([u, i, r]) == [4, 5, 6]        # 32-bit types
            assert sorted([d, l]) == [2, 3]              # 64-bit types
        else:
            assert sorted([u]) == [6]                    # 32-bit types
            assert sorted([i, r, d, l]) == [2, 3, 4, 5]  # 64-bit types

    def test_nonmovable(self):
        for (nonmovable, opname) in [(True, 'malloc_nonmovable'),
                                     (False, 'malloc')]:
            class A(object):
                _alloc_nonmovable_ = nonmovable
            def f():
                return A()
            t, typer, graph = self.gengraph(f, [])
            assert summary(graph) == {opname: 1,
                                      'cast_pointer': 1,
                                      'setfield': 1}

    def test_iter(self):
        class Iterable(object):
            def __init__(self):
                self.counter = 0

            def __iter__(self):
                return self

            def next(self):
                if self.counter == 5:
                    raise StopIteration
                self.counter += 1
                return self.counter - 1

        def f():
            i = Iterable()
            s = 0
            for elem in i:
                s += elem
            return s

        assert self.interpret(f, []) == f()

    def test_iter_2_kinds(self):
        class BaseIterable(object):
            def __init__(self):
                self.counter = 0

            def __iter__(self):
                return self

            def next(self):
                if self.counter >= 5:
                    raise StopIteration
                self.counter += self.step
                return self.counter - 1

        class Iterable(BaseIterable):
            step = 1

        class OtherIter(BaseIterable):
            step = 2

        def f(k):
            if k:
                i = Iterable()
            else:
                i = OtherIter()
            s = 0
            for elem in i:
                s += elem
            return s

        assert self.interpret(f, [True]) == f(True)
        assert self.interpret(f, [False]) == f(False)<|MERGE_RESOLUTION|>--- conflicted
+++ resolved
@@ -754,15 +754,8 @@
         t, typer, graph = self.gengraph(f, [])
         A_TYPE = deref(graph.getreturnvar().concretetype)
         accessor = A_TYPE._hints["immutable_fields"]
-<<<<<<< HEAD
         assert accessor._fields == {"inst_x": IR_IMMUTABLE,
-                                    "inst_y": IR_IMMUTABLE_ARRAY} or \
-               accessor._fields == {"ox": IR_IMMUTABLE,
-                                    "oy": IR_IMMUTABLE_ARRAY} # for ootype
-=======
-        assert accessor.fields == {"inst_x": IR_IMMUTABLE,
-                                   "inst_y": IR_IMMUTABLE_ARRAY}
->>>>>>> 41a9dc13
+                                    "inst_y": IR_IMMUTABLE_ARRAY}
 
     def test_immutable_fields_subclass_1(self):
         from rpython.jit.metainterp.typesystem import deref
@@ -780,12 +773,7 @@
         t, typer, graph = self.gengraph(f, [])
         B_TYPE = deref(graph.getreturnvar().concretetype)
         accessor = B_TYPE._hints["immutable_fields"]
-<<<<<<< HEAD
-        assert accessor._fields == {"inst_x": IR_IMMUTABLE} or \
-               accessor._fields == {"ox": IR_IMMUTABLE} # for ootype
-=======
-        assert accessor.fields == {"inst_x": IR_IMMUTABLE}
->>>>>>> 41a9dc13
+        assert accessor._fields == {"inst_x": IR_IMMUTABLE}
 
     def test_immutable_fields_subclass_2(self):
         from rpython.jit.metainterp.typesystem import deref
@@ -804,15 +792,8 @@
         t, typer, graph = self.gengraph(f, [])
         B_TYPE = deref(graph.getreturnvar().concretetype)
         accessor = B_TYPE._hints["immutable_fields"]
-<<<<<<< HEAD
         assert accessor._fields == {"inst_x": IR_IMMUTABLE,
-                                    "inst_y": IR_IMMUTABLE} or \
-               accessor._fields == {"ox": IR_IMMUTABLE,
-                                    "oy": IR_IMMUTABLE} # for ootype
-=======
-        assert accessor.fields == {"inst_x": IR_IMMUTABLE,
-                                   "inst_y": IR_IMMUTABLE}
->>>>>>> 41a9dc13
+                                    "inst_y": IR_IMMUTABLE}
 
     def test_immutable_fields_only_in_subclass(self):
         from rpython.jit.metainterp.typesystem import deref
@@ -830,12 +811,7 @@
         t, typer, graph = self.gengraph(f, [])
         B_TYPE = deref(graph.getreturnvar().concretetype)
         accessor = B_TYPE._hints["immutable_fields"]
-<<<<<<< HEAD
-        assert accessor._fields == {"inst_y": IR_IMMUTABLE} or \
-               accessor._fields == {"oy": IR_IMMUTABLE} # for ootype
-=======
-        assert accessor.fields == {"inst_y": IR_IMMUTABLE}
->>>>>>> 41a9dc13
+        assert accessor._fields == {"inst_y": IR_IMMUTABLE}
 
     def test_immutable_forbidden_inheritance_1(self):
         from rpython.rtyper.rclass import ImmutableConflictError
@@ -876,12 +852,7 @@
         assert B_TYPE._hints["immutable"]
         A_TYPE = B_TYPE.super
         accessor = A_TYPE._hints["immutable_fields"]
-<<<<<<< HEAD
-        assert accessor._fields == {"inst_v": IR_IMMUTABLE} or \
-               accessor._fields == {"ov": IR_IMMUTABLE} # for ootype
-=======
-        assert accessor.fields == {"inst_v": IR_IMMUTABLE}
->>>>>>> 41a9dc13
+        assert accessor._fields == {"inst_v": IR_IMMUTABLE}
 
     def test_immutable_subclass_1(self):
         from rpython.rtyper.rclass import ImmutableConflictError
@@ -945,17 +916,8 @@
         t, typer, graph = self.gengraph(f, [])
         B_TYPE = deref(graph.getreturnvar().concretetype)
         accessor = B_TYPE._hints["immutable_fields"]
-<<<<<<< HEAD
         assert accessor._fields == {"inst_y": IR_IMMUTABLE,
-                                    "inst_b": IR_QUASIIMMUTABLE} or \
-               accessor._fields == {"ox": IR_IMMUTABLE,
-                                    "oy": IR_IMMUTABLE,
-                                    "oa": IR_QUASIIMMUTABLE,
-                                    "ob": IR_QUASIIMMUTABLE} # for ootype
-=======
-        assert accessor.fields == {"inst_y": IR_IMMUTABLE,
-                                   "inst_b": IR_QUASIIMMUTABLE}
->>>>>>> 41a9dc13
+                                    "inst_b": IR_QUASIIMMUTABLE}
         found = []
         for op in graph.startblock.operations:
             if op.opname == 'jit_force_quasi_immutable':
@@ -975,12 +937,7 @@
         t, typer, graph = self.gengraph(f, [])
         A_TYPE = deref(graph.getreturnvar().concretetype)
         accessor = A_TYPE._hints["immutable_fields"]
-<<<<<<< HEAD
-        assert accessor._fields == {"inst_c": IR_QUASIIMMUTABLE_ARRAY} or \
-               accessor._fields == {"oc": IR_QUASIIMMUTABLE_ARRAY} # for ootype
-=======
-        assert accessor.fields == {"inst_c": IR_QUASIIMMUTABLE_ARRAY}
->>>>>>> 41a9dc13
+        assert accessor._fields == {"inst_c": IR_QUASIIMMUTABLE_ARRAY}
         found = []
         for op in graph.startblock.operations:
             if op.opname == 'jit_force_quasi_immutable':
