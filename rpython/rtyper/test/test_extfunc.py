import py

from rpython.rtyper.extfunc import ExtFuncEntry, register_external,\
<<<<<<< HEAD
     is_external
from rpython.annotator import model as annmodel
=======
     is_external, lazy_register
from rpython.annotator.model import SomeInteger, SomeString, AnnotatorError
>>>>>>> edbda6db
from rpython.annotator.annrpython import RPythonAnnotator
from rpython.annotator.policy import AnnotatorPolicy
from rpython.annotator.signature import SignatureError
from rpython.rtyper.test.test_llinterp import interpret

class TestExtFuncEntry:

    def test_basic(self):
        """
        A ExtFuncEntry provides an annotation for a function, no need to flow
        its graph.
        """
        def b(x):
            "NOT_RPYTHON"
            return eval("x+40")

        class BTestFuncEntry(ExtFuncEntry):
            _about_ = b
            name = 'b'
            signature_args = [SomeInteger()]
            signature_result = SomeInteger()

        def f():
            return b(2)

        policy = AnnotatorPolicy()
        a = RPythonAnnotator(policy=policy)
        s = a.build_types(f, [])
        assert isinstance(s, SomeInteger)

        res = interpret(f, [])
        assert res == 42

    def test_lltypeimpl(self):
        """
        interpret() calls lltypeimpl instead of of the function/
        """
        def c(y, x):
            yyy

        class CTestFuncEntry(ExtFuncEntry):
            _about_ = c
            name = 'ccc'
            signature_args = [SomeInteger()] * 2
            signature_result = SomeInteger()

            def lltypeimpl(y, x):
                return y + x
            lltypeimpl = staticmethod(lltypeimpl)

        def f():
            return c(3, 4)

        res = interpret(f, [])
        assert res == 7

    def test_register_external_signature(self):
        """
        Test the standard interface for external functions.
        """
        def dd():
            pass
        register_external(dd, [int], int)

        def f():
            return dd(3)

        policy = AnnotatorPolicy()
        a = RPythonAnnotator(policy=policy)
        s = a.build_types(f, [])
        assert isinstance(s, SomeInteger)

    def test_register_external_tuple_args(self):
        """
        Verify the annotation of a registered external function which takes a
        tuple argument.
        """

        def function_with_tuple_arg():
            """
            Dummy function which is declared via register_external to take a
            tuple as an argument so that register_external's behavior for
            tuple-taking functions can be verified.
            """
        register_external(function_with_tuple_arg, [(int,)], int)

        def f():
            return function_with_tuple_arg((1,))

        policy = AnnotatorPolicy()
        a = RPythonAnnotator(policy=policy)
        s = a.build_types(f, [])

        # Not a very good assertion, but at least it means _something_ happened.
        assert isinstance(s, SomeInteger)

    def test_register_external_return_goes_back(self):
        """
        Check whether it works to pass the same list from one external
        fun to another
        [bookkeeper and list joining issues]
        """
        def function_with_list():
            pass
        register_external(function_with_list, [[int]], int)

        def function_returning_list():
            pass
        register_external(function_returning_list, [], [int])

        def f():
            return function_with_list(function_returning_list())

        policy = AnnotatorPolicy()
        a = RPythonAnnotator(policy=policy)
        s = a.build_types(f, [])
        assert isinstance(s, SomeInteger)

    def test_register_external_specialcase(self):
        """
        When args=None, the external function accepts any arguments unmodified.
        """
        def function_withspecialcase(arg):
            return repr(arg)
        register_external(function_withspecialcase, args=None, result=str)

        def f():
            x = function_withspecialcase
            return x(33) + x("aaa") + x([]) + "\n"

        policy = AnnotatorPolicy()
        a = RPythonAnnotator(policy=policy)
        s = a.build_types(f, [])
        assert isinstance(s, SomeString)

    def test_str0(self):
        str0 = SomeString(no_nul=True)
        def os_open(s):
            pass
        register_external(os_open, [str0], None)
        def f(s):
            return os_open(s)
        policy = AnnotatorPolicy()
        a = RPythonAnnotator(policy=policy)
        a.build_types(f, [str])  # Does not raise
        assert a.translator.config.translation.check_str_without_nul == False
        # Now enable the str0 check, and try again with a similar function
        a.translator.config.translation.check_str_without_nul=True
        def g(s):
            return os_open(s)
        with py.test.raises(SignatureError):
            a.build_types(g, [str])
        a.build_types(g, [str0])  # Does not raise

    def test_list_of_str0_unchecked(self):
        str0 = SomeString(no_nul=True)

        def os_execve(l):
            pass

        register_external(os_execve, [[str0]], None)

        def f(l):
            return os_execve(l)

        policy = AnnotatorPolicy()
        a = RPythonAnnotator(policy=policy)
        assert a.translator.config.translation.check_str_without_nul == False
        a.build_types(f, [[str]])  # Does not raise
        # Now enable the str0 check, and try again with a similar function
        a.translator.config.translation.check_str_without_nul=True

        def g(l):
            return os_execve(l)

        with py.test.raises(AnnotatorError):
            # fails with TooLateForChange
            a.build_types(g, [[str]])
        a.build_types(g, [[str0]])  # Does not raise<|MERGE_RESOLUTION|>--- conflicted
+++ resolved
@@ -1,13 +1,8 @@
 import py
 
 from rpython.rtyper.extfunc import ExtFuncEntry, register_external,\
-<<<<<<< HEAD
      is_external
-from rpython.annotator import model as annmodel
-=======
-     is_external, lazy_register
 from rpython.annotator.model import SomeInteger, SomeString, AnnotatorError
->>>>>>> edbda6db
 from rpython.annotator.annrpython import RPythonAnnotator
 from rpython.annotator.policy import AnnotatorPolicy
 from rpython.annotator.signature import SignatureError
