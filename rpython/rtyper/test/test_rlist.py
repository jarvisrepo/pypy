--- conflicted
+++ resolved
@@ -1349,13 +1349,8 @@
 
     def test_unicharlist_extension_2(self):
         def f(n, i):
-<<<<<<< HEAD
-            s = 'hello%d' % n
+            s = u'hello%d' % n
             assert_(0 <= i <= len(s))
-=======
-            s = u'hello%d' % n
-            assert 0 <= i <= len(s)
->>>>>>> 6ac8888d
             l = [u'a', u'b']
             l += s[i:]
             return ''.join([chr(ord(c)) for c in l])
@@ -1383,13 +1378,8 @@
 
     def test_unicharlist_extension_3(self):
         def f(n, i, j):
-<<<<<<< HEAD
-            s = 'hello%d' % n
+            s = u'hello%d' % n
             assert_(0 <= i <= j <= len(s))
-=======
-            s = u'hello%d' % n
-            assert 0 <= i <= j <= len(s)
->>>>>>> 6ac8888d
             l = [u'a', u'b']
             l += s[i:j]
             return ''.join([chr(ord(c)) for c in l])
