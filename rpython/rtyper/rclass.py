import sys
import types

from rpython.flowspace.model import Constant
from rpython.annotator import description, model as annmodel
from rpython.rlib.objectmodel import UnboxedValue
from rpython.tool.pairtype import pairtype, pair
from rpython.tool.identity_dict import identity_dict
from rpython.tool.flattenrec import FlattenRecursion
from rpython.rtyper.extregistry import ExtRegistryEntry
from rpython.rtyper.error import TyperError
from rpython.rtyper.lltypesystem import lltype
from rpython.rtyper.lltypesystem.lltype import (
    Ptr, Struct, GcStruct, malloc, cast_pointer, castable, nullptr,
    RuntimeTypeInfo, getRuntimeTypeInfo, typeOf, Void, FuncType, Bool, Signed,
    functionptr, attachRuntimeTypeInfo)
from rpython.rtyper.lltypesystem.lloperation import llop
from rpython.rtyper.llannotation import lltype_to_annotation
from rpython.rtyper.llannotation import SomePtr
from rpython.rtyper.lltypesystem import rstr
from rpython.rtyper.rmodel import (
    Repr, getgcflavor, inputconst, warning, mangle)


class FieldListAccessor(object):

    def initialize(self, TYPE, fields):
        assert type(fields) is dict
        self.TYPE = TYPE
        self.fields = fields
        for x in fields.itervalues():
            assert isinstance(x, ImmutableRanking)

    def all_immutable_fields(self):
        result = set()
        for key, value in self.fields.iteritems():
            if value in (IR_IMMUTABLE, IR_IMMUTABLE_ARRAY):
                result.add(key)
        return result

    def __repr__(self):
        return '<FieldListAccessor for %s>' % getattr(self, 'TYPE', '?')


class ImmutableRanking(object):
    def __init__(self, name, is_immutable):
        self.name = name
        self.is_immutable = is_immutable

    def __nonzero__(self):
        return self.is_immutable

    def __repr__(self):
        return '<%s>' % self.name

IR_MUTABLE              = ImmutableRanking('mutable', False)
IR_IMMUTABLE            = ImmutableRanking('immutable', True)
IR_IMMUTABLE_ARRAY      = ImmutableRanking('immutable_array', True)
IR_QUASIIMMUTABLE       = ImmutableRanking('quasiimmutable', False)
IR_QUASIIMMUTABLE_ARRAY = ImmutableRanking('quasiimmutable_array', False)

class ImmutableConflictError(Exception):
    """Raised when the _immutable_ or _immutable_fields_ hints are
    not consistent across a class hierarchy."""


def getclassrepr(rtyper, classdef):
    if classdef is None:
        return rtyper.rootclass_repr
    result = classdef.repr
    if result is None:
        result = classdef.repr = ClassRepr(rtyper, classdef)
        rtyper.add_pendingsetup(result)
    return result

def getinstancerepr(rtyper, classdef, default_flavor='gc'):
    if classdef is None:
        flavor = default_flavor
    else:
        flavor = getgcflavor(classdef)
    try:
        result = rtyper.instance_reprs[classdef, flavor]
    except KeyError:
        result = buildinstancerepr(rtyper, classdef, gcflavor=flavor)

        rtyper.instance_reprs[classdef, flavor] = result
        rtyper.add_pendingsetup(result)
    return result


def buildinstancerepr(rtyper, classdef, gcflavor='gc'):
    from rpython.rtyper.rvirtualizable import VirtualizableInstanceRepr

    if classdef is None:
        unboxed = []
        virtualizable = False
    else:
        unboxed = [subdef for subdef in classdef.getallsubdefs() if
            subdef.classdesc.pyobj is not None and
            issubclass(subdef.classdesc.pyobj, UnboxedValue)]
        virtualizable = classdef.classdesc.get_param('_virtualizable_', False)
    config = rtyper.annotator.translator.config
    usetagging = len(unboxed) != 0 and config.translation.taggedpointers

    if virtualizable:
        assert len(unboxed) == 0
        assert gcflavor == 'gc'
        return VirtualizableInstanceRepr(rtyper, classdef)
    elif usetagging:
        # the UnboxedValue class and its parent classes need a
        # special repr for their instances
        if len(unboxed) != 1:
            raise TyperError("%r has several UnboxedValue subclasses" % (
                classdef,))
        assert gcflavor == 'gc'
        from rpython.rtyper.lltypesystem import rtagged
        return rtagged.TaggedInstanceRepr(rtyper, classdef, unboxed[0])
    else:
        return InstanceRepr(rtyper, classdef, gcflavor)


class MissingRTypeAttribute(TyperError):
    pass

# ____________________________________________________________


#
#  There is one "vtable" per user class, with the following structure:
#  A root class "object" has:
#
#      struct object_vtable {
#          // struct object_vtable* parenttypeptr;  not used any more
#          RuntimeTypeInfo * rtti;
#          Signed subclassrange_min;  //this is also the id of the class itself
#          Signed subclassrange_max;
#          RPyString * name;
#          struct object * instantiate();
#      }
#
#  Every other class X, with parent Y, has the structure:
#
#      struct vtable_X {
#          struct vtable_Y super;   // inlined
#          ...                      // extra class attributes
#      }

# The type of the instances is:
#
#     struct object {       // for the root class
#         struct object_vtable* typeptr;
#     }
#
#     struct X {
#         struct Y super;   // inlined
#         ...               // extra instance attributes
#     }
#
# there's also a nongcobject

OBJECT_VTABLE = lltype.ForwardReference()
CLASSTYPE = Ptr(OBJECT_VTABLE)
OBJECT = GcStruct('object', ('typeptr', CLASSTYPE),
                  hints={'immutable': True, 'shouldntbenull': True,
                         'typeptr': True},
                  rtti=True)
OBJECTPTR = Ptr(OBJECT)
OBJECT_VTABLE.become(Struct('object_vtable',
                            #('parenttypeptr', CLASSTYPE),
                            ('subclassrange_min', Signed),
                            ('subclassrange_max', Signed),
                            ('rtti', Ptr(RuntimeTypeInfo)),
                            ('name', Ptr(rstr.STR)),
                            ('instantiate', Ptr(FuncType([], OBJECTPTR))),
                            hints={'immutable': True,
                                   'static_immutable': True}))
# non-gc case
NONGCOBJECT = Struct('nongcobject', ('typeptr', CLASSTYPE))
NONGCOBJECTPTR = Ptr(NONGCOBJECT)

OBJECT_BY_FLAVOR = {'gc': OBJECT, 'raw': NONGCOBJECT}
LLFLAVOR = {'gc': 'gc', 'raw': 'raw', 'stack': 'raw'}

def cast_vtable_to_typeptr(vtable):
    while typeOf(vtable).TO != OBJECT_VTABLE:
        vtable = vtable.super
    return vtable

def alloc_array_name(name):
    return rstr.string_repr.convert_const(name)


class ClassRepr(Repr):
    def __init__(self, rtyper, classdef):
        self.rtyper = rtyper
        self.classdef = classdef
        self.vtable_type = lltype.ForwardReference()
        self.lowleveltype = Ptr(self.vtable_type)

    def __repr__(self):
        if self.classdef is None:
            clsname = 'object'
        else:
            clsname = self.classdef.name
        return '<ClassRepr for %s>' % (clsname,)

    def compact_repr(self):
        if self.classdef is None:
            clsname = 'object'
        else:
            clsname = self.classdef.name
        return 'ClassR %s' % (clsname,)

    def convert_desc(self, desc):
        subclassdef = desc.getuniqueclassdef()
        if self.classdef is not None:
            if self.classdef.commonbase(subclassdef) != self.classdef:
                raise TyperError("not a subclass of %r: %r" % (
                    self.classdef.name, desc))

        r_subclass = getclassrepr(self.rtyper, subclassdef)
        return r_subclass.getruntime(self.lowleveltype)

    def convert_const(self, value):
        if not isinstance(value, (type, types.ClassType)):
            raise TyperError("not a class: %r" % (value,))
        bk = self.rtyper.annotator.bookkeeper
        return self.convert_desc(bk.getdesc(value))

    def prepare_method(self, s_value):
        # special-casing for methods:
        #  if s_value is SomePBC([MethodDescs...])
        #  return a PBC representing the underlying functions
        if (isinstance(s_value, annmodel.SomePBC) and
                s_value.getKind() == description.MethodDesc):
            s_value = self.classdef.lookup_filter(s_value)
            funcdescs = [mdesc.funcdesc for mdesc in s_value.descriptions]
            return annmodel.SomePBC(funcdescs)
        return None   # not a method

    def get_ll_eq_function(self):
        return None

    def _setup_repr(self):
        # NOTE: don't store mutable objects like the dicts below on 'self'
        #       before they are fully built, to avoid strange bugs in case
        #       of recursion where other code would uses these
        #       partially-initialized dicts.
        clsfields = {}
        pbcfields = {}
        allmethods = {}
        # class attributes
        llfields = []
        for name, attrdef in self.classdef.attrs.items():
            if attrdef.readonly:
                s_value = attrdef.s_value
                s_unboundmethod = self.prepare_method(s_value)
                if s_unboundmethod is not None:
                    allmethods[name] = True
                    s_value = s_unboundmethod
                r = self.rtyper.getrepr(s_value)
                mangled_name = 'cls_' + name
                clsfields[name] = mangled_name, r
                llfields.append((mangled_name, r.lowleveltype))
        # attributes showing up in getattrs done on the class as a PBC
        extra_access_sets = self.classdef.extra_access_sets
        for access_set, (attr, counter) in extra_access_sets.items():
            r = self.rtyper.getrepr(access_set.s_value)
            mangled_name = mangle('pbc%d' % counter, attr)
            pbcfields[access_set, attr] = mangled_name, r
            llfields.append((mangled_name, r.lowleveltype))
        llfields.sort()
        llfields.sort(key=attr_reverse_size)
        #
        self.rbase = getclassrepr(self.rtyper, self.classdef.basedef)
        self.rbase.setup()
        kwds = {'hints': {'immutable': True, 'static_immutable': True}}
        vtable_type = Struct('%s_vtable' % self.classdef.name,
                                ('super', self.rbase.vtable_type),
                                *llfields, **kwds)
        self.vtable_type.become(vtable_type)
        allmethods.update(self.rbase.allmethods)
        self.clsfields = clsfields
        self.pbcfields = pbcfields
        self.allmethods = allmethods
        self.vtable = None

    def getvtable(self):
        """Return a ptr to the vtable of this type."""
        if self.vtable is None:
            self.init_vtable()
        return cast_vtable_to_typeptr(self.vtable)

    def getruntime(self, expected_type):
        assert expected_type == CLASSTYPE
        return self.getvtable()

    def init_vtable(self):
        """Create the actual vtable"""
        self.vtable = malloc(self.vtable_type, immortal=True)
        vtable_part = self.vtable
        r_parentcls = self
        while r_parentcls.classdef is not None:
            self.setup_vtable(vtable_part, r_parentcls)
            vtable_part = vtable_part.super
            r_parentcls = r_parentcls.rbase
        self.fill_vtable_root(vtable_part)

    def setup_vtable(self, vtable, r_parentcls):
        """Initialize the vtable portion corresponding to 'r_parentcls'."""
        # setup class attributes: for each attribute name at the level
        # of 'r_parentcls', look up its value in the class
        def assign(mangled_name, value):
            if value is None:
                llvalue = r.special_uninitialized_value()
                if llvalue is None:
                    return
            else:
                if (isinstance(value, Constant) and
                        isinstance(value.value, staticmethod)):
                    value = Constant(value.value.__get__(42))   # staticmethod => bare function
                llvalue = r.convert_desc_or_const(value)
            setattr(vtable, mangled_name, llvalue)

        for fldname in r_parentcls.clsfields:
            mangled_name, r = r_parentcls.clsfields[fldname]
            if r.lowleveltype is Void:
                continue
            value = self.classdef.classdesc.read_attribute(fldname, None)
            assign(mangled_name, value)
        # extra PBC attributes
        for (access_set, attr), (mangled_name, r) in r_parentcls.pbcfields.items():
            if self.classdef.classdesc not in access_set.descs:
                continue   # only for the classes in the same pbc access set
            if r.lowleveltype is Void:
                continue
            attrvalue = self.classdef.classdesc.read_attribute(attr, None)
            assign(mangled_name, attrvalue)

    def fill_vtable_root(self, vtable):
        """Initialize the head of the vtable."""
        # initialize the 'subclassrange_*' and 'name' fields
        if self.classdef is not None:
            #vtable.parenttypeptr = self.rbase.getvtable()
            vtable.subclassrange_min = self.classdef.minid
            vtable.subclassrange_max = self.classdef.maxid
        else:  # for the root class
            vtable.subclassrange_min = 0
            vtable.subclassrange_max = sys.maxint
        rinstance = getinstancerepr(self.rtyper, self.classdef)
        rinstance.setup()
        if rinstance.gcflavor == 'gc':
            vtable.rtti = getRuntimeTypeInfo(rinstance.object_type)
        if self.classdef is None:
            name = 'object'
        else:
            name = self.classdef.shortname
        vtable.name = alloc_array_name(name)
        if hasattr(self.classdef, 'my_instantiate_graph'):
            graph = self.classdef.my_instantiate_graph
            vtable.instantiate = self.rtyper.getcallable(graph)
        #else: the classdef was created recently, so no instantiate()
        #      could reach it

    def fromtypeptr(self, vcls, llops):
        """Return the type pointer cast to self's vtable type."""
        self.setup()
        castable(self.lowleveltype, vcls.concretetype)  # sanity check
        return llops.genop('cast_pointer', [vcls],
                           resulttype=self.lowleveltype)

    fromclasstype = fromtypeptr

    def getclsfield(self, vcls, attr, llops):
        """Read the given attribute of 'vcls'."""
        if attr in self.clsfields:
            mangled_name, r = self.clsfields[attr]
            v_vtable = self.fromtypeptr(vcls, llops)
            cname = inputconst(Void, mangled_name)
            return llops.genop('getfield', [v_vtable, cname], resulttype=r)
        else:
            if self.classdef is None:
                raise MissingRTypeAttribute(attr)
            return self.rbase.getclsfield(vcls, attr, llops)

    def setclsfield(self, vcls, attr, vvalue, llops):
        """Write the given attribute of 'vcls'."""
        if attr in self.clsfields:
            mangled_name, r = self.clsfields[attr]
            v_vtable = self.fromtypeptr(vcls, llops)
            cname = inputconst(Void, mangled_name)
            llops.genop('setfield', [v_vtable, cname, vvalue])
        else:
            if self.classdef is None:
                raise MissingRTypeAttribute(attr)
            self.rbase.setclsfield(vcls, attr, vvalue, llops)

    def getpbcfield(self, vcls, access_set, attr, llops):
        if (access_set, attr) not in self.pbcfields:
            raise TyperError("internal error: missing PBC field")
        mangled_name, r = self.pbcfields[access_set, attr]
        v_vtable = self.fromtypeptr(vcls, llops)
        cname = inputconst(Void, mangled_name)
        return llops.genop('getfield', [v_vtable, cname], resulttype=r)

    def rtype_issubtype(self, hop):
        class_repr = get_type_repr(self.rtyper)
        v_cls1, v_cls2 = hop.inputargs(class_repr, class_repr)
        if isinstance(v_cls2, Constant):
            cls2 = v_cls2.value
            minid = hop.inputconst(Signed, cls2.subclassrange_min)
            maxid = hop.inputconst(Signed, cls2.subclassrange_max)
            return hop.gendirectcall(ll_issubclass_const, v_cls1, minid,
                                     maxid)
        else:
            v_cls1, v_cls2 = hop.inputargs(class_repr, class_repr)
            return hop.gendirectcall(ll_issubclass, v_cls1, v_cls2)


class RootClassRepr(ClassRepr):
    """ClassRepr for the root of the class hierarchy"""
    classdef = None

    def __init__(self, rtyper):
        self.rtyper = rtyper
        self.vtable_type = OBJECT_VTABLE
        self.lowleveltype = Ptr(self.vtable_type)

    def _setup_repr(self):
        self.clsfields = {}
        self.pbcfields = {}
        self.allmethods = {}
        self.vtable = None

    def init_vtable(self):
        self.vtable = malloc(self.vtable_type, immortal=True)
        self.fill_vtable_root(self.vtable)

def get_type_repr(rtyper):
    return rtyper.rootclass_repr

# ____________________________________________________________


class __extend__(annmodel.SomeInstance):
    def rtyper_makerepr(self, rtyper):
        return getinstancerepr(rtyper, self.classdef)

    def rtyper_makekey(self):
        return self.__class__, self.classdef

class __extend__(annmodel.SomeException):
    def rtyper_makerepr(self, rtyper):
        return self.as_SomeInstance().rtyper_makerepr(rtyper)

    def rtyper_makekey(self):
        return self.__class__, frozenset(self.classdefs)

class __extend__(annmodel.SomeType):
    def rtyper_makerepr(self, rtyper):
        return get_type_repr(rtyper)

    def rtyper_makekey(self):
        return self.__class__,


class InstanceRepr(Repr):
    def __init__(self, rtyper, classdef, gcflavor='gc'):
        self.rtyper = rtyper
        self.classdef = classdef
        if classdef is None:
            self.object_type = OBJECT_BY_FLAVOR[LLFLAVOR[gcflavor]]
        else:
            ForwardRef = lltype.FORWARDREF_BY_FLAVOR[LLFLAVOR[gcflavor]]
            self.object_type = ForwardRef()
        self.iprebuiltinstances = identity_dict()
        self.lowleveltype = Ptr(self.object_type)
        self.gcflavor = gcflavor

    def has_special_memory_pressure(self, tp):
        if 'special_memory_pressure' in tp._flds:
            return True
        if 'super' in tp._flds:
            return self.has_special_memory_pressure(tp._flds['super'])
        return False

    def _setup_repr(self, llfields=None, hints=None, adtmeths=None):
        # NOTE: don't store mutable objects like the dicts below on 'self'
        #       before they are fully built, to avoid strange bugs in case
        #       of recursion where other code would uses these
        #       partially-initialized dicts.
        if self.classdef is None:
            self.immutable_field_set = set()
        self.rclass = getclassrepr(self.rtyper, self.classdef)
        fields = {}
        allinstancefields = {}
        if self.classdef is None:
            fields['__class__'] = 'typeptr', get_type_repr(self.rtyper)
        else:
            # instance attributes
            attrs = self.classdef.attrs.items()
            attrs.sort()
            myllfields = []
            for name, attrdef in attrs:
                if not attrdef.readonly:
                    r = self.rtyper.getrepr(attrdef.s_value)
                    mangled_name = 'inst_' + name
                    fields[name] = mangled_name, r
                    myllfields.append((mangled_name, r.lowleveltype))

            myllfields.sort(key=attr_reverse_size)
            if llfields is None:
                llfields = myllfields
            else:
                llfields = llfields + myllfields

            self.rbase = getinstancerepr(self.rtyper, self.classdef.basedef,
                                         self.gcflavor)
            self.rbase.setup()

            MkStruct = lltype.STRUCT_BY_FLAVOR[LLFLAVOR[self.gcflavor]]
            if adtmeths is None:
                adtmeths = {}
            if hints is None:
                hints = {}
            hints = self._check_for_immutable_hints(hints)
            kwds = {}
            if self.gcflavor == 'gc':
                kwds['rtti'] = True

            for name, attrdef in attrs:
                if not attrdef.readonly and self.is_quasi_immutable(name):
                    llfields.append(('mutate_' + name, OBJECTPTR))

            bookkeeper = self.rtyper.annotator.bookkeeper
            if self.classdef in bookkeeper.memory_pressure_types:
                # we don't need to add it if it's already there for some of
                # the parent type
                if not self.has_special_memory_pressure(self.rbase.object_type):
                    llfields.append(('special_memory_pressure', lltype.Signed))
                    fields['special_memory_pressure'] = (
                        'special_memory_pressure',
                        self.rtyper.getrepr(lltype_to_annotation(lltype.Signed)))

            object_type = MkStruct(self.classdef.name,
                                   ('super', self.rbase.object_type),
                                   hints=hints,
                                   adtmeths=adtmeths,
                                   *llfields,
                                   **kwds)
            self.object_type.become(object_type)
            allinstancefields.update(self.rbase.allinstancefields)
        allinstancefields.update(fields)
        self.fields = fields
        self.allinstancefields = allinstancefields

    def _check_for_immutable_hints(self, hints):
        hints = hints.copy()
        classdesc = self.classdef.classdesc
        immut = classdesc.get_param('_immutable_', inherit=False)
        if immut is None:
            if classdesc.get_param('_immutable_', inherit=True):
                raise ImmutableConflictError(
                    "class %r inherits from its parent _immutable_=True, "
                    "so it should also declare _immutable_=True" % (
                        self.classdef,))
        elif immut is not True:
            raise TyperError(
                "class %r: _immutable_ = something else than True" % (
                    self.classdef,))
        else:
            hints['immutable'] = True
        self.immutable_field_set = classdesc.immutable_fields
        if (classdesc.immutable_fields or
                'immutable_fields' in self.rbase.object_type._hints):
            accessor = FieldListAccessor()
            hints['immutable_fields'] = accessor
        return hints

    def __repr__(self):
        if self.classdef is None:
            clsname = 'object'
        else:
            clsname = self.classdef.name
        return '<InstanceRepr for %s>' % (clsname,)

    def compact_repr(self):
        if self.classdef is None:
            clsname = 'object'
        else:
            clsname = self.classdef.name
        return 'InstanceR %s' % (clsname,)

    def _setup_repr_final(self):
        self._setup_immutable_field_list()
        self._check_for_immutable_conflicts()
        if self.gcflavor == 'gc':
            if (self.classdef is not None and
                    self.classdef.classdesc.lookup('__del__') is not None):
                s_func = self.classdef.classdesc.s_read_attribute('__del__')
                source_desc = self.classdef.classdesc.lookup('__del__')
                source_classdef = source_desc.getclassdef(None)
                source_repr = getinstancerepr(self.rtyper, source_classdef)
                assert len(s_func.descriptions) == 1
                funcdesc, = s_func.descriptions
                graph = funcdesc.getuniquegraph()
                self.check_graph_of_del_does_not_call_too_much(self.rtyper,
                                                               graph)
                FUNCTYPE = FuncType([Ptr(source_repr.object_type)], Void)
                destrptr = functionptr(FUNCTYPE, graph.name,
                                       graph=graph,
                                       _callable=graph.func)
            else:
                destrptr = None
            self.rtyper.call_all_setups()  # compute ForwardReferences now
            args_s = [SomePtr(Ptr(OBJECT))]
            graph = self.rtyper.annotate_helper(ll_runtime_type_info, args_s)
            s = self.rtyper.annotation(graph.getreturnvar())
            if (not isinstance(s, SomePtr) or
                s.ll_ptrtype != Ptr(RuntimeTypeInfo)):
                raise TyperError("runtime type info function returns %r, "
                                "expected Ptr(RuntimeTypeInfo)" % (s))
            funcptr = self.rtyper.getcallable(graph)
            attachRuntimeTypeInfo(self.object_type, funcptr, destrptr)

            vtable = self.rclass.getvtable()
            self.rtyper.set_type_for_typeptr(vtable, self.lowleveltype.TO)

    def _setup_immutable_field_list(self):
        hints = self.object_type._hints
        if "immutable_fields" in hints:
            accessor = hints["immutable_fields"]
            if not hasattr(accessor, 'fields'):
                immutable_fields = set()
                rbase = self
                while rbase.classdef is not None:
                    immutable_fields.update(rbase.immutable_field_set)
                    rbase = rbase.rbase
                self._parse_field_list(immutable_fields, accessor, hints)

    def _parse_field_list(self, fields, accessor, hints):
        ranking = {}
        for fullname in fields:
            name = fullname
            quasi = False
            if name.endswith('?[*]'):   # a quasi-immutable field pointing to
                name = name[:-4]        # an immutable array
                rank = IR_QUASIIMMUTABLE_ARRAY
                quasi = True
            elif name.endswith('[*]'):    # for virtualizables' lists
                name = name[:-3]
                rank = IR_IMMUTABLE_ARRAY
            elif name.endswith('?'):    # a quasi-immutable field
                name = name[:-1]
                rank = IR_QUASIIMMUTABLE
                quasi = True
            else:                       # a regular immutable/green field
                rank = IR_IMMUTABLE
            try:
                mangled_name, r = self._get_field(name)
            except KeyError:
                continue
            if quasi and hints.get("immutable"):
                raise TyperError(
                    "can't have _immutable_ = True and a quasi-immutable field "
                    "%s in class %s" % (name, self.classdef))
            if rank in (IR_QUASIIMMUTABLE_ARRAY, IR_IMMUTABLE_ARRAY):
                from rpython.rtyper.rlist import AbstractBaseListRepr
                if not isinstance(r, AbstractBaseListRepr):
                    raise TyperError(
                        "_immutable_fields_ = [%r] in %r, but %r is not a list "
                        "(got %r)" % (fullname, self, name, r))
            ranking[mangled_name] = rank
        accessor.initialize(self.object_type, ranking)
        return ranking

    def _check_for_immutable_conflicts(self):
        # check for conflicts, i.e. a field that is defined normally as
        # mutable in some parent class but that is now declared immutable
        is_self_immutable = "immutable" in self.object_type._hints
        base = self
        while base.classdef is not None:
            base = base.rbase
            for fieldname in base.fields:
                if fieldname == 'special_memory_pressure':
                    continue
                try:
                    mangled, r = base._get_field(fieldname)
                except KeyError:
                    continue
                if r.lowleveltype == Void:
                    continue
                base._setup_immutable_field_list()
                if base.object_type._immutable_field(mangled):
                    continue
                # 'fieldname' is a mutable, non-Void field in the parent
                if is_self_immutable:
                    raise ImmutableConflictError(
                        "class %r has _immutable_=True, but parent class %r "
                        "defines (at least) the mutable field %r" %
                        (self, base, fieldname))
                if (fieldname in self.immutable_field_set or
                        (fieldname + '?') in self.immutable_field_set):
                    raise ImmutableConflictError(
                        "field %r is defined mutable in class %r, but "
                        "listed in _immutable_fields_ in subclass %r" %
                        (fieldname, base, self))

    def hook_access_field(self, vinst, cname, llops, flags):
        pass        # for virtualizables; see rvirtualizable.py

    def hook_setfield(self, vinst, fieldname, llops):
        if self.is_quasi_immutable(fieldname):
            c_fieldname = inputconst(Void, 'mutate_' + fieldname)
            llops.genop('jit_force_quasi_immutable', [vinst, c_fieldname])

    def is_quasi_immutable(self, fieldname):
        search1 = fieldname + '?'
        search2 = fieldname + '?[*]'
        rbase = self
        while rbase.classdef is not None:
            if (search1 in rbase.immutable_field_set or
                    search2 in rbase.immutable_field_set):
                return True
            rbase = rbase.rbase
        return False

    def new_instance(self, llops, classcallhop=None, nonmovable=False):
        """Build a new instance, without calling __init__."""
        flavor = self.gcflavor
        flags = {'flavor': flavor}
        if nonmovable:
            flags['nonmovable'] = True
        ctype = inputconst(Void, self.object_type)
        cflags = inputconst(Void, flags)
        vlist = [ctype, cflags]
        vptr = llops.genop('malloc', vlist,
                           resulttype=Ptr(self.object_type))
        ctypeptr = inputconst(CLASSTYPE, self.rclass.getvtable())
        self.setfield(vptr, '__class__', ctypeptr, llops)
        if self.has_special_memory_pressure(self.object_type):
            self.setfield(vptr, 'special_memory_pressure',
                inputconst(lltype.Signed, 0), llops)
        # initialize instance attributes from their defaults from the class
        if self.classdef is not None:
            flds = self.allinstancefields.keys()
            flds.sort()
            for fldname in flds:
                if fldname == '__class__':
                    continue
                mangled_name, r = self.allinstancefields[fldname]
                if r.lowleveltype is Void:
                    continue
                value = self.classdef.classdesc.read_attribute(fldname, None)
                if value is not None:
                    ll_value = r.convert_desc_or_const(value)
                    # don't write NULL GC pointers: we know that the malloc
                    # done above initialized at least the GC Ptr fields to
                    # NULL already, and that's true for all our GCs
                    if (isinstance(r.lowleveltype, Ptr) and
                            r.lowleveltype.TO._gckind == 'gc' and
                            not ll_value):
                        continue
                    cvalue = inputconst(r.lowleveltype, ll_value)
                    self.setfield(vptr, fldname, cvalue, llops,
                                  flags={'access_directly': True})
        return vptr

    def convert_const(self, value):
        if value is None:
            return self.null_instance()
        if isinstance(value, types.MethodType):
            value = value.im_self   # bound method -> instance
        bk = self.rtyper.annotator.bookkeeper
        try:
            classdef = bk.getuniqueclassdef(value.__class__)
        except KeyError:
            raise TyperError("no classdef: %r" % (value.__class__,))
        if classdef != self.classdef:
            # if the class does not match exactly, check that 'value' is an
            # instance of a subclass and delegate to that InstanceRepr
            if classdef.commonbase(self.classdef) != self.classdef:
                raise TyperError("not an instance of %r: %r" % (
                    self.classdef.name, value))
            rinstance = getinstancerepr(self.rtyper, classdef)
            result = rinstance.convert_const(value)
            return self.upcast(result)
        # common case
        return self.convert_const_exact(value)

    def convert_const_exact(self, value):
        try:
            return self.iprebuiltinstances[value]
        except KeyError:
            self.setup()
            result = self.create_instance()
            self.iprebuiltinstances[value] = result
            self.initialize_prebuilt_instance(value, self.classdef, result)
            return result

    def get_reusable_prebuilt_instance(self):
        "Get a dummy prebuilt instance.  Multiple calls reuse the same one."
        try:
            return self._reusable_prebuilt_instance
        except AttributeError:
            self.setup()
            result = self.create_instance()
            self._reusable_prebuilt_instance = result
            self.initialize_prebuilt_data(Ellipsis, self.classdef, result)
            return result

    _initialize_data_flattenrec = FlattenRecursion()

    def initialize_prebuilt_instance(self, value, classdef, result):
        # must fill in the hash cache before the other ones
        # (see test_circular_hash_initialization)
        self._initialize_data_flattenrec(self.initialize_prebuilt_data,
                                         value, classdef, result)

    def get_ll_hash_function(self):
        return ll_inst_hash

    get_ll_fasthash_function = get_ll_hash_function

    def rtype_type(self, hop):
        if hop.s_result.is_constant():
            return hop.inputconst(hop.r_result, hop.s_result.const)
        instance_repr = self.common_repr()
        vinst, = hop.inputargs(instance_repr)
        if hop.args_s[0].can_be_none():
            return hop.gendirectcall(ll_inst_type, vinst)
        else:
            return instance_repr.getfield(vinst, '__class__', hop.llops)

    def rtype_getattr(self, hop):
        if hop.s_result.is_constant():
            return hop.inputconst(hop.r_result, hop.s_result.const)
        attr = hop.args_s[1].const
        vinst, vattr = hop.inputargs(self, Void)
        if attr == '__class__' and hop.r_result.lowleveltype is Void:
            # special case for when the result of '.__class__' is a constant
            [desc] = hop.s_result.descriptions
            return hop.inputconst(Void, desc.pyobj)
        if attr in self.allinstancefields:
            return self.getfield(vinst, attr, hop.llops,
                                 flags=hop.args_s[0].flags)
        elif attr in self.rclass.allmethods:
            # special case for methods: represented as their 'self' only
            # (see MethodsPBCRepr)
            return hop.r_result.get_method_from_instance(self, vinst,
                                                         hop.llops)
        else:
            vcls = self.getfield(vinst, '__class__', hop.llops)
            return self.rclass.getclsfield(vcls, attr, hop.llops)

    def rtype_setattr(self, hop):
        attr = hop.args_s[1].const
        r_value = self.getfieldrepr(attr)
        vinst, vattr, vvalue = hop.inputargs(self, Void, r_value)
        self.setfield(vinst, attr, vvalue, hop.llops,
                      flags=hop.args_s[0].flags)

    def rtype_bool(self, hop):
<<<<<<< HEAD
        raise NotImplementedError

    def _emulate_call(self, hop, meth_name):
        from rpython.rtyper.rtyper import HopArg
        vinst, = hop.inputargs(self)
        clsdef = hop.args_s[0].classdef
        s_unbound_attr = clsdef.find_attribute(meth_name).getvalue()
        s_attr = clsdef.lookup_filter(s_unbound_attr, meth_name,
                                      hop.args_s[0].flags)
        # does that even happen?
        assert not s_attr.is_constant()
        if '__iter__' in self.allinstancefields:
            raise Exception("__iter__ on instance disallowed")
        r_method = self.rtyper.getrepr(s_attr)
        r_method.get_method_from_instance(self, vinst, hop.llops)
        hop2 = hop.copy()
        v = hop.args[0].v
        hop2.spaceop = op.simple_call(v)
        hop2.spaceop.result = hop.spaceop.result
        hop2.args = [HopArg(v, s_attr, r_method)]
        return hop2.dispatch()

    def rtype_iter(self, hop):
        return self._emulate_call(hop, '__iter__')

    def rtype_next(self, hop):
        return self._emulate_call(hop, 'next')

    def ll_str(self, i):
        raise NotImplementedError
=======
        vinst, = hop.inputargs(self)
        return hop.genop('ptr_nonzero', [vinst], resulttype=Bool)

    def ll_str(self, i):  # doesn't work for non-gc classes!
        from rpython.rtyper.lltypesystem.ll_str import ll_int2hex
        from rpython.rlib.rarithmetic import r_uint
        if not i:
            return rstr.conststr("NULL")
        instance = cast_pointer(OBJECTPTR, i)
        # Two choices: the first gives a fast answer but it can change
        # (typically only once) during the life of the object.
        #uid = r_uint(cast_ptr_to_int(i))
        uid = r_uint(llop.gc_id(lltype.Signed, i))
        #
        res = rstr.conststr("<")
        res = rstr.ll_strconcat(res, instance.typeptr.name)
        res = rstr.ll_strconcat(res, rstr.conststr(" object at 0x"))
        res = rstr.ll_strconcat(res, ll_int2hex(uid, False))
        res = rstr.ll_strconcat(res, rstr.conststr(">"))
        return res
>>>>>>> c4c30691

    def get_ll_eq_function(self):
        return None    # defaults to compare by identity ('==' on pointers)

    def can_ll_be_null(self, s_value):
        return s_value.can_be_none()

    @staticmethod
    def check_graph_of_del_does_not_call_too_much(rtyper, graph):
        # RPython-level __del__() methods should not do "too much".
        # In the PyPy Python interpreter, they usually do simple things
        # like file.__del__() closing the file descriptor; or if they
        # want to do more like call an app-level __del__() method, they
        # enqueue the object instead, and the actual call is done later.
        #
        # Here, as a quick way to check "not doing too much", we check
        # that from no RPython-level __del__() method we can reach a
        # JitDriver.
        #
        # XXX wrong complexity, but good enough because the set of
        # reachable graphs should be small
        callgraph = rtyper.annotator.translator.callgraph.values()
        seen = {graph: None}
        while True:
            oldlength = len(seen)
            for caller, callee in callgraph:
                if caller in seen and callee not in seen:
                    func = getattr(callee, 'func', None)
                    if getattr(func, '_dont_reach_me_in_del_', False):
                        lst = [str(callee)]
                        g = caller
                        while g:
                            lst.append(str(g))
                            g = seen.get(g)
                        lst.append('')
                        raise TyperError("the RPython-level __del__() method "
                                         "in %r calls:%s" %
                                         (graph, '\n\t'.join(lst[::-1])))
                    if getattr(func, '_cannot_really_call_random_things_',
                               False):
                        continue
                    seen[callee] = caller
            if len(seen) == oldlength:
                break

    def common_repr(self):  # -> object or nongcobject reprs
        return getinstancerepr(self.rtyper, None, self.gcflavor)

    def _get_field(self, attr):
        return self.fields[attr]

    def null_instance(self):
        return nullptr(self.object_type)

    def upcast(self, result):
        return cast_pointer(self.lowleveltype, result)

    def create_instance(self):
        return malloc(self.object_type, flavor=self.gcflavor, immortal=True)

    def initialize_prebuilt_data(self, value, classdef, result):
        if self.classdef is not None:
            # recursively build the parent part of the instance
            self.rbase.initialize_prebuilt_data(value, classdef, result.super)
            # then add instance attributes from this level
            for name, (mangled_name, r) in self.fields.items():
                if r.lowleveltype is Void:
                    llattrvalue = None
                else:
                    try:
                        attrvalue = getattr(value, name)
                    except AttributeError:
                        attrvalue = self.classdef.classdesc.read_attribute(
                            name, None)
                        if attrvalue is None:
                            # Ellipsis from get_reusable_prebuilt_instance()
                            #if value is not Ellipsis:
                                #warning("prebuilt instance %r has no "
                                #        "attribute %r" % (value, name))
                            llattrvalue = r.lowleveltype._defl()
                        else:
                            llattrvalue = r.convert_desc_or_const(attrvalue)
                    else:
                        llattrvalue = r.convert_const(attrvalue)
                setattr(result, mangled_name, llattrvalue)
        else:
            # OBJECT part
            rclass = getclassrepr(self.rtyper, classdef)
            result.typeptr = rclass.getvtable()

    def getfieldrepr(self, attr):
        """Return the repr used for the given attribute."""
        if attr in self.fields:
            mangled_name, r = self.fields[attr]
            return r
        else:
            if self.classdef is None:
                raise MissingRTypeAttribute(attr)
            return self.rbase.getfieldrepr(attr)

    def getfield(self, vinst, attr, llops, force_cast=False, flags={}):
        """Read the given attribute (or __class__ for the type) of 'vinst'."""
        if attr in self.fields:
            mangled_name, r = self.fields[attr]
            cname = inputconst(Void, mangled_name)
            if force_cast:
                vinst = llops.genop('cast_pointer', [vinst], resulttype=self)
            self.hook_access_field(vinst, cname, llops, flags)
            return llops.genop('getfield', [vinst, cname], resulttype=r)
        else:
            if self.classdef is None:
                raise MissingRTypeAttribute(attr)
            return self.rbase.getfield(vinst, attr, llops, force_cast=True,
                                       flags=flags)

    def setfield(self, vinst, attr, vvalue, llops, force_cast=False,
                 flags={}):
        """Write the given attribute (or __class__ for the type) of 'vinst'."""
        if attr in self.fields:
            mangled_name, r = self.fields[attr]
            cname = inputconst(Void, mangled_name)
            if force_cast:
                vinst = llops.genop('cast_pointer', [vinst], resulttype=self)
            self.hook_access_field(vinst, cname, llops, flags)
            self.hook_setfield(vinst, attr, llops)
            llops.genop('setfield', [vinst, cname, vvalue])
        else:
            if self.classdef is None:
                raise MissingRTypeAttribute(attr)
            self.rbase.setfield(vinst, attr, vvalue, llops, force_cast=True,
                                flags=flags)

    def rtype_isinstance(self, hop):
        class_repr = get_type_repr(hop.rtyper)
        instance_repr = self.common_repr()

        v_obj, v_cls = hop.inputargs(instance_repr, class_repr)
        if isinstance(v_cls, Constant):
            cls = v_cls.value
            llf, llf_nonnull = make_ll_isinstance(self.rtyper, cls)
            if hop.args_s[0].can_be_None:
                return hop.gendirectcall(llf, v_obj)
            else:
                return hop.gendirectcall(llf_nonnull, v_obj)
        else:
            return hop.gendirectcall(ll_isinstance, v_obj, v_cls)


class __extend__(pairtype(InstanceRepr, InstanceRepr)):
    def convert_from_to((r_ins1, r_ins2), v, llops):
        # which is a subclass of which?
        if r_ins1.classdef is None or r_ins2.classdef is None:
            basedef = None
        else:
            basedef = r_ins1.classdef.commonbase(r_ins2.classdef)
        if basedef == r_ins2.classdef:
            # r_ins1 is an instance of the subclass: converting to parent
            v = llops.genop('cast_pointer', [v],
                            resulttype=r_ins2.lowleveltype)
            return v
        elif basedef == r_ins1.classdef:
            # r_ins2 is an instance of the subclass: potentially unsafe
            # casting, but we do it anyway (e.g. the annotator produces
            # such casts after a successful isinstance() check)
            v = llops.genop('cast_pointer', [v],
                            resulttype=r_ins2.lowleveltype)
            return v
        else:
            return NotImplemented

    def rtype_is_((r_ins1, r_ins2), hop):
        if r_ins1.gcflavor != r_ins2.gcflavor:
            # obscure logic, the is can be true only if both are None
            v_ins1, v_ins2 = hop.inputargs(
                r_ins1.common_repr(), r_ins2.common_repr())
            return hop.gendirectcall(ll_both_none, v_ins1, v_ins2)
        if r_ins1.classdef is None or r_ins2.classdef is None:
            basedef = None
        else:
            basedef = r_ins1.classdef.commonbase(r_ins2.classdef)
        r_ins = getinstancerepr(r_ins1.rtyper, basedef, r_ins1.gcflavor)
        return pairtype(Repr, Repr).rtype_is_(pair(r_ins, r_ins), hop)

    rtype_eq = rtype_is_

    def rtype_ne(rpair, hop):
        v = rpair.rtype_eq(hop)
        return hop.genop("bool_not", [v], resulttype=Bool)

# ____________________________________________________________

def rtype_new_instance(rtyper, classdef, llops, classcallhop=None,
                       nonmovable=False):
    rinstance = getinstancerepr(rtyper, classdef)
    return rinstance.new_instance(llops, classcallhop, nonmovable=nonmovable)

def ll_inst_hash(ins):
    if not ins:
        return 0    # for None
    else:
        return lltype.identityhash(ins)


_missing = object()

def fishllattr(inst, name, default=_missing):
    p = widest = lltype.normalizeptr(inst)
    while True:
        try:
            return getattr(p, 'inst_' + name)
        except AttributeError:
            pass
        try:
            p = p.super
        except AttributeError:
            break
    if default is _missing:
        raise AttributeError("%s has no field %s" %
                             (lltype.typeOf(widest), name))
    return default

def attr_reverse_size((_, T)):
    # This is used to sort the instance or class attributes by decreasing
    # "likely size", as reported by rffi.sizeof(), to minimize padding
    # holes in C.  Fields should first be sorted by name, just to minimize
    # randomness, and then (stably) sorted by 'attr_reverse_size'.
    if T is lltype.Void:
        return None
    from rpython.rtyper.lltypesystem.rffi import sizeof
    try:
        return -sizeof(T)
    except StandardError:
        return None

# ____________________________________________________________
#
#  Low-level implementation of operations on classes and instances

# doesn't work for non-gc stuff!
def ll_cast_to_object(obj):
    return cast_pointer(OBJECTPTR, obj)

# doesn't work for non-gc stuff!
def ll_type(obj):
    return cast_pointer(OBJECTPTR, obj).typeptr

def ll_issubclass(subcls, cls):
    return llop.int_between(Bool,
                            cls.subclassrange_min,
                            subcls.subclassrange_min,
                            cls.subclassrange_max)

def ll_issubclass_const(subcls, minid, maxid):
    return llop.int_between(Bool, minid, subcls.subclassrange_min, maxid)


def ll_isinstance(obj, cls):  # obj should be cast to OBJECT or NONGCOBJECT
    if not obj:
        return False
    obj_cls = obj.typeptr
    return ll_issubclass(obj_cls, cls)

def make_ll_isinstance(rtyper, cls):
    try:
        return rtyper.isinstance_helpers[cls._obj]
    except KeyError:
        minid = cls.subclassrange_min
        maxid = cls.subclassrange_max
        if minid.number_with_subclasses():
            def ll_isinstance_const_nonnull(obj):
                objid = obj.typeptr.subclassrange_min
                return llop.int_between(Bool, minid, objid, maxid)
        else:
            def ll_isinstance_const_nonnull(obj):
                return obj.typeptr == cls
        def ll_isinstance_const(obj):
            if not obj:
                return False
            return ll_isinstance_const_nonnull(obj)
        result = (ll_isinstance_const, ll_isinstance_const_nonnull)
        rtyper.isinstance_helpers[cls._obj] = result
        return result

def ll_runtime_type_info(obj):
    return obj.typeptr.rtti

def ll_inst_type(obj):
    if obj:
        return obj.typeptr
    else:
        # type(None) -> NULL  (for now)
        return nullptr(typeOf(obj).TO.typeptr.TO)

def ll_both_none(ins1, ins2):
    return not ins1 and not ins2

# ____________________________________________________________

def feedllattr(inst, name, llvalue):
    p = widest = lltype.normalizeptr(inst)
    while True:
        try:
            return setattr(p, 'inst_' + name, llvalue)
        except AttributeError:
            pass
        try:
            p = p.super
        except AttributeError:
            break
    raise AttributeError("%s has no field %s" % (lltype.typeOf(widest),
                                                 name))

def declare_type_for_typeptr(vtable, TYPE):
    """Hack for custom low-level-only 'subclasses' of OBJECT:
    call this somewhere annotated, in order to declare that it is
    of the given TYPE and has got the corresponding vtable."""

class Entry(ExtRegistryEntry):
    _about_ = declare_type_for_typeptr

    def compute_result_annotation(self, s_vtable, s_TYPE):
        assert s_vtable.is_constant()
        assert s_TYPE.is_constant()
        return annmodel.s_None

    def specialize_call(self, hop):
        vtable = hop.args_v[0].value
        TYPE = hop.args_v[1].value
        assert lltype.typeOf(vtable) == CLASSTYPE
        assert isinstance(TYPE, GcStruct)
        assert lltype._castdepth(TYPE, OBJECT) > 0
        hop.rtyper.set_type_for_typeptr(vtable, TYPE)
        hop.exception_cannot_occur()
        return hop.inputconst(lltype.Void, None)<|MERGE_RESOLUTION|>--- conflicted
+++ resolved
@@ -861,38 +861,7 @@
                       flags=hop.args_s[0].flags)
 
     def rtype_bool(self, hop):
-<<<<<<< HEAD
-        raise NotImplementedError
-
-    def _emulate_call(self, hop, meth_name):
         from rpython.rtyper.rtyper import HopArg
-        vinst, = hop.inputargs(self)
-        clsdef = hop.args_s[0].classdef
-        s_unbound_attr = clsdef.find_attribute(meth_name).getvalue()
-        s_attr = clsdef.lookup_filter(s_unbound_attr, meth_name,
-                                      hop.args_s[0].flags)
-        # does that even happen?
-        assert not s_attr.is_constant()
-        if '__iter__' in self.allinstancefields:
-            raise Exception("__iter__ on instance disallowed")
-        r_method = self.rtyper.getrepr(s_attr)
-        r_method.get_method_from_instance(self, vinst, hop.llops)
-        hop2 = hop.copy()
-        v = hop.args[0].v
-        hop2.spaceop = op.simple_call(v)
-        hop2.spaceop.result = hop.spaceop.result
-        hop2.args = [HopArg(v, s_attr, r_method)]
-        return hop2.dispatch()
-
-    def rtype_iter(self, hop):
-        return self._emulate_call(hop, '__iter__')
-
-    def rtype_next(self, hop):
-        return self._emulate_call(hop, 'next')
-
-    def ll_str(self, i):
-        raise NotImplementedError
-=======
         vinst, = hop.inputargs(self)
         return hop.genop('ptr_nonzero', [vinst], resulttype=Bool)
 
@@ -913,7 +882,6 @@
         res = rstr.ll_strconcat(res, ll_int2hex(uid, False))
         res = rstr.ll_strconcat(res, rstr.conststr(">"))
         return res
->>>>>>> c4c30691
 
     def get_ll_eq_function(self):
         return None    # defaults to compare by identity ('==' on pointers)
