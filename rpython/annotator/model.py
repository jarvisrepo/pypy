--- conflicted
+++ resolved
@@ -389,11 +389,8 @@
         assert isinstance(dct2, SomeOrderedDict), "OrderedDict.update(dict) not allowed"
         dct1.dictdef.union(dct2.dictdef)
 
-<<<<<<< HEAD
-SomeDict=SomeOrderedDict
-
-=======
->>>>>>> b2e2f983
+SomeDict = SomeOrderedDict      # all dicts are ordered!
+
 
 class SomeIterator(SomeObject):
     "Stands for an iterator returning objects from a given container."
