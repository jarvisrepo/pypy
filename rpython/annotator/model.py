--- conflicted
+++ resolved
@@ -44,7 +44,7 @@
     # A global attribute :-(  Patch it with 'True' to enable checking of
     # the no_nul attribute...
     check_str_without_nul = False
-<<<<<<< HEAD
+    allow_int_to_float = True
 STATE = State()
 
 try:
@@ -53,11 +53,9 @@
     class TlsClass(object):
         pass
 TLS = TlsClass()
-
-=======
-    allow_int_to_float = True
-TLS = State()
->>>>>>> f317d70f
+TLS.allow_int_to_float = True
+TLS.check_str_without_nul = False
+
 
 class SomeObject(object):
     """The set of all objects.  Each instance stands
