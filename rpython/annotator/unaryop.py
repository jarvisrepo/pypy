"""
Unary operations on SomeValues.
"""

from __future__ import absolute_import

from types import MethodType
from rpython.annotator.model import \
     SomeObject, SomeInteger, SomeBool, SomeString, SomeChar, SomeList, \
     SomeDict, SomeTuple, SomeImpossibleValue, SomeUnicodeCodePoint, \
     SomeInstance, SomeBuiltin, SomeFloat, SomeIterator, SomePBC, \
     SomeTypedAddressAccess, SomeAddress, SomeType, \
     s_ImpossibleValue, s_Bool, s_None, \
     unionof, missing_operation, add_knowntypedata, HarmlesslyBlocked, \
     SomeWeakRef, SomeUnicodeString
from rpython.annotator.bookkeeper import getbookkeeper
from rpython.annotator import builtin
from rpython.annotator.binaryop import _clone ## XXX where to put this?
from rpython.rtyper import extregistry
from rpython.tool.error import AnnotatorError

# convenience only!
def immutablevalue(x):
    return getbookkeeper().immutablevalue(x)

UNARY_OPERATIONS = set(['len', 'is_true', 'getattr', 'setattr', 'delattr',
                        'simple_call', 'call_args', 'str', 'repr',
                        'iter', 'next', 'invert', 'type', 'issubtype',
                        'pos', 'neg', 'nonzero', 'abs', 'hex', 'oct',
                        'ord', 'int', 'float', 'long',
                        'hash', 'id',    # <== not supported any more
                        'getslice', 'setslice', 'delslice',
                        'neg_ovf', 'abs_ovf', 'hint', 'unicode', 'unichr'])

for opname in UNARY_OPERATIONS:
    missing_operation(SomeObject, opname)


class __extend__(SomeObject):

    def type(obj, *moreargs):
        if moreargs:
            raise Exception, 'type() called with more than one argument'
        r = SomeType()
        bk = getbookkeeper()
        op = bk._find_current_op(opname="type", arity=1, pos=0, s_type=obj)
        r.is_type_of = [op.args[0]]
        return r

    def issubtype(obj, s_cls):
        if hasattr(obj, 'is_type_of'):
            vars = obj.is_type_of
            annotator = getbookkeeper().annotator
            return builtin.builtin_isinstance(annotator.binding(vars[0]),
                                              s_cls, vars)
        if obj.is_constant() and s_cls.is_constant():
            return immutablevalue(issubclass(obj.const, s_cls.const))
        return s_Bool

    def len(obj):
        return SomeInteger(nonneg=True)

    def is_true_behavior(obj, s):
        if obj.is_immutable_constant():
            s.const = bool(obj.const)
        else:
            s_len = obj.len()
            if s_len.is_immutable_constant():
                s.const = s_len.const > 0

    def is_true(s_obj):
        r = SomeBool()
        s_obj.is_true_behavior(r)

        bk = getbookkeeper()
        knowntypedata = {}
        op = bk._find_current_op(opname=("is_true", "nonzero"), arity=1)
        arg = op.args[0]
        s_nonnone_obj = s_obj
        if s_obj.can_be_none():
            s_nonnone_obj = s_obj.nonnoneify()
        add_knowntypedata(knowntypedata, True, [arg], s_nonnone_obj)
        r.set_knowntypedata(knowntypedata)
        return r

    def nonzero(obj):
        return obj.is_true()

    def hash(obj):
        raise TypeError, ("cannot use hash() in RPython; "
                          "see objectmodel.compute_xxx()")

    def str(obj):
        getbookkeeper().count('str', obj)
        return SomeString()

    def unicode(obj):
        getbookkeeper().count('unicode', obj)
        return SomeUnicodeString()

    def repr(obj):
        getbookkeeper().count('repr', obj)
        return SomeString()

    def hex(obj):
        getbookkeeper().count('hex', obj)
        return SomeString()

    def oct(obj):
        getbookkeeper().count('oct', obj)
        return SomeString()

    def id(obj):
        raise Exception("cannot use id() in RPython; "
                        "see objectmodel.compute_xxx()")

    def int(obj):
        return SomeInteger()

    def float(obj):
        return SomeFloat()

    def delattr(obj, s_attr):
        if obj.__class__ != SomeObject or obj.knowntype != object:
            getbookkeeper().warning(
                ("delattr on potentally non-SomeObjects is not RPythonic: delattr(%r,%r)" %
                 (obj, s_attr)))

    def find_method(obj, name):
        "Look for a special-case implementation for the named method."
        try:
            analyser = getattr(obj.__class__, 'method_' + name)
        except AttributeError:
            return None
        else:
            return SomeBuiltin(analyser, obj, name)

    def getattr(obj, s_attr):
        # get a SomeBuiltin if the SomeObject has
        # a corresponding method to handle it
        if not s_attr.is_constant() or not isinstance(s_attr.const, str):
            raise AnnotatorError("getattr(%r, %r) has non-constant argument"
                                 % (obj, s_attr))
        attr = s_attr.const
        s_method = obj.find_method(attr)
        if s_method is not None:
            return s_method
        # if the SomeObject is itself a constant, allow reading its attrs
        if obj.is_immutable_constant() and hasattr(obj.const, attr):
            return immutablevalue(getattr(obj.const, attr))
        raise AnnotatorError("Cannot find attribute %r on %r" % (attr, obj))
    getattr.can_only_throw = []

    def bind_callables_under(obj, classdef, name):
        return obj   # default unbound __get__ implementation

    def simple_call(obj, *args_s):
        return obj.call(getbookkeeper().build_args("simple_call", args_s))

    def call_args(obj, *args_s):
        return obj.call(getbookkeeper().build_args("call_args", args_s))

    def call(obj, args, implicit_init=False):
        #raise Exception, "cannot follow call_args%r" % ((obj, args),)
        getbookkeeper().warning("cannot follow call(%r, %r)" % (obj, args))
        return SomeObject()

    def op_contains(obj, s_element):
        return s_Bool
    op_contains.can_only_throw = []

    def hint(self, *args_s):
        return self

class __extend__(SomeFloat):

    def pos(flt):
        return flt

    def neg(flt):
        return SomeFloat()

    abs = neg

    def is_true(self):
        if self.is_immutable_constant():
            return getbookkeeper().immutablevalue(bool(self.const))
        return s_Bool

class __extend__(SomeInteger):

    def invert(self):
        return SomeInteger(knowntype=self.knowntype)
    invert.can_only_throw = []

    def pos(self):
        return SomeInteger(knowntype=self.knowntype)

    pos.can_only_throw = []
    int = pos

    # these are the only ones which can overflow:

    def neg(self):
        return SomeInteger(knowntype=self.knowntype)

    neg.can_only_throw = []
    neg_ovf = _clone(neg, [OverflowError])

    def abs(self):
        return SomeInteger(nonneg=True, knowntype=self.knowntype)

    abs.can_only_throw = []
    abs_ovf = _clone(abs, [OverflowError])

class __extend__(SomeBool):
    def is_true(self):
        return self

    def invert(self):
        return SomeInteger()

    invert.can_only_throw = []

    def neg(self):
        return SomeInteger()

    neg.can_only_throw = []
    neg_ovf = _clone(neg, [OverflowError])

    def abs(self):
        return SomeInteger(nonneg=True)

    abs.can_only_throw = []
    abs_ovf = _clone(abs, [OverflowError])

    def pos(self):
        return SomeInteger(nonneg=True)

    pos.can_only_throw = []
    int = pos

class __extend__(SomeTuple):

    def len(tup):
        return immutablevalue(len(tup.items))

    def iter(tup):
        getbookkeeper().count("tuple_iter", tup)
        return SomeIterator(tup)
    iter.can_only_throw = []

    def getanyitem(tup):
        return unionof(*tup.items)

    def getslice(tup, s_start, s_stop):
        assert s_start.is_immutable_constant(),"tuple slicing: needs constants"
        assert s_stop.is_immutable_constant(), "tuple slicing: needs constants"
        items = tup.items[s_start.const:s_stop.const]
        return SomeTuple(items)


class __extend__(SomeList):

    def method_append(lst, s_value):
        lst.listdef.resize()
        lst.listdef.generalize(s_value)

    def method_extend(lst, s_iterable):
        lst.listdef.resize()
        if isinstance(s_iterable, SomeList):   # unify the two lists
            lst.listdef.agree(s_iterable.listdef)
        else:
            s_iter = s_iterable.iter()
            lst.method_append(s_iter.next())

    def method_reverse(lst):
        lst.listdef.mutate()

    def method_insert(lst, s_index, s_value):
        lst.method_append(s_value)

    def method_remove(lst, s_value):
        lst.listdef.resize()
        lst.listdef.generalize(s_value)

    def method_pop(lst, s_index=None):
        lst.listdef.resize()
        return lst.listdef.read_item()
    method_pop.can_only_throw = [IndexError]

    def method_index(lst, s_value):
        getbookkeeper().count("list_index")
        lst.listdef.generalize(s_value)
        return SomeInteger(nonneg=True)

    def len(lst):
        s_item = lst.listdef.read_item()
        if isinstance(s_item, SomeImpossibleValue):
            return immutablevalue(0)
        return SomeObject.len(lst)

    def iter(lst):
        return SomeIterator(lst)
    iter.can_only_throw = []

    def getanyitem(lst):
        return lst.listdef.read_item()

    def op_contains(lst, s_element):
        lst.listdef.generalize(s_element)
        return s_Bool
    op_contains.can_only_throw = []

    def hint(lst, *args_s):
        hints = args_s[-1].const
        if 'maxlength' in hints:
            # only for iteration over lists or dicts at the moment,
            # not over an iterator object (because it has no known length)
            s_iterable = args_s[0]
            if isinstance(s_iterable, (SomeList, SomeDict)):
                lst = SomeList(lst.listdef) # create a fresh copy
                lst.known_maxlength = True
                lst.listdef.resize()
                lst.listdef.listitem.hint_maxlength = True
        elif 'fence' in hints:
            lst = lst.listdef.offspring()
        return lst

    def getslice(lst, s_start, s_stop):
        check_negative_slice(s_start, s_stop)
        return lst.listdef.offspring()

    def setslice(lst, s_start, s_stop, s_iterable):
        check_negative_slice(s_start, s_stop)
        if not isinstance(s_iterable, SomeList):
            raise Exception("list[start:stop] = x: x must be a list")
        lst.listdef.mutate()
        lst.listdef.agree(s_iterable.listdef)
        # note that setslice is not allowed to resize a list in RPython

    def delslice(lst, s_start, s_stop):
        check_negative_slice(s_start, s_stop)
        lst.listdef.resize()

def check_negative_slice(s_start, s_stop):
    if isinstance(s_start, SomeInteger) and not s_start.nonneg:
        raise TypeError("slicing: not proven to have non-negative start")
    if isinstance(s_stop, SomeInteger) and not s_stop.nonneg and \
           getattr(s_stop, 'const', 0) != -1:
        raise TypeError("slicing: not proven to have non-negative stop")


class __extend__(SomeDict):

    def _is_empty(dct):
        s_key = dct.dictdef.read_key()
        s_value = dct.dictdef.read_value()
        return (isinstance(s_key, SomeImpossibleValue) or
                isinstance(s_value, SomeImpossibleValue))

    def len(dct):
        if dct._is_empty():
            return immutablevalue(0)
        return SomeObject.len(dct)

    def iter(dct):
        return SomeIterator(dct)
    iter.can_only_throw = []

    def getanyitem(dct, variant='keys'):
        if variant == 'keys':
            return dct.dictdef.read_key()
        elif variant == 'values':
            return dct.dictdef.read_value()
        elif variant == 'items':
            s_key   = dct.dictdef.read_key()
            s_value = dct.dictdef.read_value()
            if (isinstance(s_key, SomeImpossibleValue) or
                isinstance(s_value, SomeImpossibleValue)):
                return s_ImpossibleValue
            else:
                return SomeTuple((s_key, s_value))
        else:
            raise ValueError

    def method_get(dct, key, dfl):
        dct.dictdef.generalize_key(key)
        dct.dictdef.generalize_value(dfl)
        return dct.dictdef.read_value()

    method_setdefault = method_get

    def method_copy(dct):
        return SomeDict(dct.dictdef)

    def method_update(dct1, dct2):
        if s_None.contains(dct2):
            return SomeImpossibleValue()
        dct1.dictdef.union(dct2.dictdef)

    def method_keys(dct):
        return getbookkeeper().newlist(dct.dictdef.read_key())

    def method_values(dct):
        return getbookkeeper().newlist(dct.dictdef.read_value())

    def method_items(dct):
        return getbookkeeper().newlist(dct.getanyitem('items'))

    def method_iterkeys(dct):
        return SomeIterator(dct, 'keys')

    def method_itervalues(dct):
        return SomeIterator(dct, 'values')

    def method_iteritems(dct):
        return SomeIterator(dct, 'items')

    def method_clear(dct):
        pass

    def method_popitem(dct):
        return dct.getanyitem('items')

    def method_pop(dct, s_key, s_dfl=None):
        dct.dictdef.generalize_key(s_key)
        if s_dfl is not None:
            dct.dictdef.generalize_value(s_dfl)
        return dct.dictdef.read_value()

    def _can_only_throw(dic, *ignore):
        if dic.dictdef.dictkey.custom_eq_hash:
            return None    # r_dict: can throw anything
        return []          # else: no possible exception

    def op_contains(dct, s_element):
        dct.dictdef.generalize_key(s_element)
        if dct._is_empty():
            s_bool = SomeBool()
            s_bool.const = False
            return s_bool
        return s_Bool
    op_contains.can_only_throw = _can_only_throw


class __extend__(SomeString,
                 SomeUnicodeString):

    def method_startswith(str, frag):
        if str.is_constant() and frag.is_constant():
            return immutablevalue(str.const.startswith(frag.const))
        return s_Bool

    def method_endswith(str, frag):
        if str.is_constant() and frag.is_constant():
            return immutablevalue(str.const.endswith(frag.const))
        return s_Bool

    def method_find(str, frag, start=None, end=None):
        return SomeInteger()

    def method_rfind(str, frag, start=None, end=None):
        return SomeInteger()

    def method_count(str, frag, start=None, end=None):
        return SomeInteger(nonneg=True)

    def method_strip(str, chr):
        return str.basestringclass(no_nul=str.no_nul)

    def method_lstrip(str, chr):
        return str.basestringclass(no_nul=str.no_nul)

    def method_rstrip(str, chr):
        return str.basestringclass(no_nul=str.no_nul)

    def method_join(str, s_list):
        if s_None.contains(s_list):
            return SomeImpossibleValue()
        getbookkeeper().count("str_join", str)
        s_item = s_list.listdef.read_item()
        if s_None.contains(s_item):
            if isinstance(str, SomeUnicodeString):
                return immutablevalue(u"")
            return immutablevalue("")
        no_nul = str.no_nul and s_item.no_nul
        return str.basestringclass(no_nul=no_nul)

    def iter(str):
        return SomeIterator(str)
    iter.can_only_throw = []

    def getanyitem(str):
        return str.basecharclass()

    def method_split(str, patt, max=-1):
        getbookkeeper().count("str_split", str, patt)
        if max == -1 and patt.is_constant() and patt.const == "\0":
            no_nul = True
        else:
            no_nul = str.no_nul
        s_item = str.basestringclass(no_nul=no_nul)
        return getbookkeeper().newlist(s_item)

    def method_rsplit(str, patt, max=-1):
        getbookkeeper().count("str_rsplit", str, patt)
        s_item = str.basestringclass(no_nul=str.no_nul)
        return getbookkeeper().newlist(s_item)

    def method_replace(str, s1, s2):
        return str.basestringclass(no_nul=str.no_nul and s2.no_nul)

    def getslice(str, s_start, s_stop):
        check_negative_slice(s_start, s_stop)
        result = str.basestringclass(no_nul=str.no_nul)
        return result

    def op_contains(str, s_element):
        if s_element.is_constant() and s_element.const == "\0":
            r = SomeBool()
            bk = getbookkeeper()
            op = bk._find_current_op(opname="contains", arity=2, pos=0, s_type=str)
            knowntypedata = {}
            add_knowntypedata(knowntypedata, False, [op.args[0]], str.nonnulify())
            r.set_knowntypedata(knowntypedata)
            return r
        else:
            return SomeObject.op_contains(str, s_element)
    op_contains.can_only_throw = []


class __extend__(SomeUnicodeString):
    def method_encode(uni, s_enc):
        if not s_enc.is_constant():
            raise TypeError("Non-constant encoding not supported")
        enc = s_enc.const
        if enc not in ('ascii', 'latin-1', 'utf-8'):
            raise TypeError("Encoding %s not supported for unicode" % (enc,))
        return SomeString()
    method_encode.can_only_throw = [UnicodeEncodeError]


class __extend__(SomeString):
    def method_isdigit(chr):
        return s_Bool

    def method_isalpha(chr):
        return s_Bool

    def method_upper(str):
        return SomeString()

    def method_lower(str):
        return SomeString()

    def method_splitlines(str, s_keep_newlines=None):
        s_list = getbookkeeper().newlist(str.basestringclass())
        # Force the list to be resizable because ll_splitlines doesn't
        # preallocate the list.
        s_list.listdef.listitem.resize()
        return s_list

    def method_decode(str, s_enc):
        if not s_enc.is_constant():
            raise TypeError("Non-constant encoding not supported")
        enc = s_enc.const
        if enc not in ('ascii', 'latin-1', 'utf-8'):
            raise TypeError("Encoding %s not supported for strings" % (enc,))
        return SomeUnicodeString()
    method_decode.can_only_throw = [UnicodeDecodeError]

class __extend__(SomeChar, SomeUnicodeCodePoint):

    def len(chr):
        return immutablevalue(1)

    def ord(str):
        return SomeInteger(nonneg=True)

class __extend__(SomeChar):

    def method_isspace(chr):
        return s_Bool

    def method_isalnum(chr):
        return s_Bool

    def method_islower(chr):
        return s_Bool

    def method_isupper(chr):
        return s_Bool

    def method_lower(chr):
        return chr

    def method_upper(chr):
        return chr

class __extend__(SomeIterator):

    def iter(itr):
        return itr
    iter.can_only_throw = []

    def _can_only_throw(itr):
        can_throw = [StopIteration]
        if isinstance(itr.s_container, SomeDict):
            can_throw.append(RuntimeError)
        return can_throw

    def next(itr):
        if itr.variant == ("enumerate",):
            s_item = itr.s_container.getanyitem()
            return SomeTuple((SomeInteger(nonneg=True), s_item))
        return itr.s_container.getanyitem(*itr.variant)
    next.can_only_throw = _can_only_throw
    method_next = next


class __extend__(SomeInstance):

    def _true_getattr(ins, attr):
        if attr == '__class__':
            return ins.classdef.read_attr__class__()
        attrdef = ins.classdef.find_attribute(attr)
        position = getbookkeeper().position_key
        attrdef.read_locations[position] = True
        s_result = attrdef.getvalue()
        # hack: if s_result is a set of methods, discard the ones
        #       that can't possibly apply to an instance of ins.classdef.
        # XXX do it more nicely
        if isinstance(s_result, SomePBC):
            s_result = ins.classdef.lookup_filter(s_result, attr,
                                                  ins.flags)
        elif isinstance(s_result, SomeImpossibleValue):
            ins.classdef.check_missing_attribute_update(attr)
            # blocking is harmless if the attribute is explicitly listed
            # in the class or a parent class.
            for basedef in ins.classdef.getmro():
                if basedef.classdesc.all_enforced_attrs is not None:
                    if attr in basedef.classdesc.all_enforced_attrs:
                        raise HarmlesslyBlocked("get enforced attr")
        elif isinstance(s_result, SomeList):
            s_result = ins.classdef.classdesc.maybe_return_immutable_list(
                attr, s_result)
        return s_result

    def getattr(ins, s_attr):
        if s_attr.is_constant() and isinstance(s_attr.const, str):
            attr = s_attr.const
            return ins._true_getattr(attr)
        return SomeObject()
    getattr.can_only_throw = []

    def setattr(ins, s_attr, s_value):
        if s_attr.is_constant() and isinstance(s_attr.const, str):
            attr = s_attr.const
            # find the (possibly parent) class where this attr is defined
            clsdef = ins.classdef.locate_attribute(attr)
            attrdef = clsdef.attrs[attr]
            attrdef.modified(clsdef)

            # if the attrdef is new, this must fail
            if attrdef.getvalue().contains(s_value):
                return
            # create or update the attribute in clsdef
            clsdef.generalize_attr(attr, s_value)

    def is_true_behavior(ins, s):
        if not ins.can_be_None:
            s.const = True

    def iter(ins):
        s_iterable = ins._true_getattr('__iter__')
        bk = getbookkeeper()
        # record for calltables
        bk.emulate_pbc_call(bk.position_key, s_iterable, [])
        return s_iterable.call(bk.build_args("simple_call", []))

    def next(ins):
        s_next = ins._true_getattr('next')
        bk = getbookkeeper()
        # record for calltables
        bk.emulate_pbc_call(bk.position_key, s_next, [])
        return s_next.call(bk.build_args("simple_call", []))

class __extend__(SomeBuiltin):
    def _can_only_throw(bltn, *args):
        analyser_func = getattr(bltn.analyser, 'im_func', None)
        can_only_throw = getattr(analyser_func, 'can_only_throw', None)
        if can_only_throw is None or isinstance(can_only_throw, list):
            return can_only_throw
        if bltn.s_self is not None:
            return can_only_throw(bltn.s_self, *args)
        else:
            return can_only_throw(*args)

    def simple_call(bltn, *args):
        if bltn.s_self is not None:
            return bltn.analyser(bltn.s_self, *args)
        else:
            if bltn.methodname:
                getbookkeeper().count(bltn.methodname.replace('.', '_'), *args)
            return bltn.analyser(*args)
    simple_call.can_only_throw = _can_only_throw

    def call(bltn, args, implicit_init=False):
        args_s, kwds = args.unpack()
        # prefix keyword arguments with 's_'
        kwds_s = {}
        for key, s_value in kwds.items():
            kwds_s['s_'+key] = s_value
        if bltn.s_self is not None:
            return bltn.analyser(bltn.s_self, *args_s, **kwds_s)
        else:
            return bltn.analyser(*args_s, **kwds_s)


class __extend__(SomePBC):

    def getattr(pbc, s_attr):
        bookkeeper = getbookkeeper()
        return bookkeeper.pbc_getattr(pbc, s_attr)
    getattr.can_only_throw = []

    def setattr(pbc, s_attr, s_value):
        if not pbc.isNone():
            raise AnnotatorError("setattr on %r" % pbc)

    def call(pbc, args):
        bookkeeper = getbookkeeper()
        return bookkeeper.pbc_call(pbc, args)

    def bind_callables_under(pbc, classdef, name):
        d = [desc.bind_under(classdef, name) for desc in pbc.descriptions]
        return SomePBC(d, can_be_None=pbc.can_be_None)

    def is_true_behavior(pbc, s):
        if pbc.isNone():
            s.const = False
        elif not pbc.can_be_None:
            s.const = True

    def len(pbc):
        if pbc.isNone():
            # this None could later be generalized into an empty list,
            # whose length is the constant 0; so let's tentatively answer 0.
            return immutablevalue(0)
        else:
            return SomeObject()    # len() on a pbc? no chance

<<<<<<< HEAD
class __extend__(SomeGenericCallable):
    def call(self, args):
        for arg, expected in zip(args.unpack()[0], self.args_s):
            assert expected.contains(arg)
        return self.s_result

class __extend__(SomeExternalObject):
    def getattr(p, s_attr):
        if s_attr.is_constant() and isinstance(s_attr.const, str):
            attr = s_attr.const
            entry = extregistry.lookup_type(p.knowntype)
            s_value = entry.get_field_annotation(p.knowntype, attr)
            return s_value
        else:
            return SomeObject()
    getattr.can_only_throw = []

    def setattr(p, s_attr, s_value):
        assert s_attr.is_constant()
        attr = s_attr.const
        entry = extregistry.lookup_type(p.knowntype)
        entry.set_field_annotation(p.knowntype, attr, s_value)

    def is_true(p):
        return s_Bool

=======
>>>>>>> 10948cfe
# annotation of low-level types
from rpython.annotator.model import SomePtr, SomeLLADTMeth
from rpython.annotator.model import SomeOOInstance, SomeOOBoundMeth, SomeOOStaticMeth
from rpython.annotator.model import ll_to_annotation, lltype_to_annotation, annotation_to_lltype

class __extend__(SomePtr):

    def getattr(p, s_attr):
        assert s_attr.is_constant(), "getattr on ptr %r with non-constant field-name" % p.ll_ptrtype
        example = p.ll_ptrtype._example()
        try:
            v = example._lookup_adtmeth(s_attr.const)
        except AttributeError:
            v = getattr(example, s_attr.const)
            return ll_to_annotation(v)
        else:
            if isinstance(v, MethodType):
                from rpython.rtyper.lltypesystem import lltype
                ll_ptrtype = lltype.typeOf(v.im_self)
                assert isinstance(ll_ptrtype, (lltype.Ptr, lltype.InteriorPtr))
                return SomeLLADTMeth(ll_ptrtype, v.im_func)
            return getbookkeeper().immutablevalue(v)
    getattr.can_only_throw = []

    def len(p):
        length = p.ll_ptrtype._example()._fixedlength()
        if length is None:
            return SomeObject.len(p)
        else:
            return immutablevalue(length)

    def setattr(p, s_attr, s_value): # just doing checking
        assert s_attr.is_constant(), "setattr on ptr %r with non-constant field-name" % p.ll_ptrtype
        example = p.ll_ptrtype._example()
        if getattr(example, s_attr.const) is not None:  # ignore Void s_value
            v_lltype = annotation_to_lltype(s_value)
            setattr(example, s_attr.const, v_lltype._defl())

    def call(p, args):
        args_s, kwds_s = args.unpack()
        if kwds_s:
            raise Exception("keyword arguments to call to a low-level fn ptr")
        info = 'argument to ll function pointer call'
        llargs = [annotation_to_lltype(s_arg,info)._defl() for s_arg in args_s]
        v = p.ll_ptrtype._example()(*llargs)
        return ll_to_annotation(v)

    def is_true(p):
        return s_Bool

class __extend__(SomeLLADTMeth):

    def call(adtmeth, args):
        bookkeeper = getbookkeeper()
        s_func = bookkeeper.immutablevalue(adtmeth.func)
        return s_func.call(args.prepend(lltype_to_annotation(adtmeth.ll_ptrtype)))

from rpython.rtyper.ootypesystem import ootype
class __extend__(SomeOOInstance):
    def getattr(r, s_attr):
        assert s_attr.is_constant(), "getattr on ref %r with non-constant field-name" % r.ootype
        v = getattr(r.ootype._example(), s_attr.const)
        if isinstance(v, ootype._bound_meth):
            return SomeOOBoundMeth(r.ootype, s_attr.const)
        return ll_to_annotation(v)

    def setattr(r, s_attr, s_value):
        assert s_attr.is_constant(), "setattr on ref %r with non-constant field-name" % r.ootype
        v = annotation_to_lltype(s_value)
        example = r.ootype._example()
        if example is not None:
            setattr(r.ootype._example(), s_attr.const, v._example())

    def is_true(p):
        return s_Bool

class __extend__(SomeOOBoundMeth):
    def simple_call(m, *args_s):
        _, meth = m.ootype._lookup(m.name)
        if isinstance(meth, ootype._overloaded_meth):
            return meth._resolver.annotate(args_s)
        else:
            METH = ootype.typeOf(meth)
            return lltype_to_annotation(METH.RESULT)

    def call(m, args):
        args_s, kwds_s = args.unpack()
        if kwds_s:
            raise Exception("keyword arguments to call to a low-level bound method")
        inst = m.ootype._example()
        _, meth = ootype.typeOf(inst)._lookup(m.name)
        METH = ootype.typeOf(meth)
        return lltype_to_annotation(METH.RESULT)


class __extend__(SomeOOStaticMeth):

    def call(m, args):
        args_s, kwds_s = args.unpack()
        if kwds_s:
            raise Exception("keyword arguments to call to a low-level static method")
        info = 'argument to ll static method call'
        llargs = [annotation_to_lltype(s_arg, info)._defl() for s_arg in args_s]
        v = m.method._example()(*llargs)
        return ll_to_annotation(v)


#_________________________________________
# weakrefs

class __extend__(SomeWeakRef):
    def simple_call(s_wrf):
        if s_wrf.classdef is None:
            return s_None   # known to be a dead weakref
        else:
            return SomeInstance(s_wrf.classdef, can_be_None=True)

#_________________________________________
# memory addresses

from rpython.rtyper.lltypesystem import llmemory

class __extend__(SomeAddress):
    def getattr(s_addr, s_attr):
        assert s_attr.is_constant()
        assert isinstance(s_attr, SomeString)
        assert s_attr.const in llmemory.supported_access_types
        return SomeTypedAddressAccess(
            llmemory.supported_access_types[s_attr.const])
    getattr.can_only_throw = []

    def is_true(s_addr):
        return s_Bool<|MERGE_RESOLUTION|>--- conflicted
+++ resolved
@@ -16,7 +16,6 @@
 from rpython.annotator.bookkeeper import getbookkeeper
 from rpython.annotator import builtin
 from rpython.annotator.binaryop import _clone ## XXX where to put this?
-from rpython.rtyper import extregistry
 from rpython.tool.error import AnnotatorError
 
 # convenience only!
@@ -751,35 +750,6 @@
         else:
             return SomeObject()    # len() on a pbc? no chance
 
-<<<<<<< HEAD
-class __extend__(SomeGenericCallable):
-    def call(self, args):
-        for arg, expected in zip(args.unpack()[0], self.args_s):
-            assert expected.contains(arg)
-        return self.s_result
-
-class __extend__(SomeExternalObject):
-    def getattr(p, s_attr):
-        if s_attr.is_constant() and isinstance(s_attr.const, str):
-            attr = s_attr.const
-            entry = extregistry.lookup_type(p.knowntype)
-            s_value = entry.get_field_annotation(p.knowntype, attr)
-            return s_value
-        else:
-            return SomeObject()
-    getattr.can_only_throw = []
-
-    def setattr(p, s_attr, s_value):
-        assert s_attr.is_constant()
-        attr = s_attr.const
-        entry = extregistry.lookup_type(p.knowntype)
-        entry.set_field_annotation(p.knowntype, attr, s_value)
-
-    def is_true(p):
-        return s_Bool
-
-=======
->>>>>>> 10948cfe
 # annotation of low-level types
 from rpython.annotator.model import SomePtr, SomeLLADTMeth
 from rpython.annotator.model import SomeOOInstance, SomeOOBoundMeth, SomeOOStaticMeth
