--- conflicted
+++ resolved
@@ -448,26 +448,16 @@
             return immutablevalue(self.const.endswith(frag.const))
         return s_Bool
 
-<<<<<<< HEAD
     def method_find(self, frag, start=None, end=None):
-        return SomeInteger()
-
-    def method_rfind(self, frag, start=None, end=None):
-        return SomeInteger()
-
-    def method_count(self, frag, start=None, end=None):
-=======
-    def method_find(str, frag, start=None, end=None):
         check_negative_slice(start, end, "find")
         return SomeInteger()
 
-    def method_rfind(str, frag, start=None, end=None):
+    def method_rfind(self, frag, start=None, end=None):
         check_negative_slice(start, end, "rfind")
         return SomeInteger()
 
-    def method_count(str, frag, start=None, end=None):
+    def method_count(self, frag, start=None, end=None):
         check_negative_slice(start, end, "count")
->>>>>>> 0af1b8e6
         return SomeInteger(nonneg=True)
 
     def method_strip(self, chr):
