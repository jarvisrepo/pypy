--- conflicted
+++ resolved
@@ -422,13 +422,8 @@
         if not isinstance(s_iterable, SomeList):
             raise Exception("list[start:stop] = x: x must be a list")
         self.listdef.mutate()
-<<<<<<< HEAD
         self.listdef.agree(getbookkeeper(), s_iterable.listdef)
-        # note that setslice is not allowed to resize a list in RPython
-=======
-        self.listdef.agree(s_iterable.listdef)
         self.listdef.resize()
->>>>>>> f9c23dae
 
     def delslice(self, s_start, s_stop):
         check_negative_slice(s_start, s_stop)
