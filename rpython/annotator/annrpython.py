--- conflicted
+++ resolved
@@ -116,43 +116,25 @@
             self.translator.entry_point_graph = flowgraph
         return self.build_graph_types(flowgraph, inputs_s, complete_now=complete_now)
 
-<<<<<<< HEAD
     def _setup_union_hacks(self):
         annmodel.TLS.check_str_without_nul = (
             self.translator.config.translation.check_str_without_nul)
         annmodel.TLS.allow_bad_unions = self.allow_bad_unions
 
-    def get_call_parameters(self, function, args_s, policy):
-        desc = self.bookkeeper.getdesc(function)
-        prevpolicy = self.policy
-        self.policy = policy
-        self.bookkeeper.enter(None)
-        try:
-=======
     def get_call_parameters(self, function, args_s):
         with self.bookkeeper.at_position(None):
             desc = self.bookkeeper.getdesc(function)
->>>>>>> 343b6128
             return desc.get_call_parameters(args_s)
 
     def annotate_helper(self, function, args_s, policy=None):
         if policy is None:
             from rpython.annotator.policy import AnnotatorPolicy
             policy = AnnotatorPolicy()
-<<<<<<< HEAD
             self._setup_union_hacks()  # XXX
-        graph, inputcells = self.get_call_parameters(function, args_s, policy)
-        self.build_graph_types(graph, inputcells, complete_now=False)
-        self.complete_helpers(policy)
-=======
-            # XXX hack
-            annmodel.TLS.check_str_without_nul = (
-                self.translator.config.translation.check_str_without_nul)
         with self.using_policy(policy):
             graph, inputcells = self.get_call_parameters(function, args_s)
             self.build_graph_types(graph, inputcells, complete_now=False)
             self.complete_helpers()
->>>>>>> 343b6128
         return graph
 
     def complete_helpers(self):
