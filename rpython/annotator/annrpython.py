--- conflicted
+++ resolved
@@ -10,11 +10,8 @@
                                       c_last_exception, checkgraph)
 from rpython.translator import simplify, transform
 from rpython.annotator import model as annmodel, signature
-<<<<<<< HEAD
+from rpython.annotator.argument import simple_args
 from rpython.annotator.value import AnnotatedValue
-=======
-from rpython.annotator.argument import simple_args
->>>>>>> 6e45e300
 from rpython.annotator.bookkeeper import Bookkeeper
 
 import py
