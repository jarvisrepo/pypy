"""
Built-in functions.
"""
import sys

from rpython.annotator.model import (
    SomeInteger, SomeObject, SomeChar, SomeBool, SomeString, SomeTuple,
    SomeUnicodeCodePoint, SomeFloat, unionof, SomeUnicodeString,
    SomePBC, SomeInstance, SomeDict, SomeList, SomeWeakRef, SomeIterator,
    SomeOrderedDict, SomeByteArray, add_knowntypedata, s_ImpossibleValue,)
from rpython.rtyper.llannotation import (
    SomeAddress, annotation_to_lltype, lltype_to_annotation, ll_to_annotation)
from rpython.annotator.bookkeeper import getbookkeeper
from rpython.annotator import description
from rpython.flowspace.model import Constant
import rpython.rlib.rarithmetic
import rpython.rlib.objectmodel

# convenience only!
def immutablevalue(x):
    return getbookkeeper().immutablevalue(x)

def constpropagate(func, args_s, s_result):
    """Returns s_result unless all args are constants, in which case the
    func() is called and a constant result is returned (it must be contained
    in s_result).
    """
    args = []
    for s in args_s:
        if not s.is_immutable_constant():
            return s_result
        args.append(s.const)
    try:
        realresult = func(*args)
    except (ValueError, OverflowError):
        # no possible answer for this precise input.  Be conservative
        # and keep the computation non-constant.  Example:
        # unichr(constant-that-doesn't-fit-16-bits) on platforms where
        # the underlying Python has sys.maxunicode == 0xffff.
        return s_result
    s_realresult = immutablevalue(realresult)
    if not s_result.contains(s_realresult):
        raise Exception("%s%r returned %r, which is not contained in %s" % (
            func, args, realresult, s_result))
    return s_realresult

BUILTIN_ANALYZERS = {}

def analyzer_for(func):
    def wrapped(ann_func):
        BUILTIN_ANALYZERS[func] = ann_func
        return func
    return wrapped

# ____________________________________________________________

def builtin_range(*args):
    s_step = immutablevalue(1)
    if len(args) == 1:
        s_start = immutablevalue(0)
        s_stop = args[0]
    elif len(args) == 2:
        s_start, s_stop = args
    elif len(args) == 3:
        s_start, s_stop = args[:2]
        s_step = args[2]
    else:
        raise Exception, "range() takes 1 to 3 arguments"
    empty = False  # so far
    if not s_step.is_constant():
        step = 0 # this case signals a variable step
    else:
        step = s_step.const
        if step == 0:
            raise Exception, "range() with step zero"
        if s_start.is_constant() and s_stop.is_constant():
            try:
                if len(xrange(s_start.const, s_stop.const, step)) == 0:
                    empty = True
            except TypeError:   # if one of the .const is a Symbolic
                pass
    if empty:
        s_item = s_ImpossibleValue
    else:
        nonneg = False # so far
        if step > 0 or s_step.nonneg:
            nonneg = s_start.nonneg
        elif step < 0:
            nonneg = s_stop.nonneg or (s_stop.is_constant() and
                                       s_stop.const >= -1)
        s_item = SomeInteger(nonneg=nonneg)
    return getbookkeeper().newlist(s_item, range_step=step)

builtin_xrange = builtin_range # xxx for now allow it


def builtin_enumerate(s_obj):
    return SomeIterator(s_obj, "enumerate")


def builtin_reversed(s_obj):
    return SomeIterator(s_obj, "reversed")


def builtin_bool(s_obj):
    return s_obj.bool()

def builtin_int(s_obj, s_base=None):
    if isinstance(s_obj, SomeInteger):
        assert not s_obj.unsigned, "instead of int(r_uint(x)), use intmask(r_uint(x))"
    assert (s_base is None or isinstance(s_base, SomeInteger)
            and s_obj.knowntype == str), "only int(v|string) or int(string,int) expected"
    if s_base is not None:
        args_s = [s_obj, s_base]
    else:
        args_s = [s_obj]
    nonneg = isinstance(s_obj, SomeInteger) and s_obj.nonneg
    return constpropagate(int, args_s, SomeInteger(nonneg=nonneg))

def builtin_float(s_obj):
    return constpropagate(float, [s_obj], SomeFloat())

def builtin_chr(s_int):
    return constpropagate(chr, [s_int], SomeChar())

def builtin_unichr(s_int):
    return constpropagate(unichr, [s_int], SomeUnicodeCodePoint())

def builtin_unicode(s_unicode):
    return constpropagate(unicode, [s_unicode], SomeUnicodeString())

def builtin_bytearray(s_str):
    return SomeByteArray()

def our_issubclass(cls1, cls2):
    """ we're going to try to be less silly in the face of old-style classes"""
    from rpython.annotator.classdef import ClassDef
    if cls2 is object:
        return True
    def classify(cls):
        if isinstance(cls, ClassDef):
            return 'def'
        if cls.__module__ == '__builtin__':
            return 'builtin'
        else:
            return 'cls'
    kind1 = classify(cls1)
    kind2 = classify(cls2)
    if kind1 != 'def' and kind2 != 'def':
        return issubclass(cls1, cls2)
    if kind1 == 'builtin' and kind2 == 'def':
        return False
    elif kind1 == 'def' and kind2 == 'builtin':
        return issubclass(object, cls2)
    else:
        bk = getbookkeeper()
        def toclassdef(kind, cls):
            if kind != 'def':
                return bk.getuniqueclassdef(cls)
            else:
                return cls
        return toclassdef(kind1, cls1).issubclass(toclassdef(kind2, cls2))


def builtin_isinstance(s_obj, s_type, variables=None):
    r = SomeBool()
    if s_type.is_constant():
        typ = s_type.const
        if issubclass(typ, rpython.rlib.rarithmetic.base_int):
            r.const = issubclass(s_obj.knowntype, typ)
        else:
            if typ == long:
                getbookkeeper().warning("isinstance(., long) is not RPython")
                r.const = False
                return r

            assert not issubclass(typ, (int, long)) or typ in (bool, int, long), (
                "for integers only isinstance(.,int|r_uint) are supported")

            if s_obj.is_constant():
                r.const = isinstance(s_obj.const, typ)
            elif our_issubclass(s_obj.knowntype, typ):
                if not s_obj.can_be_none():
                    r.const = True
            elif not our_issubclass(typ, s_obj.knowntype):
                r.const = False
            elif s_obj.knowntype == int and typ == bool: # xxx this will explode in case of generalisation
                                                   # from bool to int, notice that isinstance( , bool|int)
                                                   # is quite border case for RPython
                r.const = False
        bk = getbookkeeper()
        if variables is None:
            op = bk._find_current_op("simple_call", 3)
            assert op.args[0] == Constant(isinstance)
            variables = [op.args[1]]
        for variable in variables:
            assert bk.annotator.binding(variable) == s_obj
        knowntypedata = {}
        if not hasattr(typ, '_freeze_') and isinstance(s_type, SomePBC):
            add_knowntypedata(knowntypedata, True, variables, bk.valueoftype(typ))
        r.set_knowntypedata(knowntypedata)
    return r

# note that this one either needs to be constant, or we will create SomeObject
def builtin_hasattr(s_obj, s_attr):
    if not s_attr.is_constant() or not isinstance(s_attr.const, str):
        getbookkeeper().warning('hasattr(%r, %r) is not RPythonic enough' %
                                (s_obj, s_attr))
    r = SomeBool()
    if s_obj.is_immutable_constant():
        r.const = hasattr(s_obj.const, s_attr.const)
    elif (isinstance(s_obj, SomePBC)
          and s_obj.getKind() is description.FrozenDesc):
        answers = {}
        for d in s_obj.descriptions:
            answer = (d.s_read_attribute(s_attr.const) != s_ImpossibleValue)
            answers[answer] = True
        if len(answers) == 1:
            r.const, = answers
    return r


def builtin_tuple(s_iterable):
    if isinstance(s_iterable, SomeTuple):
        return s_iterable
    return SomeObject()

def builtin_list(s_iterable):
    if isinstance(s_iterable, SomeList):
        return s_iterable.listdef.offspring()
    s_iter = s_iterable.iter()
    return getbookkeeper().newlist(s_iter.next())

def builtin_zip(s_iterable1, s_iterable2): # xxx not actually implemented
    s_iter1 = s_iterable1.iter()
    s_iter2 = s_iterable2.iter()
    s_tup = SomeTuple((s_iter1.next(),s_iter2.next()))
    return getbookkeeper().newlist(s_tup)

def builtin_min(*s_values):
    if len(s_values) == 1: # xxx do we support this?
        s_iter = s_values[0].iter()
        return s_iter.next()
    else:
        return unionof(*s_values)

def builtin_max(*s_values):
    if len(s_values) == 1: # xxx do we support this?
        s_iter = s_values[0].iter()
        return s_iter.next()
    else:
        s = unionof(*s_values)
        if type(s) is SomeInteger and not s.nonneg:
            nonneg = False
            for s1 in s_values:
                nonneg |= s1.nonneg
            if nonneg:
                s = SomeInteger(nonneg=True, knowntype=s.knowntype)
        return s

# collect all functions
import __builtin__
for name, value in globals().items():
    if name.startswith('builtin_'):
        original = getattr(__builtin__, name[8:])
        BUILTIN_ANALYZERS[original] = value


@analyzer_for(getattr(OSError.__init__, 'im_func', OSError.__init__))
def OSError_init(s_self, *args):
    pass

try:
    WindowsError
except NameError:
    pass
else:
    @analyzer_for(getattr(WindowsError.__init__, 'im_func', WindowsError.__init__))
    def WindowsError_init(s_self, *args):
        pass

@analyzer_for(getattr(object.__init__, 'im_func', object.__init__))
def object_init(s_self, *args):
    # ignore - mostly used for abstract classes initialization
    pass


@analyzer_for(sys.getdefaultencoding)
def conf():
    return SomeString()

@analyzer_for(rpython.rlib.rarithmetic.intmask)
def rarith_intmask(s_obj):
    return SomeInteger()

@analyzer_for(rpython.rlib.rarithmetic.longlongmask)
def rarith_longlongmask(s_obj):
    return SomeInteger(knowntype=rpython.rlib.rarithmetic.r_longlong)

@analyzer_for(rpython.rlib.objectmodel.instantiate)
def robjmodel_instantiate(s_clspbc):
    assert isinstance(s_clspbc, SomePBC)
    clsdef = None
    more_than_one = len(s_clspbc.descriptions) > 1
    for desc in s_clspbc.descriptions:
        cdef = desc.getuniqueclassdef()
        if more_than_one:
            getbookkeeper().needs_generic_instantiate[cdef] = True
        if not clsdef:
            clsdef = cdef
        else:
            clsdef = clsdef.commonbase(cdef)
    return SomeInstance(clsdef)

@analyzer_for(rpython.rlib.objectmodel.r_dict)
def robjmodel_r_dict(s_eqfn, s_hashfn, s_force_non_null=None):
    if s_force_non_null is None:
        force_non_null = False
    else:
        assert s_force_non_null.is_constant()
        force_non_null = s_force_non_null.const
    dictdef = getbookkeeper().getdictdef(is_r_dict=True,
                                         force_non_null=force_non_null)
    dictdef.dictkey.update_rdict_annotations(s_eqfn, s_hashfn)
    return SomeDict(dictdef)

@analyzer_for(rpython.rlib.objectmodel.r_ordereddict)
def robjmodel_r_ordereddict(s_eqfn, s_hashfn):
    dictdef = getbookkeeper().getdictdef(is_r_dict=True)
    dictdef.dictkey.update_rdict_annotations(s_eqfn, s_hashfn)
    return SomeOrderedDict(dictdef)

@analyzer_for(rpython.rlib.objectmodel.hlinvoke)
def robjmodel_hlinvoke(s_repr, s_llcallable, *args_s):
    from rpython.rtyper import rmodel
    from rpython.rtyper.error import TyperError

    assert s_repr.is_constant() and isinstance(s_repr.const, rmodel.Repr), "hlinvoke expects a constant repr as first argument"
    r_func, nimplicitarg = s_repr.const.get_r_implfunc()

    nbargs = len(args_s) + nimplicitarg
    s_sigs = r_func.get_s_signatures((nbargs, (), False))
    if len(s_sigs) != 1:
        raise TyperError("cannot hlinvoke callable %r with not uniform"
                         "annotations: %r" % (s_repr.const,
                                              s_sigs))
    _, s_ret = s_sigs[0]
    rresult = r_func.rtyper.getrepr(s_ret)

    return lltype_to_annotation(rresult.lowleveltype)


@analyzer_for(rpython.rlib.objectmodel.keepalive_until_here)
def robjmodel_keepalive_until_here(*args_s):
    return immutablevalue(None)

@analyzer_for(rpython.rtyper.lltypesystem.llmemory.cast_ptr_to_adr)
def llmemory_cast_ptr_to_adr(s):
    from rpython.rtyper.llannotation import SomeInteriorPtr
    assert not isinstance(s, SomeInteriorPtr)
    return SomeAddress()

@analyzer_for(rpython.rtyper.lltypesystem.llmemory.cast_adr_to_ptr)
def llmemory_cast_adr_to_ptr(s, s_type):
    assert s_type.is_constant()
    return SomePtr(s_type.const)

@analyzer_for(rpython.rtyper.lltypesystem.llmemory.cast_adr_to_int)
def llmemory_cast_adr_to_int(s, s_mode=None):
    return SomeInteger() # xxx

<<<<<<< HEAD
def llmemory_cast_adr_to_uint_symbolic(s):
    return SomeInteger(unsigned=True)

def llmemory_cast_int_to_adr(s):
    return SomeAddress()

def unicodedata_decimal(s_uchr):
    raise TypeError("unicodedate.decimal() calls should not happen at interp-level")

def test(*args):
    return s_Bool

def import_func(*args):
    return SomeObject()

# collect all functions
import __builtin__
BUILTIN_ANALYZERS = {}
for name, value in globals().items():
    if name.startswith('builtin_'):
        original = getattr(__builtin__, name[8:])
        BUILTIN_ANALYZERS[original] = value

BUILTIN_ANALYZERS[rpython.rlib.rarithmetic.intmask] = rarith_intmask
BUILTIN_ANALYZERS[rpython.rlib.rarithmetic.longlongmask] = rarith_longlongmask
BUILTIN_ANALYZERS[rpython.rlib.objectmodel.instantiate] = robjmodel_instantiate
BUILTIN_ANALYZERS[rpython.rlib.objectmodel.r_dict] = robjmodel_r_dict
BUILTIN_ANALYZERS[rpython.rlib.objectmodel.hlinvoke] = robjmodel_hlinvoke
BUILTIN_ANALYZERS[rpython.rlib.objectmodel.keepalive_until_here] = robjmodel_keepalive_until_here
BUILTIN_ANALYZERS[rpython.rtyper.lltypesystem.llmemory.cast_ptr_to_adr] = llmemory_cast_ptr_to_adr
BUILTIN_ANALYZERS[rpython.rtyper.lltypesystem.llmemory.cast_adr_to_ptr] = llmemory_cast_adr_to_ptr
BUILTIN_ANALYZERS[rpython.rtyper.lltypesystem.llmemory.cast_adr_to_int] = llmemory_cast_adr_to_int
BUILTIN_ANALYZERS[rpython.rtyper.lltypesystem.llmemory.cast_adr_to_uint_symbolic] = llmemory_cast_adr_to_uint_symbolic
BUILTIN_ANALYZERS[rpython.rtyper.lltypesystem.llmemory.cast_int_to_adr] = llmemory_cast_int_to_adr

BUILTIN_ANALYZERS[getattr(OSError.__init__, 'im_func', OSError.__init__)] = (
    OSError_init)

try:
    WindowsError
except NameError:
    pass
else:
    BUILTIN_ANALYZERS[getattr(WindowsError.__init__, 'im_func',
                              WindowsError.__init__)] = (
        WindowsError_init)

BUILTIN_ANALYZERS[sys.getdefaultencoding] = conf
=======
@analyzer_for(rpython.rtyper.lltypesystem.llmemory.cast_int_to_adr)
def llmemory_cast_int_to_adr(s):
    return SomeAddress()

>>>>>>> 6e5f5918
try:
    import unicodedata
except ImportError:
    pass
else:
    @analyzer_for(unicodedata.decimal)
    def unicodedata_decimal(s_uchr):
        raise TypeError("unicodedate.decimal() calls should not happen at interp-level")

@analyzer_for(SomeOrderedDict.knowntype)
def analyze():
    return SomeOrderedDict(getbookkeeper().getdictdef())



# annotation of low-level types
from rpython.rtyper.llannotation import SomePtr
from rpython.rtyper.lltypesystem import lltype

@analyzer_for(lltype.malloc)
def malloc(s_T, s_n=None, s_flavor=None, s_zero=None, s_track_allocation=None,
           s_add_memory_pressure=None):
    assert (s_n is None or s_n.knowntype == int
            or issubclass(s_n.knowntype, rpython.rlib.rarithmetic.base_int))
    assert s_T.is_constant()
    if s_n is not None:
        n = 1
    else:
        n = None
    if s_zero:
        assert s_zero.is_constant()
    if s_flavor is None:
        p = lltype.malloc(s_T.const, n)
        r = SomePtr(lltype.typeOf(p))
    else:
        assert s_flavor.is_constant()
        assert s_track_allocation is None or s_track_allocation.is_constant()
        assert (s_add_memory_pressure is None or
                s_add_memory_pressure.is_constant())
        # not sure how to call malloc() for the example 'p' in the
        # presence of s_extraargs
        r = SomePtr(lltype.Ptr(s_T.const))
    return r

@analyzer_for(lltype.free)
def free(s_p, s_flavor, s_track_allocation=None):
    assert s_flavor.is_constant()
    assert s_track_allocation is None or s_track_allocation.is_constant()
    # same problem as in malloc(): some flavors are not easy to
    # malloc-by-example
    #T = s_p.ll_ptrtype.TO
    #p = lltype.malloc(T, flavor=s_flavor.const)
    #lltype.free(p, flavor=s_flavor.const)

@analyzer_for(lltype.render_immortal)
def render_immortal(s_p, s_track_allocation=None):
    assert s_track_allocation is None or s_track_allocation.is_constant()

@analyzer_for(lltype.typeOf)
def typeOf(s_val):
    lltype = annotation_to_lltype(s_val, info="in typeOf(): ")
    return immutablevalue(lltype)

@analyzer_for(lltype.cast_primitive)
def cast_primitive(T, s_v):
    assert T.is_constant()
    return ll_to_annotation(lltype.cast_primitive(T.const, annotation_to_lltype(s_v)._defl()))

@analyzer_for(lltype.nullptr)
def nullptr(T):
    assert T.is_constant()
    p = lltype.nullptr(T.const)
    return immutablevalue(p)

@analyzer_for(lltype.cast_pointer)
def cast_pointer(PtrT, s_p):
    assert isinstance(s_p, SomePtr), "casting of non-pointer: %r" % s_p
    assert PtrT.is_constant()
    cast_p = lltype.cast_pointer(PtrT.const, s_p.ll_ptrtype._defl())
    return SomePtr(ll_ptrtype=lltype.typeOf(cast_p))

@analyzer_for(lltype.cast_opaque_ptr)
def cast_opaque_ptr(PtrT, s_p):
    assert isinstance(s_p, SomePtr), "casting of non-pointer: %r" % s_p
    assert PtrT.is_constant()
    cast_p = lltype.cast_opaque_ptr(PtrT.const, s_p.ll_ptrtype._defl())
    return SomePtr(ll_ptrtype=lltype.typeOf(cast_p))

@analyzer_for(lltype.direct_fieldptr)
def direct_fieldptr(s_p, s_fieldname):
    assert isinstance(s_p, SomePtr), "direct_* of non-pointer: %r" % s_p
    assert s_fieldname.is_constant()
    cast_p = lltype.direct_fieldptr(s_p.ll_ptrtype._example(),
                                    s_fieldname.const)
    return SomePtr(ll_ptrtype=lltype.typeOf(cast_p))

@analyzer_for(lltype.direct_arrayitems)
def direct_arrayitems(s_p):
    assert isinstance(s_p, SomePtr), "direct_* of non-pointer: %r" % s_p
    cast_p = lltype.direct_arrayitems(s_p.ll_ptrtype._example())
    return SomePtr(ll_ptrtype=lltype.typeOf(cast_p))

@analyzer_for(lltype.direct_ptradd)
def direct_ptradd(s_p, s_n):
    assert isinstance(s_p, SomePtr), "direct_* of non-pointer: %r" % s_p
    # don't bother with an example here: the resulting pointer is the same
    return s_p

@analyzer_for(lltype.cast_ptr_to_int)
def cast_ptr_to_int(s_ptr): # xxx
    return SomeInteger()

@analyzer_for(lltype.cast_int_to_ptr)
def cast_int_to_ptr(PtrT, s_int):
    assert PtrT.is_constant()
    return SomePtr(ll_ptrtype=PtrT.const)

@analyzer_for(lltype.identityhash)
def identityhash(s_obj):
    assert isinstance(s_obj, SomePtr)
    return SomeInteger()

@analyzer_for(lltype.getRuntimeTypeInfo)
def getRuntimeTypeInfo(T):
    assert T.is_constant()
    return immutablevalue(lltype.getRuntimeTypeInfo(T.const))

@analyzer_for(lltype.runtime_type_info)
def runtime_type_info(s_p):
    assert isinstance(s_p, SomePtr), "runtime_type_info of non-pointer: %r" % s_p
    return SomePtr(lltype.typeOf(lltype.runtime_type_info(s_p.ll_ptrtype._example())))

@analyzer_for(lltype.Ptr)
def constPtr(T):
    assert T.is_constant()
    return immutablevalue(lltype.Ptr(T.const))


#________________________________
# weakrefs

import weakref

@analyzer_for(weakref.ref)
def weakref_ref(s_obj):
    if not isinstance(s_obj, SomeInstance):
        raise Exception("cannot take a weakref to %r" % (s_obj,))
    if s_obj.can_be_None:
        raise Exception("should assert that the instance we take "
                        "a weakref to cannot be None")
    return SomeWeakRef(s_obj.classdef)


from rpython.rtyper.lltypesystem import llmemory

@analyzer_for(llmemory.weakref_create)
def llweakref_create(s_obj):
    if (not isinstance(s_obj, SomePtr) or
        s_obj.ll_ptrtype.TO._gckind != 'gc'):
        raise Exception("bad type for argument to weakref_create(): %r" % (
            s_obj,))
    return SomePtr(llmemory.WeakRefPtr)

@analyzer_for(llmemory.weakref_deref )
def llweakref_deref(s_ptrtype, s_wref):
    if not (s_ptrtype.is_constant() and
            isinstance(s_ptrtype.const, lltype.Ptr) and
            s_ptrtype.const.TO._gckind == 'gc'):
        raise Exception("weakref_deref() arg 1 must be a constant "
                        "ptr type, got %s" % (s_ptrtype,))
    if not (isinstance(s_wref, SomePtr) and
            s_wref.ll_ptrtype == llmemory.WeakRefPtr):
        raise Exception("weakref_deref() arg 2 must be a WeakRefPtr, "
                        "got %s" % (s_wref,))
    return SomePtr(s_ptrtype.const)

@analyzer_for(llmemory.cast_ptr_to_weakrefptr)
def llcast_ptr_to_weakrefptr(s_ptr):
    assert isinstance(s_ptr, SomePtr)
    return SomePtr(llmemory.WeakRefPtr)

@analyzer_for(llmemory.cast_weakrefptr_to_ptr)
def llcast_weakrefptr_to_ptr(s_ptrtype, s_wref):
    if not (s_ptrtype.is_constant() and
            isinstance(s_ptrtype.const, lltype.Ptr)):
        raise Exception("cast_weakrefptr_to_ptr() arg 1 must be a constant "
                        "ptr type, got %s" % (s_ptrtype,))
    if not (isinstance(s_wref, SomePtr) and
            s_wref.ll_ptrtype == llmemory.WeakRefPtr):
        raise Exception("cast_weakrefptr_to_ptr() arg 2 must be a WeakRefPtr, "
                        "got %s" % (s_wref,))
    return SomePtr(s_ptrtype.const)

#________________________________
# non-gc objects

@analyzer_for(rpython.rlib.objectmodel.free_non_gc_object)
def robjmodel_free_non_gc_object(obj):
    pass


#_________________________________
# memory address

@analyzer_for(llmemory.raw_malloc)
def raw_malloc(s_size):
    assert isinstance(s_size, SomeInteger) #XXX add noneg...?
    return SomeAddress()

@analyzer_for(llmemory.raw_malloc_usage)
def raw_malloc_usage(s_size):
    assert isinstance(s_size, SomeInteger) #XXX add noneg...?
    return SomeInteger(nonneg=True)

@analyzer_for(llmemory.raw_free)
def raw_free(s_addr):
    assert isinstance(s_addr, SomeAddress)

@analyzer_for(llmemory.raw_memclear)
def raw_memclear(s_addr, s_int):
    assert isinstance(s_addr, SomeAddress)
    assert isinstance(s_int, SomeInteger)

@analyzer_for(llmemory.raw_memcopy)
def raw_memcopy(s_addr1, s_addr2, s_int):
    assert isinstance(s_addr1, SomeAddress)
    assert isinstance(s_addr2, SomeAddress)
    assert isinstance(s_int, SomeInteger) #XXX add noneg...?


#_________________________________
# offsetof/sizeof


@analyzer_for(llmemory.offsetof)
def offsetof(TYPE, fldname):
    return SomeInteger()<|MERGE_RESOLUTION|>--- conflicted
+++ resolved
@@ -369,61 +369,14 @@
 def llmemory_cast_adr_to_int(s, s_mode=None):
     return SomeInteger() # xxx
 
-<<<<<<< HEAD
+@analyzer_for(rpython.rtyper.lltypesystem.llmemory.cast_adr_to_uint_symbolic)
 def llmemory_cast_adr_to_uint_symbolic(s):
     return SomeInteger(unsigned=True)
 
-def llmemory_cast_int_to_adr(s):
-    return SomeAddress()
-
-def unicodedata_decimal(s_uchr):
-    raise TypeError("unicodedate.decimal() calls should not happen at interp-level")
-
-def test(*args):
-    return s_Bool
-
-def import_func(*args):
-    return SomeObject()
-
-# collect all functions
-import __builtin__
-BUILTIN_ANALYZERS = {}
-for name, value in globals().items():
-    if name.startswith('builtin_'):
-        original = getattr(__builtin__, name[8:])
-        BUILTIN_ANALYZERS[original] = value
-
-BUILTIN_ANALYZERS[rpython.rlib.rarithmetic.intmask] = rarith_intmask
-BUILTIN_ANALYZERS[rpython.rlib.rarithmetic.longlongmask] = rarith_longlongmask
-BUILTIN_ANALYZERS[rpython.rlib.objectmodel.instantiate] = robjmodel_instantiate
-BUILTIN_ANALYZERS[rpython.rlib.objectmodel.r_dict] = robjmodel_r_dict
-BUILTIN_ANALYZERS[rpython.rlib.objectmodel.hlinvoke] = robjmodel_hlinvoke
-BUILTIN_ANALYZERS[rpython.rlib.objectmodel.keepalive_until_here] = robjmodel_keepalive_until_here
-BUILTIN_ANALYZERS[rpython.rtyper.lltypesystem.llmemory.cast_ptr_to_adr] = llmemory_cast_ptr_to_adr
-BUILTIN_ANALYZERS[rpython.rtyper.lltypesystem.llmemory.cast_adr_to_ptr] = llmemory_cast_adr_to_ptr
-BUILTIN_ANALYZERS[rpython.rtyper.lltypesystem.llmemory.cast_adr_to_int] = llmemory_cast_adr_to_int
-BUILTIN_ANALYZERS[rpython.rtyper.lltypesystem.llmemory.cast_adr_to_uint_symbolic] = llmemory_cast_adr_to_uint_symbolic
-BUILTIN_ANALYZERS[rpython.rtyper.lltypesystem.llmemory.cast_int_to_adr] = llmemory_cast_int_to_adr
-
-BUILTIN_ANALYZERS[getattr(OSError.__init__, 'im_func', OSError.__init__)] = (
-    OSError_init)
-
-try:
-    WindowsError
-except NameError:
-    pass
-else:
-    BUILTIN_ANALYZERS[getattr(WindowsError.__init__, 'im_func',
-                              WindowsError.__init__)] = (
-        WindowsError_init)
-
-BUILTIN_ANALYZERS[sys.getdefaultencoding] = conf
-=======
 @analyzer_for(rpython.rtyper.lltypesystem.llmemory.cast_int_to_adr)
 def llmemory_cast_int_to_adr(s):
     return SomeAddress()
 
->>>>>>> 6e5f5918
 try:
     import unicodedata
 except ImportError:
