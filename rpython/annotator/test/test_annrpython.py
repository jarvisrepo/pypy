--- conflicted
+++ resolved
@@ -2066,8 +2066,6 @@
         assert isinstance(s, annmodel.SomeString)
         assert s.no_nul
 
-<<<<<<< HEAD
-=======
     def test_getitem_str0(self):
         def f(s, n):
             if n == 1:
@@ -2084,7 +2082,6 @@
                               annmodel.SomeInteger()])
         assert isinstance(s, annmodel.SomeString)
         assert s.no_nul
->>>>>>> 4a04fa38
 
     def test_non_none_and_none_with_isinstance(self):
         class A(object):
