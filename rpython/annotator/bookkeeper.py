--- conflicted
+++ resolved
@@ -9,17 +9,10 @@
 from collections import OrderedDict
 
 from rpython.flowspace.model import Constant
-<<<<<<< HEAD
 from rpython.annotator.model import (SomeOrderedDict,
     SomeString, SomeChar, SomeFloat, unionof, SomeInstance, SomeDict,
     SomeBuiltin, SomePBC, SomeInteger, TLS, TlsClass, SomeUnicodeCodePoint,
-    s_None, s_ImpossibleValue, SomeBool, SomeTuple,
-=======
-from rpython.annotator.model import (
-    SomeOrderedDict, SomeString, SomeChar, SomeFloat, unionof, SomeInstance,
-    SomeDict, SomeBuiltin, SomePBC, SomeInteger, TLS, SomeUnicodeCodePoint,
     s_None, s_ImpossibleValue, SomeBool, SomeTuple, SomeException,
->>>>>>> 1d5fa256
     SomeImpossibleValue, SomeUnicodeString, SomeList, HarmlesslyBlocked,
     SomeWeakRef, SomeByteArray, SomeConstantType, SomeProperty)
 from rpython.annotator.classdesc import ClassDef, ClassDesc
