"""
The Bookkeeper class.
"""

from __future__ import absolute_import

import sys, types, inspect, weakref
from contextlib import contextmanager

from rpython.flowspace.model import Constant
from rpython.annotator.model import (SomeOrderedDict,
    SomeString, SomeChar, SomeFloat, unionof, SomeInstance, SomeDict,
    SomeBuiltin, SomePBC, SomeInteger, TLS, SomeUnicodeCodePoint,
    s_None, s_ImpossibleValue, SomeBool, SomeTuple,
    SomeImpossibleValue, SomeUnicodeString, SomeList, HarmlesslyBlocked,
    SomeWeakRef, SomeByteArray, SomeConstantType, SomeProperty)
from rpython.annotator.classdef import InstanceSource, ClassDef
from rpython.annotator.listdef import ListDef, ListItem
from rpython.annotator.dictdef import DictDef
from rpython.annotator import description
from rpython.annotator.signature import annotationoftype
from rpython.annotator.argument import simple_args
from rpython.rlib.objectmodel import r_dict, r_ordereddict, Symbolic
from rpython.tool.algo.unionfind import UnionFind
from rpython.tool.flattenrec import FlattenRecursion
from rpython.rtyper import extregistry


BUILTIN_ANALYZERS = {}

def analyzer_for(func):
    def wrapped(ann_func):
        BUILTIN_ANALYZERS[func] = ann_func
        return ann_func
    return wrapped

class Bookkeeper(object):
    """The log of choices that have been made while analysing the operations.
    It ensures that the same 'choice objects' will be returned if we ask
    again during reflowing.  Like ExecutionContext, there is an implicit
    Bookkeeper that can be obtained from a thread-local variable.

    Currently used for factories and user-defined classes."""

    def __setstate__(self, dic):
        self.__dict__.update(dic) # normal action
        self.register_builtins()

    def __init__(self, annotator):
        self.annotator = annotator
        self.policy = annotator.policy
        self.descs = {}          # map Python objects to their XxxDesc wrappers
        self.methoddescs = {}    # map (funcdesc, classdef) to the MethodDesc
        self.classdefs = []      # list of all ClassDefs
        self.seen_mutable = {}
        self.listdefs = {}       # map position_keys to ListDefs
        self.dictdefs = {}       # map position_keys to DictDefs
        self.immutable_cache = {}

        self.classpbc_attr_families = {} # {'attr': UnionFind(ClassAttrFamily)}
        self.frozenpbc_attr_families = UnionFind(description.FrozenAttrFamily)
        self.pbc_maximal_call_families = UnionFind(description.CallFamily)

        self.emulated_pbc_calls = {}
        self.all_specializations = {}       # {FuncDesc: specialization-info}
        self.pending_specializations = []   # list of callbacks
        self.external_class_cache = {}      # cache of ExternalType classes

        self.needs_generic_instantiate = {}
        self.thread_local_fields = set()

        self.register_builtins()

    def register_builtins(self):
        import rpython.annotator.builtin  # for side-effects
        from rpython.annotator.exception import standardexceptions
        for cls in standardexceptions:
            self.getuniqueclassdef(cls)

    def enter(self, position_key):
        """Start of an operation.
        The operation is uniquely identified by the given key."""
        assert not hasattr(self, 'position_key'), "don't call enter() nestedly"
        self.position_key = position_key
        TLS.bookkeeper = self

    def leave(self):
        """End of an operation."""
        del TLS.bookkeeper
        del self.position_key

    @contextmanager
    def at_position(self, pos):
        """A context manager calling `self.enter()` and `self.leave()`"""
        if hasattr(self, 'position_key') and pos is None:
            yield
            return
        self.enter(pos)
        try:
            yield
        finally:
            self.leave()

    def compute_at_fixpoint(self):
        # getbookkeeper() needs to work during this function, so provide
        # one with a dummy position
        with self.at_position(None):
            for call_op in self.annotator.call_sites():
                self.consider_call_site(call_op)

            for pbc, args_s in self.emulated_pbc_calls.itervalues():
                args = simple_args(args_s)
                pbc.consider_call_site(args, s_ImpossibleValue, None)
            self.emulated_pbc_calls = {}

    def check_no_flags_on_instances(self):
        # sanity check: no flags attached to heap stored instances
        seen = set()

        def check_no_flags(s_value_or_def):
            if isinstance(s_value_or_def, SomeInstance):
                assert not s_value_or_def.flags, "instance annotation with flags escaped to the heap"
                check_no_flags(s_value_or_def.classdef)
            elif isinstance(s_value_or_def, SomeList):
                check_no_flags(s_value_or_def.listdef.listitem)
            elif isinstance(s_value_or_def, SomeDict):
                check_no_flags(s_value_or_def.dictdef.dictkey)
                check_no_flags(s_value_or_def.dictdef.dictvalue)
            elif isinstance(s_value_or_def, SomeTuple):
                for s_item in s_value_or_def.items:
                    check_no_flags(s_item)
            elif isinstance(s_value_or_def, ClassDef):
                if s_value_or_def in seen:
                    return
                seen.add(s_value_or_def)
                for attr in s_value_or_def.attrs.itervalues():
                    s_attr = attr.s_value
                    check_no_flags(s_attr)
            elif isinstance(s_value_or_def, ListItem):
                if s_value_or_def in seen:
                    return
                seen.add(s_value_or_def)
                check_no_flags(s_value_or_def.s_value)

        for clsdef in self.classdefs:
            check_no_flags(clsdef)

    def consider_call_site(self, call_op):
        from rpython.rtyper.llannotation import SomeLLADTMeth, lltype_to_annotation
        annotation = self.annotator.annotation
        s_callable = annotation(call_op.args[0])
        args_s = [annotation(arg) for arg in call_op.args[1:]]
        if isinstance(s_callable, SomeLLADTMeth):
            adtmeth = s_callable
            s_callable = self.immutablevalue(adtmeth.func)
            args_s = [lltype_to_annotation(adtmeth.ll_ptrtype)] + args_s
        if isinstance(s_callable, SomePBC):
            s_result = annotation(call_op.result)
            if s_result is None:
                s_result = s_ImpossibleValue
            args = call_op.build_args(args_s)
            s_callable.consider_call_site(args, s_result, call_op)

    def getuniqueclassdef(self, cls):
        """Get the ClassDef associated with the given user cls.
        Avoid using this!  It breaks for classes that must be specialized.
        """
        assert cls is not object
        desc = self.getdesc(cls)
        return desc.getuniqueclassdef()

    def getlistdef(self, **flags_if_new):
        """Get the ListDef associated with the current position."""
        try:
            listdef = self.listdefs[self.position_key]
        except KeyError:
            listdef = self.listdefs[self.position_key] = ListDef(self)
            listdef.listitem.__dict__.update(flags_if_new)
        return listdef

    def newlist(self, *s_values, **flags):
        """Make a SomeList associated with the current position, general
        enough to contain the s_values as items."""
        listdef = self.getlistdef(**flags)
        for s_value in s_values:
            listdef.generalize(s_value)
        if flags:
            assert flags.keys() == ['range_step']
            listdef.generalize_range_step(flags['range_step'])
        return SomeList(listdef)

    def getdictdef(self, is_r_dict=False, force_non_null=False):
        """Get the DictDef associated with the current position."""
        try:
            dictdef = self.dictdefs[self.position_key]
        except KeyError:
            dictdef = DictDef(self, is_r_dict=is_r_dict,
                              force_non_null=force_non_null)
            self.dictdefs[self.position_key] = dictdef
        return dictdef

    def newdict(self):
        """Make a so-far empty SomeDict associated with the current
        position."""
        return SomeDict(self.getdictdef())

    def immutablevalue(self, x):
        """The most precise SomeValue instance that contains the
        immutable value x."""
        # convert unbound methods to the underlying function
        if hasattr(x, 'im_self') and x.im_self is None:
            x = x.im_func
            assert not hasattr(x, 'im_self')
        tp = type(x)
        if issubclass(tp, Symbolic): # symbolic constants support
            result = x.annotation()
            result.const_box = Constant(x)
            return result
        if tp is bool:
            result = SomeBool()
        elif tp is int:
            result = SomeInteger(nonneg = x>=0)
        elif tp is long:
            if -sys.maxint-1 <= x <= sys.maxint:
                x = int(x)
                result = SomeInteger(nonneg = x>=0)
            else:
                raise Exception("seeing a prebuilt long (value %s)" % hex(x))
        elif issubclass(tp, str): # py.lib uses annotated str subclasses
            no_nul = not '\x00' in x
            if len(x) == 1:
                result = SomeChar(no_nul=no_nul)
            else:
                result = SomeString(no_nul=no_nul)
        elif tp is unicode:
            if len(x) == 1:
                result = SomeUnicodeCodePoint()
            else:
                result = SomeUnicodeString()
        elif tp is bytearray:
            result = SomeByteArray()
        elif tp is tuple:
            result = SomeTuple(items = [self.immutablevalue(e) for e in x])
        elif tp is float:
            result = SomeFloat()
        elif tp is list:
            key = Constant(x)
            try:
                return self.immutable_cache[key]
            except KeyError:
                result = SomeList(ListDef(self, s_ImpossibleValue))
                self.immutable_cache[key] = result
                for e in x:
                    result.listdef.generalize(self.immutablevalue(e))
                result.const_box = key
                return result
        elif (tp is dict or tp is r_dict or
              tp is SomeOrderedDict.knowntype or tp is r_ordereddict):
            key = Constant(x)
            try:
                return self.immutable_cache[key]
            except KeyError:
                if tp is SomeOrderedDict.knowntype or tp is r_ordereddict:
                    cls = SomeOrderedDict
                else:
                    cls = SomeDict
                is_r_dict = issubclass(tp, r_dict)
                result = cls(DictDef(self,
                                        s_ImpossibleValue,
                                        s_ImpossibleValue,
                                        is_r_dict = is_r_dict))
                self.immutable_cache[key] = result
                if is_r_dict:
                    s_eqfn = self.immutablevalue(x.key_eq)
                    s_hashfn = self.immutablevalue(x.key_hash)
                    result.dictdef.dictkey.update_rdict_annotations(s_eqfn,
                                                                    s_hashfn)
                seen_elements = 0
                while seen_elements != len(x):
                    items = x.items()
                    for ek, ev in items:
                        result.dictdef.generalize_key(self.immutablevalue(ek))
                        result.dictdef.generalize_value(self.immutablevalue(ev))
                        result.dictdef.seen_prebuilt_key(ek)
                    seen_elements = len(items)
                    # if the dictionary grew during the iteration,
                    # start over again
                result.const_box = key
                return result
        elif tp is weakref.ReferenceType:
            x1 = x()
            if x1 is None:
                result = SomeWeakRef(None)    # dead weakref
            else:
                s1 = self.immutablevalue(x1)
                assert isinstance(s1, SomeInstance)
                result = SomeWeakRef(s1.classdef)
        elif tp is property:
            return SomeProperty(x)
        elif ishashable(x) and x in BUILTIN_ANALYZERS:
            _module = getattr(x,"__module__","unknown")
            result = SomeBuiltin(BUILTIN_ANALYZERS[x], methodname="%s.%s" % (_module, x.__name__))
        elif extregistry.is_registered(x):
            entry = extregistry.lookup(x)
            result = entry.compute_annotation_bk(self)
        elif tp is type:
            result = SomeConstantType(x, self)
        elif callable(x):
            if hasattr(x, 'im_self') and hasattr(x, 'im_func'):
                # on top of PyPy, for cases like 'l.append' where 'l' is a
                # global constant list, the find_method() returns non-None
                s_self = self.immutablevalue(x.im_self)
                result = s_self.find_method(x.im_func.__name__)
            elif hasattr(x, '__self__') and x.__self__ is not None:
                # for cases like 'l.append' where 'l' is a global constant list
                s_self = self.immutablevalue(x.__self__)
                result = s_self.find_method(x.__name__)
                assert result is not None
            else:
                result = None
            if result is None:
                result = SomePBC([self.getdesc(x)])
        elif hasattr(x, '_freeze_'):
            assert x._freeze_() is True
            # user-defined classes can define a method _freeze_(), which
            # is called when a prebuilt instance is found.  If the method
            # returns True, the instance is considered immutable and becomes
            # a SomePBC().  Otherwise it's just SomeInstance().
            result = SomePBC([self.getdesc(x)])
        elif hasattr(x, '__class__') \
                 and x.__class__.__module__ != '__builtin__':
            if hasattr(x, '_cleanup_'):
                x._cleanup_()
            self.see_mutable(x)
            result = SomeInstance(self.getuniqueclassdef(x.__class__))
        elif x is None:
            return s_None
        else:
            raise Exception("Don't know how to represent %r" % (x,))
        result.const = x
        return result

    def getdesc(self, pyobj):
        # get the XxxDesc wrapper for the given Python object, which must be
        # one of:
        #  * a user-defined Python function
        #  * a Python type or class (but not a built-in one like 'int')
        #  * a user-defined bound or unbound method object
        #  * a frozen pre-built constant (with _freeze_() == True)
        #  * a bound method of a frozen pre-built constant
        try:
            return self.descs[pyobj]
        except KeyError:
            if isinstance(pyobj, types.FunctionType):
                result = description.FunctionDesc(self, pyobj)
            elif isinstance(pyobj, (type, types.ClassType)):
                if pyobj is object:
                    raise Exception("ClassDesc for object not supported")
                if pyobj.__module__ == '__builtin__': # avoid making classdefs for builtin types
                    result = self.getfrozen(pyobj)
                else:
                    result = description.ClassDesc(self, pyobj)
            elif isinstance(pyobj, types.MethodType):
                if pyobj.im_self is None:   # unbound
                    return self.getdesc(pyobj.im_func)
                if hasattr(pyobj.im_self, '_cleanup_'):
                    pyobj.im_self._cleanup_()
                if hasattr(pyobj.im_self, '_freeze_'):  # method of frozen
                    assert pyobj.im_self._freeze_() is True
                    result = description.MethodOfFrozenDesc(self,
                        self.getdesc(pyobj.im_func),            # funcdesc
                        self.getdesc(pyobj.im_self))            # frozendesc
                else: # regular method
                    origincls, name = origin_of_meth(pyobj)
                    self.see_mutable(pyobj.im_self)
                    assert pyobj == getattr(pyobj.im_self, name), (
                        "%r is not %s.%s ??" % (pyobj, pyobj.im_self, name))
                    # emulate a getattr to make sure it's on the classdef
                    classdef = self.getuniqueclassdef(pyobj.im_class)
                    classdef.find_attribute(name)
                    result = self.getmethoddesc(
                        self.getdesc(pyobj.im_func),            # funcdesc
                        self.getuniqueclassdef(origincls),      # originclassdef
                        classdef,                               # selfclassdef
                        name)
            else:
                # must be a frozen pre-built constant, but let's check
                if hasattr(pyobj, '_freeze_'):
                    assert pyobj._freeze_() is True
                else:
                    if hasattr(pyobj, '__call__'):
                        msg = "object with a __call__ is not RPython"
                    else:
                        msg = "unexpected prebuilt constant"
                    raise Exception("%s: %r" % (msg, pyobj))
                result = self.getfrozen(pyobj)
            self.descs[pyobj] = result
            return result

    def have_seen(self, x):
        # this might need to expand some more.
        if x in self.descs:
            return True
        elif (x.__class__, x) in self.seen_mutable:
            return True
        else:
            return False

    def getfrozen(self, pyobj):
        return description.FrozenDesc(self, pyobj)

    def getmethoddesc(self, funcdesc, originclassdef, selfclassdef, name,
                      flags={}):
        flagskey = flags.items()
        flagskey.sort()
        key = funcdesc, originclassdef, selfclassdef, name, tuple(flagskey)
        try:
            return self.methoddescs[key]
        except KeyError:
            result = description.MethodDesc(self, funcdesc, originclassdef,
                                            selfclassdef, name, flags)
            self.methoddescs[key] = result
            return result

    _see_mutable_flattenrec = FlattenRecursion()

    def see_mutable(self, x):
        key = (x.__class__, x)
        if key in self.seen_mutable:
            return
        clsdef = self.getuniqueclassdef(x.__class__)
        self.seen_mutable[key] = True
        self.event('mutable', x)
        source = InstanceSource(self, x)
        def delayed():
            for attr in source.all_instance_attributes():
                clsdef.add_source_for_attribute(attr, source)
                # ^^^ can trigger reflowing
        self._see_mutable_flattenrec(delayed)

    def valueoftype(self, t):
        return annotationoftype(t, self)

    def get_classpbc_attr_families(self, attrname):
        """Return the UnionFind for the ClassAttrFamilies corresponding to
        attributes of the given name.
        """
        map = self.classpbc_attr_families
        try:
            access_sets = map[attrname]
        except KeyError:
            access_sets = map[attrname] = UnionFind(description.ClassAttrFamily)
        return access_sets

    def pbc_getattr(self, pbc, s_attr):
        assert s_attr.is_constant()
        attr = s_attr.const

        descs = list(pbc.descriptions)
        first = descs[0]
        if len(descs) == 1:
            return first.s_read_attribute(attr)

        change = first.mergeattrfamilies(descs[1:], attr)
        attrfamily = first.getattrfamily(attr)

        position = self.position_key
        attrfamily.read_locations[position] = True

        actuals = []
        for desc in descs:
            actuals.append(desc.s_read_attribute(attr))
        s_result = unionof(*actuals)

        s_oldvalue = attrfamily.get_s_value(attr)
        attrfamily.set_s_value(attr, unionof(s_result, s_oldvalue))

        if change:
            for position in attrfamily.read_locations:
                self.annotator.reflowfromposition(position)

        if isinstance(s_result, SomeImpossibleValue):
            for desc in descs:
                try:
                    attrs = desc.read_attribute('_attrs_')
                except AttributeError:
                    continue
                if isinstance(attrs, Constant):
                    attrs = attrs.value
                if attr in attrs:
                    raise HarmlesslyBlocked("getattr on enforced attr")

        return s_result

    def pbc_call(self, pbc, args, emulated=None):
        """Analyse a call to a SomePBC() with the given args (list of
        annotations).
        """
        if emulated is None:
            whence = self.position_key
            # fish the existing annotation for the result variable,
            # needed by some kinds of specialization.
            fn, block, i = self.position_key
            op = block.operations[i]
            s_previous_result = self.annotator.annotation(op.result)
            if s_previous_result is None:
                s_previous_result = s_ImpossibleValue
        else:
            if emulated is True:
                whence = None
            else:
                whence = emulated # callback case
            op = None
            s_previous_result = s_ImpossibleValue

        results = []
        for desc in pbc.descriptions:
            results.append(desc.pycall(whence, args, s_previous_result, op))
        s_result = unionof(*results)
        return s_result

    def emulate_pbc_call(self, unique_key, pbc, args_s, replace=[], callback=None):
<<<<<<< HEAD
        with self.at_position(None):
=======
        """For annotating some operation that causes indirectly a Python
        function to be called.  The annotation of the function is "pbc",
        and the list of annotations of arguments is "args_s".

        Can be called in various contexts, but from compute_annotation()
        or compute_result_annotation() of an ExtRegistryEntry, call it
        with both "unique_key" and "callback" set to
        "self.bookkeeper.position_key".  If there are several calls from
        the same operation, they need their own "unique_key", like
        (position_key, "first") and (position_key, "second").

        In general, "unique_key" should somehow uniquely identify where
        the call is in the source code, and "callback" can be either a
        position_key to reflow from when we see more general results,
        or a real callback function that will be called with arguments
        # "(annotator, called_graph)" whenever the result is generalized.

        "replace" can be set to a list of old unique_key values to
        forget now, because the given "unique_key" replaces them.
        """
        emulate_enter = not hasattr(self, 'position_key')
        if emulate_enter:
            self.enter(None)
        try:
>>>>>>> cfe5470c
            emulated_pbc_calls = self.emulated_pbc_calls
            prev = [unique_key]
            prev.extend(replace)
            for other_key in prev:
                if other_key in emulated_pbc_calls:
                    del emulated_pbc_calls[other_key]
            emulated_pbc_calls[unique_key] = pbc, args_s

            args = simple_args(args_s)
            if callback is None:
                emulated = True
            else:
                emulated = callback
            return self.pbc_call(pbc, args, emulated=emulated)

    def _find_current_op(self, opname=None, arity=None, pos=None, s_type=None):
        """ Find operation that is currently being annotated. Do some
        sanity checks to see whether the correct op was found."""
        # XXX XXX HACK HACK HACK
        fn, block, i = self.position_key
        op = block.operations[i]
        if opname is not None:
            assert op.opname == opname
        if arity is not None:
            assert len(op.args) == arity
        if pos is not None:
            assert self.annotator.binding(op.args[pos]) == s_type
        return op

    def whereami(self):
        return self.annotator.whereami(self.position_key)

    def event(self, what, x):
        return self.annotator.policy.event(self, what, x)

    def warning(self, msg):
        return self.annotator.warning(msg)

def origin_of_meth(boundmeth):
    func = boundmeth.im_func
    candname = func.func_name
    for cls in inspect.getmro(boundmeth.im_class):
        dict = cls.__dict__
        if dict.get(candname) is func:
            return cls, candname
        for name, value in dict.iteritems():
            if value is func:
                return cls, name
    raise Exception("could not match bound-method to attribute name: %r" % (boundmeth,))

def ishashable(x):
    try:
        hash(x)
    except TypeError:
        return False
    else:
        return True

# get current bookkeeper

def getbookkeeper():
    """Get the current Bookkeeper.
    Only works during the analysis of an operation."""
    try:
        return TLS.bookkeeper
    except AttributeError:
        return None

def immutablevalue(x):
    return getbookkeeper().immutablevalue(x)<|MERGE_RESOLUTION|>--- conflicted
+++ resolved
@@ -520,9 +520,6 @@
         return s_result
 
     def emulate_pbc_call(self, unique_key, pbc, args_s, replace=[], callback=None):
-<<<<<<< HEAD
-        with self.at_position(None):
-=======
         """For annotating some operation that causes indirectly a Python
         function to be called.  The annotation of the function is "pbc",
         and the list of annotations of arguments is "args_s".
@@ -543,11 +540,7 @@
         "replace" can be set to a list of old unique_key values to
         forget now, because the given "unique_key" replaces them.
         """
-        emulate_enter = not hasattr(self, 'position_key')
-        if emulate_enter:
-            self.enter(None)
-        try:
->>>>>>> cfe5470c
+        with self.at_position(None):
             emulated_pbc_calls = self.emulated_pbc_calls
             prev = [unique_key]
             prev.extend(replace)
