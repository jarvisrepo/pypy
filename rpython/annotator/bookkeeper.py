--- conflicted
+++ resolved
@@ -143,19 +143,11 @@
             for call_op in call_sites():
                 self.consider_call_site(call_op)
 
-<<<<<<< HEAD
             if self.emulated_pbc_calls:
                 for pbc, args_s in self.emulated_pbc_calls.itervalues():
                     args = simple_args(args_s)
-                    self.consider_call_site_for_pbc(pbc, args,
-                                                    s_ImpossibleValue, None)
+                    self.consider_call_site(args, s_ImpossibleValue, None)
                 self.emulated_pbc_calls.clear()
-=======
-            for pbc, args_s in self.emulated_pbc_calls.itervalues():
-                args = simple_args(args_s)
-                pbc.consider_call_site(args, s_ImpossibleValue, None)
-            self.emulated_pbc_calls = {}
->>>>>>> 4c9ab4cc
         finally:
             self.leave()
 
