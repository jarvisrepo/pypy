"""
Binary operations between SomeValues.
"""

<<<<<<< HEAD
import py
=======
import operator
>>>>>>> e0f274d7
from rpython.tool.pairtype import pair, pairtype
from rpython.annotator.model import (
    SomeObject, SomeInteger, SomeBool, s_Bool, SomeString, SomeChar, SomeList,
    SomeDict, SomeUnicodeCodePoint, SomeUnicodeString,
    SomeTuple, SomeImpossibleValue, s_ImpossibleValue, SomeInstance,
    SomeBuiltinMethod, SomeIterator, SomePBC, SomeNone, SomeFloat, s_None,
    SomeByteArray, SomeWeakRef, SomeSingleFloat,
    SomeLongFloat, SomeType, SomeConstantType, unionof, UnionError,
    read_can_only_throw, add_knowntypedata,
    merge_knowntypedata,)
from rpython.annotator.bookkeeper import getbookkeeper, immutablevalue
from rpython.flowspace.model import Variable, Constant
from rpython.flowspace.operation import op
from rpython.rlib import rarithmetic
from rpython.annotator.model import AnnotatorError

BINARY_OPERATIONS = set([oper.opname for oper in op.__dict__.values()
                        if oper.dispatch == 2])


@op.is_.register(SomeObject, SomeObject)
def is__default(obj1, obj2):
    r = SomeBool()
    s_obj1 = obj1.ann
    s_obj2 = obj2.ann
    if s_obj2.is_constant():
        if s_obj1.is_constant():
            r.const = s_obj1.const is s_obj2.const
        if s_obj2.const is None and not s_obj1.can_be_none():
            r.const = False
    elif s_obj1.is_constant():
        if s_obj1.const is None and not s_obj2.can_be_none():
            r.const = False
    knowntypedata = {}

    def bind(src_obj, tgt_obj):
        if hasattr(tgt_obj.ann, 'is_type_of') and src_obj.ann.is_constant():
            add_knowntypedata(
                knowntypedata, True,
                [inst.value for inst in tgt_obj.ann.is_type_of],
                getbookkeeper().valueoftype(src_obj.ann.const))
        add_knowntypedata(knowntypedata, True, [tgt_obj.value], src_obj.ann)
        s_nonnone = tgt_obj.ann
        if (src_obj.ann.is_constant() and src_obj.ann.const is None and
                tgt_obj.ann.can_be_none()):
            s_nonnone = tgt_obj.ann.nonnoneify()
        add_knowntypedata(knowntypedata,
                            False, [tgt_obj.value], s_nonnone)

    bind(obj2, obj1)
    bind(obj1, obj2)
    r.set_knowntypedata(knowntypedata)
    return r

def _make_cmp_annotator_default(cmp_op):
    @cmp_op.register(SomeObject, SomeObject)
    def default_annotate(obj1, obj2):
        s_1, s_2 = obj1.ann, obj2.ann
        if s_1.is_immutable_constant() and s_2.is_immutable_constant():
            return immutablevalue(cmp_op.pyfunc(s_1.const, s_2.const))
        else:
            return s_Bool

for cmp_op in [op.lt, op.le, op.eq, op.ne, op.gt, op.ge]:
    _make_cmp_annotator_default(cmp_op)

class __extend__(pairtype(SomeObject, SomeObject)):

    def union((obj1, obj2)):
        raise UnionError(obj1, obj2)

    # inplace_xxx ---> xxx by default
    def inplace_add((obj1, obj2)):      return pair(obj1, obj2).add()
    def inplace_sub((obj1, obj2)):      return pair(obj1, obj2).sub()
    def inplace_mul((obj1, obj2)):      return pair(obj1, obj2).mul()
    def inplace_truediv((obj1, obj2)):  return pair(obj1, obj2).truediv()
    def inplace_floordiv((obj1, obj2)): return pair(obj1, obj2).floordiv()
    def inplace_div((obj1, obj2)):      return pair(obj1, obj2).div()
    def inplace_mod((obj1, obj2)):      return pair(obj1, obj2).mod()
    def inplace_lshift((obj1, obj2)):   return pair(obj1, obj2).lshift()
    def inplace_rshift((obj1, obj2)):   return pair(obj1, obj2).rshift()
    def inplace_and((obj1, obj2)):      return pair(obj1, obj2).and_()
    def inplace_or((obj1, obj2)):       return pair(obj1, obj2).or_()
    def inplace_xor((obj1, obj2)):      return pair(obj1, obj2).xor()

    for name, func in locals().items():
        if name.startswith('inplace_'):
            func.can_only_throw = []

    inplace_div.can_only_throw = [ZeroDivisionError]
    inplace_truediv.can_only_throw = [ZeroDivisionError]
    inplace_floordiv.can_only_throw = [ZeroDivisionError]
    inplace_mod.can_only_throw = [ZeroDivisionError]

    def cmp((obj1, obj2)):
        if obj1.is_immutable_constant() and obj2.is_immutable_constant():
            return immutablevalue(cmp(obj1.const, obj2.const))
        else:
            return SomeInteger()

    def divmod((obj1, obj2)):
        return SomeTuple([pair(obj1, obj2).div(), pair(obj1, obj2).mod()])

    def coerce((obj1, obj2)):
        return pair(obj1, obj2).union()   # reasonable enough

    def getitem((obj1, obj2)):
        return s_ImpossibleValue
    add = sub = mul = truediv = floordiv = div = mod = getitem
    lshift = rshift = and_ = or_ = xor = delitem = getitem

    def setitem((obj1, obj2), _):
        return s_ImpossibleValue

    # approximation of an annotation intersection, the result should be the annotation obj or
    # the intersection of obj and improvement
    def improve((obj, improvement)):
        if not improvement.contains(obj) and obj.contains(improvement):
            return improvement
        else:
            return obj

    # checked getitems

    def _getitem_can_only_throw(s_c1, s_o2):
        impl = pair(s_c1, s_o2).getitem
        return read_can_only_throw(impl, s_c1, s_o2)

    def getitem_idx_key((s_c1, s_o2)):
        impl = pair(s_c1, s_o2).getitem
        return impl()
    getitem_idx_key.can_only_throw = _getitem_can_only_throw

    getitem_idx = getitem_idx_key
    getitem_key = getitem_idx_key


class __extend__(pairtype(SomeType, SomeType),
                 pairtype(SomeType, SomeConstantType),
                 pairtype(SomeConstantType, SomeType),):

    def union((obj1, obj2)):
        result = SomeType()
        is_type_of1 = getattr(obj1, 'is_type_of', None)
        is_type_of2 = getattr(obj2, 'is_type_of', None)
        if obj1.is_immutable_constant() and obj2.is_immutable_constant() and obj1.const == obj2.const:
            result.const = obj1.const
            is_type_of = {}
            if is_type_of1:
                for v in is_type_of1:
                    is_type_of[v] = True
            if is_type_of2:
                for v in is_type_of2:
                    is_type_of[v] = True
            if is_type_of:
                result.is_type_of = is_type_of.keys()
        else:
            if is_type_of1 and is_type_of1 == is_type_of2:
                result.is_type_of = is_type_of1
        return result


# cloning a function with identical code, for the can_only_throw attribute
def _clone(f, can_only_throw = None):
    newfunc = type(f)(f.func_code, f.func_globals, f.func_name,
                      f.func_defaults, f.func_closure)
    if can_only_throw is not None:
        newfunc.can_only_throw = can_only_throw
    return newfunc

class __extend__(pairtype(SomeInteger, SomeInteger)):
    # unsignedness is considered a rare and contagious disease

    def union((int1, int2)):
        if int1.unsigned == int2.unsigned:
            knowntype = rarithmetic.compute_restype(int1.knowntype, int2.knowntype)
        else:
            t1 = int1.knowntype
            if t1 is bool:
                t1 = int
            t2 = int2.knowntype
            if t2 is bool:
                t2 = int

            if t2 is int:
                if int2.nonneg == False:
                    raise UnionError(int1, int2, "RPython cannot prove that these " + \
                            "integers are of the same signedness")
                knowntype = t1
            elif t1 is int:
                if int1.nonneg == False:
                    raise UnionError(int1, int2, "RPython cannot prove that these " + \
                            "integers are of the same signedness")
                knowntype = t2
            else:
                raise UnionError(int1, int2)
        return SomeInteger(nonneg=int1.nonneg and int2.nonneg,
                           knowntype=knowntype)

    or_ = xor = add = mul = _clone(union, [])
    add_ovf = mul_ovf = _clone(union, [OverflowError])
    div = floordiv = mod = _clone(union, [ZeroDivisionError])
    div_ovf= floordiv_ovf = mod_ovf = _clone(union, [ZeroDivisionError, OverflowError])

    def truediv((int1, int2)):
        return SomeFloat()
    truediv.can_only_throw = [ZeroDivisionError]
    truediv_ovf = _clone(truediv, [ZeroDivisionError, OverflowError])

    inplace_div = div
    inplace_truediv = truediv

    def sub((int1, int2)):
        knowntype = rarithmetic.compute_restype(int1.knowntype, int2.knowntype)
        return SomeInteger(knowntype=knowntype)
    sub.can_only_throw = []
    sub_ovf = _clone(sub, [OverflowError])

    def and_((int1, int2)):
        knowntype = rarithmetic.compute_restype(int1.knowntype, int2.knowntype)
        return SomeInteger(nonneg=int1.nonneg or int2.nonneg,
                           knowntype=knowntype)
    and_.can_only_throw = []

    def lshift((int1, int2)):
        if isinstance(int1, SomeBool):
            return SomeInteger()
        else:
            return SomeInteger(knowntype=int1.knowntype)
    lshift.can_only_throw = []
    lshift_ovf = _clone(lshift, [OverflowError])

    def rshift((int1, int2)):
        if isinstance(int1, SomeBool):
            return SomeInteger(nonneg=True)
        else:
            return SomeInteger(nonneg=int1.nonneg, knowntype=int1.knowntype)
    rshift.can_only_throw = []


def _make_cmp_annotator_int(cmp_op):
    @cmp_op.register(SomeInteger, SomeInteger)
    def _compare_helper(int1, int2):
        r = SomeBool()
        s_int1, s_int2 = int1.ann, int2.ann
        if s_int1.is_immutable_constant() and s_int2.is_immutable_constant():
            r.const = cmp_op.pyfunc(s_int1.const, s_int2.const)
        #
        # The rest of the code propagates nonneg information between
        # the two arguments.
        #
        # Doing the right thing when int1 or int2 change from signed
        # to unsigned (r_uint) is almost impossible.  See test_intcmp_bug.
        # Instead, we only deduce constrains on the operands in the
        # case where they are both signed.  In other words, if y is
        # nonneg then "assert x>=y" will let the annotator know that
        # x is nonneg too, but it will not work if y is unsigned.
        #
        if not (rarithmetic.signedtype(s_int1.knowntype) and
                rarithmetic.signedtype(s_int2.knowntype)):
            return r
        knowntypedata = {}
        def tointtype(s_int0):
            if s_int0.knowntype is bool:
                return int
            return s_int0.knowntype
        if s_int1.nonneg and isinstance(int2.value, Variable):
            case = cmp_op.opname in ('lt', 'le', 'eq')
            add_knowntypedata(knowntypedata, case, [int2.value],
                              SomeInteger(nonneg=True, knowntype=tointtype(s_int2)))
        if s_int2.nonneg and isinstance(int1.value, Variable):
            case = cmp_op.opname in ('gt', 'ge', 'eq')
            add_knowntypedata(knowntypedata, case, [int1.value],
                              SomeInteger(nonneg=True, knowntype=tointtype(s_int1)))
        r.set_knowntypedata(knowntypedata)
        # a special case for 'x < 0' or 'x >= 0',
        # where 0 is a flow graph Constant
        # (in this case we are sure that it cannot become a r_uint later)
        if (isinstance(int2.value, Constant) and
                type(int2.value.value) is int and  # filter out Symbolics
                int2.value.value == 0):
            if s_int1.nonneg:
                if cmp_op.opname == 'lt':
                    r.const = False
                if cmp_op.opname == 'ge':
                    r.const = True
        return r

for cmp_op in [op.lt, op.le, op.eq, op.ne, op.gt, op.ge]:
    _make_cmp_annotator_int(cmp_op)

class __extend__(pairtype(SomeBool, SomeBool)):

    def union((boo1, boo2)):
        s = SomeBool()
        if getattr(boo1, 'const', -1) == getattr(boo2, 'const', -2):
            s.const = boo1.const
        if hasattr(boo1, 'knowntypedata') and \
           hasattr(boo2, 'knowntypedata'):
            ktd = merge_knowntypedata(boo1.knowntypedata, boo2.knowntypedata)
            s.set_knowntypedata(ktd)
        return s

    def and_((boo1, boo2)):
        s = SomeBool()
        if boo1.is_constant():
            if not boo1.const:
                s.const = False
            else:
                return boo2
        if boo2.is_constant():
            if not boo2.const:
                s.const = False
        return s

    def or_((boo1, boo2)):
        s = SomeBool()
        if boo1.is_constant():
            if boo1.const:
                s.const = True
            else:
                return boo2
        if boo2.is_constant():
            if boo2.const:
                s.const = True
        return s

    def xor((boo1, boo2)):
        s = SomeBool()
        if boo1.is_constant() and boo2.is_constant():
            s.const = boo1.const ^ boo2.const
        return s

class __extend__(pairtype(SomeString, SomeString)):

    def union((str1, str2)):
        can_be_None = str1.can_be_None or str2.can_be_None
        no_nul = str1.no_nul and str2.no_nul
        return SomeString(can_be_None=can_be_None, no_nul=no_nul)

    def add((str1, str2)):
        # propagate const-ness to help getattr(obj, 'prefix' + const_name)
        result = SomeString(no_nul=str1.no_nul and str2.no_nul)
        if str1.is_immutable_constant() and str2.is_immutable_constant():
            result.const = str1.const + str2.const
        return result

class __extend__(pairtype(SomeByteArray, SomeByteArray)):
    def union((b1, b2)):
        can_be_None = b1.can_be_None or b2.can_be_None
        return SomeByteArray(can_be_None=can_be_None)

    def add((b1, b2)):
        return SomeByteArray()

class __extend__(pairtype(SomeByteArray, SomeInteger)):
    def getitem((s_b, s_i)):
        return SomeInteger()

    def setitem((s_b, s_i), s_i2):
        assert isinstance(s_i2, SomeInteger)

class __extend__(pairtype(SomeString, SomeByteArray),
                 pairtype(SomeByteArray, SomeString),
                 pairtype(SomeChar, SomeByteArray),
                 pairtype(SomeByteArray, SomeChar)):
    def add((b1, b2)):
        return SomeByteArray()

class __extend__(pairtype(SomeChar, SomeChar)):

    def union((chr1, chr2)):
        no_nul = chr1.no_nul and chr2.no_nul
        return SomeChar(no_nul=no_nul)


class __extend__(pairtype(SomeChar, SomeUnicodeCodePoint),
                 pairtype(SomeUnicodeCodePoint, SomeChar)):
    def union((uchr1, uchr2)):
        return SomeUnicodeCodePoint()

class __extend__(pairtype(SomeUnicodeCodePoint, SomeUnicodeCodePoint)):
    def union((uchr1, uchr2)):
        return SomeUnicodeCodePoint()

    def add((chr1, chr2)):
        return SomeUnicodeString()

class __extend__(pairtype(SomeString, SomeUnicodeString),
                 pairtype(SomeUnicodeString, SomeString)):
    def mod((str, unistring)):
        raise AnnotatorError(
            "string formatting mixing strings and unicode not supported")


class __extend__(pairtype(SomeString, SomeTuple),
                 pairtype(SomeUnicodeString, SomeTuple)):
    def mod((s_string, s_tuple)):
        is_string = isinstance(s_string, SomeString)
        is_unicode = isinstance(s_string, SomeUnicodeString)
        assert is_string or is_unicode
        for s_item in s_tuple.items:
            if (is_unicode and isinstance(s_item, (SomeChar, SomeString)) or
                is_string and isinstance(s_item, (SomeUnicodeCodePoint,
                                                  SomeUnicodeString))):
                raise AnnotatorError(
                    "string formatting mixing strings and unicode not supported")
        no_nul = s_string.no_nul
        for s_item in s_tuple.items:
            if isinstance(s_item, SomeFloat):
                pass   # or s_item is a subclass, like SomeInteger
            elif (isinstance(s_item, SomeString) or
                  isinstance(s_item, SomeUnicodeString)) and s_item.no_nul:
                pass
            else:
                no_nul = False
                break
        return s_string.__class__(no_nul=no_nul)


class __extend__(pairtype(SomeString, SomeObject),
                 pairtype(SomeUnicodeString, SomeObject)):

    def mod((s_string, args)):
        return s_string.__class__()

class __extend__(pairtype(SomeFloat, SomeFloat)):

    def union((flt1, flt2)):
        return SomeFloat()

    add = sub = mul = union

    def div((flt1, flt2)):
        return SomeFloat()
    div.can_only_throw = []
    truediv = div

    # repeat these in order to copy the 'can_only_throw' attribute
    inplace_div = div
    inplace_truediv = truediv


class __extend__(pairtype(SomeSingleFloat, SomeSingleFloat)):

    def union((flt1, flt2)):
        return SomeSingleFloat()


class __extend__(pairtype(SomeLongFloat, SomeLongFloat)):

    def union((flt1, flt2)):
        return SomeLongFloat()


class __extend__(pairtype(SomeList, SomeList)):

    def union((lst1, lst2)):
        return SomeList(lst1.listdef.union(lst2.listdef))

    def add((lst1, lst2)):
        return lst1.listdef.offspring(lst2.listdef)

    def eq((lst1, lst2)):
        lst1.listdef.agree(lst2.listdef)
        return s_Bool
    ne = eq


class __extend__(pairtype(SomeList, SomeObject)):

    def inplace_add((lst1, obj2)):
        lst1.method_extend(obj2)
        return lst1
    inplace_add.can_only_throw = []

    def inplace_mul((lst1, obj2)):
        lst1.listdef.resize()
        return lst1
    inplace_mul.can_only_throw = []

class __extend__(pairtype(SomeTuple, SomeTuple)):

    def union((tup1, tup2)):
        if len(tup1.items) != len(tup2.items):
            raise UnionError(tup1, tup2, "RPython cannot unify tuples of "
                    "different length: %d versus %d" % \
                    (len(tup1.items), len(tup2.items)))
        else:
            unions = [unionof(x,y) for x,y in zip(tup1.items, tup2.items)]
            return SomeTuple(items = unions)

    def add((tup1, tup2)):
        return SomeTuple(items = tup1.items + tup2.items)

    def eq(tup1tup2):
        tup1tup2.union()
        return s_Bool
    ne = eq

    def lt((tup1, tup2)):
        raise Exception("unsupported: (...) < (...)")
    def le((tup1, tup2)):
        raise Exception("unsupported: (...) <= (...)")
    def gt((tup1, tup2)):
        raise Exception("unsupported: (...) > (...)")
    def ge((tup1, tup2)):
        raise Exception("unsupported: (...) >= (...)")


class __extend__(pairtype(SomeDict, SomeDict)):

    def union((dic1, dic2)):
        assert dic1.__class__ == dic2.__class__
        return dic1.__class__(dic1.dictdef.union(dic2.dictdef))


class __extend__(pairtype(SomeDict, SomeObject)):

    def _can_only_throw(dic1, *ignore):
        if dic1.dictdef.dictkey.custom_eq_hash:
            return None
        return [KeyError]

    def getitem((dic1, obj2)):
        dic1.dictdef.generalize_key(obj2)
        return dic1.dictdef.read_value()
    getitem.can_only_throw = _can_only_throw

    def setitem((dic1, obj2), s_value):
        dic1.dictdef.generalize_key(obj2)
        dic1.dictdef.generalize_value(s_value)
    setitem.can_only_throw = _can_only_throw

    def delitem((dic1, obj2)):
        dic1.dictdef.generalize_key(obj2)
    delitem.can_only_throw = _can_only_throw


class __extend__(pairtype(SomeTuple, SomeInteger)):

    def getitem((tup1, int2)):
        if int2.is_immutable_constant():
            try:
                return tup1.items[int2.const]
            except IndexError:
                return s_ImpossibleValue
        else:
            return unionof(*tup1.items)
    getitem.can_only_throw = [IndexError]


class __extend__(pairtype(SomeList, SomeInteger)):

    def mul((lst1, int2)):
        return lst1.listdef.offspring()

    def getitem((lst1, int2)):
        return lst1.listdef.read_item()
    getitem.can_only_throw = []

    getitem_key = getitem

    def getitem_idx((lst1, int2)):
        return lst1.listdef.read_item()
    getitem_idx.can_only_throw = [IndexError]

    getitem_idx_key = getitem_idx

    def setitem((lst1, int2), s_value):
        lst1.listdef.mutate()
        lst1.listdef.generalize(s_value)
    setitem.can_only_throw = [IndexError]

    def delitem((lst1, int2)):
        lst1.listdef.resize()
    delitem.can_only_throw = [IndexError]

class __extend__(pairtype(SomeString, SomeInteger)):

    def getitem((str1, int2)):
        return SomeChar(no_nul=str1.no_nul)
    getitem.can_only_throw = []

    getitem_key = getitem

    def getitem_idx((str1, int2)):
        return SomeChar(no_nul=str1.no_nul)
    getitem_idx.can_only_throw = [IndexError]

    getitem_idx_key = getitem_idx

    def mul((str1, int2)): # xxx do we want to support this
        return SomeString(no_nul=str1.no_nul)

class __extend__(pairtype(SomeUnicodeString, SomeInteger)):
    def getitem((str1, int2)):
        return SomeUnicodeCodePoint()
    getitem.can_only_throw = []

    getitem_key = getitem

    def getitem_idx((str1, int2)):
        return SomeUnicodeCodePoint()
    getitem_idx.can_only_throw = [IndexError]

    getitem_idx_key = getitem_idx

    def mul((str1, int2)): # xxx do we want to support this
        return SomeUnicodeString()

class __extend__(pairtype(SomeInteger, SomeString),
                 pairtype(SomeInteger, SomeUnicodeString)):

    def mul((int1, str2)): # xxx do we want to support this
        return str2.basestringclass()

class __extend__(pairtype(SomeUnicodeCodePoint, SomeUnicodeString),
                 pairtype(SomeUnicodeString, SomeUnicodeCodePoint),
                 pairtype(SomeUnicodeString, SomeUnicodeString)):
    def union((str1, str2)):
        return SomeUnicodeString(can_be_None=str1.can_be_none() or
                                 str2.can_be_none())

    def add((str1, str2)):
        # propagate const-ness to help getattr(obj, 'prefix' + const_name)
        result = SomeUnicodeString()
        if str1.is_immutable_constant() and str2.is_immutable_constant():
            result.const = str1.const + str2.const
        return result

class __extend__(pairtype(SomeInteger, SomeList)):

    def mul((int1, lst2)):
        return lst2.listdef.offspring()


class __extend__(pairtype(SomeInstance, SomeInstance)):

    def union((ins1, ins2)):
        if ins1.classdef is None or ins2.classdef is None:
            # special case only
            basedef = None
        else:
            basedef = ins1.classdef.commonbase(ins2.classdef)
            if basedef is None:
                raise UnionError(ins1, ins2, "RPython cannot unify instances "
                        "with no common base class")
        flags = ins1.flags
        if flags:
            flags = flags.copy()
            for key, value in flags.items():
                if key not in ins2.flags or ins2.flags[key] != value:
                    del flags[key]
        return SomeInstance(basedef,
                            can_be_None=ins1.can_be_None or ins2.can_be_None,
                            flags=flags)

    def improve((ins1, ins2)):
        if ins1.classdef is None:
            resdef = ins2.classdef
        elif ins2.classdef is None:
            resdef = ins1.classdef
        else:
            basedef = ins1.classdef.commonbase(ins2.classdef)
            if basedef is ins1.classdef:
                resdef = ins2.classdef
            elif basedef is ins2.classdef:
                resdef = ins1.classdef
            else:
                if ins1.can_be_None and ins2.can_be_None:
                    return s_None
                else:
                    return s_ImpossibleValue
        res = SomeInstance(resdef, can_be_None=ins1.can_be_None and ins2.can_be_None)
        if ins1.contains(res) and ins2.contains(res):
            return res    # fine
        else:
            # this case can occur in the presence of 'const' attributes,
            # which we should try to preserve.  Fall-back...
            thistype = pairtype(SomeInstance, SomeInstance)
            return super(thistype, pair(ins1, ins2)).improve()


class __extend__(pairtype(SomeIterator, SomeIterator)):

    def union((iter1, iter2)):
        s_cont = unionof(iter1.s_container, iter2.s_container)
        if iter1.variant != iter2.variant:
            raise UnionError(iter1, iter2,
                    "RPython cannot unify incompatible iterator variants")
        return SomeIterator(s_cont, *iter1.variant)


class __extend__(pairtype(SomeBuiltinMethod, SomeBuiltinMethod)):
    def union((bltn1, bltn2)):
        if (bltn1.analyser != bltn2.analyser or
                bltn1.methodname != bltn2.methodname):
            raise UnionError(bltn1, bltn2)
        s_self = unionof(bltn1.s_self, bltn2.s_self)
        return SomeBuiltinMethod(bltn1.analyser, s_self,
                methodname=bltn1.methodname)

@op.is_.register(SomePBC, SomePBC)
def is__PBC_PBC(pbc1, pbc2):
    s = is__default(pbc1, pbc2)
    if not s.is_constant():
        if not pbc1.ann.can_be_None or not pbc2.ann.can_be_None:
            for desc in pbc1.ann.descriptions:
                if desc in pbc2.ann.descriptions:
                    break
            else:
                s.const = False    # no common desc in the two sets
    return s

class __extend__(pairtype(SomePBC, SomePBC)):
    def union((pbc1, pbc2)):
        d = pbc1.descriptions.copy()
        d.update(pbc2.descriptions)
        return SomePBC(d, can_be_None = pbc1.can_be_None or pbc2.can_be_None)

class __extend__(pairtype(SomeImpossibleValue, SomeObject)):
    def union((imp1, obj2)):
        return obj2

class __extend__(pairtype(SomeObject, SomeImpossibleValue)):
    def union((obj1, imp2)):
        return obj1

# mixing Nones with other objects

class __extend__(pairtype(SomeObject, SomeNone)):
    def union((obj, none)):
        return obj.noneify()

class __extend__(pairtype(SomeNone, SomeObject)):
    def union((none, obj)):
        return obj.noneify()

class __extend__(pairtype(SomeImpossibleValue, SomeNone)):
    def union((imp1, none)):
        return s_None

class __extend__(pairtype(SomeNone, SomeImpossibleValue)):
    def union((none, imp2)):
        return s_None


class __extend__(pairtype(SomePBC, SomeObject)):
    def getitem((pbc, o)):
        raise AnnotatorError("getitem on %r" % pbc)

    def setitem((pbc, o), s_value):
        raise AnnotatorError("setitem on %r" % pbc)

class __extend__(pairtype(SomeNone, SomeObject)):
    def getitem((none, o)):
        return s_ImpossibleValue

    def setitem((none, o), s_value):
        return None

class __extend__(pairtype(SomePBC, SomeString)):
    def add((pbc, o)):
        raise AnnotatorError('add on %r' % pbc)

class __extend__(pairtype(SomeNone, SomeString)):
    def add((none, o)):
        return s_ImpossibleValue

class __extend__(pairtype(SomeString, SomePBC)):
    def add((o, pbc)):
        raise AnnotatorError('add on %r' % pbc)

class __extend__(pairtype(SomeString, SomeNone)):
    def add((o, none)):
        return s_ImpossibleValue

#_________________________________________
# weakrefs

class __extend__(pairtype(SomeWeakRef, SomeWeakRef)):
    def union((s_wrf1, s_wrf2)):
        if s_wrf1.classdef is None:
            basedef = s_wrf2.classdef   # s_wrf1 is known to be dead
        elif s_wrf2.classdef is None:
            basedef = s_wrf1.classdef   # s_wrf2 is known to be dead
        else:
            basedef = s_wrf1.classdef.commonbase(s_wrf2.classdef)
            if basedef is None:    # no common base class! complain...
                raise UnionError(s_wrf1, s_wrf2)
        return SomeWeakRef(basedef)<|MERGE_RESOLUTION|>--- conflicted
+++ resolved
@@ -2,11 +2,7 @@
 Binary operations between SomeValues.
 """
 
-<<<<<<< HEAD
-import py
-=======
 import operator
->>>>>>> e0f274d7
 from rpython.tool.pairtype import pair, pairtype
 from rpython.annotator.model import (
     SomeObject, SomeInteger, SomeBool, s_Bool, SomeString, SomeChar, SomeList,
