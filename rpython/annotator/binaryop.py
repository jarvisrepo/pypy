--- conflicted
+++ resolved
@@ -145,12 +145,6 @@
             op = bk._find_current_op("is_", 2)
             knowntypedata = {}
             annotator = bk.annotator
-<<<<<<< HEAD
-            op = block.operations[i]
-            assert op.opname == "is_"
-            assert len(op.args) == 2
-=======
->>>>>>> d5814109
 
             def bind(src_obj, tgt_obj, tgt_arg):
                 if hasattr(tgt_obj, 'is_type_of') and src_obj.is_constant():
