<<<<<<< HEAD
* find a better way to run "find" without creating the index storage, if one
  is not already readily available
* write the correct jit_elidable in _get_index_storage
* improve performance of splitlines
* make sure we review all the places that call ord(unichr) to check for ValueErrors
* Find a more elegant way to define MAXUNICODE in rpython/rlib/runicode.py
* revisit why runicode import str_decode_utf_8_impl needed instead of runicode
  import str_decode_utf_8
* revisit all places where we do utf8.decode('utf-8'), they should work
  directly with utf8 (can be converted via runicode.str_decode_utf_8 as well)
  - rutf8.utf8_encode_mbcs
  - unicodehelper.fsencode
  - unicodehelper.unicode_to_decimal_w
  - _winreg.inerp_winreg
* remove 'assert not isinstance(*, unicode)
* remove asserts from _WIN32 paths in rlib.rposix.re{name,place}
* convert all realunicode_w to unicode_w after we flush out all old uses of
  unicode_w
* benchmark more (looks good so far)
* Review all uses of W_Unicode.text_w, right now it is exactly W_Unicode.utf8_w. 
  It shoud only return valid utf8 (see 0be26dc39a59 which broke translation on
  win32 and failed tests on linux64). Then we can use it in places like
  _socket.interp_func.getaddrinfo instead of space.encode_unicode_object(w_port,
  'utf-8', 'strict')
=======
* find a better way to run "find" without creating the index storage,
  if one is not already readily available (understand cost now, improve after merge)
* write the correct jit_elidable in _get_index_storage (Armin)
* improve performance of splitlines
* stop using runicode/unicode and move MAXUNICODE to rutf8 (Matti)
* think about cost of utf8 list strategy (Armin and CF)
>>>>>>> 3d745530
<|MERGE_RESOLUTION|>--- conflicted
+++ resolved
@@ -1,10 +1,9 @@
-<<<<<<< HEAD
 * find a better way to run "find" without creating the index storage, if one
-  is not already readily available
-* write the correct jit_elidable in _get_index_storage
+  if one is not already readily available (understand cost now, improve after merge)
+* write the correct jit_elidable in _get_index_storage (Armin)
 * improve performance of splitlines
-* make sure we review all the places that call ord(unichr) to check for ValueErrors
-* Find a more elegant way to define MAXUNICODE in rpython/rlib/runicode.py
+* stop using runicode/unicode and move MAXUNICODE to rutf8 (Matti)
+* think about cost of utf8 list strategy (Armin and CF)
 * revisit why runicode import str_decode_utf_8_impl needed instead of runicode
   import str_decode_utf_8
 * revisit all places where we do utf8.decode('utf-8'), they should work
@@ -22,12 +21,4 @@
   It shoud only return valid utf8 (see 0be26dc39a59 which broke translation on
   win32 and failed tests on linux64). Then we can use it in places like
   _socket.interp_func.getaddrinfo instead of space.encode_unicode_object(w_port,
-  'utf-8', 'strict')
-=======
-* find a better way to run "find" without creating the index storage,
-  if one is not already readily available (understand cost now, improve after merge)
-* write the correct jit_elidable in _get_index_storage (Armin)
-* improve performance of splitlines
-* stop using runicode/unicode and move MAXUNICODE to rutf8 (Matti)
-* think about cost of utf8 list strategy (Armin and CF)
->>>>>>> 3d745530
+  'utf-8', 'strict')