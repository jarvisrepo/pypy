* find a better way to run "find" without creating the index storage, if one
  if one is not already readily available (understand cost now, improve after merge)
<<<<<<< HEAD
* write the correct jit_elidable in _get_index_storage (Armin)
* improve performance of splitlines (CF)
* stop using runicode/unicode and move MAXUNICODE to rutf8 (Matti)
* think about cost of utf8 list strategy (CF)
* revisit why runicode import str_decode_utf_8_impl needed instead of runicode
  import str_decode_utf_8
* revisit all places where we do utf8.decode('utf-8'), they should work
  directly with utf8 (can be converted via runicode.str_decode_utf_8 as well)
  - rutf8.utf8_encode_mbcs
  - unicodehelper.fsencode
  - _winreg.interp_winreg
* remove 'assert not isinstance(*, unicode)
* add a flag that prevents support for unicode in rpython and enable it in PyPy (CF, Armin)
* remove asserts from _WIN32 paths in rlib.rposix.re{name,place}
* convert all realunicode_w to unicode_w after we flush out all old uses of
  unicode_w
* view all uses of W_Unicode.text_w, right now it is exactly W_Unicode.utf8_w. 
  It shoud only return valid utf8 (see 0be26dc39a59 which broke translation on
  win32 and failed tests on linux64). Then we can use it in places like
  _socket.interp_func.getaddrinfo instead of space.encode_unicode_object(w_port,
  'utf-8', 'strict')
=======
* improve performance of splitlines
* think about cost of utf8 list strategy (Armin and CF)
>>>>>>> 10b962d9
<|MERGE_RESOLUTION|>--- conflicted
+++ resolved
@@ -1,9 +1,6 @@
 * find a better way to run "find" without creating the index storage, if one
   if one is not already readily available (understand cost now, improve after merge)
-<<<<<<< HEAD
-* write the correct jit_elidable in _get_index_storage (Armin)
 * improve performance of splitlines (CF)
-* stop using runicode/unicode and move MAXUNICODE to rutf8 (Matti)
 * think about cost of utf8 list strategy (CF)
 * revisit why runicode import str_decode_utf_8_impl needed instead of runicode
   import str_decode_utf_8
@@ -21,8 +18,4 @@
   It shoud only return valid utf8 (see 0be26dc39a59 which broke translation on
   win32 and failed tests on linux64). Then we can use it in places like
   _socket.interp_func.getaddrinfo instead of space.encode_unicode_object(w_port,
-  'utf-8', 'strict')
-=======
-* improve performance of splitlines
-* think about cost of utf8 list strategy (Armin and CF)
->>>>>>> 10b962d9
+  'utf-8', 'strict')