# -*- coding: utf-8 -*-
"""Tests for _sqlite3.py"""

from __future__ import absolute_import
import pytest
import sys
import gc

_sqlite3 = pytest.importorskip('_sqlite3')

pypy_only = pytest.mark.skipif('__pypy__' not in sys.builtin_module_names,
    reason="PyPy-only test")


@pytest.yield_fixture
def con():
    con = _sqlite3.connect(':memory:')
    yield con
    con.close()

con2 = con # allow using two connections


def test_list_ddl(con):
    """From issue996.  Mostly just looking for lack of exceptions."""
    cursor = con.cursor()
    cursor.execute('CREATE TABLE foo (bar INTEGER)')
    result = list(cursor)
    assert result == []
    cursor.execute('INSERT INTO foo (bar) VALUES (42)')
    result = list(cursor)
    assert result == []
    cursor.execute('SELECT * FROM foo')
    result = list(cursor)
    assert result == [(42,)]

@pypy_only
def test_connect_takes_same_positional_args_as_Connection(con):
    from inspect import getfullargspec
    clsargs = getfullargspec(_sqlite3.Connection.__init__).args[1:]  # ignore self
    conargs = getfullargspec(_sqlite3.connect).args
    assert clsargs == conargs

def test_total_changes_after_close(con):
    con.close()
    with pytest.raises(_sqlite3.ProgrammingError):
        con.total_changes

def test_connection_check_init():
    class Connection(_sqlite3.Connection):
        def __init__(self, name):
            pass

    con = Connection(":memory:")
    with pytest.raises(_sqlite3.ProgrammingError) as excinfo:
        con.cursor()
    assert '__init__' in str(excinfo.value)


def test_cursor_check_init(con):
    class Cursor(_sqlite3.Cursor):
        def __init__(self, name):
            pass

    cur = Cursor(con)
    with pytest.raises(_sqlite3.ProgrammingError) as excinfo:
        cur.execute('select 1')
    assert '__init__' in str(excinfo.value)

def test_connection_after_close(con):
    with pytest.raises(TypeError):
        con()
    con.close()
    # raises ProgrammingError because should check closed before check args
    with pytest.raises(_sqlite3.ProgrammingError):
        con()

def test_cursor_iter(con):
    cur = con.cursor()
    with pytest.raises(StopIteration):
        next(cur)

    cur.execute('select 1')
    next(cur)
    with pytest.raises(StopIteration):
        next(cur)

    cur.execute('select 1')
    con.commit()
    next(cur)
    with pytest.raises(StopIteration):
        next(cur)

    cur.executemany('select 1', [])
    with pytest.raises(StopIteration):
        next(cur)

    cur.execute('select 1')
    cur.execute('create table test(ing)')
    with pytest.raises(StopIteration):
        next(cur)

    cur.execute('select 1')
    cur.execute('insert into test values(1)')
    con.commit()
    with pytest.raises(StopIteration):
        next(cur)

def test_cursor_after_close(con):
    cur = con.execute('select 1')
    cur.close()
    con.close()
    with pytest.raises(_sqlite3.ProgrammingError):
        cur.close()
    # raises ProgrammingError because should check closed before check args
    with pytest.raises(_sqlite3.ProgrammingError):
        cur.execute(1,2,3,4,5)
    with pytest.raises(_sqlite3.ProgrammingError):
        cur.executemany(1,2,3,4,5)

def test_connection_del(tmpdir):
    """For issue1325."""
    import os
    import gc
    resource = pytest.importorskip('resource')

    limit = resource.getrlimit(resource.RLIMIT_NOFILE)
    try:
        fds = 0
        while True:
            fds += 1
            resource.setrlimit(resource.RLIMIT_NOFILE, (fds, limit[1]))
            try:
                for p in os.pipe(): os.close(p)
            except OSError:
                assert fds < 100
            else:
                break

        def open_many(cleanup):
            con = []
            for i in range(3):
                con.append(_sqlite3.connect(str(tmpdir.join('test.db'))))
                if cleanup:
                    con[i] = None
                    gc.collect(); gc.collect()

        with pytest.raises(_sqlite3.OperationalError):
            open_many(False)
        gc.collect(); gc.collect()
        open_many(True)
    finally:
        resource.setrlimit(resource.RLIMIT_NOFILE, limit)

def test_on_conflict_rollback_executemany(con):
    major, minor, micro = _sqlite3.sqlite_version.split('.')[:3]
    if (int(major), int(minor), int(micro)) < (3, 2, 2):
        pytest.skip("requires sqlite3 version >= 3.2.2")
    con.execute("create table foo(x, unique(x) on conflict rollback)")
    con.execute("insert into foo(x) values (1)")
    try:
        con.executemany("insert into foo(x) values (?)", [[1]])
    except _sqlite3.DatabaseError:
        pass
    con.execute("insert into foo(x) values (2)")
    try:
        con.commit()
    except _sqlite3.OperationalError:
        pytest.fail("_sqlite3 knew nothing about the implicit ROLLBACK")

def test_statement_arg_checking(con):
    with pytest.raises(TypeError) as e:
        con(123)
    with pytest.raises(TypeError) as e:
        con.execute(123)
    with pytest.raises(TypeError) as e:
        con.executemany(123, 123)
    with pytest.raises(ValueError) as e:
        con.executescript(123)
    assert str(e.value).startswith('script argument must be unicode')

def test_statement_param_checking(con):
    con.execute('create table foo(x)')
    con.execute('insert into foo(x) values (?)', [2])
    con.execute('insert into foo(x) values (?)', (2,))
    class seq(object):
        def __len__(self):
            return 1
        def __getitem__(self, key):
            return 2
    con.execute('insert into foo(x) values (?)', seq())
    del seq.__len__
    with pytest.raises(_sqlite3.ProgrammingError):
        con.execute('insert into foo(x) values (?)', seq())
    with pytest.raises(_sqlite3.ProgrammingError):
        con.execute('insert into foo(x) values (?)', {2:2})
    with pytest.raises(ValueError) as e:
        con.execute('insert into foo(x) values (?)', 2)
    assert str(e.value) == 'parameters are of unsupported type'

def test_explicit_begin(con):
    con.execute('BEGIN')
    with pytest.raises(_sqlite3.OperationalError):
        con.execute('BEGIN ')
    con.commit()
    con.execute('BEGIN')
    con.commit()

def test_row_factory_use(con):
    con.row_factory = 42
    con.execute('select 1')

def test_returning_blob_must_own_memory(con):
    con.create_function("returnblob", 0, lambda: memoryview(b"blob"))
    cur = con.execute("select returnblob()")
    val = cur.fetchone()[0]
    assert isinstance(val, bytes)

def test_function_arg_str_null_char(con):
    con.create_function("strlen", 1, lambda a: len(a))
    cur = con.execute("select strlen(?)", ["x\0y"])
    val = cur.fetchone()[0]
    assert val == 3


def test_description_after_fetchall(con):
    cur = con.cursor()
    assert cur.description is None
    cur.execute("select 42").fetchall()
    assert cur.description is not None

def test_executemany_lastrowid(con):
    cur = con.cursor()
    cur.execute("create table test(a)")
    cur.executemany("insert into test values (?)", [[1], [2], [3]])
    assert cur.lastrowid == 0
    # issue 2682
    cur.execute('''insert
                into test
                values (?)
                ''', (1, ))
    assert cur.lastrowid
    cur.execute('''insert\t into test values (?) ''', (1, ))
    assert cur.lastrowid

def test_authorizer_bad_value(con):
    def authorizer_cb(action, arg1, arg2, dbname, source):
        return 42
    con.set_authorizer(authorizer_cb)
    with pytest.raises(_sqlite3.OperationalError) as e:
        con.execute('select 123')
    major, minor, micro = _sqlite3.sqlite_version.split('.')[:3]
    if (int(major), int(minor), int(micro)) >= (3, 6, 14):
        assert str(e.value) == 'authorizer malfunction'
    else:
        assert str(e.value) == \
            ("illegal return value (1) from the authorization function - "
                "should be SQLITE_OK, SQLITE_IGNORE, or SQLITE_DENY")

def test_issue1573(con):
    cur = con.cursor()
    cur.execute(u'SELECT 1 as méil')
    assert cur.description[0][0] == u"méil"

def test_adapter_exception(con):
    def cast(obj):
        raise ZeroDivisionError

    _sqlite3.register_adapter(int, cast)
    try:
        cur = con.cursor()
        with pytest.raises(ZeroDivisionError):
            cur.execute("select ?", (4,))
    finally:
        del _sqlite3.adapters[(int, _sqlite3.PrepareProtocol)]
        _sqlite3.BASE_TYPE_ADAPTED = False

def test_null_character(con):
    if not hasattr(_sqlite3, '_ffi') and sys.version_info < (2, 7, 9):
        pytest.skip("_sqlite3 too old")
    with pytest.raises(ValueError) as excinfo:
        con("\0select 1")
    assert str(excinfo.value) == "the query contains a null character"
    with pytest.raises(ValueError) as excinfo:
        con("select 1\0")
    assert str(excinfo.value) == "the query contains a null character"
    cur = con.cursor()
    with pytest.raises(ValueError) as excinfo:
        cur.execute("\0select 2")
    assert str(excinfo.value) == "the query contains a null character"
    with pytest.raises(ValueError) as excinfo:
        cur.execute("select 2\0")
    assert str(excinfo.value) == "the query contains a null character"

def test_close_in_del_ordering():
    import gc
    class SQLiteBackend(object):
        success = False
        def __init__(self):
            self.connection = _sqlite3.connect(":memory:")
        def close(self):
            self.connection.close()
        def __del__(self):
            self.close()
            SQLiteBackend.success = True
        def create_db_if_needed(self):
            conn = self.connection
            cursor = conn.cursor()
            cursor.execute("""
                create table if not exists nameoftable(value text)
            """)
            cursor.close()
            conn.commit()
    SQLiteBackend().create_db_if_needed()
    gc.collect()
    gc.collect()
    assert SQLiteBackend.success

def test_locked_table(con):
    con.execute("CREATE TABLE foo(x)")
    con.execute("INSERT INTO foo(x) VALUES (?)", [42])
    cur = con.execute("SELECT * FROM foo")  # foo() is locked while cur is active
    with pytest.raises(_sqlite3.OperationalError):
        con.execute("DROP TABLE foo")

def test_cursor_close(con):
    con.execute("CREATE TABLE foo(x)")
    con.execute("INSERT INTO foo(x) VALUES (?)", [42])
    cur = con.execute("SELECT * FROM foo")
    cur.close()
    con.execute("DROP TABLE foo")  # no error

def test_cursor_del(con):
    con.execute("CREATE TABLE foo(x)")
    con.execute("INSERT INTO foo(x) VALUES (?)", [42])
    con.execute("SELECT * FROM foo")
    import gc; gc.collect()
    con.execute("DROP TABLE foo")  # no error

def test_open_path():
    class P:
        def __fspath__(self):
            return b":memory:"
    _sqlite3.connect(P())

def test_isolation_bug():
    con = _sqlite3.connect(":memory:", isolation_level=None)
    #con = _sqlite3.connect(":memory:")
    #con.isolation_level = None
    cur = con.cursor()
    cur.execute("create table foo(x);")

def test_reset_of_shared_statement(con):
    con = _sqlite3.connect(':memory:')
    c0 = con.cursor()
    c0.execute('CREATE TABLE data(n int, t int)')
    # insert two values
    c0.execute('INSERT INTO data(n, t) VALUES(?, ?)', (0, 1))
    c0.execute('INSERT INTO data(n, t) VALUES(?, ?)', (1, 2))

    c1 = con.execute('select * from data')
    list(c1) # c1's statement is no longer in use afterwards
    c2 = con.execute('select * from data')
    # the statement between c1 and c2 is shared
    assert c1._Cursor__statement is c2._Cursor__statement
    val = next(c2)
    assert val == (0, 1)
    c1 = None # make c1 unreachable
    gc.collect() # calling c1.__del__ used to reset c2._Cursor__statement!
    val = next(c2)
    assert val == (1, 2)
    with pytest.raises(StopIteration):
        next(c2)

def test_row_index_unicode(con):
    import sqlite3
    con.row_factory = sqlite3.Row
    row = con.execute("select 1 as \xff").fetchone()
    assert row["\xff"] == 1
    with pytest.raises(IndexError):
        row['\u0178']
    with pytest.raises(IndexError):
        row['\xdf']

@pytest.mark.skipif(not hasattr(_sqlite3.Connection, "backup"), reason="no backup")
class TestBackup:
    def test_target_is_connection(self, con):
        with pytest.raises(TypeError):
            con.backup(None)

    def test_target_different_self(self, con):
        with pytest.raises(ValueError):
            con.backup(con)

    def test_progress_callable(self, con, con2):
        with pytest.raises(TypeError):
            con.backup(con2, progress=34)

    def test_backup_simple(self, con, con2):
        cursor = con.cursor()
        con.execute('CREATE TABLE foo (key INTEGER)')
        con.executemany('INSERT INTO foo (key) VALUES (?)', [(3,), (4,)])
        con.commit()

        con.backup(con2)
        result = con2.execute("SELECT key FROM foo ORDER BY key").fetchall()
        assert result[0][0] == 3
        assert result[1][0] == 4

def test_reset_already_committed_statements_bug(con):
    con.execute('''CREATE TABLE COMPANY
             (ID INT PRIMARY KEY,
             A INT);''')
    con.execute("INSERT INTO COMPANY (ID, A) \
          VALUES (1, 2)")
    cursor = con.execute("SELECT id, a from COMPANY")
    con.commit()
    con.execute("DROP TABLE COMPANY")

def test_empty_statement():
    r = _sqlite3.connect(":memory:")
    cur = r.cursor()
    for sql in ["", " ", "/*comment*/"]:
        r = cur.execute(sql)
        assert r.description is None
        assert cur.fetchall() == []

<<<<<<< HEAD
def test_uninit_connection():
    con = _sqlite3.Connection.__new__(_sqlite3.Connection)
    with pytest.raises(_sqlite3.ProgrammingError):
        con.isolation_level
    with pytest.raises(_sqlite3.ProgrammingError):
        con.total_changes
    with pytest.raises(_sqlite3.ProgrammingError):
        con.in_transaction
    with pytest.raises(_sqlite3.ProgrammingError):
        con.iterdump()
    with pytest.raises(_sqlite3.ProgrammingError):
        con.close()

@pypy_only
@pytest.mark.parametrize(
        "param",
        (
            bytearray([1, 2, 3]),
            3.14,
            42,
            "i <3 pypy",
            b"i <3 pypy",
            None,
        ),
)
def test_need_adapt_optimization(param, con):
    adapters = dict(_sqlite3.adapters)

    def adapter(param):
        """dummy adapter that adapts only non-basetypes"""
        return 42

    assert _sqlite3.BASE_TYPE_ADAPTED == False

    # check that the fast path works for base types
    old_adapt = _sqlite3.adapt
    try:
        _sqlite3.adapt = None
        cur = con.cursor()
        cur.execute("SELECT ?", (param,))

        assert cur.fetchone() == (param,)
    finally:
        _sqlite3.adapt = old_adapt

    # check that if an adapter for a base type has been registered,
    # the behaviour is as expected
    try:
        _sqlite3.register_adapter(type(param), adapter)
        assert _sqlite3.BASE_TYPE_ADAPTED == True
        cur = con.cursor()
        cur.execute("SELECT ?", (param,))

        assert cur.fetchone() == (42,)
    finally:
        _sqlite3.adapters = adapters
        _sqlite3.BASE_TYPE_ADAPTED = False
=======
def test_description_insert():
    conn = _sqlite3.connect(":memory:")

    cursor = conn.cursor()

    cursor.execute("""create table foo (x int, y int)""")
    cursor.execute(
        """insert into foo (x, y) values (1, 1), (2, 2), (3, 3), (4, 4)"""
    )
    cursor.execute(
        """insert into foo (x, y) values (5, 5), (6, 6)
        RETURNING x, y"""
    )

    assert cursor.description == (
        ("x", None, None, None, None, None, None),
        ("y", None, None, None, None, None, None),
    )


def test_description_update():
    conn = _sqlite3.connect(":memory:")

    cursor = conn.cursor()

    cursor.execute("""create table foo (x int, y int)""")
    cursor.execute(
        """insert into foo (x, y) values (1, 1), (2, 2), (3, 3), (4, 4)"""
    )
    cursor.execute(
        """update foo set y=y+5 where x in (2, 3)
        RETURNING x, y"""
    )

    assert cursor.description == (
        ("x", None, None, None, None, None, None),
        ("y", None, None, None, None, None, None),
    )


def test_description_delete():
    conn = _sqlite3.connect(":memory:")

    cursor = conn.cursor()

    cursor.execute("""create table foo (x int, y int)""")
    cursor.execute(
        """insert into foo (x, y) values (1, 1), (2, 2), (3, 3), (4, 4)"""
    )
    cursor.execute(
        """delete from foo where x in (1, 4)
        RETURNING x, y"""
    )

    assert cursor.description == (
        ("x", None, None, None, None, None, None),
        ("y", None, None, None, None, None, None),
    )
>>>>>>> 66006845
<|MERGE_RESOLUTION|>--- conflicted
+++ resolved
@@ -425,7 +425,6 @@
         assert r.description is None
         assert cur.fetchall() == []
 
-<<<<<<< HEAD
 def test_uninit_connection():
     con = _sqlite3.Connection.__new__(_sqlite3.Connection)
     with pytest.raises(_sqlite3.ProgrammingError):
@@ -483,7 +482,7 @@
     finally:
         _sqlite3.adapters = adapters
         _sqlite3.BASE_TYPE_ADAPTED = False
-=======
+
 def test_description_insert():
     conn = _sqlite3.connect(":memory:")
 
@@ -541,5 +540,4 @@
     assert cursor.description == (
         ("x", None, None, None, None, None, None),
         ("y", None, None, None, None, None, None),
-    )
->>>>>>> 66006845
+    )