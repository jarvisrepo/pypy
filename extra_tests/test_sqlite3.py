# -*- coding: utf-8 -*-
"""Tests for _sqlite3.py"""

from __future__ import absolute_import
import pytest
import sys
import gc

_sqlite3 = pytest.importorskip('_sqlite3')

pypy_only = pytest.mark.skipif('__pypy__' not in sys.builtin_module_names,
    reason="PyPy-only test")


@pytest.yield_fixture
def con():
    con = _sqlite3.connect(':memory:')
    yield con
    con.close()

con2 = con # allow using two connections


def test_list_ddl(con):
    """From issue996.  Mostly just looking for lack of exceptions."""
    cursor = con.cursor()
    cursor.execute('CREATE TABLE foo (bar INTEGER)')
    result = list(cursor)
    assert result == []
    cursor.execute('INSERT INTO foo (bar) VALUES (42)')
    result = list(cursor)
    assert result == []
    cursor.execute('SELECT * FROM foo')
    result = list(cursor)
    assert result == [(42,)]

@pypy_only
def test_connect_takes_same_positional_args_as_Connection(con):
    from inspect import getargspec
    clsargs = getargspec(_sqlite3.Connection.__init__).args[1:]  # ignore self
    conargs = getargspec(_sqlite3.connect).args
    assert clsargs == conargs

def test_total_changes_after_close(con):
    con.close()
    with pytest.raises(_sqlite3.ProgrammingError):
        con.total_changes

def test_connection_check_init():
    class Connection(_sqlite3.Connection):
        def __init__(self, name):
            pass

    con = Connection(":memory:")
    with pytest.raises(_sqlite3.ProgrammingError) as excinfo:
        con.cursor()
    assert '__init__' in str(excinfo.value)


def test_cursor_check_init(con):
    class Cursor(_sqlite3.Cursor):
        def __init__(self, name):
            pass

    cur = Cursor(con)
    with pytest.raises(_sqlite3.ProgrammingError) as excinfo:
        cur.execute('select 1')
    assert '__init__' in str(excinfo.value)

def test_connection_after_close(con):
    with pytest.raises(TypeError):
        con()
    con.close()
    # raises ProgrammingError because should check closed before check args
    with pytest.raises(_sqlite3.ProgrammingError):
        con()

def test_cursor_iter(con):
    cur = con.cursor()
    with pytest.raises(StopIteration):
        next(cur)

    cur.execute('select 1')
    next(cur)
    with pytest.raises(StopIteration):
        next(cur)

    cur.execute('select 1')
    con.commit()
    next(cur)
    with pytest.raises(StopIteration):
        next(cur)

    cur.executemany('select 1', [])
    with pytest.raises(StopIteration):
        next(cur)

    cur.execute('select 1')
    cur.execute('create table test(ing)')
    with pytest.raises(StopIteration):
        next(cur)

    cur.execute('select 1')
    cur.execute('insert into test values(1)')
    con.commit()
    with pytest.raises(StopIteration):
        next(cur)

def test_cursor_after_close(con):
    cur = con.execute('select 1')
    cur.close()
    con.close()
    with pytest.raises(_sqlite3.ProgrammingError):
        cur.close()
    # raises ProgrammingError because should check closed before check args
    with pytest.raises(_sqlite3.ProgrammingError):
        cur.execute(1,2,3,4,5)
    with pytest.raises(_sqlite3.ProgrammingError):
        cur.executemany(1,2,3,4,5)

def test_connection_del(tmpdir):
    """For issue1325."""
    import os
    import gc
    resource = pytest.importorskip('resource')

    limit = resource.getrlimit(resource.RLIMIT_NOFILE)
    try:
        fds = 0
        while True:
            fds += 1
            resource.setrlimit(resource.RLIMIT_NOFILE, (fds, limit[1]))
            try:
                for p in os.pipe(): os.close(p)
            except OSError:
                assert fds < 100
            else:
                break

        def open_many(cleanup):
            con = []
            for i in range(3):
                con.append(_sqlite3.connect(str(tmpdir.join('test.db'))))
                if cleanup:
                    con[i] = None
                    gc.collect(); gc.collect()

        with pytest.raises(_sqlite3.OperationalError):
            open_many(False)
        gc.collect(); gc.collect()
        open_many(True)
    finally:
        resource.setrlimit(resource.RLIMIT_NOFILE, limit)

def test_on_conflict_rollback_executemany(con):
    major, minor, micro = _sqlite3.sqlite_version.split('.')[:3]
    if (int(major), int(minor), int(micro)) < (3, 2, 2):
        pytest.skip("requires sqlite3 version >= 3.2.2")
    con.execute("create table foo(x, unique(x) on conflict rollback)")
    con.execute("insert into foo(x) values (1)")
    try:
        con.executemany("insert into foo(x) values (?)", [[1]])
    except _sqlite3.DatabaseError:
        pass
    con.execute("insert into foo(x) values (2)")
    try:
        con.commit()
    except _sqlite3.OperationalError:
        pytest.fail("_sqlite3 knew nothing about the implicit ROLLBACK")

def test_statement_arg_checking(con):
    with pytest.raises(_sqlite3.Warning) as e:
        con(123)
    assert str(e.value).startswith('SQL is of wrong type. Must be string')
    with pytest.raises(ValueError) as e:
        con.execute(123)
    assert str(e.value).startswith('operation parameter must be str')
    with pytest.raises(ValueError) as e:
        con.executemany(123, 123)
    assert str(e.value).startswith('operation parameter must be str')
    with pytest.raises(ValueError) as e:
        con.executescript(123)
    assert str(e.value).startswith('script argument must be unicode')

def test_statement_param_checking(con):
    con.execute('create table foo(x)')
    con.execute('insert into foo(x) values (?)', [2])
    con.execute('insert into foo(x) values (?)', (2,))
    class seq(object):
        def __len__(self):
            return 1
        def __getitem__(self, key):
            return 2
    con.execute('insert into foo(x) values (?)', seq())
    del seq.__len__
    with pytest.raises(_sqlite3.ProgrammingError):
        con.execute('insert into foo(x) values (?)', seq())
    with pytest.raises(_sqlite3.ProgrammingError):
        con.execute('insert into foo(x) values (?)', {2:2})
    with pytest.raises(ValueError) as e:
        con.execute('insert into foo(x) values (?)', 2)
    assert str(e.value) == 'parameters are of unsupported type'

def test_explicit_begin(con):
    con.execute('BEGIN')
    with pytest.raises(_sqlite3.OperationalError):
        con.execute('BEGIN ')
    con.commit()
    con.execute('BEGIN')
    con.commit()

def test_row_factory_use(con):
    con.row_factory = 42
    con.execute('select 1')

def test_returning_blob_must_own_memory(con):
    con.create_function("returnblob", 0, lambda: memoryview(b"blob"))
    cur = con.execute("select returnblob()")
    val = cur.fetchone()[0]
    assert isinstance(val, bytes)

def test_description_after_fetchall(con):
    cur = con.cursor()
    assert cur.description is None
    cur.execute("select 42").fetchall()
    assert cur.description is not None

def test_executemany_lastrowid(con):
    cur = con.cursor()
    cur.execute("create table test(a)")
    cur.executemany("insert into test values (?)", [[1], [2], [3]])
    assert cur.lastrowid == 0
    # issue 2682
    cur.execute('''insert
                into test
                values (?)
                ''', (1, ))
    assert cur.lastrowid
    cur.execute('''insert\t into test values (?) ''', (1, ))
    assert cur.lastrowid

def test_authorizer_bad_value(con):
    def authorizer_cb(action, arg1, arg2, dbname, source):
        return 42
    con.set_authorizer(authorizer_cb)
    with pytest.raises(_sqlite3.OperationalError) as e:
        con.execute('select 123')
    major, minor, micro = _sqlite3.sqlite_version.split('.')[:3]
    if (int(major), int(minor), int(micro)) >= (3, 6, 14):
        assert str(e.value) == 'authorizer malfunction'
    else:
        assert str(e.value) == \
            ("illegal return value (1) from the authorization function - "
                "should be SQLITE_OK, SQLITE_IGNORE, or SQLITE_DENY")

def test_issue1573(con):
    cur = con.cursor()
    cur.execute(u'SELECT 1 as méil')
    assert cur.description[0][0] == u"méil"

def test_adapter_exception(con):
    def cast(obj):
        raise ZeroDivisionError

    _sqlite3.register_adapter(int, cast)
    try:
        cur = con.cursor()
        cur.execute("select ?", (4,))
        val = cur.fetchone()[0]
        # Adapter error is ignored, and parameter is passed as is.
        assert val == 4
        assert type(val) is int
    finally:
        del _sqlite3.adapters[(int, _sqlite3.PrepareProtocol)]

def test_null_character(con):
    if not hasattr(_sqlite3, '_ffi') and sys.version_info < (2, 7, 9):
        pytest.skip("_sqlite3 too old")
    with pytest.raises(ValueError) as excinfo:
        con("\0select 1")
    assert str(excinfo.value) == "the query contains a null character"
    with pytest.raises(ValueError) as excinfo:
        con("select 1\0")
    assert str(excinfo.value) == "the query contains a null character"
    cur = con.cursor()
    with pytest.raises(ValueError) as excinfo:
        cur.execute("\0select 2")
    assert str(excinfo.value) == "the query contains a null character"
    with pytest.raises(ValueError) as excinfo:
        cur.execute("select 2\0")
    assert str(excinfo.value) == "the query contains a null character"

def test_close_in_del_ordering():
    import gc
    class SQLiteBackend(object):
        success = False
        def __init__(self):
            self.connection = _sqlite3.connect(":memory:")
        def close(self):
            self.connection.close()
        def __del__(self):
            self.close()
            SQLiteBackend.success = True
        def create_db_if_needed(self):
            conn = self.connection
            cursor = conn.cursor()
            cursor.execute("""
                create table if not exists nameoftable(value text)
            """)
            cursor.close()
            conn.commit()
    SQLiteBackend().create_db_if_needed()
    gc.collect()
    gc.collect()
    assert SQLiteBackend.success

def test_locked_table(con):
    con.execute("CREATE TABLE foo(x)")
    con.execute("INSERT INTO foo(x) VALUES (?)", [42])
    cur = con.execute("SELECT * FROM foo")  # foo() is locked while cur is active
    with pytest.raises(_sqlite3.OperationalError):
        con.execute("DROP TABLE foo")

def test_cursor_close(con):
    con.execute("CREATE TABLE foo(x)")
    con.execute("INSERT INTO foo(x) VALUES (?)", [42])
    cur = con.execute("SELECT * FROM foo")
    cur.close()
    con.execute("DROP TABLE foo")  # no error

def test_cursor_del(con):
    con.execute("CREATE TABLE foo(x)")
    con.execute("INSERT INTO foo(x) VALUES (?)", [42])
    con.execute("SELECT * FROM foo")
    import gc; gc.collect()
    con.execute("DROP TABLE foo")  # no error

def test_open_path():
    class P:
        def __fspath__(self):
            return b":memory:"
    _sqlite3.connect(P())

def test_isolation_bug():
    con = _sqlite3.connect(":memory:", isolation_level=None)
    #con = _sqlite3.connect(":memory:")
    #con.isolation_level = None
    cur = con.cursor()
    cur.execute("create table foo(x);")

def test_reset_of_shared_statement(con):
    con = _sqlite3.connect(':memory:')
    c0 = con.cursor()
    c0.execute('CREATE TABLE data(n int, t int)')
    # insert two values
    c0.execute('INSERT INTO data(n, t) VALUES(?, ?)', (0, 1))
    c0.execute('INSERT INTO data(n, t) VALUES(?, ?)', (1, 2))

    c1 = con.execute('select * from data')
    list(c1) # c1's statement is no longer in use afterwards
    c2 = con.execute('select * from data')
    # the statement between c1 and c2 is shared
    assert c1._Cursor__statement is c2._Cursor__statement
    val = next(c2)
    assert val == (0, 1)
    c1 = None # make c1 unreachable
    gc.collect() # calling c1.__del__ used to reset c2._Cursor__statement!
    val = next(c2)
    assert val == (1, 2)
    with pytest.raises(StopIteration):
        next(c2)

def test_row_index_unicode(con):
    import sqlite3
    con.row_factory = sqlite3.Row
    row = con.execute("select 1 as \xff").fetchone()
    assert row["\xff"] == 1
    with pytest.raises(IndexError):
        row['\u0178']
    with pytest.raises(IndexError):
        row['\xdf']

@pytest.mark.skipif(not hasattr(_sqlite3.Connection, "backup"), reason="no backup")
class TestBackup:
    def test_target_is_connection(self, con):
        with pytest.raises(TypeError):
            con.backup(None)

    def test_target_different_self(self, con):
        with pytest.raises(ValueError):
            con.backup(con)

    def test_progress_callable(self, con, con2):
        with pytest.raises(TypeError):
            con.backup(con2, progress=34)

    def test_backup_simple(self, con, con2):
        cursor = con.cursor()
        con.execute('CREATE TABLE foo (key INTEGER)')
        con.executemany('INSERT INTO foo (key) VALUES (?)', [(3,), (4,)])
        con.commit()

        con.backup(con2)
        result = con2.execute("SELECT key FROM foo ORDER BY key").fetchall()
        assert result[0][0] == 3
        assert result[1][0] == 4

def test_reset_already_committed_statements_bug(con):
    con.execute('''CREATE TABLE COMPANY
             (ID INT PRIMARY KEY,
             A INT);''')
    con.execute("INSERT INTO COMPANY (ID, A) \
          VALUES (1, 2)")
    cursor = con.execute("SELECT id, a from COMPANY")
    con.commit()
<<<<<<< HEAD
    con.execute("DROP TABLE COMPANY")
=======
    con.execute("DROP TABLE COMPANY")

def test_empty_statement():
    r = _sqlite3.connect(":memory:")
    cur = r.cursor()
    for sql in ["", " ", "/*comment*/"]:
        r = cur.execute(sql)
        assert r.description is None
        assert cur.fetchall() == []
>>>>>>> 19f9aeb8
<|MERGE_RESOLUTION|>--- conflicted
+++ resolved
@@ -413,9 +413,6 @@
           VALUES (1, 2)")
     cursor = con.execute("SELECT id, a from COMPANY")
     con.commit()
-<<<<<<< HEAD
-    con.execute("DROP TABLE COMPANY")
-=======
     con.execute("DROP TABLE COMPANY")
 
 def test_empty_statement():
@@ -424,5 +421,4 @@
     for sql in ["", " ", "/*comment*/"]:
         r = cur.execute(sql)
         assert r.description is None
-        assert cur.fetchall() == []
->>>>>>> 19f9aeb8
+        assert cur.fetchall() == []