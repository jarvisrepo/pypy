--- conflicted
+++ resolved
@@ -314,7 +314,6 @@
     gc.collect()
     assert SQLiteBackend.success
 
-<<<<<<< HEAD
 def test_locked_table(con):
     con.execute("CREATE TABLE foo(x)")
     con.execute("INSERT INTO foo(x) VALUES (?)", [42])
@@ -415,12 +414,11 @@
     cursor = con.execute("SELECT id, a from COMPANY")
     con.commit()
     con.execute("DROP TABLE COMPANY")
-=======
+
 def test_empty_statement():
     r = _sqlite3.connect(":memory:")
     cur = r.cursor()
     for sql in ["", " ", "/*comment*/"]:
         r = cur.execute(sql)
         assert r.description is None
-        assert cur.fetchall() == []
->>>>>>> d3b4951b
+        assert cur.fetchall() == []