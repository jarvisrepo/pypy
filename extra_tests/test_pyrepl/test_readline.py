import pytest
import os
try:
    import pty
except ImportError:
    pytest.skip('cannot import pty', allow_module_level=True)
import sys

import pytest
from pyrepl.readline import _ReadlineWrapper


@pytest.fixture
def readline_wrapper():
    master, slave = pty.openpty()
    return _ReadlineWrapper(slave, slave)


if sys.version_info < (3, ):
    bytes_type = str
    unicode_type = unicode  # noqa: F821
else:
    bytes_type = bytes
    unicode_type = str


def test_readline():
    master, slave = pty.openpty()
    readline_wrapper = _ReadlineWrapper(slave, slave)
    os.write(master, b'input\n')

    result = readline_wrapper.get_reader().readline()
    assert result == b'input'
    assert isinstance(result, bytes_type)


def test_readline_returns_unicode():
    master, slave = pty.openpty()
    readline_wrapper = _ReadlineWrapper(slave, slave)
    os.write(master, b'input\n')

<<<<<<< HEAD
    with sane_term():
        result = readline_wrapper.raw_input('prompt:')
=======
    result = readline_wrapper.get_reader().readline(returns_unicode=True)
>>>>>>> 11d66bc4
    assert result == 'input'
    assert isinstance(result, unicode_type)


def test_raw_input():
    master, slave = pty.openpty()
    readline_wrapper = _ReadlineWrapper(slave, slave)
    os.write(master, b'input\n')

    result = readline_wrapper.raw_input('prompt:')
    if sys.version_info < (3, ):
        assert result == b'input'
        assert isinstance(result, bytes_type)
    else:
        assert result == 'input'
        assert isinstance(result, unicode_type)


def test_read_history_file(readline_wrapper, tmp_path):
    histfile = tmp_path / "history"
    histfile.touch()

    assert readline_wrapper.reader is None

    readline_wrapper.read_history_file(str(histfile))
    assert readline_wrapper.reader.history == []

    histfile.write_bytes(b"foo\nbar\n")
    readline_wrapper.read_history_file(str(histfile))
    assert readline_wrapper.reader.history == ["foo", "bar"]


def test_write_history_file(readline_wrapper, tmp_path):
    histfile = tmp_path / "history"

    reader = readline_wrapper.get_reader()
    history = reader.history
    assert history == []
    history.extend(["foo", "bar"])

    readline_wrapper.write_history_file(str(histfile))

    with open(str(histfile), "r") as f:
        assert f.readlines() == ["foo\n", "bar\n"]


def test_write_history_file_with_exception(readline_wrapper, tmp_path):
    """The history file should not get nuked on inner exceptions.

    This was the case with unicode decoding previously."""
    histfile = tmp_path / "history"
    histfile.write_bytes(b"foo\nbar\n")

    class BadEntryException(Exception):
        pass

    class BadEntry(object):
        @classmethod
        def replace(cls, *args):
            raise BadEntryException

    history = readline_wrapper.get_reader().history
    history.extend([BadEntry])

    with pytest.raises(BadEntryException):
        readline_wrapper.write_history_file(str(histfile))

    with open(str(histfile), "r") as f:
        assert f.readlines() == ["foo\n", "bar\n"]<|MERGE_RESOLUTION|>--- conflicted
+++ resolved
@@ -39,12 +39,7 @@
     readline_wrapper = _ReadlineWrapper(slave, slave)
     os.write(master, b'input\n')
 
-<<<<<<< HEAD
-    with sane_term():
-        result = readline_wrapper.raw_input('prompt:')
-=======
     result = readline_wrapper.get_reader().readline(returns_unicode=True)
->>>>>>> 11d66bc4
     assert result == 'input'
     assert isinstance(result, unicode_type)
 
