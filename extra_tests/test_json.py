--- conflicted
+++ resolved
@@ -48,13 +48,10 @@
                  == '{"3": 4, "5": 6}'
 
 def test_boolean_as_dict_key():
-<<<<<<< HEAD
-=======
     # In CPython 2.x, dumps({True:...}) gives {"True":...}.  It should be
     # "true" instead; it's a bug as far as I can tell.  In 3.x it was fixed.
     # BUT! if we call dumps() with sort_keys=True, then CPython (any version)
     # gives "true" instead of "True".  Surprize!
     # I don't want to understand why, let's just not attempt to reproduce that.
->>>>>>> 521f64a9
     assert json.dumps({True: 5}) == '{"true": 5}'
     assert json.dumps({False: 5}) == '{"false": 5}'