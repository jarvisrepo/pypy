--- conflicted
+++ resolved
@@ -148,12 +148,7 @@
     RegrTest('test_codecs.py', core=True, usemodules='_multibytecodec'),
     RegrTest('test_codeop.py', core=True),
     RegrTest('test_coding.py', core=True),
-<<<<<<< HEAD
-    RegrTest('test_collections.py'),
-=======
-    RegrTest('test_coercion.py', core=True),
     RegrTest('test_collections.py', usemodules='binascii struct'),
->>>>>>> 0b46900b
     RegrTest('test_colorsys.py'),
     RegrTest('test_compare.py', core=True),
     RegrTest('test_compile.py', core=True),
