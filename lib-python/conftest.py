"""

test configuration(s) for running CPython's regression
test suite on top of PyPy 

"""
import py
import sys
import pypy
import re
from pypy.interpreter.gateway import ApplevelClass 
from pypy.interpreter.error import OperationError
from pypy.interpreter.module import Module as PyPyModule 
from pypy.interpreter.main import run_string, run_file

# the following adds command line options as a side effect! 
from pypy.conftest import option as pypy_option 

from pypy.tool.pytest import appsupport 
from pypy.tool.pytest.confpath import pypydir, rpythondir, testdir, testresultdir
from rpython.config.parse import parse_info

pytest_plugins = "resultlog",
rsyncdirs = ['.', '../pypy/']

# 
# Interfacing/Integrating with py.test's collection process 
#

def pytest_addoption(parser):
    group = parser.getgroup("complicance testing options") 
    group.addoption('-T', '--timeout', action="store", type="string", 
       default="1000", dest="timeout", 
       help="fail a test module after the given timeout. "
            "specify in seconds or 'NUMmp' aka Mega-Pystones")
    group.addoption('--pypy', action="store", type="string",
       dest="pypy",  help="use given pypy executable to run lib-python tests. "
                          "This will run the tests directly (i.e. not through py.py)")
    group.addoption('--filter', action="store", type="string", default=None,
                    dest="unittest_filter",  help="Similar to -k, XXX")

def gettimeout(timeout): 
    from rpython.translator.test import rpystone
    if timeout.endswith('mp'): 
        megapystone = float(timeout[:-2])
        t, stone = pystone.Proc0(10000)
        pystonetime = t/stone 
        seconds = megapystone  * 1000000 * pystonetime
        return seconds 
    return float(timeout) 

# ________________________________________________________________________
#
# classification of all tests files (this is ongoing work) 
#

class RegrTest: 
    """ Regression Test Declaration.""" 
    def __init__(self, basename, core=False,
                                 compiler=None, 
                                 usemodules = '',
                                 skip=None): 
        self.basename = basename 
        self._usemodules = usemodules.split() + ['signal', 'rctime', 'binascii', '_socket',
                'select', 'fcntl', '_posixsubprocess']
        self._compiler = compiler 
        self.core = core
        self.skip = skip
        assert self.getfspath().check(), "%r not found!" % (basename,)

    def usemodules(self):
        return self._usemodules #+ pypy_option.usemodules
    usemodules = property(usemodules)

    def compiler(self): 
        return self._compiler #or pypy_option.compiler 
    compiler = property(compiler)

    def ismodified(self): 
        #XXX: ask hg
        return None

    def getfspath(self): 
        return testdir.join(self.basename)

    def run_file(self, space): 
        fspath = self.getfspath()
        assert fspath.check()
        modname = fspath.purebasename 
        space.appexec([], '''():
            from test import %(modname)s
            m = %(modname)s
            if hasattr(m, 'test_main'):
                m.test_main()
        ''' % locals())

testmap = [
    RegrTest('test___all__.py', core=True),
    RegrTest('test___future__.py', core=True),
    RegrTest('test__locale.py', usemodules='_locale'),
    RegrTest('test_abc.py'),
    RegrTest('test_abstract_numbers.py'),
<<<<<<< HEAD
    RegrTest('test_aifc.py'),
=======
    RegrTest('test_aepack.py'),
    RegrTest('test_aifc.py'),
    RegrTest('test_al.py'),
    RegrTest('test_anydbm.py', usemodules='struct'),
    RegrTest('test_applesingle.py'),
>>>>>>> d1107e47
    RegrTest('test_argparse.py', usemodules='binascii'),
    RegrTest('test_array.py', core=True, usemodules='struct array binascii'),
    RegrTest('test_ast.py', core=True, usemodules='struct'),
    RegrTest('test_asynchat.py', usemodules='select fcntl'),
    RegrTest('test_asyncore.py', usemodules='select fcntl'),
    RegrTest('test_atexit.py', core=True),
    RegrTest('test_audioop.py', skip="unsupported extension module"),
    RegrTest('test_augassign.py', core=True),
    RegrTest('test_base64.py', usemodules='struct'),
    RegrTest('test_bigaddrspace.py'),
    RegrTest('test_bigmem.py'),
    RegrTest('test_binascii.py', usemodules='binascii'),
    RegrTest('test_binhex.py'),
    RegrTest('test_binop.py', core=True),
    RegrTest('test_bisect.py', core=True, usemodules='_bisect'),
    RegrTest('test_bool.py', core=True),
<<<<<<< HEAD
=======
    RegrTest('test_bsddb.py'),
    RegrTest('test_bsddb185.py'),
    RegrTest('test_bsddb3.py'),
    RegrTest('test_buffer.py'),
>>>>>>> d1107e47
    RegrTest('test_bufio.py', core=True),
    RegrTest('test_builtin.py', core=True, usemodules='binascii'),
    RegrTest('test_bytes.py', usemodules='struct binascii'),
    RegrTest('test_bz2.py', usemodules='bz2'),
    RegrTest('test_calendar.py'),
    RegrTest('test_call.py', core=True),
    RegrTest('test_capi.py', skip="not applicable"),
<<<<<<< HEAD
    RegrTest('test_cfgparser.py'),
    RegrTest('test_cgi.py'),
    RegrTest('test_charmapcodec.py', core=True),
=======
    RegrTest('test_cd.py'),
    RegrTest('test_cfgparser.py'),
    RegrTest('test_cgi.py'),
    RegrTest('test_charmapcodec.py', core=True),
    RegrTest('test_cl.py'),
>>>>>>> d1107e47
    RegrTest('test_class.py', core=True),
    RegrTest('test_cmath.py', core=True),
    RegrTest('test_cmd.py'),
    RegrTest('test_cmd_line.py'),
    RegrTest('test_cmd_line_script.py'),
    RegrTest('test_code.py', core=True),
    RegrTest('test_codeccallbacks.py', core=True),
    RegrTest('test_codecencodings_cn.py', usemodules='_multibytecodec'),
    RegrTest('test_codecencodings_hk.py', usemodules='_multibytecodec'),
    RegrTest('test_codecencodings_iso2022.py', usemodules='_multibytecodec'),
    RegrTest('test_codecencodings_jp.py', usemodules='_multibytecodec'),
    RegrTest('test_codecencodings_kr.py', usemodules='_multibytecodec'),
    RegrTest('test_codecencodings_tw.py', usemodules='_multibytecodec'),
    RegrTest('test_codecmaps_cn.py', usemodules='_multibytecodec'),
    RegrTest('test_codecmaps_hk.py', usemodules='_multibytecodec'),
    RegrTest('test_codecmaps_jp.py', usemodules='_multibytecodec'),
    RegrTest('test_codecmaps_kr.py', usemodules='_multibytecodec'),
    RegrTest('test_codecmaps_tw.py', usemodules='_multibytecodec'),
    RegrTest('test_codecs.py', core=True, usemodules='_multibytecodec'),
    RegrTest('test_codeop.py', core=True),
    RegrTest('test_coding.py', core=True),
    RegrTest('test_collections.py'),
    RegrTest('test_colorsys.py'),
    RegrTest('test_compare.py', core=True),
    RegrTest('test_compile.py', core=True),
    RegrTest('test_compileall.py'),
    RegrTest('test_complex.py', core=True),
    RegrTest('test_concurrent_futures.py'),
    RegrTest('test_contains.py', core=True),
    RegrTest('test_contextlib.py', usemodules="thread"),
    RegrTest('test_copy.py', core=True),
    RegrTest('test_copyreg.py', core=True),
    RegrTest('test_cprofile.py'),
    RegrTest('test_crypt.py', usemodules='crypt'),
    RegrTest('test_csv.py', usemodules='_csv'),
    RegrTest('test_ctypes.py', usemodules="_rawffi thread"),
    RegrTest('test_curses.py'),
    RegrTest('test_datetime.py'),
    RegrTest('test_dbm.py'),
    RegrTest('test_dbm_dumb.py'),
    RegrTest('test_dbm_gnu.py'),
    RegrTest('test_dbm_ndbm.py'),
    RegrTest('test_decimal.py'),
    RegrTest('test_decorators.py', core=True),
    RegrTest('test_defaultdict.py', usemodules='_collections'),
    RegrTest('test_deque.py', core=True, usemodules='_collections'),
    RegrTest('test_descr.py', core=True, usemodules='_weakref'),
    RegrTest('test_descrtut.py', core=True),
    RegrTest('test_dict.py', core=True),
    RegrTest('test_dictcomps.py', core=True),
    RegrTest('test_dictviews.py', core=True),
    RegrTest('test_difflib.py'),
    RegrTest('test_dis.py'),
    RegrTest('test_distutils.py', skip=True),
<<<<<<< HEAD
=======
    RegrTest('test_dl.py'),
>>>>>>> d1107e47
    RegrTest('test_doctest.py', usemodules="thread"),
    RegrTest('test_doctest2.py'),
    RegrTest('test_docxmlrpc.py'),
    RegrTest('test_dummy_thread.py', core=True),
    RegrTest('test_dummy_threading.py', core=True),
    RegrTest('test_dynamic.py'),
    RegrTest('test_email.py'),
    RegrTest('test_enumerate.py', core=True),
    RegrTest('test_eof.py', core=True),
    RegrTest('test_epoll.py'),
    RegrTest('test_errno.py', usemodules="errno"),
    RegrTest('test_exception_variations.py'),
    RegrTest('test_exceptions.py', core=True),
    RegrTest('test_extcall.py', core=True),
    RegrTest('test_fcntl.py', usemodules='fcntl'),
    RegrTest('test_file.py', usemodules="posix", core=True),
    RegrTest('test_filecmp.py', core=True),
    RegrTest('test_fileinput.py', core=True),
    RegrTest('test_fileio.py'),
    RegrTest('test_float.py', core=True),
    RegrTest('test_flufl.py'),
    RegrTest('test_fnmatch.py', core=True),
    RegrTest('test_fork1.py', usemodules="thread"),
    RegrTest('test_format.py', core=True),
    RegrTest('test_fractions.py'),
    RegrTest('test_frozen.py', skip="unsupported extension module"),
    RegrTest('test_ftplib.py'),
    RegrTest('test_funcattrs.py', core=True),
    RegrTest('test_functools.py'),
    RegrTest('test_future.py', core=True),
    RegrTest('test_future1.py', core=True),
    RegrTest('test_future2.py', core=True),
    RegrTest('test_future3.py', core=True),
    RegrTest('test_future4.py', core=True),
    RegrTest('test_future5.py', core=True),
    RegrTest('test_gc.py', usemodules='_weakref', skip="implementation detail"),
    RegrTest('test_gdb.py', skip="not applicable"),
<<<<<<< HEAD
    RegrTest('test_generators.py', core=True, usemodules='thread _weakref'),
    RegrTest('test_genericpath.py'),
    RegrTest('test_genexps.py', core=True, usemodules='_weakref'),
    RegrTest('test_getargs2.py', skip="unsupported extension module"),
    RegrTest('test_getopt.py', core=True),
    RegrTest('test_gettext.py'),
=======
    RegrTest('test_gdbm.py'),
    RegrTest('test_generators.py', core=True, usemodules='thread _weakref'),
    RegrTest('test_genericpath.py'),
    RegrTest('test_genexps.py', core=True, usemodules='_weakref'),
    RegrTest('test_getargs.py'),
    RegrTest('test_getargs2.py', usemodules='binascii', skip=True),
    RegrTest('test_getopt.py', core=True),
    RegrTest('test_gettext.py'),
    RegrTest('test_gl.py'),
>>>>>>> d1107e47
    RegrTest('test_glob.py', core=True),
    RegrTest('test_global.py', core=True),
    RegrTest('test_grammar.py', core=True),
    RegrTest('test_grp.py'),
    RegrTest('test_gzip.py', usemodules='zlib'),
    RegrTest('test_hash.py', core=True),
    RegrTest('test_hashlib.py', core=True),
    RegrTest('test_heapq.py', core=True),
    RegrTest('test_hmac.py'),
    RegrTest('test_html.py'),
    RegrTest('test_htmlparser.py'),
    RegrTest('test_http_cookiejar.py'),
    RegrTest('test_http_cookies.py'),
    RegrTest('test_httplib.py'),
    RegrTest('test_httpservers.py'),
<<<<<<< HEAD
    RegrTest('test_imaplib.py'),
=======
    RegrTest('test_imageop.py'),
    RegrTest('test_imaplib.py'),
    RegrTest('test_imgfile.py'),
>>>>>>> d1107e47
    RegrTest('test_imp.py', core=True, usemodules='thread'),
    RegrTest('test_import.py', core=True),
    RegrTest('test_importhooks.py', core=True),
    RegrTest('test_importlib.py'),
    RegrTest('test_index.py'),
    RegrTest('test_inspect.py'),
    RegrTest('test_int.py', core=True),
    RegrTest('test_int_literal.py', core=True),
    RegrTest('test_io.py', core=True),
    RegrTest('test_ioctl.py'),
    RegrTest('test_isinstance.py', core=True),
    RegrTest('test_iter.py', core=True),
    RegrTest('test_iterlen.py', core=True, usemodules="_collections itertools"),
    RegrTest('test_itertools.py', core=True, usemodules="itertools struct"),
    RegrTest('test_json.py'),
    RegrTest('test_keywordonlyarg.py'),
    RegrTest('test_kqueue.py'),
    RegrTest('test_largefile.py'),
    RegrTest('test_lib2to3.py'),
    RegrTest('test_linecache.py'),
    RegrTest('test_list.py', core=True),
    RegrTest('test_listcomps.py', core=True),
    RegrTest('test_locale.py', usemodules="_locale"),
    RegrTest('test_logging.py', usemodules='thread'),
    RegrTest('test_long.py', core=True),
    RegrTest('test_longexp.py', core=True),
<<<<<<< HEAD
=======
    RegrTest('test_macos.py'),
    RegrTest('test_macostools.py'),
>>>>>>> d1107e47
    RegrTest('test_macpath.py'),
    RegrTest('test_mailbox.py'),
    RegrTest('test_marshal.py', core=True),
    RegrTest('test_math.py', core=True, usemodules='math'),
    RegrTest('test_memoryio.py'),
    RegrTest('test_memoryview.py'),
    RegrTest('test_metaclass.py', core=True),
    RegrTest('test_mimetypes.py'),
    RegrTest('test_minidom.py'),
    RegrTest('test_mmap.py', usemodules="mmap"),
    RegrTest('test_module.py', core=True),
    RegrTest('test_modulefinder.py'),
    RegrTest('test_msilib.py'),
    RegrTest('test_multibytecodec.py', usemodules='_multibytecodec'),
<<<<<<< HEAD
    RegrTest('test_multibytecodec_support.py', skip="not a test"),
    RegrTest('test_multiprocessing.py', skip="FIXME leaves subprocesses"),
=======
    RegrTest('test_multifile.py'),
    RegrTest('test_multiprocessing.py', skip=True),
>>>>>>> d1107e47
    RegrTest('test_mutants.py', core="possibly"),
    RegrTest('test_netrc.py'),
<<<<<<< HEAD
    RegrTest('test_nis.py', skip="unsupported extension module"),
    RegrTest('test_nntplib.py'),
=======
    RegrTest('test_new.py', core=True),
    RegrTest('test_nis.py'),
>>>>>>> d1107e47
    RegrTest('test_normalization.py'),
    RegrTest('test_ntpath.py'),
    RegrTest('test_numeric_tower.py'),
    RegrTest('test_opcodes.py', core=True),
    RegrTest('test_openpty.py'),
    RegrTest('test_operator.py', core=True),
    RegrTest('test_optparse.py'),
    RegrTest('test_os.py', core=True),
<<<<<<< HEAD
    RegrTest('test_ossaudiodev.py', skip="unsupported extension module"),
    RegrTest('test_osx_env.py'),
=======
    RegrTest('test_ossaudiodev.py'),
>>>>>>> d1107e47
    RegrTest('test_parser.py', skip="slowly deprecating compiler"),
    RegrTest('test_pdb.py'),
    RegrTest('test_peepholer.py'),
    RegrTest('test_pep247.py'),
    RegrTest('test_pep263.py'),
    RegrTest('test_pep277.py'),
    RegrTest('test_pep292.py'),
    RegrTest('test_pep3120.py'),
    RegrTest('test_pep3131.py'),
    RegrTest('test_pep352.py'),
    RegrTest('test_pickle.py', core=True),
    RegrTest('test_pickletools.py', core=False),
    RegrTest('test_pipes.py'),
    RegrTest('test_pkg.py', core=True),
    RegrTest('test_pkgimport.py', core=True),
    RegrTest('test_pkgutil.py'),
    RegrTest('test_platform.py'),
    RegrTest('test_plistlib.py'),
    RegrTest('test_poll.py'),
    RegrTest('test_popen.py'),
    RegrTest('test_poplib.py'),
    RegrTest('test_posix.py', usemodules="_rawffi"),
    RegrTest('test_posixpath.py'),
    RegrTest('test_pow.py', core=True),
    RegrTest('test_pprint.py', core=True),
    RegrTest('test_print.py', core=True),
    RegrTest('test_profile.py'),
    RegrTest('test_property.py', core=True),
    RegrTest('test_pstats.py'),
<<<<<<< HEAD
    RegrTest('test_pty.py', skip="unsupported extension module"),
    RegrTest('test_pwd.py', usemodules="pwd", skip=skip_win32),
=======
    RegrTest('test_pty.py', usemodules='fcntl termios select'),
    RegrTest('test_pwd.py', usemodules="pwd"),
    RegrTest('test_py3kwarn.py'),
>>>>>>> d1107e47
    RegrTest('test_py_compile.py'),
    RegrTest('test_pyclbr.py'),
    RegrTest('test_pydoc.py'),
    RegrTest('test_pyexpat.py'),
    RegrTest('test_queue.py', usemodules='thread'),
    RegrTest('test_quopri.py'),
    RegrTest('test_raise.py', core=True),
    RegrTest('test_random.py'),
    RegrTest('test_range.py', core=True),
    RegrTest('test_re.py', core=True),
    RegrTest('test_readline.py'),
<<<<<<< HEAD
    RegrTest('test_reprlib.py', core=True),
    RegrTest('test_resource.py', skip=skip_win32),
=======
    RegrTest('test_repr.py', core=True),
    RegrTest('test_resource.py'),
    RegrTest('test_rfc822.py'),
>>>>>>> d1107e47
    RegrTest('test_richcmp.py', core=True),
    RegrTest('test_rlcompleter.py'),
    RegrTest('test_robotparser.py'),
    RegrTest('test_runpy.py'),
    RegrTest('test_sax.py'),
    RegrTest('test_sched.py'),
    RegrTest('test_scope.py', core=True),
<<<<<<< HEAD
=======
    RegrTest('test_scriptpackages.py'),
>>>>>>> d1107e47
    RegrTest('test_select.py'),
    RegrTest('test_set.py', core=True),
    RegrTest('test_setcomps.py', core=True),
    RegrTest('test_shelve.py'),
    RegrTest('test_shlex.py'),
    RegrTest('test_shutil.py'),
    RegrTest('test_signal.py'),
    RegrTest('test_site.py', core=False),
    RegrTest('test_slice.py', core=True),
    RegrTest('test_smtpd.py'),
    RegrTest('test_smtplib.py'),
    RegrTest('test_smtpnet.py'),
    RegrTest('test_sndhdr.py'),
    RegrTest('test_socket.py', usemodules='thread _weakref'),
    RegrTest('test_socketserver.py', usemodules='thread'),
    RegrTest('test_sort.py', core=True),
    RegrTest('test_sqlite.py', usemodules="thread _rawffi zlib"),
    RegrTest('test_ssl.py', usemodules='_ssl _socket select'),
    RegrTest('test_startfile.py'),
    RegrTest('test_strftime.py'),
    RegrTest('test_string.py', core=True),
    RegrTest('test_stringprep.py'),
    RegrTest('test_strlit.py', core=True),
    RegrTest('test_strptime.py'),
    RegrTest('test_strtod.py'),
    RegrTest('test_struct.py', usemodules='struct'),
    RegrTest('test_structmembers.py', skip="CPython specific"),
    RegrTest('test_structseq.py'),
    RegrTest('test_subprocess.py', usemodules='signal'),
<<<<<<< HEAD
    RegrTest('test_sunau.py', skip=True),
=======
    RegrTest('test_sunaudiodev.py'),
>>>>>>> d1107e47
    RegrTest('test_sundry.py'),
    RegrTest('test_super.py', core=True),
    RegrTest('test_symtable.py', skip="implementation detail"),
    RegrTest('test_syntax.py', core=True),
    RegrTest('test_sys.py', core=True, usemodules='struct'),
    RegrTest('test_sys_setprofile.py', core=True),
    RegrTest('test_sys_settrace.py', core=True),
    RegrTest('test_sysconfig.py'),
    RegrTest('test_syslog.py'),
    RegrTest('test_tarfile.py'),
    RegrTest('test_tcl.py'),
    RegrTest('test_telnetlib.py'),
    RegrTest('test_tempfile.py'),
    RegrTest('test_textwrap.py'),
    RegrTest('test_thread.py', usemodules="thread", core=True),
    RegrTest('test_threaded_import.py', usemodules="thread", core=True),
    RegrTest('test_threadedtempfile.py', 
             usemodules="thread", core=False),
    RegrTest('test_threading.py', usemodules="thread", core=True),
    RegrTest('test_threading_local.py', usemodules="thread", core=True),
    RegrTest('test_threadsignals.py', usemodules="thread"),
    RegrTest('test_time.py', core=True),
    RegrTest('test_timeit.py'),
    RegrTest('test_timeout.py'),
    RegrTest('test_tk.py'),
    RegrTest('test_tokenize.py'),
    RegrTest('test_trace.py'),
    RegrTest('test_traceback.py', core=True),
    RegrTest('test_ttk_guionly.py'),
    RegrTest('test_ttk_textonly.py'),
    RegrTest('test_tuple.py', core=True),
    RegrTest('test_typechecks.py'),
    RegrTest('test_types.py', core=True),
    RegrTest('test_ucn.py'),
    RegrTest('test_unary.py', core=True),
    RegrTest('test_unicode.py', core=True),
    RegrTest('test_unicode_file.py'),
    RegrTest('test_unicodedata.py'),
    RegrTest('test_unittest.py', core=True),
    RegrTest('test_univnewlines.py'),
    RegrTest('test_unpack.py', core=True),
    RegrTest('test_unpack_ex.py', core=True),
    RegrTest('test_urllib.py'),
    RegrTest('test_urllib2.py'),
    RegrTest('test_urllib2_localnet.py', usemodules="thread"),
    RegrTest('test_urllib2net.py'),
    RegrTest('test_urllib_response.py'),
    RegrTest('test_urllibnet.py'),
    RegrTest('test_urlparse.py'),
    RegrTest('test_userdict.py', core=True),
    RegrTest('test_userlist.py', core=True),
    RegrTest('test_userstring.py', core=True),
    RegrTest('test_uu.py'),
    RegrTest('test_uuid.py'),
    RegrTest('test_wait3.py', usemodules="thread"),
    RegrTest('test_wait4.py', usemodules="thread"),
    RegrTest('test_warnings.py', core=True),
    RegrTest('test_wave.py'),
    RegrTest('test_weakref.py', core=True, usemodules='_weakref'),
    RegrTest('test_weakset.py'),
<<<<<<< HEAD
    RegrTest('test_winreg.py', skip=only_win32),
    RegrTest('test_winsound.py', skip="unsupported extension module"),
=======
    RegrTest('test_whichdb.py'),
    RegrTest('test_winreg.py'),
    RegrTest('test_winsound.py'),
>>>>>>> d1107e47
    RegrTest('test_with.py'),
    RegrTest('test_wsgiref.py'),
    RegrTest('test_xdrlib.py'),
    RegrTest('test_xml_etree.py'),
    RegrTest('test_xml_etree_c.py'),
    RegrTest('test_xmlrpc.py'),
    RegrTest('test_xmlrpc_net.py'),
    RegrTest('test_zipfile.py'),
    RegrTest('test_zipfile64.py'),
    RegrTest('test_zipimport.py', usemodules='zlib zipimport'),
    RegrTest('test_zipimport_support.py', usemodules='zlib zipimport'),
    RegrTest('test_zlib.py', usemodules='zlib'),
]

def check_testmap_complete():
    listed_names = dict.fromkeys([regrtest.basename for regrtest in testmap])
    assert len(listed_names) == len(testmap)
    # names to ignore
    listed_names['test_support.py'] = True
    listed_names['test_multibytecodec_support.py'] = True
    missing = []
    for path in testdir.listdir(fil='test_*.py'):
        name = path.basename
        if name not in listed_names:
            missing.append('    RegrTest(%r),' % (name,))
    missing.sort()
    assert not missing, "non-listed tests:\n%s" % ('\n'.join(missing),)
check_testmap_complete()

def pytest_configure(config):
    config._basename2spec = cache = {}
    for x in testmap: 
        cache[x.basename] = x

def pytest_collect_file(path, parent, __multicall__):
    # don't collect files except through this hook
    # implemented by clearing the list of to-be-called
    # remaining hook methods
    __multicall__.methods[:] = []
    regrtest = parent.config._basename2spec.get(path.basename, None)
    if regrtest is None:
        return
    if path.dirpath() != testdir:
        return
    return RunFileExternal(path.basename, parent=parent, regrtest=regrtest)

class RunFileExternal(py.test.collect.File):
    def __init__(self, name, parent, regrtest): 
        super(RunFileExternal, self).__init__(name, parent) 
        self.regrtest = regrtest 
        self.fspath = regrtest.getfspath()

    def collect(self): 
        if self.regrtest.ismodified(): 
            name = 'modified'
        else:
            name = 'unmodified'
        return [ReallyRunFileExternal(name, parent=self)] 

#
# testmethod: 
# invoking in a separate process: py.py TESTFILE
#
import os
import time
import getpass

class ReallyRunFileExternal(py.test.collect.Item): 
    class ExternalFailure(Exception):
        """Failure in running subprocess"""

    def getinvocation(self, regrtest): 
        fspath = regrtest.getfspath() 
        python = sys.executable 
        pypy_script = pypydir.join('bin', 'pyinteractive.py')
        alarm_script = pypydir.join('tool', 'alarm.py')
        if sys.platform == 'win32':
            watchdog_name = 'watchdog_nt.py'
        else:
            watchdog_name = 'watchdog.py'
        watchdog_script = rpythondir.join('tool', watchdog_name)

        regr_script = pypydir.join('tool', 'pytest', 
                                   'run-script', 'regrverbose.py')
        
        regrrun = str(regr_script)
        option = self.config.option
        TIMEOUT = gettimeout(option.timeout.lower())
        if option.pypy:
            execpath = py.path.local(option.pypy)
            if not execpath.check():
                execpath = py.path.local.sysfind(option.pypy)
            if not execpath:
                raise LookupError("could not find executable %r" %
                                  (option.pypy,))

            # check modules
            info = py.process.cmdexec("%s --info" % execpath)
            info = parse_info(info)
            for mod in regrtest.usemodules:
                if info.get('objspace.usemodules.%s' % mod) is not True:
                    py.test.skip("%s module not included in %s" % (mod,
                                                                   execpath))
                    
            cmd = "%s %s %s" %(
                execpath, 
                regrrun, fspath.purebasename)

            # add watchdog for timing out
            cmd = "%s %s %s %s" %(
                python, watchdog_script, TIMEOUT,
                cmd)
        else:
            pypy_options = []
            pypy_options.extend(
                ['--withmod-%s' % mod for mod in regrtest.usemodules])
            sopt = " ".join(pypy_options) 
            cmd = "%s %s %d %s -S %s %s %s -v" %(
                python, alarm_script, TIMEOUT, 
                pypy_script, sopt, 
                regrrun, fspath.purebasename)
        return cmd 

    def runtest(self): 
        """ invoke a subprocess running the test file via PyPy. 
            record its output into the 'result/user@host' subdirectory. 
            (we might want to create subdirectories for 
            each user, because we will probably all produce 
            such result runs and they will not be the same
            i am afraid. 
        """ 
        regrtest = self.parent.regrtest
        if regrtest.skip:
            if regrtest.skip is True:
                msg = "obsolete or unsupported platform"
            else:
                msg = regrtest.skip
            py.test.skip(msg)
        (skipped, exit_status, test_stdout,
                               test_stderr) = self.getresult(regrtest)
        if skipped:
            py.test.skip(test_stderr.splitlines()[-1])
        if exit_status:
            raise self.ExternalFailure(test_stdout, test_stderr)

    def repr_failure(self, excinfo):
        if not excinfo.errisinstance(self.ExternalFailure):
            return super(ReallyRunFileExternal, self).repr_failure(excinfo)
        out, err = excinfo.value.args
        return out + err

    def getstatusouterr(self, cmd): 
        tempdir = py.test.ensuretemp(self.fspath.basename)
        stdout = tempdir.join(self.fspath.basename) + '.out'
        stderr = tempdir.join(self.fspath.basename) + '.err'
        if sys.platform == 'win32':
            status = os.system("%s >%s 2>%s" %(cmd, stdout, stderr))
            if status>=0:
                status = status
            else:
                status = 'abnormal termination 0x%x' % status
        else:
            if self.config.option.unittest_filter is not None:
                cmd += ' --filter %s' % self.config.option.unittest_filter
            if self.config.option.usepdb:
                cmd += ' --pdb'
            if self.config.option.capture == 'no':
                status = os.system(cmd)
                stdout.write('')
                stderr.write('')
            else:
                status = os.system("%s >>%s 2>>%s" %(cmd, stdout, stderr))
            if os.WIFEXITED(status):
                status = os.WEXITSTATUS(status)
            else:
                status = 'abnormal termination 0x%x' % status
        return status, stdout.read(mode='rU'), stderr.read(mode='rU')

    def getresult(self, regrtest): 
        cmd = self.getinvocation(regrtest)
        tempdir = py.test.ensuretemp(self.fspath.basename)
        oldcwd = tempdir.chdir()
        exit_status, test_stdout, test_stderr = self.getstatusouterr(cmd)
        oldcwd.chdir()
        skipped = False
        timedout = test_stderr.rfind(26*"=" + "timedout" + 26*"=") != -1 
        if not timedout: 
            timedout = test_stderr.rfind("KeyboardInterrupt") != -1
        if test_stderr.rfind(26*"=" + "skipped" + 26*"=") != -1:
            skipped = True
        outcome = 'OK'
        if not exit_status:
            # match "FAIL" but not e.g. "FAILURE", which is in the output of a
            # test in test_zipimport_support.py
            if re.search(r'\bFAIL\b', test_stdout) or re.search('[^:]ERROR', test_stderr):
                outcome = 'FAIL'
                exit_status = 2  
        elif timedout: 
            outcome = "T/O"    
        else: 
            outcome = "ERR"
        
        return skipped, exit_status, test_stdout, test_stderr

    def _keywords(self):
        lst = list(py.test.collect.Item._keywords(self))
        regrtest = self.parent.regrtest
        if regrtest.core:
            lst.append('core')
        return lst
<|MERGE_RESOLUTION|>--- conflicted
+++ resolved
@@ -100,15 +100,7 @@
     RegrTest('test__locale.py', usemodules='_locale'),
     RegrTest('test_abc.py'),
     RegrTest('test_abstract_numbers.py'),
-<<<<<<< HEAD
     RegrTest('test_aifc.py'),
-=======
-    RegrTest('test_aepack.py'),
-    RegrTest('test_aifc.py'),
-    RegrTest('test_al.py'),
-    RegrTest('test_anydbm.py', usemodules='struct'),
-    RegrTest('test_applesingle.py'),
->>>>>>> d1107e47
     RegrTest('test_argparse.py', usemodules='binascii'),
     RegrTest('test_array.py', core=True, usemodules='struct array binascii'),
     RegrTest('test_ast.py', core=True, usemodules='struct'),
@@ -125,13 +117,6 @@
     RegrTest('test_binop.py', core=True),
     RegrTest('test_bisect.py', core=True, usemodules='_bisect'),
     RegrTest('test_bool.py', core=True),
-<<<<<<< HEAD
-=======
-    RegrTest('test_bsddb.py'),
-    RegrTest('test_bsddb185.py'),
-    RegrTest('test_bsddb3.py'),
-    RegrTest('test_buffer.py'),
->>>>>>> d1107e47
     RegrTest('test_bufio.py', core=True),
     RegrTest('test_builtin.py', core=True, usemodules='binascii'),
     RegrTest('test_bytes.py', usemodules='struct binascii'),
@@ -139,17 +124,9 @@
     RegrTest('test_calendar.py'),
     RegrTest('test_call.py', core=True),
     RegrTest('test_capi.py', skip="not applicable"),
-<<<<<<< HEAD
     RegrTest('test_cfgparser.py'),
     RegrTest('test_cgi.py'),
     RegrTest('test_charmapcodec.py', core=True),
-=======
-    RegrTest('test_cd.py'),
-    RegrTest('test_cfgparser.py'),
-    RegrTest('test_cgi.py'),
-    RegrTest('test_charmapcodec.py', core=True),
-    RegrTest('test_cl.py'),
->>>>>>> d1107e47
     RegrTest('test_class.py', core=True),
     RegrTest('test_cmath.py', core=True),
     RegrTest('test_cmd.py'),
@@ -204,10 +181,6 @@
     RegrTest('test_difflib.py'),
     RegrTest('test_dis.py'),
     RegrTest('test_distutils.py', skip=True),
-<<<<<<< HEAD
-=======
-    RegrTest('test_dl.py'),
->>>>>>> d1107e47
     RegrTest('test_doctest.py', usemodules="thread"),
     RegrTest('test_doctest2.py'),
     RegrTest('test_docxmlrpc.py'),
@@ -245,24 +218,12 @@
     RegrTest('test_future5.py', core=True),
     RegrTest('test_gc.py', usemodules='_weakref', skip="implementation detail"),
     RegrTest('test_gdb.py', skip="not applicable"),
-<<<<<<< HEAD
     RegrTest('test_generators.py', core=True, usemodules='thread _weakref'),
     RegrTest('test_genericpath.py'),
     RegrTest('test_genexps.py', core=True, usemodules='_weakref'),
-    RegrTest('test_getargs2.py', skip="unsupported extension module"),
-    RegrTest('test_getopt.py', core=True),
-    RegrTest('test_gettext.py'),
-=======
-    RegrTest('test_gdbm.py'),
-    RegrTest('test_generators.py', core=True, usemodules='thread _weakref'),
-    RegrTest('test_genericpath.py'),
-    RegrTest('test_genexps.py', core=True, usemodules='_weakref'),
-    RegrTest('test_getargs.py'),
     RegrTest('test_getargs2.py', usemodules='binascii', skip=True),
     RegrTest('test_getopt.py', core=True),
     RegrTest('test_gettext.py'),
-    RegrTest('test_gl.py'),
->>>>>>> d1107e47
     RegrTest('test_glob.py', core=True),
     RegrTest('test_global.py', core=True),
     RegrTest('test_grammar.py', core=True),
@@ -278,13 +239,7 @@
     RegrTest('test_http_cookies.py'),
     RegrTest('test_httplib.py'),
     RegrTest('test_httpservers.py'),
-<<<<<<< HEAD
     RegrTest('test_imaplib.py'),
-=======
-    RegrTest('test_imageop.py'),
-    RegrTest('test_imaplib.py'),
-    RegrTest('test_imgfile.py'),
->>>>>>> d1107e47
     RegrTest('test_imp.py', core=True, usemodules='thread'),
     RegrTest('test_import.py', core=True),
     RegrTest('test_importhooks.py', core=True),
@@ -311,11 +266,6 @@
     RegrTest('test_logging.py', usemodules='thread'),
     RegrTest('test_long.py', core=True),
     RegrTest('test_longexp.py', core=True),
-<<<<<<< HEAD
-=======
-    RegrTest('test_macos.py'),
-    RegrTest('test_macostools.py'),
->>>>>>> d1107e47
     RegrTest('test_macpath.py'),
     RegrTest('test_mailbox.py'),
     RegrTest('test_marshal.py', core=True),
@@ -330,22 +280,11 @@
     RegrTest('test_modulefinder.py'),
     RegrTest('test_msilib.py'),
     RegrTest('test_multibytecodec.py', usemodules='_multibytecodec'),
-<<<<<<< HEAD
-    RegrTest('test_multibytecodec_support.py', skip="not a test"),
-    RegrTest('test_multiprocessing.py', skip="FIXME leaves subprocesses"),
-=======
-    RegrTest('test_multifile.py'),
     RegrTest('test_multiprocessing.py', skip=True),
->>>>>>> d1107e47
     RegrTest('test_mutants.py', core="possibly"),
     RegrTest('test_netrc.py'),
-<<<<<<< HEAD
-    RegrTest('test_nis.py', skip="unsupported extension module"),
+    RegrTest('test_nis.py'),
     RegrTest('test_nntplib.py'),
-=======
-    RegrTest('test_new.py', core=True),
-    RegrTest('test_nis.py'),
->>>>>>> d1107e47
     RegrTest('test_normalization.py'),
     RegrTest('test_ntpath.py'),
     RegrTest('test_numeric_tower.py'),
@@ -354,12 +293,8 @@
     RegrTest('test_operator.py', core=True),
     RegrTest('test_optparse.py'),
     RegrTest('test_os.py', core=True),
-<<<<<<< HEAD
-    RegrTest('test_ossaudiodev.py', skip="unsupported extension module"),
+    RegrTest('test_ossaudiodev.py'),
     RegrTest('test_osx_env.py'),
-=======
-    RegrTest('test_ossaudiodev.py'),
->>>>>>> d1107e47
     RegrTest('test_parser.py', skip="slowly deprecating compiler"),
     RegrTest('test_pdb.py'),
     RegrTest('test_peepholer.py'),
@@ -389,14 +324,8 @@
     RegrTest('test_profile.py'),
     RegrTest('test_property.py', core=True),
     RegrTest('test_pstats.py'),
-<<<<<<< HEAD
-    RegrTest('test_pty.py', skip="unsupported extension module"),
-    RegrTest('test_pwd.py', usemodules="pwd", skip=skip_win32),
-=======
     RegrTest('test_pty.py', usemodules='fcntl termios select'),
     RegrTest('test_pwd.py', usemodules="pwd"),
-    RegrTest('test_py3kwarn.py'),
->>>>>>> d1107e47
     RegrTest('test_py_compile.py'),
     RegrTest('test_pyclbr.py'),
     RegrTest('test_pydoc.py'),
@@ -408,14 +337,8 @@
     RegrTest('test_range.py', core=True),
     RegrTest('test_re.py', core=True),
     RegrTest('test_readline.py'),
-<<<<<<< HEAD
     RegrTest('test_reprlib.py', core=True),
-    RegrTest('test_resource.py', skip=skip_win32),
-=======
-    RegrTest('test_repr.py', core=True),
     RegrTest('test_resource.py'),
-    RegrTest('test_rfc822.py'),
->>>>>>> d1107e47
     RegrTest('test_richcmp.py', core=True),
     RegrTest('test_rlcompleter.py'),
     RegrTest('test_robotparser.py'),
@@ -423,10 +346,6 @@
     RegrTest('test_sax.py'),
     RegrTest('test_sched.py'),
     RegrTest('test_scope.py', core=True),
-<<<<<<< HEAD
-=======
-    RegrTest('test_scriptpackages.py'),
->>>>>>> d1107e47
     RegrTest('test_select.py'),
     RegrTest('test_set.py', core=True),
     RegrTest('test_setcomps.py', core=True),
@@ -456,11 +375,7 @@
     RegrTest('test_structmembers.py', skip="CPython specific"),
     RegrTest('test_structseq.py'),
     RegrTest('test_subprocess.py', usemodules='signal'),
-<<<<<<< HEAD
-    RegrTest('test_sunau.py', skip=True),
-=======
-    RegrTest('test_sunaudiodev.py'),
->>>>>>> d1107e47
+    RegrTest('test_sunau.py', skip="unsupported extension module"),
     RegrTest('test_sundry.py'),
     RegrTest('test_super.py', core=True),
     RegrTest('test_symtable.py', skip="implementation detail"),
@@ -521,14 +436,8 @@
     RegrTest('test_wave.py'),
     RegrTest('test_weakref.py', core=True, usemodules='_weakref'),
     RegrTest('test_weakset.py'),
-<<<<<<< HEAD
-    RegrTest('test_winreg.py', skip=only_win32),
-    RegrTest('test_winsound.py', skip="unsupported extension module"),
-=======
-    RegrTest('test_whichdb.py'),
     RegrTest('test_winreg.py'),
     RegrTest('test_winsound.py'),
->>>>>>> d1107e47
     RegrTest('test_with.py'),
     RegrTest('test_wsgiref.py'),
     RegrTest('test_xdrlib.py'),
