--- conflicted
+++ resolved
@@ -59,14 +59,10 @@
     def __init__(self, basename, core=False, compiler=None, usemodules='',
                  skip=None):
         self.basename = basename
-<<<<<<< HEAD
         self._usemodules = usemodules.split() + [
-            '_socket', 'binascii', 'rctime', 'select', 'signal']
+            '_socket', 'binascii', 'time', 'select', 'signal']
         if not sys.platform == 'win32':
             self._usemodules.extend(['_posixsubprocess', 'fcntl'])
-=======
-        self._usemodules = usemodules.split() + ['signal', 'time', 'itertools', '_socket']
->>>>>>> c816e18a
         self._compiler = compiler
         self.core = core
         self.skip = skip
