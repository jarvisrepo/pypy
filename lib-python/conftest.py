"""

test configuration(s) for running CPython's regression
test suite on top of PyPy 

"""
import py
import sys
import pypy
import re
from pypy.interpreter.gateway import ApplevelClass 
from pypy.interpreter.error import OperationError
from pypy.interpreter.module import Module as PyPyModule 
from pypy.interpreter.main import run_string, run_file

# the following adds command line options as a side effect! 
from pypy.conftest import option as pypy_option 

from pypy.tool.pytest import appsupport 
from pypy.tool.pytest.confpath import pypydir, rpythondir, testdir, testresultdir
from rpython.config.parse import parse_info

pytest_plugins = "resultlog",
rsyncdirs = ['.', '../pypy/']

# 
# Interfacing/Integrating with py.test's collection process 
#

def pytest_addoption(parser):
    group = parser.getgroup("complicance testing options") 
    group.addoption('-T', '--timeout', action="store", type="string", 
       default="1000", dest="timeout", 
       help="fail a test module after the given timeout. "
            "specify in seconds or 'NUMmp' aka Mega-Pystones")
    group.addoption('--pypy', action="store", type="string",
       dest="pypy",  help="use given pypy executable to run lib-python tests. "
                          "This will run the tests directly (i.e. not through py.py)")
    group.addoption('--filter', action="store", type="string", default=None,
                    dest="unittest_filter",  help="Similar to -k, XXX")

def gettimeout(timeout): 
    from rpython.translator.test import rpystone
    if timeout.endswith('mp'): 
        megapystone = float(timeout[:-2])
        t, stone = pystone.Proc0(10000)
        pystonetime = t/stone 
        seconds = megapystone  * 1000000 * pystonetime
        return seconds 
    return float(timeout) 

# ________________________________________________________________________
#
# classification of all tests files (this is ongoing work) 
#

class RegrTest: 
    """ Regression Test Declaration.""" 
    def __init__(self, basename, core=False,
                                 compiler=None, 
                                 usemodules = '',
                                 skip=None): 
        self.basename = basename 
        self._usemodules = usemodules.split() + ['signal', 'rctime', 'binascii', '_socket',
                'select', 'fcntl', '_posixsubprocess']
        self._compiler = compiler 
        self.core = core
        self.skip = skip
        assert self.getfspath().check(), "%r not found!" % (basename,)

    def usemodules(self):
        return self._usemodules #+ pypy_option.usemodules
    usemodules = property(usemodules)

    def compiler(self): 
        return self._compiler #or pypy_option.compiler 
    compiler = property(compiler)

    def ismodified(self): 
        #XXX: ask hg
        return None

    def getfspath(self): 
        return testdir.join(self.basename)

    def run_file(self, space): 
        fspath = self.getfspath()
        assert fspath.check()
        modname = fspath.purebasename 
        space.appexec([], '''():
            from test import %(modname)s
            m = %(modname)s
            if hasattr(m, 'test_main'):
                m.test_main()
        ''' % locals())

testmap = [
    RegrTest('test___all__.py', core=True),
    RegrTest('test___future__.py', core=True),
    RegrTest('test__locale.py', usemodules='_locale'),
    RegrTest('test_abc.py'),
    RegrTest('test_abstract_numbers.py'),
    RegrTest('test_aifc.py'),
    RegrTest('test_argparse.py', usemodules='binascii'),
    RegrTest('test_array.py', core=True, usemodules='struct array binascii'),
    RegrTest('test_ast.py', core=True, usemodules='struct'),
    RegrTest('test_asynchat.py', usemodules='select fcntl'),
    RegrTest('test_asyncore.py', usemodules='select fcntl'),
    RegrTest('test_atexit.py', core=True),
    RegrTest('test_audioop.py', skip="unsupported extension module"),
    RegrTest('test_augassign.py', core=True),
    RegrTest('test_base64.py', usemodules='struct'),
    RegrTest('test_bigaddrspace.py'),
    RegrTest('test_bigmem.py'),
    RegrTest('test_binascii.py', usemodules='binascii'),
    RegrTest('test_binhex.py'),
    RegrTest('test_binop.py', core=True),
    RegrTest('test_bisect.py', core=True, usemodules='_bisect'),
    RegrTest('test_bool.py', core=True),
    RegrTest('test_bufio.py', core=True),
    RegrTest('test_builtin.py', core=True, usemodules='binascii'),
    RegrTest('test_bytes.py', usemodules='struct binascii'),
    RegrTest('test_bz2.py', usemodules='bz2'),
    RegrTest('test_calendar.py'),
    RegrTest('test_call.py', core=True),
    RegrTest('test_capi.py'),
    RegrTest('test_cfgparser.py'),
    RegrTest('test_cgi.py'),
    RegrTest('test_charmapcodec.py', core=True),
    RegrTest('test_class.py', core=True),
    RegrTest('test_cmath.py', core=True),
    RegrTest('test_cmd.py'),
    RegrTest('test_cmd_line.py'),
    RegrTest('test_cmd_line_script.py'),
    RegrTest('test_code.py', core=True),
    RegrTest('test_codeccallbacks.py', core=True),
    RegrTest('test_codecencodings_cn.py', usemodules='_multibytecodec'),
    RegrTest('test_codecencodings_hk.py', usemodules='_multibytecodec'),
    RegrTest('test_codecencodings_iso2022.py', usemodules='_multibytecodec'),
    RegrTest('test_codecencodings_jp.py', usemodules='_multibytecodec'),
    RegrTest('test_codecencodings_kr.py', usemodules='_multibytecodec'),
    RegrTest('test_codecencodings_tw.py', usemodules='_multibytecodec'),
    RegrTest('test_codecmaps_cn.py', usemodules='_multibytecodec'),
    RegrTest('test_codecmaps_hk.py', usemodules='_multibytecodec'),
    RegrTest('test_codecmaps_jp.py', usemodules='_multibytecodec'),
    RegrTest('test_codecmaps_kr.py', usemodules='_multibytecodec'),
    RegrTest('test_codecmaps_tw.py', usemodules='_multibytecodec'),
    RegrTest('test_codecs.py', core=True, usemodules='_multibytecodec'),
    RegrTest('test_codeop.py', core=True),
    RegrTest('test_coding.py', core=True),
    RegrTest('test_collections.py', usemodules='binascii struct'),
    RegrTest('test_colorsys.py'),
    RegrTest('test_compare.py', core=True),
    RegrTest('test_compile.py', core=True),
    RegrTest('test_compileall.py'),
    RegrTest('test_complex.py', core=True),
    RegrTest('test_concurrent_futures.py'),
    RegrTest('test_contains.py', core=True),
    RegrTest('test_contextlib.py', usemodules="thread"),
    RegrTest('test_copy.py', core=True),
    RegrTest('test_copyreg.py', core=True),
    RegrTest('test_cprofile.py'),
    RegrTest('test_crypt.py', usemodules='crypt'),
    RegrTest('test_csv.py', usemodules='_csv'),
    RegrTest('test_ctypes.py', usemodules="_rawffi thread"),
    RegrTest('test_curses.py'),
    RegrTest('test_datetime.py', usemodules='binascii struct'),
    RegrTest('test_dbm.py'),
    RegrTest('test_dbm_dumb.py'),
    RegrTest('test_dbm_gnu.py'),
    RegrTest('test_dbm_ndbm.py'),
    RegrTest('test_decimal.py'),
    RegrTest('test_decorators.py', core=True),
    RegrTest('test_defaultdict.py', usemodules='_collections'),
    RegrTest('test_deque.py', core=True, usemodules='_collections'),
    RegrTest('test_descr.py', core=True, usemodules='_weakref'),
    RegrTest('test_descrtut.py', core=True),
    RegrTest('test_dict.py', core=True),
    RegrTest('test_dictcomps.py', core=True),
    RegrTest('test_dictviews.py', core=True),
    RegrTest('test_difflib.py'),
    RegrTest('test_dis.py'),
    RegrTest('test_distutils.py', skip=True),
    RegrTest('test_doctest.py', usemodules="thread"),
    RegrTest('test_doctest2.py'),
    RegrTest('test_docxmlrpc.py'),
    RegrTest('test_dummy_thread.py', core=True),
    RegrTest('test_dummy_threading.py', core=True),
    RegrTest('test_dynamic.py'),
    RegrTest('test_email.py'),
    RegrTest('test_enumerate.py', core=True),
    RegrTest('test_eof.py', core=True),
    RegrTest('test_epoll.py'),
    RegrTest('test_errno.py', usemodules="errno"),
    RegrTest('test_exception_variations.py'),
    RegrTest('test_exceptions.py', core=True),
    RegrTest('test_extcall.py', core=True),
    RegrTest('test_fcntl.py', usemodules='fcntl'),
    RegrTest('test_file.py', usemodules="posix", core=True),
    RegrTest('test_filecmp.py', core=True),
    RegrTest('test_fileinput.py', core=True),
    RegrTest('test_fileio.py'),
    RegrTest('test_float.py', core=True),
    RegrTest('test_flufl.py'),
    RegrTest('test_fnmatch.py', core=True),
    RegrTest('test_fork1.py', usemodules="thread"),
    RegrTest('test_format.py', core=True),
    RegrTest('test_fractions.py'),
    RegrTest('test_frozen.py', skip="unsupported extension module"),
    RegrTest('test_ftplib.py'),
    RegrTest('test_funcattrs.py', core=True),
    RegrTest('test_functools.py'),
    RegrTest('test_future.py', core=True),
    RegrTest('test_future1.py', core=True),
    RegrTest('test_future2.py', core=True),
    RegrTest('test_future3.py', core=True),
    RegrTest('test_future4.py', core=True),
    RegrTest('test_future5.py', core=True),
    RegrTest('test_gc.py', usemodules='_weakref', skip="implementation detail"),
    RegrTest('test_gdb.py', skip="not applicable"),
    RegrTest('test_generators.py', core=True, usemodules='thread _weakref'),
    RegrTest('test_genericpath.py'),
    RegrTest('test_genexps.py', core=True, usemodules='_weakref'),
    RegrTest('test_getargs2.py', usemodules='binascii', skip=True),
    RegrTest('test_getopt.py', core=True),
    RegrTest('test_gettext.py'),
    RegrTest('test_glob.py', core=True),
    RegrTest('test_global.py', core=True),
    RegrTest('test_grammar.py', core=True),
    RegrTest('test_grp.py'),
    RegrTest('test_gzip.py', usemodules='zlib'),
    RegrTest('test_hash.py', core=True),
    RegrTest('test_hashlib.py', core=True),
    RegrTest('test_heapq.py', core=True),
    RegrTest('test_hmac.py'),
    RegrTest('test_html.py'),
    RegrTest('test_htmlparser.py'),
    RegrTest('test_http_cookiejar.py'),
    RegrTest('test_http_cookies.py'),
    RegrTest('test_httplib.py'),
    RegrTest('test_httpservers.py'),
    RegrTest('test_imaplib.py'),
    RegrTest('test_imp.py', core=True, usemodules='thread'),
    RegrTest('test_import.py', core=True),
    RegrTest('test_importhooks.py', core=True),
    RegrTest('test_importlib.py'),
    RegrTest('test_index.py'),
    RegrTest('test_inspect.py'),
    RegrTest('test_int.py', core=True),
    RegrTest('test_int_literal.py', core=True),
<<<<<<< HEAD
    RegrTest('test_io.py', core=True),
=======
    RegrTest('test_io.py', usemodules='array binascii'),
>>>>>>> 0a2e427f
    RegrTest('test_ioctl.py'),
    RegrTest('test_isinstance.py', core=True),
    RegrTest('test_iter.py', core=True),
    RegrTest('test_iterlen.py', core=True, usemodules="_collections itertools"),
    RegrTest('test_itertools.py', core=True, usemodules="itertools struct"),
    RegrTest('test_json.py'),
    RegrTest('test_keywordonlyarg.py'),
    RegrTest('test_kqueue.py'),
    RegrTest('test_largefile.py'),
    RegrTest('test_lib2to3.py'),
    RegrTest('test_linecache.py'),
    RegrTest('test_list.py', core=True),
    RegrTest('test_listcomps.py', core=True),
    RegrTest('test_locale.py', usemodules="_locale"),
    RegrTest('test_logging.py', usemodules='thread'),
    RegrTest('test_long.py', core=True),
    RegrTest('test_longexp.py', core=True),
    RegrTest('test_macpath.py'),
    RegrTest('test_mailbox.py'),
    RegrTest('test_marshal.py', core=True),
    RegrTest('test_math.py', core=True, usemodules='math'),
    RegrTest('test_memoryio.py'),
    RegrTest('test_memoryview.py'),
    RegrTest('test_metaclass.py', core=True),
    RegrTest('test_mimetypes.py'),
    RegrTest('test_minidom.py'),
    RegrTest('test_mmap.py', usemodules="mmap"),
    RegrTest('test_module.py', core=True),
    RegrTest('test_modulefinder.py'),
    RegrTest('test_msilib.py'),
    RegrTest('test_multibytecodec.py', usemodules='_multibytecodec'),
    RegrTest('test_multiprocessing.py', skip="XXX: deadlocks the buildbots"),
    RegrTest('test_mutants.py', core="possibly"),
    RegrTest('test_netrc.py'),
    RegrTest('test_nis.py'),
    RegrTest('test_nntplib.py'),
    RegrTest('test_normalization.py'),
    RegrTest('test_ntpath.py'),
    RegrTest('test_numeric_tower.py'),
    RegrTest('test_opcodes.py', core=True),
    RegrTest('test_openpty.py'),
    RegrTest('test_operator.py', core=True),
    RegrTest('test_optparse.py'),
    RegrTest('test_os.py', core=True),
    RegrTest('test_ossaudiodev.py'),
    RegrTest('test_osx_env.py'),
    RegrTest('test_parser.py', skip="slowly deprecating compiler"),
    RegrTest('test_pdb.py'),
    RegrTest('test_peepholer.py'),
    RegrTest('test_pep247.py'),
    RegrTest('test_pep263.py'),
    RegrTest('test_pep277.py'),
    RegrTest('test_pep292.py'),
    RegrTest('test_pep3120.py'),
    RegrTest('test_pep3131.py'),
    RegrTest('test_pep352.py'),
    RegrTest('test_pickle.py', core=True),
    RegrTest('test_pickletools.py', core=False),
    RegrTest('test_pipes.py'),
    RegrTest('test_pkg.py', core=True),
    RegrTest('test_pkgimport.py', core=True),
    RegrTest('test_pkgutil.py'),
    RegrTest('test_platform.py'),
    RegrTest('test_plistlib.py'),
    RegrTest('test_poll.py'),
    RegrTest('test_popen.py'),
    RegrTest('test_poplib.py'),
    RegrTest('test_posix.py', usemodules="_rawffi"),
    RegrTest('test_posixpath.py'),
    RegrTest('test_pow.py', core=True),
    RegrTest('test_pprint.py', core=True),
    RegrTest('test_print.py', core=True),
    RegrTest('test_profile.py'),
    RegrTest('test_property.py', core=True),
    RegrTest('test_pstats.py'),
    RegrTest('test_pty.py', usemodules='fcntl termios select'),
    RegrTest('test_pwd.py', usemodules="pwd"),
    RegrTest('test_py_compile.py'),
    RegrTest('test_pyclbr.py'),
    RegrTest('test_pydoc.py'),
    RegrTest('test_pyexpat.py'),
    RegrTest('test_queue.py', usemodules='thread'),
    RegrTest('test_quopri.py'),
    RegrTest('test_raise.py', core=True),
    RegrTest('test_random.py'),
    RegrTest('test_range.py', core=True),
    RegrTest('test_re.py', core=True),
    RegrTest('test_readline.py'),
    RegrTest('test_reprlib.py', core=True),
    RegrTest('test_resource.py'),
    RegrTest('test_richcmp.py', core=True),
    RegrTest('test_rlcompleter.py'),
    RegrTest('test_robotparser.py'),
    RegrTest('test_runpy.py'),
    RegrTest('test_sax.py'),
    RegrTest('test_sched.py'),
    RegrTest('test_scope.py', core=True),
    RegrTest('test_select.py'),
    RegrTest('test_set.py', core=True),
    RegrTest('test_setcomps.py', core=True),
    RegrTest('test_shelve.py'),
    RegrTest('test_shlex.py'),
    RegrTest('test_shutil.py'),
    RegrTest('test_signal.py'),
    RegrTest('test_site.py', core=False),
    RegrTest('test_slice.py', core=True),
    RegrTest('test_smtpd.py'),
    RegrTest('test_smtplib.py'),
    RegrTest('test_smtpnet.py'),
    RegrTest('test_sndhdr.py'),
    RegrTest('test_socket.py', usemodules='thread _weakref'),
    RegrTest('test_socketserver.py', usemodules='thread'),
    RegrTest('test_sort.py', core=True),
    RegrTest('test_sqlite.py', usemodules="thread _rawffi zlib"),
    RegrTest('test_ssl.py', usemodules='_ssl _socket select'),
    RegrTest('test_startfile.py'),
    RegrTest('test_strftime.py'),
    RegrTest('test_string.py', core=True),
    RegrTest('test_stringprep.py'),
    RegrTest('test_strlit.py', core=True),
    RegrTest('test_strptime.py'),
    RegrTest('test_strtod.py'),
    RegrTest('test_struct.py', usemodules='struct'),
    RegrTest('test_structmembers.py', skip="CPython specific"),
    RegrTest('test_structseq.py'),
    RegrTest('test_subprocess.py', usemodules='signal'),
    RegrTest('test_sunau.py', skip="unsupported extension module"),
    RegrTest('test_sundry.py'),
    RegrTest('test_super.py', core=True),
    RegrTest('test_symtable.py', skip="implementation detail"),
    RegrTest('test_syntax.py', core=True),
    RegrTest('test_sys.py', core=True, usemodules='struct'),
    RegrTest('test_sys_setprofile.py', core=True),
    RegrTest('test_sys_settrace.py', core=True),
    RegrTest('test_sysconfig.py'),
    RegrTest('test_syslog.py'),
    RegrTest('test_tarfile.py'),
    RegrTest('test_tcl.py'),
    RegrTest('test_telnetlib.py'),
    RegrTest('test_tempfile.py'),
    RegrTest('test_textwrap.py'),
    RegrTest('test_thread.py', usemodules="thread", core=True),
    RegrTest('test_threaded_import.py', usemodules="thread", core=True),
    RegrTest('test_threadedtempfile.py', 
             usemodules="thread", core=False),
    RegrTest('test_threading.py', usemodules="thread", core=True),
    RegrTest('test_threading_local.py', usemodules="thread", core=True),
    RegrTest('test_threadsignals.py', usemodules="thread"),
    RegrTest('test_time.py', core=True),
    RegrTest('test_timeit.py'),
    RegrTest('test_timeout.py'),
    RegrTest('test_tk.py'),
    RegrTest('test_tokenize.py'),
    RegrTest('test_trace.py'),
    RegrTest('test_traceback.py', core=True),
    RegrTest('test_ttk_guionly.py'),
    RegrTest('test_ttk_textonly.py'),
    RegrTest('test_tuple.py', core=True),
    RegrTest('test_typechecks.py'),
    RegrTest('test_types.py', core=True),
    RegrTest('test_ucn.py'),
    RegrTest('test_unary.py', core=True),
    RegrTest('test_unicode.py', core=True),
    RegrTest('test_unicode_file.py'),
    RegrTest('test_unicodedata.py'),
    RegrTest('test_unittest.py', core=True),
    RegrTest('test_univnewlines.py'),
    RegrTest('test_unpack.py', core=True),
    RegrTest('test_unpack_ex.py', core=True),
    RegrTest('test_urllib.py'),
    RegrTest('test_urllib2.py'),
    RegrTest('test_urllib2_localnet.py', usemodules="thread"),
    RegrTest('test_urllib2net.py'),
    RegrTest('test_urllib_response.py'),
    RegrTest('test_urllibnet.py'),
    RegrTest('test_urlparse.py'),
    RegrTest('test_userdict.py', core=True),
    RegrTest('test_userlist.py', core=True),
    RegrTest('test_userstring.py', core=True),
    RegrTest('test_uu.py'),
    RegrTest('test_uuid.py'),
    RegrTest('test_wait3.py', usemodules="thread"),
    RegrTest('test_wait4.py', usemodules="thread"),
    RegrTest('test_warnings.py', core=True),
    RegrTest('test_wave.py'),
    RegrTest('test_weakref.py', core=True, usemodules='_weakref'),
    RegrTest('test_weakset.py'),
    RegrTest('test_winreg.py'),
    RegrTest('test_winsound.py'),
    RegrTest('test_with.py'),
    RegrTest('test_wsgiref.py'),
    RegrTest('test_xdrlib.py'),
    RegrTest('test_xml_etree.py'),
    RegrTest('test_xml_etree_c.py'),
    RegrTest('test_xmlrpc.py'),
    RegrTest('test_xmlrpc_net.py'),
    RegrTest('test_zipfile.py'),
    RegrTest('test_zipfile64.py'),
    RegrTest('test_zipimport.py', usemodules='zlib zipimport'),
    RegrTest('test_zipimport_support.py', usemodules='zlib zipimport'),
    RegrTest('test_zlib.py', usemodules='zlib'),
]

def check_testmap_complete():
    listed_names = dict.fromkeys([regrtest.basename for regrtest in testmap])
    assert len(listed_names) == len(testmap)
    # names to ignore
    listed_names['test_support.py'] = True
    listed_names['test_multibytecodec_support.py'] = True
    missing = []
    for path in testdir.listdir(fil='test_*.py'):
        name = path.basename
        if name not in listed_names:
            missing.append('    RegrTest(%r),' % (name,))
    missing.sort()
    assert not missing, "non-listed tests:\n%s" % ('\n'.join(missing),)
check_testmap_complete()

def pytest_configure(config):
    config._basename2spec = cache = {}
    for x in testmap: 
        cache[x.basename] = x

def pytest_collect_file(path, parent, __multicall__):
    # don't collect files except through this hook
    # implemented by clearing the list of to-be-called
    # remaining hook methods
    __multicall__.methods[:] = []
    regrtest = parent.config._basename2spec.get(path.basename, None)
    if regrtest is None:
        return
    if path.dirpath() != testdir:
        return
    return RunFileExternal(path.basename, parent=parent, regrtest=regrtest)

class RunFileExternal(py.test.collect.File):
    def __init__(self, name, parent, regrtest): 
        super(RunFileExternal, self).__init__(name, parent) 
        self.regrtest = regrtest 
        self.fspath = regrtest.getfspath()

    def collect(self): 
        if self.regrtest.ismodified(): 
            name = 'modified'
        else:
            name = 'unmodified'
        return [ReallyRunFileExternal(name, parent=self)] 

#
# testmethod: 
# invoking in a separate process: py.py TESTFILE
#
import os
import time
import getpass

class ReallyRunFileExternal(py.test.collect.Item): 
    class ExternalFailure(Exception):
        """Failure in running subprocess"""

    def getinvocation(self, regrtest): 
        fspath = regrtest.getfspath() 
        python = sys.executable 
        pypy_script = pypydir.join('bin', 'pyinteractive.py')
        alarm_script = pypydir.join('tool', 'alarm.py')
        if sys.platform == 'win32':
            watchdog_name = 'watchdog_nt.py'
        else:
            watchdog_name = 'watchdog.py'
        watchdog_script = rpythondir.join('tool', watchdog_name)

        regr_script = pypydir.join('tool', 'pytest', 
                                   'run-script', 'regrverbose.py')
        
        regrrun = str(regr_script)
        option = self.config.option
        TIMEOUT = gettimeout(option.timeout.lower())
        if option.pypy:
            execpath = py.path.local(option.pypy)
            if not execpath.check():
                execpath = py.path.local.sysfind(option.pypy)
            if not execpath:
                raise LookupError("could not find executable %r" %
                                  (option.pypy,))

            # check modules
            info = py.process.cmdexec("%s --info" % execpath)
            info = parse_info(info)
            for mod in regrtest.usemodules:
                if info.get('objspace.usemodules.%s' % mod) is not True:
                    py.test.skip("%s module not included in %s" % (mod,
                                                                   execpath))
                    
            cmd = "%s %s %s" %(
                execpath, 
                regrrun, fspath.purebasename)

            # add watchdog for timing out
            cmd = "%s %s %s %s" %(
                python, watchdog_script, TIMEOUT,
                cmd)
        else:
            pypy_options = []
            pypy_options.extend(
                ['--withmod-%s' % mod for mod in regrtest.usemodules])
            sopt = " ".join(pypy_options) 
            cmd = "%s %s %d %s -S %s %s %s -v" %(
                python, alarm_script, TIMEOUT, 
                pypy_script, sopt, 
                regrrun, fspath.purebasename)
        return cmd 

    def runtest(self): 
        """ invoke a subprocess running the test file via PyPy. 
            record its output into the 'result/user@host' subdirectory. 
            (we might want to create subdirectories for 
            each user, because we will probably all produce 
            such result runs and they will not be the same
            i am afraid. 
        """ 
        regrtest = self.parent.regrtest
        if regrtest.skip:
            if regrtest.skip is True:
                msg = "obsolete or unsupported platform"
            else:
                msg = regrtest.skip
            py.test.skip(msg)
        (skipped, exit_status, test_stdout,
                               test_stderr) = self.getresult(regrtest)
        if skipped:
            py.test.skip(test_stderr.splitlines()[-1])
        if exit_status:
            raise self.ExternalFailure(test_stdout, test_stderr)

    def repr_failure(self, excinfo):
        if not excinfo.errisinstance(self.ExternalFailure):
            return super(ReallyRunFileExternal, self).repr_failure(excinfo)
        out, err = excinfo.value.args
        return out + err

    def getstatusouterr(self, cmd): 
        tempdir = py.test.ensuretemp(self.fspath.basename)
        stdout = tempdir.join(self.fspath.basename) + '.out'
        stderr = tempdir.join(self.fspath.basename) + '.err'
        if sys.platform == 'win32':
            status = os.system("%s >%s 2>%s" %(cmd, stdout, stderr))
            if status>=0:
                status = status
            else:
                status = 'abnormal termination 0x%x' % status
        else:
            if self.config.option.unittest_filter is not None:
                cmd += ' --filter %s' % self.config.option.unittest_filter
            if self.config.option.usepdb:
                cmd += ' --pdb'
            if self.config.option.capture == 'no':
                status = os.system(cmd)
                stdout.write('')
                stderr.write('')
            else:
                status = os.system("%s >>%s 2>>%s" %(cmd, stdout, stderr))
            if os.WIFEXITED(status):
                status = os.WEXITSTATUS(status)
            else:
                status = 'abnormal termination 0x%x' % status
        return status, stdout.read(mode='rU'), stderr.read(mode='rU')

    def getresult(self, regrtest): 
        cmd = self.getinvocation(regrtest)
        tempdir = py.test.ensuretemp(self.fspath.basename)
        oldcwd = tempdir.chdir()
        exit_status, test_stdout, test_stderr = self.getstatusouterr(cmd)
        oldcwd.chdir()
        skipped = False
        timedout = test_stderr.rfind(26*"=" + "timedout" + 26*"=") != -1 
        if not timedout: 
            timedout = test_stderr.rfind("KeyboardInterrupt") != -1
        if test_stderr.rfind(26*"=" + "skipped" + 26*"=") != -1:
            skipped = True
        outcome = 'OK'
        if not exit_status:
            # match "FAIL" but not e.g. "FAILURE", which is in the output of a
            # test in test_zipimport_support.py
            if re.search(r'\bFAIL\b', test_stdout) or re.search('[^:]ERROR', test_stderr):
                outcome = 'FAIL'
                exit_status = 2  
        elif timedout: 
            outcome = "T/O"    
        else: 
            outcome = "ERR"
        
        return skipped, exit_status, test_stdout, test_stderr

    def _keywords(self):
        lst = list(py.test.collect.Item._keywords(self))
        regrtest = self.parent.regrtest
        if regrtest.core:
            lst.append('core')
        return lst
<|MERGE_RESOLUTION|>--- conflicted
+++ resolved
@@ -248,11 +248,7 @@
     RegrTest('test_inspect.py'),
     RegrTest('test_int.py', core=True),
     RegrTest('test_int_literal.py', core=True),
-<<<<<<< HEAD
-    RegrTest('test_io.py', core=True),
-=======
-    RegrTest('test_io.py', usemodules='array binascii'),
->>>>>>> 0a2e427f
+    RegrTest('test_io.py', core=True, usemodules='array binascii'),
     RegrTest('test_ioctl.py'),
     RegrTest('test_isinstance.py', core=True),
     RegrTest('test_iter.py', core=True),
