"""

test configuration(s) for running CPython's regression
test suite on top of PyPy 

"""
import py
import sys
import pypy
import re
from pypy.interpreter.gateway import ApplevelClass 
from pypy.interpreter.error import OperationError
from pypy.interpreter.module import Module as PyPyModule 
from pypy.interpreter.main import run_string, run_file

# the following adds command line options as a side effect! 
from pypy.conftest import option as pypy_option 

from pypy.tool.pytest import appsupport 
from pypy.tool.pytest.confpath import pypydir, rpythondir, testdir, testresultdir
from rpython.config.parse import parse_info

pytest_plugins = "resultlog",
rsyncdirs = ['.', '../pypy/']

# 
# Interfacing/Integrating with py.test's collection process 
#

def pytest_addoption(parser):
    group = parser.getgroup("complicance testing options") 
    group.addoption('-T', '--timeout', action="store", type="string", 
       default="1000", dest="timeout", 
       help="fail a test module after the given timeout. "
            "specify in seconds or 'NUMmp' aka Mega-Pystones")
    group.addoption('--pypy', action="store", type="string",
       dest="pypy",  help="use given pypy executable to run lib-python tests. "
                          "This will run the tests directly (i.e. not through py.py)")
    group.addoption('--filter', action="store", type="string", default=None,
                    dest="unittest_filter",  help="Similar to -k, XXX")

def gettimeout(timeout): 
    from rpython.translator.test import rpystone
    if timeout.endswith('mp'): 
        megapystone = float(timeout[:-2])
        t, stone = pystone.Proc0(10000)
        pystonetime = t/stone 
        seconds = megapystone  * 1000000 * pystonetime
        return seconds 
    return float(timeout) 

# ________________________________________________________________________
#
# classification of all tests files (this is ongoing work) 
#

class RegrTest: 
    """ Regression Test Declaration.""" 
    def __init__(self, basename, core=False,
                                 compiler=None, 
                                 usemodules = '',
                                 skip=None): 
        self.basename = basename 
        self._usemodules = usemodules.split() + ['signal', '_warnings']
        self._compiler = compiler 
        self.core = core
        self.skip = skip
        assert self.getfspath().check(), "%r not found!" % (basename,)

    def usemodules(self):
        return self._usemodules #+ pypy_option.usemodules
    usemodules = property(usemodules)

    def compiler(self): 
        return self._compiler #or pypy_option.compiler 
    compiler = property(compiler)

    def ismodified(self): 
        #XXX: ask hg
        return None

    def getfspath(self): 
        return testdir.join(self.basename)

    def run_file(self, space): 
        fspath = self.getfspath()
        assert fspath.check()
        modname = fspath.purebasename 
        space.appexec([], '''():
            from test import %(modname)s
            m = %(modname)s
            if hasattr(m, 'test_main'):
                m.test_main()
        ''' % locals())

if sys.platform == 'win32':
    skip_win32 = "Not supported on Windows"
    only_win32 = False
else:
    skip_win32 = False
    only_win32 = "Only on Windows"

testmap = [
    RegrTest('test___all__.py', core=True),
    RegrTest('test___future__.py', core=True),
    RegrTest('test__locale.py', skip=skip_win32),
    RegrTest('test_abc.py'),
    RegrTest('test_abstract_numbers.py'),
    RegrTest('test_aifc.py'),
    RegrTest('test_argparse.py'),
    RegrTest('test_array.py', core=True, usemodules='struct array'),
    RegrTest('test_ast.py', core=True),
    RegrTest('test_asynchat.py', usemodules='thread'),
    RegrTest('test_asyncore.py'),
    RegrTest('test_atexit.py', core=True),
    RegrTest('test_audioop.py', skip=True),
    RegrTest('test_augassign.py', core=True),
    RegrTest('test_base64.py'),
    RegrTest('test_bigaddrspace.py'),
    RegrTest('test_bigmem.py'),
    RegrTest('test_binascii.py', usemodules='binascii'),
    RegrTest('test_binhex.py'),
    RegrTest('test_binop.py', core=True),
    RegrTest('test_bisect.py', core=True, usemodules='_bisect'),
    RegrTest('test_bool.py', core=True),
    RegrTest('test_bufio.py', core=True),
    RegrTest('test_builtin.py', core=True),
    RegrTest('test_bytes.py'),
    RegrTest('test_bz2.py', usemodules='bz2'),
    RegrTest('test_calendar.py'),
    RegrTest('test_call.py', core=True),
    RegrTest('test_capi.py', skip="not applicable"),
    RegrTest('test_cfgparser.py'),
    RegrTest('test_cgi.py'),
    RegrTest('test_charmapcodec.py', core=True),
    RegrTest('test_class.py', core=True),
    RegrTest('test_cmath.py', core=True),
    RegrTest('test_cmd.py'),
    RegrTest('test_cmd_line.py'),
    RegrTest('test_cmd_line_script.py'),
    RegrTest('test_code.py', core=True),
    RegrTest('test_codeccallbacks.py', core=True),
    RegrTest('test_codecencodings_cn.py', usemodules='_multibytecodec'),
    RegrTest('test_codecencodings_hk.py', usemodules='_multibytecodec'),
    RegrTest('test_codecencodings_iso2022.py', usemodules='_multibytecodec'),
    RegrTest('test_codecencodings_jp.py', usemodules='_multibytecodec'),
    RegrTest('test_codecencodings_kr.py', usemodules='_multibytecodec'),
    RegrTest('test_codecencodings_tw.py', usemodules='_multibytecodec'),
    RegrTest('test_codecmaps_cn.py', usemodules='_multibytecodec'),
    RegrTest('test_codecmaps_hk.py', usemodules='_multibytecodec'),
    RegrTest('test_codecmaps_jp.py', usemodules='_multibytecodec'),
    RegrTest('test_codecmaps_kr.py', usemodules='_multibytecodec'),
    RegrTest('test_codecmaps_tw.py', usemodules='_multibytecodec'),
    RegrTest('test_codecs.py', core=True, usemodules='_multibytecodec'),
    RegrTest('test_codeop.py', core=True),
    RegrTest('test_coding.py', core=True),
    RegrTest('test_collections.py'),
    RegrTest('test_colorsys.py'),
    RegrTest('test_compare.py', core=True),
    RegrTest('test_compile.py', core=True),
    RegrTest('test_compileall.py'),
    RegrTest('test_complex.py', core=True),
    RegrTest('test_concurrent_futures.py'),
    RegrTest('test_contains.py', core=True),
    RegrTest('test_contextlib.py', usemodules="thread"),
    RegrTest('test_copy.py', core=True),
    RegrTest('test_copyreg.py', core=True),
    RegrTest('test_cprofile.py'),
    RegrTest('test_crypt.py', usemodules='crypt', skip=skip_win32),
    RegrTest('test_csv.py', usemodules='_csv'),
    RegrTest('test_ctypes.py', usemodules="_rawffi thread"),
    RegrTest('test_curses.py', skip="unsupported extension module"),
    RegrTest('test_datetime.py'),
    RegrTest('test_dbm.py'),
    RegrTest('test_dbm_dumb.py'),
    RegrTest('test_dbm_gnu.py'),
    RegrTest('test_dbm_ndbm.py'),
    RegrTest('test_decimal.py'),
    RegrTest('test_decorators.py', core=True),
    RegrTest('test_defaultdict.py', usemodules='_collections'),
    RegrTest('test_deque.py', core=True, usemodules='_collections'),
    RegrTest('test_descr.py', core=True, usemodules='_weakref'),
    RegrTest('test_descrtut.py', core=True),
    RegrTest('test_dict.py', core=True),
    RegrTest('test_dictcomps.py', core=True),
    RegrTest('test_dictviews.py', core=True),
    RegrTest('test_difflib.py'),
    RegrTest('test_dis.py'),
    RegrTest('test_distutils.py', skip=True),
    RegrTest('test_doctest.py', usemodules="thread"),
    RegrTest('test_doctest2.py'),
    RegrTest('test_docxmlrpc.py'),
    RegrTest('test_dummy_thread.py', core=True),
    RegrTest('test_dummy_threading.py', core=True),
    RegrTest('test_dynamic.py'),
    RegrTest('test_email.py'),
    RegrTest('test_enumerate.py', core=True),
    RegrTest('test_eof.py', core=True),
    RegrTest('test_epoll.py'),
    RegrTest('test_errno.py', usemodules="errno"),
    RegrTest('test_exception_variations.py'),
    RegrTest('test_exceptions.py', core=True),
    RegrTest('test_extcall.py', core=True),
    RegrTest('test_fcntl.py', usemodules='fcntl', skip=skip_win32),
    RegrTest('test_file.py', usemodules="posix", core=True),
    RegrTest('test_filecmp.py', core=True),
    RegrTest('test_fileinput.py', core=True),
    RegrTest('test_fileio.py'),
    RegrTest('test_float.py', core=True),
    RegrTest('test_flufl.py'),
    RegrTest('test_fnmatch.py', core=True),
    RegrTest('test_fork1.py', usemodules="thread"),
    RegrTest('test_format.py', core=True),
    RegrTest('test_fractions.py'),
    RegrTest('test_frozen.py', skip="unsupported extension module"),
    RegrTest('test_ftplib.py'),
    RegrTest('test_funcattrs.py', core=True),
    RegrTest('test_functools.py'),
    RegrTest('test_future.py', core=True),
    RegrTest('test_future1.py', core=True),
    RegrTest('test_future2.py', core=True),
    RegrTest('test_future3.py', core=True),
    RegrTest('test_future4.py', core=True),
    RegrTest('test_future5.py', core=True),
    RegrTest('test_gc.py', usemodules='_weakref', skip="implementation detail"),
    RegrTest('test_gdb.py', skip="not applicable"),
    RegrTest('test_generators.py', core=True, usemodules='thread _weakref'),
    RegrTest('test_genericpath.py'),
    RegrTest('test_genexps.py', core=True, usemodules='_weakref'),
    RegrTest('test_getargs2.py', skip="unsupported extension module"),
    RegrTest('test_getopt.py', core=True),
    RegrTest('test_gettext.py'),
    RegrTest('test_glob.py', core=True),
    RegrTest('test_global.py', core=True),
    RegrTest('test_grammar.py', core=True),
    RegrTest('test_grp.py', skip=skip_win32),
    RegrTest('test_gzip.py', usemodules='zlib'),
    RegrTest('test_hash.py', core=True),
    RegrTest('test_hashlib.py', core=True),
    RegrTest('test_heapq.py', core=True),
    RegrTest('test_hmac.py'),
    RegrTest('test_html.py'),
    RegrTest('test_htmlparser.py'),
    RegrTest('test_http_cookiejar.py'),
    RegrTest('test_http_cookies.py'),
    RegrTest('test_httplib.py'),
    RegrTest('test_httpservers.py'),
    RegrTest('test_imaplib.py'),
    RegrTest('test_imp.py', core=True, usemodules='thread'),
    RegrTest('test_import.py', core=True),
    RegrTest('test_importhooks.py', core=True),
    RegrTest('test_importlib.py'),
    RegrTest('test_index.py'),
    RegrTest('test_inspect.py'),
    RegrTest('test_int.py', core=True),
    RegrTest('test_int_literal.py', core=True),
    RegrTest('test_io.py', core=True),
    RegrTest('test_ioctl.py'),
    RegrTest('test_isinstance.py', core=True),
    RegrTest('test_iter.py', core=True),
<<<<<<< HEAD
    RegrTest('test_iterlen.py'),
=======
    RegrTest('test_iterlen.py', core=True, usemodules="_collections itertools"),
>>>>>>> 93c98b49
    RegrTest('test_itertools.py', core=True, usemodules="itertools struct"),
    RegrTest('test_json.py'),
    RegrTest('test_keywordonlyarg.py'),
    RegrTest('test_kqueue.py'),
    RegrTest('test_largefile.py'),
    RegrTest('test_lib2to3.py'),
    RegrTest('test_linecache.py'),
    RegrTest('test_list.py', core=True),
    RegrTest('test_listcomps.py', core=True),
    RegrTest('test_locale.py', usemodules="_locale"),
    RegrTest('test_logging.py', usemodules='thread'),
    RegrTest('test_long.py', core=True),
    RegrTest('test_longexp.py', core=True),
    RegrTest('test_macpath.py'),
    RegrTest('test_mailbox.py'),
    RegrTest('test_marshal.py', core=True),
    RegrTest('test_math.py', core=True, usemodules='math'),
    RegrTest('test_memoryio.py'),
    RegrTest('test_memoryview.py'),
    RegrTest('test_metaclass.py', core=True),
    RegrTest('test_mimetypes.py'),
    RegrTest('test_minidom.py'),
    RegrTest('test_mmap.py', usemodules="mmap"),
    RegrTest('test_module.py', core=True),
    RegrTest('test_modulefinder.py'),
    RegrTest('test_msilib.py', skip=only_win32),
    RegrTest('test_multibytecodec.py', usemodules='_multibytecodec'),
    RegrTest('test_multibytecodec_support.py', skip="not a test"),
    RegrTest('test_multiprocessing.py', skip="FIXME leaves subprocesses"),
    RegrTest('test_mutants.py', core="possibly"),
    RegrTest('test_netrc.py'),
    RegrTest('test_nis.py', skip="unsupported extension module"),
    RegrTest('test_nntplib.py'),
    RegrTest('test_normalization.py'),
    RegrTest('test_ntpath.py'),
    RegrTest('test_numeric_tower.py'),
    RegrTest('test_opcodes.py', core=True),
    RegrTest('test_openpty.py'),
    RegrTest('test_operator.py', core=True),
    RegrTest('test_optparse.py'),
    RegrTest('test_os.py', core=True),
    RegrTest('test_ossaudiodev.py', skip="unsupported extension module"),
    RegrTest('test_osx_env.py'),
    RegrTest('test_parser.py', skip="slowly deprecating compiler"),
    RegrTest('test_pdb.py'),
    RegrTest('test_peepholer.py'),
    RegrTest('test_pep247.py'),
    RegrTest('test_pep263.py'),
    RegrTest('test_pep277.py'),
    RegrTest('test_pep292.py'),
    RegrTest('test_pep3120.py'),
    RegrTest('test_pep3131.py'),
    RegrTest('test_pep352.py'),
    RegrTest('test_pickle.py', core=True),
    RegrTest('test_pickletools.py', core=False),
    RegrTest('test_pipes.py'),
    RegrTest('test_pkg.py', core=True),
    RegrTest('test_pkgimport.py', core=True),
    RegrTest('test_pkgutil.py'),
    RegrTest('test_platform.py'),
    RegrTest('test_plistlib.py', skip="unsupported module"),
    RegrTest('test_poll.py', skip=skip_win32),
    RegrTest('test_popen.py'),
    RegrTest('test_poplib.py'),
    RegrTest('test_posix.py', usemodules="_rawffi"),
    RegrTest('test_posixpath.py'),
    RegrTest('test_pow.py', core=True),
    RegrTest('test_pprint.py', core=True),
    RegrTest('test_print.py', core=True),
    RegrTest('test_profile.py'),
    RegrTest('test_property.py', core=True),
    RegrTest('test_pstats.py'),
    RegrTest('test_pty.py', skip="unsupported extension module"),
    RegrTest('test_pwd.py', usemodules="pwd", skip=skip_win32),
    RegrTest('test_py_compile.py'),
    RegrTest('test_pyclbr.py'),
    RegrTest('test_pydoc.py'),
    RegrTest('test_pyexpat.py'),
    RegrTest('test_queue.py', usemodules='thread'),
    RegrTest('test_quopri.py'),
    RegrTest('test_raise.py', core=True),
    RegrTest('test_random.py'),
    RegrTest('test_range.py', core=True),
    RegrTest('test_re.py', core=True),
    RegrTest('test_readline.py'),
    RegrTest('test_reprlib.py', core=True),
    RegrTest('test_resource.py', skip=skip_win32),
    RegrTest('test_richcmp.py', core=True),
    RegrTest('test_rlcompleter.py'),
    RegrTest('test_robotparser.py'),
    RegrTest('test_runpy.py'),
    RegrTest('test_sax.py'),
    RegrTest('test_sched.py'),
    RegrTest('test_scope.py', core=True),
    RegrTest('test_select.py'),
    RegrTest('test_set.py', core=True),
    RegrTest('test_setcomps.py', core=True),
    RegrTest('test_shelve.py'),
    RegrTest('test_shlex.py'),
    RegrTest('test_shutil.py'),
    RegrTest('test_signal.py'),
    RegrTest('test_site.py', core=False),
    RegrTest('test_slice.py', core=True),
    RegrTest('test_smtpd.py'),
    RegrTest('test_smtplib.py'),
    RegrTest('test_smtpnet.py'),
    RegrTest('test_sndhdr.py'),
    RegrTest('test_socket.py', usemodules='thread _weakref'),
    RegrTest('test_socketserver.py', usemodules='thread'),
    RegrTest('test_sort.py', core=True),
    RegrTest('test_sqlite.py', usemodules="thread _rawffi zlib"),
    RegrTest('test_ssl.py', usemodules='_ssl _socket select'),
    RegrTest('test_startfile.py'), # skip="bogus test"?
    RegrTest('test_strftime.py'),
    RegrTest('test_string.py', core=True),
    RegrTest('test_stringprep.py'),
    RegrTest('test_strlit.py', core=True),
    RegrTest('test_strptime.py'),
    RegrTest('test_strtod.py'),
    RegrTest('test_struct.py', usemodules='struct'),
    RegrTest('test_structmembers.py', skip="CPython specific"),
    RegrTest('test_structseq.py'),
    RegrTest('test_subprocess.py', usemodules='signal'),
    RegrTest('test_sunau.py', skip=True),
    RegrTest('test_sundry.py'),
    RegrTest('test_super.py', core=True),
    RegrTest('test_symtable.py', skip="implementation detail"),
    RegrTest('test_syntax.py', core=True),
    RegrTest('test_sys.py', core=True, usemodules='struct'),
    RegrTest('test_sys_setprofile.py', core=True),
    RegrTest('test_sys_settrace.py', core=True),
    RegrTest('test_sysconfig.py'),
    RegrTest('test_syslog.py'),
    RegrTest('test_tarfile.py'),
    RegrTest('test_tcl.py', skip="unsupported extension module"),
    RegrTest('test_telnetlib.py'),
    RegrTest('test_tempfile.py'),
    RegrTest('test_textwrap.py'),
    RegrTest('test_thread.py', usemodules="thread", core=True),
    RegrTest('test_threaded_import.py', usemodules="thread", core=True),
    RegrTest('test_threadedtempfile.py', 
             usemodules="thread", core=False),
    RegrTest('test_threading.py', usemodules="thread", core=True),
    RegrTest('test_threading_local.py', usemodules="thread", core=True),
    RegrTest('test_threadsignals.py', usemodules="thread"),
    RegrTest('test_time.py', core=True),
    RegrTest('test_timeit.py'),
    RegrTest('test_timeout.py'),
    RegrTest('test_tk.py'),
    RegrTest('test_tokenize.py'),
    RegrTest('test_trace.py'),
    RegrTest('test_traceback.py', core=True),
    RegrTest('test_ttk_guionly.py'),
    RegrTest('test_ttk_textonly.py'),
    RegrTest('test_tuple.py', core=True),
    RegrTest('test_typechecks.py'),
    RegrTest('test_types.py', core=True),
    RegrTest('test_ucn.py'),
    RegrTest('test_unary.py', core=True),
    RegrTest('test_unicode.py', core=True),
    RegrTest('test_unicode_file.py'),
    RegrTest('test_unicodedata.py'),
    RegrTest('test_unittest.py', core=True),
    RegrTest('test_univnewlines.py'),
    RegrTest('test_unpack.py', core=True),
    RegrTest('test_unpack_ex.py', core=True),
    RegrTest('test_urllib.py'),
    RegrTest('test_urllib2.py'),
    RegrTest('test_urllib2_localnet.py', usemodules="thread"),
    RegrTest('test_urllib2net.py'),
    RegrTest('test_urllib_response.py'),
    RegrTest('test_urllibnet.py'),
    RegrTest('test_urlparse.py'),
    RegrTest('test_userdict.py', core=True),
    RegrTest('test_userlist.py', core=True),
    RegrTest('test_userstring.py', core=True),
    RegrTest('test_uu.py'),
    RegrTest('test_uuid.py'),
    RegrTest('test_wait3.py', usemodules="thread"),
    RegrTest('test_wait4.py', usemodules="thread"),
    RegrTest('test_warnings.py', core=True),
    RegrTest('test_wave.py', skip="unsupported extension module"),
    RegrTest('test_weakref.py', core=True, usemodules='_weakref'),
    RegrTest('test_weakset.py'),
    RegrTest('test_winreg.py', skip=only_win32),
    RegrTest('test_winsound.py', skip="unsupported extension module"),
    RegrTest('test_with.py'),
    RegrTest('test_wsgiref.py'),
    RegrTest('test_xdrlib.py'),
    RegrTest('test_xml_etree.py'),
    RegrTest('test_xml_etree_c.py'),
    RegrTest('test_xmlrpc.py'),
    RegrTest('test_xmlrpc_net.py'),
    RegrTest('test_zipfile.py'),
    RegrTest('test_zipfile64.py'),
    RegrTest('test_zipimport.py', usemodules='zlib zipimport'),
    RegrTest('test_zipimport_support.py', usemodules='zlib zipimport'),
    RegrTest('test_zlib.py', usemodules='zlib'),
]

def check_testmap_complete():
    listed_names = dict.fromkeys([regrtest.basename for regrtest in testmap])
    listed_names['test_support.py'] = True     # ignore this
    missing = []
    for path in testdir.listdir(fil='test_*.py'):
        name = path.basename
        if name not in listed_names:
            missing.append('    RegrTest(%r),' % (name,))
    missing.sort()
    assert not missing, "non-listed tests:\n%s" % ('\n'.join(missing),)
check_testmap_complete()

def pytest_configure(config):
    config._basename2spec = cache = {}
    for x in testmap: 
        cache[x.basename] = x

def pytest_collect_file(path, parent, __multicall__):
    # don't collect files except through this hook
    # implemented by clearing the list of to-be-called
    # remaining hook methods
    __multicall__.methods[:] = []
    regrtest = parent.config._basename2spec.get(path.basename, None)
    if regrtest is None:
        return
    if path.dirpath() != testdir:
        return
    return RunFileExternal(path.basename, parent=parent, regrtest=regrtest)

class RunFileExternal(py.test.collect.File):
    def __init__(self, name, parent, regrtest): 
        super(RunFileExternal, self).__init__(name, parent) 
        self.regrtest = regrtest 
        self.fspath = regrtest.getfspath()

    def collect(self): 
        if self.regrtest.ismodified(): 
            name = 'modified'
        else:
            name = 'unmodified'
        return [ReallyRunFileExternal(name, parent=self)] 

#
# testmethod: 
# invoking in a separate process: py.py TESTFILE
#
import os
import time
import getpass

class ReallyRunFileExternal(py.test.collect.Item): 
    class ExternalFailure(Exception):
        """Failure in running subprocess"""

    def getinvocation(self, regrtest): 
        fspath = regrtest.getfspath() 
        python = sys.executable 
        pypy_script = pypydir.join('bin', 'py.py')
        alarm_script = pypydir.join('tool', 'alarm.py')
        if sys.platform == 'win32':
            watchdog_name = 'watchdog_nt.py'
        else:
            watchdog_name = 'watchdog.py'
        watchdog_script = rpythondir.join('tool', watchdog_name)

        regr_script = pypydir.join('tool', 'pytest', 
                                   'run-script', 'regrverbose.py')
        
        regrrun = str(regr_script)
        option = self.config.option
        TIMEOUT = gettimeout(option.timeout.lower())
        if option.pypy:
            execpath = py.path.local(option.pypy)
            if not execpath.check():
                execpath = py.path.local.sysfind(option.pypy)
            if not execpath:
                raise LookupError("could not find executable %r" %
                                  (option.pypy,))

            # check modules
            info = py.process.cmdexec("%s --info" % execpath)
            info = parse_info(info)
            for mod in regrtest.usemodules:
                if info.get('objspace.usemodules.%s' % mod) is not True:
                    py.test.skip("%s module not included in %s" % (mod,
                                                                   execpath))
                    
            cmd = "%s %s %s" %(
                execpath, 
                regrrun, fspath.purebasename)

            # add watchdog for timing out
            cmd = "%s %s %s %s" %(
                python, watchdog_script, TIMEOUT,
                cmd)
        else:
            pypy_options = []
            pypy_options.extend(
                ['--withmod-%s' % mod for mod in regrtest.usemodules])
            sopt = " ".join(pypy_options) 
            cmd = "%s %s %d %s -S %s %s %s -v" %(
                python, alarm_script, TIMEOUT, 
                pypy_script, sopt, 
                regrrun, fspath.purebasename)
        return cmd 

    def runtest(self): 
        """ invoke a subprocess running the test file via PyPy. 
            record its output into the 'result/user@host' subdirectory. 
            (we might want to create subdirectories for 
            each user, because we will probably all produce 
            such result runs and they will not be the same
            i am afraid. 
        """ 
        regrtest = self.parent.regrtest
        if regrtest.skip:
            if regrtest.skip is True:
                msg = "obsolete or unsupported platform"
            else:
                msg = regrtest.skip
            py.test.skip(msg)
        (skipped, exit_status, test_stdout,
                               test_stderr) = self.getresult(regrtest)
        if skipped:
            py.test.skip(test_stderr.splitlines()[-1])
        if exit_status:
            raise self.ExternalFailure(test_stdout, test_stderr)

    def repr_failure(self, excinfo):
        if not excinfo.errisinstance(self.ExternalFailure):
            return super(ReallyRunFileExternal, self).repr_failure(excinfo)
        out, err = excinfo.value.args
        return out + err

    def getstatusouterr(self, cmd): 
        tempdir = py.test.ensuretemp(self.fspath.basename)
        stdout = tempdir.join(self.fspath.basename) + '.out'
        stderr = tempdir.join(self.fspath.basename) + '.err'
        if sys.platform == 'win32':
            status = os.system("%s >%s 2>%s" %(cmd, stdout, stderr))
            if status>=0:
                status = status
            else:
                status = 'abnormal termination 0x%x' % status
        else:
            if self.config.option.unittest_filter is not None:
                cmd += ' --filter %s' % self.config.option.unittest_filter
            if self.config.option.usepdb:
                cmd += ' --pdb'
            if self.config.option.capture == 'no':
                status = os.system(cmd)
                stdout.write('')
                stderr.write('')
            else:
                status = os.system("%s >>%s 2>>%s" %(cmd, stdout, stderr))
            if os.WIFEXITED(status):
                status = os.WEXITSTATUS(status)
            else:
                status = 'abnormal termination 0x%x' % status
        return status, stdout.read(mode='rU'), stderr.read(mode='rU')

    def getresult(self, regrtest): 
        cmd = self.getinvocation(regrtest)
        tempdir = py.test.ensuretemp(self.fspath.basename)
        oldcwd = tempdir.chdir()
        exit_status, test_stdout, test_stderr = self.getstatusouterr(cmd)
        oldcwd.chdir()
        skipped = False
        timedout = test_stderr.rfind(26*"=" + "timedout" + 26*"=") != -1 
        if not timedout: 
            timedout = test_stderr.rfind("KeyboardInterrupt") != -1
        if test_stderr.rfind(26*"=" + "skipped" + 26*"=") != -1:
            skipped = True
        outcome = 'OK'
        if not exit_status:
            # match "FAIL" but not e.g. "FAILURE", which is in the output of a
            # test in test_zipimport_support.py
            if re.search(r'\bFAIL\b', test_stdout) or re.search('[^:]ERROR', test_stderr):
                outcome = 'FAIL'
                exit_status = 2  
        elif timedout: 
            outcome = "T/O"    
        else: 
            outcome = "ERR"
        
        return skipped, exit_status, test_stdout, test_stderr

    def _keywords(self):
        lst = list(py.test.collect.Item._keywords(self))
        regrtest = self.parent.regrtest
        if regrtest.core:
            lst.append('core')
        return lst
<|MERGE_RESOLUTION|>--- conflicted
+++ resolved
@@ -258,11 +258,7 @@
     RegrTest('test_ioctl.py'),
     RegrTest('test_isinstance.py', core=True),
     RegrTest('test_iter.py', core=True),
-<<<<<<< HEAD
-    RegrTest('test_iterlen.py'),
-=======
     RegrTest('test_iterlen.py', core=True, usemodules="_collections itertools"),
->>>>>>> 93c98b49
     RegrTest('test_itertools.py', core=True, usemodules="itertools struct"),
     RegrTest('test_json.py'),
     RegrTest('test_keywordonlyarg.py'),
