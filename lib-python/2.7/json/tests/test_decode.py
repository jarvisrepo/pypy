--- conflicted
+++ resolved
@@ -43,16 +43,13 @@
         self.assertEqual(self.loads(s, object_pairs_hook=OrderedDict,
                                     object_hook=lambda x: None),
                          OrderedDict(p))
-<<<<<<< HEAD
         # check that empty objects literals work (see #17368)
         self.assertEqual(self.loads('{}', object_pairs_hook=OrderedDict),
                          OrderedDict())
         self.assertEqual(self.loads('{"empty": {}}',
                                     object_pairs_hook=OrderedDict),
                          OrderedDict([('empty', OrderedDict())]))
-=======
         self.assertEqual(self.loads("{}", object_pairs_hook=list), [])
->>>>>>> 367679fe
 
     def test_extra_data(self):
         s = '[1, 2, 3]5'
