# As a test suite for the os module, this is woefully inadequate, but this
# does add tests for a few functions which have been determined to be more
# portable than they had been thought to be.

import os
import errno
import unittest
import warnings
import sys
import signal
import subprocess
import time

from test import test_support
import mmap
import uuid

warnings.filterwarnings("ignore", "tempnam", RuntimeWarning, __name__)
warnings.filterwarnings("ignore", "tmpnam", RuntimeWarning, __name__)

# Tests creating TESTFN
class FileTests(unittest.TestCase):
    def setUp(self):
        if os.path.exists(test_support.TESTFN):
            os.unlink(test_support.TESTFN)
    tearDown = setUp

    def test_access(self):
        f = os.open(test_support.TESTFN, os.O_CREAT|os.O_RDWR)
        os.close(f)
        self.assertTrue(os.access(test_support.TESTFN, os.W_OK))

    def test_closerange(self):
        first = os.open(test_support.TESTFN, os.O_CREAT|os.O_RDWR)
        # We must allocate two consecutive file descriptors, otherwise
        # it will mess up other file descriptors (perhaps even the three
        # standard ones).
        second = os.dup(first)
        try:
            retries = 0
            while second != first + 1:
                os.close(first)
                retries += 1
                if retries > 10:
                    # XXX test skipped
                    self.skipTest("couldn't allocate two consecutive fds")
                first, second = second, os.dup(second)
        finally:
            os.close(second)
        # close a fd that is open, and one that isn't
        os.closerange(first, first + 2)
        self.assertRaises(OSError, os.write, first, "a")

    @test_support.cpython_only
    def test_rename(self):
        path = unicode(test_support.TESTFN)
        old = sys.getrefcount(path)
        self.assertRaises(TypeError, os.rename, path, 0)
        new = sys.getrefcount(path)
        self.assertEqual(old, new)


class TemporaryFileTests(unittest.TestCase):
    def setUp(self):
        self.files = []
        os.mkdir(test_support.TESTFN)

    def tearDown(self):
        for name in self.files:
            os.unlink(name)
        os.rmdir(test_support.TESTFN)

    def check_tempfile(self, name):
        # make sure it doesn't already exist:
        self.assertFalse(os.path.exists(name),
                    "file already exists for temporary file")
        # make sure we can create the file
        open(name, "w")
        self.files.append(name)

    def test_tempnam(self):
        if not hasattr(os, "tempnam"):
            return
        with warnings.catch_warnings():
            warnings.filterwarnings("ignore", "tempnam", RuntimeWarning,
                                    r"test_os$")
            warnings.filterwarnings("ignore", "tempnam", DeprecationWarning)
            self.check_tempfile(os.tempnam())

            name = os.tempnam(test_support.TESTFN)
            self.check_tempfile(name)

            name = os.tempnam(test_support.TESTFN, "pfx")
            self.assertTrue(os.path.basename(name)[:3] == "pfx")
            self.check_tempfile(name)

    def test_tmpfile(self):
        if not hasattr(os, "tmpfile"):
            return
        # As with test_tmpnam() below, the Windows implementation of tmpfile()
        # attempts to create a file in the root directory of the current drive.
        # On Vista and Server 2008, this test will always fail for normal users
        # as writing to the root directory requires elevated privileges.  With
        # XP and below, the semantics of tmpfile() are the same, but the user
        # running the test is more likely to have administrative privileges on
        # their account already.  If that's the case, then os.tmpfile() should
        # work.  In order to make this test as useful as possible, rather than
        # trying to detect Windows versions or whether or not the user has the
        # right permissions, just try and create a file in the root directory
        # and see if it raises a 'Permission denied' OSError.  If it does, then
        # test that a subsequent call to os.tmpfile() raises the same error. If
        # it doesn't, assume we're on XP or below and the user running the test
        # has administrative privileges, and proceed with the test as normal.
        with warnings.catch_warnings():
            warnings.filterwarnings("ignore", "tmpfile", DeprecationWarning)

            if sys.platform == 'win32':
                name = '\\python_test_os_test_tmpfile.txt'
                if os.path.exists(name):
                    os.remove(name)
                try:
                    fp = open(name, 'w')
                except IOError, first:
                    # open() failed, assert tmpfile() fails in the same way.
                    # Although open() raises an IOError and os.tmpfile() raises an
                    # OSError(), 'args' will be (13, 'Permission denied') in both
                    # cases.
                    try:
                        fp = os.tmpfile()
                    except OSError, second:
                        self.assertEqual(first.args, second.args)
                    else:
                        self.fail("expected os.tmpfile() to raise OSError")
                    return
                else:
                    # open() worked, therefore, tmpfile() should work.  Close our
                    # dummy file and proceed with the test as normal.
                    fp.close()
                    os.remove(name)

            fp = os.tmpfile()
            fp.write("foobar")
            fp.seek(0,0)
            s = fp.read()
            fp.close()
            self.assertTrue(s == "foobar")

    def test_tmpnam(self):
        if not hasattr(os, "tmpnam"):
            return
        with warnings.catch_warnings():
            warnings.filterwarnings("ignore", "tmpnam", RuntimeWarning,
                                    r"test_os$")
            warnings.filterwarnings("ignore", "tmpnam", DeprecationWarning)

            name = os.tmpnam()
            if sys.platform in ("win32",):
                # The Windows tmpnam() seems useless.  From the MS docs:
                #
                #     The character string that tmpnam creates consists of
                #     the path prefix, defined by the entry P_tmpdir in the
                #     file STDIO.H, followed by a sequence consisting of the
                #     digit characters '0' through '9'; the numerical value
                #     of this string is in the range 1 - 65,535.  Changing the
                #     definitions of L_tmpnam or P_tmpdir in STDIO.H does not
                #     change the operation of tmpnam.
                #
                # The really bizarre part is that, at least under MSVC6,
                # P_tmpdir is "\\".  That is, the path returned refers to
                # the root of the current drive.  That's a terrible place to
                # put temp files, and, depending on privileges, the user
                # may not even be able to open a file in the root directory.
                self.assertFalse(os.path.exists(name),
                            "file already exists for temporary file")
            else:
                self.check_tempfile(name)

# Test attributes on return values from os.*stat* family.
class StatAttributeTests(unittest.TestCase):
    def setUp(self):
        os.mkdir(test_support.TESTFN)
        self.fname = os.path.join(test_support.TESTFN, "f1")
        f = open(self.fname, 'wb')
        f.write("ABC")
        f.close()

    def tearDown(self):
        os.unlink(self.fname)
        os.rmdir(test_support.TESTFN)

    def test_stat_attributes(self):
        if not hasattr(os, "stat"):
            return

        import stat
        result = os.stat(self.fname)

        # Make sure direct access works
        self.assertEqual(result[stat.ST_SIZE], 3)
        self.assertEqual(result.st_size, 3)

        # Make sure all the attributes are there
        members = dir(result)
        for name in dir(stat):
            if name[:3] == 'ST_':
                attr = name.lower()
                if name.endswith("TIME"):
                    def trunc(x): return int(x)
                else:
                    def trunc(x): return x
                self.assertEqual(trunc(getattr(result, attr)),
                                 result[getattr(stat, name)])
                self.assertIn(attr, members)

        try:
            result[200]
            self.fail("No exception raised")
        except IndexError:
            pass

        # Make sure that assignment fails
        try:
            result.st_mode = 1
            self.fail("No exception raised")
        except (AttributeError, TypeError):
            pass

        try:
            result.st_rdev = 1
            self.fail("No exception raised")
        except (AttributeError, TypeError):
            pass

        try:
            result.parrot = 1
            self.fail("No exception raised")
        except AttributeError:
            pass

        # Use the stat_result constructor with a too-short tuple.
        try:
            result2 = os.stat_result((10,))
            self.fail("No exception raised")
        except TypeError:
            pass

        # Use the constructor with a too-long tuple.
        try:
            result2 = os.stat_result((0,1,2,3,4,5,6,7,8,9,10,11,12,13,14))
        except TypeError:
            pass


    def test_statvfs_attributes(self):
        if not hasattr(os, "statvfs"):
            return

        try:
            result = os.statvfs(self.fname)
        except OSError, e:
            # On AtheOS, glibc always returns ENOSYS
            if e.errno == errno.ENOSYS:
                return

        # Make sure direct access works
        self.assertEqual(result.f_bfree, result[3])

        # Make sure all the attributes are there.
        members = ('bsize', 'frsize', 'blocks', 'bfree', 'bavail', 'files',
                    'ffree', 'favail', 'flag', 'namemax')
        for value, member in enumerate(members):
            self.assertEqual(getattr(result, 'f_' + member), result[value])

        # Make sure that assignment really fails
        try:
            result.f_bfree = 1
<<<<<<< HEAD
            self.fail("No exception raised")
        except TypeError:
=======
            self.fail("No exception thrown")
        except (TypeError, AttributeError):
>>>>>>> 554daae5
            pass

        try:
            result.parrot = 1
            self.fail("No exception raised")
        except AttributeError:
            pass

        # Use the constructor with a too-short tuple.
        try:
            result2 = os.statvfs_result((10,))
            self.fail("No exception raised")
        except TypeError:
            pass

        # Use the constructor with a too-long tuple.
        try:
            result2 = os.statvfs_result((0,1,2,3,4,5,6,7,8,9,10,11,12,13,14))
        except TypeError:
            pass

    def test_utime_dir(self):
        delta = 1000000
        st = os.stat(test_support.TESTFN)
        # round to int, because some systems may support sub-second
        # time stamps in stat, but not in utime.
        os.utime(test_support.TESTFN, (st.st_atime, int(st.st_mtime-delta)))
        st2 = os.stat(test_support.TESTFN)
        self.assertEqual(st2.st_mtime, int(st.st_mtime-delta))

    # Restrict test to Win32, since there is no guarantee other
    # systems support centiseconds
    if sys.platform == 'win32':
        def get_file_system(path):
            root = os.path.splitdrive(os.path.abspath(path))[0] + '\\'
            import ctypes
            kernel32 = ctypes.windll.kernel32
            buf = ctypes.create_string_buffer("", 100)
            if kernel32.GetVolumeInformationA(root, None, 0, None, None, None, buf, len(buf)):
                return buf.value

        if get_file_system(test_support.TESTFN) == "NTFS":
            def test_1565150(self):
                t1 = 1159195039.25
                os.utime(self.fname, (t1, t1))
                self.assertEqual(os.stat(self.fname).st_mtime, t1)

            def test_large_time(self):
                t1 = 5000000000 # some day in 2128
                os.utime(self.fname, (t1, t1))
                self.assertEqual(os.stat(self.fname).st_mtime, t1)

        def test_1686475(self):
            # Verify that an open file can be stat'ed
            try:
                os.stat(r"c:\pagefile.sys")
            except WindowsError, e:
                if e.errno == 2: # file does not exist; cannot run test
                    return
                self.fail("Could not stat pagefile.sys")

from test import mapping_tests

class EnvironTests(mapping_tests.BasicTestMappingProtocol):
    """check that os.environ object conform to mapping protocol"""
    type2test = None
    def _reference(self):
        return {"KEY1":"VALUE1", "KEY2":"VALUE2", "KEY3":"VALUE3"}
    def _empty_mapping(self):
        os.environ.clear()
        return os.environ
    def setUp(self):
        self.__save = dict(os.environ)
        os.environ.clear()
    def tearDown(self):
        os.environ.clear()
        os.environ.update(self.__save)

    # Bug 1110478
    def test_update2(self):
        if os.path.exists("/bin/sh"):
            os.environ.update(HELLO="World")
            with os.popen("/bin/sh -c 'echo $HELLO'") as popen:
                value = popen.read().strip()
                self.assertEqual(value, "World")

    # On FreeBSD < 7 and OS X < 10.6, unsetenv() doesn't return a value (issue
    # #13415).
    @unittest.skipIf(sys.platform.startswith(('freebsd', 'darwin')),
                     "due to known OS bug: see issue #13415")
    def test_unset_error(self):
        if sys.platform == "win32":
            # an environment variable is limited to 32,767 characters
            key = 'x' * 50000
            self.assertRaises(ValueError, os.environ.__delitem__, key)
        else:
            # "=" is not allowed in a variable name
            key = 'key='
            self.assertRaises(OSError, os.environ.__delitem__, key)

class WalkTests(unittest.TestCase):
    """Tests for os.walk()."""

    def test_traversal(self):
        import os
        from os.path import join

        # Build:
        #     TESTFN/
        #       TEST1/              a file kid and two directory kids
        #         tmp1
        #         SUB1/             a file kid and a directory kid
        #           tmp2
        #           SUB11/          no kids
        #         SUB2/             a file kid and a dirsymlink kid
        #           tmp3
        #           link/           a symlink to TESTFN.2
        #       TEST2/
        #         tmp4              a lone file
        walk_path = join(test_support.TESTFN, "TEST1")
        sub1_path = join(walk_path, "SUB1")
        sub11_path = join(sub1_path, "SUB11")
        sub2_path = join(walk_path, "SUB2")
        tmp1_path = join(walk_path, "tmp1")
        tmp2_path = join(sub1_path, "tmp2")
        tmp3_path = join(sub2_path, "tmp3")
        link_path = join(sub2_path, "link")
        t2_path = join(test_support.TESTFN, "TEST2")
        tmp4_path = join(test_support.TESTFN, "TEST2", "tmp4")

        # Create stuff.
        os.makedirs(sub11_path)
        os.makedirs(sub2_path)
        os.makedirs(t2_path)
        for path in tmp1_path, tmp2_path, tmp3_path, tmp4_path:
            f = file(path, "w")
            f.write("I'm " + path + " and proud of it.  Blame test_os.\n")
            f.close()
        if hasattr(os, "symlink"):
            os.symlink(os.path.abspath(t2_path), link_path)
            sub2_tree = (sub2_path, ["link"], ["tmp3"])
        else:
            sub2_tree = (sub2_path, [], ["tmp3"])

        # Walk top-down.
        all = list(os.walk(walk_path))
        self.assertEqual(len(all), 4)
        # We can't know which order SUB1 and SUB2 will appear in.
        # Not flipped:  TESTFN, SUB1, SUB11, SUB2
        #     flipped:  TESTFN, SUB2, SUB1, SUB11
        flipped = all[0][1][0] != "SUB1"
        all[0][1].sort()
        self.assertEqual(all[0], (walk_path, ["SUB1", "SUB2"], ["tmp1"]))
        self.assertEqual(all[1 + flipped], (sub1_path, ["SUB11"], ["tmp2"]))
        self.assertEqual(all[2 + flipped], (sub11_path, [], []))
        self.assertEqual(all[3 - 2 * flipped], sub2_tree)

        # Prune the search.
        all = []
        for root, dirs, files in os.walk(walk_path):
            all.append((root, dirs, files))
            # Don't descend into SUB1.
            if 'SUB1' in dirs:
                # Note that this also mutates the dirs we appended to all!
                dirs.remove('SUB1')
        self.assertEqual(len(all), 2)
        self.assertEqual(all[0], (walk_path, ["SUB2"], ["tmp1"]))
        self.assertEqual(all[1], sub2_tree)

        # Walk bottom-up.
        all = list(os.walk(walk_path, topdown=False))
        self.assertEqual(len(all), 4)
        # We can't know which order SUB1 and SUB2 will appear in.
        # Not flipped:  SUB11, SUB1, SUB2, TESTFN
        #     flipped:  SUB2, SUB11, SUB1, TESTFN
        flipped = all[3][1][0] != "SUB1"
        all[3][1].sort()
        self.assertEqual(all[3], (walk_path, ["SUB1", "SUB2"], ["tmp1"]))
        self.assertEqual(all[flipped], (sub11_path, [], []))
        self.assertEqual(all[flipped + 1], (sub1_path, ["SUB11"], ["tmp2"]))
        self.assertEqual(all[2 - 2 * flipped], sub2_tree)

        if hasattr(os, "symlink"):
            # Walk, following symlinks.
            for root, dirs, files in os.walk(walk_path, followlinks=True):
                if root == link_path:
                    self.assertEqual(dirs, [])
                    self.assertEqual(files, ["tmp4"])
                    break
            else:
                self.fail("Didn't follow symlink with followlinks=True")

    def tearDown(self):
        # Tear everything down.  This is a decent use for bottom-up on
        # Windows, which doesn't have a recursive delete command.  The
        # (not so) subtlety is that rmdir will fail unless the dir's
        # kids are removed first, so bottom up is essential.
        for root, dirs, files in os.walk(test_support.TESTFN, topdown=False):
            for name in files:
                os.remove(os.path.join(root, name))
            for name in dirs:
                dirname = os.path.join(root, name)
                if not os.path.islink(dirname):
                    os.rmdir(dirname)
                else:
                    os.remove(dirname)
        os.rmdir(test_support.TESTFN)

class MakedirTests (unittest.TestCase):
    def setUp(self):
        os.mkdir(test_support.TESTFN)

    def test_makedir(self):
        base = test_support.TESTFN
        path = os.path.join(base, 'dir1', 'dir2', 'dir3')
        os.makedirs(path)             # Should work
        path = os.path.join(base, 'dir1', 'dir2', 'dir3', 'dir4')
        os.makedirs(path)

        # Try paths with a '.' in them
        self.assertRaises(OSError, os.makedirs, os.curdir)
        path = os.path.join(base, 'dir1', 'dir2', 'dir3', 'dir4', 'dir5', os.curdir)
        os.makedirs(path)
        path = os.path.join(base, 'dir1', os.curdir, 'dir2', 'dir3', 'dir4',
                            'dir5', 'dir6')
        os.makedirs(path)




    def tearDown(self):
        path = os.path.join(test_support.TESTFN, 'dir1', 'dir2', 'dir3',
                            'dir4', 'dir5', 'dir6')
        # If the tests failed, the bottom-most directory ('../dir6')
        # may not have been created, so we look for the outermost directory
        # that exists.
        while not os.path.exists(path) and path != test_support.TESTFN:
            path = os.path.dirname(path)

        os.removedirs(path)

class DevNullTests (unittest.TestCase):
    def test_devnull(self):
        f = file(os.devnull, 'w')
        f.write('hello')
        f.close()
        f = file(os.devnull, 'r')
        self.assertEqual(f.read(), '')
        f.close()

class URandomTests (unittest.TestCase):

    def test_urandom_length(self):
        self.assertEqual(len(os.urandom(0)), 0)
        self.assertEqual(len(os.urandom(1)), 1)
        self.assertEqual(len(os.urandom(10)), 10)
        self.assertEqual(len(os.urandom(100)), 100)
        self.assertEqual(len(os.urandom(1000)), 1000)

    def test_urandom_value(self):
        data1 = os.urandom(16)
        data2 = os.urandom(16)
        self.assertNotEqual(data1, data2)

    def get_urandom_subprocess(self, count):
        # We need to use repr() and eval() to avoid line ending conversions
        # under Windows.
        code = '\n'.join((
            'import os, sys',
            'data = os.urandom(%s)' % count,
            'sys.stdout.write(repr(data))',
            'sys.stdout.flush()',
            'print >> sys.stderr, (len(data), data)'))
        cmd_line = [sys.executable, '-c', code]
        p = subprocess.Popen(cmd_line, stdin=subprocess.PIPE,
                             stdout=subprocess.PIPE, stderr=subprocess.PIPE)
        out, err = p.communicate()
        self.assertEqual(p.wait(), 0, (p.wait(), err))
        out = eval(out)
        self.assertEqual(len(out), count, err)
        return out

    def test_urandom_subprocess(self):
        data1 = self.get_urandom_subprocess(16)
        data2 = self.get_urandom_subprocess(16)
        self.assertNotEqual(data1, data2)

    def test_execvpe_with_bad_arglist(self):
        self.assertRaises(ValueError, os.execvpe, 'notepad', [], None)

class Win32ErrorTests(unittest.TestCase):
    def test_rename(self):
        self.assertRaises(WindowsError, os.rename, test_support.TESTFN, test_support.TESTFN+".bak")

    def test_remove(self):
        self.assertRaises(WindowsError, os.remove, test_support.TESTFN)

    def test_chdir(self):
        self.assertRaises(WindowsError, os.chdir, test_support.TESTFN)

    def test_mkdir(self):
        f = open(test_support.TESTFN, "w")
        try:
            self.assertRaises(WindowsError, os.mkdir, test_support.TESTFN)
        finally:
            f.close()
            os.unlink(test_support.TESTFN)

    def test_utime(self):
        self.assertRaises(WindowsError, os.utime, test_support.TESTFN, None)

    def test_chmod(self):
        self.assertRaises(WindowsError, os.chmod, test_support.TESTFN, 0)

class TestInvalidFD(unittest.TestCase):
    singles = ["fchdir", "fdopen", "dup", "fdatasync", "fstat",
               "fstatvfs", "fsync", "tcgetpgrp", "ttyname"]
    #singles.append("close")
    #We omit close because it doesn'r raise an exception on some platforms
    def get_single(f):
        def helper(self):
            if  hasattr(os, f):
                self.check(getattr(os, f))
        return helper
    for f in singles:
        locals()["test_"+f] = get_single(f)

    def check(self, f, *args):
        try:
            f(test_support.make_bad_fd(), *args)
        except OSError as e:
            self.assertEqual(e.errno, errno.EBADF)
        else:
            self.fail("%r didn't raise a OSError with a bad file descriptor"
                      % f)

    def test_isatty(self):
        if hasattr(os, "isatty"):
            self.assertEqual(os.isatty(test_support.make_bad_fd()), False)

    def test_closerange(self):
        if hasattr(os, "closerange"):
            fd = test_support.make_bad_fd()
            # Make sure none of the descriptors we are about to close are
            # currently valid (issue 6542).
            for i in range(10):
                try: os.fstat(fd+i)
                except OSError:
                    pass
                else:
                    break
            if i < 2:
                raise unittest.SkipTest(
                    "Unable to acquire a range of invalid file descriptors")
            self.assertEqual(os.closerange(fd, fd + i-1), None)

    def test_dup2(self):
        if hasattr(os, "dup2"):
            self.check(os.dup2, 20)

    def test_fchmod(self):
        if hasattr(os, "fchmod"):
            self.check(os.fchmod, 0)

    def test_fchown(self):
        if hasattr(os, "fchown"):
            self.check(os.fchown, -1, -1)

    def test_fpathconf(self):
        if hasattr(os, "fpathconf"):
            self.check(os.fpathconf, "PC_NAME_MAX")

    def test_ftruncate(self):
        if hasattr(os, "ftruncate"):
            self.check(os.ftruncate, 0)

    def test_lseek(self):
        if hasattr(os, "lseek"):
            self.check(os.lseek, 0, 0)

    def test_read(self):
        if hasattr(os, "read"):
            self.check(os.read, 1)

    def test_tcsetpgrpt(self):
        if hasattr(os, "tcsetpgrp"):
            self.check(os.tcsetpgrp, 0)

    def test_write(self):
        if hasattr(os, "write"):
            self.check(os.write, " ")

if sys.platform != 'win32':
    class Win32ErrorTests(unittest.TestCase):
        pass

    class PosixUidGidTests(unittest.TestCase):
        if hasattr(os, 'setuid'):
            def test_setuid(self):
                if os.getuid() != 0:
                    self.assertRaises(os.error, os.setuid, 0)
                self.assertRaises(OverflowError, os.setuid, 1<<32)

        if hasattr(os, 'setgid'):
            def test_setgid(self):
                if os.getuid() != 0:
                    self.assertRaises(os.error, os.setgid, 0)
                self.assertRaises(OverflowError, os.setgid, 1<<32)

        if hasattr(os, 'seteuid'):
            def test_seteuid(self):
                if os.getuid() != 0:
                    self.assertRaises(os.error, os.seteuid, 0)
                self.assertRaises(OverflowError, os.seteuid, 1<<32)

        if hasattr(os, 'setegid'):
            def test_setegid(self):
                if os.getuid() != 0:
                    self.assertRaises(os.error, os.setegid, 0)
                self.assertRaises(OverflowError, os.setegid, 1<<32)

        if hasattr(os, 'setreuid'):
            def test_setreuid(self):
                if os.getuid() != 0:
                    self.assertRaises(os.error, os.setreuid, 0, 0)
                self.assertRaises(OverflowError, os.setreuid, 1<<32, 0)
                self.assertRaises(OverflowError, os.setreuid, 0, 1<<32)

            def test_setreuid_neg1(self):
                # Needs to accept -1.  We run this in a subprocess to avoid
                # altering the test runner's process state (issue8045).
                subprocess.check_call([
                        sys.executable, '-c',
                        'import os,sys;os.setreuid(-1,-1);sys.exit(0)'])

        if hasattr(os, 'setregid'):
            def test_setregid(self):
                if os.getuid() != 0:
                    self.assertRaises(os.error, os.setregid, 0, 0)
                self.assertRaises(OverflowError, os.setregid, 1<<32, 0)
                self.assertRaises(OverflowError, os.setregid, 0, 1<<32)

            def test_setregid_neg1(self):
                # Needs to accept -1.  We run this in a subprocess to avoid
                # altering the test runner's process state (issue8045).
                subprocess.check_call([
                        sys.executable, '-c',
                        'import os,sys;os.setregid(-1,-1);sys.exit(0)'])
else:
    class PosixUidGidTests(unittest.TestCase):
        pass

@unittest.skipUnless(sys.platform == "win32" and hasattr(os,'kill'),
                         "Win32 specific tests")
class Win32KillTests(unittest.TestCase):
    def _kill(self, sig):
        # Start sys.executable as a subprocess and communicate from the
        # subprocess to the parent that the interpreter is ready. When it
        # becomes ready, send *sig* via os.kill to the subprocess and check
        # that the return code is equal to *sig*.
        import ctypes
        from ctypes import wintypes
        import msvcrt

        # Since we can't access the contents of the process' stdout until the
        # process has exited, use PeekNamedPipe to see what's inside stdout
        # without waiting. This is done so we can tell that the interpreter
        # is started and running at a point where it could handle a signal.
        PeekNamedPipe = ctypes.windll.kernel32.PeekNamedPipe
        PeekNamedPipe.restype = wintypes.BOOL
        PeekNamedPipe.argtypes = (wintypes.HANDLE, # Pipe handle
                                  ctypes.POINTER(ctypes.c_char), # stdout buf
                                  wintypes.DWORD, # Buffer size
                                  ctypes.POINTER(wintypes.DWORD), # bytes read
                                  ctypes.POINTER(wintypes.DWORD), # bytes avail
                                  ctypes.POINTER(wintypes.DWORD)) # bytes left
        msg = "running"
        proc = subprocess.Popen([sys.executable, "-c",
                                 "import sys;"
                                 "sys.stdout.write('{}');"
                                 "sys.stdout.flush();"
                                 "input()".format(msg)],
                                stdout=subprocess.PIPE,
                                stderr=subprocess.PIPE,
                                stdin=subprocess.PIPE)
        self.addCleanup(proc.stdout.close)
        self.addCleanup(proc.stderr.close)
        self.addCleanup(proc.stdin.close)

        count, max = 0, 100
        while count < max and proc.poll() is None:
            # Create a string buffer to store the result of stdout from the pipe
            buf = ctypes.create_string_buffer(len(msg))
            # Obtain the text currently in proc.stdout
            # Bytes read/avail/left are left as NULL and unused
            rslt = PeekNamedPipe(msvcrt.get_osfhandle(proc.stdout.fileno()),
                                 buf, ctypes.sizeof(buf), None, None, None)
            self.assertNotEqual(rslt, 0, "PeekNamedPipe failed")
            if buf.value:
                self.assertEqual(msg, buf.value)
                break
            time.sleep(0.1)
            count += 1
        else:
            self.fail("Did not receive communication from the subprocess")

        os.kill(proc.pid, sig)
        self.assertEqual(proc.wait(), sig)

    def test_kill_sigterm(self):
        # SIGTERM doesn't mean anything special, but make sure it works
        self._kill(signal.SIGTERM)

    def test_kill_int(self):
        # os.kill on Windows can take an int which gets set as the exit code
        self._kill(100)

    def _kill_with_event(self, event, name):
        tagname = "test_os_%s" % uuid.uuid1()
        m = mmap.mmap(-1, 1, tagname)
        m[0] = '0'
        # Run a script which has console control handling enabled.
        proc = subprocess.Popen([sys.executable,
                   os.path.join(os.path.dirname(__file__),
                                "win_console_handler.py"), tagname],
                   creationflags=subprocess.CREATE_NEW_PROCESS_GROUP)
        # Let the interpreter startup before we send signals. See #3137.
        count, max = 0, 20
        while count < max and proc.poll() is None:
            if m[0] == '1':
                break
            time.sleep(0.5)
            count += 1
        else:
            self.fail("Subprocess didn't finish initialization")
        os.kill(proc.pid, event)
        # proc.send_signal(event) could also be done here.
        # Allow time for the signal to be passed and the process to exit.
        time.sleep(0.5)
        if not proc.poll():
            # Forcefully kill the process if we weren't able to signal it.
            os.kill(proc.pid, signal.SIGINT)
            self.fail("subprocess did not stop on {}".format(name))

    @unittest.skip("subprocesses aren't inheriting CTRL+C property")
    def test_CTRL_C_EVENT(self):
        from ctypes import wintypes
        import ctypes

        # Make a NULL value by creating a pointer with no argument.
        NULL = ctypes.POINTER(ctypes.c_int)()
        SetConsoleCtrlHandler = ctypes.windll.kernel32.SetConsoleCtrlHandler
        SetConsoleCtrlHandler.argtypes = (ctypes.POINTER(ctypes.c_int),
                                          wintypes.BOOL)
        SetConsoleCtrlHandler.restype = wintypes.BOOL

        # Calling this with NULL and FALSE causes the calling process to
        # handle CTRL+C, rather than ignore it. This property is inherited
        # by subprocesses.
        SetConsoleCtrlHandler(NULL, 0)

        self._kill_with_event(signal.CTRL_C_EVENT, "CTRL_C_EVENT")

    def test_CTRL_BREAK_EVENT(self):
        self._kill_with_event(signal.CTRL_BREAK_EVENT, "CTRL_BREAK_EVENT")


def test_main():
    test_support.run_unittest(
        FileTests,
        TemporaryFileTests,
        StatAttributeTests,
        EnvironTests,
        WalkTests,
        MakedirTests,
        DevNullTests,
        URandomTests,
        Win32ErrorTests,
        TestInvalidFD,
        PosixUidGidTests,
        Win32KillTests
    )

if __name__ == "__main__":
    test_main()<|MERGE_RESOLUTION|>--- conflicted
+++ resolved
@@ -274,13 +274,8 @@
         # Make sure that assignment really fails
         try:
             result.f_bfree = 1
-<<<<<<< HEAD
             self.fail("No exception raised")
-        except TypeError:
-=======
-            self.fail("No exception thrown")
         except (TypeError, AttributeError):
->>>>>>> 554daae5
             pass
 
         try:
