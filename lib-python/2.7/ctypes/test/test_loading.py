--- conflicted
+++ resolved
@@ -2,12 +2,8 @@
 import sys, unittest
 import os
 from ctypes.util import find_library
-<<<<<<< HEAD
-from ctypes.test import is_resource_enabled, xfail
+from ctypes.test import is_resource_enabled
 import test.test_support as support
-=======
-from ctypes.test import is_resource_enabled
->>>>>>> 0166a51f
 
 libc_name = None
 if os.name == "nt":
