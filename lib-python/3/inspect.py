"""Get useful information from live Python objects.

This module encapsulates the interface provided by the internal special
attributes (co_*, im_*, tb_*, etc.) in a friendlier fashion.
It also provides some help for examining source code and class layout.

Here are some of the useful functions provided by this module:

    ismodule(), isclass(), ismethod(), isfunction(), isgeneratorfunction(),
        isgenerator(), istraceback(), isframe(), iscode(), isbuiltin(),
        isroutine() - check object types
    getmembers() - get members of an object that satisfy a given condition

    getfile(), getsourcefile(), getsource() - find an object's source code
    getdoc(), getcomments() - get documentation on an object
    getmodule() - determine the module that an object came from
    getclasstree() - arrange classes so as to represent their hierarchy

    getargvalues(), getcallargs() - get info about function arguments
    getfullargspec() - same, with support for Python 3 features
    formatargvalues() - format an argument spec
    getouterframes(), getinnerframes() - get info about frames
    currentframe() - get the current stack frame
    stack(), trace() - get info about frames on the stack or in a traceback

    signature() - get a Signature object for the callable
"""

# This module is in the public domain.  No warranties.

__author__ = ('Ka-Ping Yee <ping@lfw.org>',
              'Yury Selivanov <yselivanov@sprymix.com>')

import abc
import dis
import collections.abc
import enum
import importlib.machinery
import itertools
import linecache
import os
import re
import sys
import tokenize
import token
import types
import warnings
import functools
import builtins
from operator import attrgetter
from collections import namedtuple, OrderedDict
try:
    from cpyext import is_cpyext_function as _is_cpyext_function
except ImportError:
    _is_cpyext_function = lambda obj: False

# Create constants for the compiler flags in Include/code.h
# We try to get them from dis to avoid duplication
mod_dict = globals()
for k, v in dis.COMPILER_FLAG_NAMES.items():
    mod_dict["CO_" + v] = k

# See Include/object.h
TPFLAGS_IS_ABSTRACT = 1 << 20

# ----------------------------------------------------------- type-checking
def ismodule(object):
    """Return true if the object is a module.

    Module objects provide these attributes:
        __cached__      pathname to byte compiled file
        __doc__         documentation string
        __file__        filename (missing for built-in modules)"""
    return isinstance(object, types.ModuleType)

def isclass(object):
    """Return true if the object is a class.

    Class objects provide these attributes:
        __doc__         documentation string
        __module__      name of module in which this class was defined"""
    return isinstance(object, type)

def ismethod(object):
    """Return true if the object is an instance method.

    Instance method objects provide these attributes:
        __doc__         documentation string
        __name__        name with which this method was defined
        __func__        function object containing implementation of method
        __self__        instance to which this method is bound"""
    return isinstance(object, types.MethodType)

def ismethoddescriptor(object):
    """Return true if the object is a method descriptor.

    But not if ismethod() or isclass() or isfunction() are true.

    This is new in Python 2.2, and, for example, is true of int.__add__.
    An object passing this test has a __get__ attribute but not a __set__
    attribute, but beyond that the set of attributes varies.  __name__ is
    usually sensible, and __doc__ often is.

    Methods implemented via descriptors that also pass one of the other
    tests return false from the ismethoddescriptor() test, simply because
    the other tests promise more -- you can, e.g., count on having the
    __func__ attribute (etc) when an object passes ismethod()."""
    if isclass(object) or ismethod(object) or isfunction(object):
        # mutual exclusion
        return False
    tp = type(object)
    return hasattr(tp, "__get__") and not hasattr(tp, "__set__")

def isdatadescriptor(object):
    """Return true if the object is a data descriptor.

    Data descriptors have a __set__ or a __delete__ attribute.  Examples are
    properties (defined in Python) and getsets and members (defined in C).
    Typically, data descriptors will also have __name__ and __doc__ attributes
    (properties, getsets, and members have both of these attributes), but this
    is not guaranteed."""
    if isclass(object) or ismethod(object) or isfunction(object):
        # mutual exclusion
        return False
    tp = type(object)
    return hasattr(tp, "__set__") or hasattr(tp, "__delete__")

if hasattr(types, 'MemberDescriptorType'):
    # CPython and equivalent
    def ismemberdescriptor(object):
        """Return true if the object is a member descriptor.

        Member descriptors are specialized descriptors defined in extension
        modules."""
        return isinstance(object, types.MemberDescriptorType)
else:
    # Other implementations
    def ismemberdescriptor(object):
        """Return true if the object is a member descriptor.

        Member descriptors are specialized descriptors defined in extension
        modules."""
        return False

if hasattr(types, 'GetSetDescriptorType'):
    # CPython and equivalent
    def isgetsetdescriptor(object):
        """Return true if the object is a getset descriptor.

        getset descriptors are specialized descriptors defined in extension
        modules."""
        return isinstance(object, types.GetSetDescriptorType)
else:
    # Other implementations
    def isgetsetdescriptor(object):
        """Return true if the object is a getset descriptor.

        getset descriptors are specialized descriptors defined in extension
        modules."""
        return False

def isfunction(object):
    """Return true if the object is a user-defined function.

    Function objects provide these attributes:
        __doc__         documentation string
        __name__        name with which this function was defined
        __code__        code object containing compiled function bytecode
        __defaults__    tuple of any default values for arguments
        __globals__     global namespace in which this function was defined
        __annotations__ dict of parameter annotations
        __kwdefaults__  dict of keyword only parameters with defaults"""
    return isinstance(object, types.FunctionType)

def _has_code_flag(f, flag):
    """Return true if ``f`` is a function (or a method or functools.partial
    wrapper wrapping a function) whose code object has the given ``flag``
    set in its flags."""
    while ismethod(f):
        f = f.__func__
    f = functools._unwrap_partial(f)
    if not isfunction(f):
        return False
    return bool(f.__code__.co_flags & flag)

def isgeneratorfunction(obj):
    """Return true if the object is a user-defined generator function.

    Generator function objects provide the same attributes as functions.
    See help(isfunction) for a list of attributes."""
    return _has_code_flag(obj, CO_GENERATOR)

def iscoroutinefunction(obj):
    """Return true if the object is a coroutine function.

    Coroutine functions are defined with "async def" syntax.
    """
    return _has_code_flag(obj, CO_COROUTINE)

def isasyncgenfunction(obj):
    """Return true if the object is an asynchronous generator function.

    Asynchronous generator functions are defined with "async def"
    syntax and have "yield" expressions in their body.
    """
    return _has_code_flag(obj, CO_ASYNC_GENERATOR)

def isasyncgen(object):
    """Return true if the object is an asynchronous generator."""
    return isinstance(object, types.AsyncGeneratorType)

def isgenerator(object):
    """Return true if the object is a generator.

    Generator objects provide these attributes:
        __iter__        defined to support iteration over container
        close           raises a new GeneratorExit exception inside the
                        generator to terminate the iteration
        gi_code         code object
        gi_frame        frame object or possibly None once the generator has
                        been exhausted
        gi_running      set to 1 when generator is executing, 0 otherwise
        next            return the next item from the container
        send            resumes the generator and "sends" a value that becomes
                        the result of the current yield-expression
        throw           used to raise an exception inside the generator"""
    return isinstance(object, types.GeneratorType)

def iscoroutine(object):
    """Return true if the object is a coroutine."""
    return isinstance(object, types.CoroutineType)

def isawaitable(object):
    """Return true if object can be passed to an ``await`` expression."""
    return (isinstance(object, types.CoroutineType) or
            isinstance(object, types.GeneratorType) and
                bool(object.gi_code.co_flags & CO_ITERABLE_COROUTINE) or
            isinstance(object, collections.abc.Awaitable))

def istraceback(object):
    """Return true if the object is a traceback.

    Traceback objects provide these attributes:
        tb_frame        frame object at this level
        tb_lasti        index of last attempted instruction in bytecode
        tb_lineno       current line number in Python source code
        tb_next         next inner traceback object (called by this level)"""
    return isinstance(object, types.TracebackType)

def isframe(object):
    """Return true if the object is a frame object.

    Frame objects provide these attributes:
        f_back          next outer frame object (this frame's caller)
        f_builtins      built-in namespace seen by this frame
        f_code          code object being executed in this frame
        f_globals       global namespace seen by this frame
        f_lasti         index of last attempted instruction in bytecode
        f_lineno        current line number in Python source code
        f_locals        local namespace seen by this frame
        f_trace         tracing function for this frame, or None"""
    return isinstance(object, types.FrameType)

def iscode(object):
    """Return true if the object is a code object.

    Code objects provide these attributes:
        co_argcount         number of arguments (not including *, ** args
                            or keyword only arguments)
        co_code             string of raw compiled bytecode
        co_cellvars         tuple of names of cell variables
        co_consts           tuple of constants used in the bytecode
        co_filename         name of file in which this code object was created
        co_firstlineno      number of first line in Python source code
        co_flags            bitmap: 1=optimized | 2=newlocals | 4=*arg | 8=**arg
                            | 16=nested | 32=generator | 64=nofree | 128=coroutine
                            | 256=iterable_coroutine | 512=async_generator
        co_freevars         tuple of names of free variables
        co_posonlyargcount  number of positional only arguments
        co_kwonlyargcount   number of keyword only arguments (not including ** arg)
        co_lnotab           encoded mapping of line numbers to bytecode indices
        co_name             name with which this code object was defined
        co_names            tuple of names of local variables
        co_nlocals          number of local variables
        co_stacksize        virtual machine stack space required
        co_varnames         tuple of names of arguments and local variables"""
    return isinstance(object, types.CodeType)

def isbuiltin(object):
    """Return true if the object is a built-in function or method.

    Built-in functions and methods provide these attributes:
        __doc__         documentation string
        __name__        original name of this function or method
        __self__        instance to which a method is bound, or None"""
    return isinstance(object, types.BuiltinFunctionType) or _is_cpyext_function(object)

def isroutine(object):
    """Return true if the object is any kind of function or method."""
    return (isbuiltin(object)
            or isfunction(object)
            or ismethod(object)
            or ismethoddescriptor(object))

def isabstract(object):
    """Return true if the object is an abstract base class (ABC)."""
    if not isinstance(object, type):
        return False
    if object.__flags__ & TPFLAGS_IS_ABSTRACT:
        return True
    if not issubclass(type(object), abc.ABCMeta):
        return False
    if hasattr(object, '__abstractmethods__'):
        # It looks like ABCMeta.__new__ has finished running;
        # TPFLAGS_IS_ABSTRACT should have been accurate.
        return False
    # It looks like ABCMeta.__new__ has not finished running yet; we're
    # probably in __init_subclass__. We'll look for abstractmethods manually.
    for name, value in object.__dict__.items():
        if getattr(value, "__isabstractmethod__", False):
            return True
    for base in object.__bases__:
        for name in getattr(base, "__abstractmethods__", ()):
            value = getattr(object, name, None)
            if getattr(value, "__isabstractmethod__", False):
                return True
    return False

def getmembers(object, predicate=None):
    """Return all members of an object as (name, value) pairs sorted by name.
    Optionally, only return members that satisfy a given predicate."""
    if isclass(object):
        mro = (object,) + getmro(object)
    else:
        mro = ()
    results = []
    processed = set()
    names = dir(object)
    # :dd any DynamicClassAttributes to the list of names if object is a class;
    # this may result in duplicate entries if, for example, a virtual
    # attribute with the same name as a DynamicClassAttribute exists
    try:
        for base in object.__bases__:
            for k, v in base.__dict__.items():
                if isinstance(v, types.DynamicClassAttribute):
                    names.append(k)
    except AttributeError:
        pass
    for key in names:
        # First try to get the value via getattr.  Some descriptors don't
        # like calling their __get__ (see bug #1785), so fall back to
        # looking in the __dict__.
        try:
            value = getattr(object, key)
            # handle the duplicate key
            if key in processed:
                raise AttributeError
        except AttributeError:
            for base in mro:
                if key in base.__dict__:
                    value = base.__dict__[key]
                    break
            else:
                # could be a (currently) missing slot member, or a buggy
                # __dir__; discard and move on
                continue
        if not predicate or predicate(value):
            results.append((key, value))
        processed.add(key)
    results.sort(key=lambda pair: pair[0])
    return results

Attribute = namedtuple('Attribute', 'name kind defining_class object')

def classify_class_attrs(cls):
    """Return list of attribute-descriptor tuples.

    For each name in dir(cls), the return list contains a 4-tuple
    with these elements:

        0. The name (a string).

        1. The kind of attribute this is, one of these strings:
               'class method'    created via classmethod()
               'static method'   created via staticmethod()
               'property'        created via property()
               'method'          any other flavor of method or descriptor
               'data'            not a method

        2. The class which defined this attribute (a class).

        3. The object as obtained by calling getattr; if this fails, or if the
           resulting object does not live anywhere in the class' mro (including
           metaclasses) then the object is looked up in the defining class's
           dict (found by walking the mro).

    If one of the items in dir(cls) is stored in the metaclass it will now
    be discovered and not have None be listed as the class in which it was
    defined.  Any items whose home class cannot be discovered are skipped.
    """

    mro = getmro(cls)
    metamro = getmro(type(cls)) # for attributes stored in the metaclass
    metamro = tuple(cls for cls in metamro if cls not in (type, object))
    class_bases = (cls,) + mro
    all_bases = class_bases + metamro
    names = dir(cls)
    # :dd any DynamicClassAttributes to the list of names;
    # this may result in duplicate entries if, for example, a virtual
    # attribute with the same name as a DynamicClassAttribute exists.
    for base in mro:
        for k, v in base.__dict__.items():
            if isinstance(v, types.DynamicClassAttribute):
                names.append(k)
    result = []
    processed = set()

    for name in names:
        # Get the object associated with the name, and where it was defined.
        # Normal objects will be looked up with both getattr and directly in
        # its class' dict (in case getattr fails [bug #1785], and also to look
        # for a docstring).
        # For DynamicClassAttributes on the second pass we only look in the
        # class's dict.
        #
        # Getting an obj from the __dict__ sometimes reveals more than
        # using getattr.  Static and class methods are dramatic examples.
        homecls = None
        get_obj = None
        dict_obj = None
        if name not in processed:
            try:
                if name == '__dict__':
                    raise Exception("__dict__ is special, don't want the proxy")
                get_obj = getattr(cls, name)
            except Exception as exc:
                pass
            else:
                homecls = getattr(get_obj, "__objclass__", homecls)
                if homecls not in class_bases:
                    # if the resulting object does not live somewhere in the
                    # mro, drop it and search the mro manually
                    homecls = None
                    last_cls = None
                    # first look in the classes
                    for srch_cls in class_bases:
                        srch_obj = getattr(srch_cls, name, None)
                        if srch_obj is get_obj:
                            last_cls = srch_cls
                    # then check the metaclasses
                    for srch_cls in metamro:
                        try:
                            srch_obj = srch_cls.__getattr__(cls, name)
                        except AttributeError:
                            continue
                        if srch_obj is get_obj:
                            last_cls = srch_cls
                    if last_cls is not None:
                        homecls = last_cls
        for base in all_bases:
            if name in base.__dict__:
                dict_obj = base.__dict__[name]
                if homecls not in metamro:
                    homecls = base
                break
        if homecls is None:
            # unable to locate the attribute anywhere, most likely due to
            # buggy custom __dir__; discard and move on
            continue
        obj = get_obj if get_obj is not None else dict_obj
        # Classify the object or its descriptor.
        if isinstance(dict_obj, (staticmethod, types.BuiltinMethodType)):
            kind = "static method"
            obj = dict_obj
        elif isinstance(dict_obj, (classmethod, types.ClassMethodDescriptorType)):
            kind = "class method"
            obj = dict_obj
        elif isinstance(dict_obj, property):
            kind = "property"
            obj = dict_obj
        elif isroutine(obj):
            kind = "method"
        else:
            kind = "data"
        result.append(Attribute(name, kind, homecls, obj))
        processed.add(name)
    return result

# ----------------------------------------------------------- class helpers

def getmro(cls):
    "Return tuple of base classes (including cls) in method resolution order."
    return cls.__mro__

# -------------------------------------------------------- function helpers

def unwrap(func, *, stop=None):
    """Get the object wrapped by *func*.

   Follows the chain of :attr:`__wrapped__` attributes returning the last
   object in the chain.

   *stop* is an optional callback accepting an object in the wrapper chain
   as its sole argument that allows the unwrapping to be terminated early if
   the callback returns a true value. If the callback never returns a true
   value, the last object in the chain is returned as usual. For example,
   :func:`signature` uses this to stop unwrapping if any object in the
   chain has a ``__signature__`` attribute defined.

   :exc:`ValueError` is raised if a cycle is encountered.

    """
    if stop is None:
        def _is_wrapper(f):
            return hasattr(f, '__wrapped__')
    else:
        def _is_wrapper(f):
            return hasattr(f, '__wrapped__') and not stop(f)
    f = func  # remember the original func for error reporting
    # Memoise by id to tolerate non-hashable objects, but store objects to
    # ensure they aren't destroyed, which would allow their IDs to be reused.
    memo = {id(f): f}
    recursion_limit = sys.getrecursionlimit()
    while _is_wrapper(func):
        func = func.__wrapped__
        id_func = id(func)
        if (id_func in memo) or (len(memo) >= recursion_limit):
            raise ValueError('wrapper loop when unwrapping {!r}'.format(f))
        memo[id_func] = func
    return func

# -------------------------------------------------- source code extraction
def indentsize(line):
    """Return the indent size, in spaces, at the start of a line of text."""
    expline = line.expandtabs()
    return len(expline) - len(expline.lstrip())

def _findclass(func):
    cls = sys.modules.get(func.__module__)
    if cls is None:
        return None
    for name in func.__qualname__.split('.')[:-1]:
        cls = getattr(cls, name)
    if not isclass(cls):
        return None
    return cls

def _finddoc(obj):
    if isclass(obj):
        for base in obj.__mro__:
            if base is not object:
                try:
                    doc = base.__doc__
                except AttributeError:
                    continue
                if doc is not None:
                    return doc
        return None

    if ismethod(obj):
        name = obj.__func__.__name__
        self = obj.__self__
        if (isclass(self) and
            getattr(getattr(self, name, None), '__func__') is obj.__func__):
            # classmethod
            cls = self
        else:
            cls = self.__class__
    elif isfunction(obj):
        name = obj.__name__
        cls = _findclass(obj)
        if cls is None or getattr(cls, name) is not obj:
            return None
    elif isbuiltin(obj):
        name = obj.__name__
        self = obj.__self__
        if (isclass(self) and
            self.__qualname__ + '.' + name == obj.__qualname__):
            # classmethod
            cls = self
        else:
            cls = self.__class__
    # Should be tested before isdatadescriptor().
    elif isinstance(obj, property):
        func = obj.fget
        name = func.__name__
        cls = _findclass(func)
        if cls is None or getattr(cls, name) is not obj:
            return None
    elif ismethoddescriptor(obj) or isdatadescriptor(obj):
        name = obj.__name__
        cls = obj.__objclass__
        if getattr(cls, name) is not obj:
            return None
        if ismemberdescriptor(obj):
            slots = getattr(cls, '__slots__', None)
            if isinstance(slots, dict) and name in slots:
                return slots[name]
    else:
        return None
    for base in cls.__mro__:
        try:
            doc = getattr(base, name).__doc__
        except AttributeError:
            continue
        if doc is not None:
            return doc
    return None

def getdoc(object):
    """Get the documentation string for an object.

    All tabs are expanded to spaces.  To clean up docstrings that are
    indented to line up with blocks of code, any whitespace than can be
    uniformly removed from the second line onwards is removed."""
    try:
        doc = object.__doc__
    except AttributeError:
        return None
    if doc is None:
        try:
            doc = _finddoc(object)
        except (AttributeError, TypeError):
            return None
    if not isinstance(doc, str):
        return None
    return cleandoc(doc)

def cleandoc(doc):
    """Clean up indentation from docstrings.

    Any whitespace that can be uniformly removed from the second line
    onwards is removed."""
    try:
        lines = doc.expandtabs().split('\n')
    except UnicodeError:
        return None
    else:
        # Find minimum indentation of any non-blank lines after first line.
        margin = sys.maxsize
        for line in lines[1:]:
            content = len(line.lstrip())
            if content:
                indent = len(line) - content
                margin = min(margin, indent)
        # Remove indentation.
        if lines:
            lines[0] = lines[0].lstrip()
        if margin < sys.maxsize:
            for i in range(1, len(lines)): lines[i] = lines[i][margin:]
        # Remove any trailing or leading blank lines.
        while lines and not lines[-1]:
            lines.pop()
        while lines and not lines[0]:
            lines.pop(0)
        return '\n'.join(lines)

def getfile(object):
    """Work out which source or compiled file an object was defined in."""
    if ismodule(object):
        if getattr(object, '__file__', None):
            return object.__file__
        raise TypeError('{!r} is a built-in module'.format(object))
    if isclass(object):
        if hasattr(object, '__module__'):
            module = sys.modules.get(object.__module__)
            if getattr(module, '__file__', None):
                return module.__file__
        raise TypeError('{!r} is a built-in class'.format(object))
    if ismethod(object):
        object = object.__func__
    if isfunction(object):
        object = object.__code__
    if istraceback(object):
        object = object.tb_frame
    if isframe(object):
        object = object.f_code
    if iscode(object):
        return object.co_filename
    raise TypeError('module, class, method, function, traceback, frame, or '
                    'code object was expected, got {}'.format(
                    type(object).__name__))

def getmodulename(path):
    """Return the module name for a given file, or None."""
    fname = os.path.basename(path)
    # Check for paths that look like an actual module file
    suffixes = [(-len(suffix), suffix)
                    for suffix in importlib.machinery.all_suffixes()]
    suffixes.sort() # try longest suffixes first, in case they overlap
    for neglen, suffix in suffixes:
        if fname.endswith(suffix):
            return fname[:neglen]
    return None

def getsourcefile(object):
    """Return the filename that can be used to locate an object's source.
    Return None if no way can be identified to get the source.
    """
    filename = getfile(object)
    all_bytecode_suffixes = importlib.machinery.DEBUG_BYTECODE_SUFFIXES[:]
    all_bytecode_suffixes += importlib.machinery.OPTIMIZED_BYTECODE_SUFFIXES[:]
    if any(filename.endswith(s) for s in all_bytecode_suffixes):
        filename = (os.path.splitext(filename)[0] +
                    importlib.machinery.SOURCE_SUFFIXES[0])
    elif any(filename.endswith(s) for s in
                 importlib.machinery.EXTENSION_SUFFIXES):
        return None
    if os.path.exists(filename):
        return filename
    # only return a non-existent filename if the module has a PEP 302 loader
    if getattr(getmodule(object, filename), '__loader__', None) is not None:
        return filename
    # or it is in the linecache
    if filename in linecache.cache:
        return filename

def getabsfile(object, _filename=None):
    """Return an absolute path to the source or compiled file for an object.

    The idea is for each object to have a unique origin, so this routine
    normalizes the result as much as possible."""
    if _filename is None:
        _filename = getsourcefile(object) or getfile(object)
    return os.path.normcase(os.path.abspath(_filename))

modulesbyfile = {}
_filesbymodname = {}

def getmodule(object, _filename=None):
    """Return the module an object was defined in, or None if not found."""
    if ismodule(object):
        return object
    if hasattr(object, '__module__'):
        return sys.modules.get(object.__module__)
    # Try the filename to modulename cache
    if _filename is not None and _filename in modulesbyfile:
        return sys.modules.get(modulesbyfile[_filename])
    # Try the cache again with the absolute file name
    try:
        file = getabsfile(object, _filename)
    except TypeError:
        return None
    if file in modulesbyfile:
        return sys.modules.get(modulesbyfile[file])
    # Update the filename to module name cache and check yet again
    # Copy sys.modules in order to cope with changes while iterating
    for modname, module in sys.modules.copy().items():
        if ismodule(module) and hasattr(module, '__file__'):
            f = module.__file__
            if f == _filesbymodname.get(modname, None):
                # Have already mapped this module, so skip it
                continue
            _filesbymodname[modname] = f
            f = getabsfile(module)
            # Always map to the name the module knows itself by
            modulesbyfile[f] = modulesbyfile[
                os.path.realpath(f)] = module.__name__
    if file in modulesbyfile:
        return sys.modules.get(modulesbyfile[file])
    # Check the main module
    main = sys.modules['__main__']
    if not hasattr(object, '__name__'):
        return None
    if hasattr(main, object.__name__):
        mainobject = getattr(main, object.__name__)
        if mainobject is object:
            return main
    # Check builtins
    builtin = sys.modules['builtins']
    if hasattr(builtin, object.__name__):
        builtinobject = getattr(builtin, object.__name__)
        if builtinobject is object:
            return builtin

def findsource(object):
    """Return the entire source file and starting line number for an object.

    The argument may be a module, class, method, function, traceback, frame,
    or code object.  The source code is returned as a list of all the lines
    in the file and the line number indexes a line in that list.  An OSError
    is raised if the source code cannot be retrieved."""

    file = getsourcefile(object)
    if file:
        # Invalidate cache if needed.
        linecache.checkcache(file)
    else:
        file = getfile(object)
        # Allow filenames in form of "<something>" to pass through.
        # `doctest` monkeypatches `linecache` module to enable
        # inspection, so let `linecache.getlines` to be called.
        if not (file.startswith('<') and file.endswith('>')):
            raise OSError('source code not available')

    module = getmodule(object, file)
    if module:
        lines = linecache.getlines(file, module.__dict__)
    else:
        lines = linecache.getlines(file)
    if not lines:
        raise OSError('could not get source code')

    if ismodule(object):
        return lines, 0

    if isclass(object):
        name = object.__name__
        pat = re.compile(r'^(\s*)class\s*' + name + r'\b')
        # make some effort to find the best matching class definition:
        # use the one with the least indentation, which is the one
        # that's most probably not inside a function definition.
        candidates = []
        for i in range(len(lines)):
            match = pat.match(lines[i])
            if match:
                # if it's at toplevel, it's already the best one
                if lines[i][0] == 'c':
                    return lines, i
                # else add whitespace to candidate list
                candidates.append((match.group(1), i))
        if candidates:
            # this will sort by whitespace, and by line number,
            # less whitespace first
            candidates.sort()
            return lines, candidates[0][1]
        else:
            raise OSError('could not find class definition')

    if ismethod(object):
        object = object.__func__
    if isfunction(object):
        object = object.__code__
    if istraceback(object):
        object = object.tb_frame
    if isframe(object):
        object = object.f_code
    if iscode(object):
        if not hasattr(object, 'co_firstlineno'):
            raise OSError('could not find function definition')
        lnum = min(object.co_firstlineno, len(lines)) - 1
        pat = re.compile(r'^(\s*def\s)|(\s*async\s+def\s)|(.*(?<!\w)lambda(:|\s))|^(\s*@)')
        while lnum > 0:
            try:
                line = lines[lnum]
            except IndexError:
                raise OSError('lineno is out of bounds')
            if pat.match(line):
                break
            lnum = lnum - 1
        return lines, lnum
    raise OSError('could not find code object')

def getcomments(object):
    """Get lines of comments immediately preceding an object's source code.

    Returns None when source can't be found.
    """
    try:
        lines, lnum = findsource(object)
    except (OSError, TypeError):
        return None

    if ismodule(object):
        # Look for a comment block at the top of the file.
        start = 0
        if lines and lines[0][:2] == '#!': start = 1
        while start < len(lines) and lines[start].strip() in ('', '#'):
            start = start + 1
        if start < len(lines) and lines[start][:1] == '#':
            comments = []
            end = start
            while end < len(lines) and lines[end][:1] == '#':
                comments.append(lines[end].expandtabs())
                end = end + 1
            return ''.join(comments)

    # Look for a preceding block of comments at the same indentation.
    elif lnum > 0:
        indent = indentsize(lines[lnum])
        end = lnum - 1
        if end >= 0 and lines[end].lstrip()[:1] == '#' and \
            indentsize(lines[end]) == indent:
            comments = [lines[end].expandtabs().lstrip()]
            if end > 0:
                end = end - 1
                comment = lines[end].expandtabs().lstrip()
                while comment[:1] == '#' and indentsize(lines[end]) == indent:
                    comments[:0] = [comment]
                    end = end - 1
                    if end < 0: break
                    comment = lines[end].expandtabs().lstrip()
            while comments and comments[0].strip() == '#':
                comments[:1] = []
            while comments and comments[-1].strip() == '#':
                comments[-1:] = []
            return ''.join(comments)

class EndOfBlock(Exception): pass

class BlockFinder:
    """Provide a tokeneater() method to detect the end of a code block."""
    def __init__(self):
        self.indent = 0
        self.islambda = False
        self.started = False
        self.passline = False
        self.indecorator = False
        self.decoratorhasargs = False
        self.last = 1
        self.body_col0 = None

    def tokeneater(self, type, token, srowcol, erowcol, line):
        if not self.started and not self.indecorator:
            # skip any decorators
            if token == "@":
                self.indecorator = True
            # look for the first "def", "class" or "lambda"
            elif token in ("def", "class", "lambda"):
                if token == "lambda":
                    self.islambda = True
                self.started = True
            self.passline = True    # skip to the end of the line
        elif token == "(":
            if self.indecorator:
                self.decoratorhasargs = True
        elif token == ")":
            if self.indecorator:
                self.indecorator = False
                self.decoratorhasargs = False
        elif type == tokenize.NEWLINE:
            self.passline = False   # stop skipping when a NEWLINE is seen
            self.last = srowcol[0]
            if self.islambda:       # lambdas always end at the first NEWLINE
                raise EndOfBlock
            # hitting a NEWLINE when in a decorator without args
            # ends the decorator
            if self.indecorator and not self.decoratorhasargs:
                self.indecorator = False
        elif self.passline:
            pass
        elif type == tokenize.INDENT:
            if self.body_col0 is None and self.started:
                self.body_col0 = erowcol[1]
            self.indent = self.indent + 1
            self.passline = True
        elif type == tokenize.DEDENT:
            self.indent = self.indent - 1
            # the end of matching indent/dedent pairs end a block
            # (note that this only works for "def"/"class" blocks,
            #  not e.g. for "if: else:" or "try: finally:" blocks)
            if self.indent <= 0:
                raise EndOfBlock
        elif type == tokenize.COMMENT:
            if self.body_col0 is not None and srowcol[1] >= self.body_col0:
                # Include comments if indented at least as much as the block
                self.last = srowcol[0]
        elif self.indent == 0 and type not in (tokenize.COMMENT, tokenize.NL):
            # any other token on the same indentation level end the previous
            # block as well, except the pseudo-tokens COMMENT and NL.
            raise EndOfBlock

def getblock(lines):
    """Extract the block of code at the top of the given list of lines."""
    blockfinder = BlockFinder()
    try:
        tokens = tokenize.generate_tokens(iter(lines).__next__)
        for _token in tokens:
            blockfinder.tokeneater(*_token)
    except (EndOfBlock, IndentationError):
        pass
    return lines[:blockfinder.last]

def getsourcelines(object):
    """Return a list of source lines and starting line number for an object.

    The argument may be a module, class, method, function, traceback, frame,
    or code object.  The source code is returned as a list of the lines
    corresponding to the object and the line number indicates where in the
    original source file the first line of code was found.  An OSError is
    raised if the source code cannot be retrieved."""
    object = unwrap(object)
    lines, lnum = findsource(object)

    if istraceback(object):
        object = object.tb_frame

    # for module or frame that corresponds to module, return all source lines
    if (ismodule(object) or
        (isframe(object) and object.f_code.co_name == "<module>")):
        return lines, 0
    else:
        return getblock(lines[lnum:]), lnum + 1

def getsource(object):
    """Return the text of the source code for an object.

    The argument may be a module, class, method, function, traceback, frame,
    or code object.  The source code is returned as a single string.  An
    OSError is raised if the source code cannot be retrieved."""
    lines, lnum = getsourcelines(object)
    return ''.join(lines)

# --------------------------------------------------- class tree extraction
def walktree(classes, children, parent):
    """Recursive helper function for getclasstree()."""
    results = []
    classes.sort(key=attrgetter('__module__', '__name__'))
    for c in classes:
        results.append((c, c.__bases__))
        if c in children:
            results.append(walktree(children[c], children, c))
    return results

def getclasstree(classes, unique=False):
    """Arrange the given list of classes into a hierarchy of nested lists.

    Where a nested list appears, it contains classes derived from the class
    whose entry immediately precedes the list.  Each entry is a 2-tuple
    containing a class and a tuple of its base classes.  If the 'unique'
    argument is true, exactly one entry appears in the returned structure
    for each class in the given list.  Otherwise, classes using multiple
    inheritance and their descendants will appear multiple times."""
    children = {}
    roots = []
    for c in classes:
        if c.__bases__:
            for parent in c.__bases__:
                if parent not in children:
                    children[parent] = []
                if c not in children[parent]:
                    children[parent].append(c)
                if unique and parent in classes: break
        elif c not in roots:
            roots.append(c)
    for parent in children:
        if parent not in classes:
            roots.append(parent)
    return walktree(roots, children, None)

# ------------------------------------------------ argument list extraction
Arguments = namedtuple('Arguments', 'args, varargs, varkw')

def getargs(co):
    """Get information about the arguments accepted by a code object.

    Three things are returned: (args, varargs, varkw), where
    'args' is the list of argument names. Keyword-only arguments are
    appended. 'varargs' and 'varkw' are the names of the * and **
    arguments or None."""
    if not iscode(co):
        if hasattr(len, '__code__') and type(co) is type(len.__code__):
            # PyPy extension: built-in function objects have a __code__
            # too.  There is no co_code on it, but co_argcount and
            # co_varnames and co_flags are present.
            pass
        else:
            raise TypeError('{!r} is not a code object'.format(co))

    names = co.co_varnames
    nargs = co.co_argcount
    nkwargs = co.co_kwonlyargcount
    args = list(names[:nargs])
    kwonlyargs = list(names[nargs:nargs+nkwargs])
    step = 0

    nargs += nkwargs
    varargs = None
    if co.co_flags & CO_VARARGS:
        varargs = co.co_varnames[nargs]
        nargs = nargs + 1
    varkw = None
    if co.co_flags & CO_VARKEYWORDS:
        varkw = co.co_varnames[nargs]
    return Arguments(args + kwonlyargs, varargs, varkw)

ArgSpec = namedtuple('ArgSpec', 'args varargs keywords defaults')

def getargspec(func):
    """Get the names and default values of a function's parameters.

    A tuple of four things is returned: (args, varargs, keywords, defaults).
    'args' is a list of the argument names, including keyword-only argument names.
    'varargs' and 'keywords' are the names of the * and ** parameters or None.
    'defaults' is an n-tuple of the default values of the last n parameters.

    This function is deprecated, as it does not support annotations or
    keyword-only parameters and will raise ValueError if either is present
    on the supplied callable.

    For a more structured introspection API, use inspect.signature() instead.

    Alternatively, use getfullargspec() for an API with a similar namedtuple
    based interface, but full support for annotations and keyword-only
    parameters.

    Deprecated since Python 3.5, use `inspect.getfullargspec()`.
    """
    warnings.warn("inspect.getargspec() is deprecated since Python 3.0, "
                  "use inspect.signature() or inspect.getfullargspec()",
                  DeprecationWarning, stacklevel=2)
    args, varargs, varkw, defaults, kwonlyargs, kwonlydefaults, ann = \
        getfullargspec(func)
    if kwonlyargs or ann:
        raise ValueError("Function has keyword-only parameters or annotations"
                         ", use inspect.signature() API which can support them")
    return ArgSpec(args, varargs, varkw, defaults)

FullArgSpec = namedtuple('FullArgSpec',
    'args, varargs, varkw, defaults, kwonlyargs, kwonlydefaults, annotations')

def getfullargspec(func):
    """Get the names and default values of a callable object's parameters.

    A tuple of seven things is returned:
    (args, varargs, varkw, defaults, kwonlyargs, kwonlydefaults, annotations).
    'args' is a list of the parameter names.
    'varargs' and 'varkw' are the names of the * and ** parameters or None.
    'defaults' is an n-tuple of the default values of the last n parameters.
    'kwonlyargs' is a list of keyword-only parameter names.
    'kwonlydefaults' is a dictionary mapping names from kwonlyargs to defaults.
    'annotations' is a dictionary mapping parameter names to annotations.

    Notable differences from inspect.signature():
      - the "self" parameter is always reported, even for bound methods
      - wrapper chains defined by __wrapped__ *not* unwrapped automatically
    """
    try:
        # Re: `skip_bound_arg=False`
        #
        # There is a notable difference in behaviour between getfullargspec
        # and Signature: the former always returns 'self' parameter for bound
        # methods, whereas the Signature always shows the actual calling
        # signature of the passed object.
        #
        # To simulate this behaviour, we "unbind" bound methods, to trick
        # inspect.signature to always return their first parameter ("self",
        # usually)

        # Re: `follow_wrapper_chains=False`
        #
        # getfullargspec() historically ignored __wrapped__ attributes,
        # so we ensure that remains the case in 3.3+

        sig = _signature_from_callable(func,
                                       follow_wrapper_chains=False,
                                       skip_bound_arg=False,
                                       sigcls=Signature)
    except Exception as ex:
        # Most of the times 'signature' will raise ValueError.
        # But, it can also raise AttributeError, and, maybe something
        # else. So to be fully backwards compatible, we catch all
        # possible exceptions here, and reraise a TypeError.
        raise TypeError('unsupported callable') from ex

    args = []
    varargs = None
    varkw = None
    posonlyargs = []
    kwonlyargs = []
    defaults = ()
    annotations = {}
    defaults = ()
    kwdefaults = {}

    if sig.return_annotation is not sig.empty:
        annotations['return'] = sig.return_annotation

    for param in sig.parameters.values():
        kind = param.kind
        name = param.name

        if kind is _POSITIONAL_ONLY:
            posonlyargs.append(name)
            if param.default is not param.empty:
                defaults += (param.default,)
        elif kind is _POSITIONAL_OR_KEYWORD:
            args.append(name)
            if param.default is not param.empty:
                defaults += (param.default,)
        elif kind is _VAR_POSITIONAL:
            varargs = name
        elif kind is _KEYWORD_ONLY:
            kwonlyargs.append(name)
            if param.default is not param.empty:
                kwdefaults[name] = param.default
        elif kind is _VAR_KEYWORD:
            varkw = name

        if param.annotation is not param.empty:
            annotations[name] = param.annotation

    if not kwdefaults:
        # compatibility with 'func.__kwdefaults__'
        kwdefaults = None

    if not defaults:
        # compatibility with 'func.__defaults__'
        defaults = None

    return FullArgSpec(posonlyargs + args, varargs, varkw, defaults,
                       kwonlyargs, kwdefaults, annotations)


ArgInfo = namedtuple('ArgInfo', 'args varargs keywords locals')

def getargvalues(frame):
    """Get information about arguments passed into a particular frame.

    A tuple of four things is returned: (args, varargs, varkw, locals).
    'args' is a list of the argument names.
    'varargs' and 'varkw' are the names of the * and ** arguments or None.
    'locals' is the locals dictionary of the given frame."""
    args, varargs, varkw = getargs(frame.f_code)
    return ArgInfo(args, varargs, varkw, frame.f_locals)

def formatannotation(annotation, base_module=None):
    if getattr(annotation, '__module__', None) == 'typing':
        return repr(annotation).replace('typing.', '')
    if isinstance(annotation, type):
        if annotation.__module__ in ('builtins', base_module):
            return annotation.__qualname__
        return annotation.__module__+'.'+annotation.__qualname__
    return repr(annotation)

def formatannotationrelativeto(object):
    module = getattr(object, '__module__', None)
    def _formatannotation(annotation):
        return formatannotation(annotation, module)
    return _formatannotation

def formatargspec(args, varargs=None, varkw=None, defaults=None,
                  kwonlyargs=(), kwonlydefaults={}, annotations={},
                  formatarg=str,
                  formatvarargs=lambda name: '*' + name,
                  formatvarkw=lambda name: '**' + name,
                  formatvalue=lambda value: '=' + repr(value),
                  formatreturns=lambda text: ' -> ' + text,
                  formatannotation=formatannotation):
    """Format an argument spec from the values returned by getfullargspec.

    The first seven arguments are (args, varargs, varkw, defaults,
    kwonlyargs, kwonlydefaults, annotations).  The other five arguments
    are the corresponding optional formatting functions that are called to
    turn names and values into strings.  The last argument is an optional
    function to format the sequence of arguments.

    Deprecated since Python 3.5: use the `signature` function and `Signature`
    objects.
    """

    from warnings import warn

    warn("`formatargspec` is deprecated since Python 3.5. Use `signature` and "
         "the `Signature` object directly",
         DeprecationWarning,
         stacklevel=2)

    def formatargandannotation(arg):
        result = formatarg(arg)
        if arg in annotations:
            result += ': ' + formatannotation(annotations[arg])
        return result
    specs = []
    if defaults:
        firstdefault = len(args) - len(defaults)
    for i, arg in enumerate(args):
        spec = formatargandannotation(arg)
        if defaults and i >= firstdefault:
            spec = spec + formatvalue(defaults[i - firstdefault])
        specs.append(spec)
    if varargs is not None:
        specs.append(formatvarargs(formatargandannotation(varargs)))
    else:
        if kwonlyargs:
            specs.append('*')
    if kwonlyargs:
        for kwonlyarg in kwonlyargs:
            spec = formatargandannotation(kwonlyarg)
            if kwonlydefaults and kwonlyarg in kwonlydefaults:
                spec += formatvalue(kwonlydefaults[kwonlyarg])
            specs.append(spec)
    if varkw is not None:
        specs.append(formatvarkw(formatargandannotation(varkw)))
    result = '(' + ', '.join(specs) + ')'
    if 'return' in annotations:
        result += formatreturns(formatannotation(annotations['return']))
    return result

def formatargvalues(args, varargs, varkw, locals,
                    formatarg=str,
                    formatvarargs=lambda name: '*' + name,
                    formatvarkw=lambda name: '**' + name,
                    formatvalue=lambda value: '=' + repr(value)):
    """Format an argument spec from the 4 values returned by getargvalues.

    The first four arguments are (args, varargs, varkw, locals).  The
    next four arguments are the corresponding optional formatting functions
    that are called to turn names and values into strings.  The ninth
    argument is an optional function to format the sequence of arguments."""
    def convert(name, locals=locals,
                formatarg=formatarg, formatvalue=formatvalue):
        return formatarg(name) + formatvalue(locals[name])
    specs = []
    for i in range(len(args)):
        specs.append(convert(args[i]))
    if varargs:
        specs.append(formatvarargs(varargs) + formatvalue(locals[varargs]))
    if varkw:
        specs.append(formatvarkw(varkw) + formatvalue(locals[varkw]))
    return '(' + ', '.join(specs) + ')'

def _missing_arguments(f_name, argnames, pos, values):
    names = [repr(name) for name in argnames if name not in values]
    missing = len(names)
    if missing == 1:
        s = names[0]
    elif missing == 2:
        s = "{} and {}".format(*names)
    else:
        tail = ", {} and {}".format(*names[-2:])
        del names[-2:]
        s = ", ".join(names) + tail
    raise TypeError("%s() missing %i required %s argument%s: %s" %
                    (f_name, missing,
                      "positional" if pos else "keyword-only",
                      "" if missing == 1 else "s", s))

def _too_many(f_name, args, kwonly, varargs, defcount, given, values):
    atleast = len(args) - defcount
    kwonly_given = len([arg for arg in kwonly if arg in values])
    if varargs:
        plural = atleast != 1
        sig = "at least %d" % (atleast,)
    elif defcount:
        plural = True
        sig = "from %d to %d" % (atleast, len(args))
    else:
        plural = len(args) != 1
        sig = str(len(args))
    kwonly_sig = ""
    if kwonly_given:
        msg = " positional argument%s (and %d keyword-only argument%s)"
        kwonly_sig = (msg % ("s" if given != 1 else "", kwonly_given,
                             "s" if kwonly_given != 1 else ""))
    raise TypeError("%s() takes %s positional argument%s but %d%s %s given" %
            (f_name, sig, "s" if plural else "", given, kwonly_sig,
             "was" if given == 1 and not kwonly_given else "were"))

def getcallargs(func, /, *positional, **named):
    """Get the mapping of arguments to values.

    A dict is returned, with keys the function argument names (including the
    names of the * and ** arguments, if any), and values the respective bound
    values from 'positional' and 'named'."""
    spec = getfullargspec(func)
    args, varargs, varkw, defaults, kwonlyargs, kwonlydefaults, ann = spec
    f_name = func.__name__
    arg2value = {}


    if ismethod(func) and func.__self__ is not None:
        # implicit 'self' (or 'cls' for classmethods) argument
        positional = (func.__self__,) + positional
    num_pos = len(positional)
    num_args = len(args)
    num_defaults = len(defaults) if defaults else 0

    n = min(num_pos, num_args)
    for i in range(n):
        arg2value[args[i]] = positional[i]
    if varargs:
        arg2value[varargs] = tuple(positional[n:])
    possible_kwargs = set(args + kwonlyargs)
    if varkw:
        arg2value[varkw] = {}
    for kw, value in named.items():
        if kw not in possible_kwargs:
            if not varkw:
                raise TypeError("%s() got an unexpected keyword argument %r" %
                                (f_name, kw))
            arg2value[varkw][kw] = value
            continue
        if kw in arg2value:
            raise TypeError("%s() got multiple values for argument %r" %
                            (f_name, kw))
        arg2value[kw] = value
    if num_pos > num_args and not varargs:
        _too_many(f_name, args, kwonlyargs, varargs, num_defaults,
                   num_pos, arg2value)
    if num_pos < num_args:
        req = args[:num_args - num_defaults]
        for arg in req:
            if arg not in arg2value:
                _missing_arguments(f_name, req, True, arg2value)
        for i, arg in enumerate(args[num_args - num_defaults:]):
            if arg not in arg2value:
                arg2value[arg] = defaults[i]
    missing = 0
    for kwarg in kwonlyargs:
        if kwarg not in arg2value:
            if kwonlydefaults and kwarg in kwonlydefaults:
                arg2value[kwarg] = kwonlydefaults[kwarg]
            else:
                missing += 1
    if missing:
        _missing_arguments(f_name, kwonlyargs, False, arg2value)
    return arg2value

ClosureVars = namedtuple('ClosureVars', 'nonlocals globals builtins unbound')

def getclosurevars(func):
    """
    Get the mapping of free variables to their current values.

    Returns a named tuple of dicts mapping the current nonlocal, global
    and builtin references as seen by the body of the function. A final
    set of unbound names that could not be resolved is also provided.
    """

    if ismethod(func):
        func = func.__func__

    if not isfunction(func):
        raise TypeError("{!r} is not a Python function".format(func))

    code = func.__code__
    # Nonlocal references are named in co_freevars and resolved
    # by looking them up in __closure__ by positional index
    if func.__closure__ is None:
        nonlocal_vars = {}
    else:
        nonlocal_vars = {
            var : cell.cell_contents
            for var, cell in zip(code.co_freevars, func.__closure__)
       }

    # Global and builtin references are named in co_names and resolved
    # by looking them up in __globals__ or __builtins__
    global_ns = func.__globals__
    builtin_ns = global_ns.get("__builtins__", builtins.__dict__)
    if ismodule(builtin_ns):
        builtin_ns = builtin_ns.__dict__
    global_vars = {}
    builtin_vars = {}
    unbound_names = set()
    for name in code.co_names:
        if name in ("None", "True", "False"):
            # Because these used to be builtins instead of keywords, they
            # may still show up as name references. We ignore them.
            continue
        try:
            global_vars[name] = global_ns[name]
        except KeyError:
            try:
                builtin_vars[name] = builtin_ns[name]
            except KeyError:
                unbound_names.add(name)

    return ClosureVars(nonlocal_vars, global_vars,
                       builtin_vars, unbound_names)

# -------------------------------------------------- stack frame extraction

Traceback = namedtuple('Traceback', 'filename lineno function code_context index')

def getframeinfo(frame, context=1):
    """Get information about a frame or traceback object.

    A tuple of five things is returned: the filename, the line number of
    the current line, the function name, a list of lines of context from
    the source code, and the index of the current line within that list.
    The optional second argument specifies the number of lines of context
    to return, which are centered around the current line."""
    if istraceback(frame):
        lineno = frame.tb_lineno
        frame = frame.tb_frame
    else:
        lineno = frame.f_lineno
    if not isframe(frame):
        raise TypeError('{!r} is not a frame or traceback object'.format(frame))

    filename = getsourcefile(frame) or getfile(frame)
    if context > 0:
        start = lineno - 1 - context//2
        try:
            lines, lnum = findsource(frame)
        except OSError:
            lines = index = None
        else:
            start = max(0, min(start, len(lines) - context))
            lines = lines[start:start+context]
            index = lineno - 1 - start
    else:
        lines = index = None

    return Traceback(filename, lineno, frame.f_code.co_name, lines, index)

def getlineno(frame):
    """Get the line number from a frame object, allowing for optimization."""
    # FrameType.f_lineno is now a descriptor that grovels co_lnotab
    return frame.f_lineno

FrameInfo = namedtuple('FrameInfo', ('frame',) + Traceback._fields)

def getouterframes(frame, context=1):
    """Get a list of records for a frame and all higher (calling) frames.

    Each record contains a frame object, filename, line number, function
    name, a list of lines of context, and index within the context."""
    framelist = []
    while frame:
        frameinfo = (frame,) + getframeinfo(frame, context)
        framelist.append(FrameInfo(*frameinfo))
        frame = frame.f_back
    return framelist

def getinnerframes(tb, context=1):
    """Get a list of records for a traceback's frame and all lower frames.

    Each record contains a frame object, filename, line number, function
    name, a list of lines of context, and index within the context."""
    framelist = []
    while tb:
        frameinfo = (tb.tb_frame,) + getframeinfo(tb, context)
        framelist.append(FrameInfo(*frameinfo))
        tb = tb.tb_next
    return framelist

def currentframe():
    """Return the frame of the caller or None if this is not possible."""
    return sys._getframe(1) if hasattr(sys, "_getframe") else None

def stack(context=1):
    """Return a list of records for the stack above the caller's frame."""
    return getouterframes(sys._getframe(1), context)

def trace(context=1):
    """Return a list of records for the stack below the current exception."""
    return getinnerframes(sys.exc_info()[2], context)


# ------------------------------------------------ static version of getattr

_sentinel = object()

def _static_getmro(klass):
    return type.__dict__['__mro__'].__get__(klass)

def _check_instance(obj, attr):
    instance_dict = {}
    try:
        instance_dict = object.__getattribute__(obj, "__dict__")
    except AttributeError:
        pass
    return dict.get(instance_dict, attr, _sentinel)


def _check_class(klass, attr):
    for entry in _static_getmro(klass):
        if _shadowed_dict(type(entry)) is _sentinel:
            try:
                return entry.__dict__[attr]
            except KeyError:
                pass
    return _sentinel

def _is_type(obj):
    try:
        _static_getmro(obj)
    except TypeError:
        return False
    return True

_dict_attr = type.__dict__["__dict__"]
if hasattr(_dict_attr, "__objclass__"):
    _objclass_check = lambda d, entry: d.__objclass__ is entry
else:
    # PyPy __dict__ descriptors are 'generic' and lack __objclass__
    _objclass_check = lambda d, entry: not hasattr(d, "__objclass__")

def _shadowed_dict(klass):
    for entry in _static_getmro(klass):
        try:
            class_dict = _dict_attr.__get__(entry)["__dict__"]
        except KeyError:
            pass
        else:
            if not (type(class_dict) is types.GetSetDescriptorType and
                    class_dict.__name__ == "__dict__" and
                    _objclass_check(class_dict, entry)):
                return class_dict
    return _sentinel

def getattr_static(obj, attr, default=_sentinel):
    """Retrieve attributes without triggering dynamic lookup via the
       descriptor protocol,  __getattr__ or __getattribute__.

       Note: this function may not be able to retrieve all attributes
       that getattr can fetch (like dynamically created attributes)
       and may find attributes that getattr can't (like descriptors
       that raise AttributeError). It can also return descriptor objects
       instead of instance members in some cases. See the
       documentation for details.
    """
    instance_result = _sentinel
    if not _is_type(obj):
        klass = type(obj)
        dict_attr = _shadowed_dict(klass)
        if (dict_attr is _sentinel or
            type(dict_attr) is types.MemberDescriptorType):
            instance_result = _check_instance(obj, attr)
    else:
        klass = obj

    klass_result = _check_class(klass, attr)

    if instance_result is not _sentinel and klass_result is not _sentinel:
        if (_check_class(type(klass_result), '__get__') is not _sentinel and
            _check_class(type(klass_result), '__set__') is not _sentinel):
            return klass_result

    if instance_result is not _sentinel:
        return instance_result
    if klass_result is not _sentinel:
        return klass_result

    if obj is klass:
        # for types we check the metaclass too
        for entry in _static_getmro(type(klass)):
            if _shadowed_dict(type(entry)) is _sentinel:
                try:
                    return entry.__dict__[attr]
                except KeyError:
                    pass
    if default is not _sentinel:
        return default
    raise AttributeError(attr)


# ------------------------------------------------ generator introspection

GEN_CREATED = 'GEN_CREATED'
GEN_RUNNING = 'GEN_RUNNING'
GEN_SUSPENDED = 'GEN_SUSPENDED'
GEN_CLOSED = 'GEN_CLOSED'

def getgeneratorstate(generator):
    """Get current state of a generator-iterator.

    Possible states are:
      GEN_CREATED: Waiting to start execution.
      GEN_RUNNING: Currently being executed by the interpreter.
      GEN_SUSPENDED: Currently suspended at a yield expression.
      GEN_CLOSED: Execution has completed.
    """
    if generator.gi_running:
        return GEN_RUNNING
    if generator.gi_frame is None:
        return GEN_CLOSED
    if generator.gi_frame.f_lasti == -1:
        return GEN_CREATED
    return GEN_SUSPENDED


def getgeneratorlocals(generator):
    """
    Get the mapping of generator local variables to their current values.

    A dict is returned, with the keys the local variable names and values the
    bound values."""

    if not isgenerator(generator):
        raise TypeError("{!r} is not a Python generator".format(generator))

    frame = getattr(generator, "gi_frame", None)
    if frame is not None:
        return generator.gi_frame.f_locals
    else:
        return {}


# ------------------------------------------------ coroutine introspection

CORO_CREATED = 'CORO_CREATED'
CORO_RUNNING = 'CORO_RUNNING'
CORO_SUSPENDED = 'CORO_SUSPENDED'
CORO_CLOSED = 'CORO_CLOSED'

def getcoroutinestate(coroutine):
    """Get current state of a coroutine object.

    Possible states are:
      CORO_CREATED: Waiting to start execution.
      CORO_RUNNING: Currently being executed by the interpreter.
      CORO_SUSPENDED: Currently suspended at an await expression.
      CORO_CLOSED: Execution has completed.
    """
    if coroutine.cr_running:
        return CORO_RUNNING
    if coroutine.cr_frame is None:
        return CORO_CLOSED
    if coroutine.cr_frame.f_lasti == -1:
        return CORO_CREATED
    return CORO_SUSPENDED


def getcoroutinelocals(coroutine):
    """
    Get the mapping of coroutine local variables to their current values.

    A dict is returned, with the keys the local variable names and values the
    bound values."""
    frame = getattr(coroutine, "cr_frame", None)
    if frame is not None:
        return frame.f_locals
    else:
        return {}


###############################################################################
### Function Signature Object (PEP 362)
###############################################################################


_WrapperDescriptor = type(type.__call__)
_MethodWrapper = type(all.__call__)
_ClassMethodWrapper = type(int.__dict__['from_bytes'])

_NonUserDefinedCallables = (_WrapperDescriptor,
                            _MethodWrapper,
                            _ClassMethodWrapper,
                            types.BuiltinFunctionType)

_builtin_code_type = type(dict.update.__code__)

def _signature_get_user_defined_method(cls, method_name):
    """Private helper. Checks if ``cls`` has an attribute
    named ``method_name`` and returns it only if it is a
    pure python function.
    """
    try:
        meth = getattr(cls, method_name)
    except AttributeError:
        return
    else:
        # The particular check cpython uses to determine if a particular method
        # is a builtin or not doesn't work on pypy. The following code is
        # pypy-specific.
        try:
            code = meth.__code__
        except AttributeError:
            return
        if not isinstance(code, _builtin_code_type):
            # Once '__signature__' will be added to 'C'-level
            # callables, this check won't be necessary
            return meth


def _signature_get_partial(wrapped_sig, partial, extra_args=()):
    """Private helper to calculate how 'wrapped_sig' signature will
    look like after applying a 'functools.partial' object (or alike)
    on it.
    """

    old_params = wrapped_sig.parameters
    new_params = OrderedDict(old_params.items())

    partial_args = partial.args or ()
    partial_keywords = partial.keywords or {}

    if extra_args:
        partial_args = extra_args + partial_args

    try:
        ba = wrapped_sig.bind_partial(*partial_args, **partial_keywords)
    except TypeError as ex:
        msg = 'partial object {!r} has incorrect arguments'.format(partial)
        raise ValueError(msg) from ex


    transform_to_kwonly = False
    for param_name, param in old_params.items():
        try:
            arg_value = ba.arguments[param_name]
        except KeyError:
            pass
        else:
            if param.kind is _POSITIONAL_ONLY:
                # If positional-only parameter is bound by partial,
                # it effectively disappears from the signature
                new_params.pop(param_name)
                continue

            if param.kind is _POSITIONAL_OR_KEYWORD:
                if param_name in partial_keywords:
                    # This means that this parameter, and all parameters
                    # after it should be keyword-only (and var-positional
                    # should be removed). Here's why. Consider the following
                    # function:
                    #     foo(a, b, *args, c):
                    #         pass
                    #
                    # "partial(foo, a='spam')" will have the following
                    # signature: "(*, a='spam', b, c)". Because attempting
                    # to call that partial with "(10, 20)" arguments will
                    # raise a TypeError, saying that "a" argument received
                    # multiple values.
                    transform_to_kwonly = True
                    # Set the new default value
                    new_params[param_name] = param.replace(default=arg_value)
                else:
                    # was passed as a positional argument
                    new_params.pop(param.name)
                    continue

            if param.kind is _KEYWORD_ONLY:
                # Set the new default value
                new_params[param_name] = param.replace(default=arg_value)

        if transform_to_kwonly:
            assert param.kind is not _POSITIONAL_ONLY

            if param.kind is _POSITIONAL_OR_KEYWORD:
                new_param = new_params[param_name].replace(kind=_KEYWORD_ONLY)
                new_params[param_name] = new_param
                new_params.move_to_end(param_name)
            elif param.kind in (_KEYWORD_ONLY, _VAR_KEYWORD):
                new_params.move_to_end(param_name)
            elif param.kind is _VAR_POSITIONAL:
                new_params.pop(param.name)

    return wrapped_sig.replace(parameters=new_params.values())


def _signature_bound_method(sig):
    """Private helper to transform signatures for unbound
    functions to bound methods.
    """

    params = tuple(sig.parameters.values())

    if not params or params[0].kind in (_VAR_KEYWORD, _KEYWORD_ONLY):
        raise ValueError('invalid method signature')

    kind = params[0].kind
    if kind in (_POSITIONAL_OR_KEYWORD, _POSITIONAL_ONLY):
        # Drop first parameter:
        # '(p1, p2[, ...])' -> '(p2[, ...])'
        params = params[1:]
    else:
        if kind is not _VAR_POSITIONAL:
            # Unless we add a new parameter type we never
            # get here
            raise ValueError('invalid argument type')
        # It's a var-positional parameter.
        # Do nothing. '(*args[, ...])' -> '(*args[, ...])'

    return sig.replace(parameters=params)


def _signature_is_builtin(obj):
    """Private helper to test if `obj` is a callable that might
    support Argument Clinic's __text_signature__ protocol.
    """
    return (isbuiltin(obj) or
            ismethoddescriptor(obj) or
            isinstance(obj, _NonUserDefinedCallables) or
            # Can't test 'isinstance(type)' here, as it would
            # also be True for regular python classes
            obj in (type, object))


def _signature_is_functionlike(obj):
    """Private helper to test if `obj` is a duck type of FunctionType.
    A good example of such objects are functions compiled with
    Cython, which have all attributes that a pure Python function
    would have, but have their code statically compiled.
    """

    if not callable(obj) or isclass(obj):
        # All function-like objects are obviously callables,
        # and not classes.
        return False

    name = getattr(obj, '__name__', None)
    code = getattr(obj, '__code__', None)
    defaults = getattr(obj, '__defaults__', _void) # Important to use _void ...
    kwdefaults = getattr(obj, '__kwdefaults__', _void) # ... and not None here
    annotations = getattr(obj, '__annotations__', None)

    return (isinstance(code, (types.CodeType, _builtin_code_type)) and
            isinstance(name, str) and
            (defaults is None or isinstance(defaults, tuple)) and
            (kwdefaults is None or isinstance(kwdefaults, dict)) and
            isinstance(annotations, dict))


def _signature_get_bound_param(spec):
    """ Private helper to get first parameter name from a
    __text_signature__ of a builtin method, which should
    be in the following format: '($param1, ...)'.
    Assumptions are that the first argument won't have
    a default value or an annotation.
    """

    assert spec.startswith('($')

    pos = spec.find(',')
    if pos == -1:
        pos = spec.find(')')

    cpos = spec.find(':')
    assert cpos == -1 or cpos > pos

    cpos = spec.find('=')
    assert cpos == -1 or cpos > pos

    return spec[2:pos]


def _signature_strip_non_python_syntax(signature):
    """
    Private helper function. Takes a signature in Argument Clinic's
    extended signature format.

    Returns a tuple of three things:
      * that signature re-rendered in standard Python syntax,
      * the index of the "self" parameter (generally 0), or None if
        the function does not have a "self" parameter, and
      * the index of the last "positional only" parameter,
        or None if the signature has no positional-only parameters.
    """

    if not signature:
        return signature, None, None

    self_parameter = None
    last_positional_only = None

    lines = [l.encode('ascii') for l in signature.split('\n')]
    generator = iter(lines).__next__
    token_stream = tokenize.tokenize(generator)

    delayed_comma = False
    skip_next_comma = False
    text = []
    add = text.append

    current_parameter = 0
    OP = token.OP
    ERRORTOKEN = token.ERRORTOKEN

    # token stream always starts with ENCODING token, skip it
    t = next(token_stream)
    assert t.type == tokenize.ENCODING

    for t in token_stream:
        type, string = t.type, t.string

        if type == OP:
            if string == ',':
                if skip_next_comma:
                    skip_next_comma = False
                else:
                    assert not delayed_comma
                    delayed_comma = True
                    current_parameter += 1
                continue

            if string == '/':
                assert not skip_next_comma
                assert last_positional_only is None
                skip_next_comma = True
                last_positional_only = current_parameter - 1
                continue

        if (type == ERRORTOKEN) and (string == '$'):
            assert self_parameter is None
            self_parameter = current_parameter
            continue

        if delayed_comma:
            delayed_comma = False
            if not ((type == OP) and (string == ')')):
                add(', ')
        add(string)
        if (string == ','):
            add(' ')
    clean_signature = ''.join(text)
    return clean_signature, self_parameter, last_positional_only


def _signature_fromstr(cls, obj, s, skip_bound_arg=True):
    """Private helper to parse content of '__text_signature__'
    and return a Signature based on it.
    """
    # Lazy import ast because it's relatively heavy and
    # it's not used for other than this function.
    import ast

    Parameter = cls._parameter_cls

    clean_signature, self_parameter, last_positional_only = \
        _signature_strip_non_python_syntax(s)

    program = "def foo" + clean_signature + ": pass"

    try:
        module = ast.parse(program)
    except SyntaxError:
        module = None

    if not isinstance(module, ast.Module):
        raise ValueError("{!r} builtin has invalid signature".format(obj))

    f = module.body[0]

    parameters = []
    empty = Parameter.empty
    invalid = object()

    module = None
    module_dict = {}
    module_name = getattr(obj, '__module__', None)
    if module_name:
        module = sys.modules.get(module_name, None)
        if module:
            module_dict = module.__dict__
    sys_module_dict = sys.modules.copy()

    def parse_name(node):
        assert isinstance(node, ast.arg)
        if node.annotation is not None:
            raise ValueError("Annotations are not currently supported")
        return node.arg

    def wrap_value(s):
        try:
            value = eval(s, module_dict)
        except NameError:
            try:
                value = eval(s, sys_module_dict)
            except NameError:
                raise RuntimeError()

        if isinstance(value, (str, int, float, bytes, bool, type(None))):
            return ast.Constant(value)
        raise RuntimeError()

    class RewriteSymbolics(ast.NodeTransformer):
        def visit_Attribute(self, node):
            a = []
            n = node
            while isinstance(n, ast.Attribute):
                a.append(n.attr)
                n = n.value
            if not isinstance(n, ast.Name):
                raise RuntimeError()
            a.append(n.id)
            value = ".".join(reversed(a))
            return wrap_value(value)

        def visit_Name(self, node):
            if not isinstance(node.ctx, ast.Load):
                raise ValueError()
            return wrap_value(node.id)

    def p(name_node, default_node, default=empty):
        name = parse_name(name_node)
        if name is invalid:
            return None
        if default_node and default_node is not _empty:
            try:
                default_node = RewriteSymbolics().visit(default_node)
                o = ast.literal_eval(default_node)
            except ValueError:
                o = invalid
            if o is invalid:
                return None
            default = o if o is not invalid else default
        parameters.append(Parameter(name, kind, default=default, annotation=empty))

    # non-keyword-only parameters
    args = reversed(f.args.args)
    defaults = reversed(f.args.defaults)
    iter = itertools.zip_longest(args, defaults, fillvalue=None)
    if last_positional_only is not None:
        kind = Parameter.POSITIONAL_ONLY
    else:
        kind = Parameter.POSITIONAL_OR_KEYWORD
    for i, (name, default) in enumerate(reversed(list(iter))):
        p(name, default)
        if i == last_positional_only:
            kind = Parameter.POSITIONAL_OR_KEYWORD

    # *args
    if f.args.vararg:
        kind = Parameter.VAR_POSITIONAL
        p(f.args.vararg, empty)

    # keyword-only arguments
    kind = Parameter.KEYWORD_ONLY
    for name, default in zip(f.args.kwonlyargs, f.args.kw_defaults):
        p(name, default)

    # **kwargs
    if f.args.kwarg:
        kind = Parameter.VAR_KEYWORD
        p(f.args.kwarg, empty)

    if self_parameter is not None:
        # Possibly strip the bound argument:
        #    - We *always* strip first bound argument if
        #      it is a module.
        #    - We don't strip first bound argument if
        #      skip_bound_arg is False.
        assert parameters
        _self = getattr(obj, '__self__', None)
        self_isbound = _self is not None
        self_ismodule = ismodule(_self)
        if self_isbound and (self_ismodule or skip_bound_arg):
            parameters.pop(0)
        else:
            # for builtins, self parameter is always positional-only!
            p = parameters[0].replace(kind=Parameter.POSITIONAL_ONLY)
            parameters[0] = p

    return cls(parameters, return_annotation=cls.empty)


def _signature_from_builtin(cls, func, skip_bound_arg=True):
    """Private helper function to get signature for
    builtin callables.
    """

    if not _signature_is_builtin(func):
        raise TypeError("{!r} is not a Python builtin "
                        "function".format(func))

    s = getattr(func, "__text_signature__", None)
    if not s:
        raise ValueError("no signature found for builtin {!r}".format(func))

    return _signature_fromstr(cls, func, s, skip_bound_arg)


<<<<<<< HEAD
class _NoValue:
    """Class of a marker object for PyPy only, used as the defaults for
    built-in functions when there is really no Python object that could
    be used."""
    __slots__ = ()
    def __repr__(self):
        return '<no value>'
_no_value = _NoValue()


def _signature_from_function(cls, func):
=======
def _signature_from_function(cls, func, skip_bound_arg=True):
>>>>>>> c9993687
    """Private helper: constructs Signature for the given python function."""

    is_duck_function = False
    if not isfunction(func):
        if _signature_is_functionlike(func):
            is_duck_function = True
        else:
            # If it's not a pure Python function, and not a duck type
            # of pure function:
            raise TypeError('{!r} is not a Python function'.format(func))

    s = getattr(func, "__text_signature__", None)
    if s:
        return _signature_fromstr(cls, func, s, skip_bound_arg)

    Parameter = cls._parameter_cls

    # Parameter information.
    func_code = func.__code__
    pos_count = func_code.co_argcount
    arg_names = func_code.co_varnames
    posonly_count = func_code.co_posonlyargcount
    positional = arg_names[:pos_count]
    keyword_only_count = func_code.co_kwonlyargcount
    keyword_only = arg_names[pos_count:pos_count + keyword_only_count]
    annotations = func.__annotations__
    defaults = func.__defaults__
    kwdefaults = func.__kwdefaults__

    if defaults:
        pos_default_count = len(defaults)
    else:
        # PyPy extension, for built-in functions that take optional
        # arguments but without any Python object to use as default.
        pos_default_count = getattr(func, '__defaults_count__', 0)
        defaults = [_no_value] * pos_default_count

    parameters = []

    non_default_count = pos_count - pos_default_count
    posonly_left = posonly_count

    # Non-keyword-only parameters w/o defaults.
    for name in positional[:non_default_count]:
        kind = _POSITIONAL_ONLY if posonly_left else _POSITIONAL_OR_KEYWORD
        annotation = annotations.get(name, _empty)
        parameters.append(Parameter(name, annotation=annotation,
                                    kind=kind))
        if posonly_left:
            posonly_left -= 1

    # ... w/ defaults.
    for offset, name in enumerate(positional[non_default_count:]):
        kind = _POSITIONAL_ONLY if posonly_left else _POSITIONAL_OR_KEYWORD
        annotation = annotations.get(name, _empty)
        parameters.append(Parameter(name, annotation=annotation,
                                    kind=kind,
                                    default=defaults[offset]))
        if posonly_left:
            posonly_left -= 1

    # *args
    if func_code.co_flags & CO_VARARGS:
        name = arg_names[pos_count + keyword_only_count]
        annotation = annotations.get(name, _empty)
        parameters.append(Parameter(name, annotation=annotation,
                                    kind=_VAR_POSITIONAL))

    # Keyword-only parameters.
    for name in keyword_only:
        default = _empty
        if kwdefaults is not None:
            default = kwdefaults.get(name, _empty)

        annotation = annotations.get(name, _empty)
        parameters.append(Parameter(name, annotation=annotation,
                                    kind=_KEYWORD_ONLY,
                                    default=default))
    # **kwargs
    if func_code.co_flags & CO_VARKEYWORDS:
        index = pos_count + keyword_only_count
        if func_code.co_flags & CO_VARARGS:
            index += 1

        name = arg_names[index]
        annotation = annotations.get(name, _empty)
        parameters.append(Parameter(name, annotation=annotation,
                                    kind=_VAR_KEYWORD))

    # Is 'func' is a pure Python function - don't validate the
    # parameters list (for correct order and defaults), it should be OK.
    return cls(parameters,
               return_annotation=annotations.get('return', _empty),
               __validate_parameters__=is_duck_function)


def _signature_from_callable(obj, *,
                             follow_wrapper_chains=True,
                             skip_bound_arg=True,
                             sigcls):

    """Private helper function to get signature for arbitrary
    callable objects.
    """

    if not callable(obj):
        raise TypeError('{!r} is not a callable object'.format(obj))

    if isinstance(obj, types.MethodType):
        # In this case we skip the first parameter of the underlying
        # function (usually `self` or `cls`).
        sig = _signature_from_callable(
            obj.__func__,
            follow_wrapper_chains=follow_wrapper_chains,
            skip_bound_arg=skip_bound_arg,
            sigcls=sigcls)

        if skip_bound_arg:
            return _signature_bound_method(sig)
        else:
            return sig

    # Was this function wrapped by a decorator?
    if follow_wrapper_chains:
        obj = unwrap(obj, stop=(lambda f: hasattr(f, "__signature__")))
        if isinstance(obj, types.MethodType):
            # If the unwrapped object is a *method*, we might want to
            # skip its first parameter (self).
            # See test_signature_wrapped_bound_method for details.
            return _signature_from_callable(
                obj,
                follow_wrapper_chains=follow_wrapper_chains,
                skip_bound_arg=skip_bound_arg,
                sigcls=sigcls)

    try:
        sig = obj.__signature__
    except AttributeError:
        pass
    else:
        if sig is not None:
            if not isinstance(sig, Signature):
                raise TypeError(
                    'unexpected object {!r} in __signature__ '
                    'attribute'.format(sig))
            return sig

    try:
        partialmethod = obj._partialmethod
    except AttributeError:
        pass
    else:
        if isinstance(partialmethod, functools.partialmethod):
            # Unbound partialmethod (see functools.partialmethod)
            # This means, that we need to calculate the signature
            # as if it's a regular partial object, but taking into
            # account that the first positional argument
            # (usually `self`, or `cls`) will not be passed
            # automatically (as for boundmethods)

            wrapped_sig = _signature_from_callable(
                partialmethod.func,
                follow_wrapper_chains=follow_wrapper_chains,
                skip_bound_arg=skip_bound_arg,
                sigcls=sigcls)

            sig = _signature_get_partial(wrapped_sig, partialmethod, (None,))
            first_wrapped_param = tuple(wrapped_sig.parameters.values())[0]
            if first_wrapped_param.kind is Parameter.VAR_POSITIONAL:
                # First argument of the wrapped callable is `*args`, as in
                # `partialmethod(lambda *args)`.
                return sig
            else:
                sig_params = tuple(sig.parameters.values())
                assert (not sig_params or
                        first_wrapped_param is not sig_params[0])
                new_params = (first_wrapped_param,) + sig_params
                return sig.replace(parameters=new_params)

    if isfunction(obj) or _signature_is_functionlike(obj):
        # If it's a pure Python function, or an object that is duck type
        # of a Python function (Cython functions, for instance), then:
        return _signature_from_function(sigcls, obj,
                                        skip_bound_arg=skip_bound_arg)

    if _signature_is_builtin(obj):
        return _signature_from_builtin(sigcls, obj,
                                       skip_bound_arg=skip_bound_arg)

    if isinstance(obj, functools.partial):
        wrapped_sig = _signature_from_callable(
            obj.func,
            follow_wrapper_chains=follow_wrapper_chains,
            skip_bound_arg=skip_bound_arg,
            sigcls=sigcls)
        return _signature_get_partial(wrapped_sig, obj)

    sig = None
    if isinstance(obj, type):
        # obj is a class or a metaclass

        # First, let's see if it has an overloaded __call__ defined
        # in its metaclass
        call = _signature_get_user_defined_method(type(obj), '__call__')
        if call is not None:
            sig = _signature_from_callable(
                call,
                follow_wrapper_chains=follow_wrapper_chains,
                skip_bound_arg=skip_bound_arg,
                sigcls=sigcls)
        else:
            # Now we check if the 'obj' class has a '__new__' method
            new = _signature_get_user_defined_method(obj, '__new__')
            if new is not None:
                sig = _signature_from_callable(
                    new,
                    follow_wrapper_chains=follow_wrapper_chains,
                    skip_bound_arg=skip_bound_arg,
                    sigcls=sigcls)
            else:
                # Finally, we should have at least __init__ implemented
                init = _signature_get_user_defined_method(obj, '__init__')
                if init is not None:
                    sig = _signature_from_callable(
                        init,
                        follow_wrapper_chains=follow_wrapper_chains,
                        skip_bound_arg=skip_bound_arg,
                        sigcls=sigcls)

        if sig is None:
            # At this point we know, that `obj` is a class, with no user-
            # defined '__init__', '__new__', or class-level '__call__'

            for base in obj.__mro__[:-1]:
                # Since '__text_signature__' is implemented as a
                # descriptor that extracts text signature from the
                # class docstring, if 'obj' is derived from a builtin
                # class, its own '__text_signature__' may be 'None'.
                # Therefore, we go through the MRO (except the last
                # class in there, which is 'object') to find the first
                # class with non-empty text signature.
                try:
                    text_sig = base.__text_signature__
                except AttributeError:
                    pass
                else:
                    if text_sig:
                        # If 'obj' class has a __text_signature__ attribute:
                        # return a signature based on it
                        return _signature_fromstr(sigcls, obj, text_sig)

            # No '__text_signature__' was found for the 'obj' class.
            # Last option is to check if its '__init__' is
            # object.__init__ or type.__init__.
            if type not in obj.__mro__:
                # We have a class (not metaclass), but no user-defined
                # __init__ or __new__ for it
                if (obj.__init__ is object.__init__ and
                    obj.__new__ is object.__new__):
                    # Return a signature of 'object' builtin.
                    return sigcls.from_callable(object)
                else:
                    raise ValueError(
                        'no signature found for builtin type {!r}'.format(obj))

    elif not isinstance(obj, _NonUserDefinedCallables):
        # An object with __call__
        # We also check that the 'obj' is not an instance of
        # _WrapperDescriptor or _MethodWrapper to avoid
        # infinite recursion (and even potential segfault)
        call = _signature_get_user_defined_method(type(obj), '__call__')
        if call is not None:
            try:
                sig = _signature_from_callable(
                    call,
                    follow_wrapper_chains=follow_wrapper_chains,
                    skip_bound_arg=skip_bound_arg,
                    sigcls=sigcls)
            except ValueError as ex:
                msg = 'no signature found for {!r}'.format(obj)
                raise ValueError(msg) from ex

    if sig is not None:
        # For classes and objects we skip the first parameter of their
        # __call__, __new__, or __init__ methods
        if skip_bound_arg:
            return _signature_bound_method(sig)
        else:
            return sig

    if isinstance(obj, types.BuiltinFunctionType):
        # Raise a nicer error message for builtins
        msg = 'no signature found for builtin function {!r}'.format(obj)
        raise ValueError(msg)

    raise ValueError('callable {!r} is not supported by signature'.format(obj))


class _void:
    """A private marker - used in Parameter & Signature."""


class _empty:
    """Marker object for Signature.empty and Parameter.empty."""


class _ParameterKind(enum.IntEnum):
    POSITIONAL_ONLY = 0
    POSITIONAL_OR_KEYWORD = 1
    VAR_POSITIONAL = 2
    KEYWORD_ONLY = 3
    VAR_KEYWORD = 4

    def __str__(self):
        return self._name_

    @property
    def description(self):
        return _PARAM_NAME_MAPPING[self]

_POSITIONAL_ONLY         = _ParameterKind.POSITIONAL_ONLY
_POSITIONAL_OR_KEYWORD   = _ParameterKind.POSITIONAL_OR_KEYWORD
_VAR_POSITIONAL          = _ParameterKind.VAR_POSITIONAL
_KEYWORD_ONLY            = _ParameterKind.KEYWORD_ONLY
_VAR_KEYWORD             = _ParameterKind.VAR_KEYWORD

_PARAM_NAME_MAPPING = {
    _POSITIONAL_ONLY: 'positional-only',
    _POSITIONAL_OR_KEYWORD: 'positional or keyword',
    _VAR_POSITIONAL: 'variadic positional',
    _KEYWORD_ONLY: 'keyword-only',
    _VAR_KEYWORD: 'variadic keyword'
}


class Parameter:
    """Represents a parameter in a function signature.

    Has the following public attributes:

    * name : str
        The name of the parameter as a string.
    * default : object
        The default value for the parameter if specified.  If the
        parameter has no default value, this attribute is set to
        `Parameter.empty`.
    * annotation
        The annotation for the parameter if specified.  If the
        parameter has no annotation, this attribute is set to
        `Parameter.empty`.
    * kind : str
        Describes how argument values are bound to the parameter.
        Possible values: `Parameter.POSITIONAL_ONLY`,
        `Parameter.POSITIONAL_OR_KEYWORD`, `Parameter.VAR_POSITIONAL`,
        `Parameter.KEYWORD_ONLY`, `Parameter.VAR_KEYWORD`.
    """

    __slots__ = ('_name', '_kind', '_default', '_annotation')

    POSITIONAL_ONLY         = _POSITIONAL_ONLY
    POSITIONAL_OR_KEYWORD   = _POSITIONAL_OR_KEYWORD
    VAR_POSITIONAL          = _VAR_POSITIONAL
    KEYWORD_ONLY            = _KEYWORD_ONLY
    VAR_KEYWORD             = _VAR_KEYWORD

    empty = _empty

    def __init__(self, name, kind, *, default=_empty, annotation=_empty):
        try:
            self._kind = _ParameterKind(kind)
        except ValueError:
            raise ValueError(f'value {kind!r} is not a valid Parameter.kind')
        if default is not _empty:
            if self._kind in (_VAR_POSITIONAL, _VAR_KEYWORD):
                msg = '{} parameters cannot have default values'
                msg = msg.format(self._kind.description)
                raise ValueError(msg)
        self._default = default
        self._annotation = annotation

        if name is _empty:
            raise ValueError('name is a required attribute for Parameter')

        if not isinstance(name, str):
            msg = 'name must be a str, not a {}'.format(type(name).__name__)
            raise TypeError(msg)

        if name[0] == '.' and name[1:].isdigit():
            # These are implicit arguments generated by comprehensions. In
            # order to provide a friendlier interface to users, we recast
            # their name as "implicitN" and treat them as positional-only.
            # See issue 19611.
            if self._kind != _POSITIONAL_OR_KEYWORD:
                msg = (
                    'implicit arguments must be passed as '
                    'positional or keyword arguments, not {}'
                )
                msg = msg.format(self._kind.description)
                raise ValueError(msg)
            self._kind = _POSITIONAL_ONLY
            name = 'implicit{}'.format(name[1:])

        if not name.isidentifier():
            raise ValueError('{!r} is not a valid parameter name'.format(name))

        self._name = name

    def __reduce__(self):
        return (type(self),
                (self._name, self._kind),
                {'_default': self._default,
                 '_annotation': self._annotation})

    def __setstate__(self, state):
        self._default = state['_default']
        self._annotation = state['_annotation']

    @property
    def name(self):
        return self._name

    @property
    def default(self):
        return self._default

    @property
    def annotation(self):
        return self._annotation

    @property
    def kind(self):
        return self._kind

    def replace(self, *, name=_void, kind=_void,
                annotation=_void, default=_void):
        """Creates a customized copy of the Parameter."""

        if name is _void:
            name = self._name

        if kind is _void:
            kind = self._kind

        if annotation is _void:
            annotation = self._annotation

        if default is _void:
            default = self._default

        return type(self)(name, kind, default=default, annotation=annotation)

    def __str__(self):
        kind = self.kind
        formatted = self._name

        # Add annotation and default value
        if self._annotation is not _empty:
            formatted = '{}: {}'.format(formatted,
                                       formatannotation(self._annotation))

        if self._default is not _empty:
            if self._annotation is not _empty:
                formatted = '{} = {}'.format(formatted, repr(self._default))
            else:
                formatted = '{}={}'.format(formatted, repr(self._default))

        if kind == _VAR_POSITIONAL:
            formatted = '*' + formatted
        elif kind == _VAR_KEYWORD:
            formatted = '**' + formatted

        return formatted

    def __repr__(self):
        return '<{} "{}">'.format(self.__class__.__name__, self)

    def __hash__(self):
        return hash((self.name, self.kind, self.annotation, self.default))

    def __eq__(self, other):
        if self is other:
            return True
        if not isinstance(other, Parameter):
            return NotImplemented
        return (self._name == other._name and
                self._kind == other._kind and
                self._default == other._default and
                self._annotation == other._annotation)


class BoundArguments:
    """Result of `Signature.bind` call.  Holds the mapping of arguments
    to the function's parameters.

    Has the following public attributes:

    * arguments : OrderedDict
        An ordered mutable mapping of parameters' names to arguments' values.
        Does not contain arguments' default values.
    * signature : Signature
        The Signature object that created this instance.
    * args : tuple
        Tuple of positional arguments values.
    * kwargs : dict
        Dict of keyword arguments values.
    """

    __slots__ = ('arguments', '_signature', '__weakref__')

    def __init__(self, signature, arguments):
        self.arguments = arguments
        self._signature = signature

    @property
    def signature(self):
        return self._signature

    @property
    def args(self):
        args = []
        for param_name, param in self._signature.parameters.items():
            if param.kind in (_VAR_KEYWORD, _KEYWORD_ONLY):
                break

            try:
                arg = self.arguments[param_name]
            except KeyError:
                # We're done here. Other arguments
                # will be mapped in 'BoundArguments.kwargs'
                break
            else:
                if param.kind == _VAR_POSITIONAL:
                    # *args
                    args.extend(arg)
                else:
                    # plain argument
                    args.append(arg)

        return tuple(args)

    @property
    def kwargs(self):
        kwargs = {}
        kwargs_started = False
        for param_name, param in self._signature.parameters.items():
            if not kwargs_started:
                if param.kind in (_VAR_KEYWORD, _KEYWORD_ONLY):
                    kwargs_started = True
                else:
                    if param_name not in self.arguments:
                        kwargs_started = True
                        continue

            if not kwargs_started:
                continue

            try:
                arg = self.arguments[param_name]
            except KeyError:
                pass
            else:
                if param.kind == _VAR_KEYWORD:
                    # **kwargs
                    kwargs.update(arg)
                else:
                    # plain keyword argument
                    kwargs[param_name] = arg

        return kwargs

    def apply_defaults(self):
        """Set default values for missing arguments.

        For variable-positional arguments (*args) the default is an
        empty tuple.

        For variable-keyword arguments (**kwargs) the default is an
        empty dict.
        """
        arguments = self.arguments
        new_arguments = []
        for name, param in self._signature.parameters.items():
            try:
                new_arguments.append((name, arguments[name]))
            except KeyError:
                if param.default is not _empty:
                    val = param.default
                elif param.kind is _VAR_POSITIONAL:
                    val = ()
                elif param.kind is _VAR_KEYWORD:
                    val = {}
                else:
                    # This BoundArguments was likely produced by
                    # Signature.bind_partial().
                    continue
                new_arguments.append((name, val))
        self.arguments = OrderedDict(new_arguments)

    def __eq__(self, other):
        if self is other:
            return True
        if not isinstance(other, BoundArguments):
            return NotImplemented
        return (self.signature == other.signature and
                self.arguments == other.arguments)

    def __setstate__(self, state):
        self._signature = state['_signature']
        self.arguments = state['arguments']

    def __getstate__(self):
        return {'_signature': self._signature, 'arguments': self.arguments}

    def __repr__(self):
        args = []
        for arg, value in self.arguments.items():
            args.append('{}={!r}'.format(arg, value))
        return '<{} ({})>'.format(self.__class__.__name__, ', '.join(args))


class Signature:
    """A Signature object represents the overall signature of a function.
    It stores a Parameter object for each parameter accepted by the
    function, as well as information specific to the function itself.

    A Signature object has the following public attributes and methods:

    * parameters : OrderedDict
        An ordered mapping of parameters' names to the corresponding
        Parameter objects (keyword-only arguments are in the same order
        as listed in `code.co_varnames`).
    * return_annotation : object
        The annotation for the return type of the function if specified.
        If the function has no annotation for its return type, this
        attribute is set to `Signature.empty`.
    * bind(*args, **kwargs) -> BoundArguments
        Creates a mapping from positional and keyword arguments to
        parameters.
    * bind_partial(*args, **kwargs) -> BoundArguments
        Creates a partial mapping from positional and keyword arguments
        to parameters (simulating 'functools.partial' behavior.)
    """

    __slots__ = ('_return_annotation', '_parameters')

    _parameter_cls = Parameter
    _bound_arguments_cls = BoundArguments

    empty = _empty

    def __init__(self, parameters=None, *, return_annotation=_empty,
                 __validate_parameters__=True):
        """Constructs Signature from the given list of Parameter
        objects and 'return_annotation'.  All arguments are optional.
        """

        if parameters is None:
            params = OrderedDict()
        else:
            if __validate_parameters__:
                params = OrderedDict()
                top_kind = _POSITIONAL_ONLY
                kind_defaults = False

                for idx, param in enumerate(parameters):
                    kind = param.kind
                    name = param.name

                    if kind < top_kind:
                        msg = (
                            'wrong parameter order: {} parameter before {} '
                            'parameter'
                        )
                        msg = msg.format(top_kind.description,
                                         kind.description)
                        raise ValueError(msg)
                    elif kind > top_kind:
                        kind_defaults = False
                        top_kind = kind

                    if kind in (_POSITIONAL_ONLY, _POSITIONAL_OR_KEYWORD):
                        if param.default is _empty:
                            if kind_defaults:
                                # No default for this parameter, but the
                                # previous parameter of the same kind had
                                # a default
                                msg = 'non-default argument follows default ' \
                                      'argument'
                                raise ValueError(msg)
                        else:
                            # There is a default for this parameter.
                            kind_defaults = True

                    if name in params:
                        msg = 'duplicate parameter name: {!r}'.format(name)
                        raise ValueError(msg)

                    params[name] = param
            else:
                params = OrderedDict(((param.name, param)
                                                for param in parameters))

        self._parameters = types.MappingProxyType(params)
        self._return_annotation = return_annotation

    @classmethod
    def from_function(cls, func):
        """Constructs Signature for the given python function.

        Deprecated since Python 3.5, use `Signature.from_callable()`.
        """

        warnings.warn("inspect.Signature.from_function() is deprecated since "
                      "Python 3.5, use Signature.from_callable()",
                      DeprecationWarning, stacklevel=2)
        return _signature_from_function(cls, func)

    @classmethod
    def from_builtin(cls, func):
        """Constructs Signature for the given builtin function.

        Deprecated since Python 3.5, use `Signature.from_callable()`.
        """

        warnings.warn("inspect.Signature.from_builtin() is deprecated since "
                      "Python 3.5, use Signature.from_callable()",
                      DeprecationWarning, stacklevel=2)
        return _signature_from_builtin(cls, func)

    @classmethod
    def from_callable(cls, obj, *, follow_wrapped=True):
        """Constructs Signature for the given callable object."""
        return _signature_from_callable(obj, sigcls=cls,
                                        follow_wrapper_chains=follow_wrapped)

    @property
    def parameters(self):
        return self._parameters

    @property
    def return_annotation(self):
        return self._return_annotation

    def replace(self, *, parameters=_void, return_annotation=_void):
        """Creates a customized copy of the Signature.
        Pass 'parameters' and/or 'return_annotation' arguments
        to override them in the new copy.
        """

        if parameters is _void:
            parameters = self.parameters.values()

        if return_annotation is _void:
            return_annotation = self._return_annotation

        return type(self)(parameters,
                          return_annotation=return_annotation)

    def _hash_basis(self):
        params = tuple(param for param in self.parameters.values()
                             if param.kind != _KEYWORD_ONLY)

        kwo_params = {param.name: param for param in self.parameters.values()
                                        if param.kind == _KEYWORD_ONLY}

        return params, kwo_params, self.return_annotation

    def __hash__(self):
        params, kwo_params, return_annotation = self._hash_basis()
        kwo_params = frozenset(kwo_params.values())
        return hash((params, kwo_params, return_annotation))

    def __eq__(self, other):
        if self is other:
            return True
        if not isinstance(other, Signature):
            return NotImplemented
        return self._hash_basis() == other._hash_basis()

    def _bind(self, args, kwargs, *, partial=False):
        """Private method. Don't use directly."""

        arguments = OrderedDict()

        parameters = iter(self.parameters.values())
        parameters_ex = ()
        arg_vals = iter(args)

        while True:
            # Let's iterate through the positional arguments and corresponding
            # parameters
            try:
                arg_val = next(arg_vals)
            except StopIteration:
                # No more positional arguments
                try:
                    param = next(parameters)
                except StopIteration:
                    # No more parameters. That's it. Just need to check that
                    # we have no `kwargs` after this while loop
                    break
                else:
                    if param.kind == _VAR_POSITIONAL:
                        # That's OK, just empty *args.  Let's start parsing
                        # kwargs
                        break
                    elif param.name in kwargs:
                        if param.kind == _POSITIONAL_ONLY:
                            msg = '{arg!r} parameter is positional only, ' \
                                  'but was passed as a keyword'
                            msg = msg.format(arg=param.name)
                            raise TypeError(msg) from None
                        parameters_ex = (param,)
                        break
                    elif (param.kind == _VAR_KEYWORD or
                                                param.default is not _empty):
                        # That's fine too - we have a default value for this
                        # parameter.  So, lets start parsing `kwargs`, starting
                        # with the current parameter
                        parameters_ex = (param,)
                        break
                    else:
                        # No default, not VAR_KEYWORD, not VAR_POSITIONAL,
                        # not in `kwargs`
                        if partial:
                            parameters_ex = (param,)
                            break
                        else:
                            msg = 'missing a required argument: {arg!r}'
                            msg = msg.format(arg=param.name)
                            raise TypeError(msg) from None
            else:
                # We have a positional argument to process
                try:
                    param = next(parameters)
                except StopIteration:
                    raise TypeError('too many positional arguments') from None
                else:
                    if param.kind in (_VAR_KEYWORD, _KEYWORD_ONLY):
                        # Looks like we have no parameter for this positional
                        # argument
                        raise TypeError(
                            'too many positional arguments') from None

                    if param.kind == _VAR_POSITIONAL:
                        # We have an '*args'-like argument, let's fill it with
                        # all positional arguments we have left and move on to
                        # the next phase
                        values = [arg_val]
                        values.extend(arg_vals)
                        arguments[param.name] = tuple(values)
                        break

                    if param.name in kwargs and param.kind != _POSITIONAL_ONLY:
                        raise TypeError(
                            'multiple values for argument {arg!r}'.format(
                                arg=param.name)) from None

                    arguments[param.name] = arg_val

        # Now, we iterate through the remaining parameters to process
        # keyword arguments
        kwargs_param = None
        for param in itertools.chain(parameters_ex, parameters):
            if param.kind == _VAR_KEYWORD:
                # Memorize that we have a '**kwargs'-like parameter
                kwargs_param = param
                continue

            if param.kind == _VAR_POSITIONAL:
                # Named arguments don't refer to '*args'-like parameters.
                # We only arrive here if the positional arguments ended
                # before reaching the last parameter before *args.
                continue

            param_name = param.name
            try:
                arg_val = kwargs.pop(param_name)
            except KeyError:
                # We have no value for this parameter.  It's fine though,
                # if it has a default value, or it is an '*args'-like
                # parameter, left alone by the processing of positional
                # arguments.
                if (not partial and param.kind != _VAR_POSITIONAL and
                                                    param.default is _empty):
                    raise TypeError('missing a required argument: {arg!r}'. \
                                    format(arg=param_name)) from None

            else:
                if param.kind == _POSITIONAL_ONLY:
                    # This should never happen in case of a properly built
                    # Signature object (but let's have this check here
                    # to ensure correct behaviour just in case)
                    raise TypeError('{arg!r} parameter is positional only, '
                                    'but was passed as a keyword'. \
                                    format(arg=param.name))

                arguments[param_name] = arg_val

        if kwargs:
            if kwargs_param is not None:
                # Process our '**kwargs'-like parameter
                arguments[kwargs_param.name] = kwargs
            else:
                raise TypeError(
                    'got an unexpected keyword argument {arg!r}'.format(
                        arg=next(iter(kwargs))))

        return self._bound_arguments_cls(self, arguments)

    def bind(self, /, *args, **kwargs):
        """Get a BoundArguments object, that maps the passed `args`
        and `kwargs` to the function's signature.  Raises `TypeError`
        if the passed arguments can not be bound.
        """
        return self._bind(args, kwargs)

    def bind_partial(self, /, *args, **kwargs):
        """Get a BoundArguments object, that partially maps the
        passed `args` and `kwargs` to the function's signature.
        Raises `TypeError` if the passed arguments can not be bound.
        """
        return self._bind(args, kwargs, partial=True)

    def __reduce__(self):
        return (type(self),
                (tuple(self._parameters.values()),),
                {'_return_annotation': self._return_annotation})

    def __setstate__(self, state):
        self._return_annotation = state['_return_annotation']

    def __repr__(self):
        return '<{} {}>'.format(self.__class__.__name__, self)

    def __str__(self):
        result = []
        render_pos_only_separator = False
        render_kw_only_separator = True
        for param in self.parameters.values():
            formatted = str(param)

            kind = param.kind

            if kind == _POSITIONAL_ONLY:
                render_pos_only_separator = True
            elif render_pos_only_separator:
                # It's not a positional-only parameter, and the flag
                # is set to 'True' (there were pos-only params before.)
                result.append('/')
                render_pos_only_separator = False

            if kind == _VAR_POSITIONAL:
                # OK, we have an '*args'-like parameter, so we won't need
                # a '*' to separate keyword-only arguments
                render_kw_only_separator = False
            elif kind == _KEYWORD_ONLY and render_kw_only_separator:
                # We have a keyword-only parameter to render and we haven't
                # rendered an '*args'-like parameter before, so add a '*'
                # separator to the parameters list ("foo(arg1, *, arg2)" case)
                result.append('*')
                # This condition should be only triggered once, so
                # reset the flag
                render_kw_only_separator = False

            result.append(formatted)

        if render_pos_only_separator:
            # There were only positional-only parameters, hence the
            # flag was not reset to 'False'
            result.append('/')

        rendered = '({})'.format(', '.join(result))

        if self.return_annotation is not _empty:
            anno = formatannotation(self.return_annotation)
            rendered += ' -> {}'.format(anno)

        return rendered


def signature(obj, *, follow_wrapped=True):
    """Get a signature object for the passed callable."""
    return Signature.from_callable(obj, follow_wrapped=follow_wrapped)


def _main():
    """ Logic for inspecting an object given at command line """
    import argparse
    import importlib

    parser = argparse.ArgumentParser()
    parser.add_argument(
        'object',
         help="The object to be analysed. "
              "It supports the 'module:qualname' syntax")
    parser.add_argument(
        '-d', '--details', action='store_true',
        help='Display info about the module rather than its source code')

    args = parser.parse_args()

    target = args.object
    mod_name, has_attrs, attrs = target.partition(":")
    try:
        obj = module = importlib.import_module(mod_name)
    except Exception as exc:
        msg = "Failed to import {} ({}: {})".format(mod_name,
                                                    type(exc).__name__,
                                                    exc)
        print(msg, file=sys.stderr)
        sys.exit(2)

    if has_attrs:
        parts = attrs.split(".")
        obj = module
        for part in parts:
            obj = getattr(obj, part)

    if module.__name__ in sys.builtin_module_names:
        print("Can't get info for builtin modules.", file=sys.stderr)
        sys.exit(1)

    if args.details:
        print('Target: {}'.format(target))
        print('Origin: {}'.format(getsourcefile(module)))
        print('Cached: {}'.format(module.__cached__))
        if obj is module:
            print('Loader: {}'.format(repr(module.__loader__)))
            if hasattr(module, '__path__'):
                print('Submodule search path: {}'.format(module.__path__))
        else:
            try:
                __, lineno = findsource(obj)
            except Exception:
                pass
            else:
                print('Line: {}'.format(lineno))

        print('\n')
    else:
        print(getsource(obj))


if __name__ == "__main__":
    _main()<|MERGE_RESOLUTION|>--- conflicted
+++ resolved
@@ -2145,7 +2145,6 @@
     return _signature_fromstr(cls, func, s, skip_bound_arg)
 
 
-<<<<<<< HEAD
 class _NoValue:
     """Class of a marker object for PyPy only, used as the defaults for
     built-in functions when there is really no Python object that could
@@ -2156,10 +2155,7 @@
 _no_value = _NoValue()
 
 
-def _signature_from_function(cls, func):
-=======
 def _signature_from_function(cls, func, skip_bound_arg=True):
->>>>>>> c9993687
     """Private helper: constructs Signature for the given python function."""
 
     is_duck_function = False
