"""Append module search paths for third-party packages to sys.path.

****************************************************************
* This module is automatically imported during initialization. *
****************************************************************

This will append site-specific paths to the module search path.  On
Unix (including Mac OSX), it starts with sys.prefix and
sys.exec_prefix (if different) and appends
lib/python<version>/site-packages.
On other platforms (such as Windows), it tries each of the
prefixes directly, as well as with lib/site-packages appended.  The
resulting directories, if they exist, are appended to sys.path, and
also inspected for path configuration files.

If a file named "pyvenv.cfg" exists one directory above sys.executable,
sys.prefix and sys.exec_prefix are set to that directory and
it is also checked for site-packages (sys.base_prefix and
sys.base_exec_prefix will always be the "real" prefixes of the Python
installation). If "pyvenv.cfg" (a bootstrap configuration file) contains
the key "include-system-site-packages" set to anything other than "false"
(case-insensitive), the system-level prefixes will still also be
searched for site-packages; otherwise they won't.

All of the resulting site-specific directories, if they exist, are
appended to sys.path, and also inspected for path configuration
files.

A path configuration file is a file whose name has the form
<package>.pth; its contents are additional directories (one per line)
to be added to sys.path.  Non-existing directories (or
non-directories) are never added to sys.path; no directory is added to
sys.path more than once.  Blank lines and lines beginning with
'#' are skipped. Lines starting with 'import' are executed.

For example, suppose sys.prefix and sys.exec_prefix are set to
/usr/local and there is a directory /usr/local/lib/python2.5/site-packages
with three subdirectories, foo, bar and spam, and two path
configuration files, foo.pth and bar.pth.  Assume foo.pth contains the
following:

  # foo package configuration
  foo
  bar
  bletch

and bar.pth contains:

  # bar package configuration
  bar

Then the following directories are added to sys.path, in this order:

  /usr/local/lib/python2.5/site-packages/bar
  /usr/local/lib/python2.5/site-packages/foo

Note that bletch is omitted because it doesn't exist; bar precedes foo
because bar.pth comes alphabetically before foo.pth; and spam is
omitted because it is not mentioned in either path configuration file.

The readline module is also automatically configured to enable
completion for systems that support it.  This can be overridden in
sitecustomize, usercustomize or PYTHONSTARTUP.  Starting Python in
isolated mode (-I) disables automatic readline configuration.

After these operations, an attempt is made to import a module
named sitecustomize, which can perform arbitrary additional
site-specific customizations.  If this import fails with an
ImportError exception, it is silently ignored.
"""

import sys
import os
import builtins
import _sitebuiltins
import io

is_pypy = sys.implementation.name == 'pypy'

# Prefixes for site-packages; add additional prefixes like /usr/local here
PREFIXES = [sys.prefix, sys.exec_prefix]
# Enable per user site-packages directory
# set it to False to disable the feature or True to force the feature
ENABLE_USER_SITE = None

# for distutils.commands.install
# These values are initialized by the getuserbase() and getusersitepackages()
# functions, through the main() function when Python starts.
USER_SITE = None
USER_BASE = None


def _trace(message):
    if sys.flags.verbose:
        print(message, file=sys.stderr)


def makepath(*paths):
    dir = os.path.join(*paths)
    try:
        dir = os.path.abspath(dir)
    except OSError:
        pass
    return dir, os.path.normcase(dir)


def abs_paths():
    """Set all module __file__ and __cached__ attributes to an absolute path"""
    for m in set(sys.modules.values()):
        loader_module = None
        try:
            loader_module = m.__loader__.__module__
        except AttributeError:
            try:
                loader_module = m.__spec__.loader.__module__
            except AttributeError:
                pass
        if loader_module not in {'_frozen_importlib', '_frozen_importlib_external'}:
            continue   # don't mess with a PEP 302-supplied __file__
        try:
            m.__file__ = os.path.abspath(m.__file__)
        except (AttributeError, OSError, TypeError):
            pass
        try:
            m.__cached__ = os.path.abspath(m.__cached__)
        except (AttributeError, OSError, TypeError):
            pass


def removeduppaths():
    """ Remove duplicate entries from sys.path along with making them
    absolute"""
    # This ensures that the initial path provided by the interpreter contains
    # only absolute pathnames, even if we're running from the build directory.
    L = []
    known_paths = set()
    for dir in sys.path:
        # Filter out duplicate paths (on case-insensitive file systems also
        # if they only differ in case); turn relative paths into absolute
        # paths.
        dir, dircase = makepath(dir)
        if dircase not in known_paths:
            L.append(dir)
            known_paths.add(dircase)
    sys.path[:] = L
    return known_paths


def _init_pathinfo():
    """Return a set containing all existing file system items from sys.path."""
    d = set()
    for item in sys.path:
        try:
            if os.path.exists(item):
                _, itemcase = makepath(item)
                d.add(itemcase)
        except TypeError:
            continue
    return d


def addpackage(sitedir, name, known_paths):
    """Process a .pth file within the site-packages directory:
       For each line in the file, either combine it with sitedir to a path
       and add that to known_paths, or execute it if it starts with 'import '.
    """
    if known_paths is None:
        known_paths = _init_pathinfo()
        reset = True
    else:
        reset = False
    fullname = os.path.join(sitedir, name)
    _trace(f"Processing .pth file: {fullname!r}")
    try:
        # locale encoding is not ideal especially on Windows. But we have used
        # it for a long time. setuptools uses the locale encoding too.
        f = io.TextIOWrapper(io.open_code(fullname), encoding="locale")
    except OSError:
        return
    with f:
        for n, line in enumerate(f):
            if line.startswith("#"):
                continue
            if line.strip() == "":
                continue
            try:
                if line.startswith(("import ", "import\t")):
                    exec(line)
                    continue
                line = line.rstrip()
                dir, dircase = makepath(sitedir, line)
                if not dircase in known_paths and os.path.exists(dir):
                    sys.path.append(dir)
                    known_paths.add(dircase)
            except Exception:
                print("Error processing line {:d} of {}:\n".format(n+1, fullname),
                      file=sys.stderr)
                import traceback
                for record in traceback.format_exception(*sys.exc_info()):
                    for line in record.splitlines():
                        print('  '+line, file=sys.stderr)
                print("\nRemainder of file ignored", file=sys.stderr)
                break
    if reset:
        known_paths = None
    return known_paths


def addsitedir(sitedir, known_paths=None):
    """Add 'sitedir' argument to sys.path if missing and handle .pth files in
    'sitedir'"""
    _trace(f"Adding directory: {sitedir!r}")
    if known_paths is None:
        known_paths = _init_pathinfo()
        reset = True
    else:
        reset = False
    sitedir, sitedircase = makepath(sitedir)
    if not sitedircase in known_paths:
        sys.path.append(sitedir)        # Add path component
        known_paths.add(sitedircase)
    try:
        names = os.listdir(sitedir)
    except OSError:
        return
    names = [name for name in names if name.endswith(".pth")]
    for name in sorted(names):
        addpackage(sitedir, name, known_paths)
    if reset:
        known_paths = None
    return known_paths


def check_enableusersite():
    """Check if user site directory is safe for inclusion

    The function tests for the command line flag (including environment var),
    process uid/gid equal to effective uid/gid.

    None: Disabled for security reasons
    False: Disabled by user (command line option)
    True: Safe and enabled
    """
    if sys.flags.no_user_site:
        return False

    if hasattr(os, "getuid") and hasattr(os, "geteuid"):
        # check process uid == effective uid
        if os.geteuid() != os.getuid():
            return None
    if hasattr(os, "getgid") and hasattr(os, "getegid"):
        # check process gid == effective gid
        if os.getegid() != os.getgid():
            return None

    return True


# NOTE: sysconfig and it's dependencies are relatively large but site module
# needs very limited part of them.
# To speedup startup time, we have copy of them.
#
# See https://bugs.python.org/issue29585

# Copy of sysconfig._get_implementation()
def _get_implementation():
    if is_pypy:
        return 'PyPy'
    return 'Python'


# Copy of sysconfig._getuserbase()
def _getuserbase():
    env_base = os.environ.get("PYTHONUSERBASE", None)
    if env_base:
        return env_base

    # VxWorks has no home directories
    if sys.platform == "vxworks":
        return None

    def joinuser(*args):
        return os.path.expanduser(os.path.join(*args))

    if os.name == "nt":
        base = os.environ.get("APPDATA") or "~"
        return joinuser(base, _get_implementation())

    if sys.platform == "darwin" and sys._framework:
        return joinuser("~", "Library", sys._framework,
                        "%d.%d" % sys.version_info[:2])

    return joinuser("~", ".local")


# Same to sysconfig.get_path('purelib', os.name+'_user')
def _get_path(userbase):
    version = sys.version_info

    implementation = _get_implementation()
    implementation_lower = implementation.lower()
    if os.name == 'nt':
        ver_nodot = sys.winver.replace('.', '')
        return f'{userbase}\\{implementation}{ver_nodot}\\site-packages'

    if sys.platform == 'darwin' and sys._framework:
        return f'{userbase}/lib/{implementation_lower}/site-packages'

    return f'{userbase}/lib/{implementation_lower}{version[0]}.{version[1]}/site-packages'


def getuserbase():
    """Returns the `user base` directory path.

    The `user base` directory can be used to store data. If the global
    variable ``USER_BASE`` is not initialized yet, this function will also set
    it.
    """
    global USER_BASE
    if USER_BASE is None:
        USER_BASE = _getuserbase()
    return USER_BASE


def getusersitepackages():
    """Returns the user-specific site-packages directory path.

    If the global variable ``USER_SITE`` is not initialized yet, this
    function will also set it.
    """
    global USER_SITE, ENABLE_USER_SITE
    userbase = getuserbase() # this will also set USER_BASE

    if USER_SITE is None:
        if userbase is None:
            ENABLE_USER_SITE = False # disable user site and return None
        else:
            USER_SITE = _get_path(userbase)

    return USER_SITE

def addusersitepackages(known_paths):
    """Add a per user site-package to sys.path

    Each user has its own python directory with site-packages in the
    home directory.
    """
    # get the per user site-package path
    # this call will also make sure USER_BASE and USER_SITE are set
    _trace("Processing user site-packages")
    user_site = getusersitepackages()

    if ENABLE_USER_SITE and os.path.isdir(user_site):
        addsitedir(user_site, known_paths)
    return known_paths

def getsitepackages(prefixes=None):
    """Returns a list containing all global site-packages directories.

    For each directory present in ``prefixes`` (or the global ``PREFIXES``),
    this function will find its `site-packages` subdirectory depending on the
    system environment, and will return a list of full paths.
    """
    sitepackages = []
    seen = set()

    if prefixes is None:
        prefixes = PREFIXES

    for prefix in prefixes:
        if not prefix or prefix in seen:
            continue
        seen.add(prefix)
        libdirs = [sys.platlibdir]
        if sys.platlibdir != "lib":
            libdirs.append("lib")

        implementation = _get_implementation().lower()
        ver = sys.version_info
        if os.sep == '/':
            for libdir in libdirs:
                path = os.path.join(prefix, libdir,
                                    f"{implementation}%d.%d" % sys.version_info[:2],
                                    "site-packages")
                sitepackages.append(path)
        else:
            sitepackages.append(prefix)

            for libdir in libdirs:
                path = os.path.join(prefix, libdir, "site-packages")
                sitepackages.append(path)
    return sitepackages

def addsitepackages(known_paths, prefixes=None):
    """Add site-packages to sys.path"""
    _trace("Processing global site-packages")
    for sitedir in getsitepackages(prefixes):
        if os.path.isdir(sitedir):
            addsitedir(sitedir, known_paths)

    return known_paths

def setquit():
    """Define new builtins 'quit' and 'exit'.

    These are objects which make the interpreter exit when called.
    The repr of each object contains a hint at how it works.

    """
    if os.sep == '\\':
        eof = 'Ctrl-Z plus Return'
    else:
        eof = 'Ctrl-D (i.e. EOF)'

    builtins.quit = _sitebuiltins.Quitter('quit', eof)
    builtins.exit = _sitebuiltins.Quitter('exit', eof)


def setcopyright():
    """Set 'copyright' and 'credits' in builtins"""
    builtins.copyright = _sitebuiltins._Printer("copyright", sys.copyright)
    licenseargs = None
    if is_pypy:
<<<<<<< HEAD
        builtins.credits = "PyPy is maintained by the PyPy developers\nhttp://pypy.org/"
        builtins.license = "See https://foss.heptapod.net/pypy/pypy/src/default/LICENSE"
=======
        builtins.credits = _sitebuiltins._Printer(
            "credits",
            "PyPy is maintained by the PyPy developers\nhttp://pypy.org/")
        builtins.license = _sitebuiltins._Printer(
            "license",
            "See https://foss.heptapod.net/pypy/pypy/src/default/LICENSE")
>>>>>>> 2120632f
    elif sys.platform[:4] == 'java':
        builtins.credits = _sitebuiltins._Printer(
            "credits",
            "Jython is maintained by the Jython developers (www.jython.org).")
    else:
        builtins.credits = _sitebuiltins._Printer("credits", """\
    Thanks to CWI, CNRI, BeOpen.com, Zope Corporation and a cast of thousands
    for supporting Python development.  See www.python.org for more information.""")
    files, dirs = [], []
    # Not all modules are required to have a __file__ attribute.  See
    # PEP 420 for more details.
    if hasattr(os, '__file__'):
        here = os.path.dirname(os.__file__)
        files.extend(["LICENSE.txt", "LICENSE"])
        dirs.extend([os.path.join(here, os.pardir), here, os.curdir])
    builtins.license = _sitebuiltins._Printer(
        "license",
        "See https://www.python.org/psf/license/",
        files, dirs)


def sethelper():
    builtins.help = _sitebuiltins._Helper()

def enablerlcompleter():
    """Enable default readline configuration on interactive prompts, by
    registering a sys.__interactivehook__.

    If the readline module can be imported, the hook will set the Tab key
    as completion key and register ~/.python_history as history file.
    This can be overridden in the sitecustomize or usercustomize module,
    or in a PYTHONSTARTUP file.
    """
    def register_readline():
        import atexit
        try:
            import readline
            import rlcompleter
        except ImportError:
            return

        # Reading the initialization (config) file may not be enough to set a
        # completion key, so we set one first and then read the file.
        readline_doc = getattr(readline, '__doc__', '')
        if readline_doc is not None and 'libedit' in readline_doc:
            readline.parse_and_bind('bind ^I rl_complete')
        else:
            readline.parse_and_bind('tab: complete')

        try:
            # Unimplemented on PyPy
            #readline.read_init_file()
            pass
        except OSError:
            # An OSError here could have many causes, but the most likely one
            # is that there's no .inputrc file (or .editrc file in the case of
            # Mac OS X + libedit) in the expected location.  In that case, we
            # want to ignore the exception.
            pass

        if readline.get_current_history_length() == 0:
            # If no history was loaded, default to .python_history.
            # The guard is necessary to avoid doubling history size at
            # each interpreter exit when readline was already configured
            # through a PYTHONSTARTUP hook, see:
            # http://bugs.python.org/issue5845#msg198636
            history = os.path.join(os.path.expanduser('~'),
                                   '.python_history')
            try:
                readline.read_history_file(history)
            except OSError:
                pass

            def write_history():
                try:
                    readline.write_history_file(history)
                except OSError:
                    # bpo-19891, bpo-41193: Home directory does not exist
                    # or is not writable, or the filesystem is read-only.
                    pass

            atexit.register(write_history)

    sys.__interactivehook__ = register_readline

def venv(known_paths):
    global PREFIXES, ENABLE_USER_SITE

    env = os.environ
    if sys.platform == 'darwin' and '__PYVENV_LAUNCHER__' in env:
        executable = sys._base_executable = os.environ['__PYVENV_LAUNCHER__']
    else:
        executable = sys.executable
    exe_dir, _ = os.path.split(os.path.abspath(executable))
    site_prefix = os.path.dirname(exe_dir)
    sys._home = None
    conf_basename = 'pyvenv.cfg'
    candidate_confs = [
        conffile for conffile in (
            os.path.join(exe_dir, conf_basename),
            os.path.join(site_prefix, conf_basename)
            )
        if os.path.isfile(conffile)
        ]

    if candidate_confs:
        virtual_conf = candidate_confs[0]
        system_site = "true"
        # Issue 25185: Use UTF-8, as that's what the venv module uses when
        # writing the file.
        with open(virtual_conf, encoding='utf-8') as f:
            for line in f:
                if '=' in line:
                    key, _, value = line.partition('=')
                    key = key.strip().lower()
                    value = value.strip()
                    if key == 'include-system-site-packages':
                        system_site = value.lower()
                    elif key == 'home':
                        sys._home = value

        sys.prefix = sys.exec_prefix = site_prefix

        # Doing this here ensures venv takes precedence over user-site
        addsitepackages(known_paths, [sys.prefix])

        # addsitepackages will process site_prefix again if its in PREFIXES,
        # but that's ok; known_paths will prevent anything being added twice
        if system_site == "true":
            PREFIXES.insert(0, sys.prefix)
        else:
            PREFIXES = [sys.prefix]
            ENABLE_USER_SITE = False

    return known_paths


def execsitecustomize():
    """Run custom site specific code, if available."""
    try:
        try:
            import sitecustomize
        except ImportError as exc:
            if exc.name == 'sitecustomize':
                pass
            else:
                raise
    except Exception as err:
        if sys.flags.verbose:
            sys.excepthook(*sys.exc_info())
        else:
            sys.stderr.write(
                "Error in sitecustomize; set PYTHONVERBOSE for traceback:\n"
                "%s: %s\n" %
                (err.__class__.__name__, err))


def execusercustomize():
    """Run custom user specific code, if available."""
    try:
        try:
            import usercustomize
        except ImportError as exc:
            if exc.name == 'usercustomize':
                pass
            else:
                raise
    except Exception as err:
        if sys.flags.verbose:
            sys.excepthook(*sys.exc_info())
        else:
            sys.stderr.write(
                "Error in usercustomize; set PYTHONVERBOSE for traceback:\n"
                "%s: %s\n" %
                (err.__class__.__name__, err))


def main():
    """Add standard site-specific directories to the module search path.

    This function is called automatically when this module is imported,
    unless the python interpreter was started with the -S flag.
    """
    global ENABLE_USER_SITE

    orig_path = sys.path[:]
    known_paths = removeduppaths()
    if orig_path != sys.path:
        # removeduppaths() might make sys.path absolute.
        # fix __file__ and __cached__ of already imported modules too.
        abs_paths()

    known_paths = venv(known_paths)
    if ENABLE_USER_SITE is None:
        ENABLE_USER_SITE = check_enableusersite()
    known_paths = addusersitepackages(known_paths)
    known_paths = addsitepackages(known_paths)
    setquit()
    setcopyright()
    sethelper()
    if not sys.flags.isolated:
        enablerlcompleter()
    execsitecustomize()
    if ENABLE_USER_SITE:
        execusercustomize()

# Prevent extending of sys.path when python was started with -S and
# site is imported later.
if not sys.flags.no_site:
    main()

def _script():
    help = """\
    %s [--user-base] [--user-site]

    Without arguments print some useful information
    With arguments print the value of USER_BASE and/or USER_SITE separated
    by '%s'.

    Exit codes with --user-base or --user-site:
      0 - user site directory is enabled
      1 - user site directory is disabled by user
      2 - user site directory is disabled by super user
          or for security reasons
     >2 - unknown error
    """
    args = sys.argv[1:]
    if not args:
        user_base = getuserbase()
        user_site = getusersitepackages()
        print("sys.path = [")
        for dir in sys.path:
            print("    %r," % (dir,))
        print("]")
        def exists(path):
            if path is not None and os.path.isdir(path):
                return "exists"
            else:
                return "doesn't exist"
        print(f"USER_BASE: {user_base!r} ({exists(user_base)})")
        print(f"USER_SITE: {user_site!r} ({exists(user_site)})")
        print(f"ENABLE_USER_SITE: {ENABLE_USER_SITE!r}")
        sys.exit(0)

    buffer = []
    if '--user-base' in args:
        buffer.append(USER_BASE)
    if '--user-site' in args:
        buffer.append(USER_SITE)

    if buffer:
        print(os.pathsep.join(buffer))
        if ENABLE_USER_SITE:
            sys.exit(0)
        elif ENABLE_USER_SITE is False:
            sys.exit(1)
        elif ENABLE_USER_SITE is None:
            sys.exit(2)
        else:
            sys.exit(3)
    else:
        import textwrap
        print(textwrap.dedent(help % (sys.argv[0], os.pathsep)))
        sys.exit(10)

if __name__ == '__main__':
    _script()<|MERGE_RESOLUTION|>--- conflicted
+++ resolved
@@ -421,17 +421,12 @@
     builtins.copyright = _sitebuiltins._Printer("copyright", sys.copyright)
     licenseargs = None
     if is_pypy:
-<<<<<<< HEAD
-        builtins.credits = "PyPy is maintained by the PyPy developers\nhttp://pypy.org/"
-        builtins.license = "See https://foss.heptapod.net/pypy/pypy/src/default/LICENSE"
-=======
         builtins.credits = _sitebuiltins._Printer(
             "credits",
             "PyPy is maintained by the PyPy developers\nhttp://pypy.org/")
         builtins.license = _sitebuiltins._Printer(
             "license",
             "See https://foss.heptapod.net/pypy/pypy/src/default/LICENSE")
->>>>>>> 2120632f
     elif sys.platform[:4] == 'java':
         builtins.credits = _sitebuiltins._Printer(
             "credits",
