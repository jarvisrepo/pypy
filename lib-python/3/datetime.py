--- conflicted
+++ resolved
@@ -1324,15 +1324,10 @@
             microsecond = self.microsecond
         if tzinfo is True:
             tzinfo = self.tzinfo
-<<<<<<< HEAD
         if fold is None:
             fold = self._fold
-        # PyPy fix: returns type(self)() instead of time()
-        return type(self)(hour, minute, second, microsecond, tzinfo, fold=fold)
-=======
         return time.__new__(type(self),
                             hour, minute, second, microsecond, tzinfo)
->>>>>>> d988fb8b
 
     # Pickle support.
 
@@ -1614,13 +1609,8 @@
         if fold is None:
             fold = self.fold
         # PyPy fix: returns type(self)() instead of datetime()
-<<<<<<< HEAD
-        return type(self)(year, month, day, hour, minute, second,
-                          microsecond, tzinfo, fold=fold)
-=======
         return datetime.__new__(type(self), year, month, day, hour, minute,
                                 second, microsecond, tzinfo)
->>>>>>> d988fb8b
 
     def _local_timezone(self):
         if self.tzinfo is None:
