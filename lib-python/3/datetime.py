"""Concrete date/time and related types.

See http://www.iana.org/time-zones/repository/tz-link.html for
time zone and DST data sources.
"""

import time as _time
import math as _math

# for cpyext, use these as base classes
from __pypy__._pypydatetime import dateinterop, deltainterop, timeinterop

def _cmp(x, y):
    return 0 if x == y else 1 if x > y else -1

MINYEAR = 1
MAXYEAR = 9999
_MAXORDINAL = 3652059  # date.max.toordinal()

# Utility functions, adapted from Python's Demo/classes/Dates.py, which
# also assumes the current Gregorian calendar indefinitely extended in
# both directions.  Difference:  Dates.py calls January 1 of year 0 day
# number 1.  The code here calls January 1 of year 1 day number 1.  This is
# to match the definition of the "proleptic Gregorian" calendar in Dershowitz
# and Reingold's "Calendrical Calculations", where it's the base calendar
# for all computations.  See the book for algorithms for converting between
# proleptic Gregorian ordinals and many other calendar systems.

# -1 is a placeholder for indexing purposes.
_DAYS_IN_MONTH = [-1, 31, 28, 31, 30, 31, 30, 31, 31, 30, 31, 30, 31]

_DAYS_BEFORE_MONTH = [-1]  # -1 is a placeholder for indexing purposes.
dbm = 0
for dim in _DAYS_IN_MONTH[1:]:
    _DAYS_BEFORE_MONTH.append(dbm)
    dbm += dim
del dbm, dim

def _is_leap(year):
    "year -> 1 if leap year, else 0."
    return year % 4 == 0 and (year % 100 != 0 or year % 400 == 0)

def _days_before_year(year):
    "year -> number of days before January 1st of year."
    y = year - 1
    return y*365 + y//4 - y//100 + y//400

def _days_in_month(year, month):
    "year, month -> number of days in that month in that year."
    assert 1 <= month <= 12, month
    if month == 2 and _is_leap(year):
        return 29
    return _DAYS_IN_MONTH[month]

def _days_before_month(year, month):
    "year, month -> number of days in year preceding first day of month."
    assert 1 <= month <= 12, 'month must be in 1..12'
    return _DAYS_BEFORE_MONTH[month] + (month > 2 and _is_leap(year))

def _ymd2ord(year, month, day):
    "year, month, day -> ordinal, considering 01-Jan-0001 as day 1."
    assert 1 <= month <= 12, 'month must be in 1..12'
    dim = _days_in_month(year, month)
    assert 1 <= day <= dim, ('day must be in 1..%d' % dim)
    return (_days_before_year(year) +
            _days_before_month(year, month) +
            day)

_DI400Y = _days_before_year(401)    # number of days in 400 years
_DI100Y = _days_before_year(101)    #    "    "   "   " 100   "
_DI4Y   = _days_before_year(5)      #    "    "   "   "   4   "

# A 4-year cycle has an extra leap day over what we'd get from pasting
# together 4 single years.
assert _DI4Y == 4 * 365 + 1

# Similarly, a 400-year cycle has an extra leap day over what we'd get from
# pasting together 4 100-year cycles.
assert _DI400Y == 4 * _DI100Y + 1

# OTOH, a 100-year cycle has one fewer leap day than we'd get from
# pasting together 25 4-year cycles.
assert _DI100Y == 25 * _DI4Y - 1

def _ord2ymd(n):
    "ordinal -> (year, month, day), considering 01-Jan-0001 as day 1."

    # n is a 1-based index, starting at 1-Jan-1.  The pattern of leap years
    # repeats exactly every 400 years.  The basic strategy is to find the
    # closest 400-year boundary at or before n, then work with the offset
    # from that boundary to n.  Life is much clearer if we subtract 1 from
    # n first -- then the values of n at 400-year boundaries are exactly
    # those divisible by _DI400Y:
    #
    #     D  M   Y            n              n-1
    #     -- --- ----        ----------     ----------------
    #     31 Dec -400        -_DI400Y       -_DI400Y -1
    #      1 Jan -399         -_DI400Y +1   -_DI400Y      400-year boundary
    #     ...
    #     30 Dec  000        -1             -2
    #     31 Dec  000         0             -1
    #      1 Jan  001         1              0            400-year boundary
    #      2 Jan  001         2              1
    #      3 Jan  001         3              2
    #     ...
    #     31 Dec  400         _DI400Y        _DI400Y -1
    #      1 Jan  401         _DI400Y +1     _DI400Y      400-year boundary
    n -= 1
    n400, n = divmod(n, _DI400Y)
    year = n400 * 400 + 1   # ..., -399, 1, 401, ...

    # Now n is the (non-negative) offset, in days, from January 1 of year, to
    # the desired date.  Now compute how many 100-year cycles precede n.
    # Note that it's possible for n100 to equal 4!  In that case 4 full
    # 100-year cycles precede the desired day, which implies the desired
    # day is December 31 at the end of a 400-year cycle.
    n100, n = divmod(n, _DI100Y)

    # Now compute how many 4-year cycles precede it.
    n4, n = divmod(n, _DI4Y)

    # And now how many single years.  Again n1 can be 4, and again meaning
    # that the desired day is December 31 at the end of the 4-year cycle.
    n1, n = divmod(n, 365)

    year += n100 * 100 + n4 * 4 + n1
    if n1 == 4 or n100 == 4:
        assert n == 0
        return year-1, 12, 31

    # Now the year is correct, and n is the offset from January 1.  We find
    # the month via an estimate that's either exact or one too large.
    leapyear = n1 == 3 and (n4 != 24 or n100 == 3)
    assert leapyear == _is_leap(year)
    month = (n + 50) >> 5
    preceding = _DAYS_BEFORE_MONTH[month] + (month > 2 and leapyear)
    if preceding > n:  # estimate is too large
        month -= 1
        preceding -= _DAYS_IN_MONTH[month] + (month == 2 and leapyear)
    n -= preceding
    assert 0 <= n < _days_in_month(year, month)

    # Now the year and month are correct, and n is the offset from the
    # start of that month:  we're done!
    return year, month, n+1

# Month and day names.  For localized versions, see the calendar module.
_MONTHNAMES = [None, "Jan", "Feb", "Mar", "Apr", "May", "Jun",
                     "Jul", "Aug", "Sep", "Oct", "Nov", "Dec"]
_DAYNAMES = [None, "Mon", "Tue", "Wed", "Thu", "Fri", "Sat", "Sun"]


def _build_struct_time(y, m, d, hh, mm, ss, dstflag):
    wday = (_ymd2ord(y, m, d) + 6) % 7
    dnum = _days_before_month(y, m) + d
    return _time.struct_time((y, m, d, hh, mm, ss, wday, dnum, dstflag))

def _format_time(hh, mm, ss, us, timespec='auto'):
    specs = {
        'hours': '{:02d}',
        'minutes': '{:02d}:{:02d}',
        'seconds': '{:02d}:{:02d}:{:02d}',
        'milliseconds': '{:02d}:{:02d}:{:02d}.{:03d}',
        'microseconds': '{:02d}:{:02d}:{:02d}.{:06d}'
    }

    if timespec == 'auto':
        # Skip trailing microseconds when us==0.
        timespec = 'microseconds' if us else 'seconds'
    elif timespec == 'milliseconds':
        us //= 1000
    try:
        fmt = specs[timespec]
    except KeyError:
        raise ValueError('Unknown timespec value')
    else:
        return fmt.format(hh, mm, ss, us)

# Correctly substitute for %z and %Z escapes in strftime formats.
def _wrap_strftime(object, format, timetuple):
    # Don't call utcoffset() or tzname() unless actually needed.
    freplace = None  # the string to use for %f
    zreplace = None  # the string to use for %z
    Zreplace = None  # the string to use for %Z

    # Scan format for %z and %Z escapes, replacing as needed.
    newformat = []
    push = newformat.append
    i, n = 0, len(format)
    while i < n:
        ch = format[i]
        i += 1
        if ch == '%':
            if i < n:
                ch = format[i]
                i += 1
                if ch == 'f':
                    if freplace is None:
                        freplace = '%06d' % getattr(object,
                                                    'microsecond', 0)
                    newformat.append(freplace)
                elif ch == 'z':
                    if zreplace is None:
                        zreplace = ""
                        if hasattr(object, "utcoffset"):
                            offset = object.utcoffset()
                            if offset is not None:
                                sign = '+'
                                if offset.days < 0:
                                    offset = -offset
                                    sign = '-'
                                h, m = divmod(offset, timedelta(hours=1))
                                assert not m % timedelta(minutes=1), "whole minute"
                                m //= timedelta(minutes=1)
                                zreplace = '%c%02d%02d' % (sign, h, m)
                    assert '%' not in zreplace
                    newformat.append(zreplace)
                elif ch == 'Z':
                    if Zreplace is None:
                        Zreplace = ""
                        if hasattr(object, "tzname"):
                            s = object.tzname()
                            if s is not None:
                                # strftime is going to have at this: escape %
                                Zreplace = s.replace('%', '%%')
                    newformat.append(Zreplace)
                else:
                    push('%')
                    push(ch)
            else:
                push('%')
        else:
            push(ch)
    newformat = "".join(newformat)
    return _time.strftime(newformat, timetuple)

# Just raise TypeError if the arg isn't None or a string.
def _check_tzname(name):
    if name is not None and not isinstance(name, str):
        raise TypeError("tzinfo.tzname() must return None or string, "
                        "not '%s'" % type(name))

# name is the offset-producing method, "utcoffset" or "dst".
# offset is what it returned.
# If offset isn't None or timedelta, raises TypeError.
# If offset is None, returns None.
# Else offset is checked for being in range, and a whole # of minutes.
# If it is, its integer value is returned.  Else ValueError is raised.
def _check_utc_offset(name, offset):
    assert name in ("utcoffset", "dst")
    if offset is None:
        return
    if not isinstance(offset, timedelta):
        raise TypeError("tzinfo.%s() must return None "
                        "or timedelta, not '%s'" % (name, type(offset)))
    if offset.microseconds:
        raise ValueError("tzinfo.%s() must return a whole number "
                         "of seconds, got %s" % (name, offset))
    if not -timedelta(1) < offset < timedelta(1):
        raise ValueError("%s()=%s, must be strictly between "
                         "-timedelta(hours=24) and timedelta(hours=24)" %
                         (name, offset))

def _check_int_field(value):
    if isinstance(value, int):
        return value
    if not isinstance(value, float):
        try:
            value = value.__int__()
        except AttributeError:
            pass
        else:
            if isinstance(value, int):
                return value
            raise TypeError('__int__ returned non-int (type %s)' %
                            type(value).__name__)
        raise TypeError('an integer is required (got type %s)' %
                        type(value).__name__)
    raise TypeError('integer argument expected, got float')

def _check_date_fields(year, month, day):
    year = _check_int_field(year)
    month = _check_int_field(month)
    day = _check_int_field(day)
    if not MINYEAR <= year <= MAXYEAR:
        raise ValueError('year must be in %d..%d' % (MINYEAR, MAXYEAR), year)
    if not 1 <= month <= 12:
        raise ValueError('month must be in 1..12', month)
    dim = _days_in_month(year, month)
    if not 1 <= day <= dim:
        raise ValueError('day must be in 1..%d' % dim, day)
    return year, month, day

def _check_time_fields(hour, minute, second, microsecond, fold):
    hour = _check_int_field(hour)
    minute = _check_int_field(minute)
    second = _check_int_field(second)
    microsecond = _check_int_field(microsecond)
    if not 0 <= hour <= 23:
        raise ValueError('hour must be in 0..23', hour)
    if not 0 <= minute <= 59:
        raise ValueError('minute must be in 0..59', minute)
    if not 0 <= second <= 59:
        raise ValueError('second must be in 0..59', second)
    if not 0 <= microsecond <= 999999:
        raise ValueError('microsecond must be in 0..999999', microsecond)
    if fold not in (0, 1):
        raise ValueError('fold must be either 0 or 1', fold)
    return hour, minute, second, microsecond, fold

def _check_tzinfo_arg(tz):
    if tz is not None and not isinstance(tz, tzinfo):
        raise TypeError("tzinfo argument must be None or of a tzinfo subclass")

def _cmperror(x, y):
    raise TypeError("can't compare '%s' to '%s'" % (
                    type(x).__name__, type(y).__name__))

def _divide_and_round(a, b):
    """divide a by b and round result to the nearest integer

    When the ratio is exactly half-way between two integers,
    the even integer is returned.
    """
    # Based on the reference implementation for divmod_near
    # in Objects/longobject.c.
    q, r = divmod(a, b)
    # round up if either r / b > 0.5, or r / b == 0.5 and q is odd.
    # The expression r / b > 0.5 is equivalent to 2 * r > b if b is
    # positive, 2 * r < b if b negative.
    r *= 2
    greater_than_half = r > b if b > 0 else r < b
    if greater_than_half or r == b and q % 2 == 1:
        q += 1

    return q

<<<<<<< HEAD

class timedelta:
=======
class timedelta(deltainterop):
>>>>>>> e64162a8
    """Represent the difference between two datetime objects.

    Supported operators:

    - add, subtract timedelta
    - unary plus, minus, abs
    - compare to timedelta
    - multiply, divide by int

    In addition, datetime supports subtraction of two datetime objects
    returning a timedelta, and addition or subtraction of a datetime
    and a timedelta giving a datetime.

    Representation: (days, seconds, microseconds).  Why?  Because I
    felt like it.
    """
    __slots__ = '_days', '_seconds', '_microseconds', '_hashcode'

    def __new__(cls, days=0, seconds=0, microseconds=0,
                milliseconds=0, minutes=0, hours=0, weeks=0):
        # Doing this efficiently and accurately in C is going to be difficult
        # and error-prone, due to ubiquitous overflow possibilities, and that
        # C double doesn't have enough bits of precision to represent
        # microseconds over 10K years faithfully.  The code here tries to make
        # explicit where go-fast assumptions can be relied on, in order to
        # guide the C implementation; it's way more convoluted than speed-
        # ignoring auto-overflow-to-long idiomatic Python could be.

        # XXX Check that all inputs are ints or floats.

        # Final values, all integer.
        # s and us fit in 32-bit signed ints; d isn't bounded.
        d = s = us = 0

        # Normalize everything to days, seconds, microseconds.
        days += weeks*7
        seconds += minutes*60 + hours*3600
        microseconds += milliseconds*1000

        # Get rid of all fractions, and normalize s and us.
        # Take a deep breath <wink>.
        if isinstance(days, float):
            dayfrac, days = _math.modf(days)
            daysecondsfrac, daysecondswhole = _math.modf(dayfrac * (24.*3600.))
            assert daysecondswhole == int(daysecondswhole)  # can't overflow
            s = int(daysecondswhole)
            assert days == int(days)
            d = int(days)
        else:
            daysecondsfrac = 0.0
            d = days
        assert isinstance(daysecondsfrac, float)
        assert abs(daysecondsfrac) <= 1.0
        assert isinstance(d, int)
        assert abs(s) <= 24 * 3600
        # days isn't referenced again before redefinition

        if isinstance(seconds, float):
            secondsfrac, seconds = _math.modf(seconds)
            assert seconds == int(seconds)
            seconds = int(seconds)
            secondsfrac += daysecondsfrac
            assert abs(secondsfrac) <= 2.0
        else:
            secondsfrac = daysecondsfrac
        # daysecondsfrac isn't referenced again
        assert isinstance(secondsfrac, float)
        assert abs(secondsfrac) <= 2.0

        assert isinstance(seconds, int)
        days, seconds = divmod(seconds, 24*3600)
        d += days
        s += int(seconds)    # can't overflow
        assert isinstance(s, int)
        assert abs(s) <= 2 * 24 * 3600
        # seconds isn't referenced again before redefinition

        usdouble = secondsfrac * 1e6
        assert abs(usdouble) < 2.1e6    # exact value not critical
        # secondsfrac isn't referenced again

        if isinstance(microseconds, float):
            microseconds = round(microseconds + usdouble)
            seconds, microseconds = divmod(microseconds, 1000000)
            days, seconds = divmod(seconds, 24*3600)
            d += days
            s += seconds
        else:
            microseconds = int(microseconds)
            seconds, microseconds = divmod(microseconds, 1000000)
            days, seconds = divmod(seconds, 24*3600)
            d += days
            s += seconds
            microseconds = round(microseconds + usdouble)
        assert isinstance(s, int)
        assert isinstance(microseconds, int)
        assert abs(s) <= 3 * 24 * 3600
        assert abs(microseconds) < 3.1e6

        # Just a little bit of carrying possible for microseconds and seconds.
        seconds, us = divmod(microseconds, 1000000)
        s += seconds
        days, s = divmod(s, 24*3600)
        d += days

        assert isinstance(d, int)
        assert isinstance(s, int) and 0 <= s < 24*3600
        assert isinstance(us, int) and 0 <= us < 1000000

        if abs(d) > 999999999:
            raise OverflowError("timedelta # of days is too large: %d" % d)

        self = deltainterop.__new__(cls)
        self._days = d
        self._seconds = s
        self._microseconds = us
        self._hashcode = -1
        return self

    def __repr__(self):
        if self._microseconds:
            return "%s.%s(%d, %d, %d)" % (self.__class__.__module__,
                                          self.__class__.__qualname__,
                                          self._days,
                                          self._seconds,
                                          self._microseconds)
        if self._seconds:
            return "%s.%s(%d, %d)" % (self.__class__.__module__,
                                      self.__class__.__qualname__,
                                      self._days,
                                      self._seconds)
        return "%s.%s(%d)" % (self.__class__.__module__,
                              self.__class__.__qualname__,
                              self._days)

    def __str__(self):
        mm, ss = divmod(self._seconds, 60)
        hh, mm = divmod(mm, 60)
        s = "%d:%02d:%02d" % (hh, mm, ss)
        if self._days:
            def plural(n):
                return n, abs(n) != 1 and "s" or ""
            s = ("%d day%s, " % plural(self._days)) + s
        if self._microseconds:
            s = s + ".%06d" % self._microseconds
        return s

    def total_seconds(self):
        """Total seconds in the duration."""
        return ((self.days * 86400 + self.seconds) * 10**6 +
                self.microseconds) / 10**6

    # Read-only field accessors
    @property
    def days(self):
        """days"""
        return self._days

    @property
    def seconds(self):
        """seconds"""
        return self._seconds

    @property
    def microseconds(self):
        """microseconds"""
        return self._microseconds

    def __add__(self, other):
        if isinstance(other, timedelta):
            # for CPython compatibility, we cannot use
            # our __class__ here, but need a real timedelta
            return timedelta(self._days + other._days,
                             self._seconds + other._seconds,
                             self._microseconds + other._microseconds)
        return NotImplemented

    __radd__ = __add__

    def __sub__(self, other):
        if isinstance(other, timedelta):
            # for CPython compatibility, we cannot use
            # our __class__ here, but need a real timedelta
            return timedelta(self._days - other._days,
                             self._seconds - other._seconds,
                             self._microseconds - other._microseconds)
        return NotImplemented

    def __rsub__(self, other):
        if isinstance(other, timedelta):
            return -self + other
        return NotImplemented

    def __neg__(self):
        # for CPython compatibility, we cannot use
        # our __class__ here, but need a real timedelta
        return timedelta(-self._days,
                         -self._seconds,
                         -self._microseconds)

    def __pos__(self):
        return self

    def __abs__(self):
        if self._days < 0:
            return -self
        else:
            return self

    def __mul__(self, other):
        if isinstance(other, int):
            # for CPython compatibility, we cannot use
            # our __class__ here, but need a real timedelta
            return timedelta(self._days * other,
                             self._seconds * other,
                             self._microseconds * other)
        if isinstance(other, float):
            usec = self._to_microseconds()
            a, b = other.as_integer_ratio()
            return timedelta(0, 0, _divide_and_round(usec * a, b))
        return NotImplemented

    __rmul__ = __mul__

    def _to_microseconds(self):
        return ((self._days * (24*3600) + self._seconds) * 1000000 +
                self._microseconds)

    def __floordiv__(self, other):
        if not isinstance(other, (int, timedelta)):
            return NotImplemented
        usec = self._to_microseconds()
        if isinstance(other, timedelta):
            return usec // other._to_microseconds()
        if isinstance(other, int):
            return timedelta(0, 0, usec // other)

    def __truediv__(self, other):
        if not isinstance(other, (int, float, timedelta)):
            return NotImplemented
        usec = self._to_microseconds()
        if isinstance(other, timedelta):
            return usec / other._to_microseconds()
        if isinstance(other, int):
            return timedelta(0, 0, _divide_and_round(usec, other))
        if isinstance(other, float):
            a, b = other.as_integer_ratio()
            return timedelta(0, 0, _divide_and_round(b * usec, a))

    def __mod__(self, other):
        if isinstance(other, timedelta):
            r = self._to_microseconds() % other._to_microseconds()
            return timedelta(0, 0, r)
        return NotImplemented

    def __divmod__(self, other):
        if isinstance(other, timedelta):
            q, r = divmod(self._to_microseconds(),
                          other._to_microseconds())
            return q, timedelta(0, 0, r)
        return NotImplemented

    # Comparisons of timedelta objects with other.

    def __eq__(self, other):
        if isinstance(other, timedelta):
            return self._cmp(other) == 0
        else:
            return False

    def __le__(self, other):
        if isinstance(other, timedelta):
            return self._cmp(other) <= 0
        else:
            _cmperror(self, other)

    def __lt__(self, other):
        if isinstance(other, timedelta):
            return self._cmp(other) < 0
        else:
            _cmperror(self, other)

    def __ge__(self, other):
        if isinstance(other, timedelta):
            return self._cmp(other) >= 0
        else:
            _cmperror(self, other)

    def __gt__(self, other):
        if isinstance(other, timedelta):
            return self._cmp(other) > 0
        else:
            _cmperror(self, other)

    def _cmp(self, other):
        assert isinstance(other, timedelta)
        return _cmp(self._getstate(), other._getstate())

    def __hash__(self):
        if self._hashcode == -1:
            self._hashcode = hash(self._getstate())
        return self._hashcode

    def __bool__(self):
        return (self._days != 0 or
                self._seconds != 0 or
                self._microseconds != 0)

    # Pickle support.

    def _getstate(self):
        return (self._days, self._seconds, self._microseconds)

    def __reduce__(self):
        return (self.__class__, self._getstate())

timedelta.min = timedelta(-999999999)
timedelta.max = timedelta(days=999999999, hours=23, minutes=59, seconds=59,
                          microseconds=999999)
timedelta.resolution = timedelta(microseconds=1)

class date(dateinterop):
    """Concrete date type.

    Constructors:

    __new__()
    fromtimestamp()
    today()
    fromordinal()

    Operators:

    __repr__, __str__
    __eq__, __le__, __lt__, __ge__, __gt__, __hash__
    __add__, __radd__, __sub__ (add/radd only with timedelta arg)

    Methods:

    timetuple()
    toordinal()
    weekday()
    isoweekday(), isocalendar(), isoformat()
    ctime()
    strftime()

    Properties (readonly):
    year, month, day
    """
    __slots__ = '_year', '_month', '_day', '_hashcode'

    def __new__(cls, year, month=None, day=None):
        """Constructor.

        Arguments:

        year, month, day (required, base 1)
        """
        if month is None and isinstance(year, bytes) and len(year) == 4 and \
                1 <= year[2] <= 12:
            # Pickle support
            self = dateinterop.__new__(cls)
            self.__setstate(year)
            self._hashcode = -1
            return self
        year, month, day = _check_date_fields(year, month, day)
        self = dateinterop.__new__(cls)
        self._year = year
        self._month = month
        self._day = day
        self._hashcode = -1
        return self

    # Additional constructors

    @classmethod
    def fromtimestamp(cls, t):
        "Construct a date from a POSIX timestamp (like time.time())."
        y, m, d, hh, mm, ss, weekday, jday, dst = _time.localtime(t)
        return cls(y, m, d)

    @classmethod
    def today(cls):
        "Construct a date from time.time()."
        t = _time.time()
        return cls.fromtimestamp(t)

    @classmethod
    def fromordinal(cls, n):
        """Construct a date from a proleptic Gregorian ordinal.

        January 1 of year 1 is day 1.  Only the year, month and day are
        non-zero in the result.
        """
        y, m, d = _ord2ymd(n)
        return cls(y, m, d)

    # Conversions to string

    def __repr__(self):
        """Convert to formal string, for repr().

        >>> dt = datetime(2010, 1, 1)
        >>> repr(dt)
        'datetime.datetime(2010, 1, 1, 0, 0)'

        >>> dt = datetime(2010, 1, 1, tzinfo=timezone.utc)
        >>> repr(dt)
        'datetime.datetime(2010, 1, 1, 0, 0, tzinfo=datetime.timezone.utc)'
        """
        return "%s.%s(%d, %d, %d)" % (self.__class__.__module__,
                                      self.__class__.__qualname__,
                                      self._year,
                                      self._month,
                                      self._day)
    # XXX These shouldn't depend on time.localtime(), because that
    # clips the usable dates to [1970 .. 2038).  At least ctime() is
    # easily done without using strftime() -- that's better too because
    # strftime("%c", ...) is locale specific.


    def ctime(self):
        "Return ctime() style string."
        weekday = self.toordinal() % 7 or 7
        return "%s %s %2d 00:00:00 %04d" % (
            _DAYNAMES[weekday],
            _MONTHNAMES[self._month],
            self._day, self._year)

    def strftime(self, format):
        "Format using strftime()."
        return _wrap_strftime(self, format, self.timetuple())

    def __format__(self, format):
        if not isinstance(format, str):
            raise TypeError("must be str, not %s" % type(format).__name__)
        if len(format) != 0:
            return self.strftime(format)
        return str(self)

    def isoformat(self):
        """Return the date formatted according to ISO.

        This is 'YYYY-MM-DD'.

        References:
        - http://www.w3.org/TR/NOTE-datetime
        - http://www.cl.cam.ac.uk/~mgk25/iso-time.html
        """
        return "%04d-%02d-%02d" % (self._year, self._month, self._day)

    __str__ = isoformat

    # Read-only field accessors
    @property
    def year(self):
        """year (1-9999)"""
        return self._year

    @property
    def month(self):
        """month (1-12)"""
        return self._month

    @property
    def day(self):
        """day (1-31)"""
        return self._day

    # Standard conversions, __eq__, __le__, __lt__, __ge__, __gt__,
    # __hash__ (and helpers)

    def timetuple(self):
        "Return local time tuple compatible with time.localtime()."
        return _build_struct_time(self._year, self._month, self._day,
                                  0, 0, 0, -1)

    def toordinal(self):
        """Return proleptic Gregorian ordinal for the year, month and day.

        January 1 of year 1 is day 1.  Only the year, month and day values
        contribute to the result.
        """
        return _ymd2ord(self._year, self._month, self._day)

    def replace(self, year=None, month=None, day=None):
        """Return a new date with new values for the specified fields."""
        if year is None:
            year = self._year
        if month is None:
            month = self._month
        if day is None:
            day = self._day
        # PyPy fix: returns type(self)() instead of date()
        return type(self)(year, month, day)

    # Comparisons of date objects with other.

    def __eq__(self, other):
        if isinstance(other, date):
            return self._cmp(other) == 0
        return NotImplemented

    def __le__(self, other):
        if isinstance(other, date):
            return self._cmp(other) <= 0
        return NotImplemented

    def __lt__(self, other):
        if isinstance(other, date):
            return self._cmp(other) < 0
        return NotImplemented

    def __ge__(self, other):
        if isinstance(other, date):
            return self._cmp(other) >= 0
        return NotImplemented

    def __gt__(self, other):
        if isinstance(other, date):
            return self._cmp(other) > 0
        return NotImplemented

    def _cmp(self, other):
        assert isinstance(other, date)
        y, m, d = self._year, self._month, self._day
        y2, m2, d2 = other._year, other._month, other._day
        return _cmp((y, m, d), (y2, m2, d2))

    def __hash__(self):
        "Hash."
        if self._hashcode == -1:
            self._hashcode = hash(self._getstate())
        return self._hashcode

    # Computations

    def __add__(self, other):
        "Add a date to a timedelta."
        if isinstance(other, timedelta):
            o = self.toordinal() + other.days
            if 0 < o <= _MAXORDINAL:
                return date.fromordinal(o)
            raise OverflowError("result out of range")
        return NotImplemented

    __radd__ = __add__

    def __sub__(self, other):
        """Subtract two dates, or a date and a timedelta."""
        if isinstance(other, timedelta):
            return self + timedelta(-other.days)
        if isinstance(other, date):
            days1 = self.toordinal()
            days2 = other.toordinal()
            return timedelta(days1 - days2)
        return NotImplemented

    def weekday(self):
        "Return day of the week, where Monday == 0 ... Sunday == 6."
        return (self.toordinal() + 6) % 7

    # Day-of-the-week and week-of-the-year, according to ISO

    def isoweekday(self):
        "Return day of the week, where Monday == 1 ... Sunday == 7."
        # 1-Jan-0001 is a Monday
        return self.toordinal() % 7 or 7

    def isocalendar(self):
        """Return a 3-tuple containing ISO year, week number, and weekday.

        The first ISO week of the year is the (Mon-Sun) week
        containing the year's first Thursday; everything else derives
        from that.

        The first week is 1; Monday is 1 ... Sunday is 7.

        ISO calendar algorithm taken from
        http://www.phys.uu.nl/~vgent/calendar/isocalendar.htm
        (used with permission)
        """
        year = self._year
        week1monday = _isoweek1monday(year)
        today = _ymd2ord(self._year, self._month, self._day)
        # Internally, week and day have origin 0
        week, day = divmod(today - week1monday, 7)
        if week < 0:
            year -= 1
            week1monday = _isoweek1monday(year)
            week, day = divmod(today - week1monday, 7)
        elif week >= 52:
            if today >= _isoweek1monday(year+1):
                year += 1
                week = 0
        return year, week+1, day+1

    # Pickle support.

    def _getstate(self):
        yhi, ylo = divmod(self._year, 256)
        return bytes([yhi, ylo, self._month, self._day]),

    def __setstate(self, string):
        yhi, ylo, self._month, self._day = string
        self._year = yhi * 256 + ylo

    def __reduce__(self):
        return (self.__class__, self._getstate())

_date_class = date  # so functions w/ args named "date" can get at the class

date.min = date(1, 1, 1)
date.max = date(9999, 12, 31)
date.resolution = timedelta(days=1)


class tzinfo:
    """Abstract base class for time zone info classes.

    Subclasses must override the name(), utcoffset() and dst() methods.
    """
    __slots__ = ()

    def tzname(self, dt):
        "datetime -> string name of time zone."
        raise NotImplementedError("tzinfo subclass must override tzname()")

    def utcoffset(self, dt):
        "datetime -> minutes east of UTC (negative for west of UTC)"
        raise NotImplementedError("tzinfo subclass must override utcoffset()")

    def dst(self, dt):
        """datetime -> DST offset in minutes east of UTC.

        Return 0 if DST not in effect.  utcoffset() must include the DST
        offset.
        """
        raise NotImplementedError("tzinfo subclass must override dst()")

    def fromutc(self, dt):
        "datetime in UTC -> datetime in local time."

        if not isinstance(dt, datetime):
            raise TypeError("fromutc() requires a datetime argument")
        if dt.tzinfo is not self:
            raise ValueError("dt.tzinfo is not self")

        dtoff = dt.utcoffset()
        if dtoff is None:
            raise ValueError("fromutc() requires a non-None utcoffset() "
                             "result")

        # See the long comment block at the end of this file for an
        # explanation of this algorithm.
        dtdst = dt.dst()
        if dtdst is None:
            raise ValueError("fromutc() requires a non-None dst() result")
        delta = dtoff - dtdst
        if delta:
            dt += delta
            dtdst = dt.dst()
            if dtdst is None:
                raise ValueError("fromutc(): dt.dst gave inconsistent "
                                 "results; cannot convert")
        return dt + dtdst

    # Pickle support.

    def __reduce__(self):
        getinitargs = getattr(self, "__getinitargs__", None)
        if getinitargs:
            args = getinitargs()
        else:
            args = ()
        getstate = getattr(self, "__getstate__", None)
        if getstate:
            state = getstate()
        else:
            state = getattr(self, "__dict__", None) or None
        if state is None:
            return (self.__class__, args)
        else:
            return (self.__class__, args, state)

    # PyPy: added for compatibility with the _datetime module
    # issue #2489
    def __new__(cls, *args, **kwds):
        return super(tzinfo, cls).__new__(cls)

_tzinfo_class = tzinfo

class time(timeinterop):
    """Time with time zone.

    Constructors:

    __new__()

    Operators:

    __repr__, __str__
    __eq__, __le__, __lt__, __ge__, __gt__, __hash__

    Methods:

    strftime()
    isoformat()
    utcoffset()
    tzname()
    dst()

    Properties (readonly):
    hour, minute, second, microsecond, tzinfo, fold
    """
    __slots__ = '_hour', '_minute', '_second', '_microsecond', '_tzinfo', '_hashcode', '_fold'

    def __new__(cls, hour=0, minute=0, second=0, microsecond=0, tzinfo=None, *, fold=0):
        """Constructor.

        Arguments:

        hour, minute (required)
        second, microsecond (default to zero)
        tzinfo (default to None)
        fold (keyword only, default to zero)
        """
        if isinstance(hour, bytes) and len(hour) == 6 and hour[0]&0x7F < 24:
            # Pickle support
            self = timeinterop.__new__(cls)
            self.__setstate(hour, minute or None)
            self._hashcode = -1
            return self
        hour, minute, second, microsecond, fold = _check_time_fields(
            hour, minute, second, microsecond, fold)
        _check_tzinfo_arg(tzinfo)
        self = timeinterop.__new__(cls)
        self._hour = hour
        self._minute = minute
        self._second = second
        self._microsecond = microsecond
        self._tzinfo = tzinfo
        self._hashcode = -1
        self._fold = fold
        return self

    # Read-only field accessors
    @property
    def hour(self):
        """hour (0-23)"""
        return self._hour

    @property
    def minute(self):
        """minute (0-59)"""
        return self._minute

    @property
    def second(self):
        """second (0-59)"""
        return self._second

    @property
    def microsecond(self):
        """microsecond (0-999999)"""
        return self._microsecond

    @property
    def tzinfo(self):
        """timezone info object"""
        return self._tzinfo

    @property
    def fold(self):
        return self._fold

    # Standard conversions, __hash__ (and helpers)

    # Comparisons of time objects with other.

    def __eq__(self, other):
        if isinstance(other, time):
            return self._cmp(other, allow_mixed=True) == 0
        else:
            return False

    def __le__(self, other):
        if isinstance(other, time):
            return self._cmp(other) <= 0
        else:
            _cmperror(self, other)

    def __lt__(self, other):
        if isinstance(other, time):
            return self._cmp(other) < 0
        else:
            _cmperror(self, other)

    def __ge__(self, other):
        if isinstance(other, time):
            return self._cmp(other) >= 0
        else:
            _cmperror(self, other)

    def __gt__(self, other):
        if isinstance(other, time):
            return self._cmp(other) > 0
        else:
            _cmperror(self, other)

    def _cmp(self, other, allow_mixed=False):
        assert isinstance(other, time)
        mytz = self._tzinfo
        ottz = other._tzinfo
        myoff = otoff = None

        if mytz is ottz:
            base_compare = True
        else:
            myoff = self.utcoffset()
            otoff = other.utcoffset()
            base_compare = myoff == otoff

        if base_compare:
            return _cmp((self._hour, self._minute, self._second,
                         self._microsecond),
                        (other._hour, other._minute, other._second,
                         other._microsecond))
        if myoff is None or otoff is None:
            if allow_mixed:
                return 2 # arbitrary non-zero value
            else:
                raise TypeError("cannot compare naive and aware times")
        myhhmm = self._hour * 60 + self._minute - myoff//timedelta(minutes=1)
        othhmm = other._hour * 60 + other._minute - otoff//timedelta(minutes=1)
        return _cmp((myhhmm, self._second, self._microsecond),
                    (othhmm, other._second, other._microsecond))

    def __hash__(self):
        """Hash."""
        if self._hashcode == -1:
            if self.fold:  # XXX: (PyPy) check this
                self = self.replace(fold=0)
            # PyPy: uses an algo that, like _datetimemodule.c and
            # unlike the pure Python version, always relies on the
            # nondeterministic hash on strings.  Well, if we have no
            # tzoff, that is.  If we have tzoff then CPython's hashes
            # are again deterministic.  I have no clue why.  We'll go
            # for now for also being nondeterministic in this case.
            myhhmm = self._hour * 60 + self._minute
            myoffset = self.utcoffset()
            if myoffset is not None:
                myhhmm -= myoffset // timedelta(minutes=1)
            temp1 = '%d@%d@%d' % (myhhmm,
                                  self._second,
                                  self._microsecond)
            self._hashcode = hash(temp1)
        return self._hashcode

    # Conversion to string

    def _tzstr(self, sep=":"):
        """Return formatted timezone offset (+xx:xx) or None."""
        off = self.utcoffset()
        if off is not None:
            if off.days < 0:
                sign = "-"
                off = -off
            else:
                sign = "+"
            hh, mm = divmod(off, timedelta(hours=1))
            mm, ss = divmod(mm, timedelta(minutes=1))
            assert 0 <= hh < 24
            off = "%s%02d%s%02d" % (sign, hh, sep, mm)
            if ss:
                off += ':%02d' % ss.seconds
        return off

    def __repr__(self):
        """Convert to formal string, for repr()."""
        if self._microsecond != 0:
            s = ", %d, %d" % (self._second, self._microsecond)
        elif self._second != 0:
            s = ", %d" % self._second
        else:
            s = ""
        s= "%s.%s(%d, %d%s)" % (self.__class__.__module__,
                                self.__class__.__qualname__,
                                self._hour, self._minute, s)
        if self._tzinfo is not None:
            assert s[-1:] == ")"
            s = s[:-1] + ", tzinfo=%r" % self._tzinfo + ")"
        if self._fold:
            assert s[-1:] == ")"
            s = s[:-1] + ", fold=1)"
        return s

    def isoformat(self, timespec='auto'):
        """Return the time formatted according to ISO.

        The full format is 'HH:MM:SS.mmmmmm+zz:zz'. By default, the fractional
        part is omitted if self.microsecond == 0.

        The optional argument timespec specifies the number of additional
        terms of the time to include.
        """
        s = _format_time(self._hour, self._minute, self._second,
                          self._microsecond, timespec)
        tz = self._tzstr()
        if tz:
            s += tz
        return s

    __str__ = isoformat

    def strftime(self, format):
        """Format using strftime().  The date part of the timestamp passed
        to underlying strftime should not be used.
        """
        # The year must be >= 1000 else Python's strftime implementation
        # can raise a bogus exception.
        timetuple = (1900, 1, 1,
                     self._hour, self._minute, self._second,
                     0, 1, -1)
        return _wrap_strftime(self, format, timetuple)

    def __format__(self, format):
        if not isinstance(format, str):
            raise TypeError("must be str, not %s" % type(format).__name__)
        if len(format) != 0:
            return self.strftime(format)
        return str(self)

    # Timezone functions

    def utcoffset(self):
        """Return the timezone offset in minutes east of UTC (negative west of
        UTC)."""
        if self._tzinfo is None:
            return None
        offset = self._tzinfo.utcoffset(None)
        _check_utc_offset("utcoffset", offset)
        return offset

    def tzname(self):
        """Return the timezone name.

        Note that the name is 100% informational -- there's no requirement that
        it mean anything in particular. For example, "GMT", "UTC", "-500",
        "-5:00", "EDT", "US/Eastern", "America/New York" are all valid replies.
        """
        if self._tzinfo is None:
            return None
        name = self._tzinfo.tzname(None)
        _check_tzname(name)
        return name

    def dst(self):
        """Return 0 if DST is not in effect, or the DST offset (in minutes
        eastward) if DST is in effect.

        This is purely informational; the DST offset has already been added to
        the UTC offset returned by utcoffset() if applicable, so there's no
        need to consult dst() unless you're interested in displaying the DST
        info.
        """
        if self._tzinfo is None:
            return None
        offset = self._tzinfo.dst(None)
        _check_utc_offset("dst", offset)
        return offset

    def replace(self, hour=None, minute=None, second=None, microsecond=None,
                tzinfo=True, *, fold=None):
        """Return a new time with new values for the specified fields."""
        if hour is None:
            hour = self.hour
        if minute is None:
            minute = self.minute
        if second is None:
            second = self.second
        if microsecond is None:
            microsecond = self.microsecond
        if tzinfo is True:
            tzinfo = self.tzinfo
        if fold is None:
            fold = self._fold
        # PyPy fix: returns type(self)() instead of time()
        return type(self)(hour, minute, second, microsecond, tzinfo, fold=fold)

    # Pickle support.

    def _getstate(self, protocol=3):
        us2, us3 = divmod(self._microsecond, 256)
        us1, us2 = divmod(us2, 256)
        h = self._hour
        if self._fold and protocol > 3:
            h += 128
        basestate = bytes([h, self._minute, self._second,
                           us1, us2, us3])
        if self._tzinfo is None:
            return (basestate,)
        else:
            return (basestate, self._tzinfo)

    def __setstate(self, string, tzinfo):
        if tzinfo is not None and not isinstance(tzinfo, _tzinfo_class):
            raise TypeError("bad tzinfo state arg")
        h, self._minute, self._second, us1, us2, us3 = string
        if h > 127:
            self._fold = 1
            self._hour = h - 128
        else:
            self._fold = 0
            self._hour = h
        self._microsecond = (((us1 << 8) | us2) << 8) | us3
        self._tzinfo = tzinfo

    def __reduce_ex__(self, protocol):
        return (time, self._getstate(protocol))

    def __reduce__(self):
        return self.__reduce_ex__(2)

_time_class = time  # so functions w/ args named "time" can get at the class

time.min = time(0, 0, 0)
time.max = time(23, 59, 59, 999999)
time.resolution = timedelta(microseconds=1)

class datetime(date):
    """datetime(year, month, day[, hour[, minute[, second[, microsecond[,tzinfo]]]]])

    The year, month and day arguments are required. tzinfo may be None, or an
    instance of a tzinfo subclass. The remaining arguments may be ints.
    """
    __slots__ = date.__slots__ + time.__slots__

    def __new__(cls, year, month=None, day=None, hour=0, minute=0, second=0,
                microsecond=0, tzinfo=None, *, fold=0):
        if isinstance(year, bytes) and len(year) == 10 and 1 <= year[2]&0x7F <= 12:
            # Pickle support
            self = dateinterop.__new__(cls)
            self.__setstate(year, month)
            self._hashcode = -1
            return self
        year, month, day = _check_date_fields(year, month, day)
        hour, minute, second, microsecond, fold = _check_time_fields(
            hour, minute, second, microsecond, fold)
        _check_tzinfo_arg(tzinfo)
        self = dateinterop.__new__(cls)
        self._year = year
        self._month = month
        self._day = day
        self._hour = hour
        self._minute = minute
        self._second = second
        self._microsecond = microsecond
        self._tzinfo = tzinfo
        self._hashcode = -1
        self._fold = fold
        return self

    # Read-only field accessors
    @property
    def hour(self):
        """hour (0-23)"""
        return self._hour

    @property
    def minute(self):
        """minute (0-59)"""
        return self._minute

    @property
    def second(self):
        """second (0-59)"""
        return self._second

    @property
    def microsecond(self):
        """microsecond (0-999999)"""
        return self._microsecond

    @property
    def tzinfo(self):
        """timezone info object"""
        return self._tzinfo

    @property
    def fold(self):
        return self._fold

    @classmethod
    def _fromtimestamp(cls, t, utc, tz):
        """Construct a datetime from a POSIX timestamp (like time.time()).

        A timezone info object may be passed in as well.
        """
        frac, t = _math.modf(t)
        us = round(frac * 1e6)
        if us >= 1000000:
            t += 1
            us -= 1000000
        elif us < 0:
            t -= 1
            us += 1000000

        converter = _time.gmtime if utc else _time.localtime
        y, m, d, hh, mm, ss, weekday, jday, dst = converter(t)
        ss = min(ss, 59)    # clamp out leap seconds if the platform has them
        result = cls(y, m, d, hh, mm, ss, us, tz)
        if tz is None:
            # As of version 2015f max fold in IANA database is
            # 23 hours at 1969-09-30 13:00:00 in Kwajalein.
            # Let's probe 24 hours in the past to detect a transition:
            max_fold_seconds = 24 * 3600
            y, m, d, hh, mm, ss = converter(t - max_fold_seconds)[:6]
            probe1 = cls(y, m, d, hh, mm, ss, us, tz)
            trans = result - probe1 - timedelta(0, max_fold_seconds)
            if trans.days < 0:
                y, m, d, hh, mm, ss = converter(t + trans // timedelta(0, 1))[:6]
                probe2 = cls(y, m, d, hh, mm, ss, us, tz)
                if probe2 == result:
                    result._fold = 1
        else:
            result = tz.fromutc(result)
        return result

    @classmethod
    def fromtimestamp(cls, t, tz=None):
        """Construct a datetime from a POSIX timestamp (like time.time()).

        A timezone info object may be passed in as well.
        """
        _check_tzinfo_arg(tz)

        return cls._fromtimestamp(t, tz is not None, tz)

    @classmethod
    def utcfromtimestamp(cls, t):
        """Construct a naive UTC datetime from a POSIX timestamp."""
        return cls._fromtimestamp(t, True, None)

    @classmethod
    def now(cls, tz=None):
        "Construct a datetime from time.time() and optional time zone info."
        t = _time.time()
        return cls.fromtimestamp(t, tz)

    @classmethod
    def utcnow(cls):
        "Construct a UTC datetime from time.time()."
        t = _time.time()
        return cls.utcfromtimestamp(t)

    @classmethod
    def combine(cls, date, time, tzinfo=True):
        "Construct a datetime from a given date and a given time."
        if not isinstance(date, _date_class):
            raise TypeError("date argument must be a date instance")
        if not isinstance(time, _time_class):
            raise TypeError("time argument must be a time instance")
        if tzinfo is True:
            tzinfo = time.tzinfo
        return cls(date.year, date.month, date.day,
                   time.hour, time.minute, time.second, time.microsecond,
                   tzinfo, fold=time.fold)

    def timetuple(self):
        "Return local time tuple compatible with time.localtime()."
        dst = self.dst()
        if dst is None:
            dst = -1
        elif dst:
            dst = 1
        else:
            dst = 0
        return _build_struct_time(self.year, self.month, self.day,
                                  self.hour, self.minute, self.second,
                                  dst)

    def _mktime(self):
        """Return integer POSIX timestamp."""
        epoch = datetime(1970, 1, 1)
        max_fold_seconds = 24 * 3600
        t = (self - epoch) // timedelta(0, 1)
        def local(u):
            y, m, d, hh, mm, ss = _time.localtime(u)[:6]
            return (datetime(y, m, d, hh, mm, ss) - epoch) // timedelta(0, 1)

        # Our goal is to solve t = local(u) for u.
        a = local(t) - t
        u1 = t - a
        t1 = local(u1)
        if t1 == t:
            # We found one solution, but it may not be the one we need.
            # Look for an earlier solution (if `fold` is 0), or a
            # later one (if `fold` is 1).
            u2 = u1 + (-max_fold_seconds, max_fold_seconds)[self.fold]
            b = local(u2) - u2
            if a == b:
                return u1
        else:
            b = t1 - u1
            assert a != b
        u2 = t - b
        t2 = local(u2)
        if t2 == t:
            return u2
        if t1 == t:
            return u1
        # We have found both offsets a and b, but neither t - a nor t - b is
        # a solution.  This means t is in the gap.
        return (max, min)[self.fold](u1, u2)


    def timestamp(self):
        "Return POSIX timestamp as float"
        if self._tzinfo is None:
            s = self._mktime()
            return s + self.microsecond / 1e6
        else:
            return (self - _EPOCH).total_seconds()

    def utctimetuple(self):
        "Return UTC time tuple compatible with time.gmtime()."
        offset = self.utcoffset()
        if offset:
            self -= offset
        y, m, d = self.year, self.month, self.day
        hh, mm, ss = self.hour, self.minute, self.second
        return _build_struct_time(y, m, d, hh, mm, ss, 0)

    def date(self):
        "Return the date part."
        return date(self._year, self._month, self._day)

    def time(self):
        "Return the time part, with tzinfo None."
        return time(self.hour, self.minute, self.second, self.microsecond, fold=self.fold)

    def timetz(self):
        "Return the time part, with same tzinfo."
        return time(self.hour, self.minute, self.second, self.microsecond,
                    self._tzinfo, fold=self.fold)

    def replace(self, year=None, month=None, day=None, hour=None,
                minute=None, second=None, microsecond=None, tzinfo=True,
                *, fold=None):
        """Return a new datetime with new values for the specified fields."""
        if year is None:
            year = self.year
        if month is None:
            month = self.month
        if day is None:
            day = self.day
        if hour is None:
            hour = self.hour
        if minute is None:
            minute = self.minute
        if second is None:
            second = self.second
        if microsecond is None:
            microsecond = self.microsecond
        if tzinfo is True:
            tzinfo = self.tzinfo
        if fold is None:
            fold = self.fold
        # PyPy fix: returns type(self)() instead of datetime()
        return type(self)(year, month, day, hour, minute, second,
                          microsecond, tzinfo, fold=fold)

    def _local_timezone(self):
        if self.tzinfo is None:
            ts = self._mktime()
        else:
            ts = (self - _EPOCH) // timedelta(seconds=1)
        localtm = _time.localtime(ts)
        local = datetime(*localtm[:6])
        try:
            # Extract TZ data if available
            gmtoff = localtm.tm_gmtoff
            zone = localtm.tm_zone
        except AttributeError:
            delta = local - datetime(*_time.gmtime(ts)[:6])
            zone = _time.strftime('%Z', localtm)
            tz = timezone(delta, zone)
        else:
            tz = timezone(timedelta(seconds=gmtoff), zone)
        return tz

    def astimezone(self, tz=None):
        if tz is None:
            tz = self._local_timezone()
        elif not isinstance(tz, tzinfo):
            raise TypeError("tz argument must be an instance of tzinfo")

        mytz = self.tzinfo
        if mytz is None:
            mytz = self._local_timezone()

        if tz is mytz:
            return self

        # Convert self to UTC, and attach the new time zone object.
        myoffset = mytz.utcoffset(self)
        if myoffset is None:
            raise ValueError("astimezone() requires an aware datetime")
        utc = (self - myoffset).replace(tzinfo=tz)

        # Convert from UTC to tz's local time.
        return tz.fromutc(utc)

    # Ways to produce a string.

    def ctime(self):
        "Return ctime() style string."
        weekday = self.toordinal() % 7 or 7
        return "%s %s %2d %02d:%02d:%02d %04d" % (
            _DAYNAMES[weekday],
            _MONTHNAMES[self._month],
            self._day,
            self._hour, self._minute, self._second,
            self._year)

    def isoformat(self, sep='T', timespec='auto'):
        """Return the time formatted according to ISO.

        The full format looks like 'YYYY-MM-DD HH:MM:SS.mmmmmm'.
        By default, the fractional part is omitted if self.microsecond == 0.

        If self.tzinfo is not None, the UTC offset is also attached, giving
        giving a full format of 'YYYY-MM-DD HH:MM:SS.mmmmmm+HH:MM'.

        Optional argument sep specifies the separator between date and
        time, default 'T'.

        The optional argument timespec specifies the number of additional
        terms of the time to include.
        """
        s = ("%04d-%02d-%02d%c" % (self._year, self._month, self._day, sep) +
             _format_time(self._hour, self._minute, self._second,
                          self._microsecond, timespec))

        off = self.utcoffset()
        if off is not None:
            if off.days < 0:
                sign = "-"
                off = -off
            else:
                sign = "+"
            hh, mm = divmod(off, timedelta(hours=1))
            mm, ss = divmod(mm, timedelta(minutes=1))
            s += "%s%02d:%02d" % (sign, hh, mm)
            if ss:
                assert not ss.microseconds
                s += ":%02d" % ss.seconds
        return s

    def __repr__(self):
        """Convert to formal string, for repr()."""
        L = [self._year, self._month, self._day,  # These are never zero
             self._hour, self._minute, self._second, self._microsecond]
        if L[-1] == 0:
            del L[-1]
        if L[-1] == 0:
            del L[-1]
        s = "%s.%s(%s)" % (self.__class__.__module__,
                           self.__class__.__qualname__,
                           ", ".join(map(str, L)))
        if self._tzinfo is not None:
            assert s[-1:] == ")"
            s = s[:-1] + ", tzinfo=%r" % self._tzinfo + ")"
        if self._fold:
            assert s[-1:] == ")"
            s = s[:-1] + ", fold=1)"
        return s

    def __str__(self):
        "Convert to string, for str()."
        return self.isoformat(sep=' ')

    @classmethod
    def strptime(cls, date_string, format):
        'string, format -> new datetime parsed from a string (like time.strptime()).'
        import _strptime
        return _strptime._strptime_datetime(cls, date_string, format)

    def utcoffset(self):
        """Return the timezone offset in minutes east of UTC (negative west of
        UTC)."""
        if self._tzinfo is None:
            return None
        offset = self._tzinfo.utcoffset(self)
        _check_utc_offset("utcoffset", offset)
        return offset

    def tzname(self):
        """Return the timezone name.

        Note that the name is 100% informational -- there's no requirement that
        it mean anything in particular. For example, "GMT", "UTC", "-500",
        "-5:00", "EDT", "US/Eastern", "America/New York" are all valid replies.
        """
        if self._tzinfo is None:
            return None
        name = self._tzinfo.tzname(self)
        _check_tzname(name)
        return name

    def dst(self):
        """Return 0 if DST is not in effect, or the DST offset (in minutes
        eastward) if DST is in effect.

        This is purely informational; the DST offset has already been added to
        the UTC offset returned by utcoffset() if applicable, so there's no
        need to consult dst() unless you're interested in displaying the DST
        info.
        """
        if self._tzinfo is None:
            return None
        offset = self._tzinfo.dst(self)
        _check_utc_offset("dst", offset)
        return offset

    # Comparisons of datetime objects with other.

    def __eq__(self, other):
        if isinstance(other, datetime):
            return self._cmp(other, allow_mixed=True) == 0
        elif not isinstance(other, date):
            return NotImplemented
        else:
            return False

    def __le__(self, other):
        if isinstance(other, datetime):
            return self._cmp(other) <= 0
        elif not isinstance(other, date):
            return NotImplemented
        else:
            _cmperror(self, other)

    def __lt__(self, other):
        if isinstance(other, datetime):
            return self._cmp(other) < 0
        elif not isinstance(other, date):
            return NotImplemented
        else:
            _cmperror(self, other)

    def __ge__(self, other):
        if isinstance(other, datetime):
            return self._cmp(other) >= 0
        elif not isinstance(other, date):
            return NotImplemented
        else:
            _cmperror(self, other)

    def __gt__(self, other):
        if isinstance(other, datetime):
            return self._cmp(other) > 0
        elif not isinstance(other, date):
            return NotImplemented
        else:
            _cmperror(self, other)

    def _cmp(self, other, allow_mixed=False):
        assert isinstance(other, datetime)
        mytz = self._tzinfo
        ottz = other._tzinfo
        myoff = otoff = None

        if mytz is ottz:
            base_compare = True
        else:
            myoff = self.utcoffset()
            otoff = other.utcoffset()
            # Assume that allow_mixed means that we are called from __eq__
            if allow_mixed:
                if myoff != self.replace(fold=not self.fold).utcoffset():
                    return 2
                if otoff != other.replace(fold=not other.fold).utcoffset():
                    return 2
            base_compare = myoff == otoff

        if base_compare:
            return _cmp((self._year, self._month, self._day,
                         self._hour, self._minute, self._second,
                         self._microsecond),
                        (other._year, other._month, other._day,
                         other._hour, other._minute, other._second,
                         other._microsecond))
        if myoff is None or otoff is None:
            if allow_mixed:
                return 2 # arbitrary non-zero value
            else:
                raise TypeError("cannot compare naive and aware datetimes")
        # XXX What follows could be done more efficiently...
        diff = self - other     # this will take offsets into account
        if diff.days < 0:
            return -1
        return diff and 1 or 0

    def __add__(self, other):
        "Add a datetime and a timedelta."
        if not isinstance(other, timedelta):
            return NotImplemented
        delta = timedelta(self.toordinal(),
                          hours=self._hour,
                          minutes=self._minute,
                          seconds=self._second,
                          microseconds=self._microsecond)
        delta += other
        hour, rem = divmod(delta.seconds, 3600)
        minute, second = divmod(rem, 60)
        if 0 < delta.days <= _MAXORDINAL:
            return datetime.combine(date.fromordinal(delta.days),
                                    time(hour, minute, second,
                                         delta.microseconds,
                                         tzinfo=self._tzinfo))
        raise OverflowError("result out of range")

    __radd__ = __add__

    def __sub__(self, other):
        "Subtract two datetimes, or a datetime and a timedelta."
        if not isinstance(other, datetime):
            if isinstance(other, timedelta):
                return self + -other
            return NotImplemented

        days1 = self.toordinal()
        days2 = other.toordinal()
        secs1 = self._second + self._minute * 60 + self._hour * 3600
        secs2 = other._second + other._minute * 60 + other._hour * 3600
        base = timedelta(days1 - days2,
                         secs1 - secs2,
                         self._microsecond - other._microsecond)
        if self._tzinfo is other._tzinfo:
            return base
        myoff = self.utcoffset()
        otoff = other.utcoffset()
        if myoff == otoff:
            return base
        if myoff is None or otoff is None:
            raise TypeError("cannot mix naive and timezone-aware time")
        return base + otoff - myoff

    def __hash__(self):
        if self._hashcode == -1:
            if self.fold:
                t = self.replace(fold=0)
            else:
                t = self
            tzoff = t.utcoffset()
            if tzoff is None:
                self._hashcode = hash(t._getstate()[0])
            else:
                # PyPy: uses an algo that relies on the hash of strings,
                # giving a nondeterministic result.  CPython doesn't do
                # that if there is a tzoff (but does if there is no
                # tzoff).
                days = _ymd2ord(self.year, self.month, self.day)
                seconds = self.hour * 3600 + self.minute * 60 + self.second
                delta = timedelta(days, seconds, self.microsecond) - tzoff
                temp1 = '%d&%d&%d' % (delta.days, delta.seconds,
                                      delta.microseconds)
                self._hashcode = hash(temp1)
        return self._hashcode

    # Pickle support.

    def _getstate(self, protocol=3):
        yhi, ylo = divmod(self._year, 256)
        us2, us3 = divmod(self._microsecond, 256)
        us1, us2 = divmod(us2, 256)
        m = self._month
        if self._fold and protocol > 3:
            m += 128
        basestate = bytes([yhi, ylo, m, self._day,
                           self._hour, self._minute, self._second,
                           us1, us2, us3])
        if self._tzinfo is None:
            return (basestate,)
        else:
            return (basestate, self._tzinfo)

    def __setstate(self, string, tzinfo):
        if tzinfo is not None and not isinstance(tzinfo, _tzinfo_class):
            raise TypeError("bad tzinfo state arg")
        (yhi, ylo, m, self._day, self._hour,
         self._minute, self._second, us1, us2, us3) = string
        if m > 127:
            self._fold = 1
            self._month = m - 128
        else:
            self._fold = 0
            self._month = m
        self._year = yhi * 256 + ylo
        self._microsecond = (((us1 << 8) | us2) << 8) | us3
        self._tzinfo = tzinfo

    def __reduce_ex__(self, protocol):
        return (self.__class__, self._getstate(protocol))

    def __reduce__(self):
        return self.__reduce_ex__(2)


datetime.min = datetime(1, 1, 1)
datetime.max = datetime(9999, 12, 31, 23, 59, 59, 999999)
datetime.resolution = timedelta(microseconds=1)


def _isoweek1monday(year):
    # Helper to calculate the day number of the Monday starting week 1
    # XXX This could be done more efficiently
    THURSDAY = 3
    firstday = _ymd2ord(year, 1, 1)
    firstweekday = (firstday + 6) % 7  # See weekday() above
    week1monday = firstday - firstweekday
    if firstweekday > THURSDAY:
        week1monday += 7
    return week1monday

class timezone(tzinfo):
    __slots__ = '_offset', '_name'

    # Sentinel value to disallow None
    _Omitted = object()
    def __new__(cls, offset, name=_Omitted):
        if not isinstance(offset, timedelta):
            raise TypeError("offset must be a timedelta")
        if name is cls._Omitted:
            if not offset:
                return cls.utc
            name = None
        elif not isinstance(name, str):
            raise TypeError("name must be a string")
        if not cls._minoffset <= offset <= cls._maxoffset:
            raise ValueError("offset must be a timedelta "
                             "strictly between -timedelta(hours=24) and "
                             "timedelta(hours=24).")
        if (offset.microseconds != 0 or offset.seconds % 60 != 0):
            raise ValueError("offset must be a timedelta "
                             "representing a whole number of minutes")
        return cls._create(offset, name)

    @classmethod
    def _create(cls, offset, name=None):
        self = tzinfo.__new__(cls)
        self._offset = offset
        self._name = name
        return self

    def __getinitargs__(self):
        """pickle support"""
        if self._name is None:
            return (self._offset,)
        return (self._offset, self._name)

    def __eq__(self, other):
        if type(other) != timezone:
            return False
        return self._offset == other._offset

    def __hash__(self):
        return hash(self._offset)

    def __repr__(self):
        """Convert to formal string, for repr().

        >>> tz = timezone.utc
        >>> repr(tz)
        'datetime.timezone.utc'
        >>> tz = timezone(timedelta(hours=-5), 'EST')
        >>> repr(tz)
        "datetime.timezone(datetime.timedelta(-1, 68400), 'EST')"
        """
        if self is self.utc:
            return 'datetime.timezone.utc'
        if self._name is None:
            return "%s.%s(%r)" % (self.__class__.__module__,
                                  self.__class__.__qualname__,
                                  self._offset)
        return "%s.%s(%r, %r)" % (self.__class__.__module__,
                                  self.__class__.__qualname__,
                                  self._offset, self._name)

    def __str__(self):
        return self.tzname(None)

    def utcoffset(self, dt):
        if isinstance(dt, datetime) or dt is None:
            return self._offset
        raise TypeError("utcoffset() argument must be a datetime instance"
                        " or None")

    def tzname(self, dt):
        if isinstance(dt, datetime) or dt is None:
            if self._name is None:
                return self._name_from_offset(self._offset)
            return self._name
        raise TypeError("tzname() argument must be a datetime instance"
                        " or None")

    def dst(self, dt):
        if isinstance(dt, datetime) or dt is None:
            return None
        raise TypeError("dst() argument must be a datetime instance"
                        " or None")

    def fromutc(self, dt):
        if isinstance(dt, datetime):
            if dt.tzinfo is not self:
                raise ValueError("fromutc: dt.tzinfo "
                                 "is not self")
            return dt + self._offset
        raise TypeError("fromutc() argument must be a datetime instance"
                        " or None")

    _maxoffset = timedelta(hours=23, minutes=59)
    _minoffset = -_maxoffset

    @staticmethod
    def _name_from_offset(delta):
        if not delta:
            return 'UTC'
        if delta < timedelta(0):
            sign = '-'
            delta = -delta
        else:
            sign = '+'
        hours, rest = divmod(delta, timedelta(hours=1))
        minutes = rest // timedelta(minutes=1)
        return 'UTC{}{:02d}:{:02d}'.format(sign, hours, minutes)

timezone.utc = timezone._create(timedelta(0))
timezone.min = timezone._create(timezone._minoffset)
timezone.max = timezone._create(timezone._maxoffset)
_EPOCH = datetime(1970, 1, 1, tzinfo=timezone.utc)

# Some time zone algebra.  For a datetime x, let
#     x.n = x stripped of its timezone -- its naive time.
#     x.o = x.utcoffset(), and assuming that doesn't raise an exception or
#           return None
#     x.d = x.dst(), and assuming that doesn't raise an exception or
#           return None
#     x.s = x's standard offset, x.o - x.d
#
# Now some derived rules, where k is a duration (timedelta).
#
# 1. x.o = x.s + x.d
#    This follows from the definition of x.s.
#
# 2. If x and y have the same tzinfo member, x.s = y.s.
#    This is actually a requirement, an assumption we need to make about
#    sane tzinfo classes.
#
# 3. The naive UTC time corresponding to x is x.n - x.o.
#    This is again a requirement for a sane tzinfo class.
#
# 4. (x+k).s = x.s
#    This follows from #2, and that datimetimetz+timedelta preserves tzinfo.
#
# 5. (x+k).n = x.n + k
#    Again follows from how arithmetic is defined.
#
# Now we can explain tz.fromutc(x).  Let's assume it's an interesting case
# (meaning that the various tzinfo methods exist, and don't blow up or return
# None when called).
#
# The function wants to return a datetime y with timezone tz, equivalent to x.
# x is already in UTC.
#
# By #3, we want
#
#     y.n - y.o = x.n                             [1]
#
# The algorithm starts by attaching tz to x.n, and calling that y.  So
# x.n = y.n at the start.  Then it wants to add a duration k to y, so that [1]
# becomes true; in effect, we want to solve [2] for k:
#
#    (y+k).n - (y+k).o = x.n                      [2]
#
# By #1, this is the same as
#
#    (y+k).n - ((y+k).s + (y+k).d) = x.n          [3]
#
# By #5, (y+k).n = y.n + k, which equals x.n + k because x.n=y.n at the start.
# Substituting that into [3],
#
#    x.n + k - (y+k).s - (y+k).d = x.n; the x.n terms cancel, leaving
#    k - (y+k).s - (y+k).d = 0; rearranging,
#    k = (y+k).s - (y+k).d; by #4, (y+k).s == y.s, so
#    k = y.s - (y+k).d
#
# On the RHS, (y+k).d can't be computed directly, but y.s can be, and we
# approximate k by ignoring the (y+k).d term at first.  Note that k can't be
# very large, since all offset-returning methods return a duration of magnitude
# less than 24 hours.  For that reason, if y is firmly in std time, (y+k).d must
# be 0, so ignoring it has no consequence then.
#
# In any case, the new value is
#
#     z = y + y.s                                 [4]
#
# It's helpful to step back at look at [4] from a higher level:  it's simply
# mapping from UTC to tz's standard time.
#
# At this point, if
#
#     z.n - z.o = x.n                             [5]
#
# we have an equivalent time, and are almost done.  The insecurity here is
# at the start of daylight time.  Picture US Eastern for concreteness.  The wall
# time jumps from 1:59 to 3:00, and wall hours of the form 2:MM don't make good
# sense then.  The docs ask that an Eastern tzinfo class consider such a time to
# be EDT (because it's "after 2"), which is a redundant spelling of 1:MM EST
# on the day DST starts.  We want to return the 1:MM EST spelling because that's
# the only spelling that makes sense on the local wall clock.
#
# In fact, if [5] holds at this point, we do have the standard-time spelling,
# but that takes a bit of proof.  We first prove a stronger result.  What's the
# difference between the LHS and RHS of [5]?  Let
#
#     diff = x.n - (z.n - z.o)                    [6]
#
# Now
#     z.n =                       by [4]
#     (y + y.s).n =               by #5
#     y.n + y.s =                 since y.n = x.n
#     x.n + y.s =                 since z and y are have the same tzinfo member,
#                                     y.s = z.s by #2
#     x.n + z.s
#
# Plugging that back into [6] gives
#
#     diff =
#     x.n - ((x.n + z.s) - z.o) =     expanding
#     x.n - x.n - z.s + z.o =         cancelling
#     - z.s + z.o =                   by #2
#     z.d
#
# So diff = z.d.
#
# If [5] is true now, diff = 0, so z.d = 0 too, and we have the standard-time
# spelling we wanted in the endcase described above.  We're done.  Contrarily,
# if z.d = 0, then we have a UTC equivalent, and are also done.
#
# If [5] is not true now, diff = z.d != 0, and z.d is the offset we need to
# add to z (in effect, z is in tz's standard time, and we need to shift the
# local clock into tz's daylight time).
#
# Let
#
#     z' = z + z.d = z + diff                     [7]
#
# and we can again ask whether
#
#     z'.n - z'.o = x.n                           [8]
#
# If so, we're done.  If not, the tzinfo class is insane, according to the
# assumptions we've made.  This also requires a bit of proof.  As before, let's
# compute the difference between the LHS and RHS of [8] (and skipping some of
# the justifications for the kinds of substitutions we've done several times
# already):
#
#     diff' = x.n - (z'.n - z'.o) =           replacing z'.n via [7]
#             x.n  - (z.n + diff - z'.o) =    replacing diff via [6]
#             x.n - (z.n + x.n - (z.n - z.o) - z'.o) =
#             x.n - z.n - x.n + z.n - z.o + z'.o =    cancel x.n
#             - z.n + z.n - z.o + z'.o =              cancel z.n
#             - z.o + z'.o =                      #1 twice
#             -z.s - z.d + z'.s + z'.d =          z and z' have same tzinfo
#             z'.d - z.d
#
# So z' is UTC-equivalent to x iff z'.d = z.d at this point.  If they are equal,
# we've found the UTC-equivalent so are done.  In fact, we stop with [7] and
# return z', not bothering to compute z'.d.
#
# How could z.d and z'd differ?  z' = z + z.d [7], so merely moving z' by
# a dst() offset, and starting *from* a time already in DST (we know z.d != 0),
# would have to change the result dst() returns:  we start in DST, and moving
# a little further into it takes us out of DST.
#
# There isn't a sane case where this can happen.  The closest it gets is at
# the end of DST, where there's an hour in UTC with no spelling in a hybrid
# tzinfo class.  In US Eastern, that's 5:MM UTC = 0:MM EST = 1:MM EDT.  During
# that hour, on an Eastern clock 1:MM is taken as being in standard time (6:MM
# UTC) because the docs insist on that, but 0:MM is taken as being in daylight
# time (4:MM UTC).  There is no local time mapping to 5:MM UTC.  The local
# clock jumps from 1:59 back to 1:00 again, and repeats the 1:MM hour in
# standard time.  Since that's what the local clock *does*, we want to map both
# UTC hours 5:MM and 6:MM to 1:MM Eastern.  The result is ambiguous
# in local time, but so it goes -- it's the way the local clock works.
#
# When x = 5:MM UTC is the input to this algorithm, x.o=0, y.o=-5 and y.d=0,
# so z=0:MM.  z.d=60 (minutes) then, so [5] doesn't hold and we keep going.
# z' = z + z.d = 1:MM then, and z'.d=0, and z'.d - z.d = -60 != 0 so [8]
# (correctly) concludes that z' is not UTC-equivalent to x.
#
# Because we know z.d said z was in daylight time (else [5] would have held and
# we would have stopped then), and we know z.d != z'.d (else [8] would have held
# and we have stopped then), and there are only 2 possible values dst() can
# return in Eastern, it follows that z'.d must be 0 (which it is in the example,
# but the reasoning doesn't depend on the example -- it depends on there being
# two possible dst() outcomes, one zero and the other non-zero).  Therefore
# z' must be in standard time, and is the spelling we want in this case.
#
# Note again that z' is not UTC-equivalent as far as the hybrid tzinfo class is
# concerned (because it takes z' as being in standard time rather than the
# daylight time we intend here), but returning it gives the real-life "local
# clock repeats an hour" behavior when mapping the "unspellable" UTC hour into
# tz.
#
# When the input is 6:MM, z=1:MM and z.d=0, and we stop at once, again with
# the 1:MM standard time spelling we want.
#
# So how can this break?  One of the assumptions must be violated.  Two
# possibilities:
#
# 1) [2] effectively says that y.s is invariant across all y belong to a given
#    time zone.  This isn't true if, for political reasons or continental drift,
#    a region decides to change its base offset from UTC.
#
# 2) There may be versions of "double daylight" time where the tail end of
#    the analysis gives up a step too early.  I haven't thought about that
#    enough to say.
#
# In any case, it's clear that the default fromutc() is strong enough to handle
# "almost all" time zones:  so long as the standard offset is invariant, it
# doesn't matter if daylight time transition points change from year to year, or
# if daylight time is skipped in some years; it doesn't matter how large or
# small dst() may get within its bounds; and it doesn't even matter if some
# perverse time zone returns a negative dst()).  So a breaking case must be
# pretty bizarre, and a tzinfo subclass can override fromutc() if it is.

try:
    from _datetime import *
except ImportError:
    pass
else:
    # Clean up unused names
    del (_DAYNAMES, _DAYS_BEFORE_MONTH, _DAYS_IN_MONTH, _DI100Y, _DI400Y,
         _DI4Y, _EPOCH, _MAXORDINAL, _MONTHNAMES, _build_struct_time,
         _check_date_fields, _check_int_field, _check_time_fields,
         _check_tzinfo_arg, _check_tzname, _check_utc_offset, _cmp, _cmperror,
         _date_class, _days_before_month, _days_before_year, _days_in_month,
         _format_time, _is_leap, _isoweek1monday, _math, _ord2ymd,
         _time, _time_class, _tzinfo_class, _wrap_strftime, _ymd2ord)
    # XXX Since import * above excludes names that start with _,
    # docstring does not get overwritten. In the future, it may be
    # appropriate to maintain a single module level docstring and
    # remove the following line.
    from _datetime import __doc__<|MERGE_RESOLUTION|>--- conflicted
+++ resolved
@@ -335,12 +335,7 @@
 
     return q
 
-<<<<<<< HEAD
-
-class timedelta:
-=======
 class timedelta(deltainterop):
->>>>>>> e64162a8
     """Represent the difference between two datetime objects.
 
     Supported operators:
