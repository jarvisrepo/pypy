"""Weak reference support for Python.

This module is an implementation of PEP 205:

http://www.python.org/dev/peps/pep-0205/
"""

# Naming convention: Variables named "wr" are weak reference objects;
# they are called this instead of "ref" to avoid name collisions with
# the module-global ref() function imported from _weakref.

from _weakref import (
     getweakrefcount,
     getweakrefs,
     ref,
     proxy,
     CallableProxyType,
     ProxyType,
     ReferenceType,
     _remove_dead_weakref)

from _weakrefset import WeakSet, _IterationGuard

import collections  # Import after _weakref to avoid circular import.
import sys
import itertools

ProxyTypes = (ProxyType, CallableProxyType)

__all__ = ["ref", "proxy", "getweakrefcount", "getweakrefs",
           "WeakKeyDictionary", "ReferenceType", "ProxyType",
           "CallableProxyType", "ProxyTypes", "WeakValueDictionary",
           "WeakSet", "WeakMethod", "finalize"]


class WeakMethod(ref):
    """
    A custom `weakref.ref` subclass which simulates a weak reference to
    a bound method, working around the lifetime problem of bound methods.
    """

    __slots__ = "_func_ref", "_meth_type", "_alive", "__weakref__"

    def __new__(cls, meth, callback=None):
        try:
            obj = meth.__self__
            func = meth.__func__
        except AttributeError:
            raise TypeError("argument should be a bound method, not {}"
                            .format(type(meth))) from None
        def _cb(arg):
            # The self-weakref trick is needed to avoid creating a reference
            # cycle.
            self = self_wr()
            if self._alive:
                self._alive = False
                if callback is not None:
                    callback(self)
        self = ref.__new__(cls, obj, _cb)
        self._func_ref = ref(func, _cb)
        self._meth_type = type(meth)
        self._alive = True
        self_wr = ref(self)
        return self

    def __call__(self):
        obj = super().__call__()
        func = self._func_ref()
        if obj is None or func is None:
            return None
        return self._meth_type(func, obj)

    def __eq__(self, other):
        if isinstance(other, WeakMethod):
            if not self._alive or not other._alive:
                return self is other
            return ref.__eq__(self, other) and self._func_ref == other._func_ref
        return False

    def __ne__(self, other):
        if isinstance(other, WeakMethod):
            if not self._alive or not other._alive:
                return self is not other
            return ref.__ne__(self, other) or self._func_ref != other._func_ref
        return True

    __hash__ = ref.__hash__


class WeakValueDictionary(collections.MutableMapping):
    """Mapping class that references values weakly.

    Entries in the dictionary will be discarded when no strong
    reference to the value exists anymore
    """
    # We inherit the constructor without worrying about the input
    # dictionary; since it uses our .update() method, we get the right
    # checks (if the other dictionary is a WeakValueDictionary,
    # objects are unwrapped on the way out, and we always wrap on the
    # way in).

    def __init__(*args, **kw):
        if not args:
            raise TypeError("descriptor '__init__' of 'WeakValueDictionary' "
                            "object needs an argument")
        self, *args = args
        if len(args) > 1:
            raise TypeError('expected at most 1 arguments, got %d' % len(args))
        def remove(wr, selfref=ref(self), _atomic_removal=_remove_dead_weakref):
            self = selfref()
            if self is not None:
                if self._iterating:
                    self._pending_removals.append(wr.key)
                else:
<<<<<<< HEAD
                    # Changed this for PyPy: made more resistent.  The
                    # issue is that in some corner cases, self.data
                    # might already be changed or removed by the time
                    # this weakref's callback is called.  If that is
                    # the case, we don't want to randomly kill an
                    # unrelated entry.
                    if self.data.get(wr.key) is wr:
                        del self.data[wr.key]
=======
                    # Atomic removal is necessary since this function
                    # can be called asynchronously by the GC
                    _atomic_removal(d, wr.key)
>>>>>>> 133f161b
        self._remove = remove
        # A list of keys to be removed
        self._pending_removals = []
        self._iterating = set()
        self.data = d = {}
        self.update(*args, **kw)

    def _commit_removals(self):
        l = self._pending_removals
        d = self.data
        # We shouldn't encounter any KeyError, because this method should
        # always be called *before* mutating the dict.
        while l:
            key = l.pop()
            _remove_dead_weakref(d, key)

    def __getitem__(self, key):
        if self._pending_removals:
            self._commit_removals()
        o = self.data[key]()
        if o is None:
            raise KeyError(key)
        else:
            return o

    def __delitem__(self, key):
        if self._pending_removals:
            self._commit_removals()
        del self.data[key]

    def __len__(self):
<<<<<<< HEAD
        # PyPy change: we can't rely on len(self.data) at all, because
        # the weakref callbacks may be called at an unknown later time.
#        return len(self.data) - len(self._pending_removals)
#
        result = 0
        for wr in self.data.values():
            result += (wr() is not None)
        return result
=======
        if self._pending_removals:
            self._commit_removals()
        return len(self.data)
>>>>>>> 133f161b

    def __contains__(self, key):
        if self._pending_removals:
            self._commit_removals()
        try:
            o = self.data[key]()
        except KeyError:
            return False
        return o is not None

    def __repr__(self):
        return "<%s at %#x>" % (self.__class__.__name__, id(self))

    def __setitem__(self, key, value):
        if self._pending_removals:
            self._commit_removals()
        self.data[key] = KeyedRef(value, self._remove, key)

    def copy(self):
        if self._pending_removals:
            self._commit_removals()
        new = WeakValueDictionary()
        for key, wr in self.data.items():
            o = wr()
            if o is not None:
                new[key] = o
        return new

    __copy__ = copy

    def __deepcopy__(self, memo):
        from copy import deepcopy
        if self._pending_removals:
            self._commit_removals()
        new = self.__class__()
        for key, wr in self.data.items():
            o = wr()
            if o is not None:
                new[deepcopy(key, memo)] = o
        return new

    def get(self, key, default=None):
        if self._pending_removals:
            self._commit_removals()
        try:
            wr = self.data[key]
        except KeyError:
            return default
        else:
            o = wr()
            if o is None:
                # This should only happen
                return default
            else:
                return o

    def items(self):
        if self._pending_removals:
            self._commit_removals()
        with _IterationGuard(self):
            for k, wr in self.data.items():
                v = wr()
                if v is not None:
                    yield k, v

    def keys(self):
        if self._pending_removals:
            self._commit_removals()
        with _IterationGuard(self):
            for k, wr in self.data.items():
                if wr() is not None:
                    yield k

    __iter__ = keys

    def itervaluerefs(self):
        """Return an iterator that yields the weak references to the values.

        The references are not guaranteed to be 'live' at the time
        they are used, so the result of calling the references needs
        to be checked before being used.  This can be used to avoid
        creating references that will cause the garbage collector to
        keep the values around longer than needed.

        """
        if self._pending_removals:
            self._commit_removals()
        with _IterationGuard(self):
            yield from self.data.values()

    def values(self):
        if self._pending_removals:
            self._commit_removals()
        with _IterationGuard(self):
            for wr in self.data.values():
                obj = wr()
                if obj is not None:
                    yield obj

    def popitem(self):
        if self._pending_removals:
            self._commit_removals()
        while True:
            key, wr = self.data.popitem()
            o = wr()
            if o is not None:
                return key, o

    def pop(self, key, *args):
        if self._pending_removals:
            self._commit_removals()
        try:
            o = self.data.pop(key)()
        except KeyError:
            o = None
        if o is None:
            if args:
                return args[0]
<<<<<<< HEAD
            raise KeyError(key)
=======
            else:
                raise KeyError(key)
>>>>>>> 133f161b
        else:
            return o
        # The logic above was fixed in PyPy

    def setdefault(self, key, default=None):
        try:
            o = self.data[key]()
        except KeyError:
            o = None
        if o is None:
            if self._pending_removals:
                self._commit_removals()
            self.data[key] = KeyedRef(default, self._remove, key)
            return default
        else:
            return o
<<<<<<< HEAD
        # The logic above was fixed in PyPy
=======
>>>>>>> 133f161b

    def update(*args, **kwargs):
        if not args:
            raise TypeError("descriptor 'update' of 'WeakValueDictionary' "
                            "object needs an argument")
        self, *args = args
        if len(args) > 1:
            raise TypeError('expected at most 1 arguments, got %d' % len(args))
        dict = args[0] if args else None
        if self._pending_removals:
            self._commit_removals()
        d = self.data
        if dict is not None:
            if not hasattr(dict, "items"):
                dict = type({})(dict)
            for key, o in dict.items():
                d[key] = KeyedRef(o, self._remove, key)
        if len(kwargs):
            self.update(kwargs)

    def valuerefs(self):
        """Return a list of weak references to the values.

        The references are not guaranteed to be 'live' at the time
        they are used, so the result of calling the references needs
        to be checked before being used.  This can be used to avoid
        creating references that will cause the garbage collector to
        keep the values around longer than needed.

        """
        if self._pending_removals:
            self._commit_removals()
        return list(self.data.values())


class KeyedRef(ref):
    """Specialized reference that includes a key corresponding to the value.

    This is used in the WeakValueDictionary to avoid having to create
    a function object for each key stored in the mapping.  A shared
    callback object can use the 'key' attribute of a KeyedRef instead
    of getting a reference to the key from an enclosing scope.

    """

    __slots__ = "key",

    def __new__(type, ob, callback, key):
        self = ref.__new__(type, ob, callback)
        self.key = key
        return self

    def __init__(self, ob, callback, key):
        super().__init__(ob, callback)


class WeakKeyDictionary(collections.MutableMapping):
    """ Mapping class that references keys weakly.

    Entries in the dictionary will be discarded when there is no
    longer a strong reference to the key. This can be used to
    associate additional data with an object owned by other parts of
    an application without adding attributes to those objects. This
    can be especially useful with objects that override attribute
    accesses.
    """

    def __init__(self, dict=None):
        self.data = {}
        def remove(k, selfref=ref(self)):
            self = selfref()
            if self is not None:
                if self._iterating:
                    self._pending_removals.append(k)
                else:
                    del self.data[k]
        self._remove = remove
        # A list of dead weakrefs (keys to be removed)
        self._pending_removals = []
        self._iterating = set()
        self._dirty_len = False
        if dict is not None:
            self.update(dict)

    def _commit_removals(self):
        # NOTE: We don't need to call this method before mutating the dict,
        # because a dead weakref never compares equal to a live weakref,
        # even if they happened to refer to equal objects.
        # However, it means keys may already have been removed.
        l = self._pending_removals
        d = self.data
        while l:
            try:
                del d[l.pop()]
            except KeyError:
                pass

    def _scrub_removals(self):
        d = self.data
        self._pending_removals = [k for k in self._pending_removals if k in d]
        self._dirty_len = False

    def __delitem__(self, key):
        self._dirty_len = True
        del self.data[ref(key)]

    def __getitem__(self, key):
        return self.data[ref(key)]

    def __len__(self):
        # PyPy change: we can't rely on len(self.data) at all, because
        # the weakref callbacks may be called at an unknown later time.
#        if self._dirty_len and self._pending_removals:
#            # self._pending_removals may still contain keys which were
#            # explicitly removed, we have to scrub them (see issue #21173).
#            self._scrub_removals()
#        return len(self.data) - len(self._pending_removals)
#
        result = 0
        for wr in self.data:
            result += (wr() is not None)
        return result

    def __repr__(self):
        return "<%s at %#x>" % (self.__class__.__name__, id(self))

    def __setitem__(self, key, value):
        self.data[ref(key, self._remove)] = value

    def copy(self):
        new = WeakKeyDictionary()
        for key, value in self.data.items():
            o = key()
            if o is not None:
                new[o] = value
        return new

    __copy__ = copy

    def __deepcopy__(self, memo):
        from copy import deepcopy
        new = self.__class__()
        for key, value in self.data.items():
            o = key()
            if o is not None:
                new[o] = deepcopy(value, memo)
        return new

    def get(self, key, default=None):
        return self.data.get(ref(key),default)

    def __contains__(self, key):
        try:
            wr = ref(key)
        except TypeError:
            return False
        return wr in self.data

    def items(self):
        with _IterationGuard(self):
            for wr, value in self.data.items():
                key = wr()
                if key is not None:
                    yield key, value

    def keys(self):
        with _IterationGuard(self):
            for wr in self.data:
                obj = wr()
                if obj is not None:
                    yield obj

    __iter__ = keys

    def values(self):
        with _IterationGuard(self):
            for wr, value in self.data.items():
                if wr() is not None:
                    yield value

    def keyrefs(self):
        """Return a list of weak references to the keys.

        The references are not guaranteed to be 'live' at the time
        they are used, so the result of calling the references needs
        to be checked before being used.  This can be used to avoid
        creating references that will cause the garbage collector to
        keep the keys around longer than needed.

        """
        return list(self.data)

    def popitem(self):
        self._dirty_len = True
        while True:
            key, value = self.data.popitem()
            o = key()
            if o is not None:
                return o, value

    def pop(self, key, *args):
        self._dirty_len = True
        return self.data.pop(ref(key), *args)

    def setdefault(self, key, default=None):
        return self.data.setdefault(ref(key, self._remove),default)

    def update(self, dict=None, **kwargs):
        d = self.data
        if dict is not None:
            if not hasattr(dict, "items"):
                dict = type({})(dict)
            for key, value in dict.items():
                d[ref(key, self._remove)] = value
        if len(kwargs):
            self.update(kwargs)


class finalize:
    """Class for finalization of weakrefable objects

    finalize(obj, func, *args, **kwargs) returns a callable finalizer
    object which will be called when obj is garbage collected. The
    first time the finalizer is called it evaluates func(*arg, **kwargs)
    and returns the result. After this the finalizer is dead, and
    calling it just returns None.

    When the program exits any remaining finalizers for which the
    atexit attribute is true will be run in reverse order of creation.
    By default atexit is true.
    """

    # Finalizer objects don't have any state of their own.  They are
    # just used as keys to lookup _Info objects in the registry.  This
    # ensures that they cannot be part of a ref-cycle.

    __slots__ = ()
    _registry = {}
    _shutdown = False
    _index_iter = itertools.count()
    _dirty = False
    _registered_with_atexit = False

    class _Info:
        __slots__ = ("weakref", "func", "args", "kwargs", "atexit", "index")

    def __init__(self, obj, func, *args, **kwargs):
        if not self._registered_with_atexit:
            # We may register the exit function more than once because
            # of a thread race, but that is harmless
            import atexit
            atexit.register(self._exitfunc)
            finalize._registered_with_atexit = True
        info = self._Info()
        info.weakref = ref(obj, self)
        info.func = func
        info.args = args
        info.kwargs = kwargs or None
        info.atexit = True
        info.index = next(self._index_iter)
        self._registry[self] = info
        finalize._dirty = True

    def __call__(self, _=None):
        """If alive then mark as dead and return func(*args, **kwargs);
        otherwise return None"""
        info = self._registry.pop(self, None)
        if info and not self._shutdown:
            return info.func(*info.args, **(info.kwargs or {}))

    def detach(self):
        """If alive then mark as dead and return (obj, func, args, kwargs);
        otherwise return None"""
        info = self._registry.get(self)
        obj = info and info.weakref()
        if obj is not None and self._registry.pop(self, None):
            return (obj, info.func, info.args, info.kwargs or {})

    def peek(self):
        """If alive then return (obj, func, args, kwargs);
        otherwise return None"""
        info = self._registry.get(self)
        obj = info and info.weakref()
        if obj is not None:
            return (obj, info.func, info.args, info.kwargs or {})

    @property
    def alive(self):
        """Whether finalizer is alive"""
        return self in self._registry

    @property
    def atexit(self):
        """Whether finalizer should be called at exit"""
        info = self._registry.get(self)
        return bool(info) and info.atexit

    @atexit.setter
    def atexit(self, value):
        info = self._registry.get(self)
        if info:
            info.atexit = bool(value)

    def __repr__(self):
        info = self._registry.get(self)
        obj = info and info.weakref()
        if obj is None:
            return '<%s object at %#x; dead>' % (type(self).__name__, id(self))
        else:
            return '<%s object at %#x; for %r at %#x>' % \
                (type(self).__name__, id(self), type(obj).__name__, id(obj))

    @classmethod
    def _select_for_exit(cls):
        # Return live finalizers marked for exit, oldest first
        L = [(f,i) for (f,i) in cls._registry.items() if i.atexit]
        L.sort(key=lambda item:item[1].index)
        return [f for (f,i) in L]

    @classmethod
    def _exitfunc(cls):
        # At shutdown invoke finalizers for which atexit is true.
        # This is called once all other non-daemonic threads have been
        # joined.
        reenable_gc = False
        try:
            if cls._registry:
                import gc
                if gc.isenabled():
                    reenable_gc = True
                    gc.disable()
                pending = None
                while True:
                    if pending is None or finalize._dirty:
                        pending = cls._select_for_exit()
                        finalize._dirty = False
                    if not pending:
                        break
                    f = pending.pop()
                    try:
                        # gc is disabled, so (assuming no daemonic
                        # threads) the following is the only line in
                        # this function which might trigger creation
                        # of a new finalizer
                        f()
                    except Exception:
                        sys.excepthook(*sys.exc_info())
                    assert f not in cls._registry
        finally:
            # prevent any more finalizers from executing during shutdown
            finalize._shutdown = True
            if reenable_gc:
                gc.enable()<|MERGE_RESOLUTION|>--- conflicted
+++ resolved
@@ -112,20 +112,9 @@
                 if self._iterating:
                     self._pending_removals.append(wr.key)
                 else:
-<<<<<<< HEAD
-                    # Changed this for PyPy: made more resistent.  The
-                    # issue is that in some corner cases, self.data
-                    # might already be changed or removed by the time
-                    # this weakref's callback is called.  If that is
-                    # the case, we don't want to randomly kill an
-                    # unrelated entry.
-                    if self.data.get(wr.key) is wr:
-                        del self.data[wr.key]
-=======
                     # Atomic removal is necessary since this function
                     # can be called asynchronously by the GC
                     _atomic_removal(d, wr.key)
->>>>>>> 133f161b
         self._remove = remove
         # A list of keys to be removed
         self._pending_removals = []
@@ -157,20 +146,9 @@
         del self.data[key]
 
     def __len__(self):
-<<<<<<< HEAD
-        # PyPy change: we can't rely on len(self.data) at all, because
-        # the weakref callbacks may be called at an unknown later time.
-#        return len(self.data) - len(self._pending_removals)
-#
-        result = 0
-        for wr in self.data.values():
-            result += (wr() is not None)
-        return result
-=======
         if self._pending_removals:
             self._commit_removals()
         return len(self.data)
->>>>>>> 133f161b
 
     def __contains__(self, key):
         if self._pending_removals:
@@ -289,15 +267,10 @@
         if o is None:
             if args:
                 return args[0]
-<<<<<<< HEAD
-            raise KeyError(key)
-=======
             else:
                 raise KeyError(key)
->>>>>>> 133f161b
         else:
             return o
-        # The logic above was fixed in PyPy
 
     def setdefault(self, key, default=None):
         try:
@@ -311,10 +284,6 @@
             return default
         else:
             return o
-<<<<<<< HEAD
-        # The logic above was fixed in PyPy
-=======
->>>>>>> 133f161b
 
     def update(*args, **kwargs):
         if not args:
