--- conflicted
+++ resolved
@@ -427,24 +427,13 @@
 
     # Create all the named tuple methods to be added to the class namespace
 
-<<<<<<< HEAD
-    namespace = {
-        '_tuple_new': tuple_new,
-        '__builtins__': {},
-        '__name__': f'namedtuple_{typename}',
-    }
+    namespace = newdict('module')
+    namespace['_tuple_new'] = tuple_new
+    namespace['__builtins__'] = {}
+    namespace['__name__'] = f'namedtuple_{typename}'
     code = f'lambda _cls, {arg_list}: _tuple_new(_cls, ({arg_list}))'
     __new__ = eval(code, namespace)
     __new__.__name__ = '__new__'
-=======
-    s = f'def __new__(_cls, {arg_list}): return _tuple_new(_cls, ({arg_list}))'
-    namespace = newdict('module')
-    namespace['_tuple_new'] = tuple_new
-    namespace['__name__'] = f'namedtuple_{typename}'
-    # Note: exec() has the side-effect of interning the field names
-    exec(s, namespace)
-    __new__ = namespace['__new__']
->>>>>>> 310ba32f
     __new__.__doc__ = f'Create new instance of {typename}({arg_list})'
     if defaults is not None:
         __new__.__defaults__ = defaults
