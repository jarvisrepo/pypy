from test import support

# Skip tests if _multiprocessing wasn't built.
support.import_module('_multiprocessing')
# Skip tests if sem_open implementation is broken.
support.skip_if_broken_multiprocessing_synchronize()

from test.support import hashlib_helper
from test.support.script_helper import assert_python_ok

import contextlib
import itertools
import logging
from logging.handlers import QueueHandler
import os
import queue
import sys
import threading
import time
import unittest
import weakref
from pickle import PicklingError

from concurrent import futures
from concurrent.futures._base import (
    PENDING, RUNNING, CANCELLED, CANCELLED_AND_NOTIFIED, FINISHED, Future,
    BrokenExecutor)
from concurrent.futures.process import BrokenProcessPool
from multiprocessing import get_context

import multiprocessing.process
import multiprocessing.util


def create_future(state=PENDING, exception=None, result=None):
    f = Future()
    f._state = state
    f._exception = exception
    f._result = result
    return f


PENDING_FUTURE = create_future(state=PENDING)
RUNNING_FUTURE = create_future(state=RUNNING)
CANCELLED_FUTURE = create_future(state=CANCELLED)
CANCELLED_AND_NOTIFIED_FUTURE = create_future(state=CANCELLED_AND_NOTIFIED)
EXCEPTION_FUTURE = create_future(state=FINISHED, exception=OSError())
SUCCESSFUL_FUTURE = create_future(state=FINISHED, result=42)

INITIALIZER_STATUS = 'uninitialized'


def mul(x, y):
    return x * y

def capture(*args, **kwargs):
    return args, kwargs

def sleep_and_raise(t):
    time.sleep(t)
    raise Exception('this is an exception')

def sleep_and_print(t, msg):
    time.sleep(t)
    print(msg)
    sys.stdout.flush()

def init(x):
    global INITIALIZER_STATUS
    INITIALIZER_STATUS = x

def get_init_status():
    return INITIALIZER_STATUS

def init_fail(log_queue=None):
    if log_queue is not None:
        logger = logging.getLogger('concurrent.futures')
        logger.addHandler(QueueHandler(log_queue))
        logger.setLevel('CRITICAL')
        logger.propagate = False
    time.sleep(0.1)  # let some futures be scheduled
    raise ValueError('error in initializer')


class MyObject(object):
    def my_method(self):
        pass


class EventfulGCObj():
    def __init__(self, mgr):
        self.event = mgr.Event()

    def __del__(self):
        self.event.set()


def make_dummy_object(_):
    return MyObject()


class BaseTestCase(unittest.TestCase):
    def setUp(self):
        self._thread_key = support.threading_setup()

    def tearDown(self):
        support.reap_children()
        support.threading_cleanup(*self._thread_key)


class ExecutorMixin:
    worker_count = 5
    executor_kwargs = {}

    def setUp(self):
        super().setUp()

        self.t1 = time.monotonic()
        if hasattr(self, "ctx"):
            self.executor = self.executor_type(
                max_workers=self.worker_count,
                mp_context=self.get_context(),
                **self.executor_kwargs)
        else:
            self.executor = self.executor_type(
                max_workers=self.worker_count,
                **self.executor_kwargs)
        self._prime_executor()

    def tearDown(self):
        self.executor.shutdown(wait=True)
        self.executor = None

        dt = time.monotonic() - self.t1
        if support.verbose:
            print("%.2fs" % dt, end=' ')
        self.assertLess(dt, 300, "synchronization issue: test lasted too long")

        super().tearDown()

    def get_context(self):
        return get_context(self.ctx)

    def _prime_executor(self):
        # Make sure that the executor is ready to do work before running the
        # tests. This should reduce the probability of timeouts in the tests.
        futures = [self.executor.submit(time.sleep, 0.1)
                   for _ in range(self.worker_count)]
        for f in futures:
            f.result()


class ThreadPoolMixin(ExecutorMixin):
    executor_type = futures.ThreadPoolExecutor


class ProcessPoolForkMixin(ExecutorMixin):
    executor_type = futures.ProcessPoolExecutor
    ctx = "fork"

    def get_context(self):
        if sys.platform == "win32":
            self.skipTest("require unix system")
        return super().get_context()


class ProcessPoolSpawnMixin(ExecutorMixin):
    executor_type = futures.ProcessPoolExecutor
    ctx = "spawn"


class ProcessPoolForkserverMixin(ExecutorMixin):
    executor_type = futures.ProcessPoolExecutor
    ctx = "forkserver"

    def get_context(self):
        if sys.platform == "win32":
            self.skipTest("require unix system")
        return super().get_context()


def create_executor_tests(mixin, bases=(BaseTestCase,),
                          executor_mixins=(ThreadPoolMixin,
                                           ProcessPoolForkMixin,
                                           ProcessPoolForkserverMixin,
                                           ProcessPoolSpawnMixin)):
    def strip_mixin(name):
        if name.endswith(('Mixin', 'Tests')):
            return name[:-5]
        elif name.endswith('Test'):
            return name[:-4]
        else:
            return name

    for exe in executor_mixins:
        name = ("%s%sTest"
                % (strip_mixin(exe.__name__), strip_mixin(mixin.__name__)))
        cls = type(name, (mixin,) + (exe,) + bases, {})
        globals()[name] = cls


class InitializerMixin(ExecutorMixin):
    worker_count = 2

    def setUp(self):
        global INITIALIZER_STATUS
        INITIALIZER_STATUS = 'uninitialized'
        self.executor_kwargs = dict(initializer=init,
                                    initargs=('initialized',))
        super().setUp()

    def test_initializer(self):
        futures = [self.executor.submit(get_init_status)
                   for _ in range(self.worker_count)]

        for f in futures:
            self.assertEqual(f.result(), 'initialized')


class FailingInitializerMixin(ExecutorMixin):
    worker_count = 2

    def setUp(self):
        if hasattr(self, "ctx"):
            # Pass a queue to redirect the child's logging output
            self.mp_context = self.get_context()
            self.log_queue = self.mp_context.Queue()
            self.executor_kwargs = dict(initializer=init_fail,
                                        initargs=(self.log_queue,))
        else:
            # In a thread pool, the child shares our logging setup
            # (see _assert_logged())
            self.mp_context = None
            self.log_queue = None
            self.executor_kwargs = dict(initializer=init_fail)
        super().setUp()

    def test_initializer(self):
        with self._assert_logged('ValueError: error in initializer'):
            try:
                future = self.executor.submit(get_init_status)
            except BrokenExecutor:
                # Perhaps the executor is already broken
                pass
            else:
                with self.assertRaises(BrokenExecutor):
                    future.result()
            # At some point, the executor should break
            t1 = time.monotonic()
            while not self.executor._broken:
                if time.monotonic() - t1 > 5:
                    self.fail("executor not broken after 5 s.")
                time.sleep(0.01)
            # ... and from this point submit() is guaranteed to fail
            with self.assertRaises(BrokenExecutor):
                self.executor.submit(get_init_status)

    def _prime_executor(self):
        pass

    @contextlib.contextmanager
    def _assert_logged(self, msg):
        if self.log_queue is not None:
            yield
            output = []
            try:
                while True:
                    output.append(self.log_queue.get_nowait().getMessage())
            except queue.Empty:
                pass
        else:
            with self.assertLogs('concurrent.futures', 'CRITICAL') as cm:
                yield
            output = cm.output
        self.assertTrue(any(msg in line for line in output),
                        output)


create_executor_tests(InitializerMixin)
create_executor_tests(FailingInitializerMixin)


class ExecutorShutdownTest:
    def test_run_after_shutdown(self):
        self.executor.shutdown()
        self.assertRaises(RuntimeError,
                          self.executor.submit,
                          pow, 2, 5)

    def test_interpreter_shutdown(self):
        # Test the atexit hook for shutdown of worker threads and processes
        rc, out, err = assert_python_ok('-c', """if 1:
            from concurrent.futures import {executor_type}
            from time import sleep
            from test.test_concurrent_futures import sleep_and_print
            if __name__ == "__main__":
                context = '{context}'
                if context == "":
                    t = {executor_type}(5)
                else:
                    from multiprocessing import get_context
                    context = get_context(context)
                    t = {executor_type}(5, mp_context=context)
                t.submit(sleep_and_print, 1.0, "apple")
            """.format(executor_type=self.executor_type.__name__,
                       context=getattr(self, "ctx", "")))
        # Errors in atexit hooks don't change the process exit code, check
        # stderr manually.
        self.assertFalse(err)
        self.assertEqual(out.strip(), b"apple")

    def test_submit_after_interpreter_shutdown(self):
        # Test the atexit hook for shutdown of worker threads and processes
        rc, out, err = assert_python_ok('-c', """if 1:
            import atexit
            @atexit.register
            def run_last():
                try:
                    t.submit(id, None)
                except RuntimeError:
                    print("runtime-error")
                    raise
            from concurrent.futures import {executor_type}
            if __name__ == "__main__":
                context = '{context}'
                if not context:
                    t = {executor_type}(5)
                else:
                    from multiprocessing import get_context
                    context = get_context(context)
                    t = {executor_type}(5, mp_context=context)
                    t.submit(id, 42).result()
            """.format(executor_type=self.executor_type.__name__,
                       context=getattr(self, "ctx", "")))
        # Errors in atexit hooks don't change the process exit code, check
        # stderr manually.
        self.assertIn("RuntimeError: cannot schedule new futures", err.decode())
        self.assertEqual(out.strip(), b"runtime-error")

    def test_hang_issue12364(self):
        fs = [self.executor.submit(time.sleep, 0.1) for _ in range(50)]
        self.executor.shutdown()
        for f in fs:
            f.result()

    def test_cancel_futures(self):
        executor = self.executor_type(max_workers=3)
        fs = [executor.submit(time.sleep, .1) for _ in range(50)]
        executor.shutdown(cancel_futures=True)
        # We can't guarantee the exact number of cancellations, but we can
        # guarantee that *some* were cancelled. With setting max_workers to 3,
        # most of the submitted futures should have been cancelled.
        cancelled = [fut for fut in fs if fut.cancelled()]
        self.assertTrue(len(cancelled) >= 35, msg=f"{len(cancelled)=}")

        # Ensure the other futures were able to finish.
        # Use "not fut.cancelled()" instead of "fut.done()" to include futures
        # that may have been left in a pending state.
        others = [fut for fut in fs if not fut.cancelled()]
        for fut in others:
            self.assertTrue(fut.done(), msg=f"{fut._state=}")
            self.assertIsNone(fut.exception())

        # Similar to the number of cancelled futures, we can't guarantee the
        # exact number that completed. But, we can guarantee that at least
        # one finished.
        self.assertTrue(len(others) > 0, msg=f"{len(others)=}")

    def test_hang_issue39205(self):
        """shutdown(wait=False) doesn't hang at exit with running futures.

        See https://bugs.python.org/issue39205.
        """
        if self.executor_type == futures.ProcessPoolExecutor:
            raise unittest.SkipTest(
                "Hangs due to https://bugs.python.org/issue39205")

        rc, out, err = assert_python_ok('-c', """if True:
            from concurrent.futures import {executor_type}
            from test.test_concurrent_futures import sleep_and_print
            if __name__ == "__main__":
                t = {executor_type}(max_workers=3)
                t.submit(sleep_and_print, 1.0, "apple")
                t.shutdown(wait=False)
            """.format(executor_type=self.executor_type.__name__))
        self.assertFalse(err)
        self.assertEqual(out.strip(), b"apple")


class ThreadPoolShutdownTest(ThreadPoolMixin, ExecutorShutdownTest, BaseTestCase):
    def _prime_executor(self):
        pass

    def test_threads_terminate(self):
        def acquire_lock(lock):
            lock.acquire()

        sem = threading.Semaphore(0)
        for i in range(3):
            self.executor.submit(acquire_lock, sem)
        self.assertEqual(len(self.executor._threads), 3)
        for i in range(3):
            sem.release()
        self.executor.shutdown()
        for t in self.executor._threads:
            t.join()

    def test_context_manager_shutdown(self):
        with futures.ThreadPoolExecutor(max_workers=5) as e:
            executor = e
            self.assertEqual(list(e.map(abs, range(-5, 5))),
                             [5, 4, 3, 2, 1, 0, 1, 2, 3, 4])

        for t in executor._threads:
            t.join()

    def test_del_shutdown(self):
        executor = futures.ThreadPoolExecutor(max_workers=5)
        res = executor.map(abs, range(-5, 5))
        threads = executor._threads
        del executor
        test.support.gc_collect()

        for t in threads:
            t.join()

        # Make sure the results were all computed before the
        # executor got shutdown.
        assert all([r == abs(v) for r, v in zip(res, range(-5, 5))])

    def test_shutdown_no_wait(self):
        # Ensure that the executor cleans up the threads when calling
        # shutdown with wait=False
        executor = futures.ThreadPoolExecutor(max_workers=5)
        res = executor.map(abs, range(-5, 5))
        threads = executor._threads
        executor.shutdown(wait=False)
        for t in threads:
            t.join()

        # Make sure the results were all computed before the
        # executor got shutdown.
        assert all([r == abs(v) for r, v in zip(res, range(-5, 5))])


    def test_thread_names_assigned(self):
        executor = futures.ThreadPoolExecutor(
            max_workers=5, thread_name_prefix='SpecialPool')
        executor.map(abs, range(-5, 5))
        threads = executor._threads
        del executor
<<<<<<< HEAD
        test.support.gc_collect()
=======
        support.gc_collect()  # For PyPy or other GCs.
>>>>>>> 0a83d304

        for t in threads:
            self.assertRegex(t.name, r'^SpecialPool_[0-4]$')
            t.join()

    def test_thread_names_default(self):
        executor = futures.ThreadPoolExecutor(max_workers=5)
        executor.map(abs, range(-5, 5))
        threads = executor._threads
        del executor
<<<<<<< HEAD
        test.support.gc_collect()
=======
        support.gc_collect()  # For PyPy or other GCs.
>>>>>>> 0a83d304

        for t in threads:
            # Ensure that our default name is reasonably sane and unique when
            # no thread_name_prefix was supplied.
            self.assertRegex(t.name, r'ThreadPoolExecutor-\d+_[0-4]$')
            t.join()

    def test_cancel_futures_wait_false(self):
        # Can only be reliably tested for TPE, since PPE often hangs with
        # `wait=False` (even without *cancel_futures*).
        rc, out, err = assert_python_ok('-c', """if True:
            from concurrent.futures import ThreadPoolExecutor
            from test.test_concurrent_futures import sleep_and_print
            if __name__ == "__main__":
                t = ThreadPoolExecutor()
                t.submit(sleep_and_print, .1, "apple")
                t.shutdown(wait=False, cancel_futures=True)
            """.format(executor_type=self.executor_type.__name__))
        # Errors in atexit hooks don't change the process exit code, check
        # stderr manually.
        self.assertFalse(err)
        self.assertEqual(out.strip(), b"apple")


class ProcessPoolShutdownTest(ExecutorShutdownTest):
    def _prime_executor(self):
        pass

    def test_processes_terminate(self):
        def acquire_lock(lock):
            lock.acquire()

        mp_context = get_context()
        sem = mp_context.Semaphore(0)
        for _ in range(3):
            self.executor.submit(acquire_lock, sem)
        self.assertEqual(len(self.executor._processes), 3)
        for _ in range(3):
            sem.release()
        processes = self.executor._processes
        self.executor.shutdown()

        for p in processes.values():
            p.join()

    def test_context_manager_shutdown(self):
        with futures.ProcessPoolExecutor(max_workers=5) as e:
            processes = e._processes
            self.assertEqual(list(e.map(abs, range(-5, 5))),
                             [5, 4, 3, 2, 1, 0, 1, 2, 3, 4])

        for p in processes.values():
            p.join()

    def test_del_shutdown(self):
        executor = futures.ProcessPoolExecutor(max_workers=5)
        res = executor.map(abs, range(-5, 5))
        executor_manager_thread = executor._executor_manager_thread
        processes = executor._processes
        call_queue = executor._call_queue
        executor_manager_thread = executor._executor_manager_thread
        del executor
<<<<<<< HEAD
        test.support.gc_collect()
=======
        support.gc_collect()  # For PyPy or other GCs.

        # Make sure that all the executor resources were properly cleaned by
        # the shutdown process
        executor_manager_thread.join()
        for p in processes.values():
            p.join()
        call_queue.join_thread()

        # Make sure the results were all computed before the
        # executor got shutdown.
        assert all([r == abs(v) for r, v in zip(res, range(-5, 5))])

    def test_shutdown_no_wait(self):
        # Ensure that the executor cleans up the processes when calling
        # shutdown with wait=False
        executor = futures.ProcessPoolExecutor(max_workers=5)
        res = executor.map(abs, range(-5, 5))
        processes = executor._processes
        call_queue = executor._call_queue
        executor_manager_thread = executor._executor_manager_thread
        executor.shutdown(wait=False)
>>>>>>> 0a83d304

        # Make sure that all the executor resources were properly cleaned by
        # the shutdown process
        executor_manager_thread.join()
        for p in processes.values():
            p.join()
        call_queue.join_thread()

        # Make sure the results were all computed before the executor got
        # shutdown.
        assert all([r == abs(v) for r, v in zip(res, range(-5, 5))])


create_executor_tests(ProcessPoolShutdownTest,
                      executor_mixins=(ProcessPoolForkMixin,
                                       ProcessPoolForkserverMixin,
                                       ProcessPoolSpawnMixin))


class WaitTests:

    def test_first_completed(self):
        future1 = self.executor.submit(mul, 21, 2)
        future2 = self.executor.submit(time.sleep, 1.5)

        done, not_done = futures.wait(
                [CANCELLED_FUTURE, future1, future2],
                 return_when=futures.FIRST_COMPLETED)

        self.assertEqual(set([future1]), done)
        self.assertEqual(set([CANCELLED_FUTURE, future2]), not_done)

    def test_first_completed_some_already_completed(self):
        future1 = self.executor.submit(time.sleep, 1.5)

        finished, pending = futures.wait(
                 [CANCELLED_AND_NOTIFIED_FUTURE, SUCCESSFUL_FUTURE, future1],
                 return_when=futures.FIRST_COMPLETED)

        self.assertEqual(
                set([CANCELLED_AND_NOTIFIED_FUTURE, SUCCESSFUL_FUTURE]),
                finished)
        self.assertEqual(set([future1]), pending)

    def test_first_exception(self):
        future1 = self.executor.submit(mul, 2, 21)
        future2 = self.executor.submit(sleep_and_raise, 1.5)
        future3 = self.executor.submit(time.sleep, 3)

        finished, pending = futures.wait(
                [future1, future2, future3],
                return_when=futures.FIRST_EXCEPTION)

        self.assertEqual(set([future1, future2]), finished)
        self.assertEqual(set([future3]), pending)

    def test_first_exception_some_already_complete(self):
        future1 = self.executor.submit(divmod, 21, 0)
        future2 = self.executor.submit(time.sleep, 1.5)

        finished, pending = futures.wait(
                [SUCCESSFUL_FUTURE,
                 CANCELLED_FUTURE,
                 CANCELLED_AND_NOTIFIED_FUTURE,
                 future1, future2],
                return_when=futures.FIRST_EXCEPTION)

        self.assertEqual(set([SUCCESSFUL_FUTURE,
                              CANCELLED_AND_NOTIFIED_FUTURE,
                              future1]), finished)
        self.assertEqual(set([CANCELLED_FUTURE, future2]), pending)

    def test_first_exception_one_already_failed(self):
        future1 = self.executor.submit(time.sleep, 2)

        finished, pending = futures.wait(
                 [EXCEPTION_FUTURE, future1],
                 return_when=futures.FIRST_EXCEPTION)

        self.assertEqual(set([EXCEPTION_FUTURE]), finished)
        self.assertEqual(set([future1]), pending)

    def test_all_completed(self):
        future1 = self.executor.submit(divmod, 2, 0)
        future2 = self.executor.submit(mul, 2, 21)

        finished, pending = futures.wait(
                [SUCCESSFUL_FUTURE,
                 CANCELLED_AND_NOTIFIED_FUTURE,
                 EXCEPTION_FUTURE,
                 future1,
                 future2],
                return_when=futures.ALL_COMPLETED)

        self.assertEqual(set([SUCCESSFUL_FUTURE,
                              CANCELLED_AND_NOTIFIED_FUTURE,
                              EXCEPTION_FUTURE,
                              future1,
                              future2]), finished)
        self.assertEqual(set(), pending)

    def test_timeout(self):
        future1 = self.executor.submit(mul, 6, 7)
        future2 = self.executor.submit(time.sleep, 6)

        finished, pending = futures.wait(
                [CANCELLED_AND_NOTIFIED_FUTURE,
                 EXCEPTION_FUTURE,
                 SUCCESSFUL_FUTURE,
                 future1, future2],
                timeout=5,
                return_when=futures.ALL_COMPLETED)

        self.assertEqual(set([CANCELLED_AND_NOTIFIED_FUTURE,
                              EXCEPTION_FUTURE,
                              SUCCESSFUL_FUTURE,
                              future1]), finished)
        self.assertEqual(set([future2]), pending)


class ThreadPoolWaitTests(ThreadPoolMixin, WaitTests, BaseTestCase):

    def test_pending_calls_race(self):
        # Issue #14406: multi-threaded race condition when waiting on all
        # futures.
        event = threading.Event()
        def future_func():
            event.wait()
        newgil = hasattr(sys, 'getswitchinterval')
        if newgil:
            geti, seti = sys.getswitchinterval, sys.setswitchinterval
        else:
            geti, seti = sys.getcheckinterval, sys.setcheckinterval
        oldinterval = geti()
        seti(1e-6 if newgil else 1)
        try:
            fs = {self.executor.submit(future_func) for i in range(100)}
            event.set()
            futures.wait(fs, return_when=futures.ALL_COMPLETED)
        finally:
            seti(oldinterval)


create_executor_tests(WaitTests,
                      executor_mixins=(ProcessPoolForkMixin,
                                       ProcessPoolForkserverMixin,
                                       ProcessPoolSpawnMixin))


class AsCompletedTests:
    # TODO(brian@sweetapp.com): Should have a test with a non-zero timeout.
    def test_no_timeout(self):
        future1 = self.executor.submit(mul, 2, 21)
        future2 = self.executor.submit(mul, 7, 6)

        completed = set(futures.as_completed(
                [CANCELLED_AND_NOTIFIED_FUTURE,
                 EXCEPTION_FUTURE,
                 SUCCESSFUL_FUTURE,
                 future1, future2]))
        self.assertEqual(set(
                [CANCELLED_AND_NOTIFIED_FUTURE,
                 EXCEPTION_FUTURE,
                 SUCCESSFUL_FUTURE,
                 future1, future2]),
                completed)

    def test_zero_timeout(self):
        future1 = self.executor.submit(time.sleep, 2)
        completed_futures = set()
        try:
            for future in futures.as_completed(
                    [CANCELLED_AND_NOTIFIED_FUTURE,
                     EXCEPTION_FUTURE,
                     SUCCESSFUL_FUTURE,
                     future1],
                    timeout=0):
                completed_futures.add(future)
        except futures.TimeoutError:
            pass

        self.assertEqual(set([CANCELLED_AND_NOTIFIED_FUTURE,
                              EXCEPTION_FUTURE,
                              SUCCESSFUL_FUTURE]),
                         completed_futures)

    def test_duplicate_futures(self):
        # Issue 20367. Duplicate futures should not raise exceptions or give
        # duplicate responses.
        # Issue #31641: accept arbitrary iterables.
        future1 = self.executor.submit(time.sleep, 2)
        completed = [
            f for f in futures.as_completed(itertools.repeat(future1, 3))
        ]
        self.assertEqual(len(completed), 1)

    def test_free_reference_yielded_future(self):
        # Issue #14406: Generator should not keep references
        # to finished futures.
        futures_list = [Future() for _ in range(8)]
        futures_list.append(create_future(state=CANCELLED_AND_NOTIFIED))
        futures_list.append(create_future(state=FINISHED, result=42))

        with self.assertRaises(futures.TimeoutError):
            for future in futures.as_completed(futures_list, timeout=0):
                futures_list.remove(future)
                wr = weakref.ref(future)
                del future
<<<<<<< HEAD
                test.support.gc_collect()
=======
                support.gc_collect()  # For PyPy or other GCs.
>>>>>>> 0a83d304
                self.assertIsNone(wr())

        futures_list[0].set_result("test")
        for future in futures.as_completed(futures_list):
            futures_list.remove(future)
            wr = weakref.ref(future)
            del future
<<<<<<< HEAD
            test.support.gc_collect()
=======
            support.gc_collect()  # For PyPy or other GCs.
>>>>>>> 0a83d304
            self.assertIsNone(wr())
            if futures_list:
                futures_list[0].set_result("test")

    def test_correct_timeout_exception_msg(self):
        futures_list = [CANCELLED_AND_NOTIFIED_FUTURE, PENDING_FUTURE,
                        RUNNING_FUTURE, SUCCESSFUL_FUTURE]

        with self.assertRaises(futures.TimeoutError) as cm:
            list(futures.as_completed(futures_list, timeout=0))

        self.assertEqual(str(cm.exception), '2 (of 4) futures unfinished')


create_executor_tests(AsCompletedTests)


class ExecutorTest:
    # Executor.shutdown() and context manager usage is tested by
    # ExecutorShutdownTest.
    def test_submit(self):
        future = self.executor.submit(pow, 2, 8)
        self.assertEqual(256, future.result())

    def test_submit_keyword(self):
        future = self.executor.submit(mul, 2, y=8)
        self.assertEqual(16, future.result())
        future = self.executor.submit(capture, 1, self=2, fn=3)
        self.assertEqual(future.result(), ((1,), {'self': 2, 'fn': 3}))
        with self.assertRaises(TypeError):
            self.executor.submit(fn=capture, arg=1)
        with self.assertRaises(TypeError):
            self.executor.submit(arg=1)

    def test_map(self):
        self.assertEqual(
                list(self.executor.map(pow, range(10), range(10))),
                list(map(pow, range(10), range(10))))

        self.assertEqual(
                list(self.executor.map(pow, range(10), range(10), chunksize=3)),
                list(map(pow, range(10), range(10))))

    def test_map_exception(self):
        i = self.executor.map(divmod, [1, 1, 1, 1], [2, 3, 0, 5])
        self.assertEqual(i.__next__(), (0, 1))
        self.assertEqual(i.__next__(), (0, 1))
        self.assertRaises(ZeroDivisionError, i.__next__)

    def test_map_timeout(self):
        results = []
        try:
            for i in self.executor.map(time.sleep,
                                       [0, 0, 6],
                                       timeout=5):
                results.append(i)
        except futures.TimeoutError:
            pass
        else:
            self.fail('expected TimeoutError')

        self.assertEqual([None, None], results)

    def test_shutdown_race_issue12456(self):
        # Issue #12456: race condition at shutdown where trying to post a
        # sentinel in the call queue blocks (the queue is full while processes
        # have exited).
        self.executor.map(str, [2] * (self.worker_count + 1))
        self.executor.shutdown()

    @support.cpython_only
    def test_no_stale_references(self):
        # Issue #16284: check that the executors don't unnecessarily hang onto
        # references.
        my_object = MyObject()
        my_object_collected = threading.Event()
        my_object_callback = weakref.ref(
            my_object, lambda obj: my_object_collected.set())
        # Deliberately discarding the future.
        self.executor.submit(my_object.my_method)
        del my_object

        collected = my_object_collected.wait(timeout=support.SHORT_TIMEOUT)
        self.assertTrue(collected,
                        "Stale reference not collected within timeout.")

    def test_max_workers_negative(self):
        for number in (0, -1):
            with self.assertRaisesRegex(ValueError,
                                        "max_workers must be greater "
                                        "than 0"):
                self.executor_type(max_workers=number)

    def test_free_reference(self):
        # Issue #14406: Result iterator should not keep an internal
        # reference to result objects.
        for obj in self.executor.map(make_dummy_object, range(10)):
            wr = weakref.ref(obj)
            del obj
<<<<<<< HEAD
            test.support.gc_collect()
=======
            support.gc_collect()  # For PyPy or other GCs.
>>>>>>> 0a83d304
            self.assertIsNone(wr())


class ThreadPoolExecutorTest(ThreadPoolMixin, ExecutorTest, BaseTestCase):
    def test_map_submits_without_iteration(self):
        """Tests verifying issue 11777."""
        finished = []
        def record_finished(n):
            finished.append(n)

        self.executor.map(record_finished, range(10))
        self.executor.shutdown(wait=True)
        self.assertCountEqual(finished, range(10))

    def test_default_workers(self):
        executor = self.executor_type()
        expected = min(32, (os.cpu_count() or 1) + 4)
        self.assertEqual(executor._max_workers, expected)

    def test_saturation(self):
        executor = self.executor_type(4)
        def acquire_lock(lock):
            lock.acquire()

        sem = threading.Semaphore(0)
        for i in range(15 * executor._max_workers):
            executor.submit(acquire_lock, sem)
        self.assertEqual(len(executor._threads), executor._max_workers)
        for i in range(15 * executor._max_workers):
            sem.release()
        executor.shutdown(wait=True)

    def test_idle_thread_reuse(self):
        executor = self.executor_type()
        executor.submit(mul, 21, 2).result()
        executor.submit(mul, 6, 7).result()
        executor.submit(mul, 3, 14).result()
        self.assertEqual(len(executor._threads), 1)
        executor.shutdown(wait=True)


class ProcessPoolExecutorTest(ExecutorTest):

    @unittest.skipUnless(sys.platform=='win32', 'Windows-only process limit')
    def test_max_workers_too_large(self):
        with self.assertRaisesRegex(ValueError,
                                    "max_workers must be <= 61"):
            futures.ProcessPoolExecutor(max_workers=62)

    def test_killed_child(self):
        # When a child process is abruptly terminated, the whole pool gets
        # "broken".
        futures = [self.executor.submit(time.sleep, 3)]
        # Get one of the processes, and terminate (kill) it
        p = next(iter(self.executor._processes.values()))
        p.terminate()
        for fut in futures:
            self.assertRaises(BrokenProcessPool, fut.result)
        # Submitting other jobs fails as well.
        self.assertRaises(BrokenProcessPool, self.executor.submit, pow, 2, 8)

    def test_map_chunksize(self):
        def bad_map():
            list(self.executor.map(pow, range(40), range(40), chunksize=-1))

        ref = list(map(pow, range(40), range(40)))
        self.assertEqual(
            list(self.executor.map(pow, range(40), range(40), chunksize=6)),
            ref)
        self.assertEqual(
            list(self.executor.map(pow, range(40), range(40), chunksize=50)),
            ref)
        self.assertEqual(
            list(self.executor.map(pow, range(40), range(40), chunksize=40)),
            ref)
        self.assertRaises(ValueError, bad_map)

    @classmethod
    def _test_traceback(cls):
        raise RuntimeError(123) # some comment

    def test_traceback(self):
        # We want ensure that the traceback from the child process is
        # contained in the traceback raised in the main process.
        future = self.executor.submit(self._test_traceback)
        with self.assertRaises(Exception) as cm:
            future.result()

        exc = cm.exception
        self.assertIs(type(exc), RuntimeError)
        self.assertEqual(exc.args, (123,))
        cause = exc.__cause__
        self.assertIs(type(cause), futures.process._RemoteTraceback)
        self.assertIn('raise RuntimeError(123) # some comment', cause.tb)

        with support.captured_stderr() as f1:
            try:
                raise exc
            except RuntimeError:
                sys.excepthook(*sys.exc_info())
        self.assertIn('raise RuntimeError(123) # some comment',
                      f1.getvalue())

    @hashlib_helper.requires_hashdigest('md5')
    def test_ressources_gced_in_workers(self):
        # Ensure that argument for a job are correctly gc-ed after the job
        # is finished
        mgr = get_context(self.ctx).Manager()
        obj = EventfulGCObj(mgr)
        future = self.executor.submit(id, obj)
        future.result()

        self.assertTrue(obj.event.wait(timeout=1))

        # explicitly destroy the object to ensure that EventfulGCObj.__del__()
        # is called while manager is still running.
        obj = None
        support.gc_collect()

        mgr.shutdown()
        mgr.join()

    def test_saturation(self):
        executor = self.executor_type(4)
        mp_context = get_context()
        sem = mp_context.Semaphore(0)
        job_count = 15 * executor._max_workers
        try:
            for _ in range(job_count):
                executor.submit(sem.acquire)
            self.assertEqual(len(executor._processes), executor._max_workers)
            for _ in range(job_count):
                sem.release()
        finally:
            executor.shutdown()

    def test_idle_process_reuse_one(self):
        executor = self.executor_type(4)
        executor.submit(mul, 21, 2).result()
        executor.submit(mul, 6, 7).result()
        executor.submit(mul, 3, 14).result()
        self.assertEqual(len(executor._processes), 1)
        executor.shutdown()

    def test_idle_process_reuse_multiple(self):
        executor = self.executor_type(4)
        executor.submit(mul, 12, 7).result()
        executor.submit(mul, 33, 25)
        executor.submit(mul, 25, 26).result()
        executor.submit(mul, 18, 29)
        self.assertLessEqual(len(executor._processes), 2)
        executor.shutdown()

create_executor_tests(ProcessPoolExecutorTest,
                      executor_mixins=(ProcessPoolForkMixin,
                                       ProcessPoolForkserverMixin,
                                       ProcessPoolSpawnMixin))

def _crash(delay=None):
    """Induces a segfault."""
    if delay:
        time.sleep(delay)
    import faulthandler
    faulthandler.disable()
    faulthandler._sigsegv()


def _exit():
    """Induces a sys exit with exitcode 1."""
    sys.exit(1)


def _raise_error(Err):
    """Function that raises an Exception in process."""
    raise Err()


def _raise_error_ignore_stderr(Err):
    """Function that raises an Exception in process and ignores stderr."""
    import io
    sys.stderr = io.StringIO()
    raise Err()


def _return_instance(cls):
    """Function that returns a instance of cls."""
    return cls()


class CrashAtPickle(object):
    """Bad object that triggers a segfault at pickling time."""
    def __reduce__(self):
        _crash()


class CrashAtUnpickle(object):
    """Bad object that triggers a segfault at unpickling time."""
    def __reduce__(self):
        return _crash, ()


class ExitAtPickle(object):
    """Bad object that triggers a process exit at pickling time."""
    def __reduce__(self):
        _exit()


class ExitAtUnpickle(object):
    """Bad object that triggers a process exit at unpickling time."""
    def __reduce__(self):
        return _exit, ()


class ErrorAtPickle(object):
    """Bad object that triggers an error at pickling time."""
    def __reduce__(self):
        from pickle import PicklingError
        raise PicklingError("Error in pickle")


class ErrorAtUnpickle(object):
    """Bad object that triggers an error at unpickling time."""
    def __reduce__(self):
        from pickle import UnpicklingError
        return _raise_error_ignore_stderr, (UnpicklingError, )


class ExecutorDeadlockTest:
    TIMEOUT = support.SHORT_TIMEOUT

    def _fail_on_deadlock(self, executor):
        # If we did not recover before TIMEOUT seconds, consider that the
        # executor is in a deadlock state and forcefully clean all its
        # composants.
        import faulthandler
        from tempfile import TemporaryFile
        with TemporaryFile(mode="w+") as f:
            faulthandler.dump_traceback(file=f)
            f.seek(0)
            tb = f.read()
        for p in executor._processes.values():
            p.terminate()
        # This should be safe to call executor.shutdown here as all possible
        # deadlocks should have been broken.
        executor.shutdown(wait=True)
        print(f"\nTraceback:\n {tb}", file=sys.__stderr__)
        self.fail(f"Executor deadlock:\n\n{tb}")


    def _check_crash(self, error, func, *args, ignore_stderr=False):
        # test for deadlock caused by crashes in a pool
        self.executor.shutdown(wait=True)

        executor = self.executor_type(
            max_workers=2, mp_context=get_context(self.ctx))
        res = executor.submit(func, *args)

        if ignore_stderr:
            cm = support.captured_stderr()
        else:
            cm = contextlib.nullcontext()

        try:
            with self.assertRaises(error):
                with cm:
                    res.result(timeout=self.TIMEOUT)
        except futures.TimeoutError:
            # If we did not recover before TIMEOUT seconds,
            # consider that the executor is in a deadlock state
            self._fail_on_deadlock(executor)
        executor.shutdown(wait=True)

    def test_error_at_task_pickle(self):
        # Check problem occurring while pickling a task in
        # the task_handler thread
        self._check_crash(PicklingError, id, ErrorAtPickle())

    def test_exit_at_task_unpickle(self):
        # Check problem occurring while unpickling a task on workers
        self._check_crash(BrokenProcessPool, id, ExitAtUnpickle())

    def test_error_at_task_unpickle(self):
        # Check problem occurring while unpickling a task on workers
        self._check_crash(BrokenProcessPool, id, ErrorAtUnpickle())

    def test_crash_at_task_unpickle(self):
        # Check problem occurring while unpickling a task on workers
        self._check_crash(BrokenProcessPool, id, CrashAtUnpickle())

    def test_crash_during_func_exec_on_worker(self):
        # Check problem occurring during func execution on workers
        self._check_crash(BrokenProcessPool, _crash)

    def test_exit_during_func_exec_on_worker(self):
        # Check problem occurring during func execution on workers
        self._check_crash(SystemExit, _exit)

    def test_error_during_func_exec_on_worker(self):
        # Check problem occurring during func execution on workers
        self._check_crash(RuntimeError, _raise_error, RuntimeError)

    def test_crash_during_result_pickle_on_worker(self):
        # Check problem occurring while pickling a task result
        # on workers
        self._check_crash(BrokenProcessPool, _return_instance, CrashAtPickle)

    def test_exit_during_result_pickle_on_worker(self):
        # Check problem occurring while pickling a task result
        # on workers
        self._check_crash(SystemExit, _return_instance, ExitAtPickle)

    def test_error_during_result_pickle_on_worker(self):
        # Check problem occurring while pickling a task result
        # on workers
        self._check_crash(PicklingError, _return_instance, ErrorAtPickle)

    def test_error_during_result_unpickle_in_result_handler(self):
        # Check problem occurring while unpickling a task in
        # the result_handler thread
        self._check_crash(BrokenProcessPool,
                          _return_instance, ErrorAtUnpickle,
                          ignore_stderr=True)

    def test_exit_during_result_unpickle_in_result_handler(self):
        # Check problem occurring while unpickling a task in
        # the result_handler thread
        self._check_crash(BrokenProcessPool, _return_instance, ExitAtUnpickle)

    def test_shutdown_deadlock(self):
        # Test that the pool calling shutdown do not cause deadlock
        # if a worker fails after the shutdown call.
        self.executor.shutdown(wait=True)
        with self.executor_type(max_workers=2,
                                mp_context=get_context(self.ctx)) as executor:
            self.executor = executor  # Allow clean up in fail_on_deadlock
            f = executor.submit(_crash, delay=.1)
            executor.shutdown(wait=True)
            with self.assertRaises(BrokenProcessPool):
                f.result()

    def test_shutdown_deadlock_pickle(self):
        # Test that the pool calling shutdown with wait=False does not cause
        # a deadlock if a task fails at pickle after the shutdown call.
        # Reported in bpo-39104.
        self.executor.shutdown(wait=True)
        with self.executor_type(max_workers=2,
                                mp_context=get_context(self.ctx)) as executor:
            self.executor = executor  # Allow clean up in fail_on_deadlock

            # Start the executor and get the executor_manager_thread to collect
            # the threads and avoid dangling thread that should be cleaned up
            # asynchronously.
            executor.submit(id, 42).result()
            executor_manager = executor._executor_manager_thread

            # Submit a task that fails at pickle and shutdown the executor
            # without waiting
            f = executor.submit(id, ErrorAtPickle())
            executor.shutdown(wait=False)
            with self.assertRaises(PicklingError):
                f.result()

        # Make sure the executor is eventually shutdown and do not leave
        # dangling threads
        executor_manager.join()


create_executor_tests(ExecutorDeadlockTest,
                      executor_mixins=(ProcessPoolForkMixin,
                                       ProcessPoolForkserverMixin,
                                       ProcessPoolSpawnMixin))


class FutureTests(BaseTestCase):
    def test_done_callback_with_result(self):
        callback_result = None
        def fn(callback_future):
            nonlocal callback_result
            callback_result = callback_future.result()

        f = Future()
        f.add_done_callback(fn)
        f.set_result(5)
        self.assertEqual(5, callback_result)

    def test_done_callback_with_exception(self):
        callback_exception = None
        def fn(callback_future):
            nonlocal callback_exception
            callback_exception = callback_future.exception()

        f = Future()
        f.add_done_callback(fn)
        f.set_exception(Exception('test'))
        self.assertEqual(('test',), callback_exception.args)

    def test_done_callback_with_cancel(self):
        was_cancelled = None
        def fn(callback_future):
            nonlocal was_cancelled
            was_cancelled = callback_future.cancelled()

        f = Future()
        f.add_done_callback(fn)
        self.assertTrue(f.cancel())
        self.assertTrue(was_cancelled)

    def test_done_callback_raises(self):
        with support.captured_stderr() as stderr:
            raising_was_called = False
            fn_was_called = False

            def raising_fn(callback_future):
                nonlocal raising_was_called
                raising_was_called = True
                raise Exception('doh!')

            def fn(callback_future):
                nonlocal fn_was_called
                fn_was_called = True

            f = Future()
            f.add_done_callback(raising_fn)
            f.add_done_callback(fn)
            f.set_result(5)
            self.assertTrue(raising_was_called)
            self.assertTrue(fn_was_called)
            self.assertIn('Exception: doh!', stderr.getvalue())

    def test_done_callback_already_successful(self):
        callback_result = None
        def fn(callback_future):
            nonlocal callback_result
            callback_result = callback_future.result()

        f = Future()
        f.set_result(5)
        f.add_done_callback(fn)
        self.assertEqual(5, callback_result)

    def test_done_callback_already_failed(self):
        callback_exception = None
        def fn(callback_future):
            nonlocal callback_exception
            callback_exception = callback_future.exception()

        f = Future()
        f.set_exception(Exception('test'))
        f.add_done_callback(fn)
        self.assertEqual(('test',), callback_exception.args)

    def test_done_callback_already_cancelled(self):
        was_cancelled = None
        def fn(callback_future):
            nonlocal was_cancelled
            was_cancelled = callback_future.cancelled()

        f = Future()
        self.assertTrue(f.cancel())
        f.add_done_callback(fn)
        self.assertTrue(was_cancelled)

    def test_done_callback_raises_already_succeeded(self):
        with support.captured_stderr() as stderr:
            def raising_fn(callback_future):
                raise Exception('doh!')

            f = Future()

            # Set the result first to simulate a future that runs instantly,
            # effectively allowing the callback to be run immediately.
            f.set_result(5)
            f.add_done_callback(raising_fn)

            self.assertIn('exception calling callback for', stderr.getvalue())
            self.assertIn('doh!', stderr.getvalue())


    def test_repr(self):
        self.assertRegex(repr(PENDING_FUTURE),
                         '<Future at 0x[0-9a-f]+ state=pending>')
        self.assertRegex(repr(RUNNING_FUTURE),
                         '<Future at 0x[0-9a-f]+ state=running>')
        self.assertRegex(repr(CANCELLED_FUTURE),
                         '<Future at 0x[0-9a-f]+ state=cancelled>')
        self.assertRegex(repr(CANCELLED_AND_NOTIFIED_FUTURE),
                         '<Future at 0x[0-9a-f]+ state=cancelled>')
        self.assertRegex(
                repr(EXCEPTION_FUTURE),
                '<Future at 0x[0-9a-f]+ state=finished raised OSError>')
        self.assertRegex(
                repr(SUCCESSFUL_FUTURE),
                '<Future at 0x[0-9a-f]+ state=finished returned int>')


    def test_cancel(self):
        f1 = create_future(state=PENDING)
        f2 = create_future(state=RUNNING)
        f3 = create_future(state=CANCELLED)
        f4 = create_future(state=CANCELLED_AND_NOTIFIED)
        f5 = create_future(state=FINISHED, exception=OSError())
        f6 = create_future(state=FINISHED, result=5)

        self.assertTrue(f1.cancel())
        self.assertEqual(f1._state, CANCELLED)

        self.assertFalse(f2.cancel())
        self.assertEqual(f2._state, RUNNING)

        self.assertTrue(f3.cancel())
        self.assertEqual(f3._state, CANCELLED)

        self.assertTrue(f4.cancel())
        self.assertEqual(f4._state, CANCELLED_AND_NOTIFIED)

        self.assertFalse(f5.cancel())
        self.assertEqual(f5._state, FINISHED)

        self.assertFalse(f6.cancel())
        self.assertEqual(f6._state, FINISHED)

    def test_cancelled(self):
        self.assertFalse(PENDING_FUTURE.cancelled())
        self.assertFalse(RUNNING_FUTURE.cancelled())
        self.assertTrue(CANCELLED_FUTURE.cancelled())
        self.assertTrue(CANCELLED_AND_NOTIFIED_FUTURE.cancelled())
        self.assertFalse(EXCEPTION_FUTURE.cancelled())
        self.assertFalse(SUCCESSFUL_FUTURE.cancelled())

    def test_done(self):
        self.assertFalse(PENDING_FUTURE.done())
        self.assertFalse(RUNNING_FUTURE.done())
        self.assertTrue(CANCELLED_FUTURE.done())
        self.assertTrue(CANCELLED_AND_NOTIFIED_FUTURE.done())
        self.assertTrue(EXCEPTION_FUTURE.done())
        self.assertTrue(SUCCESSFUL_FUTURE.done())

    def test_running(self):
        self.assertFalse(PENDING_FUTURE.running())
        self.assertTrue(RUNNING_FUTURE.running())
        self.assertFalse(CANCELLED_FUTURE.running())
        self.assertFalse(CANCELLED_AND_NOTIFIED_FUTURE.running())
        self.assertFalse(EXCEPTION_FUTURE.running())
        self.assertFalse(SUCCESSFUL_FUTURE.running())

    def test_result_with_timeout(self):
        self.assertRaises(futures.TimeoutError,
                          PENDING_FUTURE.result, timeout=0)
        self.assertRaises(futures.TimeoutError,
                          RUNNING_FUTURE.result, timeout=0)
        self.assertRaises(futures.CancelledError,
                          CANCELLED_FUTURE.result, timeout=0)
        self.assertRaises(futures.CancelledError,
                          CANCELLED_AND_NOTIFIED_FUTURE.result, timeout=0)
        self.assertRaises(OSError, EXCEPTION_FUTURE.result, timeout=0)
        self.assertEqual(SUCCESSFUL_FUTURE.result(timeout=0), 42)

    def test_result_with_success(self):
        # TODO(brian@sweetapp.com): This test is timing dependent.
        def notification():
            # Wait until the main thread is waiting for the result.
            time.sleep(1)
            f1.set_result(42)

        f1 = create_future(state=PENDING)
        t = threading.Thread(target=notification)
        t.start()

        self.assertEqual(f1.result(timeout=5), 42)
        t.join()

    def test_result_with_cancel(self):
        # TODO(brian@sweetapp.com): This test is timing dependent.
        def notification():
            # Wait until the main thread is waiting for the result.
            time.sleep(1)
            f1.cancel()

        f1 = create_future(state=PENDING)
        t = threading.Thread(target=notification)
        t.start()

        self.assertRaises(futures.CancelledError,
                          f1.result, timeout=support.SHORT_TIMEOUT)
        t.join()

    def test_exception_with_timeout(self):
        self.assertRaises(futures.TimeoutError,
                          PENDING_FUTURE.exception, timeout=0)
        self.assertRaises(futures.TimeoutError,
                          RUNNING_FUTURE.exception, timeout=0)
        self.assertRaises(futures.CancelledError,
                          CANCELLED_FUTURE.exception, timeout=0)
        self.assertRaises(futures.CancelledError,
                          CANCELLED_AND_NOTIFIED_FUTURE.exception, timeout=0)
        self.assertTrue(isinstance(EXCEPTION_FUTURE.exception(timeout=0),
                                   OSError))
        self.assertEqual(SUCCESSFUL_FUTURE.exception(timeout=0), None)

    def test_exception_with_success(self):
        def notification():
            # Wait until the main thread is waiting for the exception.
            time.sleep(1)
            with f1._condition:
                f1._state = FINISHED
                f1._exception = OSError()
                f1._condition.notify_all()

        f1 = create_future(state=PENDING)
        t = threading.Thread(target=notification)
        t.start()

        self.assertTrue(isinstance(f1.exception(timeout=support.SHORT_TIMEOUT), OSError))
        t.join()

    def test_multiple_set_result(self):
        f = create_future(state=PENDING)
        f.set_result(1)

        with self.assertRaisesRegex(
                futures.InvalidStateError,
                'FINISHED: <Future at 0x[0-9a-f]+ '
                'state=finished returned int>'
        ):
            f.set_result(2)

        self.assertTrue(f.done())
        self.assertEqual(f.result(), 1)

    def test_multiple_set_exception(self):
        f = create_future(state=PENDING)
        e = ValueError()
        f.set_exception(e)

        with self.assertRaisesRegex(
                futures.InvalidStateError,
                'FINISHED: <Future at 0x[0-9a-f]+ '
                'state=finished raised ValueError>'
        ):
            f.set_exception(Exception())

        self.assertEqual(f.exception(), e)


_threads_key = None

def setUpModule():
    global _threads_key
    _threads_key = support.threading_setup()


def tearDownModule():
    support.threading_cleanup(*_threads_key)
    multiprocessing.util._cleanup_tests()


if __name__ == "__main__":
    unittest.main()<|MERGE_RESOLUTION|>--- conflicted
+++ resolved
@@ -449,11 +449,7 @@
         executor.map(abs, range(-5, 5))
         threads = executor._threads
         del executor
-<<<<<<< HEAD
-        test.support.gc_collect()
-=======
         support.gc_collect()  # For PyPy or other GCs.
->>>>>>> 0a83d304
 
         for t in threads:
             self.assertRegex(t.name, r'^SpecialPool_[0-4]$')
@@ -464,11 +460,7 @@
         executor.map(abs, range(-5, 5))
         threads = executor._threads
         del executor
-<<<<<<< HEAD
-        test.support.gc_collect()
-=======
         support.gc_collect()  # For PyPy or other GCs.
->>>>>>> 0a83d304
 
         for t in threads:
             # Ensure that our default name is reasonably sane and unique when
@@ -531,9 +523,6 @@
         call_queue = executor._call_queue
         executor_manager_thread = executor._executor_manager_thread
         del executor
-<<<<<<< HEAD
-        test.support.gc_collect()
-=======
         support.gc_collect()  # For PyPy or other GCs.
 
         # Make sure that all the executor resources were properly cleaned by
@@ -556,7 +545,6 @@
         call_queue = executor._call_queue
         executor_manager_thread = executor._executor_manager_thread
         executor.shutdown(wait=False)
->>>>>>> 0a83d304
 
         # Make sure that all the executor resources were properly cleaned by
         # the shutdown process
@@ -765,11 +753,7 @@
                 futures_list.remove(future)
                 wr = weakref.ref(future)
                 del future
-<<<<<<< HEAD
-                test.support.gc_collect()
-=======
                 support.gc_collect()  # For PyPy or other GCs.
->>>>>>> 0a83d304
                 self.assertIsNone(wr())
 
         futures_list[0].set_result("test")
@@ -777,11 +761,7 @@
             futures_list.remove(future)
             wr = weakref.ref(future)
             del future
-<<<<<<< HEAD
-            test.support.gc_collect()
-=======
             support.gc_collect()  # For PyPy or other GCs.
->>>>>>> 0a83d304
             self.assertIsNone(wr())
             if futures_list:
                 futures_list[0].set_result("test")
@@ -881,11 +861,7 @@
         for obj in self.executor.map(make_dummy_object, range(10)):
             wr = weakref.ref(obj)
             del obj
-<<<<<<< HEAD
-            test.support.gc_collect()
-=======
             support.gc_collect()  # For PyPy or other GCs.
->>>>>>> 0a83d304
             self.assertIsNone(wr())
 
 
