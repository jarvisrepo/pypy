--- conflicted
+++ resolved
@@ -107,16 +107,12 @@
 import threading
 import unittest
 import weakref
-<<<<<<< HEAD
-from test.support import run_doctest, run_unittest, cpython_only, gc_collect
-=======
 try:
     import ctypes
 except ImportError:
     ctypes = None
 from test.support import (run_doctest, run_unittest, cpython_only,
-                          check_impl_detail)
->>>>>>> e85a213f
+                          check_impl_detail, gc_collect)
 
 
 def consts(t):
