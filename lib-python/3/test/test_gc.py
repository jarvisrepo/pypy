--- conflicted
+++ resolved
@@ -137,11 +137,7 @@
         del a
         self.assertNotEqual(gc.collect(), 0)
 
-<<<<<<< HEAD
-    @requires_type_collecting
-    @cpython_only
-=======
->>>>>>> 0a83d304
+    @cpython_only
     def test_newinstance(self):
         class A(object):
             pass
