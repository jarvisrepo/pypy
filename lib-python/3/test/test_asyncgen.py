--- conflicted
+++ resolved
@@ -3,11 +3,7 @@
 import unittest
 import contextlib
 
-<<<<<<< HEAD
-from test.support import import_module, gc_collect
-=======
 from test.support.import_helper import import_module
->>>>>>> 51768410
 from test.support import gc_collect
 asyncio = import_module("asyncio")
 
