import decimal
from io import StringIO
from collections import OrderedDict
from test.test_json import PyTest, CTest
from test import support


class TestDecode:
    def test_decimal(self):
        rval = self.loads('1.1', parse_float=decimal.Decimal)
        self.assertTrue(isinstance(rval, decimal.Decimal))
        self.assertEqual(rval, decimal.Decimal('1.1'))

    def test_float(self):
        rval = self.loads('1', parse_int=float)
        self.assertTrue(isinstance(rval, float))
        self.assertEqual(rval, 1.0)

    def test_empty_objects(self):
        self.assertEqual(self.loads('{}'), {})
        self.assertEqual(self.loads('[]'), [])
        self.assertEqual(self.loads('""'), "")

    def test_object_pairs_hook(self):
        s = '{"xkd":1, "kcw":2, "art":3, "hxm":4, "qrt":5, "pad":6, "hoy":7}'
        p = [("xkd", 1), ("kcw", 2), ("art", 3), ("hxm", 4),
             ("qrt", 5), ("pad", 6), ("hoy", 7)]
        self.assertEqual(self.loads(s), eval(s))
        self.assertEqual(self.loads(s, object_pairs_hook=lambda x: x), p)
        self.assertEqual(self.json.load(StringIO(s),
                                        object_pairs_hook=lambda x: x), p)
        od = self.loads(s, object_pairs_hook=OrderedDict)
        self.assertEqual(od, OrderedDict(p))
        self.assertEqual(type(od), OrderedDict)
        # the object_pairs_hook takes priority over the object_hook
        self.assertEqual(self.loads(s, object_pairs_hook=OrderedDict,
                                    object_hook=lambda x: None),
                         OrderedDict(p))
        # check that empty object literals work (see #17368)
        self.assertEqual(self.loads('{}', object_pairs_hook=OrderedDict),
                         OrderedDict())
        self.assertEqual(self.loads('{"empty": {}}',
                                    object_pairs_hook=OrderedDict),
                         OrderedDict([('empty', OrderedDict())]))

    def test_decoder_optimizations(self):
        # Several optimizations were made that skip over calls to
        # the whitespace regex, so this test is designed to try and
        # exercise the uncommon cases. The array cases are already covered.
        rval = self.loads('{   "key"    :    "value"    ,  "k":"v"    }')
        self.assertEqual(rval, {"key":"value", "k":"v"})

    def check_keys_reuse(self, source, loads):
        rval = loads(source)
        (a, b), (c, d) = sorted(rval[0]), sorted(rval[1])
        self.assertIs(a, c)
        self.assertIs(b, d)

    def test_keys_reuse(self):
        s = '[{"a_key": 1, "b_\xe9": 2}, {"a_key": 3, "b_\xe9": 4}]'
        self.check_keys_reuse(s, self.loads)
        decoder = self.json.decoder.JSONDecoder()
        self.check_keys_reuse(s, decoder.decode)
        self.assertFalse(decoder.memo)

    def test_extra_data(self):
        s = '[1, 2, 3]5'
        msg = 'Extra data'
        self.assertRaisesRegex(self.JSONDecodeError, msg, self.loads, s)

    def test_invalid_escape(self):
        s = '["abc\\y"]'
        msg = 'escape'
        self.assertRaisesRegex(self.JSONDecodeError, msg, self.loads, s)

    def test_invalid_input_type(self):
        msg = 'the JSON object must be str'
        for value in [1, 3.14, [], {}, None]:
            self.assertRaisesRegex(TypeError, msg, self.loads, value)

    def test_string_with_utf8_bom(self):
        # see #18958
        bom_json = "[1,2,3]".encode('utf-8-sig').decode('utf-8')
        with self.assertRaises(self.JSONDecodeError) as cm:
            self.loads(bom_json)
        self.assertIn('BOM', str(cm.exception))
        with self.assertRaises(self.JSONDecodeError) as cm:
            self.json.load(StringIO(bom_json))
        self.assertIn('BOM', str(cm.exception))
        # make sure that the BOM is not detected in the middle of a string
        bom_in_str = '"{}"'.format(''.encode('utf-8-sig').decode('utf-8'))
        self.assertEqual(self.loads(bom_in_str), '\ufeff')
        self.assertEqual(self.json.load(StringIO(bom_in_str)), '\ufeff')

    def test_negative_index(self):
        d = self.json.JSONDecoder()
        self.assertRaises(ValueError, d.raw_decode, 'a'*42, -50000)

    def test_limit_int(self):
        maxdigits = 5000
        with support.adjust_int_max_str_digits(maxdigits):
            self.loads('1' * maxdigits)
            with self.assertRaises(ValueError):
                self.loads('1' * (maxdigits + 1))

<<<<<<< HEAD
=======

>>>>>>> 7337463f
class TestPyDecode(TestDecode, PyTest): pass
class TestCDecode(TestDecode, CTest): pass<|MERGE_RESOLUTION|>--- conflicted
+++ resolved
@@ -103,9 +103,6 @@
             with self.assertRaises(ValueError):
                 self.loads('1' * (maxdigits + 1))
 
-<<<<<<< HEAD
-=======
 
->>>>>>> 7337463f
 class TestPyDecode(TestDecode, PyTest): pass
 class TestCDecode(TestDecode, CTest): pass