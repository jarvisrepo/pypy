from collections import deque
import unittest
from test import support, seq_tests
import gc
import weakref
import copy
import pickle
import random
import struct

BIG = 100000

def fail():
    raise SyntaxError
    yield 1

class BadCmp:
    def __eq__(self, other):
        raise RuntimeError

class MutateCmp:
    def __init__(self, deque, result):
        self.deque = deque
        self.result = result
    def __eq__(self, other):
        self.deque.clear()
        return self.result

class TestBasic(unittest.TestCase):

    def test_basics(self):
        d = deque(range(-5125, -5000))
        d.__init__(range(200))
        for i in range(200, 400):
            d.append(i)
        for i in reversed(range(-200, 0)):
            d.appendleft(i)
        self.assertEqual(list(d), list(range(-200, 400)))
        self.assertEqual(len(d), 600)

        left = [d.popleft() for i in range(250)]
        self.assertEqual(left, list(range(-200, 50)))
        self.assertEqual(list(d), list(range(50, 400)))

        right = [d.pop() for i in range(250)]
        right.reverse()
        self.assertEqual(right, list(range(150, 400)))
        self.assertEqual(list(d), list(range(50, 150)))

    def test_maxlen(self):
        self.assertRaises(ValueError, deque, 'abc', -1)
        self.assertRaises(ValueError, deque, 'abc', -2)
        it = iter(range(10))
        d = deque(it, maxlen=3)
        self.assertEqual(list(it), [])
        self.assertEqual(repr(d), 'deque([7, 8, 9], maxlen=3)')
        self.assertEqual(list(d), [7, 8, 9])
        self.assertEqual(d, deque(range(10), 3))
        d.append(10)
        self.assertEqual(list(d), [8, 9, 10])
        d.appendleft(7)
        self.assertEqual(list(d), [7, 8, 9])
        d.extend([10, 11])
        self.assertEqual(list(d), [9, 10, 11])
        d.extendleft([8, 7])
        self.assertEqual(list(d), [7, 8, 9])
        d = deque(range(200), maxlen=10)
        d.append(d)
        support.unlink(support.TESTFN)
        fo = open(support.TESTFN, "w")
        try:
            fo.write(str(d))
            fo.close()
            fo = open(support.TESTFN, "r")
            self.assertEqual(fo.read(), repr(d))
        finally:
            fo.close()
            support.unlink(support.TESTFN)

        d = deque(range(10), maxlen=None)
        self.assertEqual(repr(d), 'deque([0, 1, 2, 3, 4, 5, 6, 7, 8, 9])')
        fo = open(support.TESTFN, "w")
        try:
            fo.write(str(d))
            fo.close()
            fo = open(support.TESTFN, "r")
            self.assertEqual(fo.read(), repr(d))
        finally:
            fo.close()
            support.unlink(support.TESTFN)

    def test_maxlen_zero(self):
        it = iter(range(100))
        deque(it, maxlen=0)
        self.assertEqual(list(it), [])

        it = iter(range(100))
        d = deque(maxlen=0)
        d.extend(it)
        self.assertEqual(list(it), [])

        it = iter(range(100))
        d = deque(maxlen=0)
        d.extendleft(it)
        self.assertEqual(list(it), [])

    def test_maxlen_attribute(self):
        self.assertEqual(deque().maxlen, None)
        self.assertEqual(deque('abc').maxlen, None)
        self.assertEqual(deque('abc', maxlen=4).maxlen, 4)
        self.assertEqual(deque('abc', maxlen=2).maxlen, 2)
        self.assertEqual(deque('abc', maxlen=0).maxlen, 0)
        with self.assertRaises(AttributeError):
            d = deque('abc')
            d.maxlen = 10

    def test_count(self):
        for s in ('', 'abracadabra', 'simsalabim'*500+'abc'):
            s = list(s)
            d = deque(s)
            for letter in 'abcdefghijklmnopqrstuvwxyz':
                self.assertEqual(s.count(letter), d.count(letter), (s, d, letter))
        self.assertRaises(TypeError, d.count)       # too few args
        self.assertRaises(TypeError, d.count, 1, 2) # too many args
        class BadCompare:
            def __eq__(self, other):
                raise ArithmeticError
        d = deque([1, 2, BadCompare(), 3])
        self.assertRaises(ArithmeticError, d.count, 2)
        d = deque([1, 2, 3])
        self.assertRaises(ArithmeticError, d.count, BadCompare())
        class MutatingCompare:
            def __eq__(self, other):
                self.d.pop()
                return True
        m = MutatingCompare()
        d = deque([1, 2, 3, m, 4, 5])
        m.d = d
        self.assertRaises(RuntimeError, d.count, 3)

        # test issue11004
        # block advance failed after rotation aligned elements on right side of block
        d = deque([None]*16)
        for i in range(len(d)):
            d.rotate(-1)
        d.rotate(1)
        self.assertEqual(d.count(1), 0)
        self.assertEqual(d.count(None), 16)

    def test_comparisons(self):
        d = deque('xabc')
        d.popleft()
        for e in [d, deque('abc'), deque('ab'), deque(), list(d)]:
            self.assertEqual(d==e, type(d)==type(e) and list(d)==list(e))
            self.assertEqual(d!=e, not(type(d)==type(e) and list(d)==list(e)))

        args = map(deque, ('', 'a', 'b', 'ab', 'ba', 'abc', 'xba', 'xabc', 'cba'))
        for x in args:
            for y in args:
                self.assertEqual(x == y, list(x) == list(y), (x,y))
                self.assertEqual(x != y, list(x) != list(y), (x,y))
                self.assertEqual(x <  y, list(x) <  list(y), (x,y))
                self.assertEqual(x <= y, list(x) <= list(y), (x,y))
                self.assertEqual(x >  y, list(x) >  list(y), (x,y))
                self.assertEqual(x >= y, list(x) >= list(y), (x,y))

    def test_contains(self):
        n = 200

        d = deque(range(n))
        for i in range(n):
            self.assertTrue(i in d)
        self.assertTrue((n+1) not in d)

        # Test detection of mutation during iteration
        d = deque(range(n))
        d[n//2] = MutateCmp(d, False)
        with self.assertRaises(RuntimeError):
            n in d

        # Test detection of comparison exceptions
        d = deque(range(n))
        d[n//2] = BadCmp()
        with self.assertRaises(RuntimeError):
            n in d

    def test_contains_count_stop_crashes(self):
        class A:
            def __eq__(self, other):
                d.clear()
                return NotImplemented
        d = deque([A(), A()])
        with self.assertRaises(RuntimeError):
            _ = 3 in d
        d = deque([A(), A()])
        with self.assertRaises(RuntimeError):
            _ = d.count(3)

    def test_extend(self):
        d = deque('a')
        self.assertRaises(TypeError, d.extend, 1)
        d.extend('bcd')
        self.assertEqual(list(d), list('abcd'))
        d.extend(d)
        self.assertEqual(list(d), list('abcdabcd'))

    def test_add(self):
        d = deque()
        e = deque('abc')
        f = deque('def')
        self.assertEqual(d + d, deque())
        self.assertEqual(e + f, deque('abcdef'))
        self.assertEqual(e + e, deque('abcabc'))
        self.assertEqual(e + d, deque('abc'))
        self.assertEqual(d + e, deque('abc'))
        self.assertIsNot(d + d, deque())
        self.assertIsNot(e + d, deque('abc'))
        self.assertIsNot(d + e, deque('abc'))

        g = deque('abcdef', maxlen=4)
        h = deque('gh')
        self.assertEqual(g + h, deque('efgh'))

        with self.assertRaises(TypeError):
            deque('abc') + 'def'

    def test_iadd(self):
        d = deque('a')
        d += 'bcd'
        self.assertEqual(list(d), list('abcd'))
        d += d
        self.assertEqual(list(d), list('abcdabcd'))

    def test_extendleft(self):
        d = deque('a')
        self.assertRaises(TypeError, d.extendleft, 1)
        d.extendleft('bcd')
        self.assertEqual(list(d), list(reversed('abcd')))
        d.extendleft(d)
        self.assertEqual(list(d), list('abcddcba'))
        d = deque()
        d.extendleft(range(1000))
        self.assertEqual(list(d), list(reversed(range(1000))))
        self.assertRaises(SyntaxError, d.extendleft, fail())

    def test_getitem(self):
        n = 200
        d = deque(range(n))
        l = list(range(n))
        for i in range(n):
            d.popleft()
            l.pop(0)
            if random.random() < 0.5:
                d.append(i)
                l.append(i)
            for j in range(1-len(l), len(l)):
                assert d[j] == l[j]

        d = deque('superman')
        self.assertEqual(d[0], 's')
        self.assertEqual(d[-1], 'n')
        d = deque()
        self.assertRaises(IndexError, d.__getitem__, 0)
        self.assertRaises(IndexError, d.__getitem__, -1)

    def test_index(self):
        for n in 1, 2, 30, 40, 200:

            d = deque(range(n))
            for i in range(n):
                self.assertEqual(d.index(i), i)

            with self.assertRaises(ValueError):
                d.index(n+1)

            # Test detection of mutation during iteration
            d = deque(range(n))
            d[n//2] = MutateCmp(d, False)
            with self.assertRaises(RuntimeError):
                d.index(n)

            # Test detection of comparison exceptions
            d = deque(range(n))
            d[n//2] = BadCmp()
            with self.assertRaises(RuntimeError):
                d.index(n)

        # Test start and stop arguments behavior matches list.index()
        elements = 'ABCDEFGHI'
        nonelement = 'Z'
        d = deque(elements * 2)
        s = list(elements * 2)
        for start in range(-5 - len(s)*2, 5 + len(s) * 2):
            for stop in range(-5 - len(s)*2, 5 + len(s) * 2):
                for element in elements + 'Z':
                    try:
                        target = s.index(element, start, stop)
                    except ValueError:
                        with self.assertRaises(ValueError):
                            d.index(element, start, stop)
                    else:
                        self.assertEqual(d.index(element, start, stop), target)

        # Test large start argument
        d = deque(range(0, 10000, 10))
        for step in range(100):
            i = d.index(8500, 700)
            self.assertEqual(d[i], 8500)
            # Repeat test with a different internal offset
            d.rotate()

    def test_index_bug_24913(self):
        d = deque('A' * 3)
        with self.assertRaises(ValueError):
            i = d.index("Hello world", 0, 4)

    def test_insert(self):
        # Test to make sure insert behaves like lists
        elements = 'ABCDEFGHI'
        for i in range(-5 - len(elements)*2, 5 + len(elements) * 2):
            d = deque('ABCDEFGHI')
            s = list('ABCDEFGHI')
            d.insert(i, 'Z')
            s.insert(i, 'Z')
            self.assertEqual(list(d), s)

    def test_insert_bug_26194(self):
        data = 'ABC'
        d = deque(data, maxlen=len(data))
        with self.assertRaises(IndexError):
            d.insert(2, None)

        elements = 'ABCDEFGHI'
        for i in range(-len(elements), len(elements)):
            d = deque(elements, maxlen=len(elements)+1)
            d.insert(i, 'Z')
            if i >= 0:
                self.assertEqual(d[i], 'Z')
            else:
                self.assertEqual(d[i-1], 'Z')

    def test_imul(self):
        for n in (-10, -1, 0, 1, 2, 10, 1000):
            d = deque()
            d *= n
            self.assertEqual(d, deque())
            self.assertIsNone(d.maxlen)

        for n in (-10, -1, 0, 1, 2, 10, 1000):
            d = deque('a')
            d *= n
            self.assertEqual(d, deque('a' * n))
            self.assertIsNone(d.maxlen)

        for n in (-10, -1, 0, 1, 2, 10, 499, 500, 501, 1000):
            d = deque('a', 500)
            d *= n
            self.assertEqual(d, deque('a' * min(n, 500)))
            self.assertEqual(d.maxlen, 500)

        for n in (-10, -1, 0, 1, 2, 10, 1000):
            d = deque('abcdef')
            d *= n
            self.assertEqual(d, deque('abcdef' * n))
            self.assertIsNone(d.maxlen)

        for n in (-10, -1, 0, 1, 2, 10, 499, 500, 501, 1000):
            d = deque('abcdef', 500)
            d *= n
            self.assertEqual(d, deque(('abcdef' * n)[-500:]))
            self.assertEqual(d.maxlen, 500)

    def test_mul(self):
        d = deque('abc')
        self.assertEqual(d * -5, deque())
        self.assertEqual(d * 0, deque())
        self.assertEqual(d * 1, deque('abc'))
        self.assertEqual(d * 2, deque('abcabc'))
        self.assertEqual(d * 3, deque('abcabcabc'))
        self.assertIsNot(d * 1, d)

        self.assertEqual(deque() * 0, deque())
        self.assertEqual(deque() * 1, deque())
        self.assertEqual(deque() * 5, deque())

        self.assertEqual(-5 * d, deque())
        self.assertEqual(0 * d, deque())
        self.assertEqual(1 * d, deque('abc'))
        self.assertEqual(2 * d, deque('abcabc'))
        self.assertEqual(3 * d, deque('abcabcabc'))

        d = deque('abc', maxlen=5)
        self.assertEqual(d * -5, deque())
        self.assertEqual(d * 0, deque())
        self.assertEqual(d * 1, deque('abc'))
        self.assertEqual(d * 2, deque('bcabc'))
        self.assertEqual(d * 30, deque('bcabc'))

    def test_setitem(self):
        n = 200
        d = deque(range(n))
        for i in range(n):
            d[i] = 10 * i
        self.assertEqual(list(d), [10*i for i in range(n)])
        l = list(d)
        for i in range(1-n, 0, -1):
            d[i] = 7*i
            l[i] = 7*i
        self.assertEqual(list(d), l)

    def test_delitem(self):
        n = 500         # O(n**2) test, don't make this too big
        d = deque(range(n))
        self.assertRaises(IndexError, d.__delitem__, -n-1)
        self.assertRaises(IndexError, d.__delitem__, n)
        for i in range(n):
            self.assertEqual(len(d), n-i)
            j = random.randrange(-len(d), len(d))
            val = d[j]
            self.assertIn(val, d)
            del d[j]
            self.assertNotIn(val, d)
        self.assertEqual(len(d), 0)

    def test_reverse(self):
        n = 500         # O(n**2) test, don't make this too big
        data = [random.random() for i in range(n)]
        for i in range(n):
            d = deque(data[:i])
            r = d.reverse()
            self.assertEqual(list(d), list(reversed(data[:i])))
            self.assertIs(r, None)
            d.reverse()
            self.assertEqual(list(d), data[:i])
        self.assertRaises(TypeError, d.reverse, 1)          # Arity is zero

    def test_rotate(self):
        s = tuple('abcde')
        n = len(s)

        d = deque(s)
        d.rotate(1)             # verify rot(1)
        self.assertEqual(''.join(d), 'eabcd')

        d = deque(s)
        d.rotate(-1)            # verify rot(-1)
        self.assertEqual(''.join(d), 'bcdea')
        d.rotate()              # check default to 1
        self.assertEqual(tuple(d), s)

        for i in range(n*3):
            d = deque(s)
            e = deque(d)
            d.rotate(i)         # check vs. rot(1) n times
            for j in range(i):
                e.rotate(1)
            self.assertEqual(tuple(d), tuple(e))
            d.rotate(-i)        # check that it works in reverse
            self.assertEqual(tuple(d), s)
            e.rotate(n-i)       # check that it wraps forward
            self.assertEqual(tuple(e), s)

        for i in range(n*3):
            d = deque(s)
            e = deque(d)
            d.rotate(-i)
            for j in range(i):
                e.rotate(-1)    # check vs. rot(-1) n times
            self.assertEqual(tuple(d), tuple(e))
            d.rotate(i)         # check that it works in reverse
            self.assertEqual(tuple(d), s)
            e.rotate(i-n)       # check that it wraps backaround
            self.assertEqual(tuple(e), s)

        d = deque(s)
        e = deque(s)
        e.rotate(BIG+17)        # verify on long series of rotates
        dr = d.rotate
        for i in range(BIG+17):
            dr()
        self.assertEqual(tuple(d), tuple(e))

        self.assertRaises(TypeError, d.rotate, 'x')   # Wrong arg type
        self.assertRaises(TypeError, d.rotate, 1, 10) # Too many args

        d = deque()
        d.rotate()              # rotate an empty deque
        self.assertEqual(d, deque())

    def test_len(self):
        d = deque('ab')
        self.assertEqual(len(d), 2)
        d.popleft()
        self.assertEqual(len(d), 1)
        d.pop()
        self.assertEqual(len(d), 0)
        self.assertRaises(IndexError, d.pop)
        self.assertEqual(len(d), 0)
        d.append('c')
        self.assertEqual(len(d), 1)
        d.appendleft('d')
        self.assertEqual(len(d), 2)
        d.clear()
        self.assertEqual(len(d), 0)

    def test_underflow(self):
        d = deque()
        self.assertRaises(IndexError, d.pop)
        self.assertRaises(IndexError, d.popleft)

    def test_clear(self):
        d = deque(range(100))
        self.assertEqual(len(d), 100)
        d.clear()
        self.assertEqual(len(d), 0)
        self.assertEqual(list(d), [])
        d.clear()               # clear an empty deque
        self.assertEqual(list(d), [])

    def test_remove(self):
        d = deque('abcdefghcij')
        d.remove('c')
        self.assertEqual(d, deque('abdefghcij'))
        d.remove('c')
        self.assertEqual(d, deque('abdefghij'))
        self.assertRaises(ValueError, d.remove, 'c')
        self.assertEqual(d, deque('abdefghij'))

        # Handle comparison errors
        d = deque(['a', 'b', BadCmp(), 'c'])
        e = deque(d)
        self.assertRaises(RuntimeError, d.remove, 'c')
        for x, y in zip(d, e):
            # verify that original order and values are retained.
            self.assertTrue(x is y)

        # Handle evil mutator
        for match in (True, False):
            d = deque(['ab'])
            d.extend([MutateCmp(d, match), 'c'])
            # On CPython we get IndexError: deque mutated during remove().
            # Why is it an IndexError during remove() only???
            # On PyPy it is a RuntimeError, as in the other operations.
            self.assertRaises((IndexError, RuntimeError), d.remove, 'c')
            self.assertEqual(d, deque())

    def test_repr(self):
        d = deque(range(200))
        e = eval(repr(d))
        self.assertEqual(list(d), list(e))
        d.append(d)
        self.assertIn('...', repr(d))

    def test_print(self):
        d = deque(range(200))
        d.append(d)
        try:
            support.unlink(support.TESTFN)
            fo = open(support.TESTFN, "w")
            print(d, file=fo, end='')
            fo.close()
            fo = open(support.TESTFN, "r")
            self.assertEqual(fo.read(), repr(d))
        finally:
            fo.close()
            support.unlink(support.TESTFN)

    def test_init(self):
        self.assertRaises(TypeError, deque, 'abc', 2, 3)
        self.assertRaises(TypeError, deque, 1)

    def test_hash(self):
        self.assertRaises(TypeError, hash, deque('abc'))

    def test_long_steadystate_queue_popleft(self):
        for size in (0, 1, 2, 100, 1000):
            d = deque(range(size))
            append, pop = d.append, d.popleft
            for i in range(size, BIG):
                append(i)
                x = pop()
                if x != i - size:
                    self.assertEqual(x, i-size)
            self.assertEqual(list(d), list(range(BIG-size, BIG)))

    def test_long_steadystate_queue_popright(self):
        for size in (0, 1, 2, 100, 1000):
            d = deque(reversed(range(size)))
            append, pop = d.appendleft, d.pop
            for i in range(size, BIG):
                append(i)
                x = pop()
                if x != i - size:
                    self.assertEqual(x, i-size)
            self.assertEqual(list(reversed(list(d))),
                             list(range(BIG-size, BIG)))

    def test_big_queue_popleft(self):
        pass
        d = deque()
        append, pop = d.append, d.popleft
        for i in range(BIG):
            append(i)
        for i in range(BIG):
            x = pop()
            if x != i:
                self.assertEqual(x, i)

    def test_big_queue_popright(self):
        d = deque()
        append, pop = d.appendleft, d.pop
        for i in range(BIG):
            append(i)
        for i in range(BIG):
            x = pop()
            if x != i:
                self.assertEqual(x, i)

    def test_big_stack_right(self):
        d = deque()
        append, pop = d.append, d.pop
        for i in range(BIG):
            append(i)
        for i in reversed(range(BIG)):
            x = pop()
            if x != i:
                self.assertEqual(x, i)
        self.assertEqual(len(d), 0)

    def test_big_stack_left(self):
        d = deque()
        append, pop = d.appendleft, d.popleft
        for i in range(BIG):
            append(i)
        for i in reversed(range(BIG)):
            x = pop()
            if x != i:
                self.assertEqual(x, i)
        self.assertEqual(len(d), 0)

    def test_roundtrip_iter_init(self):
        d = deque(range(200))
        e = deque(d)
        self.assertNotEqual(id(d), id(e))
        self.assertEqual(list(d), list(e))

    def test_pickle(self):
        for d in deque(range(200)), deque(range(200), 100):
            for i in range(pickle.HIGHEST_PROTOCOL + 1):
                s = pickle.dumps(d, i)
                e = pickle.loads(s)
                self.assertNotEqual(id(e), id(d))
                self.assertEqual(list(e), list(d))
                self.assertEqual(e.maxlen, d.maxlen)

    def test_pickle_recursive(self):
        for d in deque('abc'), deque('abc', 3):
            d.append(d)
            for i in range(pickle.HIGHEST_PROTOCOL + 1):
                e = pickle.loads(pickle.dumps(d, i))
                self.assertNotEqual(id(e), id(d))
                self.assertEqual(id(e[-1]), id(e))
                self.assertEqual(e.maxlen, d.maxlen)

    def test_iterator_pickle(self):
        orig = deque(range(200))
        data = [i*1.01 for i in orig]
        for proto in range(pickle.HIGHEST_PROTOCOL + 1):
            # initial iterator
            itorg = iter(orig)
            dump = pickle.dumps((itorg, orig), proto)
            it, d = pickle.loads(dump)
            for i, x in enumerate(data):
                d[i] = x
            self.assertEqual(type(it), type(itorg))
            self.assertEqual(list(it), data)

            # running iterator
            next(itorg)
            dump = pickle.dumps((itorg, orig), proto)
            it, d = pickle.loads(dump)
            for i, x in enumerate(data):
                d[i] = x
            self.assertEqual(type(it), type(itorg))
            self.assertEqual(list(it), data[1:])

            # empty iterator
            for i in range(1, len(data)):
                next(itorg)
            dump = pickle.dumps((itorg, orig), proto)
            it, d = pickle.loads(dump)
            for i, x in enumerate(data):
                d[i] = x
            self.assertEqual(type(it), type(itorg))
            self.assertEqual(list(it), [])

            # exhausted iterator
            self.assertRaises(StopIteration, next, itorg)
            dump = pickle.dumps((itorg, orig), proto)
            it, d = pickle.loads(dump)
            for i, x in enumerate(data):
                d[i] = x
            self.assertEqual(type(it), type(itorg))
            self.assertEqual(list(it), [])

    def test_deepcopy(self):
        mut = [10]
        d = deque([mut])
        e = copy.deepcopy(d)
        self.assertEqual(list(d), list(e))
        mut[0] = 11
        self.assertNotEqual(id(d), id(e))
        self.assertNotEqual(list(d), list(e))

    def test_copy(self):
        mut = [10]
        d = deque([mut])
        e = copy.copy(d)
        self.assertEqual(list(d), list(e))
        mut[0] = 11
        self.assertNotEqual(id(d), id(e))
        self.assertEqual(list(d), list(e))

        for i in range(5):
            for maxlen in range(-1, 6):
                s = [random.random() for j in range(i)]
                d = deque(s) if maxlen == -1 else deque(s, maxlen)
                e = d.copy()
                self.assertEqual(d, e)
                self.assertEqual(d.maxlen, e.maxlen)
                self.assertTrue(all(x is y for x, y in zip(d, e)))

    def test_copy_method(self):
        mut = [10]
        d = deque([mut])
        e = d.copy()
        self.assertEqual(list(d), list(e))
        mut[0] = 11
        self.assertNotEqual(id(d), id(e))
        self.assertEqual(list(d), list(e))

    def test_reversed(self):
        for s in ('abcd', range(2000)):
            self.assertEqual(list(reversed(deque(s))), list(reversed(s)))

    def test_reversed_new(self):
        klass = type(reversed(deque()))
        for s in ('abcd', range(2000)):
            self.assertEqual(list(klass(deque(s))), list(reversed(s)))

    def test_gc_doesnt_blowup(self):
        import gc
        # This used to assert-fail in deque_traverse() under a debug
        # build, or run wild with a NULL pointer in a release build.
        d = deque()
        for i in range(100):
            d.append(1)
            gc.collect()

    def test_container_iterator(self):
        # Bug #3680: tp_traverse was not implemented for deque iterator objects
        class C(object):
            pass
        for i in range(2):
            obj = C()
            ref = weakref.ref(obj)
            if i == 0:
                container = deque([obj, 1])
            else:
                container = reversed(deque([obj, 1]))
            obj.x = iter(container)
            del obj, container
            gc.collect()
            self.assertTrue(ref() is None, "Cycle was not collected")

    check_sizeof = support.check_sizeof

    @support.cpython_only
    def test_sizeof(self):
        BLOCKLEN = 64
        basesize = support.calcvobjsize('2P4nP')
        blocksize = struct.calcsize('P%dPP' % BLOCKLEN)
        self.assertEqual(object.__sizeof__(deque()), basesize)
        check = self.check_sizeof
        check(deque(), basesize + blocksize)
        check(deque('a'), basesize + blocksize)
        check(deque('a' * (BLOCKLEN - 1)), basesize + blocksize)
        check(deque('a' * BLOCKLEN), basesize + 2 * blocksize)
        check(deque('a' * (42 * BLOCKLEN)), basesize + 43 * blocksize)

class TestVariousIteratorArgs(unittest.TestCase):

    def test_constructor(self):
        for s in ("123", "", range(1000), ('do', 1.2), range(2000,2200,5)):
            for g in (seq_tests.Sequence, seq_tests.IterFunc,
                      seq_tests.IterGen, seq_tests.IterFuncStop,
                      seq_tests.itermulti, seq_tests.iterfunc):
                self.assertEqual(list(deque(g(s))), list(g(s)))
            self.assertRaises(TypeError, deque, seq_tests.IterNextOnly(s))
            self.assertRaises(TypeError, deque, seq_tests.IterNoNext(s))
            self.assertRaises(ZeroDivisionError, deque, seq_tests.IterGenExc(s))

    def test_iter_with_altered_data(self):
        d = deque('abcdefg')
        it = iter(d)
        d.pop()
        self.assertRaises(RuntimeError, next, it)

    def test_runtime_error_on_empty_deque(self):
        d = deque()
        it = iter(d)
        d.append(10)
        self.assertRaises(RuntimeError, next, it)

class Deque(deque):
    pass

class DequeWithBadIter(deque):
    def __iter__(self):
        raise TypeError

class TestSubclass(unittest.TestCase):

    def test_basics(self):
        d = Deque(range(25))
        d.__init__(range(200))
        for i in range(200, 400):
            d.append(i)
        for i in reversed(range(-200, 0)):
            d.appendleft(i)
        self.assertEqual(list(d), list(range(-200, 400)))
        self.assertEqual(len(d), 600)

        left = [d.popleft() for i in range(250)]
        self.assertEqual(left, list(range(-200, 50)))
        self.assertEqual(list(d), list(range(50, 400)))

        right = [d.pop() for i in range(250)]
        right.reverse()
        self.assertEqual(right, list(range(150, 400)))
        self.assertEqual(list(d), list(range(50, 150)))

        d.clear()
        self.assertEqual(len(d), 0)

    def test_copy_pickle(self):

        d = Deque('abc')

        e = d.__copy__()
        self.assertEqual(type(d), type(e))
        self.assertEqual(list(d), list(e))

        e = Deque(d)
        self.assertEqual(type(d), type(e))
        self.assertEqual(list(d), list(e))

        for proto in range(pickle.HIGHEST_PROTOCOL + 1):
            s = pickle.dumps(d, proto)
            e = pickle.loads(s)
            self.assertNotEqual(id(d), id(e))
            self.assertEqual(type(d), type(e))
            self.assertEqual(list(d), list(e))

        d = Deque('abcde', maxlen=4)

        e = d.__copy__()
        self.assertEqual(type(d), type(e))
        self.assertEqual(list(d), list(e))

        e = Deque(d)
        self.assertEqual(type(d), type(e))
        self.assertEqual(list(d), list(e))

        for proto in range(pickle.HIGHEST_PROTOCOL + 1):
            s = pickle.dumps(d, proto)
            e = pickle.loads(s)
            self.assertNotEqual(id(d), id(e))
            self.assertEqual(type(d), type(e))
            self.assertEqual(list(d), list(e))

    def test_pickle_recursive(self):
        for proto in range(pickle.HIGHEST_PROTOCOL + 1):
            for d in Deque('abc'), Deque('abc', 3):
                d.append(d)

                e = pickle.loads(pickle.dumps(d, proto))
                self.assertNotEqual(id(e), id(d))
                self.assertEqual(type(e), type(d))
                self.assertEqual(e.maxlen, d.maxlen)
                dd = d.pop()
                ee = e.pop()
                self.assertEqual(id(ee), id(e))
                self.assertEqual(e, d)

                d.x = d
                e = pickle.loads(pickle.dumps(d, proto))
                self.assertEqual(id(e.x), id(e))

            for d in DequeWithBadIter('abc'), DequeWithBadIter('abc', 2):
                self.assertRaises(TypeError, pickle.dumps, d, proto)

    def test_weakref(self):
        d = deque('gallahad')
        p = weakref.proxy(d)
        self.assertEqual(str(p), str(d))
        d = None
<<<<<<< HEAD
        support.gc_collect()
=======
        support.gc_collect()  # For PyPy or other GCs.
>>>>>>> 0a83d304
        self.assertRaises(ReferenceError, str, p)

    def test_strange_subclass(self):
        class X(deque):
            def __iter__(self):
                return iter([])
        d1 = X([1,2,3])
        d2 = X([4,5,6])
        d1 == d2   # not clear if this is supposed to be True or False,
                   # but it used to give a SystemError

    @support.cpython_only
    def test_bug_31608(self):
        # The interpreter used to crash in specific cases where a deque
        # subclass returned a non-deque.
        class X(deque):
            pass
        d = X()
        def bad___new__(cls, *args, **kwargs):
            return [42]
        X.__new__ = bad___new__
        with self.assertRaises(TypeError):
            d * 42  # shouldn't crash
        with self.assertRaises(TypeError):
            d + deque([1, 2, 3])  # shouldn't crash


class SubclassWithKwargs(deque):
    def __init__(self, newarg=1):
        deque.__init__(self)

class TestSubclassWithKwargs(unittest.TestCase):
    def test_subclass_with_kwargs(self):
        # SF bug #1486663 -- this used to erroneously raise a TypeError
        SubclassWithKwargs(newarg=1)

class TestSequence(seq_tests.CommonTest):
    type2test = deque

    def test_getitem(self):
        # For now, bypass tests that require slicing
        pass

    def test_getslice(self):
        # For now, bypass tests that require slicing
        pass

    def test_subscript(self):
        # For now, bypass tests that require slicing
        pass

    def test_free_after_iterating(self):
        # For now, bypass tests that require slicing
        self.skipTest("Exhausted deque iterator doesn't free a deque")

#==============================================================================

libreftest = """
Example from the Library Reference:  Doc/lib/libcollections.tex

>>> from collections import deque
>>> d = deque('ghi')                 # make a new deque with three items
>>> for elem in d:                   # iterate over the deque's elements
...     print(elem.upper())
G
H
I
>>> d.append('j')                    # add a new entry to the right side
>>> d.appendleft('f')                # add a new entry to the left side
>>> d                                # show the representation of the deque
deque(['f', 'g', 'h', 'i', 'j'])
>>> d.pop()                          # return and remove the rightmost item
'j'
>>> d.popleft()                      # return and remove the leftmost item
'f'
>>> list(d)                          # list the contents of the deque
['g', 'h', 'i']
>>> d[0]                             # peek at leftmost item
'g'
>>> d[-1]                            # peek at rightmost item
'i'
>>> list(reversed(d))                # list the contents of a deque in reverse
['i', 'h', 'g']
>>> 'h' in d                         # search the deque
True
>>> d.extend('jkl')                  # add multiple elements at once
>>> d
deque(['g', 'h', 'i', 'j', 'k', 'l'])
>>> d.rotate(1)                      # right rotation
>>> d
deque(['l', 'g', 'h', 'i', 'j', 'k'])
>>> d.rotate(-1)                     # left rotation
>>> d
deque(['g', 'h', 'i', 'j', 'k', 'l'])
>>> deque(reversed(d))               # make a new deque in reverse order
deque(['l', 'k', 'j', 'i', 'h', 'g'])
>>> d.clear()                        # empty the deque
>>> d.pop()                          # cannot pop from an empty deque
Traceback (most recent call last):
  File "<pyshell#6>", line 1, in -toplevel-
    d.pop()
IndexError: pop from an empty deque

>>> d.extendleft('abc')              # extendleft() reverses the input order
>>> d
deque(['c', 'b', 'a'])



>>> def delete_nth(d, n):
...     d.rotate(-n)
...     d.popleft()
...     d.rotate(n)
...
>>> d = deque('abcdef')
>>> delete_nth(d, 2)   # remove the entry at d[2]
>>> d
deque(['a', 'b', 'd', 'e', 'f'])



>>> def roundrobin(*iterables):
...     pending = deque(iter(i) for i in iterables)
...     while pending:
...         task = pending.popleft()
...         try:
...             yield next(task)
...         except StopIteration:
...             continue
...         pending.append(task)
...

>>> for value in roundrobin('abc', 'd', 'efgh'):
...     print(value)
...
a
d
e
b
f
c
g
h


>>> def maketree(iterable):
...     d = deque(iterable)
...     while len(d) > 1:
...         pair = [d.popleft(), d.popleft()]
...         d.append(pair)
...     return list(d)
...
>>> print(maketree('abcdefgh'))
[[[['a', 'b'], ['c', 'd']], [['e', 'f'], ['g', 'h']]]]

"""


#==============================================================================

__test__ = {'libreftest' : libreftest}

def test_main(verbose=None):
    import sys
    test_classes = (
        TestBasic,
        TestVariousIteratorArgs,
        TestSubclass,
        TestSubclassWithKwargs,
        TestSequence,
    )

    support.run_unittest(*test_classes)

    # verify reference counting
    if verbose and hasattr(sys, "gettotalrefcount"):
        import gc
        counts = [None] * 5
        for i in range(len(counts)):
            support.run_unittest(*test_classes)
            gc.collect()
            counts[i] = sys.gettotalrefcount()
        print(counts)

    # doctests
    from test import test_deque
    support.run_doctest(test_deque, verbose)

if __name__ == "__main__":
    test_main(verbose=True)<|MERGE_RESOLUTION|>--- conflicted
+++ resolved
@@ -905,11 +905,7 @@
         p = weakref.proxy(d)
         self.assertEqual(str(p), str(d))
         d = None
-<<<<<<< HEAD
-        support.gc_collect()
-=======
         support.gc_collect()  # For PyPy or other GCs.
->>>>>>> 0a83d304
         self.assertRaises(ReferenceError, str, p)
 
     def test_strange_subclass(self):
