import unittest, test.support
from test.script_helper import assert_python_ok, assert_python_failure
import sys, io, os
import struct
import subprocess
import textwrap
import warnings
import operator
import codecs

# count the number of test runs, used to create unique
# strings to intern in test_intern()
numruns = 0

try:
    import threading
except ImportError:
    threading = None

class SysModuleTest(unittest.TestCase):

    def setUp(self):
        self.orig_stdout = sys.stdout
        self.orig_stderr = sys.stderr
        self.orig_displayhook = sys.displayhook

    def tearDown(self):
        sys.stdout = self.orig_stdout
        sys.stderr = self.orig_stderr
        sys.displayhook = self.orig_displayhook
        test.support.reap_children()

    def test_original_displayhook(self):
        import builtins
        out = io.StringIO()
        sys.stdout = out

        dh = sys.__displayhook__

        self.assertRaises(TypeError, dh)
        if hasattr(builtins, "_"):
            del builtins._

        dh(None)
        self.assertEqual(out.getvalue(), "")
        self.assertTrue(not hasattr(builtins, "_"))
        dh(42)
        self.assertEqual(out.getvalue(), "42\n")
        self.assertEqual(builtins._, 42)

        del sys.stdout
        self.assertRaises(RuntimeError, dh, 42)

    def test_lost_displayhook(self):
        del sys.displayhook
        code = compile("42", "<string>", "single")
        self.assertRaises(RuntimeError, eval, code)

    def test_custom_displayhook(self):
        def baddisplayhook(obj):
            raise ValueError
        sys.displayhook = baddisplayhook
        code = compile("42", "<string>", "single")
        self.assertRaises(ValueError, eval, code)

    def test_original_excepthook(self):
        err = io.StringIO()
        sys.stderr = err

        eh = sys.__excepthook__

        self.assertRaises(TypeError, eh)
        try:
            raise ValueError(42)
        except ValueError as exc:
            eh(*sys.exc_info())

        self.assertTrue(err.getvalue().endswith("ValueError: 42\n"))

    def test_excepthook(self):
        with test.support.captured_output("stderr") as stderr:
            sys.excepthook(1, '1', 1)
        self.assertTrue("TypeError: print_exception(): Exception expected for " \
                         "value, str found" in stderr.getvalue())

    # FIXME: testing the code for a lost or replaced excepthook in
    # Python/pythonrun.c::PyErr_PrintEx() is tricky.

    def test_exit(self):
        # call with two arguments
        self.assertRaises(TypeError, sys.exit, 42, 42)

        # call without argument
        with self.assertRaises(SystemExit) as cm:
            sys.exit()
        self.assertIsNone(cm.exception.code)

        rc, out, err = assert_python_ok('-c', 'import sys; sys.exit()')
        self.assertEqual(rc, 0)
        self.assertEqual(out, b'')
        self.assertEqual(err, b'')

        # call with integer argument
        with self.assertRaises(SystemExit) as cm:
            sys.exit(42)
        self.assertEqual(cm.exception.code, 42)

        # call with tuple argument with one entry
        # entry will be unpacked
        with self.assertRaises(SystemExit) as cm:
            sys.exit((42,))
        self.assertEqual(cm.exception.code, 42)

        # call with string argument
        with self.assertRaises(SystemExit) as cm:
            sys.exit("exit")
        self.assertEqual(cm.exception.code, "exit")

        # call with tuple argument with two entries
        with self.assertRaises(SystemExit) as cm:
            sys.exit((17, 23))
        self.assertEqual(cm.exception.code, (17, 23))

        # test that the exit machinery handles SystemExits properly
        rc, out, err = assert_python_failure('-c', 'raise SystemExit(47)')
        self.assertEqual(rc, 47)
        self.assertEqual(out, b'')
        self.assertEqual(err, b'')

        def check_exit_message(code, expected, **env_vars):
            rc, out, err = assert_python_failure('-c', code, **env_vars)
            self.assertEqual(rc, 1)
            self.assertEqual(out, b'')
            self.assertTrue(err.startswith(expected),
                "%s doesn't start with %s" % (ascii(err), ascii(expected)))

        # test that stderr buffer is flushed before the exit message is written
        # into stderr
        check_exit_message(
            r'import sys; sys.stderr.write("unflushed,"); sys.exit("message")',
            b"unflushed,message")

        # test that the exit message is written with backslashreplace error
        # handler to stderr
        check_exit_message(
            r'import sys; sys.exit("surrogates:\uDCFF")',
            b"surrogates:\\udcff")

        # test that the unicode message is encoded to the stderr encoding
        # instead of the default encoding (utf8)
        check_exit_message(
            r'import sys; sys.exit("h\xe9")',
            b"h\xe9", PYTHONIOENCODING='latin-1')

    def test_getdefaultencoding(self):
        self.assertRaises(TypeError, sys.getdefaultencoding, 42)
        # can't check more than the type, as the user might have changed it
        self.assertIsInstance(sys.getdefaultencoding(), str)

    # testing sys.settrace() is done in test_sys_settrace.py
    # testing sys.setprofile() is done in test_sys_setprofile.py

    def test_setcheckinterval(self):
        with warnings.catch_warnings():
            warnings.simplefilter("ignore")
            self.assertRaises(TypeError, sys.setcheckinterval)
            orig = sys.getcheckinterval()
            for n in 0, 100, 120, orig: # orig last to restore starting state
                sys.setcheckinterval(n)
                self.assertEqual(sys.getcheckinterval(), n)

    @unittest.skipUnless(hasattr(sys, 'setswitchinterval'),
                         'The new GIL is an implementation detail')
    @unittest.skipUnless(threading, 'Threading required for this test.')
    def test_switchinterval(self):
        self.assertRaises(TypeError, sys.setswitchinterval)
        self.assertRaises(TypeError, sys.setswitchinterval, "a")
        self.assertRaises(ValueError, sys.setswitchinterval, -1.0)
        self.assertRaises(ValueError, sys.setswitchinterval, 0.0)
        orig = sys.getswitchinterval()
        # sanity check
        self.assertTrue(orig < 0.5, orig)
        try:
            for n in 0.00001, 0.05, 3.0, orig:
                sys.setswitchinterval(n)
                self.assertAlmostEqual(sys.getswitchinterval(), n)
        finally:
            sys.setswitchinterval(orig)

    def test_recursionlimit(self):
        self.assertRaises(TypeError, sys.getrecursionlimit, 42)
        oldlimit = sys.getrecursionlimit()
        self.assertRaises(TypeError, sys.setrecursionlimit)
        self.assertRaises(ValueError, sys.setrecursionlimit, -42)
        sys.setrecursionlimit(10000)
        self.assertEqual(sys.getrecursionlimit(), 10000)
        sys.setrecursionlimit(oldlimit)

    @unittest.skipIf(hasattr(sys, 'gettrace') and sys.gettrace(),
                     'fatal error if run with a trace function')
    def test_recursionlimit_recovery(self):
        # NOTE: this test is slightly fragile in that it depends on the current
        # recursion count when executing the test being low enough so as to
        # trigger the recursion recovery detection in the _Py_MakeEndRecCheck
        # macro (see ceval.h).
        oldlimit = sys.getrecursionlimit()
        def f():
            f()
        try:
            for i in (50, 1000):
                # Issue #5392: stack overflow after hitting recursion limit twice
                sys.setrecursionlimit(i)
                self.assertRaises(RuntimeError, f)
                self.assertRaises(RuntimeError, f)
        finally:
            sys.setrecursionlimit(oldlimit)

    @test.support.impl_detail("PyPy does not crash here :-)", pypy=False)    
    def test_recursionlimit_fatalerror(self):
        # A fatal error occurs if a second recursion limit is hit when recovering
        # from a first one.
        code = textwrap.dedent("""
            import sys

            def f():
                try:
                    f()
                except RuntimeError:
                    f()

            sys.setrecursionlimit(%d)
            f()""")
        with test.support.suppress_crash_popup():
            for i in (50, 1000):
                sub = subprocess.Popen([sys.executable, '-c', code % i],
                    stderr=subprocess.PIPE)
                err = sub.communicate()[1]
                self.assertTrue(sub.returncode, sub.returncode)
                self.assertIn(
                    b"Fatal Python error: Cannot recover from stack overflow",
                    err)

    def test_getwindowsversion(self):
        # Raise SkipTest if sys doesn't have getwindowsversion attribute
        test.support.get_attribute(sys, "getwindowsversion")
        v = sys.getwindowsversion()
        self.assertEqual(len(v), 5)
        self.assertIsInstance(v[0], int)
        self.assertIsInstance(v[1], int)
        self.assertIsInstance(v[2], int)
        self.assertIsInstance(v[3], int)
        self.assertIsInstance(v[4], str)
        self.assertRaises(IndexError, operator.getitem, v, 5)
        self.assertIsInstance(v.major, int)
        self.assertIsInstance(v.minor, int)
        self.assertIsInstance(v.build, int)
        self.assertIsInstance(v.platform, int)
        self.assertIsInstance(v.service_pack, str)
        self.assertIsInstance(v.service_pack_minor, int)
        self.assertIsInstance(v.service_pack_major, int)
        self.assertIsInstance(v.suite_mask, int)
        self.assertIsInstance(v.product_type, int)
        self.assertEqual(v[0], v.major)
        self.assertEqual(v[1], v.minor)
        self.assertEqual(v[2], v.build)
        self.assertEqual(v[3], v.platform)
        self.assertEqual(v[4], v.service_pack)

        # This is how platform.py calls it. Make sure tuple
        #  still has 5 elements
        maj, min, buildno, plat, csd = sys.getwindowsversion()

    def test_call_tracing(self):
        self.assertRaises(TypeError, sys.call_tracing, type, 2)

    @unittest.skipUnless(hasattr(sys, "setdlopenflags"),
                         'test needs sys.setdlopenflags()')
    def test_dlopenflags(self):
<<<<<<< HEAD
        if hasattr(sys, "setdlopenflags"):
            self.assertTrue(hasattr(sys, "getdlopenflags"))
            self.assertRaises(TypeError, sys.getdlopenflags, 42)
            oldflags = sys.getdlopenflags()
            self.assertRaises(TypeError, sys.setdlopenflags)
            sys.setdlopenflags(oldflags+1)
            self.assertEqual(sys.getdlopenflags(), oldflags+1)
            sys.setdlopenflags(oldflags)

    @test.support.impl_detail("reference counting")
=======
        self.assertTrue(hasattr(sys, "getdlopenflags"))
        self.assertRaises(TypeError, sys.getdlopenflags, 42)
        oldflags = sys.getdlopenflags()
        self.assertRaises(TypeError, sys.setdlopenflags)
        sys.setdlopenflags(oldflags+1)
        self.assertEqual(sys.getdlopenflags(), oldflags+1)
        sys.setdlopenflags(oldflags)

    @test.support.refcount_test
>>>>>>> 64cd3888
    def test_refcount(self):
        # n here must be a global in order for this test to pass while
        # tracing with a python function.  Tracing calls PyFrame_FastToLocals
        # which will add a copy of any locals to the frame object, causing
        # the reference count to increase by 2 instead of 1.
        global n
        self.assertRaises(TypeError, sys.getrefcount)
        c = sys.getrefcount(None)
        n = None
        self.assertEqual(sys.getrefcount(None), c+1)
        del n
        self.assertEqual(sys.getrefcount(None), c)
        if hasattr(sys, "gettotalrefcount"):
            self.assertIsInstance(sys.gettotalrefcount(), int)

    def test_getframe(self):
        self.assertRaises(TypeError, sys._getframe, 42, 42)
        self.assertRaises(ValueError, sys._getframe, 2000000000)
        self.assertTrue(
            SysModuleTest.test_getframe.__code__ \
            is sys._getframe().f_code
        )

    @test.support.impl_detail("current_frames")
    def test_current_frames(self):
        have_threads = True
        try:
            import _thread
        except ImportError:
            have_threads = False

        if have_threads:
            self.current_frames_with_threads()
        else:
            self.current_frames_without_threads()

    # Test sys._current_frames() in a WITH_THREADS build.
    @test.support.reap_threads
    def current_frames_with_threads(self):
        import threading
        import traceback

        # Spawn a thread that blocks at a known place.  Then the main
        # thread does sys._current_frames(), and verifies that the frames
        # returned make sense.
        entered_g = threading.Event()
        leave_g = threading.Event()
        thread_info = []  # the thread's id

        def f123():
            g456()

        def g456():
            thread_info.append(threading.get_ident())
            entered_g.set()
            leave_g.wait()

        t = threading.Thread(target=f123)
        t.start()
        entered_g.wait()

        # At this point, t has finished its entered_g.set(), although it's
        # impossible to guess whether it's still on that line or has moved on
        # to its leave_g.wait().
        self.assertEqual(len(thread_info), 1)
        thread_id = thread_info[0]

        d = sys._current_frames()

        main_id = threading.get_ident()
        self.assertIn(main_id, d)
        self.assertIn(thread_id, d)

        # Verify that the captured main-thread frame is _this_ frame.
        frame = d.pop(main_id)
        self.assertTrue(frame is sys._getframe())

        # Verify that the captured thread frame is blocked in g456, called
        # from f123.  This is a litte tricky, since various bits of
        # threading.py are also in the thread's call stack.
        frame = d.pop(thread_id)
        stack = traceback.extract_stack(frame)
        for i, (filename, lineno, funcname, sourceline) in enumerate(stack):
            if funcname == "f123":
                break
        else:
            self.fail("didn't find f123() on thread's call stack")

        self.assertEqual(sourceline, "g456()")

        # And the next record must be for g456().
        filename, lineno, funcname, sourceline = stack[i+1]
        self.assertEqual(funcname, "g456")
        self.assertIn(sourceline, ["leave_g.wait()", "entered_g.set()"])

        # Reap the spawned thread.
        leave_g.set()
        t.join()

    # Test sys._current_frames() when thread support doesn't exist.
    def current_frames_without_threads(self):
        # Not much happens here:  there is only one thread, with artificial
        # "thread id" 0.
        d = sys._current_frames()
        self.assertEqual(len(d), 1)
        self.assertIn(0, d)
        self.assertTrue(d[0] is sys._getframe())

    def test_attributes(self):
        self.assertIsInstance(sys.api_version, int)
        self.assertIsInstance(sys.argv, list)
        self.assertIn(sys.byteorder, ("little", "big"))
        self.assertIsInstance(sys.builtin_module_names, tuple)
        self.assertIsInstance(sys.copyright, str)
        self.assertIsInstance(sys.exec_prefix, str)
        self.assertIsInstance(sys.base_exec_prefix, str)
        self.assertIsInstance(sys.executable, str)
        self.assertEqual(len(sys.float_info), 11)
        self.assertEqual(sys.float_info.radix, 2)
        self.assertEqual(len(sys.int_info), 2)
        if test.support.check_impl_detail(cpython=True):
            self.assertTrue(sys.int_info.bits_per_digit % 5 == 0)
        else:
            self.assertTrue(sys.int_info.bits_per_digit >= 1)
        self.assertTrue(sys.int_info.sizeof_digit >= 1)
        self.assertEqual(type(sys.int_info.bits_per_digit), int)
        self.assertEqual(type(sys.int_info.sizeof_digit), int)
        self.assertIsInstance(sys.hexversion, int)

        self.assertEqual(len(sys.hash_info), 5)
        self.assertLess(sys.hash_info.modulus, 2**sys.hash_info.width)
        # sys.hash_info.modulus should be a prime; we do a quick
        # probable primality test (doesn't exclude the possibility of
        # a Carmichael number)
        for x in range(1, 100):
            self.assertEqual(
                pow(x, sys.hash_info.modulus-1, sys.hash_info.modulus),
                1,
                "sys.hash_info.modulus {} is a non-prime".format(
                    sys.hash_info.modulus)
                )
        self.assertIsInstance(sys.hash_info.inf, int)
        self.assertIsInstance(sys.hash_info.nan, int)
        self.assertIsInstance(sys.hash_info.imag, int)

        self.assertIsInstance(sys.maxsize, int)
        self.assertIsInstance(sys.maxunicode, int)
        self.assertEqual(sys.maxunicode, 0x10FFFF)
        self.assertIsInstance(sys.platform, str)
        self.assertIsInstance(sys.prefix, str)
        self.assertIsInstance(sys.base_prefix, str)
        self.assertIsInstance(sys.version, str)
        vi = sys.version_info
        self.assertIsInstance(vi[:], tuple)
        self.assertEqual(len(vi), 5)
        self.assertIsInstance(vi[0], int)
        self.assertIsInstance(vi[1], int)
        self.assertIsInstance(vi[2], int)
        self.assertIn(vi[3], ("alpha", "beta", "candidate", "final"))
        self.assertIsInstance(vi[4], int)
        self.assertIsInstance(vi.major, int)
        self.assertIsInstance(vi.minor, int)
        self.assertIsInstance(vi.micro, int)
        self.assertIn(vi.releaselevel, ("alpha", "beta", "candidate", "final"))
        self.assertIsInstance(vi.serial, int)
        self.assertEqual(vi[0], vi.major)
        self.assertEqual(vi[1], vi.minor)
        self.assertEqual(vi[2], vi.micro)
        self.assertEqual(vi[3], vi.releaselevel)
        self.assertEqual(vi[4], vi.serial)
        self.assertTrue(vi > (1,0,0))
        self.assertIsInstance(sys.float_repr_style, str)
        self.assertIn(sys.float_repr_style, ('short', 'legacy'))
        if not sys.platform.startswith('win'):
            self.assertIsInstance(sys.abiflags, str)

    @unittest.skipUnless(hasattr(sys, 'thread_info'),
                         'Threading required for this test.')
    def test_thread_info(self):
        info = sys.thread_info
        self.assertEqual(len(info), 3)
        self.assertIn(info.name, ('nt', 'os2', 'pthread', 'solaris', None))
        self.assertIn(info.lock, ('semaphore', 'mutex+cond', None))

    def test_43581(self):
        # Can't use sys.stdout, as this is a StringIO object when
        # the test runs under regrtest.
        self.assertEqual(sys.__stdout__.encoding, sys.__stderr__.encoding)

    def test_intern(self):
        global numruns
        numruns += 1
        self.assertRaises(TypeError, sys.intern)
        s = "never interned before" + str(numruns)
        self.assertTrue(sys.intern(s) is s)
        s2 = s.swapcase().swapcase()
        self.assertTrue(sys.intern(s2) is s)

        # Subclasses of string can't be interned, because they
        # provide too much opportunity for insane things to happen.
        # We don't want them in the interned dict and if they aren't
        # actually interned, we don't want to create the appearance
        # that they are by allowing intern() to succeed.
        class S(str):
            def __hash__(self):
                return 123

        self.assertRaises(TypeError, sys.intern, S("abc"))

    def test_sys_flags(self):
        self.assertTrue(sys.flags)
        attrs = ("debug",
                 "inspect", "interactive", "optimize", "dont_write_bytecode",
                 "no_user_site", "no_site", "ignore_environment", "verbose",
                 "bytes_warning", "quiet", "hash_randomization")
        for attr in attrs:
            self.assertTrue(hasattr(sys.flags, attr), attr)
            self.assertEqual(type(getattr(sys.flags, attr)), int, attr)
        self.assertTrue(repr(sys.flags))
        self.assertEqual(len(sys.flags), len(attrs))

    @test.support.impl_detail("sys._clear_type_cache")
    def test_clear_type_cache(self):
        sys._clear_type_cache()

    def test_ioencoding(self):
        env = dict(os.environ)

        # Test character: cent sign, encoded as 0x4A (ASCII J) in CP424,
        # not representable in ASCII.

        env["PYTHONIOENCODING"] = "cp424"
        p = subprocess.Popen([sys.executable, "-c", 'print(chr(0xa2))'],
                             stdout = subprocess.PIPE, env=env)
        out = p.communicate()[0].strip()
        expected = ("\xa2" + os.linesep).encode("cp424")
        self.assertEqual(out, expected)

        env["PYTHONIOENCODING"] = "ascii:replace"
        p = subprocess.Popen([sys.executable, "-c", 'print(chr(0xa2))'],
                             stdout = subprocess.PIPE, env=env)
        out = p.communicate()[0].strip()
        self.assertEqual(out, b'?')

    @unittest.skipIf(sys.base_prefix != sys.prefix,
                     'Test is not venv-compatible')
    def test_executable(self):
        # sys.executable should be absolute
        self.assertEqual(os.path.abspath(sys.executable), sys.executable)

        # Issue #7774: Ensure that sys.executable is an empty string if argv[0]
        # has been set to an non existent program name and Python is unable to
        # retrieve the real program name

        # For a normal installation, it should work without 'cwd'
        # argument. For test runs in the build directory, see #7774.
        python_dir = os.path.dirname(os.path.realpath(sys.executable))
        p = subprocess.Popen(
            ["nonexistent", "-c",
             'import sys; print(sys.executable.encode("ascii", "backslashreplace"))'],
            executable=sys.executable, stdout=subprocess.PIPE, cwd=python_dir)
        stdout = p.communicate()[0]
        executable = stdout.strip().decode("ASCII")
        p.wait()
        self.assertIn(executable, ["b''", repr(sys.executable.encode("ascii", "backslashreplace"))])

    def check_fsencoding(self, fs_encoding, expected=None):
        self.assertIsNotNone(fs_encoding)
        codecs.lookup(fs_encoding)
        if expected:
            self.assertEqual(fs_encoding, expected)

    def test_getfilesystemencoding(self):
        fs_encoding = sys.getfilesystemencoding()
        if sys.platform == 'darwin':
            expected = 'utf-8'
        elif sys.platform == 'win32':
            expected = 'mbcs'
        else:
            expected = None
        self.check_fsencoding(fs_encoding, expected)

    def test_implementation(self):
        # This test applies to all implementations equally.

<<<<<<< HEAD
@unittest.skipUnless(test.support.check_impl_detail(), "sys.getsizeof()")
class SizeofTest(unittest.TestCase):
=======
        levels = {'alpha': 0xA, 'beta': 0xB, 'candidate': 0xC, 'final': 0xF}

        self.assertTrue(hasattr(sys.implementation, 'name'))
        self.assertTrue(hasattr(sys.implementation, 'version'))
        self.assertTrue(hasattr(sys.implementation, 'hexversion'))
        self.assertTrue(hasattr(sys.implementation, 'cache_tag'))

        version = sys.implementation.version
        self.assertEqual(version[:2], (version.major, version.minor))

        hexversion = (version.major << 24 | version.minor << 16 |
                      version.micro << 8 | levels[version.releaselevel] << 4 |
                      version.serial << 0)
        self.assertEqual(sys.implementation.hexversion, hexversion)

        # PEP 421 requires that .name be lower case.
        self.assertEqual(sys.implementation.name,
                         sys.implementation.name.lower())

    def test_debugmallocstats(self):
        # Test sys._debugmallocstats()
        from test.script_helper import assert_python_ok
        args = ['-c', 'import sys; sys._debugmallocstats()']
        ret, out, err = assert_python_ok(*args)
        self.assertIn(b"free PyDictObjects", err)
>>>>>>> 64cd3888

@test.support.cpython_only
class SizeofTest(unittest.TestCase):

    def setUp(self):
        self.P = struct.calcsize('P')
        self.longdigit = sys.int_info.sizeof_digit
        import _testcapi
        self.gc_headsize = _testcapi.SIZEOF_PYGC_HEAD
        self.file = open(test.support.TESTFN, 'wb')

    def tearDown(self):
        self.file.close()
        test.support.unlink(test.support.TESTFN)

    check_sizeof = test.support.check_sizeof

    def test_gc_head_size(self):
        # Check that the gc header size is added to objects tracked by the gc.
        vsize = test.support.calcvobjsize
        gc_header_size = self.gc_headsize
        # bool objects are not gc tracked
        self.assertEqual(sys.getsizeof(True), vsize('') + self.longdigit)
        # but lists are
        self.assertEqual(sys.getsizeof([]), vsize('Pn') + gc_header_size)

    def test_default(self):
        size = test.support.calcvobjsize
        self.assertEqual(sys.getsizeof(True), size('') + self.longdigit)
        self.assertEqual(sys.getsizeof(True, -1), size('') + self.longdigit)

    def test_objecttypes(self):
        # check all types defined in Objects/
        size = test.support.calcobjsize
        vsize = test.support.calcvobjsize
        check = self.check_sizeof
        # bool
        check(True, vsize('') + self.longdigit)
        # buffer
        # XXX
        # builtin_function_or_method
        check(len, size('3P')) # XXX check layout
        # bytearray
        samples = [b'', b'u'*100000]
        for sample in samples:
            x = bytearray(sample)
            check(x, vsize('inP') + x.__alloc__())
        # bytearray_iterator
        check(iter(bytearray()), size('nP'))
        # cell
        def get_cell():
            x = 42
            def inner():
                return x
            return inner
        check(get_cell().__closure__[0], size('P'))
        # code
        check(get_cell().__code__, size('5i9Pi3P'))
        check(get_cell.__code__, size('5i9Pi3P'))
        def get_cell2(x):
            def inner():
                return x
            return inner
        check(get_cell2.__code__, size('5i9Pi3P') + 1)
        # complex
        check(complex(0,1), size('2d'))
        # method_descriptor (descriptor object)
        check(str.lower, size('3PP'))
        # classmethod_descriptor (descriptor object)
        # XXX
        # member_descriptor (descriptor object)
        import datetime
        check(datetime.timedelta.days, size('3PP'))
        # getset_descriptor (descriptor object)
        import collections
        check(collections.defaultdict.default_factory, size('3PP'))
        # wrapper_descriptor (descriptor object)
        check(int.__add__, size('3P2P'))
        # method-wrapper (descriptor object)
        check({}.__iter__, size('2P'))
        # dict
        check({}, size('n2P' + '2nPn' + 8*'n2P'))
        longdict = {1:1, 2:2, 3:3, 4:4, 5:5, 6:6, 7:7, 8:8}
        check(longdict, size('n2P' + '2nPn') + 16*struct.calcsize('n2P'))
        # dictionary-keyiterator
        check({}.keys(), size('P'))
        # dictionary-valueiterator
        check({}.values(), size('P'))
        # dictionary-itemiterator
        check({}.items(), size('P'))
        # dictionary iterator
        check(iter({}), size('P2nPn'))
        # dictproxy
        class C(object): pass
        check(C.__dict__, size('P'))
        # BaseException
        check(BaseException(), size('5Pb'))
        # UnicodeEncodeError
        check(UnicodeEncodeError("", "", 0, 0, ""), size('5Pb 2P2nP'))
        # UnicodeDecodeError
        check(UnicodeDecodeError("", b"", 0, 0, ""), size('5Pb 2P2nP'))
        # UnicodeTranslateError
        check(UnicodeTranslateError("", 0, 1, ""), size('5Pb 2P2nP'))
        # ellipses
        check(Ellipsis, size(''))
        # EncodingMap
        import codecs, encodings.iso8859_3
        x = codecs.charmap_build(encodings.iso8859_3.decoding_table)
        check(x, size('32B2iB'))
        # enumerate
        check(enumerate([]), size('n3P'))
        # reverse
        check(reversed(''), size('nP'))
        # float
        check(float(0), size('d'))
        # sys.floatinfo
        check(sys.float_info, vsize('') + self.P * len(sys.float_info))
        # frame
        import inspect
        CO_MAXBLOCKS = 20
        x = inspect.currentframe()
        ncells = len(x.f_code.co_cellvars)
        nfrees = len(x.f_code.co_freevars)
        extras = x.f_code.co_stacksize + x.f_code.co_nlocals +\
                  ncells + nfrees - 1
        check(x, vsize('12P3i' + CO_MAXBLOCKS*'3i' + 'P' + extras*'P'))
        # function
        def func(): pass
        check(func, size('12P'))
        class c():
            @staticmethod
            def foo():
                pass
            @classmethod
            def bar(cls):
                pass
            # staticmethod
            check(foo, size('PP'))
            # classmethod
            check(bar, size('PP'))
        # generator
        def get_gen(): yield 1
        check(get_gen(), size('Pb2P'))
        # iterator
        check(iter('abc'), size('lP'))
        # callable-iterator
        import re
        check(re.finditer('',''), size('2P'))
        # list
        samples = [[], [1,2,3], ['1', '2', '3']]
        for sample in samples:
            check(sample, vsize('Pn') + len(sample)*self.P)
        # sortwrapper (list)
        # XXX
        # cmpwrapper (list)
        # XXX
        # listiterator (list)
        check(iter([]), size('lP'))
        # listreverseiterator (list)
        check(reversed([]), size('nP'))
        # int
        check(0, vsize(''))
        check(1, vsize('') + self.longdigit)
        check(-1, vsize('') + self.longdigit)
        PyLong_BASE = 2**sys.int_info.bits_per_digit
        check(int(PyLong_BASE), vsize('') + 2*self.longdigit)
        check(int(PyLong_BASE**2-1), vsize('') + 2*self.longdigit)
        check(int(PyLong_BASE**2), vsize('') + 3*self.longdigit)
        # memoryview
        check(memoryview(b''), size('Pnin 2P2n2i5P 3cPn'))
        # module
        check(unittest, size('PnP'))
        # None
        check(None, size(''))
        # NotImplementedType
        check(NotImplemented, size(''))
        # object
        check(object(), size(''))
        # property (descriptor object)
        class C(object):
            def getx(self): return self.__x
            def setx(self, value): self.__x = value
            def delx(self): del self.__x
            x = property(getx, setx, delx, "")
            check(x, size('4Pi'))
        # PyCapsule
        # XXX
        # rangeiterator
        check(iter(range(1)), size('4l'))
        # reverse
        check(reversed(''), size('nP'))
        # range
        check(range(1), size('4P'))
        check(range(66000), size('4P'))
        # set
        # frozenset
        PySet_MINSIZE = 8
        samples = [[], range(10), range(50)]
        s = size('3n2P' + PySet_MINSIZE*'nP' + 'nP')
        for sample in samples:
            minused = len(sample)
            if minused == 0: tmp = 1
            # the computation of minused is actually a bit more complicated
            # but this suffices for the sizeof test
            minused = minused*2
            newsize = PySet_MINSIZE
            while newsize <= minused:
                newsize = newsize << 1
            if newsize <= 8:
                check(set(sample), s)
                check(frozenset(sample), s)
            else:
                check(set(sample), s + newsize*struct.calcsize('nP'))
                check(frozenset(sample), s + newsize*struct.calcsize('nP'))
        # setiterator
        check(iter(set()), size('P3n'))
        # slice
        check(slice(0), size('3P'))
        # super
        check(super(int), size('3P'))
        # tuple
        check((), vsize(''))
        check((1,2,3), vsize('') + 3*self.P)
        # type
        # static type: PyTypeObject
        s = vsize('P2n15Pl4Pn9Pn11PI')
        check(int, s)
        # (PyTypeObject + PyNumberMethods + PyMappingMethods +
        #  PySequenceMethods + PyBufferProcs + 4P)
        s = vsize('P2n15Pl4Pn9Pn11PI') + struct.calcsize('34P 3P 10P 2P 4P')
        # Separate block for PyDictKeysObject with 4 entries
        s += struct.calcsize("2nPn") + 4*struct.calcsize("n2P")
        # class
        class newstyleclass(object): pass
        check(newstyleclass, s)
        # dict with shared keys
        check(newstyleclass().__dict__, size('n2P' + '2nPn'))
        # unicode
        # each tuple contains a string and its expected character size
        # don't put any static strings here, as they may contain
        # wchar_t or UTF-8 representations
        samples = ['1'*100, '\xff'*50,
                   '\u0100'*40, '\uffff'*100,
                   '\U00010000'*30, '\U0010ffff'*100]
        asciifields = "nnbP"
        compactfields = asciifields + "nPn"
        unicodefields = compactfields + "P"
        for s in samples:
            maxchar = ord(max(s))
            if maxchar < 128:
                L = size(asciifields) + len(s) + 1
            elif maxchar < 256:
                L = size(compactfields) + len(s) + 1
            elif maxchar < 65536:
                L = size(compactfields) + 2*(len(s) + 1)
            else:
                L = size(compactfields) + 4*(len(s) + 1)
            check(s, L)
        # verify that the UTF-8 size is accounted for
        s = chr(0x4000)   # 4 bytes canonical representation
        check(s, size(compactfields) + 4)
        # compile() will trigger the generation of the UTF-8
        # representation as a side effect
        compile(s, "<stdin>", "eval")
        check(s, size(compactfields) + 4 + 4)
        # TODO: add check that forces the presence of wchar_t representation
        # TODO: add check that forces layout of unicodefields
        # weakref
        import weakref
        check(weakref.ref(int), size('2Pn2P'))
        # weakproxy
        # XXX
        # weakcallableproxy
        check(weakref.proxy(int), size('2Pn2P'))

    def test_pythontypes(self):
        # check all types defined in Python/
        size = test.support.calcobjsize
        vsize = test.support.calcvobjsize
        check = self.check_sizeof
        # _ast.AST
        import _ast
        check(_ast.AST(), size('P'))
        try:
            raise TypeError
        except TypeError:
            tb = sys.exc_info()[2]
            # traceback
            if tb is not None:
                check(tb, size('2P2i'))
        # symtable entry
        # XXX
        # sys.flags
        check(sys.flags, vsize('') + self.P * len(sys.flags))


def test_main():
    test.support.run_unittest(SysModuleTest, SizeofTest)

if __name__ == "__main__":
    test_main()<|MERGE_RESOLUTION|>--- conflicted
+++ resolved
@@ -169,8 +169,6 @@
                 sys.setcheckinterval(n)
                 self.assertEqual(sys.getcheckinterval(), n)
 
-    @unittest.skipUnless(hasattr(sys, 'setswitchinterval'),
-                         'The new GIL is an implementation detail')
     @unittest.skipUnless(threading, 'Threading required for this test.')
     def test_switchinterval(self):
         self.assertRaises(TypeError, sys.setswitchinterval)
@@ -215,7 +213,6 @@
         finally:
             sys.setrecursionlimit(oldlimit)
 
-    @test.support.impl_detail("PyPy does not crash here :-)", pypy=False)    
     def test_recursionlimit_fatalerror(self):
         # A fatal error occurs if a second recursion limit is hit when recovering
         # from a first one.
@@ -276,18 +273,6 @@
     @unittest.skipUnless(hasattr(sys, "setdlopenflags"),
                          'test needs sys.setdlopenflags()')
     def test_dlopenflags(self):
-<<<<<<< HEAD
-        if hasattr(sys, "setdlopenflags"):
-            self.assertTrue(hasattr(sys, "getdlopenflags"))
-            self.assertRaises(TypeError, sys.getdlopenflags, 42)
-            oldflags = sys.getdlopenflags()
-            self.assertRaises(TypeError, sys.setdlopenflags)
-            sys.setdlopenflags(oldflags+1)
-            self.assertEqual(sys.getdlopenflags(), oldflags+1)
-            sys.setdlopenflags(oldflags)
-
-    @test.support.impl_detail("reference counting")
-=======
         self.assertTrue(hasattr(sys, "getdlopenflags"))
         self.assertRaises(TypeError, sys.getdlopenflags, 42)
         oldflags = sys.getdlopenflags()
@@ -297,7 +282,6 @@
         sys.setdlopenflags(oldflags)
 
     @test.support.refcount_test
->>>>>>> 64cd3888
     def test_refcount(self):
         # n here must be a global in order for this test to pass while
         # tracing with a python function.  Tracing calls PyFrame_FastToLocals
@@ -321,7 +305,7 @@
             is sys._getframe().f_code
         )
 
-    @test.support.impl_detail("current_frames")
+    # sys._current_frames() is a CPython-only gimmick.
     def test_current_frames(self):
         have_threads = True
         try:
@@ -418,10 +402,7 @@
         self.assertEqual(len(sys.float_info), 11)
         self.assertEqual(sys.float_info.radix, 2)
         self.assertEqual(len(sys.int_info), 2)
-        if test.support.check_impl_detail(cpython=True):
-            self.assertTrue(sys.int_info.bits_per_digit % 5 == 0)
-        else:
-            self.assertTrue(sys.int_info.bits_per_digit >= 1)
+        self.assertTrue(sys.int_info.bits_per_digit % 5 == 0)
         self.assertTrue(sys.int_info.sizeof_digit >= 1)
         self.assertEqual(type(sys.int_info.bits_per_digit), int)
         self.assertEqual(type(sys.int_info.sizeof_digit), int)
@@ -519,7 +500,6 @@
         self.assertTrue(repr(sys.flags))
         self.assertEqual(len(sys.flags), len(attrs))
 
-    @test.support.impl_detail("sys._clear_type_cache")
     def test_clear_type_cache(self):
         sys._clear_type_cache()
 
@@ -583,10 +563,6 @@
     def test_implementation(self):
         # This test applies to all implementations equally.
 
-<<<<<<< HEAD
-@unittest.skipUnless(test.support.check_impl_detail(), "sys.getsizeof()")
-class SizeofTest(unittest.TestCase):
-=======
         levels = {'alpha': 0xA, 'beta': 0xB, 'candidate': 0xC, 'final': 0xF}
 
         self.assertTrue(hasattr(sys.implementation, 'name'))
@@ -612,7 +588,6 @@
         args = ['-c', 'import sys; sys._debugmallocstats()']
         ret, out, err = assert_python_ok(*args)
         self.assertIn(b"free PyDictObjects", err)
->>>>>>> 64cd3888
 
 @test.support.cpython_only
 class SizeofTest(unittest.TestCase):
