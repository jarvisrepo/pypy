--- conflicted
+++ resolved
@@ -412,14 +412,10 @@
         self.assertEqual(len(sys.float_info), 11)
         self.assertEqual(sys.float_info.radix, 2)
         self.assertEqual(len(sys.int_info), 4)
-<<<<<<< HEAD
         if test.support.check_impl_detail(cpython=True):
             self.assertTrue(sys.int_info.bits_per_digit % 5 == 0)
         else:
             self.assertTrue(sys.int_info.bits_per_digit >= 1)
-=======
-        self.assertTrue(sys.int_info.bits_per_digit % 5 == 0)
->>>>>>> 7337463f
         self.assertTrue(sys.int_info.sizeof_digit >= 1)
         self.assertGreaterEqual(sys.int_info.default_max_str_digits, 500)
         self.assertGreaterEqual(sys.int_info.str_digits_check_threshold, 100)
@@ -531,18 +527,11 @@
     def test_sys_flags(self):
         self.assertTrue(sys.flags)
         attrs = ("debug",
-<<<<<<< HEAD
-                 "inspect", "interactive", "optimize", "dont_write_bytecode",
-                 "no_user_site", "no_site", "ignore_environment", "verbose",
-                 "bytes_warning", "quiet", "hash_randomization", "isolated",
-                 "dev_mode", "utf8_mode", "int_max_str_digits")
-=======
                  "inspect", "interactive", "optimize",
                  "dont_write_bytecode", "no_user_site", "no_site",
                  "ignore_environment", "verbose", "bytes_warning", "quiet",
                  "hash_randomization", "isolated", "dev_mode", "utf8_mode",
                  "int_max_str_digits")
->>>>>>> 7337463f
         for attr in attrs:
             self.assertTrue(hasattr(sys.flags, attr), attr)
             attr_type = bool if attr == "dev_mode" else int
@@ -1328,9 +1317,7 @@
         check((1,2,3), vsize('') + 3*self.P)
         # type
         # static type: PyTypeObject
-        fmt = 'P2nPI13Pl4Pn9Pn11PIPPP'
-        if hasattr(sys, 'getcounts'):
-            fmt += '3n2P'
+        fmt = 'P2nPI13Pl4Pn9Pn11PIPP'
         s = vsize(fmt)
         check(int, s)
         # class
