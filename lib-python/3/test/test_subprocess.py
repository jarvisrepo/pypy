--- conflicted
+++ resolved
@@ -16,16 +16,11 @@
 import select
 import shutil
 import gc
-import textwrap
 
 try:
     import resource
 except ImportError:
     resource = None
-try:
-    import threading
-except ImportError:
-    threading = None
 
 mswindows = (sys.platform == "win32")
 
@@ -67,8 +62,6 @@
         # shutdown time.  That frustrates tests trying to check stderr produced
         # from a spawned Python process.
         actual = support.strip_python_stderr(stderr)
-        # strip_python_stderr also strips whitespace, so we do too.
-        expected = expected.strip()
         self.assertEqual(actual, expected, msg)
 
 
@@ -95,12 +88,6 @@
             self.assertIsInstance(p.stdout, io.BufferedIOBase)
             self.assertIsInstance(p.stderr, io.BufferedIOBase)
         finally:
-<<<<<<< HEAD
-            p.stdin.close()
-            p.stdout.close()
-            p.stderr.close()
-=======
->>>>>>> 89d8f867
             p.wait()
 
     def test_io_unbuffered_works(self):
@@ -112,12 +99,6 @@
             self.assertIsInstance(p.stdout, io.RawIOBase)
             self.assertIsInstance(p.stderr, io.RawIOBase)
         finally:
-<<<<<<< HEAD
-            p.stdin.close()
-            p.stdout.close()
-            p.stderr.close()
-=======
->>>>>>> 89d8f867
             p.wait()
 
     def test_call_seq(self):
@@ -125,15 +106,6 @@
         rc = subprocess.call([sys.executable, "-c",
                               "import sys; sys.exit(47)"])
         self.assertEqual(rc, 47)
-
-    def test_call_timeout(self):
-        # call() function with timeout argument; we want to test that the child
-        # process gets killed when the timeout expires.  If the child isn't
-        # killed, this call will deadlock since subprocess.call waits for the
-        # child.
-        self.assertRaises(subprocess.TimeoutExpired, subprocess.call,
-                          [sys.executable, "-c", "while True: pass"],
-                          timeout=0.1)
 
     def test_check_call_zero(self):
         # check_call() function with zero return code
@@ -176,21 +148,6 @@
                     stdout=sys.stdout)
             self.fail("Expected ValueError when stdout arg supplied.")
         self.assertIn('stdout', c.exception.args[0])
-
-    def test_check_output_timeout(self):
-        # check_output() function with timeout arg
-        with self.assertRaises(subprocess.TimeoutExpired) as c:
-            output = subprocess.check_output(
-                    [sys.executable, "-c",
-                     "import sys, time\n"
-                     "sys.stdout.write('BDFL')\n"
-                     "sys.stdout.flush()\n"
-                     "time.sleep(3600)"],
-                    # Some heavily loaded buildbots (sparc Debian 3.x) require
-                    # this much time to start and print.
-                    timeout=3)
-            self.fail("Expected TimeoutExpired.")
-        self.assertEqual(c.exception.output, b'BDFL')
 
     def test_call_kwargs(self):
         # call() function with keyword args
@@ -253,76 +210,6 @@
         p.wait()
         self.assertEqual(p.stderr, None)
 
-<<<<<<< HEAD
-    def _assert_python(self, pre_args, **kwargs):
-        # We include sys.exit() to prevent the test runner from hanging
-        # whenever python is found.
-        args = pre_args + ["import sys; sys.exit(47)"]
-        p = subprocess.Popen(args, **kwargs)
-        p.wait()
-        self.assertEqual(47, p.returncode)
-
-    def test_executable(self):
-        # Check that the executable argument works.
-        #
-        # On Unix (non-Mac and non-Windows), Python looks at args[0] to
-        # determine where its standard library is, so we need the directory
-        # of args[0] to be valid for the Popen() call to Python to succeed.
-        # See also issue #16170 and issue #7774.
-        doesnotexist = os.path.join(os.path.dirname(sys.executable),
-                                    "doesnotexist")
-        self._assert_python([doesnotexist, "-c"], executable=sys.executable)
-
-    def test_executable_takes_precedence(self):
-        # Check that the executable argument takes precedence over args[0].
-        #
-        # Verify first that the call succeeds without the executable arg.
-        pre_args = [sys.executable, "-c"]
-        self._assert_python(pre_args)
-        self.assertRaises(FileNotFoundError, self._assert_python, pre_args,
-                          executable="doesnotexist")
-
-    @unittest.skipIf(mswindows, "executable argument replaces shell")
-    def test_executable_replaces_shell(self):
-        # Check that the executable argument replaces the default shell
-        # when shell=True.
-        self._assert_python([], executable=sys.executable, shell=True)
-
-    # For use in the test_cwd* tests below.
-    def _normalize_cwd(self, cwd):
-        # Normalize an expected cwd (for Tru64 support).
-        # We can't use os.path.realpath since it doesn't expand Tru64 {memb}
-        # strings.  See bug #1063571.
-        original_cwd = os.getcwd()
-        os.chdir(cwd)
-        cwd = os.getcwd()
-        os.chdir(original_cwd)
-        return cwd
-
-    # For use in the test_cwd* tests below.
-    def _split_python_path(self):
-        # Return normalized (python_dir, python_base).
-        python_path = os.path.realpath(sys.executable)
-        return os.path.split(python_path)
-
-    # For use in the test_cwd* tests below.
-    def _assert_cwd(self, expected_cwd, python_arg, **kwargs):
-        # Invoke Python via Popen, and assert that (1) the call succeeds,
-        # and that (2) the current working directory of the child process
-        # matches *expected_cwd*.
-        p = subprocess.Popen([python_arg, "-c",
-                              "import os, sys; "
-                              "sys.stdout.write(os.getcwd()); "
-                              "sys.exit(47)"],
-                              stdout=subprocess.PIPE,
-                              **kwargs)
-        self.addCleanup(p.stdout.close)
-        p.wait()
-        self.assertEqual(47, p.returncode)
-        normcase = os.path.normcase
-        self.assertEqual(normcase(expected_cwd),
-                         normcase(p.stdout.read().decode("utf-8")))
-=======
     # For use in the test_cwd* tests below.
     def _normalize_cwd(self, cwd):
         # Normalize an expected cwd (for Tru64 support).
@@ -418,73 +305,7 @@
         python_dir = self._normalize_cwd(python_dir)
         self._assert_cwd(python_dir, "somethingyoudonthave",
                          executable=sys.executable, cwd=python_dir)
->>>>>>> 89d8f867
-
-    def test_cwd(self):
-        # Check that cwd changes the cwd for the child process.
-        temp_dir = tempfile.gettempdir()
-        temp_dir = self._normalize_cwd(temp_dir)
-        self._assert_cwd(temp_dir, sys.executable, cwd=temp_dir)
-
-    @unittest.skipIf(mswindows, "pending resolution of issue #15533")
-    def test_cwd_with_relative_arg(self):
-        # Check that Popen looks for args[0] relative to cwd if args[0]
-        # is relative.
-        python_dir, python_base = self._split_python_path()
-        rel_python = os.path.join(os.curdir, python_base)
-        with support.temp_cwd() as wrong_dir:
-            # Before calling with the correct cwd, confirm that the call fails
-            # without cwd and with the wrong cwd.
-            self.assertRaises(FileNotFoundError, subprocess.Popen,
-                              [rel_python])
-            self.assertRaises(FileNotFoundError, subprocess.Popen,
-                              [rel_python], cwd=wrong_dir)
-            python_dir = self._normalize_cwd(python_dir)
-            self._assert_cwd(python_dir, rel_python, cwd=python_dir)
-
-    @unittest.skipIf(mswindows, "pending resolution of issue #15533")
-    def test_cwd_with_relative_executable(self):
-        # Check that Popen looks for executable relative to cwd if executable
-        # is relative (and that executable takes precedence over args[0]).
-        python_dir, python_base = self._split_python_path()
-        rel_python = os.path.join(os.curdir, python_base)
-        doesntexist = "somethingyoudonthave"
-        with support.temp_cwd() as wrong_dir:
-            # Before calling with the correct cwd, confirm that the call fails
-            # without cwd and with the wrong cwd.
-            self.assertRaises(FileNotFoundError, subprocess.Popen,
-                              [doesntexist], executable=rel_python)
-            self.assertRaises(FileNotFoundError, subprocess.Popen,
-                              [doesntexist], executable=rel_python,
-                              cwd=wrong_dir)
-            python_dir = self._normalize_cwd(python_dir)
-            self._assert_cwd(python_dir, doesntexist, executable=rel_python,
-                             cwd=python_dir)
-
-    def test_cwd_with_absolute_arg(self):
-        # Check that Popen can find the executable when the cwd is wrong
-        # if args[0] is an absolute path.
-        python_dir, python_base = self._split_python_path()
-        abs_python = os.path.join(python_dir, python_base)
-        rel_python = os.path.join(os.curdir, python_base)
-        with script_helper.temp_dir() as wrong_dir:
-            # Before calling with an absolute path, confirm that using a
-            # relative path fails.
-            self.assertRaises(FileNotFoundError, subprocess.Popen,
-                              [rel_python], cwd=wrong_dir)
-            wrong_dir = self._normalize_cwd(wrong_dir)
-            self._assert_cwd(wrong_dir, abs_python, cwd=wrong_dir)
-
-    @unittest.skipIf(sys.base_prefix != sys.prefix,
-                     'Test is not venv-compatible')
-    def test_executable_with_cwd(self):
-        python_dir, python_base = self._split_python_path()
-        python_dir = self._normalize_cwd(python_dir)
-        self._assert_cwd(python_dir, "somethingyoudonthave",
-                         executable=sys.executable, cwd=python_dir)
-
-    @unittest.skipIf(sys.base_prefix != sys.prefix,
-                     'Test is not venv-compatible')
+
     @unittest.skipIf(sysconfig.is_python_build(),
                      "need an installed Python. See #7774")
     def test_executable_without_cwd(self):
@@ -635,34 +456,6 @@
         out, err = p.communicate()
         self.assertEqual(p.returncode, 0, err)
         self.assertEqual(out.rstrip(), b'test with stdout=1')
-<<<<<<< HEAD
-
-    def test_stdout_devnull(self):
-        p = subprocess.Popen([sys.executable, "-c",
-                              'for i in range(10240):'
-                              'print("x" * 1024)'],
-                              stdout=subprocess.DEVNULL)
-        p.wait()
-        self.assertEqual(p.stdout, None)
-
-    def test_stderr_devnull(self):
-        p = subprocess.Popen([sys.executable, "-c",
-                              'import sys\n'
-                              'for i in range(10240):'
-                              'sys.stderr.write("x" * 1024)'],
-                              stderr=subprocess.DEVNULL)
-        p.wait()
-        self.assertEqual(p.stderr, None)
-
-    def test_stdin_devnull(self):
-        p = subprocess.Popen([sys.executable, "-c",
-                              'import sys;'
-                              'sys.stdin.read(1)'],
-                              stdin=subprocess.DEVNULL)
-        p.wait()
-        self.assertEqual(p.stdin, None)
-=======
->>>>>>> 89d8f867
 
     def test_env(self):
         newenv = os.environ.copy()
@@ -733,41 +526,6 @@
         (stdout, stderr) = p.communicate(b"banana")
         self.assertEqual(stdout, b"banana")
         self.assertStderrEqual(stderr, b"pineapple")
-
-    def test_communicate_timeout(self):
-        p = subprocess.Popen([sys.executable, "-c",
-                              'import sys,os,time;'
-                              'sys.stderr.write("pineapple\\n");'
-                              'time.sleep(1);'
-                              'sys.stderr.write("pear\\n");'
-                              'sys.stdout.write(sys.stdin.read())'],
-                             universal_newlines=True,
-                             stdin=subprocess.PIPE,
-                             stdout=subprocess.PIPE,
-                             stderr=subprocess.PIPE)
-        self.assertRaises(subprocess.TimeoutExpired, p.communicate, "banana",
-                          timeout=0.3)
-        # Make sure we can keep waiting for it, and that we get the whole output
-        # after it completes.
-        (stdout, stderr) = p.communicate()
-        self.assertEqual(stdout, "banana")
-        self.assertStderrEqual(stderr.encode(), b"pineapple\npear\n")
-
-    def test_communicate_timeout_large_ouput(self):
-        # Test an expiring timeout while the child is outputting lots of data.
-        p = subprocess.Popen([sys.executable, "-c",
-                              'import sys,os,time;'
-                              'sys.stdout.write("a" * (64 * 1024));'
-                              'time.sleep(0.2);'
-                              'sys.stdout.write("a" * (64 * 1024));'
-                              'time.sleep(0.2);'
-                              'sys.stdout.write("a" * (64 * 1024));'
-                              'time.sleep(0.2);'
-                              'sys.stdout.write("a" * (64 * 1024));'],
-                             stdout=subprocess.PIPE)
-        self.assertRaises(subprocess.TimeoutExpired, p.communicate, timeout=0.4)
-        (stdout, _) = p.communicate()
-        self.assertEqual(len(stdout), 4 * 64 * 1024)
 
     # Test for the fd leak reported in http://bugs.python.org/issue2791.
     def test_communicate_pipe_fd_leak(self):
@@ -805,21 +563,24 @@
         # This test will probably deadlock rather than fail, if
         # communicate() does not work properly.
         x, y = os.pipe()
+        if mswindows:
+            pipe_buf = 512
+        else:
+            pipe_buf = os.fpathconf(x, "PC_PIPE_BUF")
         os.close(x)
         os.close(y)
         p = subprocess.Popen([sys.executable, "-c",
                               'import sys,os;'
                               'sys.stdout.write(sys.stdin.read(47));'
-                              'sys.stderr.write("x" * %d);'
-                              'sys.stdout.write(sys.stdin.read())' %
-                              support.PIPE_MAX_SIZE],
+                              'sys.stderr.write("xyz"*%d);'
+                              'sys.stdout.write(sys.stdin.read())' % pipe_buf],
                              stdin=subprocess.PIPE,
                              stdout=subprocess.PIPE,
                              stderr=subprocess.PIPE)
         self.addCleanup(p.stdout.close)
         self.addCleanup(p.stderr.close)
         self.addCleanup(p.stdin.close)
-        string_to_write = b"a" * support.PIPE_MAX_SIZE
+        string_to_write = b"abc"*pipe_buf
         (stdout, stderr) = p.communicate(string_to_write)
         self.assertEqual(stdout, string_to_write)
 
@@ -901,12 +662,12 @@
     def test_universal_newlines_communicate_stdin(self):
         # universal newlines through communicate(), with only stdin
         p = subprocess.Popen([sys.executable, "-c",
-                              'import sys,os;' + SETBINARY + textwrap.dedent('''
-                               s = sys.stdin.readline()
-                               assert s == "line1\\n", repr(s)
-                               s = sys.stdin.read()
-                               assert s == "line3\\n", repr(s)
-                              ''')],
+                              'import sys,os;' + SETBINARY + '''\nif True:
+                                  s = sys.stdin.readline()
+                                  assert s == "line1\\n", repr(s)
+                                  s = sys.stdin.read()
+                                  assert s == "line3\\n", repr(s)
+                              '''],
                              stdin=subprocess.PIPE,
                              universal_newlines=1)
         (stdout, stderr) = p.communicate("line1\nline3\n")
@@ -927,20 +688,6 @@
     def test_universal_newlines_communicate_stdin_stdout_stderr(self):
         # universal newlines through communicate(), with stdin, stdout, stderr
         p = subprocess.Popen([sys.executable, "-c",
-<<<<<<< HEAD
-                              'import sys,os;' + SETBINARY + textwrap.dedent('''
-                               s = sys.stdin.buffer.readline()
-                               sys.stdout.buffer.write(s)
-                               sys.stdout.buffer.write(b"line2\\r")
-                               sys.stderr.buffer.write(b"eline2\\n")
-                               s = sys.stdin.buffer.read()
-                               sys.stdout.buffer.write(s)
-                               sys.stdout.buffer.write(b"line4\\n")
-                               sys.stdout.buffer.write(b"line5\\r\\n")
-                               sys.stderr.buffer.write(b"eline6\\r")
-                               sys.stderr.buffer.write(b"eline7\\r\\nz")
-                              ''')],
-=======
                               'import sys,os;' + SETBINARY + '''\nif True:
                                   s = sys.stdin.buffer.readline()
                                   sys.stdout.buffer.write(s)
@@ -953,7 +700,6 @@
                                   sys.stderr.buffer.write(b"eline6\\r")
                                   sys.stderr.buffer.write(b"eline7\\r\\nz")
                               '''],
->>>>>>> 89d8f867
                              stdin=subprocess.PIPE,
                              stderr=subprocess.PIPE,
                              stdout=subprocess.PIPE,
@@ -997,10 +743,7 @@
                 stdout, stderr = popen.communicate(input='')
             finally:
                 locale.getpreferredencoding = old_getpreferredencoding
-<<<<<<< HEAD
-=======
-
->>>>>>> 89d8f867
+
             self.assertEqual(stdout, '1\n2\n3\n4')
 
     def test_no_leaking(self):
@@ -1060,32 +803,30 @@
         self.assertEqual(subprocess.list2cmdline(['ab', '']),
                          'ab ""')
 
+
     def test_poll(self):
-        p = subprocess.Popen([sys.executable, "-c",
-                              "import os; os.read(0, 1)"],
-                             stdin=subprocess.PIPE)
-        self.addCleanup(p.stdin.close)
-        self.assertIsNone(p.poll())
-        os.write(p.stdin.fileno(), b'A')
-        p.wait()
+        p = subprocess.Popen([sys.executable,
+                          "-c", "import time; time.sleep(1)"])
+        count = 0
+        while p.poll() is None:
+            time.sleep(0.1)
+            count += 1
+        # We expect that the poll loop probably went around about 10 times,
+        # but, based on system scheduling we can't control, it's possible
+        # poll() never returned None.  It "should be" very rare that it
+        # didn't go around at least twice.
+        self.assertGreaterEqual(count, 2)
         # Subsequent invocations should just return the returncode
         self.assertEqual(p.poll(), 0)
 
+
     def test_wait(self):
-        p = subprocess.Popen([sys.executable, "-c", "pass"])
+        p = subprocess.Popen([sys.executable,
+                          "-c", "import time; time.sleep(2)"])
         self.assertEqual(p.wait(), 0)
         # Subsequent invocations should just return the returncode
         self.assertEqual(p.wait(), 0)
 
-    def test_wait_timeout(self):
-        p = subprocess.Popen([sys.executable,
-                              "-c", "import time; time.sleep(0.3)"])
-        with self.assertRaises(subprocess.TimeoutExpired) as c:
-            p.wait(timeout=0.0001)
-        self.assertIn("0.0001", str(c.exception))  # For coverage of __str__.
-        # Some heavily loaded buildbots (sparc Debian 3.x) require this much
-        # time to start.
-        self.assertEqual(p.wait(timeout=3), 0)
 
     def test_invalid_bufsize(self):
         # an invalid type of the bufsize argument should raise
@@ -1116,36 +857,6 @@
             # ignore errors that indicate the command was not found
             if c.exception.errno not in (errno.ENOENT, errno.EACCES):
                 raise c.exception
-
-    @unittest.skipIf(threading is None, "threading required")
-    def test_double_close_on_error(self):
-        # Issue #18851
-        fds = []
-        def open_fds():
-            for i in range(20):
-                fds.extend(os.pipe())
-                time.sleep(0.001)
-        t = threading.Thread(target=open_fds)
-        t.start()
-        try:
-            with self.assertRaises(EnvironmentError):
-                subprocess.Popen(['nonexisting_i_hope'],
-                                 stdin=subprocess.PIPE,
-                                 stdout=subprocess.PIPE,
-                                 stderr=subprocess.PIPE)
-        finally:
-            t.join()
-            exc = None
-            for fd in fds:
-                # If a double close occurred, some of those fds will
-                # already have been closed by mistake, and os.close()
-                # here will raise.
-                try:
-                    os.close(fd)
-                except OSError as e:
-                    exc = e
-            if exc is not None:
-                raise exc
 
     def test_issue8780(self):
         # Ensure that stdout is inherited from the parent
@@ -1194,29 +905,25 @@
         p = subprocess.Popen([sys.executable, "-c", 'pass'],
                              stdin=subprocess.PIPE)
         self.addCleanup(p.stdin.close)
-        p.wait()
+        time.sleep(2)
         p.communicate(b"x" * 2**20)
 
-    @unittest.skipUnless(hasattr(signal, 'SIGUSR1'),
-                         "Requires signal.SIGUSR1")
-    @unittest.skipUnless(hasattr(os, 'kill'),
-                         "Requires os.kill")
-    @unittest.skipUnless(hasattr(os, 'getppid'),
-                         "Requires os.getppid")
+    @unittest.skipUnless(hasattr(signal, 'SIGALRM'),
+                         "Requires signal.SIGALRM")
     def test_communicate_eintr(self):
         # Issue #12493: communicate() should handle EINTR
         def handler(signum, frame):
             pass
-        old_handler = signal.signal(signal.SIGUSR1, handler)
-        self.addCleanup(signal.signal, signal.SIGUSR1, old_handler)
-
-        args = [sys.executable, "-c",
-                'import os, signal;'
-                'os.kill(os.getppid(), signal.SIGUSR1)']
+        old_handler = signal.signal(signal.SIGALRM, handler)
+        self.addCleanup(signal.signal, signal.SIGALRM, old_handler)
+
+        # the process is running for 2 seconds
+        args = [sys.executable, "-c", 'import time; time.sleep(2)']
         for stream in ('stdout', 'stderr'):
             kw = {stream: subprocess.PIPE}
             with subprocess.Popen(args, **kw) as process:
-                # communicate() will be interrupted by SIGUSR1
+                signal.alarm(1)
+                # communicate() will be interrupted by SIGALRM
                 process.communicate()
 
 
@@ -1424,12 +1131,7 @@
                                      self.stderr.fileno()),
                                 msg="At least one fd was closed early.")
                 finally:
-<<<<<<< HEAD
-                    for fd in devzero_fds:
-                        os.close(fd)
-=======
                     map(os.close, devzero_fds)
->>>>>>> 89d8f867
 
     @unittest.skipIf(not os.path.exists("/dev/zero"), "/dev/zero required.")
     def test_preexec_errpipe_does_not_double_close_pipes(self):
@@ -1444,10 +1146,7 @@
                         stdin=subprocess.PIPE, stdout=subprocess.PIPE,
                         stderr=subprocess.PIPE, preexec_fn=raise_it)
 
-<<<<<<< HEAD
-=======
     @support.impl_detail("PyPy's _posixsubprocess doesn't have to disable gc")
->>>>>>> 89d8f867
     def test_preexec_gc_module_failure(self):
         # This tests the code that disables garbage collection if the child
         # process will execute any Python.
@@ -1566,37 +1265,11 @@
     def _kill_process(self, method, *args):
         # Do not inherit file handles from the parent.
         # It should fix failures on some platforms.
-        # Also set the SIGINT handler to the default to make sure it's not
-        # being ignored (some tests rely on that.)
-        old_handler = signal.signal(signal.SIGINT, signal.default_int_handler)
-        try:
-            p = subprocess.Popen([sys.executable, "-c", """if 1:
-                                 import sys, time
-                                 sys.stdout.write('x\\n')
-                                 sys.stdout.flush()
-                                 time.sleep(30)
-                                 """],
-                                 close_fds=True,
-                                 stdin=subprocess.PIPE,
-                                 stdout=subprocess.PIPE,
-                                 stderr=subprocess.PIPE)
-        finally:
-            signal.signal(signal.SIGINT, old_handler)
-        # Wait for the interpreter to be completely initialized before
-        # sending any signal.
-        p.stdout.read(1)
-        getattr(p, method)(*args)
-        return p
-
-    @unittest.skipIf(sys.platform.startswith(('netbsd', 'openbsd')),
-                     "Due to known OS bug (issue #16762)")
-    def _kill_dead_process(self, method, *args):
-        # Do not inherit file handles from the parent.
-        # It should fix failures on some platforms.
         p = subprocess.Popen([sys.executable, "-c", """if 1:
                              import sys, time
                              sys.stdout.write('x\\n')
                              sys.stdout.flush()
+                             time.sleep(30)
                              """],
                              close_fds=True,
                              stdin=subprocess.PIPE,
@@ -1605,11 +1278,8 @@
         # Wait for the interpreter to be completely initialized before
         # sending any signal.
         p.stdout.read(1)
-        # The process should end after this
-        time.sleep(1)
-        # This shouldn't raise even though the child is now dead
         getattr(p, method)(*args)
-        p.communicate()
+        return p
 
     @unittest.skipIf(sys.platform.startswith(('netbsd', 'openbsd')),
                      "Due to known OS bug (issue #16762)")
@@ -1716,27 +1386,6 @@
         # all standard fds closed.
         self.check_close_std_fds([0, 1, 2])
 
-    def test_small_errpipe_write_fd(self):
-        """Issue #15798: Popen should work when stdio fds are available."""
-        new_stdin = os.dup(0)
-        new_stdout = os.dup(1)
-        try:
-            os.close(0)
-            os.close(1)
-
-            # Side test: if errpipe_write fails to have its CLOEXEC
-            # flag set this should cause the parent to think the exec
-            # failed.  Extremely unlikely: everyone supports CLOEXEC.
-            subprocess.Popen([
-                    sys.executable, "-c",
-                    "print('AssertionError:0:CLOEXEC failure.')"]).wait()
-        finally:
-            # Restore original stdin and stdout
-            os.dup2(new_stdin, 0)
-            os.dup2(new_stdout, 1)
-            os.close(new_stdin)
-            os.close(new_stdout)
-
     def test_remapping_std_fds(self):
         # open up some temporary files
         temps = [mkstemp() for i in range(3)]
@@ -1899,11 +1548,6 @@
         exitcode = subprocess.call([abs_program, "-c", "pass"])
         self.assertEqual(exitcode, 0)
 
-        # absolute bytes path as a string
-        cmd = b"'" + abs_program + b"' -c pass"
-        exitcode = subprocess.call(cmd, shell=True)
-        self.assertEqual(exitcode, 0)
-
         # bytes program, unicode PATH
         env = os.environ.copy()
         env["PATH"] = path
@@ -2087,7 +1731,7 @@
         stdout, stderr = p.communicate()
         self.assertEqual(0, p.returncode, "sigchild_ignore.py exited"
                          " non-zero with this error:\n%s" %
-                         stderr.decode('utf-8'))
+                         stderr.decode('utf8'))
 
     def test_select_unbuffered(self):
         # Issue #11459: bufsize=0 should really set the pipes as
@@ -2121,6 +1765,7 @@
         ident = id(p)
         pid = p.pid
         del p
+        support.gc_collect()
         # check that p is in the active processes list
         self.assertIn(ident, [id(o) for o in subprocess._active])
 
@@ -2140,6 +1785,7 @@
         ident = id(p)
         pid = p.pid
         del p
+        support.gc_collect()
         os.kill(pid, signal.SIGKILL)
         # check that p is in the active processes list
         self.assertIn(ident, [id(o) for o in subprocess._active])
@@ -2155,23 +1801,6 @@
         # p should have been wait()ed on, and removed from the _active list
         self.assertRaises(OSError, os.waitpid, pid, 0)
         self.assertNotIn(ident, [id(o) for o in subprocess._active])
-
-    def test_close_fds_after_preexec(self):
-        fd_status = support.findfile("fd_status.py", subdir="subprocessdata")
-
-        # this FD is used as dup2() target by preexec_fn, and should be closed
-        # in the child process
-        fd = os.dup(1)
-        self.addCleanup(os.close, fd)
-
-        p = subprocess.Popen([sys.executable, fd_status],
-                             stdout=subprocess.PIPE, close_fds=True,
-                             preexec_fn=lambda: os.dup2(1, fd))
-        output, ignored = p.communicate()
-
-        remaining_fds = set(map(int, output.split(b',')))
-
-        self.assertNotIn(fd, remaining_fds)
 
 
 @unittest.skipUnless(mswindows, "Windows specific tests")
@@ -2310,11 +1939,14 @@
 
     def test_terminate_dead(self):
         self._kill_dead_process('terminate')
-<<<<<<< HEAD
-=======
-
->>>>>>> 89d8f867
-
+
+
+# The module says:
+#   "NB This only works (and is only relevant) for UNIX."
+#
+# Actually, getoutput should work on any platform with an os.popen, but
+# I'll take the comment as given, and skip this suite.
+@unittest.skipUnless(os.name == 'posix', "only relevant for UNIX")
 class CommandTests(unittest.TestCase):
     def test_getoutput(self):
         self.assertEqual(subprocess.getoutput('echo xyzzy'), 'xyzzy')
@@ -2328,8 +1960,8 @@
         try:
             dir = tempfile.mkdtemp()
             name = os.path.join(dir, "foo")
-            status, output = subprocess.getstatusoutput(
-                ("type " if mswindows else "cat ") + name)
+
+            status, output = subprocess.getstatusoutput('cat ' + name)
             self.assertNotEqual(status, 0)
         finally:
             if dir is not None:
@@ -2346,6 +1978,28 @@
     def tearDown(self):
         subprocess._has_poll = True
         ProcessTestCase.tearDown(self)
+
+
+@unittest.skipUnless(getattr(subprocess, '_posixsubprocess', False),
+                     "_posixsubprocess extension module not found.")
+class ProcessTestCasePOSIXPurePython(ProcessTestCase, POSIXProcessTestCase):
+    @classmethod
+    def setUpClass(cls):
+        global subprocess
+        assert subprocess._posixsubprocess
+        # Reimport subprocess while forcing _posixsubprocess to not exist.
+        with support.check_warnings(('.*_posixsubprocess .* not being used.*',
+                                     RuntimeWarning)):
+            subprocess = support.import_fresh_module(
+                    'subprocess', blocked=['_posixsubprocess'])
+        assert not subprocess._posixsubprocess
+
+    @classmethod
+    def tearDownClass(cls):
+        global subprocess
+        # Reimport subprocess as it should be, restoring order to the universe.
+        subprocess = support.import_fresh_module('subprocess')
+        assert subprocess._posixsubprocess
 
 
 class HelperFunctionTests(unittest.TestCase):
@@ -2442,22 +2096,20 @@
             self.assertEqual(proc.returncode, 1)
 
     def test_invalid_args(self):
-        with self.assertRaises(FileNotFoundError) as c:
+        with self.assertRaises(EnvironmentError) as c:
             with subprocess.Popen(['nonexisting_i_hope'],
                                   stdout=subprocess.PIPE,
                                   stderr=subprocess.PIPE) as proc:
                 pass
 
-<<<<<<< HEAD
-=======
         self.assertEqual(c.exception.errno, errno.ENOENT)
 
->>>>>>> 89d8f867
 
 def test_main():
     unit_tests = (ProcessTestCase,
                   POSIXProcessTestCase,
                   Win32ProcessTestCase,
+                  ProcessTestCasePOSIXPurePython,
                   CommandTests,
                   ProcessTestCaseNoPoll,
                   HelperFunctionTests,
