--- conflicted
+++ resolved
@@ -53,18 +53,11 @@
         self.assertEqual(str(a2), "[0, 1, 2, [...], 3]")
         self.assertEqual(repr(a2), "[0, 1, 2, [...], 3]")
 
-<<<<<<< HEAD
-        l0 = []
-        for i in range(sys.getrecursionlimit() + 10000):
-            l0 = [l0]
-        self.assertRaises(RecursionError, repr, l0)
-=======
     def test_repr_deep(self):
         a = self.type2test([])
-        for i in range(sys.getrecursionlimit() + 100):
+        for i in range(sys.getrecursionlimit() + 10000):
             a = self.type2test([a])
         self.assertRaises(RecursionError, repr, a)
->>>>>>> e85a213f
 
     def test_print(self):
         d = self.type2test(range(200))
@@ -553,7 +546,7 @@
         u += "eggs"
         self.assertEqual(u, self.type2test("spameggs"))
 
-        self.assertRaises(TypeError, "u += None")
+        self.assertRaises(TypeError, u.__iadd__, None)
 
     def test_imul(self):
         u = self.type2test([0, 1])
