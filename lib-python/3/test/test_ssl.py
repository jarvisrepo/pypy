--- conflicted
+++ resolved
@@ -1782,21 +1782,13 @@
             sslobj = ctx.wrap_bio(incoming, outgoing, False, REMOTE_HOST)
             self.assertIs(sslobj._sslobj.owner, sslobj)
             self.assertIsNone(sslobj.cipher())
-<<<<<<< HEAD
-            #self.assertIsNone(sslobj.shared_ciphers())
-=======
             self.assertIsNotNone(sslobj.shared_ciphers())
->>>>>>> b78b2773
             self.assertRaises(ValueError, sslobj.getpeercert)
             if 'tls-unique' in ssl.CHANNEL_BINDING_TYPES:
                 self.assertIsNone(sslobj.get_channel_binding('tls-unique'))
             self.ssl_io_loop(sock, incoming, outgoing, sslobj.do_handshake)
             self.assertTrue(sslobj.cipher())
-<<<<<<< HEAD
-            #self.assertIsNone(sslobj.shared_ciphers())
-=======
             self.assertIsNotNone(sslobj.shared_ciphers())
->>>>>>> b78b2773
             self.assertTrue(sslobj.getpeercert())
             if 'tls-unique' in ssl.CHANNEL_BINDING_TYPES:
                 self.assertTrue(sslobj.get_channel_binding('tls-unique'))
@@ -3345,9 +3337,6 @@
             self.assertIn("TypeError", stderr.getvalue())
 
         def test_shared_ciphers(self):
-            # NOTE: This test case has been copied from master (~3.6)
-            # reason is the method SSL_get_ciphers (before that it used
-            # get_ciphers of the session which is not public)
             server_context = ssl.SSLContext(ssl.PROTOCOL_TLSv1)
             server_context.load_cert_chain(SIGNED_CERTFILE)
             client_context = ssl.SSLContext(ssl.PROTOCOL_TLSv1)
