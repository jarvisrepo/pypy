--- conflicted
+++ resolved
@@ -7,11 +7,9 @@
 import sys
 import re
 import warnings
-import contextlib
-import weakref
 
 import unittest
-from test import support, script_helper
+from test import support
 
 
 if hasattr(os, 'stat'):
@@ -25,7 +23,7 @@
 
 # TEST_FILES may need to be tweaked for systems depending on the maximum
 # number of files that can be opened at one time (see ulimit -n)
-if sys.platform.startswith('openbsd'):
+if sys.platform in ('openbsd3', 'openbsd4'):
     TEST_FILES = 48
 else:
     TEST_FILES = 100
@@ -35,7 +33,7 @@
 # threads is not done here.
 
 # Common functionality.
-class BaseTestCase(unittest.TestCase):
+class TC(unittest.TestCase):
 
     str_check = re.compile(r"[a-zA-Z0-9_-]{6}$")
 
@@ -48,6 +46,11 @@
     def tearDown(self):
         self._warnings_manager.__exit__(None, None, None)
 
+
+    def failOnException(self, what, ei=None):
+        if ei is None:
+            ei = sys.exc_info()
+        self.fail("%s raised %s: %s" % (what, ei[0], ei[1]))
 
     def nameCheck(self, name, dir, pre, suf):
         (ndir, nbase) = os.path.split(name)
@@ -67,8 +70,9 @@
                      "random string '%s' does not match /^[a-zA-Z0-9_-]{6}$/"
                      % nbase)
 
-
-class TestExports(BaseTestCase):
+test_classes = []
+
+class test_exports(TC):
     def test_exports(self):
         # There are no surprising symbols in the tempfile module
         dict = tempfile.__dict__
@@ -95,8 +99,10 @@
         self.assertTrue(len(unexp) == 0,
                         "unexpected keys: %s" % unexp)
 
-
-class TestRandomNameSequence(BaseTestCase):
+test_classes.append(test_exports)
+
+
+class test__RandomNameSequence(TC):
     """Test the internal iterator object _RandomNameSequence."""
 
     def setUp(self):
@@ -124,10 +130,13 @@
 
         i = 0
         r = self.r
-        for s in r:
-            i += 1
-            if i == 20:
-                break
+        try:
+            for s in r:
+                i += 1
+                if i == 20:
+                    break
+        except:
+            self.failOnException("iteration")
 
     @unittest.skipUnless(hasattr(os, 'fork'),
         "os.fork is required for this test")
@@ -160,8 +169,10 @@
         self.assertNotEqual(child_value, parent_value)
 
 
-
-class TestCandidateTempdirList(BaseTestCase):
+test_classes.append(test__RandomNameSequence)
+
+
+class test__candidate_tempdir_list(TC):
     """Test the internal function _candidate_tempdir_list."""
 
     def test_nonempty_list(self):
@@ -200,11 +211,11 @@
             # Not practical to try to verify the presence of OS-specific
             # paths in this list.
 
+test_classes.append(test__candidate_tempdir_list)
 
 # We test _get_default_tempdir some more by testing gettempdir.
-<<<<<<< HEAD
-
-class TestGetDefaultTempdir(BaseTestCase):
+
+class TestGetDefaultTempdir(TC):
     """Test _get_default_tempdir()."""
 
     def test_no_files_left_behind(self):
@@ -221,26 +232,6 @@
                 self.assertEqual(os.listdir(our_temp_directory), [])
 
                 def raise_OSError(*args, **kwargs):
-                    raise OSError()
-=======
-
-class TestGetDefaultTempdir(TC):
-    """Test _get_default_tempdir()."""
-
-    def test_no_files_left_behind(self):
-        # use a private empty directory
-        with tempfile.TemporaryDirectory() as our_temp_directory:
-            # force _get_default_tempdir() to consider our empty directory
-            def our_candidate_list():
-                return [our_temp_directory]
-
-            with support.swap_attr(tempfile, "_candidate_tempdir_list",
-                                   our_candidate_list):
-                # verify our directory is empty after _get_default_tempdir()
-                tempfile._get_default_tempdir()
-                self.assertEqual(os.listdir(our_temp_directory), [])
-
-                def raise_OSError(*args, **kwargs):
                     raise OSError(-1)
 
                 with support.swap_attr(io, "open", raise_OSError):
@@ -264,28 +255,9 @@
                     self.assertEqual(os.listdir(our_temp_directory), [])
 
 test_classes.append(TestGetDefaultTempdir)
->>>>>>> 89d8f867
-
-                with support.swap_attr(io, "open", raise_OSError):
-                    # test again with failing io.open()
-                    with self.assertRaises(FileNotFoundError):
-                        tempfile._get_default_tempdir()
-                    self.assertEqual(os.listdir(our_temp_directory), [])
-
-                open = io.open
-                def bad_writer(*args, **kwargs):
-                    fp = open(*args, **kwargs)
-                    fp.write = raise_OSError
-                    return fp
-
-                with support.swap_attr(io, "open", bad_writer):
-                    # test again with failing write()
-                    with self.assertRaises(FileNotFoundError):
-                        tempfile._get_default_tempdir()
-                    self.assertEqual(os.listdir(our_temp_directory), [])
-
-
-class TestGetCandidateNames(BaseTestCase):
+
+
+class test__get_candidate_names(TC):
     """Test the internal function _get_candidate_names."""
 
     def test_retval(self):
@@ -300,24 +272,10 @@
 
         self.assertTrue(a is b)
 
-
-@contextlib.contextmanager
-def _inside_empty_temp_dir():
-    dir = tempfile.mkdtemp()
-    try:
-        with support.swap_attr(tempfile, 'tempdir', dir):
-            yield
-    finally:
-        support.rmtree(dir)
-
-
-def _mock_candidate_names(*names):
-    return support.swap_attr(tempfile,
-                             '_get_candidate_names',
-                             lambda: iter(names))
-
-
-class TestMkstempInner(BaseTestCase):
+test_classes.append(test__get_candidate_names)
+
+
+class test__mkstemp_inner(TC):
     """Test the internal function _mkstemp_inner."""
 
     class mkstemped:
@@ -342,7 +300,10 @@
     def do_create(self, dir=None, pre="", suf="", bin=1):
         if dir is None:
             dir = tempfile.gettempdir()
-        file = self.mkstemped(dir, pre, suf, bin)
+        try:
+            file = self.mkstemped(dir, pre, suf, bin)
+        except:
+            self.failOnException("_mkstemp_inner")
 
         self.nameCheck(file.name, dir, pre, suf)
         return file
@@ -370,9 +331,10 @@
         finally:
             os.rmdir(dir)
 
-    @unittest.skipUnless(has_stat, 'os.stat not available')
     def test_file_mode(self):
         # _mkstemp_inner creates files with the proper mode
+        if not has_stat:
+            return            # ugh, can't use SkipTest.
 
         file = self.do_create()
         mode = stat.S_IMODE(os.stat(file.name).st_mode)
@@ -384,9 +346,10 @@
             expected = user * (1 + 8 + 64)
         self.assertEqual(mode, expected)
 
-    @unittest.skipUnless(has_spawnl, 'os.spawnl not available')
     def test_noinherit(self):
         # _mkstemp_inner file handles are not inherited by child processes
+        if not has_spawnl:
+            return            # ugh, can't use SkipTest.
 
         if support.verbose:
             v="v"
@@ -421,9 +384,10 @@
                     "child process caught fatal signal %d" % -retval)
         self.assertFalse(retval > 0, "child process reports failure %d"%retval)
 
-    @unittest.skipUnless(has_textmode, "text mode not available")
     def test_textmode(self):
         # _mkstemp_inner can create files in text mode
+        if not has_textmode:
+            return            # ugh, can't use SkipTest.
 
         # A text file is truncated at the first Ctrl+Z byte
         f = self.do_create(bin=0)
@@ -432,39 +396,10 @@
         os.lseek(f.fd, 0, os.SEEK_SET)
         self.assertEqual(os.read(f.fd, 20), b"blat")
 
-    def default_mkstemp_inner(self):
-        return tempfile._mkstemp_inner(tempfile.gettempdir(),
-                                       tempfile.template,
-                                       '',
-                                       tempfile._bin_openflags)
-
-    def test_collision_with_existing_file(self):
-        # _mkstemp_inner tries another name when a file with
-        # the chosen name already exists
-        with _inside_empty_temp_dir(), \
-             _mock_candidate_names('aaa', 'aaa', 'bbb'):
-            (fd1, name1) = self.default_mkstemp_inner()
-            os.close(fd1)
-            self.assertTrue(name1.endswith('aaa'))
-
-            (fd2, name2) = self.default_mkstemp_inner()
-            os.close(fd2)
-            self.assertTrue(name2.endswith('bbb'))
-
-    def test_collision_with_existing_directory(self):
-        # _mkstemp_inner tries another name when a directory with
-        # the chosen name already exists
-        with _inside_empty_temp_dir(), \
-             _mock_candidate_names('aaa', 'aaa', 'bbb'):
-            dir = tempfile.mkdtemp()
-            self.assertTrue(dir.endswith('aaa'))
-
-            (fd, name) = self.default_mkstemp_inner()
-            os.close(fd)
-            self.assertTrue(name.endswith('bbb'))
-
-
-class TestGetTempPrefix(BaseTestCase):
+test_classes.append(test__mkstemp_inner)
+
+
+class test_gettempprefix(TC):
     """Test gettempprefix()."""
 
     def test_sane_template(self):
@@ -484,14 +419,19 @@
         d = tempfile.mkdtemp(prefix="")
         try:
             p = os.path.join(d, p)
-            fd = os.open(p, os.O_RDWR | os.O_CREAT)
+            try:
+                fd = os.open(p, os.O_RDWR | os.O_CREAT)
+            except:
+                self.failOnException("os.open")
             os.close(fd)
             os.unlink(p)
         finally:
             os.rmdir(d)
 
-
-class TestGetTempDir(BaseTestCase):
+test_classes.append(test_gettempprefix)
+
+
+class test_gettempdir(TC):
     """Test gettempdir()."""
 
     def test_directory_exists(self):
@@ -509,9 +449,12 @@
         # sneaky: just instantiate a NamedTemporaryFile, which
         # defaults to writing into the directory returned by
         # gettempdir.
-        file = tempfile.NamedTemporaryFile()
-        file.write(b"blat")
-        file.close()
+        try:
+            file = tempfile.NamedTemporaryFile()
+            file.write(b"blat")
+            file.close()
+        except:
+            self.failOnException("create file in %s" % tempfile.gettempdir())
 
     def test_same_thing(self):
         # gettempdir always returns the same object
@@ -520,18 +463,23 @@
 
         self.assertTrue(a is b)
 
-
-class TestMkstemp(BaseTestCase):
+test_classes.append(test_gettempdir)
+
+
+class test_mkstemp(TC):
     """Test mkstemp()."""
 
     def do_create(self, dir=None, pre="", suf=""):
         if dir is None:
             dir = tempfile.gettempdir()
-        (fd, name) = tempfile.mkstemp(dir=dir, prefix=pre, suffix=suf)
-        (ndir, nbase) = os.path.split(name)
-        adir = os.path.abspath(dir)
-        self.assertEqual(adir, ndir,
-            "Directory '%s' incorrectly returned as '%s'" % (adir, ndir))
+        try:
+            (fd, name) = tempfile.mkstemp(dir=dir, prefix=pre, suffix=suf)
+            (ndir, nbase) = os.path.split(name)
+            adir = os.path.abspath(dir)
+            self.assertEqual(adir, ndir,
+                "Directory '%s' incorrectly returned as '%s'" % (adir, ndir))
+        except:
+            self.failOnException("mkstemp")
 
         try:
             self.nameCheck(name, dir, pre, suf)
@@ -556,14 +504,19 @@
         finally:
             os.rmdir(dir)
 
-
-class TestMkdtemp(BaseTestCase):
+test_classes.append(test_mkstemp)
+
+
+class test_mkdtemp(TC):
     """Test mkdtemp()."""
 
     def do_create(self, dir=None, pre="", suf=""):
         if dir is None:
             dir = tempfile.gettempdir()
-        name = tempfile.mkdtemp(dir=dir, prefix=pre, suffix=suf)
+        try:
+            name = tempfile.mkdtemp(dir=dir, prefix=pre, suffix=suf)
+        except:
+            self.failOnException("mkdtemp")
 
         try:
             self.nameCheck(name, dir, pre, suf)
@@ -599,9 +552,10 @@
         finally:
             os.rmdir(dir)
 
-    @unittest.skipUnless(has_stat, 'os.stat not available')
     def test_mode(self):
         # mkdtemp creates directories with the proper mode
+        if not has_stat:
+            return            # ugh, can't use SkipTest.
 
         dir = self.do_create()
         try:
@@ -617,29 +571,10 @@
         finally:
             os.rmdir(dir)
 
-    def test_collision_with_existing_file(self):
-        # mkdtemp tries another name when a file with
-        # the chosen name already exists
-        with _inside_empty_temp_dir(), \
-             _mock_candidate_names('aaa', 'aaa', 'bbb'):
-            file = tempfile.NamedTemporaryFile(delete=False)
-            file.close()
-            self.assertTrue(file.name.endswith('aaa'))
-            dir = tempfile.mkdtemp()
-            self.assertTrue(dir.endswith('bbb'))
-
-    def test_collision_with_existing_directory(self):
-        # mkdtemp tries another name when a directory with
-        # the chosen name already exists
-        with _inside_empty_temp_dir(), \
-             _mock_candidate_names('aaa', 'aaa', 'bbb'):
-            dir1 = tempfile.mkdtemp()
-            self.assertTrue(dir1.endswith('aaa'))
-            dir2 = tempfile.mkdtemp()
-            self.assertTrue(dir2.endswith('bbb'))
-
-
-class TestMktemp(BaseTestCase):
+test_classes.append(test_mkdtemp)
+
+
+class test_mktemp(TC):
     """Test mktemp()."""
 
     # For safety, all use of mktemp must occur in a private directory.
@@ -668,7 +603,10 @@
             self._unlink(self.name)
 
     def do_create(self, pre="", suf=""):
-        file = self.mktemped(self.dir, pre, suf)
+        try:
+            file = self.mktemped(self.dir, pre, suf)
+        except:
+            self.failOnException("mktemp")
 
         self.nameCheck(file.name, self.dir, pre, suf)
         return file
@@ -698,18 +636,23 @@
 ##         self.assertRaises(RuntimeWarning,
 ##                           tempfile.mktemp, dir=self.dir)
 
+test_classes.append(test_mktemp)
+
 
 # We test _TemporaryFileWrapper by testing NamedTemporaryFile.
 
 
-class TestNamedTemporaryFile(BaseTestCase):
+class test_NamedTemporaryFile(TC):
     """Test NamedTemporaryFile()."""
 
     def do_create(self, dir=None, pre="", suf="", delete=True):
         if dir is None:
             dir = tempfile.gettempdir()
-        file = tempfile.NamedTemporaryFile(dir=dir, prefix=pre, suffix=suf,
-                                           delete=delete)
+        try:
+            file = tempfile.NamedTemporaryFile(dir=dir, prefix=pre, suffix=suf,
+                                               delete=delete)
+        except:
+            self.failOnException("NamedTemporaryFile")
 
         self.nameCheck(file.name, dir, pre, suf)
         return file
@@ -723,22 +666,6 @@
         self.do_create(pre="a", suf="b")
         self.do_create(pre="aa", suf=".txt")
 
-    def test_method_lookup(self):
-        # Issue #18879: Looking up a temporary file method should keep it
-        # alive long enough.
-        f = self.do_create()
-        wr = weakref.ref(f)
-        write = f.write
-        write2 = f.write
-        del f
-        write(b'foo')
-        del write
-        write2(b'bar')
-        del write2
-        if support.check_impl_detail(cpython=True):
-            # No reference cycle was created.
-            self.assertIsNone(wr())
-
     def test_creates_named(self):
         # NamedTemporaryFile creates files with names
         f = tempfile.NamedTemporaryFile()
@@ -778,8 +705,11 @@
         f = tempfile.NamedTemporaryFile()
         f.write(b'abc\n')
         f.close()
-        f.close()
-        f.close()
+        try:
+            f.close()
+            f.close()
+        except:
+            self.failOnException("close")
 
     def test_context_manager(self):
         # A NamedTemporaryFile can be used as a context manager
@@ -793,14 +723,18 @@
 
     # How to test the mode and bufsize parameters?
 
-
-class TestSpooledTemporaryFile(BaseTestCase):
+test_classes.append(test_NamedTemporaryFile)
+
+class test_SpooledTemporaryFile(TC):
     """Test SpooledTemporaryFile()."""
 
     def do_create(self, max_size=0, dir=None, pre="", suf=""):
         if dir is None:
             dir = tempfile.gettempdir()
-        file = tempfile.SpooledTemporaryFile(max_size=max_size, dir=dir, prefix=pre, suffix=suf)
+        try:
+            file = tempfile.SpooledTemporaryFile(max_size=max_size, dir=dir, prefix=pre, suffix=suf)
+        except:
+            self.failOnException("SpooledTemporaryFile")
 
         return file
 
@@ -888,8 +822,11 @@
         f.write(b'abc\n')
         self.assertFalse(f._rolled)
         f.close()
-        f.close()
-        f.close()
+        try:
+            f.close()
+            f.close()
+        except:
+            self.failOnException("close")
 
     def test_multiple_close_after_rollover(self):
         # A SpooledTemporaryFile can be closed many times without error
@@ -897,8 +834,11 @@
         f.write(b'abc\n')
         self.assertTrue(f._rolled)
         f.close()
-        f.close()
-        f.close()
+        try:
+            f.close()
+            f.close()
+        except:
+            self.failOnException("close")
 
     def test_bound_methods(self):
         # It should be OK to steal a bound method from a SpooledTemporaryFile
@@ -1023,76 +963,66 @@
                 pass
         self.assertRaises(ValueError, use_closed)
 
-    def test_truncate_with_size_parameter(self):
-        # A SpooledTemporaryFile can be truncated to zero size
-        f = tempfile.SpooledTemporaryFile(max_size=10)
-        f.write(b'abcdefg\n')
-        f.seek(0)
-        f.truncate()
-        self.assertFalse(f._rolled)
-        self.assertEqual(f._file.getvalue(), b'')
-        # A SpooledTemporaryFile can be truncated to a specific size
-        f = tempfile.SpooledTemporaryFile(max_size=10)
-        f.write(b'abcdefg\n')
-        f.truncate(4)
-        self.assertFalse(f._rolled)
-        self.assertEqual(f._file.getvalue(), b'abcd')
-        # A SpooledTemporaryFile rolls over if truncated to large size
-        f = tempfile.SpooledTemporaryFile(max_size=10)
-        f.write(b'abcdefg\n')
-        f.truncate(20)
-        self.assertTrue(f._rolled)
-        if has_stat:
-            self.assertEqual(os.fstat(f.fileno()).st_size, 20)
-
-
-if tempfile.NamedTemporaryFile is not tempfile.TemporaryFile:
-
-    class TestTemporaryFile(BaseTestCase):
-        """Test TemporaryFile()."""
-
-        def test_basic(self):
-            # TemporaryFile can create files
-            # No point in testing the name params - the file has no name.
+
+test_classes.append(test_SpooledTemporaryFile)
+
+
+class test_TemporaryFile(TC):
+    """Test TemporaryFile()."""
+
+    def test_basic(self):
+        # TemporaryFile can create files
+        # No point in testing the name params - the file has no name.
+        try:
             tempfile.TemporaryFile()
-
-        def test_has_no_name(self):
-            # TemporaryFile creates files with no names (on this system)
-            dir = tempfile.mkdtemp()
-            f = tempfile.TemporaryFile(dir=dir)
-            f.write(b'blat')
-
-            # Sneaky: because this file has no name, it should not prevent
-            # us from removing the directory it was created in.
-            try:
-                os.rmdir(dir)
-            except:
-                # cleanup
-                f.close()
-                os.rmdir(dir)
-                raise
-
-        def test_multiple_close(self):
-            # A TemporaryFile can be closed many times without error
-            f = tempfile.TemporaryFile()
-            f.write(b'abc\n')
+        except:
+            self.failOnException("TemporaryFile")
+
+    def test_has_no_name(self):
+        # TemporaryFile creates files with no names (on this system)
+        dir = tempfile.mkdtemp()
+        f = tempfile.TemporaryFile(dir=dir)
+        f.write(b'blat')
+
+        # Sneaky: because this file has no name, it should not prevent
+        # us from removing the directory it was created in.
+        try:
+            os.rmdir(dir)
+        except:
+            ei = sys.exc_info()
+            # cleanup
+            f.close()
+            os.rmdir(dir)
+            self.failOnException("rmdir", ei)
+
+    def test_multiple_close(self):
+        # A TemporaryFile can be closed many times without error
+        f = tempfile.TemporaryFile()
+        f.write(b'abc\n')
+        f.close()
+        try:
             f.close()
             f.close()
-            f.close()
-
-        # How to test the mode and bufsize parameters?
-        def test_mode_and_encoding(self):
-
-            def roundtrip(input, *args, **kwargs):
-                with tempfile.TemporaryFile(*args, **kwargs) as fileobj:
-                    fileobj.write(input)
-                    fileobj.seek(0)
-                    self.assertEqual(input, fileobj.read())
-
-            roundtrip(b"1234", "w+b")
-            roundtrip("abdc\n", "w+")
-            roundtrip("\u039B", "w+", encoding="utf-16")
-            roundtrip("foo\r\n", "w+", newline="")
+        except:
+            self.failOnException("close")
+
+    # How to test the mode and bufsize parameters?
+    def test_mode_and_encoding(self):
+
+        def roundtrip(input, *args, **kwargs):
+            with tempfile.TemporaryFile(*args, **kwargs) as fileobj:
+                fileobj.write(input)
+                fileobj.seek(0)
+                self.assertEqual(input, fileobj.read())
+
+        roundtrip(b"1234", "w+b")
+        roundtrip("abdc\n", "w+")
+        roundtrip("\u039B", "w+", encoding="utf-16")
+        roundtrip("foo\r\n", "w+", newline="")
+
+
+if tempfile.NamedTemporaryFile is not tempfile.TemporaryFile:
+    test_classes.append(test_TemporaryFile)
 
 
 # Helper for test_del_on_shutdown
@@ -1111,18 +1041,20 @@
             d.clear()
             d.update(c)
 
-class TestTemporaryDirectory(BaseTestCase):
+class test_TemporaryDirectory(TC):
     """Test TemporaryDirectory()."""
 
     def do_create(self, dir=None, pre="", suf="", recurse=1):
         if dir is None:
             dir = tempfile.gettempdir()
-        tmp = tempfile.TemporaryDirectory(dir=dir, prefix=pre, suffix=suf)
+        try:
+            tmp = tempfile.TemporaryDirectory(dir=dir, prefix=pre, suffix=suf)
+        except:
+            self.failOnException("TemporaryDirectory")
         self.nameCheck(tmp.name, dir, pre, suf)
         # Create a subdirectory and some files
         if recurse:
-            d1 = self.do_create(tmp.name, pre, suf, recurse-1)
-            d1.name = None
+            self.do_create(tmp.name, pre, suf, recurse-1)
         with open(os.path.join(tmp.name, "test.txt"), "wb") as f:
             f.write(b"Hello world!")
         return tmp
@@ -1133,9 +1065,8 @@
         # (noted as part of Issue #10188)
         with tempfile.TemporaryDirectory() as nonexistent:
             pass
-        with self.assertRaises(FileNotFoundError) as cm:
+        with self.assertRaises(os.error):
             tempfile.TemporaryDirectory(dir=nonexistent)
-        self.assertEqual(cm.exception.errno, errno.ENOENT)
 
     def test_explicit_cleanup(self):
         # A TemporaryDirectory is deleted when cleaned up
@@ -1154,7 +1085,7 @@
     def test_cleanup_with_symlink_to_a_directory(self):
         # cleanup() should not follow symlinks to directories (issue #12464)
         d1 = self.do_create()
-        d2 = self.do_create(recurse=0)
+        d2 = self.do_create()
 
         # Symlink d1/foo -> d2
         os.symlink(d2.name, os.path.join(d1.name, "foo"))
@@ -1185,56 +1116,70 @@
         finally:
             os.rmdir(dir)
 
+    @unittest.expectedFailure # See issue #10188
     def test_del_on_shutdown(self):
         # A TemporaryDirectory may be cleaned up during shutdown
+        # Make sure it works with the relevant modules nulled out
         with self.do_create() as dir:
-            for mod in ('os', 'shutil', 'sys', 'tempfile', 'warnings'):
-                code = """if True:
-                    import os
-                    import shutil
-                    import sys
-                    import tempfile
-                    import warnings
-
-                    tmp = tempfile.TemporaryDirectory(dir={dir!r})
-                    sys.stdout.buffer.write(tmp.name.encode())
-
-                    tmp2 = os.path.join(tmp.name, 'test_dir')
-                    os.mkdir(tmp2)
-                    with open(os.path.join(tmp2, "test.txt"), "w") as f:
-                        f.write("Hello world!")
-
-                    {mod}.tmp = tmp
-
-                    warnings.filterwarnings("always", category=ResourceWarning)
-                    """.format(dir=dir, mod=mod)
-                rc, out, err = script_helper.assert_python_ok("-c", code)
-                tmp_name = out.decode().strip()
-                self.assertFalse(os.path.exists(tmp_name),
-                            "TemporaryDirectory %s exists after cleanup" % tmp_name)
-                err = err.decode('utf-8', 'backslashreplace')
-                self.assertNotIn("Exception ", err)
+            d = self.do_create(dir=dir)
+            # Mimic the nulling out of modules that
+            # occurs during system shutdown
+            modules = [os, os.path]
+            if has_stat:
+                modules.append(stat)
+            # Currently broken, so suppress the warning
+            # that is otherwise emitted on stdout
+            with support.captured_stderr() as err:
+                with NulledModules(*modules):
+                    d.cleanup()
+            # Currently broken, so stop spurious exception by
+            # indicating the object has already been closed
+            d._closed = True
+            # And this assert will fail, as expected by the
+            # unittest decorator...
+            self.assertFalse(os.path.exists(d.name),
+                        "TemporaryDirectory %s exists after cleanup" % d.name)
 
     def test_warnings_on_cleanup(self):
-        # ResourceWarning will be triggered by __del__
+        # Two kinds of warning on shutdown
+        #   Issue 10888: may write to stderr if modules are nulled out
+        #   ResourceWarning will be triggered by __del__
         with self.do_create() as dir:
-            d = self.do_create(dir=dir, recurse=3)
-            name = d.name
+            if os.sep != '\\':
+                # Embed a backslash in order to make sure string escaping
+                # in the displayed error message is dealt with correctly
+                suffix = '\\check_backslash_handling'
+            else:
+                suffix = ''
+            d = self.do_create(dir=dir, suf=suffix)
+
+            #Check for the Issue 10888 message
+            modules = [os, os.path]
+            if has_stat:
+                modules.append(stat)
+            with support.captured_stderr() as err:
+                with NulledModules(*modules):
+                    d.cleanup()
+            message = err.getvalue().replace('\\\\', '\\')
+            self.assertIn("while cleaning up",  message)
+            self.assertIn(d.name,  message)
 
             # Check for the resource warning
             with support.check_warnings(('Implicitly', ResourceWarning), quiet=False):
                 warnings.filterwarnings("always", category=ResourceWarning)
-                del d
-                support.gc_collect()
-            self.assertFalse(os.path.exists(name),
-                        "TemporaryDirectory %s exists after __del__" % name)
+                d.__del__()
+            self.assertFalse(os.path.exists(d.name),
+                        "TemporaryDirectory %s exists after __del__" % d.name)
 
     def test_multiple_close(self):
         # Can be cleaned-up many times without error
         d = self.do_create()
         d.cleanup()
-        d.cleanup()
-        d.cleanup()
+        try:
+            d.cleanup()
+            d.cleanup()
+        except:
+            self.failOnException("cleanup")
 
     def test_context_manager(self):
         # Can be used as a context manager
@@ -1245,8 +1190,10 @@
         self.assertFalse(os.path.exists(name))
 
 
+test_classes.append(test_TemporaryDirectory)
+
 def test_main():
-    support.run_unittest(__name__)
+    support.run_unittest(*test_classes)
 
 if __name__ == "__main__":
     test_main()