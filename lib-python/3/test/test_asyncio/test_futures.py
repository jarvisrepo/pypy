"""Tests for futures.py."""

import concurrent.futures
import gc
import re
import sys
import threading
import unittest
from unittest import mock

import asyncio
from asyncio import futures
from test.test_asyncio import utils as test_utils
from test import support


def tearDownModule():
    asyncio.set_event_loop_policy(None)


def _fakefunc(f):
    return f


def first_cb():
    pass


def last_cb():
    pass


class DuckFuture:
    # Class that does not inherit from Future but aims to be duck-type
    # compatible with it.

    _asyncio_future_blocking = False
    __cancelled = False
    __result = None
    __exception = None

    def cancel(self):
        if self.done():
            return False
        self.__cancelled = True
        return True

    def cancelled(self):
        return self.__cancelled

    def done(self):
        return (self.__cancelled
                or self.__result is not None
                or self.__exception is not None)

    def result(self):
        assert not self.cancelled()
        if self.__exception is not None:
            raise self.__exception
        return self.__result

    def exception(self):
        assert not self.cancelled()
        return self.__exception

    def set_result(self, result):
        assert not self.done()
        assert result is not None
        self.__result = result

    def set_exception(self, exception):
        assert not self.done()
        assert exception is not None
        self.__exception = exception

    def __iter__(self):
        if not self.done():
            self._asyncio_future_blocking = True
            yield self
        assert self.done()
        return self.result()


class DuckTests(test_utils.TestCase):

    def setUp(self):
        super().setUp()
        self.loop = self.new_test_loop()
        self.addCleanup(self.loop.close)

    def test_wrap_future(self):
        f = DuckFuture()
        g = asyncio.wrap_future(f)
        assert g is f

    def test_ensure_future(self):
        f = DuckFuture()
        g = asyncio.ensure_future(f)
        assert g is f


class BaseFutureTests:

    def _new_future(self,  *args, **kwargs):
        return self.cls(*args, **kwargs)

    def setUp(self):
        super().setUp()
        self.loop = self.new_test_loop()
        self.addCleanup(self.loop.close)

    def test_isfuture(self):
        class MyFuture:
            _asyncio_future_blocking = None

            def __init__(self):
                self._asyncio_future_blocking = False

        self.assertFalse(asyncio.isfuture(MyFuture))
        self.assertTrue(asyncio.isfuture(MyFuture()))
        self.assertFalse(asyncio.isfuture(1))

        # As `isinstance(Mock(), Future)` returns `False`
        self.assertFalse(asyncio.isfuture(mock.Mock()))

        f = self._new_future(loop=self.loop)
        self.assertTrue(asyncio.isfuture(f))
        self.assertFalse(asyncio.isfuture(type(f)))

        # As `isinstance(Mock(Future), Future)` returns `True`
        self.assertTrue(asyncio.isfuture(mock.Mock(type(f))))

        f.cancel()

    def test_initial_state(self):
        f = self._new_future(loop=self.loop)
        self.assertFalse(f.cancelled())
        self.assertFalse(f.done())
        f.cancel()
        self.assertTrue(f.cancelled())

    def test_init_constructor_default_loop(self):
        asyncio.set_event_loop(self.loop)
        f = self._new_future()
        self.assertIs(f._loop, self.loop)
        self.assertIs(f.get_loop(), self.loop)

    def test_constructor_positional(self):
        # Make sure Future doesn't accept a positional argument
        self.assertRaises(TypeError, self._new_future, 42)

    def test_uninitialized(self):
        # Test that C Future doesn't crash when Future.__init__()
        # call was skipped.

        fut = self.cls.__new__(self.cls, loop=self.loop)
        self.assertRaises(asyncio.InvalidStateError, fut.result)

        fut = self.cls.__new__(self.cls, loop=self.loop)
        self.assertRaises(asyncio.InvalidStateError, fut.exception)

        fut = self.cls.__new__(self.cls, loop=self.loop)
        with self.assertRaises((RuntimeError, AttributeError)):
            fut.set_result(None)

        fut = self.cls.__new__(self.cls, loop=self.loop)
        with self.assertRaises((RuntimeError, AttributeError)):
            fut.set_exception(Exception)

        fut = self.cls.__new__(self.cls, loop=self.loop)
        with self.assertRaises((RuntimeError, AttributeError)):
            fut.cancel()

        fut = self.cls.__new__(self.cls, loop=self.loop)
        with self.assertRaises((RuntimeError, AttributeError)):
            fut.add_done_callback(lambda f: None)

        fut = self.cls.__new__(self.cls, loop=self.loop)
        with self.assertRaises((RuntimeError, AttributeError)):
            fut.remove_done_callback(lambda f: None)

        fut = self.cls.__new__(self.cls, loop=self.loop)
        try:
            repr(fut)
        except (RuntimeError, AttributeError):
            pass

        fut = self.cls.__new__(self.cls, loop=self.loop)
        try:
            fut.__await__()
        except RuntimeError:
            pass

        fut = self.cls.__new__(self.cls, loop=self.loop)
        try:
            iter(fut)
        except RuntimeError:
            pass

        fut = self.cls.__new__(self.cls, loop=self.loop)
        self.assertFalse(fut.cancelled())
        self.assertFalse(fut.done())

    def test_future_cancel_message_getter(self):
        f = self._new_future(loop=self.loop)
        self.assertTrue(hasattr(f, '_cancel_message'))
        self.assertEqual(f._cancel_message, None)

        f.cancel('my message')
        with self.assertRaises(asyncio.CancelledError):
            self.loop.run_until_complete(f)
        self.assertEqual(f._cancel_message, 'my message')

    def test_future_cancel_message_setter(self):
        f = self._new_future(loop=self.loop)
        f.cancel('my message')
        f._cancel_message = 'my new message'
        self.assertEqual(f._cancel_message, 'my new message')

        # Also check that the value is used for cancel().
        with self.assertRaises(asyncio.CancelledError):
            self.loop.run_until_complete(f)
        self.assertEqual(f._cancel_message, 'my new message')

    def test_cancel(self):
        f = self._new_future(loop=self.loop)
        self.assertTrue(f.cancel())
        self.assertTrue(f.cancelled())
        self.assertTrue(f.done())
        self.assertRaises(asyncio.CancelledError, f.result)
        self.assertRaises(asyncio.CancelledError, f.exception)
        self.assertRaises(asyncio.InvalidStateError, f.set_result, None)
        self.assertRaises(asyncio.InvalidStateError, f.set_exception, None)
        self.assertFalse(f.cancel())

    def test_result(self):
        f = self._new_future(loop=self.loop)
        self.assertRaises(asyncio.InvalidStateError, f.result)

        f.set_result(42)
        self.assertFalse(f.cancelled())
        self.assertTrue(f.done())
        self.assertEqual(f.result(), 42)
        self.assertEqual(f.exception(), None)
        self.assertRaises(asyncio.InvalidStateError, f.set_result, None)
        self.assertRaises(asyncio.InvalidStateError, f.set_exception, None)
        self.assertFalse(f.cancel())

    def test_exception(self):
        exc = RuntimeError()
        f = self._new_future(loop=self.loop)
        self.assertRaises(asyncio.InvalidStateError, f.exception)

        # StopIteration cannot be raised into a Future - CPython issue26221
        self.assertRaisesRegex(TypeError, "StopIteration .* cannot be raised",
                               f.set_exception, StopIteration)

        f.set_exception(exc)
        self.assertFalse(f.cancelled())
        self.assertTrue(f.done())
        self.assertRaises(RuntimeError, f.result)
        self.assertEqual(f.exception(), exc)
        self.assertRaises(asyncio.InvalidStateError, f.set_result, None)
        self.assertRaises(asyncio.InvalidStateError, f.set_exception, None)
        self.assertFalse(f.cancel())

    def test_exception_class(self):
        f = self._new_future(loop=self.loop)
        f.set_exception(RuntimeError)
        self.assertIsInstance(f.exception(), RuntimeError)

    def test_yield_from_twice(self):
        f = self._new_future(loop=self.loop)

        def fixture():
            yield 'A'
            x = yield from f
            yield 'B', x
            y = yield from f
            yield 'C', y

        g = fixture()
        self.assertEqual(next(g), 'A')  # yield 'A'.
        self.assertEqual(next(g), f)  # First yield from f.
        f.set_result(42)
        self.assertEqual(next(g), ('B', 42))  # yield 'B', x.
        # The second "yield from f" does not yield f.
        self.assertEqual(next(g), ('C', 42))  # yield 'C', y.

    def test_future_repr(self):
        self.loop.set_debug(True)
        f_pending_debug = self._new_future(loop=self.loop)
        frame = f_pending_debug._source_traceback[-1]
        self.assertEqual(
            repr(f_pending_debug),
            f'<{self.cls.__name__} pending created at {frame[0]}:{frame[1]}>')
        f_pending_debug.cancel()

        self.loop.set_debug(False)
        f_pending = self._new_future(loop=self.loop)
        self.assertEqual(repr(f_pending), f'<{self.cls.__name__} pending>')
        f_pending.cancel()

        f_cancelled = self._new_future(loop=self.loop)
        f_cancelled.cancel()
        self.assertEqual(repr(f_cancelled), f'<{self.cls.__name__} cancelled>')

        f_result = self._new_future(loop=self.loop)
        f_result.set_result(4)
        self.assertEqual(
            repr(f_result), f'<{self.cls.__name__} finished result=4>')
        self.assertEqual(f_result.result(), 4)

        exc = RuntimeError()
        f_exception = self._new_future(loop=self.loop)
        f_exception.set_exception(exc)
        self.assertEqual(
            repr(f_exception),
            f'<{self.cls.__name__} finished exception=RuntimeError()>')
        self.assertIs(f_exception.exception(), exc)

        def func_repr(func):
            filename, lineno = test_utils.get_function_source(func)
            text = '%s() at %s:%s' % (func.__qualname__, filename, lineno)
            return re.escape(text)

        f_one_callbacks = self._new_future(loop=self.loop)
        f_one_callbacks.add_done_callback(_fakefunc)
        fake_repr = func_repr(_fakefunc)
        self.assertRegex(
            repr(f_one_callbacks),
            r'<' + self.cls.__name__ + r' pending cb=\[%s\]>' % fake_repr)
        f_one_callbacks.cancel()
        self.assertEqual(repr(f_one_callbacks),
                         f'<{self.cls.__name__} cancelled>')

        f_two_callbacks = self._new_future(loop=self.loop)
        f_two_callbacks.add_done_callback(first_cb)
        f_two_callbacks.add_done_callback(last_cb)
        first_repr = func_repr(first_cb)
        last_repr = func_repr(last_cb)
        self.assertRegex(repr(f_two_callbacks),
                         r'<' + self.cls.__name__ + r' pending cb=\[%s, %s\]>'
                         % (first_repr, last_repr))

        f_many_callbacks = self._new_future(loop=self.loop)
        f_many_callbacks.add_done_callback(first_cb)
        for i in range(8):
            f_many_callbacks.add_done_callback(_fakefunc)
        f_many_callbacks.add_done_callback(last_cb)
        cb_regex = r'%s, <8 more>, %s' % (first_repr, last_repr)
        self.assertRegex(
            repr(f_many_callbacks),
            r'<' + self.cls.__name__ + r' pending cb=\[%s\]>' % cb_regex)
        f_many_callbacks.cancel()
        self.assertEqual(repr(f_many_callbacks),
                         f'<{self.cls.__name__} cancelled>')

    def test_copy_state(self):
        from asyncio.futures import _copy_future_state

        f = self._new_future(loop=self.loop)
        f.set_result(10)

        newf = self._new_future(loop=self.loop)
        _copy_future_state(f, newf)
        self.assertTrue(newf.done())
        self.assertEqual(newf.result(), 10)

        f_exception = self._new_future(loop=self.loop)
        f_exception.set_exception(RuntimeError())

        newf_exception = self._new_future(loop=self.loop)
        _copy_future_state(f_exception, newf_exception)
        self.assertTrue(newf_exception.done())
        self.assertRaises(RuntimeError, newf_exception.result)

        f_cancelled = self._new_future(loop=self.loop)
        f_cancelled.cancel()

        newf_cancelled = self._new_future(loop=self.loop)
        _copy_future_state(f_cancelled, newf_cancelled)
        self.assertTrue(newf_cancelled.cancelled())

    def test_iter(self):
        fut = self._new_future(loop=self.loop)

        def coro():
            yield from fut

        def test():
            arg1, arg2 = coro()

        with self.assertRaisesRegex(RuntimeError, "await wasn't used"):
            test()
        fut.cancel()

    def test_log_traceback(self):
        fut = self._new_future(loop=self.loop)
        with self.assertRaisesRegex(ValueError, 'can only be set to False'):
            fut._log_traceback = True

    @mock.patch('asyncio.base_events.logger')
    def test_tb_logger_abandoned(self, m_log):
        fut = self._new_future(loop=self.loop)
        del fut
        self.assertFalse(m_log.error.called)

    @mock.patch('asyncio.base_events.logger')
    def test_tb_logger_not_called_after_cancel(self, m_log):
        fut = self._new_future(loop=self.loop)
        fut.set_exception(Exception())
        fut.cancel()
        del fut
        self.assertFalse(m_log.error.called)

    @mock.patch('asyncio.base_events.logger')
    def test_tb_logger_result_unretrieved(self, m_log):
        fut = self._new_future(loop=self.loop)
        fut.set_result(42)
        del fut
        self.assertFalse(m_log.error.called)

    @mock.patch('asyncio.base_events.logger')
    def test_tb_logger_result_retrieved(self, m_log):
        fut = self._new_future(loop=self.loop)
        fut.set_result(42)
        fut.result()
        del fut
        self.assertFalse(m_log.error.called)

    @mock.patch('asyncio.base_events.logger')
    def test_tb_logger_exception_unretrieved(self, m_log):
        fut = self._new_future(loop=self.loop)
        fut.set_exception(RuntimeError('boom'))
        del fut
        test_utils.run_briefly(self.loop)
        support.gc_collect()
        self.assertTrue(m_log.error.called)

    @mock.patch('asyncio.base_events.logger')
    def test_tb_logger_exception_retrieved(self, m_log):
        fut = self._new_future(loop=self.loop)
        fut.set_exception(RuntimeError('boom'))
        fut.exception()
        del fut
        self.assertFalse(m_log.error.called)

    @mock.patch('asyncio.base_events.logger')
    def test_tb_logger_exception_result_retrieved(self, m_log):
        fut = self._new_future(loop=self.loop)
        fut.set_exception(RuntimeError('boom'))
        self.assertRaises(RuntimeError, fut.result)
        del fut
        self.assertFalse(m_log.error.called)

    def test_wrap_future(self):

        def run(arg):
            return (arg, threading.get_ident())
        ex = concurrent.futures.ThreadPoolExecutor(1)
        f1 = ex.submit(run, 'oi')
        f2 = asyncio.wrap_future(f1, loop=self.loop)
        res, ident = self.loop.run_until_complete(f2)
        self.assertTrue(asyncio.isfuture(f2))
        self.assertEqual(res, 'oi')
        self.assertNotEqual(ident, threading.get_ident())
        ex.shutdown(wait=True)

    def test_wrap_future_future(self):
        f1 = self._new_future(loop=self.loop)
        f2 = asyncio.wrap_future(f1)
        self.assertIs(f1, f2)

    def test_wrap_future_use_global_loop(self):
        with mock.patch('asyncio.futures.events') as events:
            events.get_event_loop = lambda: self.loop
            def run(arg):
                return (arg, threading.get_ident())
            ex = concurrent.futures.ThreadPoolExecutor(1)
            f1 = ex.submit(run, 'oi')
            f2 = asyncio.wrap_future(f1)
            self.assertIs(self.loop, f2._loop)
            ex.shutdown(wait=True)

    def test_wrap_future_cancel(self):
        f1 = concurrent.futures.Future()
        f2 = asyncio.wrap_future(f1, loop=self.loop)
        f2.cancel()
        test_utils.run_briefly(self.loop)
        self.assertTrue(f1.cancelled())
        self.assertTrue(f2.cancelled())

    def test_wrap_future_cancel2(self):
        f1 = concurrent.futures.Future()
        f2 = asyncio.wrap_future(f1, loop=self.loop)
        f1.set_result(42)
        f2.cancel()
        test_utils.run_briefly(self.loop)
        self.assertFalse(f1.cancelled())
        self.assertEqual(f1.result(), 42)
        self.assertTrue(f2.cancelled())

    def test_future_source_traceback(self):
        self.loop.set_debug(True)

        future = self._new_future(loop=self.loop)
        lineno = sys._getframe().f_lineno - 1
        self.assertIsInstance(future._source_traceback, list)
        self.assertEqual(future._source_traceback[-2][:3],
                         (__file__,
                          lineno,
                          'test_future_source_traceback'))

    @mock.patch('asyncio.base_events.logger')
    def check_future_exception_never_retrieved(self, debug, m_log):
        self.loop.set_debug(debug)

        def memory_error():
            try:
                raise MemoryError()
            except BaseException as exc:
                return exc
        exc = memory_error()

        future = self._new_future(loop=self.loop)
        future.set_exception(exc)
        future = None
        test_utils.run_briefly(self.loop)
        support.gc_collect()

        if sys.version_info >= (3, 4):
            regex = f'^{self.cls.__name__} exception was never retrieved\n'
            exc_info = (type(exc), exc, exc.__traceback__)
            m_log.error.assert_called_once_with(mock.ANY, exc_info=exc_info)
        else:
            regex = r'^Future/Task exception was never retrieved\n'
            m_log.error.assert_called_once_with(mock.ANY, exc_info=False)
        message = m_log.error.call_args[0][0]
        self.assertRegex(message, re.compile(regex, re.DOTALL))

    def test_future_exception_never_retrieved(self):
        self.check_future_exception_never_retrieved(False)

    def test_future_exception_never_retrieved_debug(self):
        self.check_future_exception_never_retrieved(True)

    def test_set_result_unless_cancelled(self):
        fut = self._new_future(loop=self.loop)
        fut.cancel()
        futures._set_result_unless_cancelled(fut, 2)
        self.assertTrue(fut.cancelled())

    def test_future_stop_iteration_args(self):
        fut = self._new_future(loop=self.loop)
        fut.set_result((1, 2))
        fi = fut.__iter__()
        result = None
        try:
            fi.send(None)
        except StopIteration as ex:
            result = ex.args[0]
        else:
            self.fail('StopIteration was expected')
        self.assertEqual(result, (1, 2))

    def test_future_iter_throw(self):
        fut = self._new_future(loop=self.loop)
        fi = iter(fut)
        self.assertRaises(TypeError, fi.throw,
                          Exception, Exception("elephant"), 32)
        self.assertRaises(TypeError, fi.throw,
                          Exception("elephant"), Exception("elephant"))
        self.assertRaises(TypeError, fi.throw, list)

    def test_future_del_collect(self):
        class Evil:
            def __del__(self):
                gc.collect()

        for i in range(100):
            fut = self._new_future(loop=self.loop)
            fut.set_result(Evil())


@unittest.skipUnless(hasattr(futures, '_CFuture'),
                     'requires the C _asyncio module')
class CFutureTests(BaseFutureTests, test_utils.TestCase):
    try:
        cls = futures._CFuture
    except AttributeError:
        cls = None

    def test_future_del_segfault(self):
        fut = self._new_future(loop=self.loop)
        with self.assertRaises(AttributeError):
            del fut._asyncio_future_blocking
        with self.assertRaises(AttributeError):
            del fut._log_traceback


@unittest.skipUnless(hasattr(futures, '_CFuture'),
                     'requires the C _asyncio module')
class CSubFutureTests(BaseFutureTests, test_utils.TestCase):
    try:
        class CSubFuture(futures._CFuture):
            pass

        cls = CSubFuture
    except AttributeError:
        cls = None


class PyFutureTests(BaseFutureTests, test_utils.TestCase):
    cls = futures._PyFuture


class BaseFutureDoneCallbackTests():

    def setUp(self):
        super().setUp()
        self.loop = self.new_test_loop()

    def run_briefly(self):
        test_utils.run_briefly(self.loop)

    def _make_callback(self, bag, thing):
        # Create a callback function that appends thing to bag.
        def bag_appender(future):
            bag.append(thing)
        return bag_appender

    def _new_future(self):
        raise NotImplementedError

    def test_callbacks_remove_first_callback(self):
        bag = []
        f = self._new_future()

        cb1 = self._make_callback(bag, 42)
        cb2 = self._make_callback(bag, 17)
        cb3 = self._make_callback(bag, 100)

        f.add_done_callback(cb1)
        f.add_done_callback(cb2)
        f.add_done_callback(cb3)

        f.remove_done_callback(cb1)
        f.remove_done_callback(cb1)

        self.assertEqual(bag, [])
        f.set_result('foo')

        self.run_briefly()

        self.assertEqual(bag, [17, 100])
        self.assertEqual(f.result(), 'foo')

    def test_callbacks_remove_first_and_second_callback(self):
        bag = []
        f = self._new_future()

        cb1 = self._make_callback(bag, 42)
        cb2 = self._make_callback(bag, 17)
        cb3 = self._make_callback(bag, 100)

        f.add_done_callback(cb1)
        f.add_done_callback(cb2)
        f.add_done_callback(cb3)

        f.remove_done_callback(cb1)
        f.remove_done_callback(cb2)
        f.remove_done_callback(cb1)

        self.assertEqual(bag, [])
        f.set_result('foo')

        self.run_briefly()

        self.assertEqual(bag, [100])
        self.assertEqual(f.result(), 'foo')

    def test_callbacks_remove_third_callback(self):
        bag = []
        f = self._new_future()

        cb1 = self._make_callback(bag, 42)
        cb2 = self._make_callback(bag, 17)
        cb3 = self._make_callback(bag, 100)

        f.add_done_callback(cb1)
        f.add_done_callback(cb2)
        f.add_done_callback(cb3)

        f.remove_done_callback(cb3)
        f.remove_done_callback(cb3)

        self.assertEqual(bag, [])
        f.set_result('foo')

        self.run_briefly()

        self.assertEqual(bag, [42, 17])
        self.assertEqual(f.result(), 'foo')

    def test_callbacks_invoked_on_set_result(self):
        bag = []
        f = self._new_future()
        f.add_done_callback(self._make_callback(bag, 42))
        f.add_done_callback(self._make_callback(bag, 17))

        self.assertEqual(bag, [])
        f.set_result('foo')

        self.run_briefly()

        self.assertEqual(bag, [42, 17])
        self.assertEqual(f.result(), 'foo')

    def test_callbacks_invoked_on_set_exception(self):
        bag = []
        f = self._new_future()
        f.add_done_callback(self._make_callback(bag, 100))

        self.assertEqual(bag, [])
        exc = RuntimeError()
        f.set_exception(exc)

        self.run_briefly()

        self.assertEqual(bag, [100])
        self.assertEqual(f.exception(), exc)

    def test_remove_done_callback(self):
        bag = []
        f = self._new_future()
        cb1 = self._make_callback(bag, 1)
        cb2 = self._make_callback(bag, 2)
        cb3 = self._make_callback(bag, 3)

        # Add one cb1 and one cb2.
        f.add_done_callback(cb1)
        f.add_done_callback(cb2)

        # One instance of cb2 removed. Now there's only one cb1.
        self.assertEqual(f.remove_done_callback(cb2), 1)

        # Never had any cb3 in there.
        self.assertEqual(f.remove_done_callback(cb3), 0)

        # After this there will be 6 instances of cb1 and one of cb2.
        f.add_done_callback(cb2)
        for i in range(5):
            f.add_done_callback(cb1)

        # Remove all instances of cb1. One cb2 remains.
        self.assertEqual(f.remove_done_callback(cb1), 6)

        self.assertEqual(bag, [])
        f.set_result('foo')

        self.run_briefly()

        self.assertEqual(bag, [2])
        self.assertEqual(f.result(), 'foo')

    def test_remove_done_callbacks_list_mutation(self):
        # see http://bugs.python.org/issue28963 for details

        fut = self._new_future()
        fut.add_done_callback(str)

        for _ in range(63):
            fut.add_done_callback(id)

        class evil:
            def __eq__(self, other):
                fut.remove_done_callback(id)
                return False

        fut.remove_done_callback(evil())

    def test_schedule_callbacks_list_mutation_1(self):
        # see http://bugs.python.org/issue28963 for details

        def mut(f):
            f.remove_done_callback(str)

        fut = self._new_future()
        fut.add_done_callback(mut)
        fut.add_done_callback(str)
        fut.add_done_callback(str)
        fut.set_result(1)
        test_utils.run_briefly(self.loop)

    def test_schedule_callbacks_list_mutation_2(self):
        # see http://bugs.python.org/issue30828 for details

        fut = self._new_future()
        fut.add_done_callback(str)

        for _ in range(63):
            fut.add_done_callback(id)

        max_extra_cbs = 100
        extra_cbs = 0

        class evil:
            def __eq__(self, other):
                nonlocal extra_cbs
                extra_cbs += 1
                if extra_cbs < max_extra_cbs:
                    fut.add_done_callback(id)
                return False

        fut.remove_done_callback(evil())


@unittest.skipUnless(hasattr(futures, '_CFuture'),
                     'requires the C _asyncio module')
class CFutureDoneCallbackTests(BaseFutureDoneCallbackTests,
                               test_utils.TestCase):

    def _new_future(self):
        return futures._CFuture(loop=self.loop)


@unittest.skipUnless(hasattr(futures, '_CFuture'),
                     'requires the C _asyncio module')
class CSubFutureDoneCallbackTests(BaseFutureDoneCallbackTests,
                                  test_utils.TestCase):

    def _new_future(self):
        class CSubFuture(futures._CFuture):
            pass
        return CSubFuture(loop=self.loop)


class PyFutureDoneCallbackTests(BaseFutureDoneCallbackTests,
                                test_utils.TestCase):

    def _new_future(self):
        return futures._PyFuture(loop=self.loop)


class BaseFutureInheritanceTests:

    def _get_future_cls(self):
        raise NotImplementedError

    def setUp(self):
        super().setUp()
        self.loop = self.new_test_loop()
        self.addCleanup(self.loop.close)

    def test_inherit_without_calling_super_init(self):
        # See https://bugs.python.org/issue38785 for the context
        cls = self._get_future_cls()

        class MyFut(cls):
            def __init__(self, *args, **kwargs):
                # don't call super().__init__()
                pass

        fut = MyFut(loop=self.loop)
        with self.assertRaisesRegex(
            RuntimeError,
            "Future object is not initialized."
        ):
            fut.get_loop()


class PyFutureInheritanceTests(BaseFutureInheritanceTests,
                               test_utils.TestCase):
    def _get_future_cls(self):
        return futures._PyFuture

<<<<<<< HEAD
=======

>>>>>>> 0a83d304
@unittest.skipUnless(hasattr(futures, '_CFuture'),
                     'requires the C _asyncio module')
class CFutureInheritanceTests(BaseFutureInheritanceTests,
                              test_utils.TestCase):
    def _get_future_cls(self):
        return futures._CFuture


if __name__ == '__main__':
    unittest.main()<|MERGE_RESOLUTION|>--- conflicted
+++ resolved
@@ -875,10 +875,7 @@
     def _get_future_cls(self):
         return futures._PyFuture
 
-<<<<<<< HEAD
-=======
-
->>>>>>> 0a83d304
+
 @unittest.skipUnless(hasattr(futures, '_CFuture'),
                      'requires the C _asyncio module')
 class CFutureInheritanceTests(BaseFutureInheritanceTests,
