import collections
import copyreg
import dbm
import io
import functools
import os
import math
import pickle
import pickletools
import shutil
import struct
import sys
import threading
import unittest
import weakref
from textwrap import dedent
from http.cookies import SimpleCookie

try:
    import _testbuffer
except ImportError:
    _testbuffer = None

from test import support
from test.support import os_helper
from test.support import (
<<<<<<< HEAD
    TestFailed, TESTFN, run_with_locale, no_tracing,
    _2G, _4G, bigmemtest, reap_threads, forget,
    save_restore_warnings_filters,
    check_impl_detail, impl_detail
=======
    TestFailed, run_with_locale, no_tracing,
    _2G, _4G, bigmemtest
>>>>>>> 51768410
    )
from test.support.import_helper import forget
from test.support.os_helper import TESTFN
from test.support import threading_helper
from test.support.warnings_helper import save_restore_warnings_filters

from pickle import bytes_types


# bpo-41003: Save/restore warnings filters to leave them unchanged.
# Ignore filters installed by numpy.
try:
    with save_restore_warnings_filters():
        import numpy as np
except ImportError:
    np = None


requires_32b = unittest.skipUnless(sys.maxsize < 2**32,
                                   "test is only meaningful on 32-bit builds")

# Tests that try a number of pickle protocols should have a
#     for proto in protocols:
# kind of outer loop.
protocols = range(pickle.HIGHEST_PROTOCOL + 1)


# Return True if opcode code appears in the pickle, else False.
def opcode_in_pickle(code, pickle):
    for op, dummy, dummy in pickletools.genops(pickle):
        if op.code == code.decode("latin-1"):
            return True
    return False

# Return the number of times opcode code appears in pickle.
def count_opcode(code, pickle):
    n = 0
    for op, dummy, dummy in pickletools.genops(pickle):
        if op.code == code.decode("latin-1"):
            n += 1
    return n


def identity(x):
    return x


class UnseekableIO(io.BytesIO):
    def peek(self, *args):
        raise NotImplementedError

    def seekable(self):
        return False

    def seek(self, *args):
        raise io.UnsupportedOperation

    def tell(self):
        raise io.UnsupportedOperation


class MinimalIO(object):
    """
    A file-like object that doesn't support readinto().
    """
    def __init__(self, *args):
        self._bio = io.BytesIO(*args)
        self.getvalue = self._bio.getvalue
        self.read = self._bio.read
        self.readline = self._bio.readline
        self.write = self._bio.write


# We can't very well test the extension registry without putting known stuff
# in it, but we have to be careful to restore its original state.  Code
# should do this:
#
#     e = ExtensionSaver(extension_code)
#     try:
#         fiddle w/ the extension registry's stuff for extension_code
#     finally:
#         e.restore()

class ExtensionSaver:
    # Remember current registration for code (if any), and remove it (if
    # there is one).
    def __init__(self, code):
        self.code = code
        if code in copyreg._inverted_registry:
            self.pair = copyreg._inverted_registry[code]
            copyreg.remove_extension(self.pair[0], self.pair[1], code)
        else:
            self.pair = None

    # Restore previous registration for code.
    def restore(self):
        code = self.code
        curpair = copyreg._inverted_registry.get(code)
        if curpair is not None:
            copyreg.remove_extension(curpair[0], curpair[1], code)
        pair = self.pair
        if pair is not None:
            copyreg.add_extension(pair[0], pair[1], code)

class C:
    def __eq__(self, other):
        return self.__dict__ == other.__dict__

class D(C):
    def __init__(self, arg):
        pass

class E(C):
    def __getinitargs__(self):
        return ()

# Simple mutable object.
class Object:
    pass

# Hashable immutable key object containing unheshable mutable data.
class K:
    def __init__(self, value):
        self.value = value

    def __reduce__(self):
        # Shouldn't support the recursion itself
        return K, (self.value,)

import __main__
__main__.C = C
C.__module__ = "__main__"
__main__.D = D
D.__module__ = "__main__"
__main__.E = E
E.__module__ = "__main__"

class myint(int):
    def __init__(self, x):
        self.str = str(x)

class initarg(C):

    def __init__(self, a, b):
        self.a = a
        self.b = b

    def __getinitargs__(self):
        return self.a, self.b

class metaclass(type):
    pass

class use_metaclass(object, metaclass=metaclass):
    pass

class pickling_metaclass(type):
    def __eq__(self, other):
        return (type(self) == type(other) and
                self.reduce_args == other.reduce_args)

    def __reduce__(self):
        return (create_dynamic_class, self.reduce_args)

def create_dynamic_class(name, bases):
    result = pickling_metaclass(name, bases, dict())
    result.reduce_args = (name, bases)
    return result


class ZeroCopyBytes(bytes):
    readonly = True
    c_contiguous = True
    f_contiguous = True
    zero_copy_reconstruct = True

    def __reduce_ex__(self, protocol):
        if protocol >= 5:
            return type(self)._reconstruct, (pickle.PickleBuffer(self),), None
        else:
            return type(self)._reconstruct, (bytes(self),)

    def __repr__(self):
        return "{}({!r})".format(self.__class__.__name__, bytes(self))

    __str__ = __repr__

    @classmethod
    def _reconstruct(cls, obj):
        with memoryview(obj) as m:
            obj = m.obj
            if type(obj) is cls:
                # Zero-copy
                return obj
            else:
                return cls(obj)


class ZeroCopyBytearray(bytearray):
    readonly = False
    c_contiguous = True
    f_contiguous = True
    zero_copy_reconstruct = True

    def __reduce_ex__(self, protocol):
        if protocol >= 5:
            return type(self)._reconstruct, (pickle.PickleBuffer(self),), None
        else:
            return type(self)._reconstruct, (bytes(self),)

    def __repr__(self):
        return "{}({!r})".format(self.__class__.__name__, bytes(self))

    __str__ = __repr__

    @classmethod
    def _reconstruct(cls, obj):
        with memoryview(obj) as m:
            obj = m.obj
            if type(obj) is cls:
                # Zero-copy
                return obj
            else:
                return cls(obj)


if _testbuffer is not None:

    class PicklableNDArray:
        # A not-really-zero-copy picklable ndarray, as the ndarray()
        # constructor doesn't allow for it

        zero_copy_reconstruct = False

        def __init__(self, *args, **kwargs):
            self.array = _testbuffer.ndarray(*args, **kwargs)

        def __getitem__(self, idx):
            cls = type(self)
            new = cls.__new__(cls)
            new.array = self.array[idx]
            return new

        @property
        def readonly(self):
            return self.array.readonly

        @property
        def c_contiguous(self):
            return self.array.c_contiguous

        @property
        def f_contiguous(self):
            return self.array.f_contiguous

        def __eq__(self, other):
            if not isinstance(other, PicklableNDArray):
                return NotImplemented
            return (other.array.format == self.array.format and
                    other.array.shape == self.array.shape and
                    other.array.strides == self.array.strides and
                    other.array.readonly == self.array.readonly and
                    other.array.tobytes() == self.array.tobytes())

        def __ne__(self, other):
            if not isinstance(other, PicklableNDArray):
                return NotImplemented
            return not (self == other)

        def __repr__(self):
            return (f"{type(self)}(shape={self.array.shape},"
                    f"strides={self.array.strides}, "
                    f"bytes={self.array.tobytes()})")

        def __reduce_ex__(self, protocol):
            if not self.array.contiguous:
                raise NotImplementedError("Reconstructing a non-contiguous "
                                          "ndarray does not seem possible")
            ndarray_kwargs = {"shape": self.array.shape,
                              "strides": self.array.strides,
                              "format": self.array.format,
                              "flags": (0 if self.readonly
                                        else _testbuffer.ND_WRITABLE)}
            pb = pickle.PickleBuffer(self.array)
            if protocol >= 5:
                return (type(self)._reconstruct,
                        (pb, ndarray_kwargs))
            else:
                # Need to serialize the bytes in physical order
                with pb.raw() as m:
                    return (type(self)._reconstruct,
                            (m.tobytes(), ndarray_kwargs))

        @classmethod
        def _reconstruct(cls, obj, kwargs):
            with memoryview(obj) as m:
                # For some reason, ndarray() wants a list of integers...
                # XXX This only works if format == 'B'
                items = list(m.tobytes())
            return cls(items, **kwargs)


# DATA0 .. DATA4 are the pickles we expect under the various protocols, for
# the object returned by create_data().

DATA0 = (
    b'(lp0\nL0L\naL1L\naF2.0\n'
    b'ac__builtin__\ncomple'
    b'x\np1\n(F3.0\nF0.0\ntp2\n'
    b'Rp3\naL1L\naL-1L\naL255'
    b'L\naL-255L\naL-256L\naL'
    b'65535L\naL-65535L\naL-'
    b'65536L\naL2147483647L'
    b'\naL-2147483647L\naL-2'
    b'147483648L\na(Vabc\np4'
    b'\ng4\nccopy_reg\n_recon'
    b'structor\np5\n(c__main'
    b'__\nC\np6\nc__builtin__'
    b'\nobject\np7\nNtp8\nRp9\n'
    b'(dp10\nVfoo\np11\nL1L\ns'
    b'Vbar\np12\nL2L\nsbg9\ntp'
    b'13\nag13\naL5L\na.'
)

# Disassembly of DATA0
DATA0_DIS = """\
    0: (    MARK
    1: l        LIST       (MARK at 0)
    2: p    PUT        0
    5: L    LONG       0
    9: a    APPEND
   10: L    LONG       1
   14: a    APPEND
   15: F    FLOAT      2.0
   20: a    APPEND
   21: c    GLOBAL     '__builtin__ complex'
   42: p    PUT        1
   45: (    MARK
   46: F        FLOAT      3.0
   51: F        FLOAT      0.0
   56: t        TUPLE      (MARK at 45)
   57: p    PUT        2
   60: R    REDUCE
   61: p    PUT        3
   64: a    APPEND
   65: L    LONG       1
   69: a    APPEND
   70: L    LONG       -1
   75: a    APPEND
   76: L    LONG       255
   82: a    APPEND
   83: L    LONG       -255
   90: a    APPEND
   91: L    LONG       -256
   98: a    APPEND
   99: L    LONG       65535
  107: a    APPEND
  108: L    LONG       -65535
  117: a    APPEND
  118: L    LONG       -65536
  127: a    APPEND
  128: L    LONG       2147483647
  141: a    APPEND
  142: L    LONG       -2147483647
  156: a    APPEND
  157: L    LONG       -2147483648
  171: a    APPEND
  172: (    MARK
  173: V        UNICODE    'abc'
  178: p        PUT        4
  181: g        GET        4
  184: c        GLOBAL     'copy_reg _reconstructor'
  209: p        PUT        5
  212: (        MARK
  213: c            GLOBAL     '__main__ C'
  225: p            PUT        6
  228: c            GLOBAL     '__builtin__ object'
  248: p            PUT        7
  251: N            NONE
  252: t            TUPLE      (MARK at 212)
  253: p        PUT        8
  256: R        REDUCE
  257: p        PUT        9
  260: (        MARK
  261: d            DICT       (MARK at 260)
  262: p        PUT        10
  266: V        UNICODE    'foo'
  271: p        PUT        11
  275: L        LONG       1
  279: s        SETITEM
  280: V        UNICODE    'bar'
  285: p        PUT        12
  289: L        LONG       2
  293: s        SETITEM
  294: b        BUILD
  295: g        GET        9
  298: t        TUPLE      (MARK at 172)
  299: p    PUT        13
  303: a    APPEND
  304: g    GET        13
  308: a    APPEND
  309: L    LONG       5
  313: a    APPEND
  314: .    STOP
highest protocol among opcodes = 0
"""

DATA1 = (
    b']q\x00(K\x00K\x01G@\x00\x00\x00\x00\x00\x00\x00c__'
    b'builtin__\ncomplex\nq\x01'
    b'(G@\x08\x00\x00\x00\x00\x00\x00G\x00\x00\x00\x00\x00\x00\x00\x00t'
    b'q\x02Rq\x03K\x01J\xff\xff\xff\xffK\xffJ\x01\xff\xff\xffJ'
    b'\x00\xff\xff\xffM\xff\xffJ\x01\x00\xff\xffJ\x00\x00\xff\xffJ\xff\xff'
    b'\xff\x7fJ\x01\x00\x00\x80J\x00\x00\x00\x80(X\x03\x00\x00\x00ab'
    b'cq\x04h\x04ccopy_reg\n_reco'
    b'nstructor\nq\x05(c__main'
    b'__\nC\nq\x06c__builtin__\n'
    b'object\nq\x07Ntq\x08Rq\t}q\n('
    b'X\x03\x00\x00\x00fooq\x0bK\x01X\x03\x00\x00\x00bar'
    b'q\x0cK\x02ubh\ttq\rh\rK\x05e.'
)

# Disassembly of DATA1
DATA1_DIS = """\
    0: ]    EMPTY_LIST
    1: q    BINPUT     0
    3: (    MARK
    4: K        BININT1    0
    6: K        BININT1    1
    8: G        BINFLOAT   2.0
   17: c        GLOBAL     '__builtin__ complex'
   38: q        BINPUT     1
   40: (        MARK
   41: G            BINFLOAT   3.0
   50: G            BINFLOAT   0.0
   59: t            TUPLE      (MARK at 40)
   60: q        BINPUT     2
   62: R        REDUCE
   63: q        BINPUT     3
   65: K        BININT1    1
   67: J        BININT     -1
   72: K        BININT1    255
   74: J        BININT     -255
   79: J        BININT     -256
   84: M        BININT2    65535
   87: J        BININT     -65535
   92: J        BININT     -65536
   97: J        BININT     2147483647
  102: J        BININT     -2147483647
  107: J        BININT     -2147483648
  112: (        MARK
  113: X            BINUNICODE 'abc'
  121: q            BINPUT     4
  123: h            BINGET     4
  125: c            GLOBAL     'copy_reg _reconstructor'
  150: q            BINPUT     5
  152: (            MARK
  153: c                GLOBAL     '__main__ C'
  165: q                BINPUT     6
  167: c                GLOBAL     '__builtin__ object'
  187: q                BINPUT     7
  189: N                NONE
  190: t                TUPLE      (MARK at 152)
  191: q            BINPUT     8
  193: R            REDUCE
  194: q            BINPUT     9
  196: }            EMPTY_DICT
  197: q            BINPUT     10
  199: (            MARK
  200: X                BINUNICODE 'foo'
  208: q                BINPUT     11
  210: K                BININT1    1
  212: X                BINUNICODE 'bar'
  220: q                BINPUT     12
  222: K                BININT1    2
  224: u                SETITEMS   (MARK at 199)
  225: b            BUILD
  226: h            BINGET     9
  228: t            TUPLE      (MARK at 112)
  229: q        BINPUT     13
  231: h        BINGET     13
  233: K        BININT1    5
  235: e        APPENDS    (MARK at 3)
  236: .    STOP
highest protocol among opcodes = 1
"""

DATA2 = (
    b'\x80\x02]q\x00(K\x00K\x01G@\x00\x00\x00\x00\x00\x00\x00c'
    b'__builtin__\ncomplex\n'
    b'q\x01G@\x08\x00\x00\x00\x00\x00\x00G\x00\x00\x00\x00\x00\x00\x00\x00'
    b'\x86q\x02Rq\x03K\x01J\xff\xff\xff\xffK\xffJ\x01\xff\xff\xff'
    b'J\x00\xff\xff\xffM\xff\xffJ\x01\x00\xff\xffJ\x00\x00\xff\xffJ\xff'
    b'\xff\xff\x7fJ\x01\x00\x00\x80J\x00\x00\x00\x80(X\x03\x00\x00\x00a'
    b'bcq\x04h\x04c__main__\nC\nq\x05'
    b')\x81q\x06}q\x07(X\x03\x00\x00\x00fooq\x08K\x01'
    b'X\x03\x00\x00\x00barq\tK\x02ubh\x06tq\nh'
    b'\nK\x05e.'
)

# Disassembly of DATA2
DATA2_DIS = """\
    0: \x80 PROTO      2
    2: ]    EMPTY_LIST
    3: q    BINPUT     0
    5: (    MARK
    6: K        BININT1    0
    8: K        BININT1    1
   10: G        BINFLOAT   2.0
   19: c        GLOBAL     '__builtin__ complex'
   40: q        BINPUT     1
   42: G        BINFLOAT   3.0
   51: G        BINFLOAT   0.0
   60: \x86     TUPLE2
   61: q        BINPUT     2
   63: R        REDUCE
   64: q        BINPUT     3
   66: K        BININT1    1
   68: J        BININT     -1
   73: K        BININT1    255
   75: J        BININT     -255
   80: J        BININT     -256
   85: M        BININT2    65535
   88: J        BININT     -65535
   93: J        BININT     -65536
   98: J        BININT     2147483647
  103: J        BININT     -2147483647
  108: J        BININT     -2147483648
  113: (        MARK
  114: X            BINUNICODE 'abc'
  122: q            BINPUT     4
  124: h            BINGET     4
  126: c            GLOBAL     '__main__ C'
  138: q            BINPUT     5
  140: )            EMPTY_TUPLE
  141: \x81         NEWOBJ
  142: q            BINPUT     6
  144: }            EMPTY_DICT
  145: q            BINPUT     7
  147: (            MARK
  148: X                BINUNICODE 'foo'
  156: q                BINPUT     8
  158: K                BININT1    1
  160: X                BINUNICODE 'bar'
  168: q                BINPUT     9
  170: K                BININT1    2
  172: u                SETITEMS   (MARK at 147)
  173: b            BUILD
  174: h            BINGET     6
  176: t            TUPLE      (MARK at 113)
  177: q        BINPUT     10
  179: h        BINGET     10
  181: K        BININT1    5
  183: e        APPENDS    (MARK at 5)
  184: .    STOP
highest protocol among opcodes = 2
"""

DATA3 = (
    b'\x80\x03]q\x00(K\x00K\x01G@\x00\x00\x00\x00\x00\x00\x00c'
    b'builtins\ncomplex\nq\x01G'
    b'@\x08\x00\x00\x00\x00\x00\x00G\x00\x00\x00\x00\x00\x00\x00\x00\x86q\x02'
    b'Rq\x03K\x01J\xff\xff\xff\xffK\xffJ\x01\xff\xff\xffJ\x00\xff'
    b'\xff\xffM\xff\xffJ\x01\x00\xff\xffJ\x00\x00\xff\xffJ\xff\xff\xff\x7f'
    b'J\x01\x00\x00\x80J\x00\x00\x00\x80(X\x03\x00\x00\x00abcq'
    b'\x04h\x04c__main__\nC\nq\x05)\x81q'
    b'\x06}q\x07(X\x03\x00\x00\x00barq\x08K\x02X\x03\x00'
    b'\x00\x00fooq\tK\x01ubh\x06tq\nh\nK\x05'
    b'e.'
)

# Disassembly of DATA3
DATA3_DIS = """\
    0: \x80 PROTO      3
    2: ]    EMPTY_LIST
    3: q    BINPUT     0
    5: (    MARK
    6: K        BININT1    0
    8: K        BININT1    1
   10: G        BINFLOAT   2.0
   19: c        GLOBAL     'builtins complex'
   37: q        BINPUT     1
   39: G        BINFLOAT   3.0
   48: G        BINFLOAT   0.0
   57: \x86     TUPLE2
   58: q        BINPUT     2
   60: R        REDUCE
   61: q        BINPUT     3
   63: K        BININT1    1
   65: J        BININT     -1
   70: K        BININT1    255
   72: J        BININT     -255
   77: J        BININT     -256
   82: M        BININT2    65535
   85: J        BININT     -65535
   90: J        BININT     -65536
   95: J        BININT     2147483647
  100: J        BININT     -2147483647
  105: J        BININT     -2147483648
  110: (        MARK
  111: X            BINUNICODE 'abc'
  119: q            BINPUT     4
  121: h            BINGET     4
  123: c            GLOBAL     '__main__ C'
  135: q            BINPUT     5
  137: )            EMPTY_TUPLE
  138: \x81         NEWOBJ
  139: q            BINPUT     6
  141: }            EMPTY_DICT
  142: q            BINPUT     7
  144: (            MARK
  145: X                BINUNICODE 'bar'
  153: q                BINPUT     8
  155: K                BININT1    2
  157: X                BINUNICODE 'foo'
  165: q                BINPUT     9
  167: K                BININT1    1
  169: u                SETITEMS   (MARK at 144)
  170: b            BUILD
  171: h            BINGET     6
  173: t            TUPLE      (MARK at 110)
  174: q        BINPUT     10
  176: h        BINGET     10
  178: K        BININT1    5
  180: e        APPENDS    (MARK at 5)
  181: .    STOP
highest protocol among opcodes = 2
"""

DATA4 = (
    b'\x80\x04\x95\xa8\x00\x00\x00\x00\x00\x00\x00]\x94(K\x00K\x01G@'
    b'\x00\x00\x00\x00\x00\x00\x00\x8c\x08builtins\x94\x8c\x07'
    b'complex\x94\x93\x94G@\x08\x00\x00\x00\x00\x00\x00G'
    b'\x00\x00\x00\x00\x00\x00\x00\x00\x86\x94R\x94K\x01J\xff\xff\xff\xffK'
    b'\xffJ\x01\xff\xff\xffJ\x00\xff\xff\xffM\xff\xffJ\x01\x00\xff\xffJ'
    b'\x00\x00\xff\xffJ\xff\xff\xff\x7fJ\x01\x00\x00\x80J\x00\x00\x00\x80('
    b'\x8c\x03abc\x94h\x06\x8c\x08__main__\x94\x8c'
    b'\x01C\x94\x93\x94)\x81\x94}\x94(\x8c\x03bar\x94K\x02\x8c'
    b'\x03foo\x94K\x01ubh\nt\x94h\x0eK\x05e.'
)

# Disassembly of DATA4
DATA4_DIS = """\
    0: \x80 PROTO      4
    2: \x95 FRAME      168
   11: ]    EMPTY_LIST
   12: \x94 MEMOIZE
   13: (    MARK
   14: K        BININT1    0
   16: K        BININT1    1
   18: G        BINFLOAT   2.0
   27: \x8c     SHORT_BINUNICODE 'builtins'
   37: \x94     MEMOIZE
   38: \x8c     SHORT_BINUNICODE 'complex'
   47: \x94     MEMOIZE
   48: \x93     STACK_GLOBAL
   49: \x94     MEMOIZE
   50: G        BINFLOAT   3.0
   59: G        BINFLOAT   0.0
   68: \x86     TUPLE2
   69: \x94     MEMOIZE
   70: R        REDUCE
   71: \x94     MEMOIZE
   72: K        BININT1    1
   74: J        BININT     -1
   79: K        BININT1    255
   81: J        BININT     -255
   86: J        BININT     -256
   91: M        BININT2    65535
   94: J        BININT     -65535
   99: J        BININT     -65536
  104: J        BININT     2147483647
  109: J        BININT     -2147483647
  114: J        BININT     -2147483648
  119: (        MARK
  120: \x8c         SHORT_BINUNICODE 'abc'
  125: \x94         MEMOIZE
  126: h            BINGET     6
  128: \x8c         SHORT_BINUNICODE '__main__'
  138: \x94         MEMOIZE
  139: \x8c         SHORT_BINUNICODE 'C'
  142: \x94         MEMOIZE
  143: \x93         STACK_GLOBAL
  144: \x94         MEMOIZE
  145: )            EMPTY_TUPLE
  146: \x81         NEWOBJ
  147: \x94         MEMOIZE
  148: }            EMPTY_DICT
  149: \x94         MEMOIZE
  150: (            MARK
  151: \x8c             SHORT_BINUNICODE 'bar'
  156: \x94             MEMOIZE
  157: K                BININT1    2
  159: \x8c             SHORT_BINUNICODE 'foo'
  164: \x94             MEMOIZE
  165: K                BININT1    1
  167: u                SETITEMS   (MARK at 150)
  168: b            BUILD
  169: h            BINGET     10
  171: t            TUPLE      (MARK at 119)
  172: \x94     MEMOIZE
  173: h        BINGET     14
  175: K        BININT1    5
  177: e        APPENDS    (MARK at 13)
  178: .    STOP
highest protocol among opcodes = 4
"""

# set([1,2]) pickled from 2.x with protocol 2
DATA_SET = b'\x80\x02c__builtin__\nset\nq\x00]q\x01(K\x01K\x02e\x85q\x02Rq\x03.'

# xrange(5) pickled from 2.x with protocol 2
DATA_XRANGE = b'\x80\x02c__builtin__\nxrange\nq\x00K\x00K\x05K\x01\x87q\x01Rq\x02.'

# a SimpleCookie() object pickled from 2.x with protocol 2
DATA_COOKIE = (b'\x80\x02cCookie\nSimpleCookie\nq\x00)\x81q\x01U\x03key'
               b'q\x02cCookie\nMorsel\nq\x03)\x81q\x04(U\x07commentq\x05U'
               b'\x00q\x06U\x06domainq\x07h\x06U\x06secureq\x08h\x06U\x07'
               b'expiresq\th\x06U\x07max-ageq\nh\x06U\x07versionq\x0bh\x06U'
               b'\x04pathq\x0ch\x06U\x08httponlyq\rh\x06u}q\x0e(U\x0b'
               b'coded_valueq\x0fU\x05valueq\x10h\x10h\x10h\x02h\x02ubs}q\x11b.')

# set([3]) pickled from 2.x with protocol 2
DATA_SET2 = b'\x80\x02c__builtin__\nset\nq\x00]q\x01K\x03a\x85q\x02Rq\x03.'

python2_exceptions_without_args = (
    ArithmeticError,
    AssertionError,
    AttributeError,
    BaseException,
    BufferError,
    BytesWarning,
    DeprecationWarning,
    EOFError,
    EnvironmentError,
    Exception,
    FloatingPointError,
    FutureWarning,
    GeneratorExit,
    IOError,
    ImportError,
    ImportWarning,
    IndentationError,
    IndexError,
    KeyError,
    KeyboardInterrupt,
    LookupError,
    MemoryError,
    NameError,
    NotImplementedError,
    OSError,
    OverflowError,
    PendingDeprecationWarning,
    ReferenceError,
    RuntimeError,
    RuntimeWarning,
    # StandardError is gone in Python 3, we map it to Exception
    StopIteration,
    SyntaxError,
    SyntaxWarning,
    SystemError,
    SystemExit,
    TabError,
    TypeError,
    UnboundLocalError,
    UnicodeError,
    UnicodeWarning,
    UserWarning,
    ValueError,
    Warning,
    ZeroDivisionError,
)

exception_pickle = b'\x80\x02cexceptions\n?\nq\x00)Rq\x01.'

# UnicodeEncodeError object pickled from 2.x with protocol 2
DATA_UEERR = (b'\x80\x02cexceptions\nUnicodeEncodeError\n'
              b'q\x00(U\x05asciiq\x01X\x03\x00\x00\x00fooq\x02K\x00K\x01'
              b'U\x03badq\x03tq\x04Rq\x05.')


def create_data():
    c = C()
    c.foo = 1
    c.bar = 2
    x = [0, 1, 2.0, 3.0+0j]
    # Append some integer test cases at cPickle.c's internal size
    # cutoffs.
    uint1max = 0xff
    uint2max = 0xffff
    int4max = 0x7fffffff
    x.extend([1, -1,
              uint1max, -uint1max, -uint1max-1,
              uint2max, -uint2max, -uint2max-1,
               int4max,  -int4max,  -int4max-1])
    y = ('abc', 'abc', c, c)
    x.append(y)
    x.append(y)
    x.append(5)
    return x


class AbstractUnpickleTests:
    # Subclass must define self.loads.

    _testdata = create_data()

    def assert_is_copy(self, obj, objcopy, msg=None):
        """Utility method to verify if two objects are copies of each others.
        """
        if msg is None:
            msg = "{!r} is not a copy of {!r}".format(obj, objcopy)
        self.assertEqual(obj, objcopy, msg=msg)
        self.assertIs(type(obj), type(objcopy), msg=msg)
        if hasattr(obj, '__dict__'):
            self.assertDictEqual(obj.__dict__, objcopy.__dict__, msg=msg)
            self.assertIsNot(obj.__dict__, objcopy.__dict__, msg=msg)
        if hasattr(obj, '__slots__'):
            self.assertListEqual(obj.__slots__, objcopy.__slots__, msg=msg)
            for slot in obj.__slots__:
                self.assertEqual(
                    hasattr(obj, slot), hasattr(objcopy, slot), msg=msg)
                self.assertEqual(getattr(obj, slot, None),
                                 getattr(objcopy, slot, None), msg=msg)

    def check_unpickling_error(self, errors, data):
        with self.subTest(data=data), \
             self.assertRaises(errors):
            try:
                self.loads(data)
            except BaseException as exc:
                if support.verbose > 1:
                    print('%-32r - %s: %s' %
                          (data, exc.__class__.__name__, exc))
                raise

    def test_load_from_data0(self):
        self.assert_is_copy(self._testdata, self.loads(DATA0))

    def test_load_from_data1(self):
        self.assert_is_copy(self._testdata, self.loads(DATA1))

    def test_load_from_data2(self):
        self.assert_is_copy(self._testdata, self.loads(DATA2))

    def test_load_from_data3(self):
        self.assert_is_copy(self._testdata, self.loads(DATA3))

    def test_load_from_data4(self):
        self.assert_is_copy(self._testdata, self.loads(DATA4))

    def test_load_classic_instance(self):
        # See issue5180.  Test loading 2.x pickles that
        # contain an instance of old style class.
        for X, args in [(C, ()), (D, ('x',)), (E, ())]:
            xname = X.__name__.encode('ascii')
            # Protocol 0 (text mode pickle):
            """
             0: (    MARK
             1: i        INST       '__main__ X' (MARK at 0)
            13: p    PUT        0
            16: (    MARK
            17: d        DICT       (MARK at 16)
            18: p    PUT        1
            21: b    BUILD
            22: .    STOP
            """
            pickle0 = (b"(i__main__\n"
                       b"X\n"
                       b"p0\n"
                       b"(dp1\nb.").replace(b'X', xname)
            self.assert_is_copy(X(*args), self.loads(pickle0))

            # Protocol 1 (binary mode pickle)
            """
             0: (    MARK
             1: c        GLOBAL     '__main__ X'
            13: q        BINPUT     0
            15: o        OBJ        (MARK at 0)
            16: q    BINPUT     1
            18: }    EMPTY_DICT
            19: q    BINPUT     2
            21: b    BUILD
            22: .    STOP
            """
            pickle1 = (b'(c__main__\n'
                       b'X\n'
                       b'q\x00oq\x01}q\x02b.').replace(b'X', xname)
            self.assert_is_copy(X(*args), self.loads(pickle1))

            # Protocol 2 (pickle2 = b'\x80\x02' + pickle1)
            """
             0: \x80 PROTO      2
             2: (    MARK
             3: c        GLOBAL     '__main__ X'
            15: q        BINPUT     0
            17: o        OBJ        (MARK at 2)
            18: q    BINPUT     1
            20: }    EMPTY_DICT
            21: q    BINPUT     2
            23: b    BUILD
            24: .    STOP
            """
            pickle2 = (b'\x80\x02(c__main__\n'
                       b'X\n'
                       b'q\x00oq\x01}q\x02b.').replace(b'X', xname)
            self.assert_is_copy(X(*args), self.loads(pickle2))

    def test_maxint64(self):
        maxint64 = (1 << 63) - 1
        data = b'I' + str(maxint64).encode("ascii") + b'\n.'
        got = self.loads(data)
        self.assert_is_copy(maxint64, got)

        # Try too with a bogus literal.
        data = b'I' + str(maxint64).encode("ascii") + b'JUNK\n.'
        self.check_unpickling_error(ValueError, data)

    def test_unpickle_from_2x(self):
        # Unpickle non-trivial data from Python 2.x.
        loaded = self.loads(DATA_SET)
        self.assertEqual(loaded, set([1, 2]))
        loaded = self.loads(DATA_XRANGE)
        self.assertEqual(type(loaded), type(range(0)))
        self.assertEqual(list(loaded), list(range(5)))
        loaded = self.loads(DATA_COOKIE)
        self.assertEqual(type(loaded), SimpleCookie)
        self.assertEqual(list(loaded.keys()), ["key"])
        self.assertEqual(loaded["key"].value, "value")

        # Exception objects without arguments pickled from 2.x with protocol 2
        for exc in python2_exceptions_without_args:
            data = exception_pickle.replace(b'?', exc.__name__.encode("ascii"))
            loaded = self.loads(data)
            self.assertIs(type(loaded), exc)

        # StandardError is mapped to Exception, test that separately
        loaded = self.loads(exception_pickle.replace(b'?', b'StandardError'))
        self.assertIs(type(loaded), Exception)

        loaded = self.loads(DATA_UEERR)
        self.assertIs(type(loaded), UnicodeEncodeError)
        self.assertEqual(loaded.object, "foo")
        self.assertEqual(loaded.encoding, "ascii")
        self.assertEqual(loaded.start, 0)
        self.assertEqual(loaded.end, 1)
        self.assertEqual(loaded.reason, "bad")

    def test_load_python2_str_as_bytes(self):
        # From Python 2: pickle.dumps('a\x00\xa0', protocol=0)
        self.assertEqual(self.loads(b"S'a\\x00\\xa0'\n.",
                                    encoding="bytes"), b'a\x00\xa0')
        # From Python 2: pickle.dumps('a\x00\xa0', protocol=1)
        self.assertEqual(self.loads(b'U\x03a\x00\xa0.',
                                    encoding="bytes"), b'a\x00\xa0')
        # From Python 2: pickle.dumps('a\x00\xa0', protocol=2)
        self.assertEqual(self.loads(b'\x80\x02U\x03a\x00\xa0.',
                                    encoding="bytes"), b'a\x00\xa0')

    def test_load_python2_unicode_as_str(self):
        # From Python 2: pickle.dumps(u'π', protocol=0)
        self.assertEqual(self.loads(b'V\\u03c0\n.',
                                    encoding='bytes'), 'π')
        # From Python 2: pickle.dumps(u'π', protocol=1)
        self.assertEqual(self.loads(b'X\x02\x00\x00\x00\xcf\x80.',
                                    encoding="bytes"), 'π')
        # From Python 2: pickle.dumps(u'π', protocol=2)
        self.assertEqual(self.loads(b'\x80\x02X\x02\x00\x00\x00\xcf\x80.',
                                    encoding="bytes"), 'π')

    def test_load_long_python2_str_as_bytes(self):
        # From Python 2: pickle.dumps('x' * 300, protocol=1)
        self.assertEqual(self.loads(pickle.BINSTRING +
                                    struct.pack("<I", 300) +
                                    b'x' * 300 + pickle.STOP,
                                    encoding='bytes'), b'x' * 300)

    def test_constants(self):
        self.assertIsNone(self.loads(b'N.'))
        self.assertIs(self.loads(b'\x88.'), True)
        self.assertIs(self.loads(b'\x89.'), False)
        self.assertIs(self.loads(b'I01\n.'), True)
        self.assertIs(self.loads(b'I00\n.'), False)

    def test_empty_bytestring(self):
        # issue 11286
        empty = self.loads(b'\x80\x03U\x00q\x00.', encoding='koi8-r')
        self.assertEqual(empty, '')

    def test_short_binbytes(self):
        dumped = b'\x80\x03C\x04\xe2\x82\xac\x00.'
        self.assertEqual(self.loads(dumped), b'\xe2\x82\xac\x00')

    def test_binbytes(self):
        dumped = b'\x80\x03B\x04\x00\x00\x00\xe2\x82\xac\x00.'
        self.assertEqual(self.loads(dumped), b'\xe2\x82\xac\x00')

    @requires_32b
    def test_negative_32b_binbytes(self):
        # On 32-bit builds, a BINBYTES of 2**31 or more is refused
        dumped = b'\x80\x03B\xff\xff\xff\xffxyzq\x00.'
        self.check_unpickling_error((pickle.UnpicklingError, OverflowError),
                                    dumped)

    @requires_32b
    def test_negative_32b_binunicode(self):
        # On 32-bit builds, a BINUNICODE of 2**31 or more is refused
        dumped = b'\x80\x03X\xff\xff\xff\xffxyzq\x00.'
        self.check_unpickling_error((pickle.UnpicklingError, OverflowError),
                                    dumped)

    def test_short_binunicode(self):
        dumped = b'\x80\x04\x8c\x04\xe2\x82\xac\x00.'
        self.assertEqual(self.loads(dumped), '\u20ac\x00')

    def test_misc_get(self):
        self.check_unpickling_error(pickle.UnpicklingError, b'g0\np0')
        self.check_unpickling_error(pickle.UnpicklingError, b'jens:')
        self.check_unpickling_error(pickle.UnpicklingError, b'hens:')
        self.assert_is_copy([(100,), (100,)],
                            self.loads(b'((Kdtp0\nh\x00l.))'))

    def test_binbytes8(self):
        dumped = b'\x80\x04\x8e\4\0\0\0\0\0\0\0\xe2\x82\xac\x00.'
        self.assertEqual(self.loads(dumped), b'\xe2\x82\xac\x00')

    def test_binunicode8(self):
        dumped = b'\x80\x04\x8d\4\0\0\0\0\0\0\0\xe2\x82\xac\x00.'
        self.assertEqual(self.loads(dumped), '\u20ac\x00')

    def test_bytearray8(self):
        dumped = b'\x80\x05\x96\x03\x00\x00\x00\x00\x00\x00\x00xxx.'
        self.assertEqual(self.loads(dumped), bytearray(b'xxx'))

    @requires_32b
    def test_large_32b_binbytes8(self):
        dumped = b'\x80\x04\x8e\4\0\0\0\1\0\0\0\xe2\x82\xac\x00.'
        self.check_unpickling_error((pickle.UnpicklingError, OverflowError),
                                    dumped)

    @requires_32b
    def test_large_32b_bytearray8(self):
        dumped = b'\x80\x05\x96\4\0\0\0\1\0\0\0\xe2\x82\xac\x00.'
        self.check_unpickling_error((pickle.UnpicklingError, OverflowError),
                                    dumped)

    @requires_32b
    def test_large_32b_binunicode8(self):
        dumped = b'\x80\x04\x8d\4\0\0\0\1\0\0\0\xe2\x82\xac\x00.'
        self.check_unpickling_error((pickle.UnpicklingError, OverflowError),
                                    dumped)

    def test_get(self):
        pickled = b'((lp100000\ng100000\nt.'
        unpickled = self.loads(pickled)
        self.assertEqual(unpickled, ([],)*2)
        self.assertIs(unpickled[0], unpickled[1])

    def test_binget(self):
        pickled = b'(]q\xffh\xfft.'
        unpickled = self.loads(pickled)
        self.assertEqual(unpickled, ([],)*2)
        self.assertIs(unpickled[0], unpickled[1])

    def test_long_binget(self):
        pickled = b'(]r\x00\x00\x01\x00j\x00\x00\x01\x00t.'
        unpickled = self.loads(pickled)
        self.assertEqual(unpickled, ([],)*2)
        self.assertIs(unpickled[0], unpickled[1])

    def test_dup(self):
        pickled = b'((l2t.'
        unpickled = self.loads(pickled)
        self.assertEqual(unpickled, ([],)*2)
        self.assertIs(unpickled[0], unpickled[1])

    def test_negative_put(self):
        # Issue #12847
        dumped = b'Va\np-1\n.'
        self.check_unpickling_error(ValueError, dumped)

    @requires_32b
    def test_negative_32b_binput(self):
        # Issue #12847
        dumped = b'\x80\x03X\x01\x00\x00\x00ar\xff\xff\xff\xff.'
        self.check_unpickling_error(ValueError, dumped)

    def test_badly_escaped_string(self):
        self.check_unpickling_error(ValueError, b"S'\\'\n.")

    def test_badly_quoted_string(self):
        # Issue #17710
        badpickles = [b"S'\n.",
                      b'S"\n.',
                      b'S\' \n.',
                      b'S" \n.',
                      b'S\'"\n.',
                      b'S"\'\n.',
                      b"S' ' \n.",
                      b'S" " \n.',
                      b"S ''\n.",
                      b'S ""\n.',
                      b'S \n.',
                      b'S\n.',
                      b'S.']
        for p in badpickles:
            self.check_unpickling_error(pickle.UnpicklingError, p)

    def test_correctly_quoted_string(self):
        goodpickles = [(b"S''\n.", ''),
                       (b'S""\n.', ''),
                       (b'S"\\n"\n.', '\n'),
                       (b"S'\\n'\n.", '\n')]
        for p, expected in goodpickles:
            self.assertEqual(self.loads(p), expected)

    def test_frame_readline(self):
        pickled = b'\x80\x04\x95\x05\x00\x00\x00\x00\x00\x00\x00I42\n.'
        #    0: \x80 PROTO      4
        #    2: \x95 FRAME      5
        #   11: I    INT        42
        #   15: .    STOP
        self.assertEqual(self.loads(pickled), 42)

    def test_compat_unpickle(self):
        # xrange(1, 7)
        pickled = b'\x80\x02c__builtin__\nxrange\nK\x01K\x07K\x01\x87R.'
        unpickled = self.loads(pickled)
        self.assertIs(type(unpickled), range)
        self.assertEqual(unpickled, range(1, 7))
        self.assertEqual(list(unpickled), [1, 2, 3, 4, 5, 6])
        # reduce
        pickled = b'\x80\x02c__builtin__\nreduce\n.'
        self.assertIs(self.loads(pickled), functools.reduce)
        # whichdb.whichdb
        pickled = b'\x80\x02cwhichdb\nwhichdb\n.'
        self.assertIs(self.loads(pickled), dbm.whichdb)
        # Exception(), StandardError()
        for name in (b'Exception', b'StandardError'):
            pickled = (b'\x80\x02cexceptions\n' + name + b'\nU\x03ugh\x85R.')
            unpickled = self.loads(pickled)
            self.assertIs(type(unpickled), Exception)
            self.assertEqual(str(unpickled), 'ugh')
        # UserDict.UserDict({1: 2}), UserDict.IterableUserDict({1: 2})
        for name in (b'UserDict', b'IterableUserDict'):
            pickled = (b'\x80\x02(cUserDict\n' + name +
                       b'\no}U\x04data}K\x01K\x02ssb.')
            unpickled = self.loads(pickled)
            self.assertIs(type(unpickled), collections.UserDict)
            self.assertEqual(unpickled, collections.UserDict({1: 2}))

    def test_bad_reduce(self):
        self.assertEqual(self.loads(b'cbuiltins\nint\n)R.'), 0)
        self.check_unpickling_error(TypeError, b'N)R.')
        self.check_unpickling_error(TypeError, b'cbuiltins\nint\nNR.')

    def test_bad_newobj(self):
        error = (pickle.UnpicklingError, TypeError)
        self.assertEqual(self.loads(b'cbuiltins\nint\n)\x81.'), 0)
        self.check_unpickling_error(error, b'cbuiltins\nlen\n)\x81.')
        self.check_unpickling_error(error, b'cbuiltins\nint\nN\x81.')

    def test_bad_newobj_ex(self):
        error = (pickle.UnpicklingError, TypeError)
        self.assertEqual(self.loads(b'cbuiltins\nint\n)}\x92.'), 0)
        self.check_unpickling_error(error, b'cbuiltins\nlen\n)}\x92.')
        self.check_unpickling_error(error, b'cbuiltins\nint\nN}\x92.')
        self.check_unpickling_error(error, b'cbuiltins\nint\n)N\x92.')

    def test_bad_stack(self):
        badpickles = [
            b'.',                       # STOP
            b'0',                       # POP
            b'1',                       # POP_MARK
            b'2',                       # DUP
            b'(2',
            b'R',                       # REDUCE
            b')R',
            b'a',                       # APPEND
            b'Na',
            b'b',                       # BUILD
            b'Nb',
            b'd',                       # DICT
            b'e',                       # APPENDS
            b'(e',
            b'ibuiltins\nlist\n',       # INST
            b'l',                       # LIST
            b'o',                       # OBJ
            b'(o',
            b'p1\n',                    # PUT
            b'q\x00',                   # BINPUT
            b'r\x00\x00\x00\x00',       # LONG_BINPUT
            b's',                       # SETITEM
            b'Ns',
            b'NNs',
            b't',                       # TUPLE
            b'u',                       # SETITEMS
            b'(u',
            b'}(Nu',
            b'\x81',                    # NEWOBJ
            b')\x81',
            b'\x85',                    # TUPLE1
            b'\x86',                    # TUPLE2
            b'N\x86',
            b'\x87',                    # TUPLE3
            b'N\x87',
            b'NN\x87',
            b'\x90',                    # ADDITEMS
            b'(\x90',
            b'\x91',                    # FROZENSET
            b'\x92',                    # NEWOBJ_EX
            b')}\x92',
            b'\x93',                    # STACK_GLOBAL
            b'Vlist\n\x93',
            b'\x94',                    # MEMOIZE
        ]
        for p in badpickles:
            self.check_unpickling_error(self.bad_stack_errors, p)

    def test_bad_mark(self):
        badpickles = [
            b'N(.',                     # STOP
            b'N(2',                     # DUP
            b'cbuiltins\nlist\n)(R',    # REDUCE
            b'cbuiltins\nlist\n()R',
            b']N(a',                    # APPEND
                                        # BUILD
            b'cbuiltins\nValueError\n)R}(b',
            b'cbuiltins\nValueError\n)R(}b',
            b'(Nd',                     # DICT
            b'N(p1\n',                  # PUT
            b'N(q\x00',                 # BINPUT
            b'N(r\x00\x00\x00\x00',     # LONG_BINPUT
            b'}NN(s',                   # SETITEM
            b'}N(Ns',
            b'}(NNs',
            b'}((u',                    # SETITEMS
            b'cbuiltins\nlist\n)(\x81', # NEWOBJ
            b'cbuiltins\nlist\n()\x81',
            b'N(\x85',                  # TUPLE1
            b'NN(\x86',                 # TUPLE2
            b'N(N\x86',
            b'NNN(\x87',                # TUPLE3
            b'NN(N\x87',
            b'N(NN\x87',
            b']((\x90',                 # ADDITEMS
                                        # NEWOBJ_EX
            b'cbuiltins\nlist\n)}(\x92',
            b'cbuiltins\nlist\n)(}\x92',
            b'cbuiltins\nlist\n()}\x92',
                                        # STACK_GLOBAL
            b'Vbuiltins\n(Vlist\n\x93',
            b'Vbuiltins\nVlist\n(\x93',
            b'N(\x94',                  # MEMOIZE
        ]
        for p in badpickles:
            self.check_unpickling_error(self.bad_stack_errors, p)

    def test_truncated_data(self):
        self.check_unpickling_error(EOFError, b'')
        self.check_unpickling_error(EOFError, b'N')
        badpickles = [
            b'B',                       # BINBYTES
            b'B\x03\x00\x00',
            b'B\x03\x00\x00\x00',
            b'B\x03\x00\x00\x00ab',
            b'C',                       # SHORT_BINBYTES
            b'C\x03',
            b'C\x03ab',
            b'F',                       # FLOAT
            b'F0.0',
            b'F0.00',
            b'G',                       # BINFLOAT
            b'G\x00\x00\x00\x00\x00\x00\x00',
            b'I',                       # INT
            b'I0',
            b'J',                       # BININT
            b'J\x00\x00\x00',
            b'K',                       # BININT1
            b'L',                       # LONG
            b'L0',
            b'L10',
            b'L0L',
            b'L10L',
            b'M',                       # BININT2
            b'M\x00',
            # b'P',                       # PERSID
            # b'Pabc',
            b'S',                       # STRING
            b"S'abc'",
            b'T',                       # BINSTRING
            b'T\x03\x00\x00',
            b'T\x03\x00\x00\x00',
            b'T\x03\x00\x00\x00ab',
            b'U',                       # SHORT_BINSTRING
            b'U\x03',
            b'U\x03ab',
            b'V',                       # UNICODE
            b'Vabc',
            b'X',                       # BINUNICODE
            b'X\x03\x00\x00',
            b'X\x03\x00\x00\x00',
            b'X\x03\x00\x00\x00ab',
            b'(c',                      # GLOBAL
            b'(cbuiltins',
            b'(cbuiltins\n',
            b'(cbuiltins\nlist',
            b'Ng',                      # GET
            b'Ng0',
            b'(i',                      # INST
            b'(ibuiltins',
            b'(ibuiltins\n',
            b'(ibuiltins\nlist',
            b'Nh',                      # BINGET
            b'Nj',                      # LONG_BINGET
            b'Nj\x00\x00\x00',
            b'Np',                      # PUT
            b'Np0',
            b'Nq',                      # BINPUT
            b'Nr',                      # LONG_BINPUT
            b'Nr\x00\x00\x00',
            b'\x80',                    # PROTO
            b'\x82',                    # EXT1
            b'\x83',                    # EXT2
            b'\x84\x01',
            b'\x84',                    # EXT4
            b'\x84\x01\x00\x00',
            b'\x8a',                    # LONG1
            b'\x8b',                    # LONG4
            b'\x8b\x00\x00\x00',
            b'\x8c',                    # SHORT_BINUNICODE
            b'\x8c\x03',
            b'\x8c\x03ab',
            b'\x8d',                    # BINUNICODE8
            b'\x8d\x03\x00\x00\x00\x00\x00\x00',
            b'\x8d\x03\x00\x00\x00\x00\x00\x00\x00',
            b'\x8d\x03\x00\x00\x00\x00\x00\x00\x00ab',
            b'\x8e',                    # BINBYTES8
            b'\x8e\x03\x00\x00\x00\x00\x00\x00',
            b'\x8e\x03\x00\x00\x00\x00\x00\x00\x00',
            b'\x8e\x03\x00\x00\x00\x00\x00\x00\x00ab',
            b'\x96',                    # BYTEARRAY8
            b'\x96\x03\x00\x00\x00\x00\x00\x00',
            b'\x96\x03\x00\x00\x00\x00\x00\x00\x00',
            b'\x96\x03\x00\x00\x00\x00\x00\x00\x00ab',
            b'\x95',                    # FRAME
            b'\x95\x02\x00\x00\x00\x00\x00\x00',
            b'\x95\x02\x00\x00\x00\x00\x00\x00\x00',
            b'\x95\x02\x00\x00\x00\x00\x00\x00\x00N',
        ]
        for p in badpickles:
            self.check_unpickling_error(self.truncated_errors, p)

    @threading_helper.reap_threads
    def test_unpickle_module_race(self):
        # https://bugs.python.org/issue34572
        locker_module = dedent("""
        import threading
        barrier = threading.Barrier(2)
        """)
        locking_import_module = dedent("""
        import locker
        locker.barrier.wait()
        class ToBeUnpickled(object):
            pass
        """)

        os.mkdir(TESTFN)
        self.addCleanup(shutil.rmtree, TESTFN)
        sys.path.insert(0, TESTFN)
        self.addCleanup(sys.path.remove, TESTFN)
        with open(os.path.join(TESTFN, "locker.py"), "wb") as f:
            f.write(locker_module.encode('utf-8'))
        with open(os.path.join(TESTFN, "locking_import.py"), "wb") as f:
            f.write(locking_import_module.encode('utf-8'))
        self.addCleanup(forget, "locker")
        self.addCleanup(forget, "locking_import")

        import locker

        pickle_bytes = (
            b'\x80\x03clocking_import\nToBeUnpickled\nq\x00)\x81q\x01.')

        # Then try to unpickle two of these simultaneously
        # One of them will cause the module import, and we want it to block
        # until the other one either:
        #   - fails (before the patch for this issue)
        #   - blocks on the import lock for the module, as it should
        results = []
        barrier = threading.Barrier(3)
        def t():
            # This ensures the threads have all started
            # presumably barrier release is faster than thread startup
            barrier.wait()
            results.append(pickle.loads(pickle_bytes))

        t1 = threading.Thread(target=t)
        t2 = threading.Thread(target=t)
        t1.start()
        t2.start()

        barrier.wait()
        # could have delay here
        locker.barrier.wait()

        t1.join()
        t2.join()

        from locking_import import ToBeUnpickled
        self.assertEqual(
            [type(x) for x in results],
            [ToBeUnpickled] * 2)



class AbstractPickleTests:
    # Subclass must define self.dumps, self.loads.

    optimized = False

    _testdata = AbstractUnpickleTests._testdata

    def setUp(self):
        pass

    assert_is_copy = AbstractUnpickleTests.assert_is_copy

    def test_misc(self):
        # test various datatypes not tested by testdata
        for proto in protocols:
            x = myint(4)
            s = self.dumps(x, proto)
            y = self.loads(s)
            self.assert_is_copy(x, y)

            x = (1, ())
            s = self.dumps(x, proto)
            y = self.loads(s)
            self.assert_is_copy(x, y)

            x = initarg(1, x)
            s = self.dumps(x, proto)
            y = self.loads(s)
            self.assert_is_copy(x, y)

        # XXX test __reduce__ protocol?

    def test_roundtrip_equality(self):
        expected = self._testdata
        for proto in protocols:
            s = self.dumps(expected, proto)
            got = self.loads(s)
            self.assert_is_copy(expected, got)

    # There are gratuitous differences between pickles produced by
    # pickle and cPickle, largely because cPickle starts PUT indices at
    # 1 and pickle starts them at 0.  See XXX comment in cPickle's put2() --
    # there's a comment with an exclamation point there whose meaning
    # is a mystery.  cPickle also suppresses PUT for objects with a refcount
    # of 1.
    def dont_test_disassembly(self):
        from io import StringIO
        from pickletools import dis

        for proto, expected in (0, DATA0_DIS), (1, DATA1_DIS):
            s = self.dumps(self._testdata, proto)
            filelike = StringIO()
            dis(s, out=filelike)
            got = filelike.getvalue()
            self.assertEqual(expected, got)

    def _test_recursive_list(self, cls, aslist=identity, minprotocol=0):
        # List containing itself.
        l = cls()
        l.append(l)
        for proto in range(minprotocol, pickle.HIGHEST_PROTOCOL + 1):
            s = self.dumps(l, proto)
            x = self.loads(s)
            self.assertIsInstance(x, cls)
            y = aslist(x)
            self.assertEqual(len(y), 1)
            self.assertIs(y[0], x)

    def test_recursive_list(self):
        self._test_recursive_list(list)

    def test_recursive_list_subclass(self):
        self._test_recursive_list(MyList, minprotocol=2)

    def test_recursive_list_like(self):
        self._test_recursive_list(REX_six, aslist=lambda x: x.items)

    def _test_recursive_tuple_and_list(self, cls, aslist=identity, minprotocol=0):
        # Tuple containing a list containing the original tuple.
        t = (cls(),)
        t[0].append(t)
        for proto in range(minprotocol, pickle.HIGHEST_PROTOCOL + 1):
            s = self.dumps(t, proto)
            x = self.loads(s)
            self.assertIsInstance(x, tuple)
            self.assertEqual(len(x), 1)
            self.assertIsInstance(x[0], cls)
            y = aslist(x[0])
            self.assertEqual(len(y), 1)
            self.assertIs(y[0], x)

        # List containing a tuple containing the original list.
        t, = t
        for proto in range(minprotocol, pickle.HIGHEST_PROTOCOL + 1):
            s = self.dumps(t, proto)
            x = self.loads(s)
            self.assertIsInstance(x, cls)
            y = aslist(x)
            self.assertEqual(len(y), 1)
            self.assertIsInstance(y[0], tuple)
            self.assertEqual(len(y[0]), 1)
            self.assertIs(y[0][0], x)

    def test_recursive_tuple_and_list(self):
        self._test_recursive_tuple_and_list(list)

    def test_recursive_tuple_and_list_subclass(self):
        self._test_recursive_tuple_and_list(MyList, minprotocol=2)

    def test_recursive_tuple_and_list_like(self):
        self._test_recursive_tuple_and_list(REX_six, aslist=lambda x: x.items)

    def _test_recursive_dict(self, cls, asdict=identity, minprotocol=0):
        # Dict containing itself.
        d = cls()
        d[1] = d
        for proto in range(minprotocol, pickle.HIGHEST_PROTOCOL + 1):
            s = self.dumps(d, proto)
            x = self.loads(s)
            self.assertIsInstance(x, cls)
            y = asdict(x)
            self.assertEqual(list(y.keys()), [1])
            self.assertIs(y[1], x)

    def test_recursive_dict(self):
        self._test_recursive_dict(dict)

    def test_recursive_dict_subclass(self):
        self._test_recursive_dict(MyDict, minprotocol=2)

    def test_recursive_dict_like(self):
        self._test_recursive_dict(REX_seven, asdict=lambda x: x.table)

    def _test_recursive_tuple_and_dict(self, cls, asdict=identity, minprotocol=0):
        # Tuple containing a dict containing the original tuple.
        t = (cls(),)
        t[0][1] = t
        for proto in range(minprotocol, pickle.HIGHEST_PROTOCOL + 1):
            s = self.dumps(t, proto)
            x = self.loads(s)
            self.assertIsInstance(x, tuple)
            self.assertEqual(len(x), 1)
            self.assertIsInstance(x[0], cls)
            y = asdict(x[0])
            self.assertEqual(list(y), [1])
            self.assertIs(y[1], x)

        # Dict containing a tuple containing the original dict.
        t, = t
        for proto in range(minprotocol, pickle.HIGHEST_PROTOCOL + 1):
            s = self.dumps(t, proto)
            x = self.loads(s)
            self.assertIsInstance(x, cls)
            y = asdict(x)
            self.assertEqual(list(y), [1])
            self.assertIsInstance(y[1], tuple)
            self.assertEqual(len(y[1]), 1)
            self.assertIs(y[1][0], x)

    def test_recursive_tuple_and_dict(self):
        self._test_recursive_tuple_and_dict(dict)

    def test_recursive_tuple_and_dict_subclass(self):
        self._test_recursive_tuple_and_dict(MyDict, minprotocol=2)

    def test_recursive_tuple_and_dict_like(self):
        self._test_recursive_tuple_and_dict(REX_seven, asdict=lambda x: x.table)

    def _test_recursive_dict_key(self, cls, asdict=identity, minprotocol=0):
        # Dict containing an immutable object (as key) containing the original
        # dict.
        d = cls()
        d[K(d)] = 1
        for proto in range(minprotocol, pickle.HIGHEST_PROTOCOL + 1):
            s = self.dumps(d, proto)
            x = self.loads(s)
            self.assertIsInstance(x, cls)
            y = asdict(x)
            self.assertEqual(len(y.keys()), 1)
            self.assertIsInstance(list(y.keys())[0], K)
            self.assertIs(list(y.keys())[0].value, x)

    def test_recursive_dict_key(self):
        self._test_recursive_dict_key(dict)

    def test_recursive_dict_subclass_key(self):
        self._test_recursive_dict_key(MyDict, minprotocol=2)

    def test_recursive_dict_like_key(self):
        self._test_recursive_dict_key(REX_seven, asdict=lambda x: x.table)

    def _test_recursive_tuple_and_dict_key(self, cls, asdict=identity, minprotocol=0):
        # Tuple containing a dict containing an immutable object (as key)
        # containing the original tuple.
        t = (cls(),)
        t[0][K(t)] = 1
        for proto in range(minprotocol, pickle.HIGHEST_PROTOCOL + 1):
            s = self.dumps(t, proto)
            x = self.loads(s)
            self.assertIsInstance(x, tuple)
            self.assertEqual(len(x), 1)
            self.assertIsInstance(x[0], cls)
            y = asdict(x[0])
            self.assertEqual(len(y), 1)
            self.assertIsInstance(list(y.keys())[0], K)
            self.assertIs(list(y.keys())[0].value, x)

        # Dict containing an immutable object (as key) containing a tuple
        # containing the original dict.
        t, = t
        for proto in range(minprotocol, pickle.HIGHEST_PROTOCOL + 1):
            s = self.dumps(t, proto)
            x = self.loads(s)
            self.assertIsInstance(x, cls)
            y = asdict(x)
            self.assertEqual(len(y), 1)
            self.assertIsInstance(list(y.keys())[0], K)
            self.assertIs(list(y.keys())[0].value[0], x)

    def test_recursive_tuple_and_dict_key(self):
        self._test_recursive_tuple_and_dict_key(dict)

    def test_recursive_tuple_and_dict_subclass_key(self):
        self._test_recursive_tuple_and_dict_key(MyDict, minprotocol=2)

    def test_recursive_tuple_and_dict_like_key(self):
        self._test_recursive_tuple_and_dict_key(REX_seven, asdict=lambda x: x.table)

    def test_recursive_set(self):
        # Set containing an immutable object containing the original set.
        y = set()
        y.add(K(y))
        for proto in range(4, pickle.HIGHEST_PROTOCOL + 1):
            s = self.dumps(y, proto)
            x = self.loads(s)
            self.assertIsInstance(x, set)
            self.assertEqual(len(x), 1)
            self.assertIsInstance(list(x)[0], K)
            self.assertIs(list(x)[0].value, x)

        # Immutable object containing a set containing the original object.
        y, = y
        for proto in range(4, pickle.HIGHEST_PROTOCOL + 1):
            s = self.dumps(y, proto)
            x = self.loads(s)
            self.assertIsInstance(x, K)
            self.assertIsInstance(x.value, set)
            self.assertEqual(len(x.value), 1)
            self.assertIs(list(x.value)[0], x)

    def test_recursive_inst(self):
        # Mutable object containing itself.
        i = Object()
        i.attr = i
        for proto in protocols:
            s = self.dumps(i, proto)
            x = self.loads(s)
            self.assertIsInstance(x, Object)
            self.assertEqual(dir(x), dir(i))
            self.assertIs(x.attr, x)

    def test_recursive_multi(self):
        l = []
        d = {1:l}
        i = Object()
        i.attr = d
        l.append(i)
        for proto in protocols:
            s = self.dumps(l, proto)
            x = self.loads(s)
            self.assertIsInstance(x, list)
            self.assertEqual(len(x), 1)
            self.assertEqual(dir(x[0]), dir(i))
            self.assertEqual(list(x[0].attr.keys()), [1])
            self.assertIs(x[0].attr[1], x)

    def _test_recursive_collection_and_inst(self, factory):
        # Mutable object containing a collection containing the original
        # object.
        o = Object()
        o.attr = factory([o])
        t = type(o.attr)
        for proto in protocols:
            s = self.dumps(o, proto)
            x = self.loads(s)
            self.assertIsInstance(x.attr, t)
            self.assertEqual(len(x.attr), 1)
            self.assertIsInstance(list(x.attr)[0], Object)
            self.assertIs(list(x.attr)[0], x)

        # Collection containing a mutable object containing the original
        # collection.
        o = o.attr
        for proto in protocols:
            s = self.dumps(o, proto)
            x = self.loads(s)
            self.assertIsInstance(x, t)
            self.assertEqual(len(x), 1)
            self.assertIsInstance(list(x)[0], Object)
            self.assertIs(list(x)[0].attr, x)

    def test_recursive_list_and_inst(self):
        self._test_recursive_collection_and_inst(list)

    def test_recursive_tuple_and_inst(self):
        self._test_recursive_collection_and_inst(tuple)

    def test_recursive_dict_and_inst(self):
        self._test_recursive_collection_and_inst(dict.fromkeys)

    def test_recursive_set_and_inst(self):
        self._test_recursive_collection_and_inst(set)

    def test_recursive_frozenset_and_inst(self):
        self._test_recursive_collection_and_inst(frozenset)

    def test_recursive_list_subclass_and_inst(self):
        self._test_recursive_collection_and_inst(MyList)

    def test_recursive_tuple_subclass_and_inst(self):
        self._test_recursive_collection_and_inst(MyTuple)

    def test_recursive_dict_subclass_and_inst(self):
        self._test_recursive_collection_and_inst(MyDict.fromkeys)

    def test_recursive_set_subclass_and_inst(self):
        self._test_recursive_collection_and_inst(MySet)

    def test_recursive_frozenset_subclass_and_inst(self):
        self._test_recursive_collection_and_inst(MyFrozenSet)

    def test_recursive_inst_state(self):
        # Mutable object containing itself.
        y = REX_state()
        y.state = y
        for proto in protocols:
            s = self.dumps(y, proto)
            x = self.loads(s)
            self.assertIsInstance(x, REX_state)
            self.assertIs(x.state, x)

    def test_recursive_tuple_and_inst_state(self):
        # Tuple containing a mutable object containing the original tuple.
        t = (REX_state(),)
        t[0].state = t
        for proto in protocols:
            s = self.dumps(t, proto)
            x = self.loads(s)
            self.assertIsInstance(x, tuple)
            self.assertEqual(len(x), 1)
            self.assertIsInstance(x[0], REX_state)
            self.assertIs(x[0].state, x)

        # Mutable object containing a tuple containing the object.
        t, = t
        for proto in protocols:
            s = self.dumps(t, proto)
            x = self.loads(s)
            self.assertIsInstance(x, REX_state)
            self.assertIsInstance(x.state, tuple)
            self.assertEqual(len(x.state), 1)
            self.assertIs(x.state[0], x)

    def test_unicode(self):
        endcases = ['', '<\\u>', '<\\\u1234>', '<\n>',
                    '<\\>', '<\\\U00012345>',
                    # surrogates
                    '<\udc80>']
        for proto in protocols:
            for u in endcases:
                p = self.dumps(u, proto)
                u2 = self.loads(p)
                self.assert_is_copy(u, u2)

    def test_unicode_high_plane(self):
        t = '\U00012345'
        for proto in protocols:
            p = self.dumps(t, proto)
            t2 = self.loads(p)
            self.assert_is_copy(t, t2)

    def test_bytes(self):
        for proto in protocols:
            for s in b'', b'xyz', b'xyz'*100:
                p = self.dumps(s, proto)
                self.assert_is_copy(s, self.loads(p))
            for s in [bytes([i]) for i in range(256)]:
                p = self.dumps(s, proto)
                self.assert_is_copy(s, self.loads(p))
            for s in [bytes([i, i]) for i in range(256)]:
                p = self.dumps(s, proto)
                self.assert_is_copy(s, self.loads(p))

    def test_bytearray(self):
        for proto in protocols:
            for s in b'', b'xyz', b'xyz'*100:
                b = bytearray(s)
                p = self.dumps(b, proto)
                bb = self.loads(p)
                self.assertIsNot(bb, b)
                self.assert_is_copy(b, bb)
                if proto <= 3:
                    # bytearray is serialized using a global reference
                    self.assertIn(b'bytearray', p)
                    self.assertTrue(opcode_in_pickle(pickle.GLOBAL, p))
                elif proto == 4:
                    self.assertIn(b'bytearray', p)
                    self.assertTrue(opcode_in_pickle(pickle.STACK_GLOBAL, p))
                elif proto == 5:
                    self.assertNotIn(b'bytearray', p)
                    self.assertTrue(opcode_in_pickle(pickle.BYTEARRAY8, p))

    def test_bytearray_memoization_bug(self):
        for proto in protocols:
            for s in b'', b'xyz', b'xyz'*100:
                b = bytearray(s)
                p = self.dumps((b, b), proto)
                b1, b2 = self.loads(p)
                self.assertIs(b1, b2)

    def test_ints(self):
        for proto in protocols:
            n = sys.maxsize
            while n:
                for expected in (-n, n):
                    s = self.dumps(expected, proto)
                    n2 = self.loads(s)
                    self.assert_is_copy(expected, n2)
                n = n >> 1

    def test_long(self):
        for proto in protocols:
            # 256 bytes is where LONG4 begins.
            for nbits in 1, 8, 8*254, 8*255, 8*256, 8*257:
                nbase = 1 << nbits
                for npos in nbase-1, nbase, nbase+1:
                    for n in npos, -npos:
                        pickle = self.dumps(n, proto)
                        got = self.loads(pickle)
                        self.assert_is_copy(n, got)
        # Try a monster.  This is quadratic-time in protos 0 & 1, so don't
        # bother with those.
        nbase = int("deadbeeffeedface", 16)
        nbase += nbase << 1000000
        for n in nbase, -nbase:
            p = self.dumps(n, 2)
            got = self.loads(p)
            # assert_is_copy is very expensive here as it precomputes
            # a failure message by computing the repr() of n and got,
            # we just do the check ourselves.
            self.assertIs(type(got), int)
            self.assertEqual(n, got)

    def test_float(self):
        test_values = [0.0, 4.94e-324, 1e-310, 7e-308, 6.626e-34, 0.1, 0.5,
                       3.14, 263.44582062374053, 6.022e23, 1e30]
        test_values = test_values + [-x for x in test_values]
        for proto in protocols:
            for value in test_values:
                pickle = self.dumps(value, proto)
                got = self.loads(pickle)
                self.assert_is_copy(value, got)

    @run_with_locale('LC_ALL', 'de_DE', 'fr_FR')
    def test_float_format(self):
        # make sure that floats are formatted locale independent with proto 0
        self.assertEqual(self.dumps(1.2, 0)[0:3], b'F1.')

    def test_reduce(self):
        for proto in protocols:
            inst = AAA()
            dumped = self.dumps(inst, proto)
            loaded = self.loads(dumped)
            self.assertEqual(loaded, REDUCE_A)

    def test_getinitargs(self):
        for proto in protocols:
            inst = initarg(1, 2)
            dumped = self.dumps(inst, proto)
            loaded = self.loads(dumped)
            self.assert_is_copy(inst, loaded)

    def test_metaclass(self):
        a = use_metaclass()
        for proto in protocols:
            s = self.dumps(a, proto)
            b = self.loads(s)
            self.assertEqual(a.__class__, b.__class__)

    def test_dynamic_class(self):
        a = create_dynamic_class("my_dynamic_class", (object,))
        copyreg.pickle(pickling_metaclass, pickling_metaclass.__reduce__)
        for proto in protocols:
            s = self.dumps(a, proto)
            b = self.loads(s)
            self.assertEqual(a, b)
            self.assertIs(type(a), type(b))

    def test_structseq(self):
        import time
        import os

        t = time.localtime()
        for proto in protocols:
            s = self.dumps(t, proto)
            u = self.loads(s)
            self.assert_is_copy(t, u)
            t = os.stat(os.curdir)
            s = self.dumps(t, proto)
            u = self.loads(s)
            self.assert_is_copy(t, u)
            if hasattr(os, "statvfs"):
                t = os.statvfs(os.curdir)
                s = self.dumps(t, proto)
                u = self.loads(s)
                self.assert_is_copy(t, u)

    def test_ellipsis(self):
        for proto in protocols:
            s = self.dumps(..., proto)
            u = self.loads(s)
            self.assertIs(..., u)

    def test_notimplemented(self):
        for proto in protocols:
            s = self.dumps(NotImplemented, proto)
            u = self.loads(s)
            self.assertIs(NotImplemented, u)

    def test_singleton_types(self):
        # Issue #6477: Test that types of built-in singletons can be pickled.
        singletons = [None, ..., NotImplemented]
        for singleton in singletons:
            for proto in protocols:
                s = self.dumps(type(singleton), proto)
                u = self.loads(s)
                self.assertIs(type(singleton), u)

    # Tests for protocol 2

    def test_proto(self):
        for proto in protocols:
            pickled = self.dumps(None, proto)
            if proto >= 2:
                proto_header = pickle.PROTO + bytes([proto])
                self.assertTrue(pickled.startswith(proto_header))
            else:
                self.assertEqual(count_opcode(pickle.PROTO, pickled), 0)

        oob = protocols[-1] + 1     # a future protocol
        build_none = pickle.NONE + pickle.STOP
        badpickle = pickle.PROTO + bytes([oob]) + build_none
        try:
            self.loads(badpickle)
        except ValueError as err:
            self.assertIn("unsupported pickle protocol", str(err))
        else:
            self.fail("expected bad protocol number to raise ValueError")

    def test_long1(self):
        x = 12345678910111213141516178920
        for proto in protocols:
            s = self.dumps(x, proto)
            y = self.loads(s)
            self.assert_is_copy(x, y)
            self.assertEqual(opcode_in_pickle(pickle.LONG1, s), proto >= 2)

    def test_long4(self):
        x = 12345678910111213141516178920 << (256*8)
        for proto in protocols:
            s = self.dumps(x, proto)
            y = self.loads(s)
            self.assert_is_copy(x, y)
            self.assertEqual(opcode_in_pickle(pickle.LONG4, s), proto >= 2)

    def test_short_tuples(self):
        # Map (proto, len(tuple)) to expected opcode.
        expected_opcode = {(0, 0): pickle.TUPLE,
                           (0, 1): pickle.TUPLE,
                           (0, 2): pickle.TUPLE,
                           (0, 3): pickle.TUPLE,
                           (0, 4): pickle.TUPLE,

                           (1, 0): pickle.EMPTY_TUPLE,
                           (1, 1): pickle.TUPLE,
                           (1, 2): pickle.TUPLE,
                           (1, 3): pickle.TUPLE,
                           (1, 4): pickle.TUPLE,

                           (2, 0): pickle.EMPTY_TUPLE,
                           (2, 1): pickle.TUPLE1,
                           (2, 2): pickle.TUPLE2,
                           (2, 3): pickle.TUPLE3,
                           (2, 4): pickle.TUPLE,

                           (3, 0): pickle.EMPTY_TUPLE,
                           (3, 1): pickle.TUPLE1,
                           (3, 2): pickle.TUPLE2,
                           (3, 3): pickle.TUPLE3,
                           (3, 4): pickle.TUPLE,
                          }
        a = ()
        b = (1,)
        c = (1, 2)
        d = (1, 2, 3)
        e = (1, 2, 3, 4)
        for proto in protocols:
            for x in a, b, c, d, e:
                s = self.dumps(x, proto)
                y = self.loads(s)
                self.assert_is_copy(x, y)
                expected = expected_opcode[min(proto, 3), len(x)]
                self.assertTrue(opcode_in_pickle(expected, s))

    def test_singletons(self):
        # Map (proto, singleton) to expected opcode.
        expected_opcode = {(0, None): pickle.NONE,
                           (1, None): pickle.NONE,
                           (2, None): pickle.NONE,
                           (3, None): pickle.NONE,

                           (0, True): pickle.INT,
                           (1, True): pickle.INT,
                           (2, True): pickle.NEWTRUE,
                           (3, True): pickle.NEWTRUE,

                           (0, False): pickle.INT,
                           (1, False): pickle.INT,
                           (2, False): pickle.NEWFALSE,
                           (3, False): pickle.NEWFALSE,
                          }
        for proto in protocols:
            for x in None, False, True:
                s = self.dumps(x, proto)
                y = self.loads(s)
                self.assertTrue(x is y, (proto, x, s, y))
                expected = expected_opcode[min(proto, 3), x]
                self.assertTrue(opcode_in_pickle(expected, s))

    def test_newobj_tuple(self):
        x = MyTuple([1, 2, 3])
        x.foo = 42
        x.bar = "hello"
        for proto in protocols:
            s = self.dumps(x, proto)
            y = self.loads(s)
            self.assert_is_copy(x, y)

    def test_newobj_list(self):
        x = MyList([1, 2, 3])
        x.foo = 42
        x.bar = "hello"
        for proto in protocols:
            s = self.dumps(x, proto)
            y = self.loads(s)
            self.assert_is_copy(x, y)

    def test_newobj_generic(self):
        for proto in protocols:
            for C in myclasses:
                B = C.__base__
                x = C(C.sample)
                x.foo = 42
                s = self.dumps(x, proto)
                y = self.loads(s)
                detail = (proto, C, B, x, y, type(y))
                self.assert_is_copy(x, y) # XXX revisit
                self.assertEqual(B(x), B(y), detail)
                self.assertEqual(x.__dict__, y.__dict__, detail)

    def test_newobj_proxies(self):
        # NEWOBJ should use the __class__ rather than the raw type
        classes = myclasses[:]
        # Cannot create weakproxies to these classes
        for c in (MyInt, MyTuple):
            classes.remove(c)
        for proto in protocols:
            for C in classes:
                B = C.__base__
                x = C(C.sample)
                x.foo = 42
                p = weakref.proxy(x)
                s = self.dumps(p, proto)
                y = self.loads(s)
                self.assertEqual(type(y), type(x))  # rather than type(p)
                detail = (proto, C, B, x, y, type(y))
                self.assertEqual(B(x), B(y), detail)
                self.assertEqual(x.__dict__, y.__dict__, detail)

    def test_newobj_overridden_new(self):
        # Test that Python class with C implemented __new__ is pickleable
        for proto in protocols:
            x = MyIntWithNew2(1)
            x.foo = 42
            s = self.dumps(x, proto)
            y = self.loads(s)
            self.assertIs(type(y), MyIntWithNew2)
            self.assertEqual(int(y), 1)
            self.assertEqual(y.foo, 42)

    def test_newobj_not_class(self):
        # Issue 24552
        global SimpleNewObj
        save = SimpleNewObj
        o = SimpleNewObj.__new__(SimpleNewObj)
        b = self.dumps(o, 4)
        try:
            SimpleNewObj = 42
            self.assertRaises((TypeError, pickle.UnpicklingError), self.loads, b)
        finally:
            SimpleNewObj = save

    # Register a type with copyreg, with extension code extcode.  Pickle
    # an object of that type.  Check that the resulting pickle uses opcode
    # (EXT[124]) under proto 2, and not in proto 1.

    def produce_global_ext(self, extcode, opcode):
        e = ExtensionSaver(extcode)
        try:
            copyreg.add_extension(__name__, "MyList", extcode)
            x = MyList([1, 2, 3])
            x.foo = 42
            x.bar = "hello"

            # Dump using protocol 1 for comparison.
            s1 = self.dumps(x, 1)
            self.assertIn(__name__.encode("utf-8"), s1)
            self.assertIn(b"MyList", s1)
            self.assertFalse(opcode_in_pickle(opcode, s1))

            y = self.loads(s1)
            self.assert_is_copy(x, y)

            # Dump using protocol 2 for test.
            s2 = self.dumps(x, 2)
            self.assertNotIn(__name__.encode("utf-8"), s2)
            self.assertNotIn(b"MyList", s2)
            self.assertEqual(opcode_in_pickle(opcode, s2), True, repr(s2))

            y = self.loads(s2)
            self.assert_is_copy(x, y)
        finally:
            e.restore()

    def test_global_ext1(self):
        self.produce_global_ext(0x00000001, pickle.EXT1)  # smallest EXT1 code
        self.produce_global_ext(0x000000ff, pickle.EXT1)  # largest EXT1 code

    def test_global_ext2(self):
        self.produce_global_ext(0x00000100, pickle.EXT2)  # smallest EXT2 code
        self.produce_global_ext(0x0000ffff, pickle.EXT2)  # largest EXT2 code
        self.produce_global_ext(0x0000abcd, pickle.EXT2)  # check endianness

    def test_global_ext4(self):
        self.produce_global_ext(0x00010000, pickle.EXT4)  # smallest EXT4 code
        self.produce_global_ext(0x7fffffff, pickle.EXT4)  # largest EXT4 code
        self.produce_global_ext(0x12abcdef, pickle.EXT4)  # check endianness

    def test_list_chunking(self):
        n = 10  # too small to chunk
        x = list(range(n))
        for proto in protocols:
            s = self.dumps(x, proto)
            y = self.loads(s)
            self.assert_is_copy(x, y)
            num_appends = count_opcode(pickle.APPENDS, s)
            self.assertEqual(num_appends, proto > 0)

        n = 2500  # expect at least two chunks when proto > 0
        x = list(range(n))
        for proto in protocols:
            s = self.dumps(x, proto)
            y = self.loads(s)
            self.assert_is_copy(x, y)
            num_appends = count_opcode(pickle.APPENDS, s)
            if proto == 0:
                self.assertEqual(num_appends, 0)
            else:
                self.assertTrue(num_appends >= 2)

    def test_dict_chunking(self):
        n = 10  # too small to chunk
        x = dict.fromkeys(range(n))
        for proto in protocols:
            s = self.dumps(x, proto)
            self.assertIsInstance(s, bytes_types)
            y = self.loads(s)
            self.assert_is_copy(x, y)
            num_setitems = count_opcode(pickle.SETITEMS, s)
            self.assertEqual(num_setitems, proto > 0)

        n = 2500  # expect at least two chunks when proto > 0
        x = dict.fromkeys(range(n))
        for proto in protocols:
            s = self.dumps(x, proto)
            y = self.loads(s)
            self.assert_is_copy(x, y)
            num_setitems = count_opcode(pickle.SETITEMS, s)
            if proto == 0:
                self.assertEqual(num_setitems, 0)
            else:
                self.assertTrue(num_setitems >= 2)

    def test_set_chunking(self):
        n = 10  # too small to chunk
        x = set(range(n))
        for proto in protocols:
            s = self.dumps(x, proto)
            y = self.loads(s)
            self.assert_is_copy(x, y)
            num_additems = count_opcode(pickle.ADDITEMS, s)
            if proto < 4:
                self.assertEqual(num_additems, 0)
            else:
                self.assertEqual(num_additems, 1)

        n = 2500  # expect at least two chunks when proto >= 4
        x = set(range(n))
        for proto in protocols:
            s = self.dumps(x, proto)
            y = self.loads(s)
            self.assert_is_copy(x, y)
            num_additems = count_opcode(pickle.ADDITEMS, s)
            if proto < 4:
                self.assertEqual(num_additems, 0)
            else:
                self.assertGreaterEqual(num_additems, 2)

    def test_simple_newobj(self):
        x = SimpleNewObj.__new__(SimpleNewObj, 0xface)  # avoid __init__
        x.abc = 666
        for proto in protocols:
            with self.subTest(proto=proto):
                s = self.dumps(x, proto)
                if proto < 1:
                    self.assertIn(b'\nI64206', s)  # INT
                else:
                    self.assertIn(b'M\xce\xfa', s)  # BININT2
                self.assertEqual(opcode_in_pickle(pickle.NEWOBJ, s),
                                 2 <= proto)
                self.assertFalse(opcode_in_pickle(pickle.NEWOBJ_EX, s))
                y = self.loads(s)   # will raise TypeError if __init__ called
                self.assert_is_copy(x, y)

    def test_complex_newobj(self):
        x = ComplexNewObj.__new__(ComplexNewObj, 0xface)  # avoid __init__
        x.abc = 666
        for proto in protocols:
            with self.subTest(proto=proto):
                s = self.dumps(x, proto)
                if proto < 1:
                    self.assertIn(b'\nI64206', s)  # INT
                elif proto < 2:
                    self.assertIn(b'M\xce\xfa', s)  # BININT2
                elif proto < 4:
                    self.assertIn(b'X\x04\x00\x00\x00FACE', s)  # BINUNICODE
                else:
                    self.assertIn(b'\x8c\x04FACE', s)  # SHORT_BINUNICODE
                self.assertEqual(opcode_in_pickle(pickle.NEWOBJ, s),
                                 2 <= proto)
                self.assertFalse(opcode_in_pickle(pickle.NEWOBJ_EX, s))
                y = self.loads(s)   # will raise TypeError if __init__ called
                self.assert_is_copy(x, y)

    def test_complex_newobj_ex(self):
        x = ComplexNewObjEx.__new__(ComplexNewObjEx, 0xface)  # avoid __init__
        x.abc = 666
        for proto in protocols:
            with self.subTest(proto=proto):
                s = self.dumps(x, proto)
                if proto < 1:
                    self.assertIn(b'\nI64206', s)  # INT
                elif proto < 2:
                    self.assertIn(b'M\xce\xfa', s)  # BININT2
                elif proto < 4:
                    self.assertIn(b'X\x04\x00\x00\x00FACE', s)  # BINUNICODE
                else:
                    self.assertIn(b'\x8c\x04FACE', s)  # SHORT_BINUNICODE
                self.assertFalse(opcode_in_pickle(pickle.NEWOBJ, s))
                self.assertEqual(opcode_in_pickle(pickle.NEWOBJ_EX, s),
                                 4 <= proto)
                y = self.loads(s)   # will raise TypeError if __init__ called
                self.assert_is_copy(x, y)

    def test_newobj_list_slots(self):
        x = SlotList([1, 2, 3])
        x.foo = 42
        x.bar = "hello"
        s = self.dumps(x, 2)
        y = self.loads(s)
        self.assert_is_copy(x, y)

    def test_reduce_overrides_default_reduce_ex(self):
        for proto in protocols:
            x = REX_one()
            self.assertEqual(x._reduce_called, 0)
            s = self.dumps(x, proto)
            self.assertEqual(x._reduce_called, 1)
            y = self.loads(s)
            self.assertEqual(y._reduce_called, 0)

    def test_reduce_ex_called(self):
        for proto in protocols:
            x = REX_two()
            self.assertEqual(x._proto, None)
            s = self.dumps(x, proto)
            self.assertEqual(x._proto, proto)
            y = self.loads(s)
            self.assertEqual(y._proto, None)

    def test_reduce_ex_overrides_reduce(self):
        for proto in protocols:
            x = REX_three()
            self.assertEqual(x._proto, None)
            s = self.dumps(x, proto)
            self.assertEqual(x._proto, proto)
            y = self.loads(s)
            self.assertEqual(y._proto, None)

    def test_reduce_ex_calls_base(self):
        for proto in protocols:
            x = REX_four()
            self.assertEqual(x._proto, None)
            s = self.dumps(x, proto)
            self.assertEqual(x._proto, proto)
            y = self.loads(s)
            self.assertEqual(y._proto, proto)

    def test_reduce_calls_base(self):
        for proto in protocols:
            x = REX_five()
            self.assertEqual(x._reduce_called, 0)
            s = self.dumps(x, proto)
            self.assertEqual(x._reduce_called, 1)
            y = self.loads(s)
            self.assertEqual(y._reduce_called, 1)

    @no_tracing
    def test_bad_getattr(self):
        # Issue #3514: crash when there is an infinite loop in __getattr__
        x = BadGetattr()
        for proto in protocols:
            with support.infinite_recursion():
                self.assertRaises(RuntimeError, self.dumps, x, proto)

    def test_reduce_bad_iterator(self):
        # Issue4176: crash when 4th and 5th items of __reduce__()
        # are not iterators
        class C(object):
            def __reduce__(self):
                # 4th item is not an iterator
                return list, (), None, [], None
        class D(object):
            def __reduce__(self):
                # 5th item is not an iterator
                return dict, (), None, None, []

        # Python implementation is less strict and also accepts iterables.
        for proto in protocols:
            try:
                self.dumps(C(), proto)
            except pickle.PicklingError:
                pass
            try:
                self.dumps(D(), proto)
            except pickle.PicklingError:
                pass

    def test_many_puts_and_gets(self):
        # Test that internal data structures correctly deal with lots of
        # puts/gets.
        keys = ("aaa" + str(i) for i in range(100))
        large_dict = dict((k, [4, 5, 6]) for k in keys)
        obj = [dict(large_dict), dict(large_dict), dict(large_dict)]

        for proto in protocols:
            with self.subTest(proto=proto):
                dumped = self.dumps(obj, proto)
                loaded = self.loads(dumped)
                self.assert_is_copy(obj, loaded)

    @impl_detail("pypy does not store attribute names", pypy=False)
    def test_attribute_name_interning(self):
        # Test that attribute names of pickled objects are interned when
        # unpickling.
        for proto in protocols:
            x = C()
            x.foo = 42
            x.bar = "hello"
            s = self.dumps(x, proto)
            y = self.loads(s)
            x_keys = sorted(x.__dict__)
            y_keys = sorted(y.__dict__)
            for x_key, y_key in zip(x_keys, y_keys):
                self.assertIs(x_key, y_key)

    @impl_detail("This test is too strong indeed", pypy=False)
    def test_pickle_to_2x(self):
        # Pickle non-trivial data with protocol 2, expecting that it yields
        # the same result as Python 2.x did.
        # NOTE: this test is a bit too strong since we can produce different
        # bytecode that 2.x will still understand.
        dumped = self.dumps(range(5), 2)
        self.assertEqual(dumped, DATA_XRANGE)
        dumped = self.dumps(set([3]), 2)
        self.assertEqual(dumped, DATA_SET2)

    def test_large_pickles(self):
        # Test the correctness of internal buffering routines when handling
        # large data.
        for proto in protocols:
            data = (1, min, b'xy' * (30 * 1024), len)
            dumped = self.dumps(data, proto)
            loaded = self.loads(dumped)
            self.assertEqual(len(loaded), len(data))
            self.assertEqual(loaded, data)

    def test_int_pickling_efficiency(self):
        # Test compacity of int representation (see issue #12744)
        for proto in protocols:
            with self.subTest(proto=proto):
                pickles = [self.dumps(2**n, proto) for n in range(70)]
                sizes = list(map(len, pickles))
                # the size function is monotonic
                self.assertEqual(sorted(sizes), sizes)
                if proto >= 2:
                    for p in pickles:
                        self.assertFalse(opcode_in_pickle(pickle.LONG, p))

    def _check_pickling_with_opcode(self, obj, opcode, proto):
        pickled = self.dumps(obj, proto)
        self.assertTrue(opcode_in_pickle(opcode, pickled))
        unpickled = self.loads(pickled)
        self.assertEqual(obj, unpickled)

    def test_appends_on_non_lists(self):
        # Issue #17720
        obj = REX_six([1, 2, 3])
        for proto in protocols:
            if proto == 0:
                self._check_pickling_with_opcode(obj, pickle.APPEND, proto)
            else:
                self._check_pickling_with_opcode(obj, pickle.APPENDS, proto)

    def test_setitems_on_non_dicts(self):
        obj = REX_seven({1: -1, 2: -2, 3: -3})
        for proto in protocols:
            if proto == 0:
                self._check_pickling_with_opcode(obj, pickle.SETITEM, proto)
            else:
                self._check_pickling_with_opcode(obj, pickle.SETITEMS, proto)

    # Exercise framing (proto >= 4) for significant workloads

    FRAME_SIZE_MIN = 4
    FRAME_SIZE_TARGET = 64 * 1024

    def check_frame_opcodes(self, pickled):
        """
        Check the arguments of FRAME opcodes in a protocol 4+ pickle.

        Note that binary objects that are larger than FRAME_SIZE_TARGET are not
        framed by default and are therefore considered a frame by themselves in
        the following consistency check.
        """
        frame_end = frameless_start = None
        frameless_opcodes = {'BINBYTES', 'BINUNICODE', 'BINBYTES8',
                             'BINUNICODE8', 'BYTEARRAY8'}
        for op, arg, pos in pickletools.genops(pickled):
            if frame_end is not None:
                self.assertLessEqual(pos, frame_end)
                if pos == frame_end:
                    frame_end = None

            if frame_end is not None:  # framed
                self.assertNotEqual(op.name, 'FRAME')
                if op.name in frameless_opcodes:
                    # Only short bytes and str objects should be written
                    # in a frame
                    self.assertLessEqual(len(arg), self.FRAME_SIZE_TARGET)

            else:  # not framed
                if (op.name == 'FRAME' or
                    (op.name in frameless_opcodes and
                     len(arg) > self.FRAME_SIZE_TARGET)):
                    # Frame or large bytes or str object
                    if frameless_start is not None:
                        # Only short data should be written outside of a frame
                        self.assertLess(pos - frameless_start,
                                        self.FRAME_SIZE_MIN)
                        frameless_start = None
                elif frameless_start is None and op.name != 'PROTO':
                    frameless_start = pos

            if op.name == 'FRAME':
                self.assertGreaterEqual(arg, self.FRAME_SIZE_MIN)
                frame_end = pos + 9 + arg

        pos = len(pickled)
        if frame_end is not None:
            self.assertEqual(frame_end, pos)
        elif frameless_start is not None:
            self.assertLess(pos - frameless_start, self.FRAME_SIZE_MIN)

    @support.skip_if_pgo_task
    def test_framing_many_objects(self):
        obj = list(range(10**5))
        for proto in range(4, pickle.HIGHEST_PROTOCOL + 1):
            with self.subTest(proto=proto):
                pickled = self.dumps(obj, proto)
                unpickled = self.loads(pickled)
                self.assertEqual(obj, unpickled)
                bytes_per_frame = (len(pickled) /
                                   count_opcode(pickle.FRAME, pickled))
                self.assertGreater(bytes_per_frame,
                                   self.FRAME_SIZE_TARGET / 2)
                self.assertLessEqual(bytes_per_frame,
                                     self.FRAME_SIZE_TARGET * 1)
                self.check_frame_opcodes(pickled)

    def test_framing_large_objects(self):
        N = 1024 * 1024
        small_items = [[i] for i in range(10)]
        obj = [b'x' * N, *small_items, b'y' * N, 'z' * N]
        for proto in range(4, pickle.HIGHEST_PROTOCOL + 1):
            for fast in [False, True]:
                with self.subTest(proto=proto, fast=fast):
                    if not fast:
                        # fast=False by default.
                        # This covers in-memory pickling with pickle.dumps().
                        pickled = self.dumps(obj, proto)
                    else:
                        # Pickler is required when fast=True.
                        if not hasattr(self, 'pickler'):
                            continue
                        buf = io.BytesIO()
                        pickler = self.pickler(buf, protocol=proto)
                        pickler.fast = fast
                        pickler.dump(obj)
                        pickled = buf.getvalue()
                    unpickled = self.loads(pickled)
                    # More informative error message in case of failure.
                    self.assertEqual([len(x) for x in obj],
                                     [len(x) for x in unpickled])
                    # Perform full equality check if the lengths match.
                    self.assertEqual(obj, unpickled)
                    n_frames = count_opcode(pickle.FRAME, pickled)
                    # A single frame for small objects between
                    # first two large objects.
                    self.assertEqual(n_frames, 1)
                    self.check_frame_opcodes(pickled)

    def test_optional_frames(self):
        if pickle.HIGHEST_PROTOCOL < 4:
            return

        def remove_frames(pickled, keep_frame=None):
            """Remove frame opcodes from the given pickle."""
            frame_starts = []
            # 1 byte for the opcode and 8 for the argument
            frame_opcode_size = 9
            for opcode, _, pos in pickletools.genops(pickled):
                if opcode.name == 'FRAME':
                    frame_starts.append(pos)

            newpickle = bytearray()
            last_frame_end = 0
            for i, pos in enumerate(frame_starts):
                if keep_frame and keep_frame(i):
                    continue
                newpickle += pickled[last_frame_end:pos]
                last_frame_end = pos + frame_opcode_size
            newpickle += pickled[last_frame_end:]
            return newpickle

        frame_size = self.FRAME_SIZE_TARGET
        num_frames = 20
        # Large byte objects (dict values) intermittent with small objects
        # (dict keys)
        for bytes_type in (bytes, bytearray):
            obj = {i: bytes_type([i]) * frame_size for i in range(num_frames)}

            for proto in range(4, pickle.HIGHEST_PROTOCOL + 1):
                pickled = self.dumps(obj, proto)

                frameless_pickle = remove_frames(pickled)
                self.assertEqual(count_opcode(pickle.FRAME, frameless_pickle), 0)
                self.assertEqual(obj, self.loads(frameless_pickle))

                some_frames_pickle = remove_frames(pickled, lambda i: i % 2)
                self.assertLess(count_opcode(pickle.FRAME, some_frames_pickle),
                                count_opcode(pickle.FRAME, pickled))
                self.assertEqual(obj, self.loads(some_frames_pickle))

    @support.skip_if_pgo_task
    def test_framed_write_sizes_with_delayed_writer(self):
        class ChunkAccumulator:
            """Accumulate pickler output in a list of raw chunks."""
            def __init__(self):
                self.chunks = []
            def write(self, chunk):
                self.chunks.append(chunk)
            def concatenate_chunks(self):
                return b"".join(self.chunks)

        for proto in range(4, pickle.HIGHEST_PROTOCOL + 1):
            objects = [(str(i).encode('ascii'), i % 42, {'i': str(i)})
                       for i in range(int(1e4))]
            # Add a large unique ASCII string
            objects.append('0123456789abcdef' *
                           (self.FRAME_SIZE_TARGET // 16 + 1))

            # Protocol 4 packs groups of small objects into frames and issues
            # calls to write only once or twice per frame:
            # The C pickler issues one call to write per-frame (header and
            # contents) while Python pickler issues two calls to write: one for
            # the frame header and one for the frame binary contents.
            writer = ChunkAccumulator()
            self.pickler(writer, proto).dump(objects)

            # Actually read the binary content of the chunks after the end
            # of the call to dump: any memoryview passed to write should not
            # be released otherwise this delayed access would not be possible.
            pickled = writer.concatenate_chunks()
            reconstructed = self.loads(pickled)
            self.assertEqual(reconstructed, objects)
            self.assertGreater(len(writer.chunks), 1)

            # memoryviews should own the memory.
            del objects
            support.gc_collect()
            self.assertEqual(writer.concatenate_chunks(), pickled)

            n_frames = (len(pickled) - 1) // self.FRAME_SIZE_TARGET + 1
            # There should be at least one call to write per frame
            self.assertGreaterEqual(len(writer.chunks), n_frames)

            # but not too many either: there can be one for the proto,
            # one per-frame header, one per frame for the actual contents,
            # and two for the header.
            self.assertLessEqual(len(writer.chunks), 2 * n_frames + 3)

            chunk_sizes = [len(c) for c in writer.chunks]
            large_sizes = [s for s in chunk_sizes
                           if s >= self.FRAME_SIZE_TARGET]
            medium_sizes = [s for s in chunk_sizes
                           if 9 < s < self.FRAME_SIZE_TARGET]
            small_sizes = [s for s in chunk_sizes if s <= 9]

            # Large chunks should not be too large:
            for chunk_size in large_sizes:
                self.assertLess(chunk_size, 2 * self.FRAME_SIZE_TARGET,
                                chunk_sizes)
            # There shouldn't bee too many small chunks: the protocol header,
            # the frame headers and the large string headers are written
            # in small chunks.
            self.assertLessEqual(len(small_sizes),
                                 len(large_sizes) + len(medium_sizes) + 3,
                                 chunk_sizes)

    def test_nested_names(self):
        global Nested
        class Nested:
            class A:
                class B:
                    class C:
                        pass
        for proto in range(pickle.HIGHEST_PROTOCOL + 1):
            for obj in [Nested.A, Nested.A.B, Nested.A.B.C]:
                with self.subTest(proto=proto, obj=obj):
                    unpickled = self.loads(self.dumps(obj, proto))
                    self.assertIs(obj, unpickled)

    def test_recursive_nested_names(self):
        global Recursive
        class Recursive:
            pass
        Recursive.mod = sys.modules[Recursive.__module__]
        Recursive.__qualname__ = 'Recursive.mod.Recursive'
        for proto in range(pickle.HIGHEST_PROTOCOL + 1):
            with self.subTest(proto=proto):
                unpickled = self.loads(self.dumps(Recursive, proto))
                self.assertIs(unpickled, Recursive)
        del Recursive.mod # break reference loop

    def test_py_methods(self):
        global PyMethodsTest
        class PyMethodsTest:
            @staticmethod
            def cheese():
                return "cheese"
            @classmethod
            def wine(cls):
                assert cls is PyMethodsTest
                return "wine"
            def biscuits(self):
                assert isinstance(self, PyMethodsTest)
                return "biscuits"
            class Nested:
                "Nested class"
                @staticmethod
                def ketchup():
                    return "ketchup"
                @classmethod
                def maple(cls):
                    assert cls is PyMethodsTest.Nested
                    return "maple"
                def pie(self):
                    assert isinstance(self, PyMethodsTest.Nested)
                    return "pie"

        py_methods = (
            PyMethodsTest.cheese,
            PyMethodsTest.wine,
            PyMethodsTest().biscuits,
            PyMethodsTest.Nested.ketchup,
            PyMethodsTest.Nested.maple,
            PyMethodsTest.Nested().pie
        )
        py_unbound_methods = (
            (PyMethodsTest.biscuits, PyMethodsTest),
            (PyMethodsTest.Nested.pie, PyMethodsTest.Nested)
        )
        for proto in range(pickle.HIGHEST_PROTOCOL + 1):
            for method in py_methods:
                with self.subTest(proto=proto, method=method):
                    unpickled = self.loads(self.dumps(method, proto))
                    self.assertEqual(method(), unpickled())
            for method, cls in py_unbound_methods:
                obj = cls()
                with self.subTest(proto=proto, method=method):
                    unpickled = self.loads(self.dumps(method, proto))
                    self.assertEqual(method(obj), unpickled(obj))

        descriptors = (
            PyMethodsTest.__dict__['cheese'],  # static method descriptor
            PyMethodsTest.__dict__['wine'],  # class method descriptor
        )
        for proto in range(pickle.HIGHEST_PROTOCOL + 1):
            for descr in descriptors:
                with self.subTest(proto=proto, descr=descr):
                    self.assertRaises(TypeError, self.dumps, descr, proto)

    def test_c_methods(self):
        global Subclass
        class Subclass(tuple):
            class Nested(str):
                pass

        c_methods = (
            # bound built-in method
            ("abcd".index, ("c",)),
            # unbound built-in method
            (str.index, ("abcd", "c")),
            # bound "slot" method
            ([1, 2, 3].__len__, ()),
            # unbound "slot" method
            (list.__len__, ([1, 2, 3],)),
            # bound "coexist" method
            ({1, 2}.__contains__, (2,)),
            # unbound "coexist" method
            (set.__contains__, ({1, 2}, 2)),
            # built-in class method
            (dict.fromkeys, (("a", 1), ("b", 2))),
            # built-in static method
            (bytearray.maketrans, (b"abc", b"xyz")),
            # subclass methods
            (Subclass([1,2,2]).count, (2,)),
            (Subclass.count, (Subclass([1,2,2]), 2)),
            (Subclass.Nested("sweet").count, ("e",)),
            (Subclass.Nested.count, (Subclass.Nested("sweet"), "e")),
        )
        for proto in range(pickle.HIGHEST_PROTOCOL + 1):
            for method, args in c_methods:
                with self.subTest(proto=proto, method=method):
                    unpickled = self.loads(self.dumps(method, proto))
                    self.assertEqual(method(*args), unpickled(*args))

        descriptors = (
            bytearray.__dict__['maketrans'],  # built-in static method descriptor
            dict.__dict__['fromkeys'],  # built-in class method descriptor
        )
        for proto in range(pickle.HIGHEST_PROTOCOL + 1):
            for descr in descriptors:
                with self.subTest(proto=proto, descr=descr):
                    self.assertRaises(TypeError, self.dumps, descr, proto)

    def test_compat_pickle(self):
        tests = [
            (range(1, 7), '__builtin__', 'xrange'),
            (map(int, '123'), 'itertools', 'imap'),
            (functools.reduce, '__builtin__', 'reduce'),
            (dbm.whichdb, 'whichdb', 'whichdb'),
            (Exception(), 'exceptions', 'Exception'),
            (collections.UserDict(), 'UserDict', 'IterableUserDict'),
            (collections.UserList(), 'UserList', 'UserList'),
            (collections.defaultdict(), 'collections', 'defaultdict'),
        ]
        for val, mod, name in tests:
            for proto in range(3):
                with self.subTest(type=type(val), proto=proto):
                    pickled = self.dumps(val, proto)
                    self.assertIn(('c%s\n%s' % (mod, name)).encode(), pickled)
                    self.assertIs(type(self.loads(pickled)), type(val))

    def test_local_lookup_error(self):
        # Test that whichmodule() errors out cleanly when looking up
        # an assumed globally-reachable object fails.
        def f():
            pass
        # Since the function is local, lookup will fail
        for proto in range(0, pickle.HIGHEST_PROTOCOL + 1):
            with self.assertRaises((AttributeError, pickle.PicklingError)):
                pickletools.dis(self.dumps(f, proto))
        # Same without a __module__ attribute (exercises a different path
        # in _pickle.c).
        del f.__module__
        for proto in range(0, pickle.HIGHEST_PROTOCOL + 1):
            with self.assertRaises((AttributeError, pickle.PicklingError)):
                pickletools.dis(self.dumps(f, proto))
        # Yet a different path.
        f.__name__ = f.__qualname__
        for proto in range(0, pickle.HIGHEST_PROTOCOL + 1):
            with self.assertRaises((AttributeError, pickle.PicklingError)):
                pickletools.dis(self.dumps(f, proto))

    #
    # PEP 574 tests below
    #

    def buffer_like_objects(self):
        # Yield buffer-like objects with the bytestring "abcdef" in them
        bytestring = b"abcdefgh"
        yield ZeroCopyBytes(bytestring)
        yield ZeroCopyBytearray(bytestring)
        if _testbuffer is not None:
            items = list(bytestring)
            value = int.from_bytes(bytestring, byteorder='little')
            for flags in (0, _testbuffer.ND_WRITABLE):
                # 1-D, contiguous
                yield PicklableNDArray(items, format='B', shape=(8,),
                                       flags=flags)
                # 2-D, C-contiguous
                yield PicklableNDArray(items, format='B', shape=(4, 2),
                                       strides=(2, 1), flags=flags)
                # 2-D, Fortran-contiguous
                yield PicklableNDArray(items, format='B',
                                       shape=(4, 2), strides=(1, 4),
                                       flags=flags)

    def test_in_band_buffers(self):
        # Test in-band buffers (PEP 574)
        for obj in self.buffer_like_objects():
            for proto in range(0, pickle.HIGHEST_PROTOCOL + 1):
                data = self.dumps(obj, proto)
                if obj.c_contiguous and proto >= 5:
                    # The raw memory bytes are serialized in physical order
                    self.assertIn(b"abcdefgh", data)
                self.assertEqual(count_opcode(pickle.NEXT_BUFFER, data), 0)
                if proto >= 5:
                    self.assertEqual(count_opcode(pickle.SHORT_BINBYTES, data),
                                     1 if obj.readonly else 0)
                    self.assertEqual(count_opcode(pickle.BYTEARRAY8, data),
                                     0 if obj.readonly else 1)
                    # Return a true value from buffer_callback should have
                    # the same effect
                    def buffer_callback(obj):
                        return True
                    data2 = self.dumps(obj, proto,
                                       buffer_callback=buffer_callback)
                    self.assertEqual(data2, data)

                new = self.loads(data)
                # It's a copy
                self.assertIsNot(new, obj)
                self.assertIs(type(new), type(obj))
                self.assertEqual(new, obj)

    # XXX Unfortunately cannot test non-contiguous array
    # (see comment in PicklableNDArray.__reduce_ex__)

    def test_oob_buffers(self):
        # Test out-of-band buffers (PEP 574)
        for obj in self.buffer_like_objects():
            for proto in range(0, 5):
                # Need protocol >= 5 for buffer_callback
                with self.assertRaises(ValueError):
                    self.dumps(obj, proto,
                               buffer_callback=[].append)
            for proto in range(5, pickle.HIGHEST_PROTOCOL + 1):
                buffers = []
                buffer_callback = lambda pb: buffers.append(pb.raw())
                data = self.dumps(obj, proto,
                                  buffer_callback=buffer_callback)
                self.assertNotIn(b"abcdefgh", data)
                self.assertEqual(count_opcode(pickle.SHORT_BINBYTES, data), 0)
                self.assertEqual(count_opcode(pickle.BYTEARRAY8, data), 0)
                self.assertEqual(count_opcode(pickle.NEXT_BUFFER, data), 1)
                self.assertEqual(count_opcode(pickle.READONLY_BUFFER, data),
                                 1 if obj.readonly else 0)

                if obj.c_contiguous:
                    self.assertEqual(bytes(buffers[0]), b"abcdefgh")
                # Need buffers argument to unpickle properly
                with self.assertRaises(pickle.UnpicklingError):
                    self.loads(data)

                new = self.loads(data, buffers=buffers)
                if obj.zero_copy_reconstruct:
                    # Zero-copy achieved
                    self.assertIs(new, obj)
                else:
                    self.assertIs(type(new), type(obj))
                    self.assertEqual(new, obj)
                # Non-sequence buffers accepted too
                new = self.loads(data, buffers=iter(buffers))
                if obj.zero_copy_reconstruct:
                    # Zero-copy achieved
                    self.assertIs(new, obj)
                else:
                    self.assertIs(type(new), type(obj))
                    self.assertEqual(new, obj)

    def test_oob_buffers_writable_to_readonly(self):
        # Test reconstructing readonly object from writable buffer
        obj = ZeroCopyBytes(b"foobar")
        for proto in range(5, pickle.HIGHEST_PROTOCOL + 1):
            buffers = []
            buffer_callback = buffers.append
            data = self.dumps(obj, proto, buffer_callback=buffer_callback)

            buffers = map(bytearray, buffers)
            new = self.loads(data, buffers=buffers)
            self.assertIs(type(new), type(obj))
            self.assertEqual(new, obj)

    def test_picklebuffer_error(self):
        # PickleBuffer forbidden with protocol < 5
        pb = pickle.PickleBuffer(b"foobar")
        for proto in range(0, 5):
            with self.assertRaises(pickle.PickleError):
                self.dumps(pb, proto)

    def test_buffer_callback_error(self):
        def buffer_callback(buffers):
            1/0
        pb = pickle.PickleBuffer(b"foobar")
        with self.assertRaises(ZeroDivisionError):
            self.dumps(pb, 5, buffer_callback=buffer_callback)

    def test_buffers_error(self):
        pb = pickle.PickleBuffer(b"foobar")
        for proto in range(5, pickle.HIGHEST_PROTOCOL + 1):
            data = self.dumps(pb, proto, buffer_callback=[].append)
            # Non iterable buffers
            with self.assertRaises(TypeError):
                self.loads(data, buffers=object())
            # Buffer iterable exhausts too early
            with self.assertRaises(pickle.UnpicklingError):
                self.loads(data, buffers=[])

    def test_inband_accept_default_buffers_argument(self):
        for proto in range(5, pickle.HIGHEST_PROTOCOL + 1):
            data_pickled = self.dumps(1, proto, buffer_callback=None)
            data = self.loads(data_pickled, buffers=None)

    @unittest.skipIf(np is None, "Test needs Numpy")
    def test_buffers_numpy(self):
        def check_no_copy(x, y):
            np.testing.assert_equal(x, y)
            self.assertEqual(x.ctypes.data, y.ctypes.data)

        def check_copy(x, y):
            np.testing.assert_equal(x, y)
            self.assertNotEqual(x.ctypes.data, y.ctypes.data)

        def check_array(arr):
            # In-band
            for proto in range(0, pickle.HIGHEST_PROTOCOL + 1):
                data = self.dumps(arr, proto)
                new = self.loads(data)
                check_copy(arr, new)
            for proto in range(5, pickle.HIGHEST_PROTOCOL + 1):
                buffer_callback = lambda _: True
                data = self.dumps(arr, proto, buffer_callback=buffer_callback)
                new = self.loads(data)
                check_copy(arr, new)
            # Out-of-band
            for proto in range(5, pickle.HIGHEST_PROTOCOL + 1):
                buffers = []
                buffer_callback = buffers.append
                data = self.dumps(arr, proto, buffer_callback=buffer_callback)
                new = self.loads(data, buffers=buffers)
                if arr.flags.c_contiguous or arr.flags.f_contiguous:
                    check_no_copy(arr, new)
                else:
                    check_copy(arr, new)

        # 1-D
        arr = np.arange(6)
        check_array(arr)
        # 1-D, non-contiguous
        check_array(arr[::2])
        # 2-D, C-contiguous
        arr = np.arange(12).reshape((3, 4))
        check_array(arr)
        # 2-D, F-contiguous
        check_array(arr.T)
        # 2-D, non-contiguous
        check_array(arr[::2])

    def test_evil_class_mutating_dict(self):
        # https://github.com/python/cpython/issues/92930
        from random import getrandbits

        global Bad
        class Bad:
            def __eq__(self, other):
                return ENABLED
            def __hash__(self):
                return 42
            def __reduce__(self):
                if getrandbits(6) == 0:
                    collection.clear()
                return (Bad, ())

        for proto in protocols:
            for _ in range(20):
                ENABLED = False
                collection = {Bad(): Bad() for _ in range(20)}
                for bad in collection:
                    bad.bad = bad
                    bad.collection = collection
                ENABLED = True
                try:
                    data = self.dumps(collection, proto)
                    self.loads(data)
                except RuntimeError as e:
                    expected = "changed size during iteration"
                    self.assertIn(expected, str(e))

    def test_evil_pickler_mutating_collection(self):
        # https://github.com/python/cpython/issues/92930
        if not hasattr(self, "pickler"):
            raise self.skipTest(f"{type(self)} has no associated pickler type")

        global Clearer
        class Clearer:
            pass

        def check(collection):
            class EvilPickler(self.pickler):
                def persistent_id(self, obj):
                    if isinstance(obj, Clearer):
                        collection.clear()
                    return None
            pickler = EvilPickler(io.BytesIO(), proto)
            try:
                pickler.dump(collection)
            except RuntimeError as e:
                expected = "changed size during iteration"
                self.assertIn(expected, str(e))

        for proto in protocols:
            check([Clearer()])
            check([Clearer(), Clearer()])
            check({Clearer()})
            check({Clearer(), Clearer()})
            check({Clearer(): 1})
            check({Clearer(): 1, Clearer(): 2})
            check({1: Clearer(), 2: Clearer()})


class BigmemPickleTests:

    # Binary protocols can serialize longs of up to 2 GiB-1

    @bigmemtest(size=_2G, memuse=3.6, dry_run=False)
    def test_huge_long_32b(self, size):
        data = 1 << (8 * size)
        try:
            for proto in protocols:
                if proto < 2:
                    continue
                with self.subTest(proto=proto):
                    with self.assertRaises((ValueError, OverflowError)):
                        self.dumps(data, protocol=proto)
        finally:
            data = None

    # Protocol 3 can serialize up to 4 GiB-1 as a bytes object
    # (older protocols don't have a dedicated opcode for bytes and are
    # too inefficient)

    @bigmemtest(size=_2G, memuse=2.5, dry_run=False)
    def test_huge_bytes_32b(self, size):
        data = b"abcd" * (size // 4)
        try:
            for proto in protocols:
                if proto < 3:
                    continue
                with self.subTest(proto=proto):
                    try:
                        pickled = self.dumps(data, protocol=proto)
                        header = (pickle.BINBYTES +
                                  struct.pack("<I", len(data)))
                        data_start = pickled.index(data)
                        self.assertEqual(
                            header,
                            pickled[data_start-len(header):data_start])
                    finally:
                        pickled = None
        finally:
            data = None

    @bigmemtest(size=_4G, memuse=2.5, dry_run=False)
    def test_huge_bytes_64b(self, size):
        data = b"acbd" * (size // 4)
        try:
            for proto in protocols:
                if proto < 3:
                    continue
                with self.subTest(proto=proto):
                    if proto == 3:
                        # Protocol 3 does not support large bytes objects.
                        # Verify that we do not crash when processing one.
                        with self.assertRaises((ValueError, OverflowError)):
                            self.dumps(data, protocol=proto)
                        continue
                    try:
                        pickled = self.dumps(data, protocol=proto)
                        header = (pickle.BINBYTES8 +
                                  struct.pack("<Q", len(data)))
                        data_start = pickled.index(data)
                        self.assertEqual(
                            header,
                            pickled[data_start-len(header):data_start])
                    finally:
                        pickled = None
        finally:
            data = None

    # All protocols use 1-byte per printable ASCII character; we add another
    # byte because the encoded form has to be copied into the internal buffer.

    @bigmemtest(size=_2G, memuse=8, dry_run=False)
    def test_huge_str_32b(self, size):
        data = "abcd" * (size // 4)
        try:
            for proto in protocols:
                if proto == 0:
                    continue
                with self.subTest(proto=proto):
                    try:
                        pickled = self.dumps(data, protocol=proto)
                        header = (pickle.BINUNICODE +
                                  struct.pack("<I", len(data)))
                        data_start = pickled.index(b'abcd')
                        self.assertEqual(
                            header,
                            pickled[data_start-len(header):data_start])
                        self.assertEqual((pickled.rindex(b"abcd") + len(b"abcd") -
                                          pickled.index(b"abcd")), len(data))
                    finally:
                        pickled = None
        finally:
            data = None

    # BINUNICODE (protocols 1, 2 and 3) cannot carry more than 2**32 - 1 bytes
    # of utf-8 encoded unicode. BINUNICODE8 (protocol 4) supports these huge
    # unicode strings however.

    @bigmemtest(size=_4G, memuse=8, dry_run=False)
    def test_huge_str_64b(self, size):
        data = "abcd" * (size // 4)
        try:
            for proto in protocols:
                if proto == 0:
                    continue
                with self.subTest(proto=proto):
                    if proto < 4:
                        with self.assertRaises((ValueError, OverflowError)):
                            self.dumps(data, protocol=proto)
                        continue
                    try:
                        pickled = self.dumps(data, protocol=proto)
                        header = (pickle.BINUNICODE8 +
                                  struct.pack("<Q", len(data)))
                        data_start = pickled.index(b'abcd')
                        self.assertEqual(
                            header,
                            pickled[data_start-len(header):data_start])
                        self.assertEqual((pickled.rindex(b"abcd") + len(b"abcd") -
                                          pickled.index(b"abcd")), len(data))
                    finally:
                        pickled = None
        finally:
            data = None


# Test classes for reduce_ex

class REX_one(object):
    """No __reduce_ex__ here, but inheriting it from object"""
    _reduce_called = 0
    def __reduce__(self):
        self._reduce_called = 1
        return REX_one, ()

class REX_two(object):
    """No __reduce__ here, but inheriting it from object"""
    _proto = None
    def __reduce_ex__(self, proto):
        self._proto = proto
        return REX_two, ()

class REX_three(object):
    _proto = None
    def __reduce_ex__(self, proto):
        self._proto = proto
        return REX_two, ()
    def __reduce__(self):
        raise TestFailed("This __reduce__ shouldn't be called")

class REX_four(object):
    """Calling base class method should succeed"""
    _proto = None
    def __reduce_ex__(self, proto):
        self._proto = proto
        return object.__reduce_ex__(self, proto)

class REX_five(object):
    """This one used to fail with infinite recursion"""
    _reduce_called = 0
    def __reduce__(self):
        self._reduce_called = 1
        return object.__reduce__(self)

class REX_six(object):
    """This class is used to check the 4th argument (list iterator) of
    the reduce protocol.
    """
    def __init__(self, items=None):
        self.items = items if items is not None else []
    def __eq__(self, other):
        return type(self) is type(other) and self.items == other.items
    def append(self, item):
        self.items.append(item)
    def __reduce__(self):
        return type(self), (), None, iter(self.items), None

class REX_seven(object):
    """This class is used to check the 5th argument (dict iterator) of
    the reduce protocol.
    """
    def __init__(self, table=None):
        self.table = table if table is not None else {}
    def __eq__(self, other):
        return type(self) is type(other) and self.table == other.table
    def __setitem__(self, key, value):
        self.table[key] = value
    def __reduce__(self):
        return type(self), (), None, None, iter(self.table.items())

class REX_state(object):
    """This class is used to check the 3th argument (state) of
    the reduce protocol.
    """
    def __init__(self, state=None):
        self.state = state
    def __eq__(self, other):
        return type(self) is type(other) and self.state == other.state
    def __setstate__(self, state):
        self.state = state
    def __reduce__(self):
        return type(self), (), self.state


# Test classes for newobj

class MyInt(int):
    sample = 1

class MyFloat(float):
    sample = 1.0

class MyComplex(complex):
    sample = 1.0 + 0.0j

class MyStr(str):
    sample = "hello"

class MyUnicode(str):
    sample = "hello \u1234"

class MyTuple(tuple):
    sample = (1, 2, 3)

class MyList(list):
    sample = [1, 2, 3]

class MyDict(dict):
    sample = {"a": 1, "b": 2}

class MySet(set):
    sample = {"a", "b"}

class MyFrozenSet(frozenset):
    sample = frozenset({"a", "b"})

myclasses = [MyInt, MyFloat,
             MyComplex,
             MyStr, MyUnicode,
             MyTuple, MyList, MyDict, MySet, MyFrozenSet]

class MyIntWithNew(int):
    def __new__(cls, value):
        raise AssertionError

class MyIntWithNew2(MyIntWithNew):
    __new__ = int.__new__


class SlotList(MyList):
    __slots__ = ["foo"]

class SimpleNewObj(int):
    def __init__(self, *args, **kwargs):
        # raise an error, to make sure this isn't called
        raise TypeError("SimpleNewObj.__init__() didn't expect to get called")
    def __eq__(self, other):
        return int(self) == int(other) and self.__dict__ == other.__dict__

class ComplexNewObj(SimpleNewObj):
    def __getnewargs__(self):
        return ('%X' % self, 16)

class ComplexNewObjEx(SimpleNewObj):
    def __getnewargs_ex__(self):
        return ('%X' % self,), {'base': 16}

class BadGetattr:
    def __getattr__(self, key):
        self.foo


class AbstractPickleModuleTests:

    def test_dump_closed_file(self):
        f = open(TESTFN, "wb")
        try:
            f.close()
            self.assertRaises(ValueError, self.dump, 123, f)
        finally:
            os_helper.unlink(TESTFN)

    def test_load_closed_file(self):
        f = open(TESTFN, "wb")
        try:
            f.close()
            self.assertRaises(ValueError, self.dump, 123, f)
        finally:
            os_helper.unlink(TESTFN)

    def test_load_from_and_dump_to_file(self):
        stream = io.BytesIO()
        data = [123, {}, 124]
        self.dump(data, stream)
        stream.seek(0)
        unpickled = self.load(stream)
        self.assertEqual(unpickled, data)

    def test_highest_protocol(self):
        # Of course this needs to be changed when HIGHEST_PROTOCOL changes.
        self.assertEqual(pickle.HIGHEST_PROTOCOL, 5)

    def test_callapi(self):
        f = io.BytesIO()
        # With and without keyword arguments
        self.dump(123, f, -1)
        self.dump(123, file=f, protocol=-1)
        self.dumps(123, -1)
        self.dumps(123, protocol=-1)
        self.Pickler(f, -1)
        self.Pickler(f, protocol=-1)

    def test_dump_text_file(self):
        f = open(TESTFN, "w")
        try:
            for proto in protocols:
                self.assertRaises(TypeError, self.dump, 123, f, proto)
        finally:
            f.close()
            os_helper.unlink(TESTFN)

    def test_incomplete_input(self):
        s = io.BytesIO(b"X''.")
        self.assertRaises((EOFError, struct.error, pickle.UnpicklingError), self.load, s)

    def test_bad_init(self):
        # Test issue3664 (pickle can segfault from a badly initialized Pickler).
        # Override initialization without calling __init__() of the superclass.
        class BadPickler(self.Pickler):
            def __init__(self): pass

        class BadUnpickler(self.Unpickler):
            def __init__(self): pass

        self.assertRaises(pickle.PicklingError, BadPickler().dump, 0)
        self.assertRaises(pickle.UnpicklingError, BadUnpickler().load)

    def check_dumps_loads_oob_buffers(self, dumps, loads):
        # No need to do the full gamut of tests here, just enough to
        # check that dumps() and loads() redirect their arguments
        # to the underlying Pickler and Unpickler, respectively.
        obj = ZeroCopyBytes(b"foo")

        for proto in range(0, 5):
            # Need protocol >= 5 for buffer_callback
            with self.assertRaises(ValueError):
                dumps(obj, protocol=proto,
                      buffer_callback=[].append)
        for proto in range(5, pickle.HIGHEST_PROTOCOL + 1):
            buffers = []
            buffer_callback = buffers.append
            data = dumps(obj, protocol=proto,
                         buffer_callback=buffer_callback)
            self.assertNotIn(b"foo", data)
            self.assertEqual(bytes(buffers[0]), b"foo")
            # Need buffers argument to unpickle properly
            with self.assertRaises(pickle.UnpicklingError):
                loads(data)
            new = loads(data, buffers=buffers)
            self.assertIs(new, obj)

    def test_dumps_loads_oob_buffers(self):
        # Test out-of-band buffers (PEP 574) with top-level dumps() and loads()
        self.check_dumps_loads_oob_buffers(self.dumps, self.loads)

    def test_dump_load_oob_buffers(self):
        # Test out-of-band buffers (PEP 574) with top-level dump() and load()
        def dumps(obj, **kwargs):
            f = io.BytesIO()
            self.dump(obj, f, **kwargs)
            return f.getvalue()

        def loads(data, **kwargs):
            f = io.BytesIO(data)
            return self.load(f, **kwargs)

        self.check_dumps_loads_oob_buffers(dumps, loads)


class AbstractPersistentPicklerTests:

    # This class defines persistent_id() and persistent_load()
    # functions that should be used by the pickler.  All even integers
    # are pickled using persistent ids.

    def persistent_id(self, object):
        if isinstance(object, int) and object % 2 == 0:
            self.id_count += 1
            return str(object)
        elif object == "test_false_value":
            self.false_count += 1
            return ""
        else:
            return None

    def persistent_load(self, oid):
        if not oid:
            self.load_false_count += 1
            return "test_false_value"
        else:
            self.load_count += 1
            object = int(oid)
            assert object % 2 == 0
            return object

    def test_persistence(self):
        L = list(range(10)) + ["test_false_value"]
        for proto in protocols:
            self.id_count = 0
            self.false_count = 0
            self.load_false_count = 0
            self.load_count = 0
            self.assertEqual(self.loads(self.dumps(L, proto)), L)
            self.assertEqual(self.id_count, 5)
            self.assertEqual(self.false_count, 1)
            self.assertEqual(self.load_count, 5)
            self.assertEqual(self.load_false_count, 1)


class AbstractIdentityPersistentPicklerTests:

    def persistent_id(self, obj):
        return obj

    def persistent_load(self, pid):
        return pid

    def _check_return_correct_type(self, obj, proto):
        unpickled = self.loads(self.dumps(obj, proto))
        self.assertIsInstance(unpickled, type(obj))
        self.assertEqual(unpickled, obj)

    def test_return_correct_type(self):
        for proto in protocols:
            # Protocol 0 supports only ASCII strings.
            if proto == 0:
                self._check_return_correct_type("abc", 0)
            else:
                for obj in [b"abc\n", "abc\n", -1, -1.1 * 0.1, str]:
                    self._check_return_correct_type(obj, proto)

    def test_protocol0_is_ascii_only(self):
        non_ascii_str = "\N{EMPTY SET}"
        self.assertRaises(pickle.PicklingError, self.dumps, non_ascii_str, 0)
        pickled = pickle.PERSID + non_ascii_str.encode('utf-8') + b'\n.'
        self.assertRaises(pickle.UnpicklingError, self.loads, pickled)


class AbstractPicklerUnpicklerObjectTests:

    pickler_class = None
    unpickler_class = None

    def setUp(self):
        assert self.pickler_class
        assert self.unpickler_class

    def test_clear_pickler_memo(self):
        # To test whether clear_memo() has any effect, we pickle an object,
        # then pickle it again without clearing the memo; the two serialized
        # forms should be different. If we clear_memo() and then pickle the
        # object again, the third serialized form should be identical to the
        # first one we obtained.
        data = ["abcdefg", "abcdefg", 44]
        for proto in protocols:
            f = io.BytesIO()
            pickler = self.pickler_class(f, proto)

            pickler.dump(data)
            first_pickled = f.getvalue()

            # Reset BytesIO object.
            f.seek(0)
            f.truncate()

            pickler.dump(data)
            second_pickled = f.getvalue()

            # Reset the Pickler and BytesIO objects.
            pickler.clear_memo()
            f.seek(0)
            f.truncate()

            pickler.dump(data)
            third_pickled = f.getvalue()

            self.assertNotEqual(first_pickled, second_pickled)
            self.assertEqual(first_pickled, third_pickled)

    def test_priming_pickler_memo(self):
        # Verify that we can set the Pickler's memo attribute.
        data = ["abcdefg", "abcdefg", 44]
        f = io.BytesIO()
        pickler = self.pickler_class(f)

        pickler.dump(data)
        first_pickled = f.getvalue()

        f = io.BytesIO()
        primed = self.pickler_class(f)
        primed.memo = pickler.memo

        primed.dump(data)
        primed_pickled = f.getvalue()

        self.assertNotEqual(first_pickled, primed_pickled)

    def test_priming_unpickler_memo(self):
        # Verify that we can set the Unpickler's memo attribute.
        data = ["abcdefg", "abcdefg", 44]
        f = io.BytesIO()
        pickler = self.pickler_class(f)

        pickler.dump(data)
        first_pickled = f.getvalue()

        f = io.BytesIO()
        primed = self.pickler_class(f)
        primed.memo = pickler.memo

        primed.dump(data)
        primed_pickled = f.getvalue()

        unpickler = self.unpickler_class(io.BytesIO(first_pickled))
        unpickled_data1 = unpickler.load()

        self.assertEqual(unpickled_data1, data)

        primed = self.unpickler_class(io.BytesIO(primed_pickled))
        primed.memo = unpickler.memo
        unpickled_data2 = primed.load()

        primed.memo.clear()

        self.assertEqual(unpickled_data2, data)
        self.assertTrue(unpickled_data2 is unpickled_data1)

    def test_reusing_unpickler_objects(self):
        data1 = ["abcdefg", "abcdefg", 44]
        f = io.BytesIO()
        pickler = self.pickler_class(f)
        pickler.dump(data1)
        pickled1 = f.getvalue()

        data2 = ["abcdefg", 44, 44]
        f = io.BytesIO()
        pickler = self.pickler_class(f)
        pickler.dump(data2)
        pickled2 = f.getvalue()

        f = io.BytesIO()
        f.write(pickled1)
        f.seek(0)
        unpickler = self.unpickler_class(f)
        self.assertEqual(unpickler.load(), data1)

        f.seek(0)
        f.truncate()
        f.write(pickled2)
        f.seek(0)
        self.assertEqual(unpickler.load(), data2)

    def _check_multiple_unpicklings(self, ioclass, *, seekable=True):
        for proto in protocols:
            with self.subTest(proto=proto):
                data1 = [(x, str(x)) for x in range(2000)] + [b"abcde", len]
                f = ioclass()
                pickler = self.pickler_class(f, protocol=proto)
                pickler.dump(data1)
                pickled = f.getvalue()

                N = 5
                f = ioclass(pickled * N)
                unpickler = self.unpickler_class(f)
                for i in range(N):
                    if seekable:
                        pos = f.tell()
                    self.assertEqual(unpickler.load(), data1)
                    if seekable:
                        self.assertEqual(f.tell(), pos + len(pickled))
                self.assertRaises(EOFError, unpickler.load)

    def test_multiple_unpicklings_seekable(self):
        self._check_multiple_unpicklings(io.BytesIO)

    def test_multiple_unpicklings_unseekable(self):
        self._check_multiple_unpicklings(UnseekableIO, seekable=False)

    def test_multiple_unpicklings_minimal(self):
        # File-like object that doesn't support peek() and readinto()
        # (bpo-39681)
        self._check_multiple_unpicklings(MinimalIO, seekable=False)

    def test_unpickling_buffering_readline(self):
        # Issue #12687: the unpickler's buffering logic could fail with
        # text mode opcodes.
        data = list(range(10))
        for proto in protocols:
            for buf_size in range(1, 11):
                f = io.BufferedRandom(io.BytesIO(), buffer_size=buf_size)
                pickler = self.pickler_class(f, protocol=proto)
                pickler.dump(data)
                f.seek(0)
                unpickler = self.unpickler_class(f)
                self.assertEqual(unpickler.load(), data)


# Tests for dispatch_table attribute

REDUCE_A = 'reduce_A'

class AAA(object):
    def __reduce__(self):
        return str, (REDUCE_A,)

class BBB(object):
    def __init__(self):
        # Add an instance attribute to enable state-saving routines at pickling
        # time.
        self.a = "some attribute"

    def __setstate__(self, state):
        self.a = "BBB.__setstate__"


def setstate_bbb(obj, state):
    """Custom state setter for BBB objects

    Such callable may be created by other persons than the ones who created the
    BBB class. If passed as the state_setter item of a custom reducer, this
    allows for custom state setting behavior of BBB objects. One can think of
    it as the analogous of list_setitems or dict_setitems but for foreign
    classes/functions.
    """
    obj.a = "custom state_setter"



class AbstractCustomPicklerClass:
    """Pickler implementing a reducing hook using reducer_override."""
    def reducer_override(self, obj):
        obj_name = getattr(obj, "__name__", None)

        if obj_name == 'f':
            # asking the pickler to save f as 5
            return int, (5, )

        if obj_name == 'MyClass':
            return str, ('some str',)

        elif obj_name == 'g':
            # in this case, the callback returns an invalid result (not a 2-5
            # tuple or a string), the pickler should raise a proper error.
            return False

        elif obj_name == 'h':
            # Simulate a case when the reducer fails. The error should
            # be propagated to the original ``dump`` call.
            raise ValueError('The reducer just failed')

        return NotImplemented

class AbstractHookTests:
    def test_pickler_hook(self):
        # test the ability of a custom, user-defined CPickler subclass to
        # override the default reducing routines of any type using the method
        # reducer_override

        def f():
            pass

        def g():
            pass

        def h():
            pass

        class MyClass:
            pass

        for proto in range(0, pickle.HIGHEST_PROTOCOL + 1):
            with self.subTest(proto=proto):
                bio = io.BytesIO()
                p = self.pickler_class(bio, proto)

                p.dump([f, MyClass, math.log])
                new_f, some_str, math_log = pickle.loads(bio.getvalue())

                self.assertEqual(new_f, 5)
                self.assertEqual(some_str, 'some str')
                # math.log does not have its usual reducer overridden, so the
                # custom reduction callback should silently direct the pickler
                # to the default pickling by attribute, by returning
                # NotImplemented
                self.assertIs(math_log, math.log)

                with self.assertRaises(pickle.PicklingError):
                    p.dump(g)

                with self.assertRaisesRegex(
                        ValueError, 'The reducer just failed'):
                    p.dump(h)

    @support.cpython_only
    def test_reducer_override_no_reference_cycle(self):
        # bpo-39492: reducer_override used to induce a spurious reference cycle
        # inside the Pickler object, that could prevent all serialized objects
        # from being garbage-collected without explicitly invoking gc.collect.

        for proto in range(0, pickle.HIGHEST_PROTOCOL + 1):
            with self.subTest(proto=proto):
                def f():
                    pass

                wr = weakref.ref(f)

                bio = io.BytesIO()
                p = self.pickler_class(bio, proto)
                p.dump(f)
                new_f = pickle.loads(bio.getvalue())
                assert new_f == 5

                del p
                del f

                self.assertIsNone(wr())


class AbstractDispatchTableTests:

    def test_default_dispatch_table(self):
        # No dispatch_table attribute by default
        f = io.BytesIO()
        p = self.pickler_class(f, 0)
        with self.assertRaises(AttributeError):
            p.dispatch_table
        self.assertFalse(hasattr(p, 'dispatch_table'))

    def test_class_dispatch_table(self):
        # A dispatch_table attribute can be specified class-wide
        dt = self.get_dispatch_table()

        class MyPickler(self.pickler_class):
            dispatch_table = dt

        def dumps(obj, protocol=None):
            f = io.BytesIO()
            p = MyPickler(f, protocol)
            self.assertEqual(p.dispatch_table, dt)
            p.dump(obj)
            return f.getvalue()

        self._test_dispatch_table(dumps, dt)

    def test_instance_dispatch_table(self):
        # A dispatch_table attribute can also be specified instance-wide
        dt = self.get_dispatch_table()

        def dumps(obj, protocol=None):
            f = io.BytesIO()
            p = self.pickler_class(f, protocol)
            p.dispatch_table = dt
            self.assertEqual(p.dispatch_table, dt)
            p.dump(obj)
            return f.getvalue()

        self._test_dispatch_table(dumps, dt)

    def _test_dispatch_table(self, dumps, dispatch_table):
        def custom_load_dump(obj):
            return pickle.loads(dumps(obj, 0))

        def default_load_dump(obj):
            return pickle.loads(pickle.dumps(obj, 0))

        # pickling complex numbers using protocol 0 relies on copyreg
        # so check pickling a complex number still works
        z = 1 + 2j
        self.assertEqual(custom_load_dump(z), z)
        self.assertEqual(default_load_dump(z), z)

        # modify pickling of complex
        REDUCE_1 = 'reduce_1'
        def reduce_1(obj):
            return str, (REDUCE_1,)
        dispatch_table[complex] = reduce_1
        self.assertEqual(custom_load_dump(z), REDUCE_1)
        self.assertEqual(default_load_dump(z), z)

        # check picklability of AAA and BBB
        a = AAA()
        b = BBB()
        self.assertEqual(custom_load_dump(a), REDUCE_A)
        self.assertIsInstance(custom_load_dump(b), BBB)
        self.assertEqual(default_load_dump(a), REDUCE_A)
        self.assertIsInstance(default_load_dump(b), BBB)

        # modify pickling of BBB
        dispatch_table[BBB] = reduce_1
        self.assertEqual(custom_load_dump(a), REDUCE_A)
        self.assertEqual(custom_load_dump(b), REDUCE_1)
        self.assertEqual(default_load_dump(a), REDUCE_A)
        self.assertIsInstance(default_load_dump(b), BBB)

        # revert pickling of BBB and modify pickling of AAA
        REDUCE_2 = 'reduce_2'
        def reduce_2(obj):
            return str, (REDUCE_2,)
        dispatch_table[AAA] = reduce_2
        del dispatch_table[BBB]
        self.assertEqual(custom_load_dump(a), REDUCE_2)
        self.assertIsInstance(custom_load_dump(b), BBB)
        self.assertEqual(default_load_dump(a), REDUCE_A)
        self.assertIsInstance(default_load_dump(b), BBB)

        # End-to-end testing of save_reduce with the state_setter keyword
        # argument. This is a dispatch_table test as the primary goal of
        # state_setter is to tweak objects reduction behavior.
        # In particular, state_setter is useful when the default __setstate__
        # behavior is not flexible enough.

        # No custom reducer for b has been registered for now, so
        # BBB.__setstate__ should be used at unpickling time
        self.assertEqual(default_load_dump(b).a, "BBB.__setstate__")

        def reduce_bbb(obj):
            return BBB, (), obj.__dict__, None, None, setstate_bbb

        dispatch_table[BBB] = reduce_bbb

        # The custom reducer reduce_bbb includes a state setter, that should
        # have priority over BBB.__setstate__
        self.assertEqual(custom_load_dump(b).a, "custom state_setter")


if __name__ == "__main__":
    # Print some stuff that can be used to rewrite DATA{0,1,2}
    from pickletools import dis
    x = create_data()
    for i in range(pickle.HIGHEST_PROTOCOL+1):
        p = pickle.dumps(x, i)
        print("DATA{0} = (".format(i))
        for j in range(0, len(p), 20):
            b = bytes(p[j:j+20])
            print("    {0!r}".format(b))
        print(")")
        print()
        print("# Disassembly of DATA{0}".format(i))
        print("DATA{0}_DIS = \"\"\"\\".format(i))
        dis(p)
        print("\"\"\"")
        print()<|MERGE_RESOLUTION|>--- conflicted
+++ resolved
@@ -24,15 +24,10 @@
 from test import support
 from test.support import os_helper
 from test.support import (
-<<<<<<< HEAD
-    TestFailed, TESTFN, run_with_locale, no_tracing,
-    _2G, _4G, bigmemtest, reap_threads, forget,
+    TestFailed, run_with_locale, no_tracing,
+    _2G, _4G, bigmemtest
     save_restore_warnings_filters,
     check_impl_detail, impl_detail
-=======
-    TestFailed, run_with_locale, no_tracing,
-    _2G, _4G, bigmemtest
->>>>>>> 51768410
     )
 from test.support.import_helper import forget
 from test.support.os_helper import TESTFN
