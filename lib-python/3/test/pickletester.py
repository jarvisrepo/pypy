--- conflicted
+++ resolved
@@ -1744,17 +1744,6 @@
         x = BadGetattr()
         for proto in protocols:
             self.assertRaises(RuntimeError, self.dumps, x, proto)
-<<<<<<< HEAD
-        if check_impl_detail(cpython=True):
-            # protocol 2 don't raise a RuntimeError.
-            d = self.dumps(x, 2)
-            self.assertRaises(RuntimeError, self.loads, d)
-        else:
-            # PyPy doesn't mask the exception
-            for proto in 2, 3:
-                self.assertRaises(RuntimeError, self.dumps, x, proto)
-=======
->>>>>>> de24bf87
 
     def test_reduce_bad_iterator(self):
         # Issue4176: crash when 4th and 5th items of __reduce__()
