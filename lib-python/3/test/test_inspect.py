--- conflicted
+++ resolved
@@ -2034,8 +2034,6 @@
                            ('kwargs', ..., int, "var_keyword")),
                           ...))
 
-<<<<<<< HEAD
-=======
     def test_signature_without_self(self):
         def test_args_only(*args):  # NOQA
             pass
@@ -2071,8 +2069,6 @@
         self.assertEqual(self.signature(A.f4),
                          ((('args', ..., ..., 'var_positional'),
                             ('kwargs', ..., ..., 'var_keyword')), ...))
-    @cpython_only
->>>>>>> e85a213f
     @unittest.skipIf(MISSING_C_DOCSTRINGS,
                      "Signature information for builtins requires docstrings")
     def test_signature_on_builtins(self):
