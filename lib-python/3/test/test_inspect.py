--- conflicted
+++ resolved
@@ -29,11 +29,7 @@
 from test.support.script_helper import assert_python_ok, assert_python_failure
 from test import inspect_fodder as mod
 from test import inspect_fodder2 as mod2
-<<<<<<< HEAD
-from test.support import check_impl_detail
-=======
 from test import support
->>>>>>> 0cc4b2bb
 
 from test.test_import import _ready_to_import
 
@@ -108,7 +104,7 @@
     def test_excluding_predicates(self):
         global tb
         self.istest(inspect.isbuiltin, 'sys.exit')
-        if check_impl_detail():
+        if support.check_impl_detail():
             self.istest(inspect.isbuiltin, '[].append')
         self.istest(inspect.iscode, 'mod.spam.__code__')
         try:
