--- conflicted
+++ resolved
@@ -58,10 +58,8 @@
 
 git = mod.StupidGit()
 
-<<<<<<< HEAD
 class ExampleClassWithSlot(object):
     __slots__ = 'myslot'
-=======
 
 def signatures_with_lexicographic_keyword_only_parameters():
     """
@@ -86,7 +84,6 @@
     pass
 
 unsorted_keyword_only_parameters = 'throw out the baby with_ the_ bathwater'.split()
->>>>>>> 325138f6
 
 class IsTestBase(unittest.TestCase):
     predicates = set([inspect.isbuiltin, inspect.isclass, inspect.iscode,
@@ -938,14 +935,9 @@
 
         attrs = attrs_wo_objs(A)
 
-<<<<<<< HEAD
         # changed in PyPy
         self.assertIn(('__new__', 'static method', object), attrs, 'missing __new__')
 
-=======
-        self.assertIn(('__new__', 'static method', object), attrs,
-                      'missing __new__')
->>>>>>> 325138f6
         self.assertIn(('__init__', 'method', object), attrs, 'missing __init__')
 
         self.assertIn(('s', 'static method', A), attrs, 'missing static method')
