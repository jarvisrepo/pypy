import errno
from http import client, HTTPStatus
import io
import itertools
import os
import array
import re
import socket
import threading
import warnings

import unittest
TestCase = unittest.TestCase

from test import support

here = os.path.dirname(__file__)
# Self-signed cert file for 'localhost'
CERT_localhost = os.path.join(here, 'keycert.pem')
# Self-signed cert file for 'fakehostname'
CERT_fakehostname = os.path.join(here, 'keycert2.pem')
# Self-signed cert file for self-signed.pythontest.net
CERT_selfsigned_pythontestdotnet = os.path.join(here, 'selfsigned_pythontestdotnet.pem')

# constants for testing chunked encoding
chunked_start = (
    'HTTP/1.1 200 OK\r\n'
    'Transfer-Encoding: chunked\r\n\r\n'
    'a\r\n'
    'hello worl\r\n'
    '3\r\n'
    'd! \r\n'
    '8\r\n'
    'and now \r\n'
    '22\r\n'
    'for something completely different\r\n'
)
chunked_expected = b'hello world! and now for something completely different'
chunk_extension = ";foo=bar"
last_chunk = "0\r\n"
last_chunk_extended = "0" + chunk_extension + "\r\n"
trailers = "X-Dummy: foo\r\nX-Dumm2: bar\r\n"
chunked_end = "\r\n"

HOST = support.HOST

class FakeSocket:
    def __init__(self, text, fileclass=io.BytesIO, host=None, port=None):
        if isinstance(text, str):
            text = text.encode("ascii")
        self.text = text
        self.fileclass = fileclass
        self.data = b''
        self.sendall_calls = 0
        self.file_closed = False
        self.host = host
        self.port = port

    def sendall(self, data):
        self.sendall_calls += 1
        self.data += data

    def makefile(self, mode, bufsize=None):
        if mode != 'r' and mode != 'rb':
            raise client.UnimplementedFileMode()
        # keep the file around so we can check how much was read from it
        self.file = self.fileclass(self.text)
        self.file.close = self.file_close #nerf close ()
        return self.file

    def file_close(self):
        self.file_closed = True

    def close(self):
        pass

    def setsockopt(self, level, optname, value):
        pass

class EPipeSocket(FakeSocket):

    def __init__(self, text, pipe_trigger):
        # When sendall() is called with pipe_trigger, raise EPIPE.
        FakeSocket.__init__(self, text)
        self.pipe_trigger = pipe_trigger

    def sendall(self, data):
        if self.pipe_trigger in data:
            raise OSError(errno.EPIPE, "gotcha")
        self.data += data

    def close(self):
        pass

class NoEOFBytesIO(io.BytesIO):
    """Like BytesIO, but raises AssertionError on EOF.

    This is used below to test that http.client doesn't try to read
    more from the underlying file than it should.
    """
    def read(self, n=-1):
        data = io.BytesIO.read(self, n)
        if data == b'':
            raise AssertionError('caller tried to read past EOF')
        return data

    def readline(self, length=None):
        data = io.BytesIO.readline(self, length)
        if data == b'':
            raise AssertionError('caller tried to read past EOF')
        return data

class FakeSocketHTTPConnection(client.HTTPConnection):
    """HTTPConnection subclass using FakeSocket; counts connect() calls"""

    def __init__(self, *args):
        self.connections = 0
        super().__init__('example.com')
        self.fake_socket_args = args
        self._create_connection = self.create_connection

    def connect(self):
        """Count the number of times connect() is invoked"""
        self.connections += 1
        return super().connect()

    def create_connection(self, *pos, **kw):
        return FakeSocket(*self.fake_socket_args)

class HeaderTests(TestCase):
    def test_auto_headers(self):
        # Some headers are added automatically, but should not be added by
        # .request() if they are explicitly set.

        class HeaderCountingBuffer(list):
            def __init__(self):
                self.count = {}
            def append(self, item):
                kv = item.split(b':')
                if len(kv) > 1:
                    # item is a 'Key: Value' header string
                    lcKey = kv[0].decode('ascii').lower()
                    self.count.setdefault(lcKey, 0)
                    self.count[lcKey] += 1
                list.append(self, item)

        for explicit_header in True, False:
            for header in 'Content-length', 'Host', 'Accept-encoding':
                conn = client.HTTPConnection('example.com')
                conn.sock = FakeSocket('blahblahblah')
                conn._buffer = HeaderCountingBuffer()

                body = 'spamspamspam'
                headers = {}
                if explicit_header:
                    headers[header] = str(len(body))
                conn.request('POST', '/', body, headers)
                self.assertEqual(conn._buffer.count[header.lower()], 1)

    def test_content_length_0(self):

        class ContentLengthChecker(list):
            def __init__(self):
                list.__init__(self)
                self.content_length = None
            def append(self, item):
                kv = item.split(b':', 1)
                if len(kv) > 1 and kv[0].lower() == b'content-length':
                    self.content_length = kv[1].strip()
                list.append(self, item)

        # Here, we're testing that methods expecting a body get a
        # content-length set to zero if the body is empty (either None or '')
        bodies = (None, '')
        methods_with_body = ('PUT', 'POST', 'PATCH')
        for method, body in itertools.product(methods_with_body, bodies):
            conn = client.HTTPConnection('example.com')
            conn.sock = FakeSocket(None)
            conn._buffer = ContentLengthChecker()
            conn.request(method, '/', body)
            self.assertEqual(
                conn._buffer.content_length, b'0',
                'Header Content-Length incorrect on {}'.format(method)
            )

        # For these methods, we make sure that content-length is not set when
        # the body is None because it might cause unexpected behaviour on the
        # server.
        methods_without_body = (
             'GET', 'CONNECT', 'DELETE', 'HEAD', 'OPTIONS', 'TRACE',
        )
        for method in methods_without_body:
            conn = client.HTTPConnection('example.com')
            conn.sock = FakeSocket(None)
            conn._buffer = ContentLengthChecker()
            conn.request(method, '/', None)
            self.assertEqual(
                conn._buffer.content_length, None,
                'Header Content-Length set for empty body on {}'.format(method)
            )

        # If the body is set to '', that's considered to be "present but
        # empty" rather than "missing", so content length would be set, even
        # for methods that don't expect a body.
        for method in methods_without_body:
            conn = client.HTTPConnection('example.com')
            conn.sock = FakeSocket(None)
            conn._buffer = ContentLengthChecker()
            conn.request(method, '/', '')
            self.assertEqual(
                conn._buffer.content_length, b'0',
                'Header Content-Length incorrect on {}'.format(method)
            )

        # If the body is set, make sure Content-Length is set.
        for method in itertools.chain(methods_without_body, methods_with_body):
            conn = client.HTTPConnection('example.com')
            conn.sock = FakeSocket(None)
            conn._buffer = ContentLengthChecker()
            conn.request(method, '/', ' ')
            self.assertEqual(
                conn._buffer.content_length, b'1',
                'Header Content-Length incorrect on {}'.format(method)
            )

    def test_putheader(self):
        conn = client.HTTPConnection('example.com')
        conn.sock = FakeSocket(None)
        conn.putrequest('GET','/')
        conn.putheader('Content-length', 42)
        self.assertIn(b'Content-length: 42', conn._buffer)

        conn.putheader('Foo', ' bar ')
        self.assertIn(b'Foo:  bar ', conn._buffer)
        conn.putheader('Bar', '\tbaz\t')
        self.assertIn(b'Bar: \tbaz\t', conn._buffer)
        conn.putheader('Authorization', 'Bearer mytoken')
        self.assertIn(b'Authorization: Bearer mytoken', conn._buffer)
        conn.putheader('IterHeader', 'IterA', 'IterB')
        self.assertIn(b'IterHeader: IterA\r\n\tIterB', conn._buffer)
        conn.putheader('LatinHeader', b'\xFF')
        self.assertIn(b'LatinHeader: \xFF', conn._buffer)
        conn.putheader('Utf8Header', b'\xc3\x80')
        self.assertIn(b'Utf8Header: \xc3\x80', conn._buffer)
        conn.putheader('C1-Control', b'next\x85line')
        self.assertIn(b'C1-Control: next\x85line', conn._buffer)
        conn.putheader('Embedded-Fold-Space', 'is\r\n allowed')
        self.assertIn(b'Embedded-Fold-Space: is\r\n allowed', conn._buffer)
        conn.putheader('Embedded-Fold-Tab', 'is\r\n\tallowed')
        self.assertIn(b'Embedded-Fold-Tab: is\r\n\tallowed', conn._buffer)
        conn.putheader('Key Space', 'value')
        self.assertIn(b'Key Space: value', conn._buffer)
        conn.putheader('KeySpace ', 'value')
        self.assertIn(b'KeySpace : value', conn._buffer)
        conn.putheader(b'Nonbreak\xa0Space', 'value')
        self.assertIn(b'Nonbreak\xa0Space: value', conn._buffer)
        conn.putheader(b'\xa0NonbreakSpace', 'value')
        self.assertIn(b'\xa0NonbreakSpace: value', conn._buffer)

    def test_ipv6host_header(self):
        # Default host header on IPv6 transaction should be wrapped by [] if
        # it is an IPv6 address
        expected = b'GET /foo HTTP/1.1\r\nHost: [2001::]:81\r\n' \
                   b'Accept-Encoding: identity\r\n\r\n'
        conn = client.HTTPConnection('[2001::]:81')
        sock = FakeSocket('')
        conn.sock = sock
        conn.request('GET', '/foo')
        self.assertTrue(sock.data.startswith(expected))

        expected = b'GET /foo HTTP/1.1\r\nHost: [2001:102A::]\r\n' \
                   b'Accept-Encoding: identity\r\n\r\n'
        conn = client.HTTPConnection('[2001:102A::]')
        sock = FakeSocket('')
        conn.sock = sock
        conn.request('GET', '/foo')
        self.assertTrue(sock.data.startswith(expected))

    def test_malformed_headers_coped_with(self):
        # Issue 19996
        body = "HTTP/1.1 200 OK\r\nFirst: val\r\n: nval\r\nSecond: val\r\n\r\n"
        sock = FakeSocket(body)
        resp = client.HTTPResponse(sock)
        resp.begin()

        self.assertEqual(resp.getheader('First'), 'val')
        self.assertEqual(resp.getheader('Second'), 'val')

    def test_parse_all_octets(self):
        # Ensure no valid header field octet breaks the parser
        body = (
            b'HTTP/1.1 200 OK\r\n'
            b"!#$%&'*+-.^_`|~: value\r\n"  # Special token characters
            b'VCHAR: ' + bytes(range(0x21, 0x7E + 1)) + b'\r\n'
            b'obs-text: ' + bytes(range(0x80, 0xFF + 1)) + b'\r\n'
            b'obs-fold: text\r\n'
            b' folded with space\r\n'
            b'\tfolded with tab\r\n'
            b'Content-Length: 0\r\n'
            b'\r\n'
        )
        sock = FakeSocket(body)
        resp = client.HTTPResponse(sock)
        resp.begin()
        self.assertEqual(resp.getheader('Content-Length'), '0')
        self.assertEqual(resp.msg['Content-Length'], '0')
        self.assertEqual(resp.getheader("!#$%&'*+-.^_`|~"), 'value')
        self.assertEqual(resp.msg["!#$%&'*+-.^_`|~"], 'value')
        vchar = ''.join(map(chr, range(0x21, 0x7E + 1)))
        self.assertEqual(resp.getheader('VCHAR'), vchar)
        self.assertEqual(resp.msg['VCHAR'], vchar)
        self.assertIsNotNone(resp.getheader('obs-text'))
        self.assertIn('obs-text', resp.msg)
        for folded in (resp.getheader('obs-fold'), resp.msg['obs-fold']):
            self.assertTrue(folded.startswith('text'))
            self.assertIn(' folded with space', folded)
            self.assertTrue(folded.endswith('folded with tab'))

    def test_invalid_headers(self):
        conn = client.HTTPConnection('example.com')
        conn.sock = FakeSocket('')
        conn.putrequest('GET', '/')

        # http://tools.ietf.org/html/rfc7230#section-3.2.4, whitespace is no
        # longer allowed in header names
        cases = (
            (b'Invalid\r\nName', b'ValidValue'),
            (b'Invalid\rName', b'ValidValue'),
            (b'Invalid\nName', b'ValidValue'),
            (b'\r\nInvalidName', b'ValidValue'),
            (b'\rInvalidName', b'ValidValue'),
            (b'\nInvalidName', b'ValidValue'),
            (b' InvalidName', b'ValidValue'),
            (b'\tInvalidName', b'ValidValue'),
            (b'Invalid:Name', b'ValidValue'),
            (b':InvalidName', b'ValidValue'),
            (b'ValidName', b'Invalid\r\nValue'),
            (b'ValidName', b'Invalid\rValue'),
            (b'ValidName', b'Invalid\nValue'),
            (b'ValidName', b'InvalidValue\r\n'),
            (b'ValidName', b'InvalidValue\r'),
            (b'ValidName', b'InvalidValue\n'),
        )
        for name, value in cases:
            with self.subTest((name, value)):
                with self.assertRaisesRegex(ValueError, 'Invalid header'):
                    conn.putheader(name, value)

    def test_headers_debuglevel(self):
        body = (
            b'HTTP/1.1 200 OK\r\n'
            b'First: val\r\n'
            b'Second: val1\r\n'
            b'Second: val2\r\n'
        )
        sock = FakeSocket(body)
        resp = client.HTTPResponse(sock, debuglevel=1)
        with support.captured_stdout() as output:
            resp.begin()
        lines = output.getvalue().splitlines()
        self.assertEqual(lines[0], "reply: 'HTTP/1.1 200 OK\\r\\n'")
        self.assertEqual(lines[1], "header: First: val")
        self.assertEqual(lines[2], "header: Second: val1")
        self.assertEqual(lines[3], "header: Second: val2")


class HttpMethodTests(TestCase):
    def test_invalid_method_names(self):
        methods = (
            'GET\r',
            'POST\n',
            'PUT\n\r',
            'POST\nValue',
            'POST\nHOST:abc',
            'GET\nrHost:abc\n',
            'POST\rRemainder:\r',
            'GET\rHOST:\n',
            '\nPUT'
        )

        for method in methods:
            with self.assertRaisesRegex(
                    ValueError, "method can't contain control characters"):
                conn = client.HTTPConnection('example.com')
                conn.sock = FakeSocket(None)
                conn.request(method=method, url="/")


class TransferEncodingTest(TestCase):
    expected_body = b"It's just a flesh wound"

    def test_endheaders_chunked(self):
        conn = client.HTTPConnection('example.com')
        conn.sock = FakeSocket(b'')
        conn.putrequest('POST', '/')
        conn.endheaders(self._make_body(), encode_chunked=True)

        _, _, body = self._parse_request(conn.sock.data)
        body = self._parse_chunked(body)
        self.assertEqual(body, self.expected_body)

    def test_explicit_headers(self):
        # explicit chunked
        conn = client.HTTPConnection('example.com')
        conn.sock = FakeSocket(b'')
        # this shouldn't actually be automatically chunk-encoded because the
        # calling code has explicitly stated that it's taking care of it
        conn.request(
            'POST', '/', self._make_body(), {'Transfer-Encoding': 'chunked'})

        _, headers, body = self._parse_request(conn.sock.data)
        self.assertNotIn('content-length', [k.lower() for k in headers.keys()])
        self.assertEqual(headers['Transfer-Encoding'], 'chunked')
        self.assertEqual(body, self.expected_body)

        # explicit chunked, string body
        conn = client.HTTPConnection('example.com')
        conn.sock = FakeSocket(b'')
        conn.request(
            'POST', '/', self.expected_body.decode('latin-1'),
            {'Transfer-Encoding': 'chunked'})

        _, headers, body = self._parse_request(conn.sock.data)
        self.assertNotIn('content-length', [k.lower() for k in headers.keys()])
        self.assertEqual(headers['Transfer-Encoding'], 'chunked')
        self.assertEqual(body, self.expected_body)

        # User-specified TE, but request() does the chunk encoding
        conn = client.HTTPConnection('example.com')
        conn.sock = FakeSocket(b'')
        conn.request('POST', '/',
            headers={'Transfer-Encoding': 'gzip, chunked'},
            encode_chunked=True,
            body=self._make_body())
        _, headers, body = self._parse_request(conn.sock.data)
        self.assertNotIn('content-length', [k.lower() for k in headers])
        self.assertEqual(headers['Transfer-Encoding'], 'gzip, chunked')
        self.assertEqual(self._parse_chunked(body), self.expected_body)

    def test_request(self):
        for empty_lines in (False, True,):
            conn = client.HTTPConnection('example.com')
            conn.sock = FakeSocket(b'')
            conn.request(
                'POST', '/', self._make_body(empty_lines=empty_lines))

            _, headers, body = self._parse_request(conn.sock.data)
            body = self._parse_chunked(body)
            self.assertEqual(body, self.expected_body)
            self.assertEqual(headers['Transfer-Encoding'], 'chunked')

            # Content-Length and Transfer-Encoding SHOULD not be sent in the
            # same request
            self.assertNotIn('content-length', [k.lower() for k in headers])

    def test_empty_body(self):
        # Zero-length iterable should be treated like any other iterable
        conn = client.HTTPConnection('example.com')
        conn.sock = FakeSocket(b'')
        conn.request('POST', '/', ())
        _, headers, body = self._parse_request(conn.sock.data)
        self.assertEqual(headers['Transfer-Encoding'], 'chunked')
        self.assertNotIn('content-length', [k.lower() for k in headers])
        self.assertEqual(body, b"0\r\n\r\n")

    def _make_body(self, empty_lines=False):
        lines = self.expected_body.split(b' ')
        for idx, line in enumerate(lines):
            # for testing handling empty lines
            if empty_lines and idx % 2:
                yield b''
            if idx < len(lines) - 1:
                yield line + b' '
            else:
                yield line

    def _parse_request(self, data):
        lines = data.split(b'\r\n')
        request = lines[0]
        headers = {}
        n = 1
        while n < len(lines) and len(lines[n]) > 0:
            key, val = lines[n].split(b':')
            key = key.decode('latin-1').strip()
            headers[key] = val.decode('latin-1').strip()
            n += 1

        return request, headers, b'\r\n'.join(lines[n + 1:])

    def _parse_chunked(self, data):
        body = []
        trailers = {}
        n = 0
        lines = data.split(b'\r\n')
        # parse body
        while True:
            size, chunk = lines[n:n+2]
            size = int(size, 16)

            if size == 0:
                n += 1
                break

            self.assertEqual(size, len(chunk))
            body.append(chunk)

            n += 2
            # we /should/ hit the end chunk, but check against the size of
            # lines so we're not stuck in an infinite loop should we get
            # malformed data
            if n > len(lines):
                break

        return b''.join(body)


class BasicTest(TestCase):
    def test_dir_with_added_behavior_on_status(self):
        # see issue40084
        self.assertTrue({'description', 'name', 'phrase', 'value'} <= set(dir(HTTPStatus(404))))

    def test_status_lines(self):
        # Test HTTP status lines

        body = "HTTP/1.1 200 Ok\r\n\r\nText"
        sock = FakeSocket(body)
        resp = client.HTTPResponse(sock)
        resp.begin()
        self.assertEqual(resp.read(0), b'')  # Issue #20007
        self.assertFalse(resp.isclosed())
        self.assertFalse(resp.closed)
        self.assertEqual(resp.read(), b"Text")
        self.assertTrue(resp.isclosed())
        self.assertFalse(resp.closed)
        resp.close()
        self.assertTrue(resp.closed)

        body = "HTTP/1.1 400.100 Not Ok\r\n\r\nText"
        sock = FakeSocket(body)
        resp = client.HTTPResponse(sock)
        self.assertRaises(client.BadStatusLine, resp.begin)

    def test_bad_status_repr(self):
        exc = client.BadStatusLine('')
        self.assertEqual(repr(exc), '''BadStatusLine("''")''')

    def test_partial_reads(self):
        # if we have Content-Length, HTTPResponse knows when to close itself,
        # the same behaviour as when we read the whole thing with read()
        body = "HTTP/1.1 200 Ok\r\nContent-Length: 4\r\n\r\nText"
        sock = FakeSocket(body)
        resp = client.HTTPResponse(sock)
        resp.begin()
        self.assertEqual(resp.read(2), b'Te')
        self.assertFalse(resp.isclosed())
        self.assertEqual(resp.read(2), b'xt')
        self.assertTrue(resp.isclosed())
        self.assertFalse(resp.closed)
        resp.close()
        self.assertTrue(resp.closed)

    def test_mixed_reads(self):
        # readline() should update the remaining length, so that read() knows
        # how much data is left and does not raise IncompleteRead
        body = "HTTP/1.1 200 Ok\r\nContent-Length: 13\r\n\r\nText\r\nAnother"
        sock = FakeSocket(body)
        resp = client.HTTPResponse(sock)
        resp.begin()
        self.assertEqual(resp.readline(), b'Text\r\n')
        self.assertFalse(resp.isclosed())
        self.assertEqual(resp.read(), b'Another')
        self.assertTrue(resp.isclosed())
        self.assertFalse(resp.closed)
        resp.close()
        self.assertTrue(resp.closed)

    def test_partial_readintos(self):
        # if we have Content-Length, HTTPResponse knows when to close itself,
        # the same behaviour as when we read the whole thing with read()
        body = "HTTP/1.1 200 Ok\r\nContent-Length: 4\r\n\r\nText"
        sock = FakeSocket(body)
        resp = client.HTTPResponse(sock)
        resp.begin()
        b = bytearray(2)
        n = resp.readinto(b)
        self.assertEqual(n, 2)
        self.assertEqual(bytes(b), b'Te')
        self.assertFalse(resp.isclosed())
        n = resp.readinto(b)
        self.assertEqual(n, 2)
        self.assertEqual(bytes(b), b'xt')
        self.assertTrue(resp.isclosed())
        self.assertFalse(resp.closed)
        resp.close()
        self.assertTrue(resp.closed)

    def test_partial_reads_no_content_length(self):
        # when no length is present, the socket should be gracefully closed when
        # all data was read
        body = "HTTP/1.1 200 Ok\r\n\r\nText"
        sock = FakeSocket(body)
        resp = client.HTTPResponse(sock)
        resp.begin()
        self.assertEqual(resp.read(2), b'Te')
        self.assertFalse(resp.isclosed())
        self.assertEqual(resp.read(2), b'xt')
        self.assertEqual(resp.read(1), b'')
        self.assertTrue(resp.isclosed())
        self.assertFalse(resp.closed)
        resp.close()
        self.assertTrue(resp.closed)

    def test_partial_readintos_no_content_length(self):
        # when no length is present, the socket should be gracefully closed when
        # all data was read
        body = "HTTP/1.1 200 Ok\r\n\r\nText"
        sock = FakeSocket(body)
        resp = client.HTTPResponse(sock)
        resp.begin()
        b = bytearray(2)
        n = resp.readinto(b)
        self.assertEqual(n, 2)
        self.assertEqual(bytes(b), b'Te')
        self.assertFalse(resp.isclosed())
        n = resp.readinto(b)
        self.assertEqual(n, 2)
        self.assertEqual(bytes(b), b'xt')
        n = resp.readinto(b)
        self.assertEqual(n, 0)
        self.assertTrue(resp.isclosed())

    def test_partial_reads_incomplete_body(self):
        # if the server shuts down the connection before the whole
        # content-length is delivered, the socket is gracefully closed
        body = "HTTP/1.1 200 Ok\r\nContent-Length: 10\r\n\r\nText"
        sock = FakeSocket(body)
        resp = client.HTTPResponse(sock)
        resp.begin()
        self.assertEqual(resp.read(2), b'Te')
        self.assertFalse(resp.isclosed())
        self.assertEqual(resp.read(2), b'xt')
        self.assertEqual(resp.read(1), b'')
        self.assertTrue(resp.isclosed())

    def test_partial_readintos_incomplete_body(self):
        # if the server shuts down the connection before the whole
        # content-length is delivered, the socket is gracefully closed
        body = "HTTP/1.1 200 Ok\r\nContent-Length: 10\r\n\r\nText"
        sock = FakeSocket(body)
        resp = client.HTTPResponse(sock)
        resp.begin()
        b = bytearray(2)
        n = resp.readinto(b)
        self.assertEqual(n, 2)
        self.assertEqual(bytes(b), b'Te')
        self.assertFalse(resp.isclosed())
        n = resp.readinto(b)
        self.assertEqual(n, 2)
        self.assertEqual(bytes(b), b'xt')
        n = resp.readinto(b)
        self.assertEqual(n, 0)
        self.assertTrue(resp.isclosed())
        self.assertFalse(resp.closed)
        resp.close()
        self.assertTrue(resp.closed)

    def test_host_port(self):
        # Check invalid host_port

        for hp in ("www.python.org:abc", "user:password@www.python.org"):
            self.assertRaises(client.InvalidURL, client.HTTPConnection, hp)

        for hp, h, p in (("[fe80::207:e9ff:fe9b]:8000",
                          "fe80::207:e9ff:fe9b", 8000),
                         ("www.python.org:80", "www.python.org", 80),
                         ("www.python.org:", "www.python.org", 80),
                         ("www.python.org", "www.python.org", 80),
                         ("[fe80::207:e9ff:fe9b]", "fe80::207:e9ff:fe9b", 80),
                         ("[fe80::207:e9ff:fe9b]:", "fe80::207:e9ff:fe9b", 80)):
            c = client.HTTPConnection(hp)
            self.assertEqual(h, c.host)
            self.assertEqual(p, c.port)

    def test_response_headers(self):
        # test response with multiple message headers with the same field name.
        text = ('HTTP/1.1 200 OK\r\n'
                'Set-Cookie: Customer="WILE_E_COYOTE"; '
                'Version="1"; Path="/acme"\r\n'
                'Set-Cookie: Part_Number="Rocket_Launcher_0001"; Version="1";'
                ' Path="/acme"\r\n'
                '\r\n'
                'No body\r\n')
        hdr = ('Customer="WILE_E_COYOTE"; Version="1"; Path="/acme"'
               ', '
               'Part_Number="Rocket_Launcher_0001"; Version="1"; Path="/acme"')
        s = FakeSocket(text)
        r = client.HTTPResponse(s)
        r.begin()
        cookies = r.getheader("Set-Cookie")
        self.assertEqual(cookies, hdr)

    def test_read_head(self):
        # Test that the library doesn't attempt to read any data
        # from a HEAD request.  (Tickles SF bug #622042.)
        sock = FakeSocket(
            'HTTP/1.1 200 OK\r\n'
            'Content-Length: 14432\r\n'
            '\r\n',
            NoEOFBytesIO)
        resp = client.HTTPResponse(sock, method="HEAD")
        resp.begin()
        if resp.read():
            self.fail("Did not expect response from HEAD request")

    def test_readinto_head(self):
        # Test that the library doesn't attempt to read any data
        # from a HEAD request.  (Tickles SF bug #622042.)
        sock = FakeSocket(
            'HTTP/1.1 200 OK\r\n'
            'Content-Length: 14432\r\n'
            '\r\n',
            NoEOFBytesIO)
        resp = client.HTTPResponse(sock, method="HEAD")
        resp.begin()
        b = bytearray(5)
        if resp.readinto(b) != 0:
            self.fail("Did not expect response from HEAD request")
        self.assertEqual(bytes(b), b'\x00'*5)

    def test_too_many_headers(self):
        headers = '\r\n'.join('Header%d: foo' % i
                              for i in range(client._MAXHEADERS + 1)) + '\r\n'
        text = ('HTTP/1.1 200 OK\r\n' + headers)
        s = FakeSocket(text)
        r = client.HTTPResponse(s)
        self.assertRaisesRegex(client.HTTPException,
                               r"got more than \d+ headers", r.begin)

    def test_send_file(self):
        expected = (b'GET /foo HTTP/1.1\r\nHost: example.com\r\n'
                    b'Accept-Encoding: identity\r\n'
                    b'Transfer-Encoding: chunked\r\n'
                    b'\r\n')

        with open(__file__, 'rb') as body:
            conn = client.HTTPConnection('example.com')
            sock = FakeSocket(body)
            conn.sock = sock
            conn.request('GET', '/foo', body)
            self.assertTrue(sock.data.startswith(expected), '%r != %r' %
                    (sock.data[:len(expected)], expected))

    def test_send(self):
        expected = b'this is a test this is only a test'
        conn = client.HTTPConnection('example.com')
        sock = FakeSocket(None)
        conn.sock = sock
        conn.send(expected)
        self.assertEqual(expected, sock.data)
        sock.data = b''
        conn.send(array.array('b', expected))
        self.assertEqual(expected, sock.data)
        sock.data = b''
        conn.send(io.BytesIO(expected))
        self.assertEqual(expected, sock.data)

    def test_send_updating_file(self):
        def data():
            yield 'data'
            yield None
            yield 'data_two'

        class UpdatingFile(io.TextIOBase):
            mode = 'r'
            d = data()
            def read(self, blocksize=-1):
                return next(self.d)

        expected = b'data'

        conn = client.HTTPConnection('example.com')
        sock = FakeSocket("")
        conn.sock = sock
        conn.send(UpdatingFile())
        self.assertEqual(sock.data, expected)


    def test_send_iter(self):
        expected = b'GET /foo HTTP/1.1\r\nHost: example.com\r\n' \
                   b'Accept-Encoding: identity\r\nContent-Length: 11\r\n' \
                   b'\r\nonetwothree'

        def body():
            yield b"one"
            yield b"two"
            yield b"three"

        conn = client.HTTPConnection('example.com')
        sock = FakeSocket("")
        conn.sock = sock
        conn.request('GET', '/foo', body(), {'Content-Length': '11'})
        self.assertEqual(sock.data, expected)

    def test_blocksize_request(self):
        """Check that request() respects the configured block size."""
        blocksize = 8  # For easy debugging.
        conn = client.HTTPConnection('example.com', blocksize=blocksize)
        sock = FakeSocket(None)
        conn.sock = sock
        expected = b"a" * blocksize + b"b"
        conn.request("PUT", "/", io.BytesIO(expected), {"Content-Length": "9"})
        self.assertEqual(sock.sendall_calls, 3)
        body = sock.data.split(b"\r\n\r\n", 1)[1]
        self.assertEqual(body, expected)

    def test_blocksize_send(self):
        """Check that send() respects the configured block size."""
        blocksize = 8  # For easy debugging.
        conn = client.HTTPConnection('example.com', blocksize=blocksize)
        sock = FakeSocket(None)
        conn.sock = sock
        expected = b"a" * blocksize + b"b"
        conn.send(io.BytesIO(expected))
        self.assertEqual(sock.sendall_calls, 2)
        self.assertEqual(sock.data, expected)

    def test_send_type_error(self):
        # See: Issue #12676
        conn = client.HTTPConnection('example.com')
        conn.sock = FakeSocket('')
        with self.assertRaises(TypeError):
            conn.request('POST', 'test', conn)

    def test_chunked(self):
        expected = chunked_expected
        sock = FakeSocket(chunked_start + last_chunk + chunked_end)
        resp = client.HTTPResponse(sock, method="GET")
        resp.begin()
        self.assertEqual(resp.read(), expected)
        resp.close()

        # Various read sizes
        for n in range(1, 12):
            sock = FakeSocket(chunked_start + last_chunk + chunked_end)
            resp = client.HTTPResponse(sock, method="GET")
            resp.begin()
            self.assertEqual(resp.read(n) + resp.read(n) + resp.read(), expected)
            resp.close()

        for x in ('', 'foo\r\n'):
            sock = FakeSocket(chunked_start + x)
            resp = client.HTTPResponse(sock, method="GET")
            resp.begin()
            try:
                resp.read()
            except client.IncompleteRead as i:
                self.assertEqual(i.partial, expected)
                expected_message = 'IncompleteRead(%d bytes read)' % len(expected)
                self.assertEqual(repr(i), expected_message)
                self.assertEqual(str(i), expected_message)
            else:
                self.fail('IncompleteRead expected')
            finally:
                resp.close()

    def test_readinto_chunked(self):

        expected = chunked_expected
        nexpected = len(expected)
        b = bytearray(128)

        sock = FakeSocket(chunked_start + last_chunk + chunked_end)
        resp = client.HTTPResponse(sock, method="GET")
        resp.begin()
        n = resp.readinto(b)
        self.assertEqual(b[:nexpected], expected)
        self.assertEqual(n, nexpected)
        resp.close()

        # Various read sizes
        for n in range(1, 12):
            sock = FakeSocket(chunked_start + last_chunk + chunked_end)
            resp = client.HTTPResponse(sock, method="GET")
            resp.begin()
            m = memoryview(b)
            i = resp.readinto(m[0:n])
            i += resp.readinto(m[i:n + i])
            i += resp.readinto(m[i:])
            self.assertEqual(b[:nexpected], expected)
            self.assertEqual(i, nexpected)
            resp.close()

        for x in ('', 'foo\r\n'):
            sock = FakeSocket(chunked_start + x)
            resp = client.HTTPResponse(sock, method="GET")
            resp.begin()
            try:
                n = resp.readinto(b)
            except client.IncompleteRead as i:
                self.assertEqual(i.partial, expected)
                expected_message = 'IncompleteRead(%d bytes read)' % len(expected)
                self.assertEqual(repr(i), expected_message)
                self.assertEqual(str(i), expected_message)
            else:
                self.fail('IncompleteRead expected')
            finally:
                resp.close()

    def test_chunked_head(self):
        chunked_start = (
            'HTTP/1.1 200 OK\r\n'
            'Transfer-Encoding: chunked\r\n\r\n'
            'a\r\n'
            'hello world\r\n'
            '1\r\n'
            'd\r\n'
        )
        sock = FakeSocket(chunked_start + last_chunk + chunked_end)
        resp = client.HTTPResponse(sock, method="HEAD")
        resp.begin()
        self.assertEqual(resp.read(), b'')
        self.assertEqual(resp.status, 200)
        self.assertEqual(resp.reason, 'OK')
        self.assertTrue(resp.isclosed())
        self.assertFalse(resp.closed)
        resp.close()
        self.assertTrue(resp.closed)

    def test_readinto_chunked_head(self):
        chunked_start = (
            'HTTP/1.1 200 OK\r\n'
            'Transfer-Encoding: chunked\r\n\r\n'
            'a\r\n'
            'hello world\r\n'
            '1\r\n'
            'd\r\n'
        )
        sock = FakeSocket(chunked_start + last_chunk + chunked_end)
        resp = client.HTTPResponse(sock, method="HEAD")
        resp.begin()
        b = bytearray(5)
        n = resp.readinto(b)
        self.assertEqual(n, 0)
        self.assertEqual(bytes(b), b'\x00'*5)
        self.assertEqual(resp.status, 200)
        self.assertEqual(resp.reason, 'OK')
        self.assertTrue(resp.isclosed())
        self.assertFalse(resp.closed)
        resp.close()
        self.assertTrue(resp.closed)

    def test_negative_content_length(self):
        sock = FakeSocket(
            'HTTP/1.1 200 OK\r\nContent-Length: -1\r\n\r\nHello\r\n')
        resp = client.HTTPResponse(sock, method="GET")
        resp.begin()
        self.assertEqual(resp.read(), b'Hello\r\n')
        self.assertTrue(resp.isclosed())

    def test_incomplete_read(self):
        sock = FakeSocket('HTTP/1.1 200 OK\r\nContent-Length: 10\r\n\r\nHello\r\n')
        resp = client.HTTPResponse(sock, method="GET")
        resp.begin()
        try:
            resp.read()
        except client.IncompleteRead as i:
            self.assertEqual(i.partial, b'Hello\r\n')
            self.assertEqual(repr(i),
                             "IncompleteRead(7 bytes read, 3 more expected)")
            self.assertEqual(str(i),
                             "IncompleteRead(7 bytes read, 3 more expected)")
            self.assertTrue(resp.isclosed())
        else:
            self.fail('IncompleteRead expected')

    def test_epipe(self):
        sock = EPipeSocket(
            "HTTP/1.0 401 Authorization Required\r\n"
            "Content-type: text/html\r\n"
            "WWW-Authenticate: Basic realm=\"example\"\r\n",
            b"Content-Length")
        conn = client.HTTPConnection("example.com")
        conn.sock = sock
        self.assertRaises(OSError,
                          lambda: conn.request("PUT", "/url", "body"))
        resp = conn.getresponse()
        self.assertEqual(401, resp.status)
        self.assertEqual("Basic realm=\"example\"",
                         resp.getheader("www-authenticate"))

    # Test lines overflowing the max line size (_MAXLINE in http.client)

    def test_overflowing_status_line(self):
        body = "HTTP/1.1 200 Ok" + "k" * 65536 + "\r\n"
        resp = client.HTTPResponse(FakeSocket(body))
        self.assertRaises((client.LineTooLong, client.BadStatusLine), resp.begin)

    def test_overflowing_header_line(self):
        body = (
            'HTTP/1.1 200 OK\r\n'
            'X-Foo: bar' + 'r' * 65536 + '\r\n\r\n'
        )
        resp = client.HTTPResponse(FakeSocket(body))
        self.assertRaises(client.LineTooLong, resp.begin)

    def test_overflowing_header_limit_after_100(self):
        body = (
            'HTTP/1.1 100 OK\r\n'
            'r\n' * 32768
        )
        resp = client.HTTPResponse(FakeSocket(body))
<<<<<<< HEAD
        self.assertRaises(client.HTTPException, resp.begin)
=======
        with self.assertRaises(client.HTTPException) as cm:
            resp.begin()
        # We must assert more because other reasonable errors that we
        # do not want can also be HTTPException derived.
        self.assertIn('got more than ', str(cm.exception))
        self.assertIn('headers', str(cm.exception))
>>>>>>> 6e26666f

    def test_overflowing_chunked_line(self):
        body = (
            'HTTP/1.1 200 OK\r\n'
            'Transfer-Encoding: chunked\r\n\r\n'
            + '0' * 65536 + 'a\r\n'
            'hello world\r\n'
            '0\r\n'
            '\r\n'
        )
        resp = client.HTTPResponse(FakeSocket(body))
        resp.begin()
        self.assertRaises(client.LineTooLong, resp.read)

    def test_early_eof(self):
        # Test httpresponse with no \r\n termination,
        body = "HTTP/1.1 200 Ok"
        sock = FakeSocket(body)
        resp = client.HTTPResponse(sock)
        resp.begin()
        self.assertEqual(resp.read(), b'')
        self.assertTrue(resp.isclosed())
        self.assertFalse(resp.closed)
        resp.close()
        self.assertTrue(resp.closed)

    def test_error_leak(self):
        # Test that the socket is not leaked if getresponse() fails
        conn = client.HTTPConnection('example.com')
        response = None
        class Response(client.HTTPResponse):
            def __init__(self, *pos, **kw):
                nonlocal response
                response = self  # Avoid garbage collector closing the socket
                client.HTTPResponse.__init__(self, *pos, **kw)
        conn.response_class = Response
        conn.sock = FakeSocket('Invalid status line')
        conn.request('GET', '/')
        self.assertRaises(client.BadStatusLine, conn.getresponse)
        self.assertTrue(response.closed)
        self.assertTrue(conn.sock.file_closed)

    def test_chunked_extension(self):
        extra = '3;foo=bar\r\n' + 'abc\r\n'
        expected = chunked_expected + b'abc'

        sock = FakeSocket(chunked_start + extra + last_chunk_extended + chunked_end)
        resp = client.HTTPResponse(sock, method="GET")
        resp.begin()
        self.assertEqual(resp.read(), expected)
        resp.close()

    def test_chunked_missing_end(self):
        """some servers may serve up a short chunked encoding stream"""
        expected = chunked_expected
        sock = FakeSocket(chunked_start + last_chunk)  #no terminating crlf
        resp = client.HTTPResponse(sock, method="GET")
        resp.begin()
        self.assertEqual(resp.read(), expected)
        resp.close()

    def test_chunked_trailers(self):
        """See that trailers are read and ignored"""
        expected = chunked_expected
        sock = FakeSocket(chunked_start + last_chunk + trailers + chunked_end)
        resp = client.HTTPResponse(sock, method="GET")
        resp.begin()
        self.assertEqual(resp.read(), expected)
        # we should have reached the end of the file
        self.assertEqual(sock.file.read(), b"") #we read to the end
        resp.close()

    def test_chunked_sync(self):
        """Check that we don't read past the end of the chunked-encoding stream"""
        expected = chunked_expected
        extradata = "extradata"
        sock = FakeSocket(chunked_start + last_chunk + trailers + chunked_end + extradata)
        resp = client.HTTPResponse(sock, method="GET")
        resp.begin()
        self.assertEqual(resp.read(), expected)
        # the file should now have our extradata ready to be read
        self.assertEqual(sock.file.read(), extradata.encode("ascii")) #we read to the end
        resp.close()

    def test_content_length_sync(self):
        """Check that we don't read past the end of the Content-Length stream"""
        extradata = b"extradata"
        expected = b"Hello123\r\n"
        sock = FakeSocket(b'HTTP/1.1 200 OK\r\nContent-Length: 10\r\n\r\n' + expected + extradata)
        resp = client.HTTPResponse(sock, method="GET")
        resp.begin()
        self.assertEqual(resp.read(), expected)
        # the file should now have our extradata ready to be read
        self.assertEqual(sock.file.read(), extradata) #we read to the end
        resp.close()

    def test_readlines_content_length(self):
        extradata = b"extradata"
        expected = b"Hello123\r\n"
        sock = FakeSocket(b'HTTP/1.1 200 OK\r\nContent-Length: 10\r\n\r\n' + expected + extradata)
        resp = client.HTTPResponse(sock, method="GET")
        resp.begin()
        self.assertEqual(resp.readlines(2000), [expected])
        # the file should now have our extradata ready to be read
        self.assertEqual(sock.file.read(), extradata) #we read to the end
        resp.close()

    def test_read1_content_length(self):
        extradata = b"extradata"
        expected = b"Hello123\r\n"
        sock = FakeSocket(b'HTTP/1.1 200 OK\r\nContent-Length: 10\r\n\r\n' + expected + extradata)
        resp = client.HTTPResponse(sock, method="GET")
        resp.begin()
        self.assertEqual(resp.read1(2000), expected)
        # the file should now have our extradata ready to be read
        self.assertEqual(sock.file.read(), extradata) #we read to the end
        resp.close()

    def test_readline_bound_content_length(self):
        extradata = b"extradata"
        expected = b"Hello123\r\n"
        sock = FakeSocket(b'HTTP/1.1 200 OK\r\nContent-Length: 10\r\n\r\n' + expected + extradata)
        resp = client.HTTPResponse(sock, method="GET")
        resp.begin()
        self.assertEqual(resp.readline(10), expected)
        self.assertEqual(resp.readline(10), b"")
        # the file should now have our extradata ready to be read
        self.assertEqual(sock.file.read(), extradata) #we read to the end
        resp.close()

    def test_read1_bound_content_length(self):
        extradata = b"extradata"
        expected = b"Hello123\r\n"
        sock = FakeSocket(b'HTTP/1.1 200 OK\r\nContent-Length: 30\r\n\r\n' + expected*3 + extradata)
        resp = client.HTTPResponse(sock, method="GET")
        resp.begin()
        self.assertEqual(resp.read1(20), expected*2)
        self.assertEqual(resp.read(), expected)
        # the file should now have our extradata ready to be read
        self.assertEqual(sock.file.read(), extradata) #we read to the end
        resp.close()

    def test_response_fileno(self):
        # Make sure fd returned by fileno is valid.
        serv = socket.create_server((HOST, 0))
        self.addCleanup(serv.close)

        result = None
        def run_server():
            [conn, address] = serv.accept()
            with conn, conn.makefile("rb") as reader:
                # Read the request header until a blank line
                while True:
                    line = reader.readline()
                    if not line.rstrip(b"\r\n"):
                        break
                conn.sendall(b"HTTP/1.1 200 Connection established\r\n\r\n")
                nonlocal result
                result = reader.read()

        thread = threading.Thread(target=run_server)
        thread.start()
        self.addCleanup(thread.join, float(1))
        conn = client.HTTPConnection(*serv.getsockname())
        conn.request("CONNECT", "dummy:1234")
        response = conn.getresponse()
        try:
            self.assertEqual(response.status, client.OK)
            s = socket.socket(fileno=response.fileno())
            try:
                s.sendall(b"proxied data\n")
            finally:
                s.detach()
        finally:
            response.close()
            conn.close()
        thread.join()
        self.assertEqual(result, b"proxied data\n")

    def test_putrequest_override_domain_validation(self):
        """
        It should be possible to override the default validation
        behavior in putrequest (bpo-38216).
        """
        class UnsafeHTTPConnection(client.HTTPConnection):
            def _validate_path(self, url):
                pass

        conn = UnsafeHTTPConnection('example.com')
        conn.sock = FakeSocket('')
        conn.putrequest('GET', '/\x00')

    def test_putrequest_override_host_validation(self):
        class UnsafeHTTPConnection(client.HTTPConnection):
            def _validate_host(self, url):
                pass

        conn = UnsafeHTTPConnection('example.com\r\n')
        conn.sock = FakeSocket('')
        # set skip_host so a ValueError is not raised upon adding the
        # invalid URL as the value of the "Host:" header
        conn.putrequest('GET', '/', skip_host=1)

    def test_putrequest_override_encoding(self):
        """
        It should be possible to override the default encoding
        to transmit bytes in another encoding even if invalid
        (bpo-36274).
        """
        class UnsafeHTTPConnection(client.HTTPConnection):
            def _encode_request(self, str_url):
                return str_url.encode('utf-8')

        conn = UnsafeHTTPConnection('example.com')
        conn.sock = FakeSocket('')
        conn.putrequest('GET', '/☃')


class ExtendedReadTest(TestCase):
    """
    Test peek(), read1(), readline()
    """
    lines = (
        'HTTP/1.1 200 OK\r\n'
        '\r\n'
        'hello world!\n'
        'and now \n'
        'for something completely different\n'
        'foo'
        )
    lines_expected = lines[lines.find('hello'):].encode("ascii")
    lines_chunked = (
        'HTTP/1.1 200 OK\r\n'
        'Transfer-Encoding: chunked\r\n\r\n'
        'a\r\n'
        'hello worl\r\n'
        '3\r\n'
        'd!\n\r\n'
        '9\r\n'
        'and now \n\r\n'
        '23\r\n'
        'for something completely different\n\r\n'
        '3\r\n'
        'foo\r\n'
        '0\r\n' # terminating chunk
        '\r\n'  # end of trailers
    )

    def setUp(self):
        sock = FakeSocket(self.lines)
        resp = client.HTTPResponse(sock, method="GET")
        resp.begin()
        resp.fp = io.BufferedReader(resp.fp)
        self.resp = resp



    def test_peek(self):
        resp = self.resp
        # patch up the buffered peek so that it returns not too much stuff
        oldpeek = resp.fp.peek
        def mypeek(n=-1):
            p = oldpeek(n)
            if n >= 0:
                return p[:n]
            return p[:10]
        resp.fp.peek = mypeek

        all = []
        while True:
            # try a short peek
            p = resp.peek(3)
            if p:
                self.assertGreater(len(p), 0)
                # then unbounded peek
                p2 = resp.peek()
                self.assertGreaterEqual(len(p2), len(p))
                self.assertTrue(p2.startswith(p))
                next = resp.read(len(p2))
                self.assertEqual(next, p2)
            else:
                next = resp.read()
                self.assertFalse(next)
            all.append(next)
            if not next:
                break
        self.assertEqual(b"".join(all), self.lines_expected)

    def test_readline(self):
        resp = self.resp
        self._verify_readline(self.resp.readline, self.lines_expected)

    def _verify_readline(self, readline, expected):
        all = []
        while True:
            # short readlines
            line = readline(5)
            if line and line != b"foo":
                if len(line) < 5:
                    self.assertTrue(line.endswith(b"\n"))
            all.append(line)
            if not line:
                break
        self.assertEqual(b"".join(all), expected)

    def test_read1(self):
        resp = self.resp
        def r():
            res = resp.read1(4)
            self.assertLessEqual(len(res), 4)
            return res
        readliner = Readliner(r)
        self._verify_readline(readliner.readline, self.lines_expected)

    def test_read1_unbounded(self):
        resp = self.resp
        all = []
        while True:
            data = resp.read1()
            if not data:
                break
            all.append(data)
        self.assertEqual(b"".join(all), self.lines_expected)

    def test_read1_bounded(self):
        resp = self.resp
        all = []
        while True:
            data = resp.read1(10)
            if not data:
                break
            self.assertLessEqual(len(data), 10)
            all.append(data)
        self.assertEqual(b"".join(all), self.lines_expected)

    def test_read1_0(self):
        self.assertEqual(self.resp.read1(0), b"")

    def test_peek_0(self):
        p = self.resp.peek(0)
        self.assertLessEqual(0, len(p))


class ExtendedReadTestChunked(ExtendedReadTest):
    """
    Test peek(), read1(), readline() in chunked mode
    """
    lines = (
        'HTTP/1.1 200 OK\r\n'
        'Transfer-Encoding: chunked\r\n\r\n'
        'a\r\n'
        'hello worl\r\n'
        '3\r\n'
        'd!\n\r\n'
        '9\r\n'
        'and now \n\r\n'
        '23\r\n'
        'for something completely different\n\r\n'
        '3\r\n'
        'foo\r\n'
        '0\r\n' # terminating chunk
        '\r\n'  # end of trailers
    )


class Readliner:
    """
    a simple readline class that uses an arbitrary read function and buffering
    """
    def __init__(self, readfunc):
        self.readfunc = readfunc
        self.remainder = b""

    def readline(self, limit):
        data = []
        datalen = 0
        read = self.remainder
        try:
            while True:
                idx = read.find(b'\n')
                if idx != -1:
                    break
                if datalen + len(read) >= limit:
                    idx = limit - datalen - 1
                # read more data
                data.append(read)
                read = self.readfunc()
                if not read:
                    idx = 0 #eof condition
                    break
            idx += 1
            data.append(read[:idx])
            self.remainder = read[idx:]
            return b"".join(data)
        except:
            self.remainder = b"".join(data)
            raise


class OfflineTest(TestCase):
    def test_all(self):
        # Documented objects defined in the module should be in __all__
        expected = {"responses"}  # Allowlist documented dict() object
        # HTTPMessage, parse_headers(), and the HTTP status code constants are
        # intentionally omitted for simplicity
        blacklist = {"HTTPMessage", "parse_headers"}
        for name in dir(client):
            if name.startswith("_") or name in blacklist:
                continue
            module_object = getattr(client, name)
            if getattr(module_object, "__module__", None) == "http.client":
                expected.add(name)
        self.assertCountEqual(client.__all__, expected)

    def test_responses(self):
        self.assertEqual(client.responses[client.NOT_FOUND], "Not Found")

    def test_client_constants(self):
        # Make sure we don't break backward compatibility with 3.4
        expected = [
            'CONTINUE',
            'SWITCHING_PROTOCOLS',
            'PROCESSING',
            'OK',
            'CREATED',
            'ACCEPTED',
            'NON_AUTHORITATIVE_INFORMATION',
            'NO_CONTENT',
            'RESET_CONTENT',
            'PARTIAL_CONTENT',
            'MULTI_STATUS',
            'IM_USED',
            'MULTIPLE_CHOICES',
            'MOVED_PERMANENTLY',
            'FOUND',
            'SEE_OTHER',
            'NOT_MODIFIED',
            'USE_PROXY',
            'TEMPORARY_REDIRECT',
            'BAD_REQUEST',
            'UNAUTHORIZED',
            'PAYMENT_REQUIRED',
            'FORBIDDEN',
            'NOT_FOUND',
            'METHOD_NOT_ALLOWED',
            'NOT_ACCEPTABLE',
            'PROXY_AUTHENTICATION_REQUIRED',
            'REQUEST_TIMEOUT',
            'CONFLICT',
            'GONE',
            'LENGTH_REQUIRED',
            'PRECONDITION_FAILED',
            'REQUEST_ENTITY_TOO_LARGE',
            'REQUEST_URI_TOO_LONG',
            'UNSUPPORTED_MEDIA_TYPE',
            'REQUESTED_RANGE_NOT_SATISFIABLE',
            'EXPECTATION_FAILED',
            'MISDIRECTED_REQUEST',
            'UNPROCESSABLE_ENTITY',
            'LOCKED',
            'FAILED_DEPENDENCY',
            'UPGRADE_REQUIRED',
            'PRECONDITION_REQUIRED',
            'TOO_MANY_REQUESTS',
            'REQUEST_HEADER_FIELDS_TOO_LARGE',
            'UNAVAILABLE_FOR_LEGAL_REASONS',
            'INTERNAL_SERVER_ERROR',
            'NOT_IMPLEMENTED',
            'BAD_GATEWAY',
            'SERVICE_UNAVAILABLE',
            'GATEWAY_TIMEOUT',
            'HTTP_VERSION_NOT_SUPPORTED',
            'INSUFFICIENT_STORAGE',
            'NOT_EXTENDED',
            'NETWORK_AUTHENTICATION_REQUIRED',
        ]
        for const in expected:
            with self.subTest(constant=const):
                self.assertTrue(hasattr(client, const))


class SourceAddressTest(TestCase):
    def setUp(self):
        self.serv = socket.socket(socket.AF_INET, socket.SOCK_STREAM)
        self.port = support.bind_port(self.serv)
        self.source_port = support.find_unused_port()
        self.serv.listen()
        self.conn = None

    def tearDown(self):
        if self.conn:
            self.conn.close()
            self.conn = None
        self.serv.close()
        self.serv = None

    def testHTTPConnectionSourceAddress(self):
        self.conn = client.HTTPConnection(HOST, self.port,
                source_address=('', self.source_port))
        self.conn.connect()
        self.assertEqual(self.conn.sock.getsockname()[1], self.source_port)

    @unittest.skipIf(not hasattr(client, 'HTTPSConnection'),
                     'http.client.HTTPSConnection not defined')
    def testHTTPSConnectionSourceAddress(self):
        self.conn = client.HTTPSConnection(HOST, self.port,
                source_address=('', self.source_port))
        # We don't test anything here other than the constructor not barfing as
        # this code doesn't deal with setting up an active running SSL server
        # for an ssl_wrapped connect() to actually return from.


class TimeoutTest(TestCase):
    PORT = None

    def setUp(self):
        self.serv = socket.socket(socket.AF_INET, socket.SOCK_STREAM)
        TimeoutTest.PORT = support.bind_port(self.serv)
        self.serv.listen()

    def tearDown(self):
        self.serv.close()
        self.serv = None

    def testTimeoutAttribute(self):
        # This will prove that the timeout gets through HTTPConnection
        # and into the socket.

        # default -- use global socket timeout
        self.assertIsNone(socket.getdefaulttimeout())
        socket.setdefaulttimeout(30)
        try:
            httpConn = client.HTTPConnection(HOST, TimeoutTest.PORT)
            httpConn.connect()
        finally:
            socket.setdefaulttimeout(None)
        self.assertEqual(httpConn.sock.gettimeout(), 30)
        httpConn.close()

        # no timeout -- do not use global socket default
        self.assertIsNone(socket.getdefaulttimeout())
        socket.setdefaulttimeout(30)
        try:
            httpConn = client.HTTPConnection(HOST, TimeoutTest.PORT,
                                              timeout=None)
            httpConn.connect()
        finally:
            socket.setdefaulttimeout(None)
        self.assertEqual(httpConn.sock.gettimeout(), None)
        httpConn.close()

        # a value
        httpConn = client.HTTPConnection(HOST, TimeoutTest.PORT, timeout=30)
        httpConn.connect()
        self.assertEqual(httpConn.sock.gettimeout(), 30)
        httpConn.close()


class PersistenceTest(TestCase):

    def test_reuse_reconnect(self):
        # Should reuse or reconnect depending on header from server
        tests = (
            ('1.0', '', False),
            ('1.0', 'Connection: keep-alive\r\n', True),
            ('1.1', '', True),
            ('1.1', 'Connection: close\r\n', False),
            ('1.0', 'Connection: keep-ALIVE\r\n', True),
            ('1.1', 'Connection: cloSE\r\n', False),
        )
        for version, header, reuse in tests:
            with self.subTest(version=version, header=header):
                msg = (
                    'HTTP/{} 200 OK\r\n'
                    '{}'
                    'Content-Length: 12\r\n'
                    '\r\n'
                    'Dummy body\r\n'
                ).format(version, header)
                conn = FakeSocketHTTPConnection(msg)
                self.assertIsNone(conn.sock)
                conn.request('GET', '/open-connection')
                with conn.getresponse() as response:
                    self.assertEqual(conn.sock is None, not reuse)
                    response.read()
                self.assertEqual(conn.sock is None, not reuse)
                self.assertEqual(conn.connections, 1)
                conn.request('GET', '/subsequent-request')
                self.assertEqual(conn.connections, 1 if reuse else 2)

    def test_disconnected(self):

        def make_reset_reader(text):
            """Return BufferedReader that raises ECONNRESET at EOF"""
            stream = io.BytesIO(text)
            def readinto(buffer):
                size = io.BytesIO.readinto(stream, buffer)
                if size == 0:
                    raise ConnectionResetError()
                return size
            stream.readinto = readinto
            return io.BufferedReader(stream)

        tests = (
            (io.BytesIO, client.RemoteDisconnected),
            (make_reset_reader, ConnectionResetError),
        )
        for stream_factory, exception in tests:
            with self.subTest(exception=exception):
                conn = FakeSocketHTTPConnection(b'', stream_factory)
                conn.request('GET', '/eof-response')
                self.assertRaises(exception, conn.getresponse)
                self.assertIsNone(conn.sock)
                # HTTPConnection.connect() should be automatically invoked
                conn.request('GET', '/reconnect')
                self.assertEqual(conn.connections, 2)

    def test_100_close(self):
        conn = FakeSocketHTTPConnection(
            b'HTTP/1.1 100 Continue\r\n'
            b'\r\n'
            # Missing final response
        )
        conn.request('GET', '/', headers={'Expect': '100-continue'})
        self.assertRaises(client.RemoteDisconnected, conn.getresponse)
        self.assertIsNone(conn.sock)
        conn.request('GET', '/reconnect')
        self.assertEqual(conn.connections, 2)


class HTTPSTest(TestCase):

    def setUp(self):
        if not hasattr(client, 'HTTPSConnection'):
            self.skipTest('ssl support required')

    def make_server(self, certfile):
        from test.ssl_servers import make_https_server
        return make_https_server(self, certfile=certfile)

    def test_attributes(self):
        # simple test to check it's storing the timeout
        h = client.HTTPSConnection(HOST, TimeoutTest.PORT, timeout=30)
        self.assertEqual(h.timeout, 30)

    def test_networked(self):
        # Default settings: requires a valid cert from a trusted CA
        import ssl
        support.requires('network')
        with support.transient_internet('self-signed.pythontest.net'):
            h = client.HTTPSConnection('self-signed.pythontest.net', 443)
            with self.assertRaises(ssl.SSLError) as exc_info:
                h.request('GET', '/')
            self.assertEqual(exc_info.exception.reason, 'CERTIFICATE_VERIFY_FAILED')

    def test_networked_noverification(self):
        # Switch off cert verification
        import ssl
        support.requires('network')
        with support.transient_internet('self-signed.pythontest.net'):
            context = ssl._create_unverified_context()
            h = client.HTTPSConnection('self-signed.pythontest.net', 443,
                                       context=context)
            h.request('GET', '/')
            resp = h.getresponse()
            h.close()
            self.assertIn('nginx', resp.getheader('server'))
            resp.close()

    @support.system_must_validate_cert
    def test_networked_trusted_by_default_cert(self):
        # Default settings: requires a valid cert from a trusted CA
        support.requires('network')
        with support.transient_internet('www.python.org'):
            h = client.HTTPSConnection('www.python.org', 443)
            h.request('GET', '/')
            resp = h.getresponse()
            content_type = resp.getheader('content-type')
            resp.close()
            h.close()
            self.assertIn('text/html', content_type)

    def test_networked_good_cert(self):
        # We feed the server's cert as a validating cert
        import ssl
        support.requires('network')
        selfsigned_pythontestdotnet = 'self-signed.pythontest.net'
        with support.transient_internet(selfsigned_pythontestdotnet):
            context = ssl.SSLContext(ssl.PROTOCOL_TLS_CLIENT)
            self.assertEqual(context.verify_mode, ssl.CERT_REQUIRED)
            self.assertEqual(context.check_hostname, True)
            context.load_verify_locations(CERT_selfsigned_pythontestdotnet)
            try:
                h = client.HTTPSConnection(selfsigned_pythontestdotnet, 443,
                                           context=context)
                h.request('GET', '/')
                resp = h.getresponse()
            except ssl.SSLError as ssl_err:
                ssl_err_str = str(ssl_err)
                # In the error message of [SSL: CERTIFICATE_VERIFY_FAILED] on
                # modern Linux distros (Debian Buster, etc) default OpenSSL
                # configurations it'll fail saying "key too weak" until we
                # address https://bugs.python.org/issue36816 to use a proper
                # key size on self-signed.pythontest.net.
                if re.search(r'(?i)key.too.weak', ssl_err_str):
                    raise unittest.SkipTest(
                        f'Got {ssl_err_str} trying to connect '
                        f'to {selfsigned_pythontestdotnet}. '
                        'See https://bugs.python.org/issue36816.')
                raise
            server_string = resp.getheader('server')
            resp.close()
            h.close()
            self.assertIn('nginx', server_string)

    def test_networked_bad_cert(self):
        # We feed a "CA" cert that is unrelated to the server's cert
        import ssl
        support.requires('network')
        with support.transient_internet('self-signed.pythontest.net'):
            context = ssl.SSLContext(ssl.PROTOCOL_TLS_CLIENT)
            context.load_verify_locations(CERT_localhost)
            h = client.HTTPSConnection('self-signed.pythontest.net', 443, context=context)
            with self.assertRaises(ssl.SSLError) as exc_info:
                h.request('GET', '/')
            self.assertEqual(exc_info.exception.reason, 'CERTIFICATE_VERIFY_FAILED')

    def test_local_unknown_cert(self):
        # The custom cert isn't known to the default trust bundle
        import ssl
        server = self.make_server(CERT_localhost)
        h = client.HTTPSConnection('localhost', server.port)
        with self.assertRaises(ssl.SSLError) as exc_info:
            h.request('GET', '/')
        self.assertEqual(exc_info.exception.reason, 'CERTIFICATE_VERIFY_FAILED')

    def test_local_good_hostname(self):
        # The (valid) cert validates the HTTP hostname
        import ssl
        server = self.make_server(CERT_localhost)
        context = ssl.SSLContext(ssl.PROTOCOL_TLS_CLIENT)
        context.load_verify_locations(CERT_localhost)
        h = client.HTTPSConnection('localhost', server.port, context=context)
        self.addCleanup(h.close)
        h.request('GET', '/nonexistent')
        resp = h.getresponse()
        self.addCleanup(resp.close)
        self.assertEqual(resp.status, 404)

    def test_local_bad_hostname(self):
        # The (valid) cert doesn't validate the HTTP hostname
        import ssl
        server = self.make_server(CERT_fakehostname)
        context = ssl.SSLContext(ssl.PROTOCOL_TLS_CLIENT)
        context.load_verify_locations(CERT_fakehostname)
        h = client.HTTPSConnection('localhost', server.port, context=context)
        with self.assertRaises(ssl.CertificateError):
            h.request('GET', '/')
        # Same with explicit check_hostname=True
        with support.check_warnings(('', DeprecationWarning)):
            h = client.HTTPSConnection('localhost', server.port,
                                       context=context, check_hostname=True)
        with self.assertRaises(ssl.CertificateError):
            h.request('GET', '/')
        # With check_hostname=False, the mismatching is ignored
        context.check_hostname = False
        with support.check_warnings(('', DeprecationWarning)):
            h = client.HTTPSConnection('localhost', server.port,
                                       context=context, check_hostname=False)
        h.request('GET', '/nonexistent')
        resp = h.getresponse()
        resp.close()
        h.close()
        self.assertEqual(resp.status, 404)
        # The context's check_hostname setting is used if one isn't passed to
        # HTTPSConnection.
        context.check_hostname = False
        h = client.HTTPSConnection('localhost', server.port, context=context)
        h.request('GET', '/nonexistent')
        resp = h.getresponse()
        self.assertEqual(resp.status, 404)
        resp.close()
        h.close()
        # Passing check_hostname to HTTPSConnection should override the
        # context's setting.
        with support.check_warnings(('', DeprecationWarning)):
            h = client.HTTPSConnection('localhost', server.port,
                                       context=context, check_hostname=True)
        with self.assertRaises(ssl.CertificateError):
            h.request('GET', '/')

    @unittest.skipIf(not hasattr(client, 'HTTPSConnection'),
                     'http.client.HTTPSConnection not available')
    def test_host_port(self):
        # Check invalid host_port

        for hp in ("www.python.org:abc", "user:password@www.python.org"):
            self.assertRaises(client.InvalidURL, client.HTTPSConnection, hp)

        for hp, h, p in (("[fe80::207:e9ff:fe9b]:8000",
                          "fe80::207:e9ff:fe9b", 8000),
                         ("www.python.org:443", "www.python.org", 443),
                         ("www.python.org:", "www.python.org", 443),
                         ("www.python.org", "www.python.org", 443),
                         ("[fe80::207:e9ff:fe9b]", "fe80::207:e9ff:fe9b", 443),
                         ("[fe80::207:e9ff:fe9b]:", "fe80::207:e9ff:fe9b",
                             443)):
            c = client.HTTPSConnection(hp)
            self.assertEqual(h, c.host)
            self.assertEqual(p, c.port)

    def test_tls13_pha(self):
        import ssl
        if not ssl.HAS_TLSv1_3:
            self.skipTest('TLS 1.3 support required')
        # just check status of PHA flag
        h = client.HTTPSConnection('localhost', 443)
        self.assertTrue(h._context.post_handshake_auth)

        context = ssl.SSLContext(ssl.PROTOCOL_TLS_CLIENT)
        self.assertFalse(context.post_handshake_auth)
        h = client.HTTPSConnection('localhost', 443, context=context)
        self.assertIs(h._context, context)
        self.assertFalse(h._context.post_handshake_auth)

        with warnings.catch_warnings():
            warnings.filterwarnings('ignore', 'key_file, cert_file and check_hostname are deprecated',
                                    DeprecationWarning)
            h = client.HTTPSConnection('localhost', 443, context=context,
                                       cert_file=CERT_localhost)
        self.assertTrue(h._context.post_handshake_auth)


class RequestBodyTest(TestCase):
    """Test cases where a request includes a message body."""

    def setUp(self):
        self.conn = client.HTTPConnection('example.com')
        self.conn.sock = self.sock = FakeSocket("")
        self.conn.sock = self.sock

    def get_headers_and_fp(self):
        f = io.BytesIO(self.sock.data)
        f.readline()  # read the request line
        message = client.parse_headers(f)
        return message, f

    def test_list_body(self):
        # Note that no content-length is automatically calculated for
        # an iterable.  The request will fall back to send chunked
        # transfer encoding.
        cases = (
            ([b'foo', b'bar'], b'3\r\nfoo\r\n3\r\nbar\r\n0\r\n\r\n'),
            ((b'foo', b'bar'), b'3\r\nfoo\r\n3\r\nbar\r\n0\r\n\r\n'),
        )
        for body, expected in cases:
            with self.subTest(body):
                self.conn = client.HTTPConnection('example.com')
                self.conn.sock = self.sock = FakeSocket('')

                self.conn.request('PUT', '/url', body)
                msg, f = self.get_headers_and_fp()
                self.assertNotIn('Content-Type', msg)
                self.assertNotIn('Content-Length', msg)
                self.assertEqual(msg.get('Transfer-Encoding'), 'chunked')
                self.assertEqual(expected, f.read())

    def test_manual_content_length(self):
        # Set an incorrect content-length so that we can verify that
        # it will not be over-ridden by the library.
        self.conn.request("PUT", "/url", "body",
                          {"Content-Length": "42"})
        message, f = self.get_headers_and_fp()
        self.assertEqual("42", message.get("content-length"))
        self.assertEqual(4, len(f.read()))

    def test_ascii_body(self):
        self.conn.request("PUT", "/url", "body")
        message, f = self.get_headers_and_fp()
        self.assertEqual("text/plain", message.get_content_type())
        self.assertIsNone(message.get_charset())
        self.assertEqual("4", message.get("content-length"))
        self.assertEqual(b'body', f.read())

    def test_latin1_body(self):
        self.conn.request("PUT", "/url", "body\xc1")
        message, f = self.get_headers_and_fp()
        self.assertEqual("text/plain", message.get_content_type())
        self.assertIsNone(message.get_charset())
        self.assertEqual("5", message.get("content-length"))
        self.assertEqual(b'body\xc1', f.read())

    def test_bytes_body(self):
        self.conn.request("PUT", "/url", b"body\xc1")
        message, f = self.get_headers_and_fp()
        self.assertEqual("text/plain", message.get_content_type())
        self.assertIsNone(message.get_charset())
        self.assertEqual("5", message.get("content-length"))
        self.assertEqual(b'body\xc1', f.read())

    def test_text_file_body(self):
        self.addCleanup(support.unlink, support.TESTFN)
        with open(support.TESTFN, "w") as f:
            f.write("body")
        with open(support.TESTFN) as f:
            self.conn.request("PUT", "/url", f)
            message, f = self.get_headers_and_fp()
            self.assertEqual("text/plain", message.get_content_type())
            self.assertIsNone(message.get_charset())
            # No content-length will be determined for files; the body
            # will be sent using chunked transfer encoding instead.
            self.assertIsNone(message.get("content-length"))
            self.assertEqual("chunked", message.get("transfer-encoding"))
            self.assertEqual(b'4\r\nbody\r\n0\r\n\r\n', f.read())

    def test_binary_file_body(self):
        self.addCleanup(support.unlink, support.TESTFN)
        with open(support.TESTFN, "wb") as f:
            f.write(b"body\xc1")
        with open(support.TESTFN, "rb") as f:
            self.conn.request("PUT", "/url", f)
            message, f = self.get_headers_and_fp()
            self.assertEqual("text/plain", message.get_content_type())
            self.assertIsNone(message.get_charset())
            self.assertEqual("chunked", message.get("Transfer-Encoding"))
            self.assertNotIn("Content-Length", message)
            self.assertEqual(b'5\r\nbody\xc1\r\n0\r\n\r\n', f.read())


class HTTPResponseTest(TestCase):

    def setUp(self):
        body = "HTTP/1.1 200 Ok\r\nMy-Header: first-value\r\nMy-Header: \
                second-value\r\n\r\nText"
        sock = FakeSocket(body)
        self.resp = client.HTTPResponse(sock)
        self.resp.begin()

    def test_getting_header(self):
        header = self.resp.getheader('My-Header')
        self.assertEqual(header, 'first-value, second-value')

        header = self.resp.getheader('My-Header', 'some default')
        self.assertEqual(header, 'first-value, second-value')

    def test_getting_nonexistent_header_with_string_default(self):
        header = self.resp.getheader('No-Such-Header', 'default-value')
        self.assertEqual(header, 'default-value')

    def test_getting_nonexistent_header_with_iterable_default(self):
        header = self.resp.getheader('No-Such-Header', ['default', 'values'])
        self.assertEqual(header, 'default, values')

        header = self.resp.getheader('No-Such-Header', ('default', 'values'))
        self.assertEqual(header, 'default, values')

    def test_getting_nonexistent_header_without_default(self):
        header = self.resp.getheader('No-Such-Header')
        self.assertEqual(header, None)

    def test_getting_header_defaultint(self):
        header = self.resp.getheader('No-Such-Header',default=42)
        self.assertEqual(header, 42)

class TunnelTests(TestCase):
    def setUp(self):
        response_text = (
            'HTTP/1.0 200 OK\r\n\r\n' # Reply to CONNECT
            'HTTP/1.1 200 OK\r\n' # Reply to HEAD
            'Content-Length: 42\r\n\r\n'
        )
        self.host = 'proxy.com'
        self.conn = client.HTTPConnection(self.host)
        self.conn._create_connection = self._create_connection(response_text)

    def tearDown(self):
        self.conn.close()

    def _create_connection(self, response_text):
        def create_connection(address, timeout=None, source_address=None):
            return FakeSocket(response_text, host=address[0], port=address[1])
        return create_connection

    def test_set_tunnel_host_port_headers(self):
        tunnel_host = 'destination.com'
        tunnel_port = 8888
        tunnel_headers = {'User-Agent': 'Mozilla/5.0 (compatible, MSIE 11)'}
        self.conn.set_tunnel(tunnel_host, port=tunnel_port,
                             headers=tunnel_headers)
        self.conn.request('HEAD', '/', '')
        self.assertEqual(self.conn.sock.host, self.host)
        self.assertEqual(self.conn.sock.port, client.HTTP_PORT)
        self.assertEqual(self.conn._tunnel_host, tunnel_host)
        self.assertEqual(self.conn._tunnel_port, tunnel_port)
        self.assertEqual(self.conn._tunnel_headers, tunnel_headers)

    def test_disallow_set_tunnel_after_connect(self):
        # Once connected, we shouldn't be able to tunnel anymore
        self.conn.connect()
        self.assertRaises(RuntimeError, self.conn.set_tunnel,
                          'destination.com')

    def test_connect_with_tunnel(self):
        self.conn.set_tunnel('destination.com')
        self.conn.request('HEAD', '/', '')
        self.assertEqual(self.conn.sock.host, self.host)
        self.assertEqual(self.conn.sock.port, client.HTTP_PORT)
        self.assertIn(b'CONNECT destination.com', self.conn.sock.data)
        # issue22095
        self.assertNotIn(b'Host: destination.com:None', self.conn.sock.data)
        self.assertIn(b'Host: destination.com', self.conn.sock.data)

        # This test should be removed when CONNECT gets the HTTP/1.1 blessing
        self.assertNotIn(b'Host: proxy.com', self.conn.sock.data)

    def test_connect_put_request(self):
        self.conn.set_tunnel('destination.com')
        self.conn.request('PUT', '/', '')
        self.assertEqual(self.conn.sock.host, self.host)
        self.assertEqual(self.conn.sock.port, client.HTTP_PORT)
        self.assertIn(b'CONNECT destination.com', self.conn.sock.data)
        self.assertIn(b'Host: destination.com', self.conn.sock.data)

    def test_tunnel_debuglog(self):
        expected_header = 'X-Dummy: 1'
        response_text = 'HTTP/1.0 200 OK\r\n{}\r\n\r\n'.format(expected_header)

        self.conn.set_debuglevel(1)
        self.conn._create_connection = self._create_connection(response_text)
        self.conn.set_tunnel('destination.com')

        with support.captured_stdout() as output:
            self.conn.request('PUT', '/', '')
        lines = output.getvalue().splitlines()
        self.assertIn('header: {}'.format(expected_header), lines)


if __name__ == '__main__':
    unittest.main(verbosity=2)<|MERGE_RESOLUTION|>--- conflicted
+++ resolved
@@ -1009,16 +1009,12 @@
             'r\n' * 32768
         )
         resp = client.HTTPResponse(FakeSocket(body))
-<<<<<<< HEAD
-        self.assertRaises(client.HTTPException, resp.begin)
-=======
         with self.assertRaises(client.HTTPException) as cm:
             resp.begin()
         # We must assert more because other reasonable errors that we
         # do not want can also be HTTPException derived.
         self.assertIn('got more than ', str(cm.exception))
         self.assertIn('headers', str(cm.exception))
->>>>>>> 6e26666f
 
     def test_overflowing_chunked_line(self):
         body = (
