# Python test set -- built-in functions

import ast
import asyncio
import builtins
import collections
import decimal
import fractions
import gc
import io
import locale
import os
import pickle
import platform
import random
import re
import sys
import traceback
import types
import unittest
import warnings
from contextlib import ExitStack
from functools import partial
from inspect import CO_COROUTINE
from itertools import product
from textwrap import dedent
from types import AsyncGeneratorType, FunctionType
from operator import neg
from test import support
<<<<<<< HEAD
from test.support import (
    EnvironmentVarGuard, TESTFN, check_warnings, swap_attr, unlink,
    maybe_get_event_loop_policy, cpython_only, check_impl_detail)
=======
from test.support import (swap_attr, maybe_get_event_loop_policy)
from test.support.os_helper import (EnvironmentVarGuard, TESTFN, unlink)
>>>>>>> 51768410
from test.support.script_helper import assert_python_ok
from test.support.warnings_helper import check_warnings
from unittest.mock import MagicMock, patch
try:
    import pty, signal
except ImportError:
    pty = signal = None


class Squares:

    def __init__(self, max):
        self.max = max
        self.sofar = []

    def __len__(self): return len(self.sofar)

    def __getitem__(self, i):
        if not 0 <= i < self.max: raise IndexError
        n = len(self.sofar)
        while n <= i:
            self.sofar.append(n*n)
            n += 1
        return self.sofar[i]

class StrSquares:

    def __init__(self, max):
        self.max = max
        self.sofar = []

    def __len__(self):
        return len(self.sofar)

    def __getitem__(self, i):
        if not 0 <= i < self.max:
            raise IndexError
        n = len(self.sofar)
        while n <= i:
            self.sofar.append(str(n*n))
            n += 1
        return self.sofar[i]

class BitBucket:
    def write(self, line):
        pass

test_conv_no_sign = [
        ('0', 0),
        ('1', 1),
        ('9', 9),
        ('10', 10),
        ('99', 99),
        ('100', 100),
        ('314', 314),
        (' 314', 314),
        ('314 ', 314),
        ('  \t\t  314  \t\t  ', 314),
        (repr(sys.maxsize), sys.maxsize),
        ('  1x', ValueError),
        ('  1  ', 1),
        ('  1\02  ', ValueError),
        ('', ValueError),
        (' ', ValueError),
        ('  \t\t  ', ValueError),
        (str(br'\u0663\u0661\u0664 ','raw-unicode-escape'), 314),
        (chr(0x200), ValueError),
]

test_conv_sign = [
        ('0', 0),
        ('1', 1),
        ('9', 9),
        ('10', 10),
        ('99', 99),
        ('100', 100),
        ('314', 314),
        (' 314', ValueError),
        ('314 ', 314),
        ('  \t\t  314  \t\t  ', ValueError),
        (repr(sys.maxsize), sys.maxsize),
        ('  1x', ValueError),
        ('  1  ', ValueError),
        ('  1\02  ', ValueError),
        ('', ValueError),
        (' ', ValueError),
        ('  \t\t  ', ValueError),
        (str(br'\u0663\u0661\u0664 ','raw-unicode-escape'), 314),
        (chr(0x200), ValueError),
]

class TestFailingBool:
    def __bool__(self):
        raise RuntimeError

class TestFailingIter:
    def __iter__(self):
        raise RuntimeError

def filter_char(arg):
    return ord(arg) > ord("d")

def map_char(arg):
    return chr(ord(arg)+1)

class BuiltinTest(unittest.TestCase):
    # Helper to check picklability
    def check_iter_pickle(self, it, seq, proto):
        itorg = it
        d = pickle.dumps(it, proto)
        it = pickle.loads(d)
        self.assertEqual(type(itorg), type(it))
        self.assertEqual(list(it), seq)

        #test the iterator after dropping one from it
        it = pickle.loads(d)
        try:
            next(it)
        except StopIteration:
            return
        d = pickle.dumps(it, proto)
        it = pickle.loads(d)
        self.assertEqual(list(it), seq[1:])

    def test_import(self):
        __import__('sys')
        __import__('time')
        __import__('string')
        __import__(name='sys')
        __import__(name='time', level=0)
        self.assertRaises(ModuleNotFoundError, __import__, 'spamspam')
        self.assertRaises(TypeError, __import__, 1, 2, 3, 4)
        self.assertRaises(ValueError, __import__, '')
        self.assertRaises(TypeError, __import__, 'sys', name='sys')
        # Relative import outside of a package with no __package__ or __spec__ (bpo-37409).
        with self.assertWarns(ImportWarning):
            self.assertRaises(ImportError, __import__, '',
                              {'__package__': None, '__spec__': None, '__name__': '__main__'},
                              locals={}, fromlist=('foo',), level=1)
        # embedded null character
        self.assertRaises(ModuleNotFoundError, __import__, 'string\x00')

    def test_abs(self):
        # int
        self.assertEqual(abs(0), 0)
        self.assertEqual(abs(1234), 1234)
        self.assertEqual(abs(-1234), 1234)
        self.assertTrue(abs(-sys.maxsize-1) > 0)
        # float
        self.assertEqual(abs(0.0), 0.0)
        self.assertEqual(abs(3.14), 3.14)
        self.assertEqual(abs(-3.14), 3.14)
        # str
        self.assertRaises(TypeError, abs, 'a')
        # bool
        self.assertEqual(abs(True), 1)
        self.assertEqual(abs(False), 0)
        # other
        self.assertRaises(TypeError, abs)
        self.assertRaises(TypeError, abs, None)
        class AbsClass(object):
            def __abs__(self):
                return -5
        self.assertEqual(abs(AbsClass()), -5)

    def test_all(self):
        self.assertEqual(all([2, 4, 6]), True)
        self.assertEqual(all([2, None, 6]), False)
        self.assertRaises(RuntimeError, all, [2, TestFailingBool(), 6])
        self.assertRaises(RuntimeError, all, TestFailingIter())
        self.assertRaises(TypeError, all, 10)               # Non-iterable
        self.assertRaises(TypeError, all)                   # No args
        self.assertRaises(TypeError, all, [2, 4, 6], [])    # Too many args
        self.assertEqual(all([]), True)                     # Empty iterator
        self.assertEqual(all([0, TestFailingBool()]), False)# Short-circuit
        S = [50, 60]
        self.assertEqual(all(x > 42 for x in S), True)
        S = [50, 40, 60]
        self.assertEqual(all(x > 42 for x in S), False)

    def test_any(self):
        self.assertEqual(any([None, None, None]), False)
        self.assertEqual(any([None, 4, None]), True)
        self.assertRaises(RuntimeError, any, [None, TestFailingBool(), 6])
        self.assertRaises(RuntimeError, any, TestFailingIter())
        self.assertRaises(TypeError, any, 10)               # Non-iterable
        self.assertRaises(TypeError, any)                   # No args
        self.assertRaises(TypeError, any, [2, 4, 6], [])    # Too many args
        self.assertEqual(any([]), False)                    # Empty iterator
        self.assertEqual(any([1, TestFailingBool()]), True) # Short-circuit
        S = [40, 60, 30]
        self.assertEqual(any(x > 42 for x in S), True)
        S = [10, 20, 30]
        self.assertEqual(any(x > 42 for x in S), False)

    def test_ascii(self):
        self.assertEqual(ascii(''), '\'\'')
        self.assertEqual(ascii(0), '0')
        self.assertEqual(ascii(()), '()')
        self.assertEqual(ascii([]), '[]')
        self.assertEqual(ascii({}), '{}')
        a = []
        a.append(a)
        self.assertEqual(ascii(a), '[[...]]')
        a = {}
        a[0] = a
        self.assertEqual(ascii(a), '{0: {...}}')
        # Advanced checks for unicode strings
        def _check_uni(s):
            self.assertEqual(ascii(s), repr(s))
        _check_uni("'")
        _check_uni('"')
        _check_uni('"\'')
        _check_uni('\0')
        _check_uni('\r\n\t .')
        # Unprintable non-ASCII characters
        _check_uni('\x85')
        _check_uni('\u1fff')
        _check_uni('\U00012fff')
        # Lone surrogates
        _check_uni('\ud800')
        _check_uni('\udfff')
        # Issue #9804: surrogates should be joined even for printable
        # wide characters (UCS-2 builds).
        self.assertEqual(ascii('\U0001d121'), "'\\U0001d121'")
        # All together
        s = "'\0\"\n\r\t abcd\x85é\U00012fff\uD800\U0001D121xxx."
        self.assertEqual(ascii(s),
            r"""'\'\x00"\n\r\t abcd\x85\xe9\U00012fff\ud800\U0001d121xxx.'""")

    def test_neg(self):
        x = -sys.maxsize-1
        self.assertTrue(isinstance(x, int))
        self.assertEqual(-x, sys.maxsize+1)

    def test_callable(self):
        self.assertTrue(callable(len))
        self.assertFalse(callable("a"))
        self.assertTrue(callable(callable))
        self.assertTrue(callable(lambda x, y: x + y))
        self.assertFalse(callable(__builtins__))
        def f(): pass
        self.assertTrue(callable(f))

        class C1:
            def meth(self): pass
        self.assertTrue(callable(C1))
        c = C1()
        self.assertTrue(callable(c.meth))
        self.assertFalse(callable(c))

        # __call__ is looked up on the class, not the instance
        c.__call__ = None
        self.assertFalse(callable(c))
        c.__call__ = lambda self: 0
        self.assertFalse(callable(c))
        del c.__call__
        self.assertFalse(callable(c))

        class C2(object):
            def __call__(self): pass
        c2 = C2()
        self.assertTrue(callable(c2))
        c2.__call__ = None
        self.assertTrue(callable(c2))
        class C3(C2): pass
        c3 = C3()
        self.assertTrue(callable(c3))

    def test_chr(self):
        self.assertEqual(chr(32), ' ')
        self.assertEqual(chr(65), 'A')
        self.assertEqual(chr(97), 'a')
        self.assertEqual(chr(0xff), '\xff')
        self.assertRaises(ValueError, chr, 1<<24)
        self.assertEqual(chr(sys.maxunicode),
                         str('\\U0010ffff'.encode("ascii"), 'unicode-escape'))
        self.assertRaises(TypeError, chr)
        self.assertEqual(chr(0x0000FFFF), "\U0000FFFF")
        self.assertEqual(chr(0x00010000), "\U00010000")
        self.assertEqual(chr(0x00010001), "\U00010001")
        self.assertEqual(chr(0x000FFFFE), "\U000FFFFE")
        self.assertEqual(chr(0x000FFFFF), "\U000FFFFF")
        self.assertEqual(chr(0x00100000), "\U00100000")
        self.assertEqual(chr(0x00100001), "\U00100001")
        self.assertEqual(chr(0x0010FFFE), "\U0010FFFE")
        self.assertEqual(chr(0x0010FFFF), "\U0010FFFF")
        self.assertRaises(ValueError, chr, -1)
        self.assertRaises(ValueError, chr, 0x00110000)
        self.assertRaises((OverflowError, ValueError), chr, 2**32)

    def test_cmp(self):
        self.assertTrue(not hasattr(builtins, "cmp"))

    def test_compile(self):
        compile('print(1)\n', '', 'exec')
        bom = b'\xef\xbb\xbf'
        compile(bom + b'print(1)\n', '', 'exec')
        compile(source='pass', filename='?', mode='exec')
        compile(dont_inherit=False, filename='tmp', source='0', mode='eval')
        compile('pass', '?', dont_inherit=True, mode='exec')
        compile(memoryview(b"text"), "name", "exec")
        self.assertRaises(TypeError, compile)
        self.assertRaises(ValueError, compile, 'print(42)\n', '<string>', 'badmode')
        self.assertRaises(ValueError, compile, 'print(42)\n', '<string>', 'single', 0xff)
        self.assertRaises(ValueError, compile, chr(0), 'f', 'exec')
        self.assertRaises(TypeError, compile, 'pass', '?', 'exec',
                          mode='eval', source='0', filename='tmp')
        compile('print("\xe5")\n', '', 'exec')
        self.assertRaises(ValueError, compile, chr(0), 'f', 'exec')
        self.assertRaises(ValueError, compile, str('a = 1'), 'f', 'bad')

        # test the optimize argument

        codestr = '''def f():
        """doc"""
        debug_enabled = False
        if __debug__:
            debug_enabled = True
        try:
            assert False
        except AssertionError:
            return (True, f.__doc__, debug_enabled, __debug__)
        else:
            return (False, f.__doc__, debug_enabled, __debug__)
        '''
        def f(): """doc"""
        values = [(-1, __debug__, f.__doc__, __debug__, __debug__),
                  (0, True, 'doc', True, True),
                  (1, False, 'doc', False, False),
                  (2, False, None, False, False)]
        for optval, *expected in values:
            # test both direct compilation and compilation via AST
            codeobjs = []
            codeobjs.append(compile(codestr, "<test>", "exec", optimize=optval))
            tree = ast.parse(codestr)
            codeobjs.append(compile(tree, "<test>", "exec", optimize=optval))
            for code in codeobjs:
                ns = {}
                exec(code, ns)
                rv = ns['f']()
                self.assertEqual(rv, tuple(expected))

    def test_compile_top_level_await_no_coro(self):
        """Make sure top level non-await codes get the correct coroutine flags"""
        modes = ('single', 'exec')
        code_samples = [
            '''def f():pass\n''',
            '''[x for x in l]''',
            '''{x for x in l}''',
            '''(x for x in l)''',
            '''{x:x for x in l}''',
        ]
        for mode, code_sample in product(modes, code_samples):
            source = dedent(code_sample)
            co = compile(source,
                            '?',
                            mode,
                            flags=ast.PyCF_ALLOW_TOP_LEVEL_AWAIT)

            self.assertNotEqual(co.co_flags & CO_COROUTINE, CO_COROUTINE,
                                msg=f"source={source} mode={mode}")


    def test_compile_top_level_await(self):
        """Test whether code some top level await can be compiled.

        Make sure it compiles only with the PyCF_ALLOW_TOP_LEVEL_AWAIT flag
        set, and make sure the generated code object has the CO_COROUTINE flag
        set in order to execute it with  `await eval(.....)` instead of exec,
        or via a FunctionType.
        """

        # helper function just to check we can run top=level async-for
        async def arange(n):
            for i in range(n):
                yield i

        modes = ('single', 'exec')
        code_samples = [
            '''a = await asyncio.sleep(0, result=1)''',
            '''async for i in arange(1):
                   a = 1''',
            '''async with asyncio.Lock() as l:
                   a = 1''',
            '''a = [x async for x in arange(2)][1]''',
            '''a = 1 in {x async for x in arange(2)}''',
            '''a = {x:1 async for x in arange(1)}[0]''',
            '''a = [x async for x in arange(2) async for x in arange(2)][1]''',
            '''a = [x async for x in (x async for x in arange(5))][1]''',
            '''a, = [1 for x in {x async for x in arange(1)}]''',
            '''a = [await asyncio.sleep(0, x) async for x in arange(2)][1]'''
        ]
        policy = maybe_get_event_loop_policy()
        try:
            for mode, code_sample in product(modes, code_samples):
                source = dedent(code_sample)
                with self.assertRaises(
                        SyntaxError, msg=f"source={source} mode={mode}"):
                    compile(source, '?', mode)

                co = compile(source,
                             '?',
                             mode,
                             flags=ast.PyCF_ALLOW_TOP_LEVEL_AWAIT)

                self.assertEqual(co.co_flags & CO_COROUTINE, CO_COROUTINE,
                                 msg=f"source={source} mode={mode}")

                # test we can create and  advance a function type
                globals_ = {'asyncio': asyncio, 'a': 0, 'arange': arange}
                async_f = FunctionType(co, globals_)
                asyncio.run(async_f())
                self.assertEqual(globals_['a'], 1)

                # test we can await-eval,
                globals_ = {'asyncio': asyncio, 'a': 0, 'arange': arange}
                asyncio.run(eval(co, globals_))
                self.assertEqual(globals_['a'], 1)
        finally:
            asyncio.set_event_loop_policy(policy)

    def test_compile_top_level_await_invalid_cases(self):
         # helper function just to check we can run top=level async-for
        async def arange(n):
            for i in range(n):
                yield i

        modes = ('single', 'exec')
        code_samples = [
            '''def f():  await arange(10)\n''',
            '''def f():  [x async for x in arange(10)]\n''',
            '''def f():  [await x async for x in arange(10)]\n''',
            '''def f():
                   async for i in arange(1):
                       a = 1
            ''',
            '''def f():
                   async with asyncio.Lock() as l:
                       a = 1
            '''
        ]
        policy = maybe_get_event_loop_policy()
        try:
            for mode, code_sample in product(modes, code_samples):
                source = dedent(code_sample)
                with self.assertRaises(
                        SyntaxError, msg=f"source={source} mode={mode}"):
                    compile(source, '?', mode)

                with self.assertRaises(
                        SyntaxError, msg=f"source={source} mode={mode}"):
                    co = compile(source,
                             '?',
                             mode,
                             flags=ast.PyCF_ALLOW_TOP_LEVEL_AWAIT)
        finally:
            asyncio.set_event_loop_policy(policy)


    def test_compile_async_generator(self):
        """
        With the PyCF_ALLOW_TOP_LEVEL_AWAIT flag added in 3.8, we want to
        make sure AsyncGenerators are still properly not marked with the
        CO_COROUTINE flag.
        """
        code = dedent("""async def ticker():
                for i in range(10):
                    yield i
                    await asyncio.sleep(0)""")

        co = compile(code, '?', 'exec', flags=ast.PyCF_ALLOW_TOP_LEVEL_AWAIT)
        glob = {}
        exec(co, glob)
        self.assertEqual(type(glob['ticker']()), AsyncGeneratorType)

    def test_delattr(self):
        sys.spam = 1
        delattr(sys, 'spam')
        self.assertRaises(TypeError, delattr)

    def test_dir(self):
        # dir(wrong number of arguments)
        self.assertRaises(TypeError, dir, 42, 42)

        # dir() - local scope
        local_var = 1
        self.assertIn('local_var', dir())

        # dir(module)
        self.assertIn('exit', dir(sys))

        # dir(module_with_invalid__dict__)
        class Foo(types.ModuleType):
            __dict__ = 8
        f = Foo("foo")
        self.assertRaises(TypeError, dir, f)

        # dir(type)
        self.assertIn("strip", dir(str))
        self.assertNotIn("__mro__", dir(str))

        # dir(obj)
        class Foo(object):
            def __init__(self):
                self.x = 7
                self.y = 8
                self.z = 9
        f = Foo()
        self.assertIn("y", dir(f))

        # dir(obj_no__dict__)
        class Foo(object):
            __slots__ = []
        f = Foo()
        self.assertIn("__repr__", dir(f))

        # dir(obj_no__class__with__dict__)
        # (an ugly trick to cause getattr(f, "__class__") to fail)
        class Foo(object):
            __slots__ = ["__class__", "__dict__"]
            def __init__(self):
                self.bar = "wow"
        f = Foo()
        self.assertNotIn("__repr__", dir(f))
        self.assertIn("bar", dir(f))

        # dir(obj_using __dir__)
        class Foo(object):
            def __dir__(self):
                return ["kan", "ga", "roo"]
        f = Foo()
        self.assertTrue(dir(f) == ["ga", "kan", "roo"])

        # dir(obj__dir__tuple)
        class Foo(object):
            def __dir__(self):
                return ("b", "c", "a")
        res = dir(Foo())
        self.assertIsInstance(res, list)
        self.assertTrue(res == ["a", "b", "c"])

        # dir(obj__dir__not_sequence)
        class Foo(object):
            def __dir__(self):
                return 7
        f = Foo()
        self.assertRaises(TypeError, dir, f)

        # dir(traceback)
        try:
            raise IndexError
        except IndexError as e:
            self.assertEqual(len(dir(e.__traceback__)), 4)

        # test that object has a __dir__()
        self.assertEqual(sorted([].__dir__()), dir([]))

    def test_divmod(self):
        self.assertEqual(divmod(12, 7), (1, 5))
        self.assertEqual(divmod(-12, 7), (-2, 2))
        self.assertEqual(divmod(12, -7), (-2, -2))
        self.assertEqual(divmod(-12, -7), (1, -5))

        self.assertEqual(divmod(-sys.maxsize-1, -1), (sys.maxsize+1, 0))

        for num, denom, exp_result in [ (3.25, 1.0, (3.0, 0.25)),
                                        (-3.25, 1.0, (-4.0, 0.75)),
                                        (3.25, -1.0, (-4.0, -0.75)),
                                        (-3.25, -1.0, (3.0, -0.25))]:
            result = divmod(num, denom)
            self.assertAlmostEqual(result[0], exp_result[0])
            self.assertAlmostEqual(result[1], exp_result[1])

        self.assertRaises(TypeError, divmod)

    def test_eval(self):
        self.assertEqual(eval('1+1'), 2)
        self.assertEqual(eval(' 1+1\n'), 2)
        globals = {'a': 1, 'b': 2}
        locals = {'b': 200, 'c': 300}
        self.assertEqual(eval('a', globals) , 1)
        self.assertEqual(eval('a', globals, locals), 1)
        self.assertEqual(eval('b', globals, locals), 200)
        self.assertEqual(eval('c', globals, locals), 300)
        globals = {'a': 1, 'b': 2}
        locals = {'b': 200, 'c': 300}
        bom = b'\xef\xbb\xbf'
        self.assertEqual(eval(bom + b'a', globals, locals), 1)
        self.assertEqual(eval('"\xe5"', globals), "\xe5")
        self.assertRaises(TypeError, eval)
        self.assertRaises(TypeError, eval, ())
        self.assertRaises(SyntaxError, eval, bom[:2] + b'a')

        class X:
            def __getitem__(self, key):
                raise ValueError
        self.assertRaises(ValueError, eval, "foo", {}, X())

    def test_general_eval(self):
        # Tests that general mappings can be used for the locals argument

        class M:
            "Test mapping interface versus possible calls from eval()."
            def __getitem__(self, key):
                if key == 'a':
                    return 12
                raise KeyError
            def keys(self):
                return list('xyz')

        m = M()
        g = globals()
        self.assertEqual(eval('a', g, m), 12)
        self.assertRaises(NameError, eval, 'b', g, m)
        self.assertEqual(eval('dir()', g, m), list('xyz'))
        self.assertEqual(eval('globals()', g, m), g)
        self.assertEqual(eval('locals()', g, m), m)
        self.assertRaises(TypeError, eval, 'a', m)
        class A:
            "Non-mapping"
            pass
        m = A()
        self.assertRaises(TypeError, eval, 'a', g, m)

        # Verify that dict subclasses work as well
        class D(dict):
            def __getitem__(self, key):
                if key == 'a':
                    return 12
                return dict.__getitem__(self, key)
            def keys(self):
                return list('xyz')

        d = D()
        self.assertEqual(eval('a', g, d), 12)
        self.assertRaises(NameError, eval, 'b', g, d)
        self.assertEqual(eval('dir()', g, d), list('xyz'))
        self.assertEqual(eval('globals()', g, d), g)
        self.assertEqual(eval('locals()', g, d), d)

        # Verify locals stores (used by list comps)
        eval('[locals() for i in (2,3)]', g, d)
        eval('[locals() for i in (2,3)]', g, collections.UserDict())

        class SpreadSheet:
            "Sample application showing nested, calculated lookups."
            _cells = {}
            def __setitem__(self, key, formula):
                self._cells[key] = formula
            def __getitem__(self, key):
                return eval(self._cells[key], globals(), self)

        ss = SpreadSheet()
        ss['a1'] = '5'
        ss['a2'] = 'a1*6'
        ss['a3'] = 'a2*7'
        self.assertEqual(ss['a3'], 210)

        # Verify that dir() catches a non-list returned by eval
        # SF bug #1004669
        class C:
            def __getitem__(self, item):
                raise KeyError(item)
            def keys(self):
                return 1 # used to be 'a' but that's no longer an error
        self.assertRaises(TypeError, eval, 'dir()', globals(), C())

    def test_exec(self):
        g = {}
        exec('z = 1', g)
        if '__builtins__' in g:
            del g['__builtins__']
        self.assertEqual(g, {'z': 1})

        exec('z = 1+1', g)
        if '__builtins__' in g:
            del g['__builtins__']
        self.assertEqual(g, {'z': 2})
        g = {}
        l = {}

        with check_warnings():
            warnings.filterwarnings("ignore", "global statement",
                    module="<string>")
            exec('global a; a = 1; b = 2', g, l)
        if '__builtins__' in g:
            del g['__builtins__']
        if '__builtins__' in l:
            del l['__builtins__']
        self.assertEqual((g, l), ({'a': 1}, {'b': 2}))

    def test_exec_globals(self):
        if check_impl_detail():
            # strict __builtins__ compliance (CPython)
            code = compile("print('Hello World!')", "", "exec")
            # no builtin function
            self.assertRaisesRegex(NameError, "name 'print' is not defined",
                                   exec, code, {'__builtins__': {}})
            # __builtins__ must be a mapping type
            self.assertRaises(TypeError,
                              exec, code, {'__builtins__': 123})

            # no __build_class__ function
            code = compile("class A: pass", "", "exec")
            self.assertRaisesRegex(NameError, "__build_class__ not found",
                                   exec, code, {'__builtins__': {}})

        class frozendict_error(Exception):
            pass

        class frozendict(dict):
            def __setitem__(self, key, value):
                raise frozendict_error("frozendict is readonly")

        # read-only builtins
        if isinstance(__builtins__, types.ModuleType):
            frozen_builtins = frozendict(__builtins__.__dict__)
        else:
            frozen_builtins = frozendict(__builtins__)
        code = compile("__builtins__['superglobal']=2; print(superglobal)", "test", "exec")
        self.assertRaises(frozendict_error,
                          exec, code, {'__builtins__': frozen_builtins})

        # read-only globals
        namespace = frozendict({})
        code = compile("x=1", "test", "exec")
        self.assertRaises(frozendict_error,
                          exec, code, namespace)

    def test_exec_redirected(self):
        savestdout = sys.stdout
        sys.stdout = None # Whatever that cannot flush()
        try:
            # Used to raise SystemError('error return without exception set')
            exec('a')
        except NameError:
            pass
        finally:
            sys.stdout = savestdout

    def test_filter(self):
        self.assertEqual(list(filter(lambda c: 'a' <= c <= 'z', 'Hello World')), list('elloorld'))
        self.assertEqual(list(filter(None, [1, 'hello', [], [3], '', None, 9, 0])), [1, 'hello', [3], 9])
        self.assertEqual(list(filter(lambda x: x > 0, [1, -3, 9, 0, 2])), [1, 9, 2])
        self.assertEqual(list(filter(None, Squares(10))), [1, 4, 9, 16, 25, 36, 49, 64, 81])
        self.assertEqual(list(filter(lambda x: x%2, Squares(10))), [1, 9, 25, 49, 81])
        def identity(item):
            return 1
        filter(identity, Squares(5))
        self.assertRaises(TypeError, filter)
        class BadSeq(object):
            def __getitem__(self, index):
                if index<4:
                    return 42
                raise ValueError
        self.assertRaises(ValueError, list, filter(lambda x: x, BadSeq()))
        def badfunc():
            pass
        self.assertRaises(TypeError, list, filter(badfunc, range(5)))

        # test bltinmodule.c::filtertuple()
        self.assertEqual(list(filter(None, (1, 2))), [1, 2])
        self.assertEqual(list(filter(lambda x: x>=3, (1, 2, 3, 4))), [3, 4])
        self.assertRaises(TypeError, list, filter(42, (1, 2)))

    def test_filter_pickle(self):
        for proto in range(pickle.HIGHEST_PROTOCOL + 1):
            f1 = filter(filter_char, "abcdeabcde")
            f2 = filter(filter_char, "abcdeabcde")
            self.check_iter_pickle(f1, list(f2), proto)

    def test_getattr(self):
        self.assertTrue(getattr(sys, 'stdout') is sys.stdout)
        self.assertRaises(TypeError, getattr, sys, 1)
        self.assertRaises(TypeError, getattr, sys, 1, "foo")
        self.assertRaises(TypeError, getattr)
        self.assertRaises(AttributeError, getattr, sys, chr(sys.maxunicode))
        # unicode surrogates are not encodable to the default encoding (utf8)
        self.assertRaises(AttributeError, getattr, 1, "\uDAD1\uD51E")

    def test_hasattr(self):
        self.assertTrue(hasattr(sys, 'stdout'))
        self.assertRaises(TypeError, hasattr, sys, 1)
        self.assertRaises(TypeError, hasattr)
        self.assertEqual(False, hasattr(sys, chr(sys.maxunicode)))

        # Check that hasattr propagates all exceptions outside of
        # AttributeError.
        class A:
            def __getattr__(self, what):
                raise SystemExit
        self.assertRaises(SystemExit, hasattr, A(), "b")
        class B:
            def __getattr__(self, what):
                raise ValueError
        self.assertRaises(ValueError, hasattr, B(), "b")

    def test_hash(self):
        hash(None)
        self.assertEqual(hash(1), hash(1))
        self.assertEqual(hash(1), hash(1.0))
        hash('spam')
        self.assertEqual(hash('spam'), hash(b'spam'))
        hash((0,1,2,3))
        def f(): pass
        hash(f)
        self.assertRaises(TypeError, hash, [])
        self.assertRaises(TypeError, hash, {})
        # Bug 1536021: Allow hash to return long objects
        class X:
            def __hash__(self):
                return 2**100
        self.assertEqual(type(hash(X())), int)
        class Z(int):
            def __hash__(self):
                return self
        self.assertEqual(hash(Z(42)), hash(42))

    def test_hex(self):
        self.assertEqual(hex(16), '0x10')
        self.assertEqual(hex(-16), '-0x10')
        self.assertRaises(TypeError, hex, {})

    def test_id(self):
        id(None)
        id(1)
        id(1.0)
        id('spam')
        id((0,1,2,3))
        id([0,1,2,3])
        id({'spam': 1, 'eggs': 2, 'ham': 3})

    # Test input() later, alphabetized as if it were raw_input

    def test_iter(self):
        self.assertRaises(TypeError, iter)
        self.assertRaises(TypeError, iter, 42, 42)
        lists = [("1", "2"), ["1", "2"], "12"]
        for l in lists:
            i = iter(l)
            self.assertEqual(next(i), '1')
            self.assertEqual(next(i), '2')
            self.assertRaises(StopIteration, next, i)

    def test_isinstance(self):
        class C:
            pass
        class D(C):
            pass
        class E:
            pass
        c = C()
        d = D()
        e = E()
        self.assertTrue(isinstance(c, C))
        self.assertTrue(isinstance(d, C))
        self.assertTrue(not isinstance(e, C))
        self.assertTrue(not isinstance(c, D))
        self.assertTrue(not isinstance('foo', E))
        self.assertRaises(TypeError, isinstance, E, 'foo')
        self.assertRaises(TypeError, isinstance)

    def test_issubclass(self):
        class C:
            pass
        class D(C):
            pass
        class E:
            pass
        c = C()
        d = D()
        e = E()
        self.assertTrue(issubclass(D, C))
        self.assertTrue(issubclass(C, C))
        self.assertTrue(not issubclass(C, D))
        self.assertRaises(TypeError, issubclass, 'foo', E)
        self.assertRaises(TypeError, issubclass, E, 'foo')
        self.assertRaises(TypeError, issubclass)

    def test_len(self):
        self.assertEqual(len('123'), 3)
        self.assertEqual(len(()), 0)
        self.assertEqual(len((1, 2, 3, 4)), 4)
        self.assertEqual(len([1, 2, 3, 4]), 4)
        self.assertEqual(len({}), 0)
        self.assertEqual(len({'a':1, 'b': 2}), 2)
        class BadSeq:
            def __len__(self):
                raise ValueError
        self.assertRaises(ValueError, len, BadSeq())
        class InvalidLen:
            def __len__(self):
                return None
        self.assertRaises(TypeError, len, InvalidLen())
        class FloatLen:
            def __len__(self):
                return 4.5
        self.assertRaises(TypeError, len, FloatLen())
        class NegativeLen:
            def __len__(self):
                return -10
        self.assertRaises(ValueError, len, NegativeLen())
        class HugeLen:
            def __len__(self):
                return sys.maxsize + 1
        self.assertRaises(OverflowError, len, HugeLen())
        class HugeNegativeLen:
            def __len__(self):
                return -sys.maxsize-10
        self.assertRaises(ValueError, len, HugeNegativeLen())
        class NoLenMethod(object): pass
        self.assertRaises(TypeError, len, NoLenMethod())

    def test_map(self):
        self.assertEqual(
            list(map(lambda x: x*x, range(1,4))),
            [1, 4, 9]
        )
        try:
            from math import sqrt
        except ImportError:
            def sqrt(x):
                return pow(x, 0.5)
        self.assertEqual(
            list(map(lambda x: list(map(sqrt, x)), [[16, 4], [81, 9]])),
            [[4.0, 2.0], [9.0, 3.0]]
        )
        self.assertEqual(
            list(map(lambda x, y: x+y, [1,3,2], [9,1,4])),
            [10, 4, 6]
        )

        def plus(*v):
            accu = 0
            for i in v: accu = accu + i
            return accu
        self.assertEqual(
            list(map(plus, [1, 3, 7])),
            [1, 3, 7]
        )
        self.assertEqual(
            list(map(plus, [1, 3, 7], [4, 9, 2])),
            [1+4, 3+9, 7+2]
        )
        self.assertEqual(
            list(map(plus, [1, 3, 7], [4, 9, 2], [1, 1, 0])),
            [1+4+1, 3+9+1, 7+2+0]
        )
        self.assertEqual(
            list(map(int, Squares(10))),
            [0, 1, 4, 9, 16, 25, 36, 49, 64, 81]
        )
        def Max(a, b):
            if a is None:
                return b
            if b is None:
                return a
            return max(a, b)
        self.assertEqual(
            list(map(Max, Squares(3), Squares(2))),
            [0, 1]
        )
        self.assertRaises(TypeError, map)
        self.assertRaises(TypeError, map, lambda x: x, 42)
        class BadSeq:
            def __iter__(self):
                raise ValueError
                yield None
        self.assertRaises(ValueError, list, map(lambda x: x, BadSeq()))
        def badfunc(x):
            raise RuntimeError
        self.assertRaises(RuntimeError, list, map(badfunc, range(5)))

    def test_map_pickle(self):
        for proto in range(pickle.HIGHEST_PROTOCOL + 1):
            m1 = map(map_char, "Is this the real life?")
            m2 = map(map_char, "Is this the real life?")
            self.check_iter_pickle(m1, list(m2), proto)

    def test_max(self):
        self.assertEqual(max('123123'), '3')
        self.assertEqual(max(1, 2, 3), 3)
        self.assertEqual(max((1, 2, 3, 1, 2, 3)), 3)
        self.assertEqual(max([1, 2, 3, 1, 2, 3]), 3)

        self.assertEqual(max(1, 2, 3.0), 3.0)
        self.assertEqual(max(1, 2.0, 3), 3)
        self.assertEqual(max(1.0, 2, 3), 3)

        if sys.implementation.name == 'pypy':
            msg = "max\(\) expects at least one argument, got 0"
        else:
            msg = "max expected at least 1 argument, got 0"
            
        with self.assertRaisesRegex(TypeError, msg):
            max()

        self.assertRaises(TypeError, max, 42)
        self.assertRaises(ValueError, max, ())
        class BadSeq:
            def __getitem__(self, index):
                raise ValueError
        self.assertRaises(ValueError, max, BadSeq())

        for stmt in (
            "max(key=int)",                 # no args
            "max(default=None)",
            "max(1, 2, default=None)",      # require container for default
            "max(default=None, key=int)",
            "max(1, key=int)",              # single arg not iterable
            "max(1, 2, keystone=int)",      # wrong keyword
            "max(1, 2, key=int, abc=int)",  # two many keywords
            "max(1, 2, key=1)",             # keyfunc is not callable
            ):
            try:
                exec(stmt, globals())
            except TypeError:
                pass
            else:
                self.fail(stmt)

        self.assertEqual(max((1,), key=neg), 1)     # one elem iterable
        self.assertEqual(max((1,2), key=neg), 1)    # two elem iterable
        self.assertEqual(max(1, 2, key=neg), 1)     # two elems

        self.assertEqual(max((), default=None), None)    # zero elem iterable
        self.assertEqual(max((1,), default=None), 1)     # one elem iterable
        self.assertEqual(max((1,2), default=None), 2)    # two elem iterable

        self.assertEqual(max((), default=1, key=neg), 1)
        self.assertEqual(max((1, 2), default=3, key=neg), 1)

        self.assertEqual(max((1, 2), key=None), 2)

        data = [random.randrange(200) for i in range(100)]
        keys = dict((elem, random.randrange(50)) for elem in data)
        f = keys.__getitem__
        self.assertEqual(max(data, key=f),
                         sorted(reversed(data), key=f)[-1])

    def test_min(self):
        self.assertEqual(min('123123'), '1')
        self.assertEqual(min(1, 2, 3), 1)
        self.assertEqual(min((1, 2, 3, 1, 2, 3)), 1)
        self.assertEqual(min([1, 2, 3, 1, 2, 3]), 1)

        self.assertEqual(min(1, 2, 3.0), 1)
        self.assertEqual(min(1, 2.0, 3), 1)
        self.assertEqual(min(1.0, 2, 3), 1.0)

        if sys.implementation.name == 'pypy':
            msg = "min\(\) expects at least one argument, got 0"
        else:
            msg = "max expected at least 1 argument, got 0"

        with self.assertRaisesRegex(TypeError, msg):
            min()

        self.assertRaises(TypeError, min, 42)
        self.assertRaises(ValueError, min, ())
        class BadSeq:
            def __getitem__(self, index):
                raise ValueError
        self.assertRaises(ValueError, min, BadSeq())

        for stmt in (
            "min(key=int)",                 # no args
            "min(default=None)",
            "min(1, 2, default=None)",      # require container for default
            "min(default=None, key=int)",
            "min(1, key=int)",              # single arg not iterable
            "min(1, 2, keystone=int)",      # wrong keyword
            "min(1, 2, key=int, abc=int)",  # two many keywords
            "min(1, 2, key=1)",             # keyfunc is not callable
            ):
            try:
                exec(stmt, globals())
            except TypeError:
                pass
            else:
                self.fail(stmt)

        self.assertEqual(min((1,), key=neg), 1)     # one elem iterable
        self.assertEqual(min((1,2), key=neg), 2)    # two elem iterable
        self.assertEqual(min(1, 2, key=neg), 2)     # two elems

        self.assertEqual(min((), default=None), None)    # zero elem iterable
        self.assertEqual(min((1,), default=None), 1)     # one elem iterable
        self.assertEqual(min((1,2), default=None), 1)    # two elem iterable

        self.assertEqual(min((), default=1, key=neg), 1)
        self.assertEqual(min((1, 2), default=1, key=neg), 2)

        self.assertEqual(min((1, 2), key=None), 1)

        data = [random.randrange(200) for i in range(100)]
        keys = dict((elem, random.randrange(50)) for elem in data)
        f = keys.__getitem__
        self.assertEqual(min(data, key=f),
                         sorted(data, key=f)[0])

    def test_next(self):
        it = iter(range(2))
        self.assertEqual(next(it), 0)
        self.assertEqual(next(it), 1)
        self.assertRaises(StopIteration, next, it)
        self.assertRaises(StopIteration, next, it)
        self.assertEqual(next(it, 42), 42)

        class Iter(object):
            def __iter__(self):
                return self
            def __next__(self):
                raise StopIteration

        it = iter(Iter())
        self.assertEqual(next(it, 42), 42)
        self.assertRaises(StopIteration, next, it)

        def gen():
            yield 1
            return

        it = gen()
        self.assertEqual(next(it), 1)
        self.assertRaises(StopIteration, next, it)
        self.assertEqual(next(it, 42), 42)

    def test_oct(self):
        self.assertEqual(oct(100), '0o144')
        self.assertEqual(oct(-100), '-0o144')
        self.assertRaises(TypeError, oct, ())

    def write_testfile(self):
        # NB the first 4 lines are also used to test input, below
        fp = open(TESTFN, 'w', encoding="utf-8")
        self.addCleanup(unlink, TESTFN)
        with fp:
            fp.write('1+1\n')
            fp.write('The quick brown fox jumps over the lazy dog')
            fp.write('.\n')
            fp.write('Dear John\n')
            fp.write('XXX'*100)
            fp.write('YYY'*100)

    def test_open(self):
        self.write_testfile()
        fp = open(TESTFN, encoding="utf-8")
        with fp:
            self.assertEqual(fp.readline(4), '1+1\n')
            self.assertEqual(fp.readline(), 'The quick brown fox jumps over the lazy dog.\n')
            self.assertEqual(fp.readline(4), 'Dear')
            self.assertEqual(fp.readline(100), ' John\n')
            self.assertEqual(fp.read(300), 'XXX'*100)
            self.assertEqual(fp.read(1000), 'YYY'*100)

        # embedded null bytes and characters
        self.assertRaises(ValueError, open, 'a\x00b')
        self.assertRaises(ValueError, open, b'a\x00b')

    @unittest.skipIf(sys.flags.utf8_mode, "utf-8 mode is enabled")
    def test_open_default_encoding(self):
        old_environ = dict(os.environ)
        try:
            # try to get a user preferred encoding different than the current
            # locale encoding to check that open() uses the current locale
            # encoding and not the user preferred encoding
            for key in ('LC_ALL', 'LANG', 'LC_CTYPE'):
                if key in os.environ:
                    del os.environ[key]

            self.write_testfile()
            current_locale_encoding = locale.getpreferredencoding(False)
            with warnings.catch_warnings():
                warnings.simplefilter("ignore", EncodingWarning)
                fp = open(TESTFN, 'w')
            with fp:
                self.assertEqual(fp.encoding, current_locale_encoding)
        finally:
            os.environ.clear()
            os.environ.update(old_environ)

    def test_open_non_inheritable(self):
        fileobj = open(__file__, encoding="utf-8")
        with fileobj:
            self.assertFalse(os.get_inheritable(fileobj.fileno()))

    def test_ord(self):
        self.assertEqual(ord(' '), 32)
        self.assertEqual(ord('A'), 65)
        self.assertEqual(ord('a'), 97)
        self.assertEqual(ord('\x80'), 128)
        self.assertEqual(ord('\xff'), 255)

        self.assertEqual(ord(b' '), 32)
        self.assertEqual(ord(b'A'), 65)
        self.assertEqual(ord(b'a'), 97)
        self.assertEqual(ord(b'\x80'), 128)
        self.assertEqual(ord(b'\xff'), 255)

        self.assertEqual(ord(chr(sys.maxunicode)), sys.maxunicode)
        self.assertRaises(TypeError, ord, 42)

        self.assertEqual(ord(chr(0x10FFFF)), 0x10FFFF)
        self.assertEqual(ord("\U0000FFFF"), 0x0000FFFF)
        self.assertEqual(ord("\U00010000"), 0x00010000)
        self.assertEqual(ord("\U00010001"), 0x00010001)
        self.assertEqual(ord("\U000FFFFE"), 0x000FFFFE)
        self.assertEqual(ord("\U000FFFFF"), 0x000FFFFF)
        self.assertEqual(ord("\U00100000"), 0x00100000)
        self.assertEqual(ord("\U00100001"), 0x00100001)
        self.assertEqual(ord("\U0010FFFE"), 0x0010FFFE)
        self.assertEqual(ord("\U0010FFFF"), 0x0010FFFF)

    def test_pow(self):
        self.assertEqual(pow(0,0), 1)
        self.assertEqual(pow(0,1), 0)
        self.assertEqual(pow(1,0), 1)
        self.assertEqual(pow(1,1), 1)

        self.assertEqual(pow(2,0), 1)
        self.assertEqual(pow(2,10), 1024)
        self.assertEqual(pow(2,20), 1024*1024)
        self.assertEqual(pow(2,30), 1024*1024*1024)

        self.assertEqual(pow(-2,0), 1)
        self.assertEqual(pow(-2,1), -2)
        self.assertEqual(pow(-2,2), 4)
        self.assertEqual(pow(-2,3), -8)

        self.assertAlmostEqual(pow(0.,0), 1.)
        self.assertAlmostEqual(pow(0.,1), 0.)
        self.assertAlmostEqual(pow(1.,0), 1.)
        self.assertAlmostEqual(pow(1.,1), 1.)

        self.assertAlmostEqual(pow(2.,0), 1.)
        self.assertAlmostEqual(pow(2.,10), 1024.)
        self.assertAlmostEqual(pow(2.,20), 1024.*1024.)
        self.assertAlmostEqual(pow(2.,30), 1024.*1024.*1024.)

        self.assertAlmostEqual(pow(-2.,0), 1.)
        self.assertAlmostEqual(pow(-2.,1), -2.)
        self.assertAlmostEqual(pow(-2.,2), 4.)
        self.assertAlmostEqual(pow(-2.,3), -8.)

        for x in 2, 2.0:
            for y in 10, 10.0:
                for z in 1000, 1000.0:
                    if isinstance(x, float) or \
                       isinstance(y, float) or \
                       isinstance(z, float):
                        self.assertRaises(TypeError, pow, x, y, z)
                    else:
                        self.assertAlmostEqual(pow(x, y, z), 24.0)

        self.assertAlmostEqual(pow(-1, 0.5), 1j)
        self.assertAlmostEqual(pow(-1, 1/3), 0.5 + 0.8660254037844386j)

        # See test_pow for additional tests for three-argument pow.
        self.assertEqual(pow(-1, -2, 3), 1)
        self.assertRaises(ValueError, pow, 1, 2, 0)

        self.assertRaises(TypeError, pow)

        # Test passing in arguments as keywords.
        self.assertEqual(pow(0, exp=0), 1)
        self.assertEqual(pow(base=2, exp=4), 16)
        self.assertEqual(pow(base=5, exp=2, mod=14), 11)
        twopow = partial(pow, base=2)
        self.assertEqual(twopow(exp=5), 32)
        fifth_power = partial(pow, exp=5)
        self.assertEqual(fifth_power(2), 32)
        mod10 = partial(pow, mod=10)
        self.assertEqual(mod10(2, 6), 4)
        self.assertEqual(mod10(exp=6, base=2), 4)

    def test_input(self):
        self.write_testfile()
        fp = open(TESTFN, encoding="utf-8")
        savestdin = sys.stdin
        savestdout = sys.stdout # Eats the echo
        try:
            sys.stdin = fp
            sys.stdout = BitBucket()
            self.assertEqual(input(), "1+1")
            self.assertEqual(input(), 'The quick brown fox jumps over the lazy dog.')
            self.assertEqual(input('testing\n'), 'Dear John')

            # SF 1535165: don't segfault on closed stdin
            # sys.stdout must be a regular file for triggering
            sys.stdout = savestdout
            sys.stdin.close()
            self.assertRaises(ValueError, input)

            sys.stdout = BitBucket()
            sys.stdin = io.StringIO("NULL\0")
            self.assertRaises(TypeError, input, 42, 42)
            sys.stdin = io.StringIO("    'whitespace'")
            self.assertEqual(input(), "    'whitespace'")
            sys.stdin = io.StringIO()
            self.assertRaises(EOFError, input)

            del sys.stdout
            self.assertRaises(RuntimeError, input, 'prompt')
            del sys.stdin
            self.assertRaises(RuntimeError, input, 'prompt')
        finally:
            sys.stdin = savestdin
            sys.stdout = savestdout
            fp.close()

    # test_int(): see test_int.py for tests of built-in function int().

    def test_repr(self):
        self.assertEqual(repr(''), '\'\'')
        self.assertEqual(repr(0), '0')
        self.assertEqual(repr(()), '()')
        self.assertEqual(repr([]), '[]')
        self.assertEqual(repr({}), '{}')
        a = []
        a.append(a)
        self.assertEqual(repr(a), '[[...]]')
        a = {}
        a[0] = a
        self.assertEqual(repr(a), '{0: {...}}')

    def test_round(self):
        self.assertEqual(round(0.0), 0.0)
        self.assertEqual(type(round(0.0)), int)
        self.assertEqual(round(1.0), 1.0)
        self.assertEqual(round(10.0), 10.0)
        self.assertEqual(round(1000000000.0), 1000000000.0)
        self.assertEqual(round(1e20), 1e20)

        self.assertEqual(round(-1.0), -1.0)
        self.assertEqual(round(-10.0), -10.0)
        self.assertEqual(round(-1000000000.0), -1000000000.0)
        self.assertEqual(round(-1e20), -1e20)

        self.assertEqual(round(0.1), 0.0)
        self.assertEqual(round(1.1), 1.0)
        self.assertEqual(round(10.1), 10.0)
        self.assertEqual(round(1000000000.1), 1000000000.0)

        self.assertEqual(round(-1.1), -1.0)
        self.assertEqual(round(-10.1), -10.0)
        self.assertEqual(round(-1000000000.1), -1000000000.0)

        self.assertEqual(round(0.9), 1.0)
        self.assertEqual(round(9.9), 10.0)
        self.assertEqual(round(999999999.9), 1000000000.0)

        self.assertEqual(round(-0.9), -1.0)
        self.assertEqual(round(-9.9), -10.0)
        self.assertEqual(round(-999999999.9), -1000000000.0)

        self.assertEqual(round(-8.0, -1), -10.0)
        self.assertEqual(type(round(-8.0, -1)), float)

        self.assertEqual(type(round(-8.0, 0)), float)
        self.assertEqual(type(round(-8.0, 1)), float)

        # Check even / odd rounding behaviour
        self.assertEqual(round(5.5), 6)
        self.assertEqual(round(6.5), 6)
        self.assertEqual(round(-5.5), -6)
        self.assertEqual(round(-6.5), -6)

        # Check behavior on ints
        self.assertEqual(round(0), 0)
        self.assertEqual(round(8), 8)
        self.assertEqual(round(-8), -8)
        self.assertEqual(type(round(0)), int)
        self.assertEqual(type(round(-8, -1)), int)
        self.assertEqual(type(round(-8, 0)), int)
        self.assertEqual(type(round(-8, 1)), int)

        # test new kwargs
        self.assertEqual(round(number=-8.0, ndigits=-1), -10.0)

        self.assertRaises(TypeError, round)

        # test generic rounding delegation for reals
        class TestRound:
            def __round__(self):
                return 23

        class TestNoRound:
            pass

        self.assertEqual(round(TestRound()), 23)

        self.assertRaises(TypeError, round, 1, 2, 3)
        self.assertRaises(TypeError, round, TestNoRound())

        t = TestNoRound()
        t.__round__ = lambda *args: args
        self.assertRaises(TypeError, round, t)
        self.assertRaises(TypeError, round, t, 0)

    # Some versions of glibc for alpha have a bug that affects
    # float -> integer rounding (floor, ceil, rint, round) for
    # values in the range [2**52, 2**53).  See:
    #
    #   http://sources.redhat.com/bugzilla/show_bug.cgi?id=5350
    #
    # We skip this test on Linux/alpha if it would fail.
    linux_alpha = (platform.system().startswith('Linux') and
                   platform.machine().startswith('alpha'))
    system_round_bug = round(5e15+1) != 5e15+1
    @unittest.skipIf(linux_alpha and system_round_bug,
                     "test will fail;  failure is probably due to a "
                     "buggy system round function")
    def test_round_large(self):
        # Issue #1869: integral floats should remain unchanged
        self.assertEqual(round(5e15-1), 5e15-1)
        self.assertEqual(round(5e15), 5e15)
        self.assertEqual(round(5e15+1), 5e15+1)
        self.assertEqual(round(5e15+2), 5e15+2)
        self.assertEqual(round(5e15+3), 5e15+3)

    def test_bug_27936(self):
        # Verify that ndigits=None means the same as passing in no argument
        for x in [1234,
                  1234.56,
                  decimal.Decimal('1234.56'),
                  fractions.Fraction(123456, 100)]:
            self.assertEqual(round(x, None), round(x))
            self.assertEqual(type(round(x, None)), type(round(x)))

    def test_setattr(self):
        setattr(sys, 'spam', 1)
        self.assertEqual(sys.spam, 1)
        self.assertRaises(TypeError, setattr, sys, 1, 'spam')
        self.assertRaises(TypeError, setattr)

    # test_str(): see test_unicode.py and test_bytes.py for str() tests.

    def test_sum(self):
        self.assertEqual(sum([]), 0)
        self.assertEqual(sum(list(range(2,8))), 27)
        self.assertEqual(sum(iter(list(range(2,8)))), 27)
        self.assertEqual(sum(Squares(10)), 285)
        self.assertEqual(sum(iter(Squares(10))), 285)
        self.assertEqual(sum([[1], [2], [3]], []), [1, 2, 3])

        self.assertEqual(sum(range(10), 1000), 1045)
        self.assertEqual(sum(range(10), start=1000), 1045)
        self.assertEqual(sum(range(10), 2**31-5), 2**31+40)
        self.assertEqual(sum(range(10), 2**63-5), 2**63+40)

        self.assertEqual(sum(i % 2 != 0 for i in range(10)), 5)
        self.assertEqual(sum((i % 2 != 0 for i in range(10)), 2**31-3),
                         2**31+2)
        self.assertEqual(sum((i % 2 != 0 for i in range(10)), 2**63-3),
                         2**63+2)
        self.assertIs(sum([], False), False)

        self.assertEqual(sum(i / 2 for i in range(10)), 22.5)
        self.assertEqual(sum((i / 2 for i in range(10)), 1000), 1022.5)
        self.assertEqual(sum((i / 2 for i in range(10)), 1000.25), 1022.75)
        self.assertEqual(sum([0.5, 1]), 1.5)
        self.assertEqual(sum([1, 0.5]), 1.5)
        self.assertEqual(repr(sum([-0.0])), '0.0')
        self.assertEqual(repr(sum([-0.0], -0.0)), '-0.0')
        self.assertEqual(repr(sum([], -0.0)), '-0.0')

        self.assertRaises(TypeError, sum)
        self.assertRaises(TypeError, sum, 42)
        self.assertRaises(TypeError, sum, ['a', 'b', 'c'])
        self.assertRaises(TypeError, sum, ['a', 'b', 'c'], '')
        self.assertRaises(TypeError, sum, [b'a', b'c'], b'')
        values = [bytearray(b'a'), bytearray(b'b')]
        self.assertRaises(TypeError, sum, values, bytearray(b''))
        self.assertRaises(TypeError, sum, [[1], [2], [3]])
        self.assertRaises(TypeError, sum, [{2:3}])
        self.assertRaises(TypeError, sum, [{2:3}]*2, {2:3})
        self.assertRaises(TypeError, sum, [], '')
        self.assertRaises(TypeError, sum, [], b'')
        self.assertRaises(TypeError, sum, [], bytearray())

        class BadSeq:
            def __getitem__(self, index):
                raise ValueError
        self.assertRaises(ValueError, sum, BadSeq())

        empty = []
        sum(([x] for x in range(10)), empty)
        self.assertEqual(empty, [])

    def test_type(self):
        self.assertEqual(type(''),  type('123'))
        self.assertNotEqual(type(''), type(()))

    # We don't want self in vars(), so these are static methods

    @staticmethod
    def get_vars_f0():
        return vars()

    @staticmethod
    def get_vars_f2():
        BuiltinTest.get_vars_f0()
        a = 1
        b = 2
        return vars()

    class C_get_vars(object):
        def getDict(self):
            return {'a':2}
        __dict__ = property(fget=getDict)

    def test_vars(self):
        self.assertEqual(set(vars()), set(dir()))
        self.assertEqual(set(vars(sys)), set(dir(sys)))
        self.assertEqual(self.get_vars_f0(), {})
        self.assertEqual(self.get_vars_f2(), {'a': 1, 'b': 2})
        self.assertRaises(TypeError, vars, 42, 42)
        self.assertRaises(TypeError, vars, 42)
        self.assertEqual(vars(self.C_get_vars()), {'a':2})

    def iter_error(self, iterable, error):
        """Collect `iterable` into a list, catching an expected `error`."""
        items = []
        with self.assertRaises(error):
            for item in iterable:
                items.append(item)
        return items

    def test_zip(self):
        a = (1, 2, 3)
        b = (4, 5, 6)
        t = [(1, 4), (2, 5), (3, 6)]
        self.assertEqual(list(zip(a, b)), t)
        b = [4, 5, 6]
        self.assertEqual(list(zip(a, b)), t)
        b = (4, 5, 6, 7)
        self.assertEqual(list(zip(a, b)), t)
        class I:
            def __getitem__(self, i):
                if i < 0 or i > 2: raise IndexError
                return i + 4
        self.assertEqual(list(zip(a, I())), t)
        self.assertEqual(list(zip()), [])
        self.assertEqual(list(zip(*[])), [])
        self.assertRaises(TypeError, zip, None)
        class G:
            pass
        self.assertRaises(TypeError, zip, a, G())
        self.assertRaises(RuntimeError, zip, a, TestFailingIter())

        # Make sure zip doesn't try to allocate a billion elements for the
        # result list when one of its arguments doesn't say how long it is.
        # A MemoryError is the most likely failure mode.
        class SequenceWithoutALength:
            def __getitem__(self, i):
                if i == 5:
                    raise IndexError
                else:
                    return i
        self.assertEqual(
            list(zip(SequenceWithoutALength(), range(2**30))),
            list(enumerate(range(5)))
        )

        class BadSeq:
            def __getitem__(self, i):
                if i == 5:
                    raise ValueError
                else:
                    return i
        self.assertRaises(ValueError, list, zip(BadSeq(), BadSeq()))

    def test_zip_pickle(self):
        a = (1, 2, 3)
        b = (4, 5, 6)
        t = [(1, 4), (2, 5), (3, 6)]
        for proto in range(pickle.HIGHEST_PROTOCOL + 1):
            z1 = zip(a, b)
            self.check_iter_pickle(z1, t, proto)

<<<<<<< HEAD
    @cpython_only
=======
    def test_zip_pickle_strict(self):
        a = (1, 2, 3)
        b = (4, 5, 6)
        t = [(1, 4), (2, 5), (3, 6)]
        for proto in range(pickle.HIGHEST_PROTOCOL + 1):
            z1 = zip(a, b, strict=True)
            self.check_iter_pickle(z1, t, proto)

    def test_zip_pickle_strict_fail(self):
        a = (1, 2, 3)
        b = (4, 5, 6, 7)
        t = [(1, 4), (2, 5), (3, 6)]
        for proto in range(pickle.HIGHEST_PROTOCOL + 1):
            z1 = zip(a, b, strict=True)
            z2 = pickle.loads(pickle.dumps(z1, proto))
            self.assertEqual(self.iter_error(z1, ValueError), t)
            self.assertEqual(self.iter_error(z2, ValueError), t)

>>>>>>> 51768410
    def test_zip_bad_iterable(self):
        exception = TypeError()

        class BadIterable:
            def __iter__(self):
                raise exception

        with self.assertRaises(TypeError) as cm:
            zip(BadIterable())

        self.assertIs(cm.exception, exception)

    def test_zip_strict(self):
        self.assertEqual(tuple(zip((1, 2, 3), 'abc', strict=True)),
                         ((1, 'a'), (2, 'b'), (3, 'c')))
        self.assertRaises(ValueError, tuple,
                          zip((1, 2, 3, 4), 'abc', strict=True))
        self.assertRaises(ValueError, tuple,
                          zip((1, 2), 'abc', strict=True))
        self.assertRaises(ValueError, tuple,
                          zip((1, 2), (1, 2), 'abc', strict=True))

    def test_zip_strict_iterators(self):
        x = iter(range(5))
        y = [0]
        z = iter(range(5))
        self.assertRaises(ValueError, list,
                          (zip(x, y, z, strict=True)))
        self.assertEqual(next(x), 2)
        self.assertEqual(next(z), 1)

    def test_zip_strict_error_handling(self):

        class Error(Exception):
            pass

        class Iter:
            def __init__(self, size):
                self.size = size
            def __iter__(self):
                return self
            def __next__(self):
                self.size -= 1
                if self.size < 0:
                    raise Error
                return self.size

        l1 = self.iter_error(zip("AB", Iter(1), strict=True), Error)
        self.assertEqual(l1, [("A", 0)])
        l2 = self.iter_error(zip("AB", Iter(2), "A", strict=True), ValueError)
        self.assertEqual(l2, [("A", 1, "A")])
        l3 = self.iter_error(zip("AB", Iter(2), "ABC", strict=True), Error)
        self.assertEqual(l3, [("A", 1, "A"), ("B", 0, "B")])
        l4 = self.iter_error(zip("AB", Iter(3), strict=True), ValueError)
        self.assertEqual(l4, [("A", 2), ("B", 1)])
        l5 = self.iter_error(zip(Iter(1), "AB", strict=True), Error)
        self.assertEqual(l5, [(0, "A")])
        l6 = self.iter_error(zip(Iter(2), "A", strict=True), ValueError)
        self.assertEqual(l6, [(1, "A")])
        l7 = self.iter_error(zip(Iter(2), "ABC", strict=True), Error)
        self.assertEqual(l7, [(1, "A"), (0, "B")])
        l8 = self.iter_error(zip(Iter(3), "AB", strict=True), ValueError)
        self.assertEqual(l8, [(2, "A"), (1, "B")])

    def test_zip_strict_error_handling_stopiteration(self):

        class Iter:
            def __init__(self, size):
                self.size = size
            def __iter__(self):
                return self
            def __next__(self):
                self.size -= 1
                if self.size < 0:
                    raise StopIteration
                return self.size

        l1 = self.iter_error(zip("AB", Iter(1), strict=True), ValueError)
        self.assertEqual(l1, [("A", 0)])
        l2 = self.iter_error(zip("AB", Iter(2), "A", strict=True), ValueError)
        self.assertEqual(l2, [("A", 1, "A")])
        l3 = self.iter_error(zip("AB", Iter(2), "ABC", strict=True), ValueError)
        self.assertEqual(l3, [("A", 1, "A"), ("B", 0, "B")])
        l4 = self.iter_error(zip("AB", Iter(3), strict=True), ValueError)
        self.assertEqual(l4, [("A", 2), ("B", 1)])
        l5 = self.iter_error(zip(Iter(1), "AB", strict=True), ValueError)
        self.assertEqual(l5, [(0, "A")])
        l6 = self.iter_error(zip(Iter(2), "A", strict=True), ValueError)
        self.assertEqual(l6, [(1, "A")])
        l7 = self.iter_error(zip(Iter(2), "ABC", strict=True), ValueError)
        self.assertEqual(l7, [(1, "A"), (0, "B")])
        l8 = self.iter_error(zip(Iter(3), "AB", strict=True), ValueError)
        self.assertEqual(l8, [(2, "A"), (1, "B")])

    @support.cpython_only
    def test_zip_result_gc(self):
        # bpo-42536: zip's tuple-reuse speed trick breaks the GC's assumptions
        # about what can be untracked. Make sure we re-track result tuples
        # whenever we reuse them.
        it = zip([[]])
        gc.collect()
        # That GC collection probably untracked the recycled internal result
        # tuple, which is initialized to (None,). Make sure it's re-tracked when
        # it's mutated and returned from __next__:
        self.assertTrue(gc.is_tracked(next(it)))

    def test_format(self):
        # Test the basic machinery of the format() builtin.  Don't test
        #  the specifics of the various formatters
        self.assertEqual(format(3, ''), '3')

        # Returns some classes to use for various tests.  There's
        #  an old-style version, and a new-style version
        def classes_new():
            class A(object):
                def __init__(self, x):
                    self.x = x
                def __format__(self, format_spec):
                    return str(self.x) + format_spec
            class DerivedFromA(A):
                pass

            class Simple(object): pass
            class DerivedFromSimple(Simple):
                def __init__(self, x):
                    self.x = x
                def __format__(self, format_spec):
                    return str(self.x) + format_spec
            class DerivedFromSimple2(DerivedFromSimple): pass
            return A, DerivedFromA, DerivedFromSimple, DerivedFromSimple2

        def class_test(A, DerivedFromA, DerivedFromSimple, DerivedFromSimple2):
            self.assertEqual(format(A(3), 'spec'), '3spec')
            self.assertEqual(format(DerivedFromA(4), 'spec'), '4spec')
            self.assertEqual(format(DerivedFromSimple(5), 'abc'), '5abc')
            self.assertEqual(format(DerivedFromSimple2(10), 'abcdef'),
                             '10abcdef')

        class_test(*classes_new())

        def empty_format_spec(value):
            # test that:
            #  format(x, '') == str(x)
            #  format(x) == str(x)
            self.assertEqual(format(value, ""), str(value))
            self.assertEqual(format(value), str(value))

        # for builtin types, format(x, "") == str(x)
        empty_format_spec(17**13)
        empty_format_spec(1.0)
        empty_format_spec(3.1415e104)
        empty_format_spec(-3.1415e104)
        empty_format_spec(3.1415e-104)
        empty_format_spec(-3.1415e-104)
        empty_format_spec(object)
        empty_format_spec(None)

        # TypeError because self.__format__ returns the wrong type
        class BadFormatResult:
            def __format__(self, format_spec):
                return 1.0
        self.assertRaises(TypeError, format, BadFormatResult(), "")

        # TypeError because format_spec is not unicode or str
        self.assertRaises(TypeError, format, object(), 4)
        self.assertRaises(TypeError, format, object(), object())

        # tests for object.__format__ really belong elsewhere, but
        #  there's no good place to put them
        x = object().__format__('')
        self.assertTrue(x.startswith('<object object at'))

        # first argument to object.__format__ must be string
        self.assertRaises(TypeError, object().__format__, 3)
        self.assertRaises(TypeError, object().__format__, object())
        self.assertRaises(TypeError, object().__format__, None)

        # --------------------------------------------------------------------
        # Issue #7994: object.__format__ with a non-empty format string is
        # disallowed
        class A:
            def __format__(self, fmt_str):
                return format('', fmt_str)

        self.assertEqual(format(A()), '')
        self.assertEqual(format(A(), ''), '')
        self.assertEqual(format(A(), 's'), '')

        class B:
            pass

        class C(object):
            pass

        for cls in [object, B, C]:
            obj = cls()
            self.assertEqual(format(obj), str(obj))
            self.assertEqual(format(obj, ''), str(obj))
            with self.assertRaisesRegex(TypeError,
                                        r'\b%s\b' % re.escape(cls.__name__)):
                format(obj, 's')
        # --------------------------------------------------------------------

        # make sure we can take a subclass of str as a format spec
        class DerivedFromStr(str): pass
        self.assertEqual(format(0, DerivedFromStr('10')), '         0')

    def test_bin(self):
        self.assertEqual(bin(0), '0b0')
        self.assertEqual(bin(1), '0b1')
        self.assertEqual(bin(-1), '-0b1')
        self.assertEqual(bin(2**65), '0b1' + '0' * 65)
        self.assertEqual(bin(2**65-1), '0b' + '1' * 65)
        self.assertEqual(bin(-(2**65)), '-0b1' + '0' * 65)
        self.assertEqual(bin(-(2**65-1)), '-0b' + '1' * 65)

    def test_bytearray_translate(self):
        x = bytearray(b"abc")
        self.assertRaises(ValueError, x.translate, b"1", 1)
        self.assertRaises(TypeError, x.translate, b"1"*256, 1)

    def test_bytearray_extend_error(self):
        array = bytearray()
        bad_iter = map(int, "X")
        self.assertRaises(ValueError, array.extend, bad_iter)

    def test_construct_singletons(self):
        for const in None, Ellipsis, NotImplemented:
            tp = type(const)
            self.assertIs(tp(), const)
            self.assertRaises(TypeError, tp, 1, 2)
            self.assertRaises(TypeError, tp, a=1, b=2)

    def test_warning_notimplemented(self):
        # Issue #35712: NotImplemented is a sentinel value that should never
        # be evaluated in a boolean context (virtually all such use cases
        # are a result of accidental misuse implementing rich comparison
        # operations in terms of one another).
        # For the time being, it will continue to evaluate as a true value, but
        # issue a deprecation warning (with the eventual intent to make it
        # a TypeError).
        self.assertWarns(DeprecationWarning, bool, NotImplemented)
        with self.assertWarns(DeprecationWarning):
            self.assertTrue(NotImplemented)
        with self.assertWarns(DeprecationWarning):
            self.assertFalse(not NotImplemented)


class TestBreakpoint(unittest.TestCase):
    def setUp(self):
        # These tests require a clean slate environment.  For example, if the
        # test suite is run with $PYTHONBREAKPOINT set to something else, it
        # will mess up these tests.  Similarly for sys.breakpointhook.
        # Cleaning the slate here means you can't use breakpoint() to debug
        # these tests, but I think that's okay.  Just use pdb.set_trace() if
        # you must.
        self.resources = ExitStack()
        self.addCleanup(self.resources.close)
        self.env = self.resources.enter_context(EnvironmentVarGuard())
        del self.env['PYTHONBREAKPOINT']
        self.resources.enter_context(
            swap_attr(sys, 'breakpointhook', sys.__breakpointhook__))

    def test_breakpoint(self):
        with patch('pdb.set_trace') as mock:
            breakpoint()
        mock.assert_called_once()

    def test_breakpoint_with_breakpointhook_set(self):
        my_breakpointhook = MagicMock()
        sys.breakpointhook = my_breakpointhook
        breakpoint()
        my_breakpointhook.assert_called_once_with()

    def test_breakpoint_with_breakpointhook_reset(self):
        my_breakpointhook = MagicMock()
        sys.breakpointhook = my_breakpointhook
        breakpoint()
        my_breakpointhook.assert_called_once_with()
        # Reset the hook and it will not be called again.
        sys.breakpointhook = sys.__breakpointhook__
        with patch('pdb.set_trace') as mock:
            breakpoint()
            mock.assert_called_once_with()
        my_breakpointhook.assert_called_once_with()

    def test_breakpoint_with_args_and_keywords(self):
        my_breakpointhook = MagicMock()
        sys.breakpointhook = my_breakpointhook
        breakpoint(1, 2, 3, four=4, five=5)
        my_breakpointhook.assert_called_once_with(1, 2, 3, four=4, five=5)

    def test_breakpoint_with_passthru_error(self):
        def my_breakpointhook():
            pass
        sys.breakpointhook = my_breakpointhook
        self.assertRaises(TypeError, breakpoint, 1, 2, 3, four=4, five=5)

    @unittest.skipIf(sys.flags.ignore_environment, '-E was given')
    def test_envar_good_path_builtin(self):
        self.env['PYTHONBREAKPOINT'] = 'int'
        with patch('builtins.int') as mock:
            breakpoint('7')
            mock.assert_called_once_with('7')

    @unittest.skipIf(sys.flags.ignore_environment, '-E was given')
    def test_envar_good_path_other(self):
        self.env['PYTHONBREAKPOINT'] = 'sys.exit'
        with patch('sys.exit') as mock:
            breakpoint()
            mock.assert_called_once_with()

    @unittest.skipIf(sys.flags.ignore_environment, '-E was given')
    def test_envar_good_path_noop_0(self):
        self.env['PYTHONBREAKPOINT'] = '0'
        with patch('pdb.set_trace') as mock:
            breakpoint()
            mock.assert_not_called()

    def test_envar_good_path_empty_string(self):
        # PYTHONBREAKPOINT='' is the same as it not being set.
        self.env['PYTHONBREAKPOINT'] = ''
        with patch('pdb.set_trace') as mock:
            breakpoint()
            mock.assert_called_once_with()

    @unittest.skipIf(sys.flags.ignore_environment, '-E was given')
    def test_envar_unimportable(self):
        for envar in (
                '.', '..', '.foo', 'foo.', '.int', 'int.',
                '.foo.bar', '..foo.bar', '/./',
                'nosuchbuiltin',
                'nosuchmodule.nosuchcallable',
                ):
            with self.subTest(envar=envar):
                self.env['PYTHONBREAKPOINT'] = envar
                mock = self.resources.enter_context(patch('pdb.set_trace'))
                w = self.resources.enter_context(check_warnings(quiet=True))
                breakpoint()
                self.assertEqual(
                    str(w.message),
                    f'Ignoring unimportable $PYTHONBREAKPOINT: "{envar}"')
                self.assertEqual(w.category, RuntimeWarning)
                mock.assert_not_called()

    def test_envar_ignored_when_hook_is_set(self):
        self.env['PYTHONBREAKPOINT'] = 'sys.exit'
        with patch('sys.exit') as mock:
            sys.breakpointhook = int
            breakpoint()
            mock.assert_not_called()


@unittest.skipUnless(pty, "the pty and signal modules must be available")
class PtyTests(unittest.TestCase):
    """Tests that use a pseudo terminal to guarantee stdin and stdout are
    terminals in the test environment"""

    @staticmethod
    def handle_sighup(signum, frame):
        # bpo-40140: if the process is the session leader, os.close(fd)
        # of "pid, fd = pty.fork()" can raise SIGHUP signal:
        # just ignore the signal.
        pass

    def run_child(self, child, terminal_input):
        old_sighup = signal.signal(signal.SIGHUP, self.handle_sighup)
        try:
            return self._run_child(child, terminal_input)
        finally:
            signal.signal(signal.SIGHUP, old_sighup)

    def _run_child(self, child, terminal_input):
        r, w = os.pipe()  # Pipe test results from child back to parent
        try:
            pid, fd = pty.fork()
        except (OSError, AttributeError) as e:
            os.close(r)
            os.close(w)
            self.skipTest("pty.fork() raised {}".format(e))
            raise

        if pid == 0:
            # Child
            try:
                # Make sure we don't get stuck if there's a problem
                signal.alarm(2)
                os.close(r)
                with open(w, "w") as wpipe:
                    child(wpipe)
            except:
                traceback.print_exc()
            finally:
                # We don't want to return to unittest...
                os._exit(0)

        # Parent
        os.close(w)
        os.write(fd, terminal_input)

        # Get results from the pipe
        with open(r, encoding="utf-8") as rpipe:
            lines = []
            while True:
                line = rpipe.readline().strip()
                if line == "":
                    # The other end was closed => the child exited
                    break
                lines.append(line)

        # Check the result was got and corresponds to the user's terminal input
        if len(lines) != 2:
            # Something went wrong, try to get at stderr
            # Beware of Linux raising EIO when the slave is closed
            child_output = bytearray()
            while True:
                try:
                    chunk = os.read(fd, 3000)
                except OSError:  # Assume EIO
                    break
                if not chunk:
                    break
                child_output.extend(chunk)
            os.close(fd)
            child_output = child_output.decode("ascii", "ignore")
            self.fail("got %d lines in pipe but expected 2, child output was:\n%s"
                      % (len(lines), child_output))

        # bpo-40155: Close the PTY before waiting for the child process
        # completion, otherwise the child process hangs on AIX.
        os.close(fd)

        support.wait_process(pid, exitcode=0)

        return lines

    def check_input_tty(self, prompt, terminal_input, stdio_encoding=None):
        if not sys.stdin.isatty() or not sys.stdout.isatty():
            self.skipTest("stdin and stdout must be ttys")
        def child(wpipe):
            # Check the error handlers are accounted for
            if stdio_encoding:
                sys.stdin = io.TextIOWrapper(sys.stdin.detach(),
                                             encoding=stdio_encoding,
                                             errors='surrogateescape')
                sys.stdout = io.TextIOWrapper(sys.stdout.detach(),
                                              encoding=stdio_encoding,
                                              errors='replace')
            print("tty =", sys.stdin.isatty() and sys.stdout.isatty(), file=wpipe)
            print(ascii(input(prompt)), file=wpipe)
        lines = self.run_child(child, terminal_input + b"\r\n")
        # Check we did exercise the GNU readline path
        self.assertIn(lines[0], {'tty = True', 'tty = False'})
        if lines[0] != 'tty = True':
            self.skipTest("standard IO in should have been a tty")
        input_result = eval(lines[1])   # ascii() -> eval() roundtrip
        if stdio_encoding:
            expected = terminal_input.decode(stdio_encoding, 'surrogateescape')
        else:
            expected = terminal_input.decode(sys.stdin.encoding)  # what else?
        self.assertEqual(input_result, expected)

    def test_input_tty(self):
        # Test input() functionality when wired to a tty (the code path
        # is different and invokes GNU readline if available).
        self.check_input_tty("prompt", b"quux")

    def skip_if_readline(self):
        # bpo-13886: When the readline module is loaded, PyOS_Readline() uses
        # the readline implementation. In some cases, the Python readline
        # callback rlhandler() is called by readline with a string without
        # non-ASCII characters. Skip tests on non-ASCII characters if the
        # readline module is loaded, since test_builtin is not intented to test
        # the readline module, but the builtins module.
        if 'readline' in sys.modules:
            self.skipTest("the readline module is loaded")

    def test_input_tty_non_ascii(self):
        self.skip_if_readline()
        # Check stdin/stdout encoding is used when invoking PyOS_Readline()
        self.check_input_tty("prompté", b"quux\xe9", "utf-8")

    def test_input_tty_non_ascii_unicode_errors(self):
        self.skip_if_readline()
        # Check stdin/stdout error handler is used when invoking PyOS_Readline()
        self.check_input_tty("prompté", b"quux\xe9", "ascii")

    def test_input_no_stdout_fileno(self):
        # Issue #24402: If stdin is the original terminal but stdout.fileno()
        # fails, do not use the original stdout file descriptor
        def child(wpipe):
            print("stdin.isatty():", sys.stdin.isatty(), file=wpipe)
            sys.stdout = io.StringIO()  # Does not support fileno()
            input("prompt")
            print("captured:", ascii(sys.stdout.getvalue()), file=wpipe)
        lines = self.run_child(child, b"quux\r")
        expected = (
            "stdin.isatty(): True",
            "captured: 'prompt'",
        )
        self.assertSequenceEqual(lines, expected)

class TestSorted(unittest.TestCase):

    def test_basic(self):
        data = list(range(100))
        copy = data[:]
        random.shuffle(copy)
        self.assertEqual(data, sorted(copy))
        self.assertNotEqual(data, copy)

        data.reverse()
        random.shuffle(copy)
        self.assertEqual(data, sorted(copy, key=lambda x: -x))
        self.assertNotEqual(data, copy)
        random.shuffle(copy)
        self.assertEqual(data, sorted(copy, reverse=True))
        self.assertNotEqual(data, copy)

    def test_bad_arguments(self):
        # Issue #29327: The first argument is positional-only.
        sorted([])
        with self.assertRaises(TypeError):
            sorted(iterable=[])
        # Other arguments are keyword-only
        sorted([], key=None)
        with self.assertRaises(TypeError):
            sorted([], None)

    def test_inputtypes(self):
        s = 'abracadabra'
        types = [list, tuple, str]
        for T in types:
            self.assertEqual(sorted(s), sorted(T(s)))

        s = ''.join(set(s))  # unique letters only
        types = [str, set, frozenset, list, tuple, dict.fromkeys]
        for T in types:
            self.assertEqual(sorted(s), sorted(T(s)))

    def test_baddecorator(self):
        data = 'The quick Brown fox Jumped over The lazy Dog'.split()
        self.assertRaises(TypeError, sorted, data, None, lambda x,y: 0)


class ShutdownTest(unittest.TestCase):

    # PyPy doesn't do a gc.collect() at shutdown
    @cpython_only
    def test_cleanup(self):
        # Issue #19255: builtins are still available at shutdown
        code = """if 1:
            import builtins
            import sys

            class C:
                def __del__(self):
                    print("before")
                    # Check that builtins still exist
                    len(())
                    print("after")

            c = C()
            # Make this module survive until builtins and sys are cleaned
            builtins.here = sys.modules[__name__]
            sys.here = sys.modules[__name__]
            # Create a reference loop so that this module needs to go
            # through a GC phase.
            here = sys.modules[__name__]
            """
        # Issue #20599: Force ASCII encoding to get a codec implemented in C,
        # otherwise the codec may be unloaded before C.__del__() is called, and
        # so print("before") fails because the codec cannot be used to encode
        # "before" to sys.stdout.encoding. For example, on Windows,
        # sys.stdout.encoding is the OEM code page and these code pages are
        # implemented in Python
        rc, out, err = assert_python_ok("-c", code,
                                        PYTHONIOENCODING="ascii")
        self.assertEqual(["before", "after"], out.decode().splitlines())


class TestType(unittest.TestCase):
    def test_new_type(self):
        A = type('A', (), {})
        self.assertEqual(A.__name__, 'A')
        self.assertEqual(A.__qualname__, 'A')
        self.assertEqual(A.__module__, __name__)
        self.assertEqual(A.__bases__, (object,))
        self.assertIs(A.__base__, object)
        x = A()
        self.assertIs(type(x), A)
        self.assertIs(x.__class__, A)

        class B:
            def ham(self):
                return 'ham%d' % self
        C = type('C', (B, int), {'spam': lambda self: 'spam%s' % self})
        self.assertEqual(C.__name__, 'C')
        self.assertEqual(C.__qualname__, 'C')
        self.assertEqual(C.__module__, __name__)
        self.assertEqual(C.__bases__, (B, int))
        self.assertIs(C.__base__, int)
        self.assertIn('spam', C.__dict__)
        self.assertNotIn('ham', C.__dict__)
        x = C(42)
        self.assertEqual(x, 42)
        self.assertIs(type(x), C)
        self.assertIs(x.__class__, C)
        self.assertEqual(x.ham(), 'ham42')
        self.assertEqual(x.spam(), 'spam42')
        self.assertEqual(x.to_bytes(2, 'little'), b'\x2a\x00')

    def test_type_nokwargs(self):
        with self.assertRaises(TypeError):
            type('a', (), {}, x=5)
        with self.assertRaises(TypeError):
            type('a', (), dict={})

    def test_type_name(self):
        for name in 'A', '\xc4', '\U0001f40d', 'B.A', '42', '':
            with self.subTest(name=name):
                A = type(name, (), {})
                self.assertEqual(A.__name__, name)
                self.assertEqual(A.__qualname__, name)
                self.assertEqual(A.__module__, __name__)
        with self.assertRaises(ValueError):
            type('A\x00B', (), {})
        with self.assertRaises(UnicodeEncodeError):
            type('A\udcdcB', (), {})
        with self.assertRaises(TypeError):
            type(b'A', (), {})

        C = type('C', (), {})
        for name in 'A', '\xc4', '\U0001f40d', 'B.A', '42', '':
            with self.subTest(name=name):
                C.__name__ = name
                self.assertEqual(C.__name__, name)
                self.assertEqual(C.__qualname__, 'C')
                self.assertEqual(C.__module__, __name__)

        A = type('C', (), {})
        with self.assertRaises(ValueError):
            A.__name__ = 'A\x00B'
        self.assertEqual(A.__name__, 'C')
        with self.assertRaises(UnicodeEncodeError):
            A.__name__ = 'A\udcdcB'
        self.assertEqual(A.__name__, 'C')
        with self.assertRaises(TypeError):
            A.__name__ = b'A'
        self.assertEqual(A.__name__, 'C')

    def test_type_qualname(self):
        A = type('A', (), {'__qualname__': 'B.C'})
        self.assertEqual(A.__name__, 'A')
        self.assertEqual(A.__qualname__, 'B.C')
        self.assertEqual(A.__module__, __name__)
        with self.assertRaises(TypeError):
            type('A', (), {'__qualname__': b'B'})
        self.assertEqual(A.__qualname__, 'B.C')

        A.__qualname__ = 'D.E'
        self.assertEqual(A.__name__, 'A')
        self.assertEqual(A.__qualname__, 'D.E')
        with self.assertRaises(TypeError):
            A.__qualname__ = b'B'
        self.assertEqual(A.__qualname__, 'D.E')

    def test_type_doc(self):
        for doc in 'x', '\xc4', '\U0001f40d', 'x\x00y', b'x', 42, None:
            A = type('A', (), {'__doc__': doc})
            self.assertEqual(A.__doc__, doc)
        if check_impl_detail():     # CPython encodes __doc__ into tp_doc
            with self.assertRaises(UnicodeEncodeError):
                type('A', (), {'__doc__': 'x\udcdcy'})

        A = type('A', (), {})
        self.assertEqual(A.__doc__, None)
        for doc in 'x', '\xc4', '\U0001f40d', 'x\x00y', 'x\udcdcy', b'x', 42, None:
            A.__doc__ = doc
            self.assertEqual(A.__doc__, doc)

    def test_bad_args(self):
        with self.assertRaises(TypeError):
            type()
        with self.assertRaises(TypeError):
            type('A', ())
        with self.assertRaises(TypeError):
            type('A', (), {}, ())
        with self.assertRaises(TypeError):
            type('A', (), dict={})
        with self.assertRaises(TypeError):
            type('A', [], {})
        with self.assertRaises(TypeError):
            type('A', (), types.MappingProxyType({}))
        with self.assertRaises(TypeError):
            type('A', (None,), {})
        with self.assertRaises(TypeError):
            type('A', (bool,), {})
        with self.assertRaises(TypeError):
            type('A', (int, str), {})

    def test_bad_slots(self):
        with self.assertRaises(TypeError):
            type('A', (), {'__slots__': b'x'})
        if check_impl_detail():     # 'int' is variable-sized on CPython 3.x
            with self.assertRaises(TypeError):
                type('A', (int,), {'__slots__': 'x'})
        with self.assertRaises(TypeError):
            type('A', (), {'__slots__': ''})
        with self.assertRaises(TypeError):
            type('A', (), {'__slots__': '42'})
        with self.assertRaises(TypeError):
            type('A', (), {'__slots__': 'x\x00y'})
        with self.assertRaises(ValueError):
            type('A', (), {'__slots__': 'x', 'x': 0})
        with self.assertRaises(TypeError):
            type('A', (), {'__slots__': ('__dict__', '__dict__')})
        with self.assertRaises(TypeError):
            type('A', (), {'__slots__': ('__weakref__', '__weakref__')})

        class B:
            pass
        with self.assertRaises(TypeError):
            type('A', (B,), {'__slots__': '__dict__'})
        with self.assertRaises(TypeError):
            type('A', (B,), {'__slots__': '__weakref__'})

    def test_namespace_order(self):
        # bpo-34320: namespace should preserve order
        od = collections.OrderedDict([('a', 1), ('b', 2)])
        od.move_to_end('a')
        expected = list(od.items())

        C = type('C', (), od)
        self.assertEqual(list(C.__dict__.items())[:2], [('b', 2), ('a', 1)])


def load_tests(loader, tests, pattern):
    from doctest import DocTestSuite
    tests.addTest(DocTestSuite(builtins))
    return tests

if __name__ == "__main__":
    unittest.main()<|MERGE_RESOLUTION|>--- conflicted
+++ resolved
@@ -27,14 +27,8 @@
 from types import AsyncGeneratorType, FunctionType
 from operator import neg
 from test import support
-<<<<<<< HEAD
-from test.support import (
-    EnvironmentVarGuard, TESTFN, check_warnings, swap_attr, unlink,
-    maybe_get_event_loop_policy, cpython_only, check_impl_detail)
-=======
 from test.support import (swap_attr, maybe_get_event_loop_policy)
 from test.support.os_helper import (EnvironmentVarGuard, TESTFN, unlink)
->>>>>>> 51768410
 from test.support.script_helper import assert_python_ok
 from test.support.warnings_helper import check_warnings
 from unittest.mock import MagicMock, patch
@@ -728,20 +722,18 @@
         self.assertEqual((g, l), ({'a': 1}, {'b': 2}))
 
     def test_exec_globals(self):
-        if check_impl_detail():
-            # strict __builtins__ compliance (CPython)
-            code = compile("print('Hello World!')", "", "exec")
-            # no builtin function
-            self.assertRaisesRegex(NameError, "name 'print' is not defined",
-                                   exec, code, {'__builtins__': {}})
-            # __builtins__ must be a mapping type
-            self.assertRaises(TypeError,
-                              exec, code, {'__builtins__': 123})
-
-            # no __build_class__ function
-            code = compile("class A: pass", "", "exec")
-            self.assertRaisesRegex(NameError, "__build_class__ not found",
-                                   exec, code, {'__builtins__': {}})
+        code = compile("print('Hello World!')", "", "exec")
+        # no builtin function
+        self.assertRaisesRegex(NameError, "name 'print' is not defined",
+                               exec, code, {'__builtins__': {}})
+        # __builtins__ must be a mapping type
+        self.assertRaises(TypeError,
+                          exec, code, {'__builtins__': 123})
+
+        # no __build_class__ function
+        code = compile("class A: pass", "", "exec")
+        self.assertRaisesRegex(NameError, "__build_class__ not found",
+                               exec, code, {'__builtins__': {}})
 
         class frozendict_error(Exception):
             pass
@@ -1025,12 +1017,10 @@
         self.assertEqual(max(1, 2.0, 3), 3)
         self.assertEqual(max(1.0, 2, 3), 3)
 
-        if sys.implementation.name == 'pypy':
-            msg = "max\(\) expects at least one argument, got 0"
-        else:
-            msg = "max expected at least 1 argument, got 0"
-            
-        with self.assertRaisesRegex(TypeError, msg):
+        with self.assertRaisesRegex(
+            TypeError,
+            'max expected at least 1 argument, got 0'
+        ):
             max()
 
         self.assertRaises(TypeError, max, 42)
@@ -1086,12 +1076,10 @@
         self.assertEqual(min(1, 2.0, 3), 1)
         self.assertEqual(min(1.0, 2, 3), 1.0)
 
-        if sys.implementation.name == 'pypy':
-            msg = "min\(\) expects at least one argument, got 0"
-        else:
-            msg = "max expected at least 1 argument, got 0"
-
-        with self.assertRaisesRegex(TypeError, msg):
+        with self.assertRaisesRegex(
+            TypeError,
+            'min expected at least 1 argument, got 0'
+        ):
             min()
 
         self.assertRaises(TypeError, min, 42)
@@ -1617,9 +1605,6 @@
             z1 = zip(a, b)
             self.check_iter_pickle(z1, t, proto)
 
-<<<<<<< HEAD
-    @cpython_only
-=======
     def test_zip_pickle_strict(self):
         a = (1, 2, 3)
         b = (4, 5, 6)
@@ -1638,7 +1623,6 @@
             self.assertEqual(self.iter_error(z1, ValueError), t)
             self.assertEqual(self.iter_error(z2, ValueError), t)
 
->>>>>>> 51768410
     def test_zip_bad_iterable(self):
         exception = TypeError()
 
@@ -2310,9 +2294,9 @@
         for doc in 'x', '\xc4', '\U0001f40d', 'x\x00y', b'x', 42, None:
             A = type('A', (), {'__doc__': doc})
             self.assertEqual(A.__doc__, doc)
-        if check_impl_detail():     # CPython encodes __doc__ into tp_doc
-            with self.assertRaises(UnicodeEncodeError):
-                type('A', (), {'__doc__': 'x\udcdcy'})
+        with self.assertRaises(UnicodeEncodeError):
+            # CPython encodes __doc__ into tp_doc
+            type('A', (), {'__doc__': 'x\udcdcy'})
 
         A = type('A', (), {})
         self.assertEqual(A.__doc__, None)
@@ -2343,9 +2327,9 @@
     def test_bad_slots(self):
         with self.assertRaises(TypeError):
             type('A', (), {'__slots__': b'x'})
-        if check_impl_detail():     # 'int' is variable-sized on CPython 3.x
-            with self.assertRaises(TypeError):
-                type('A', (int,), {'__slots__': 'x'})
+        with self.assertRaises(TypeError):
+            # 'int' is variable-sized on CPython 3.x
+            type('A', (int,), {'__slots__': 'x'})
         with self.assertRaises(TypeError):
             type('A', (), {'__slots__': ''})
         with self.assertRaises(TypeError):
