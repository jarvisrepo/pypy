--- conflicted
+++ resolved
@@ -16,16 +16,11 @@
                          "with Barry as BDFL, use '<>' instead of '!='")
         self.assertIn('2 != 3', cm.exception.text)
         self.assertEqual(cm.exception.filename, '<FLUFL test>')
-<<<<<<< HEAD
-        self.assertEqual(cm.exception.lineno, 2)
-        self.assertEqual(cm.exception.offset, 2)  # changed in PyPy
-=======
 
         self.assertTrue(cm.exception.lineno, 2)
         # The old parser reports the end of the token and the new
         # parser reports the start of the token
         self.assertEqual(cm.exception.offset, 4 if support.use_old_parser() else 3)
->>>>>>> 0a83d304
 
     def test_guido_as_bdfl(self):
         code = '2 {0} 3'
@@ -36,13 +31,9 @@
         self.assertIn('2 <> 3', cm.exception.text)
         self.assertEqual(cm.exception.filename, '<FLUFL test>')
         self.assertEqual(cm.exception.lineno, 1)
-<<<<<<< HEAD
-        self.assertEqual(cm.exception.offset, 2)  # changed in PyPy
-=======
         # The old parser reports the end of the token and the new
         # parser reports the start of the token
         self.assertEqual(cm.exception.offset, 4 if support.use_old_parser() else 3)
->>>>>>> 0a83d304
 
 
 if __name__ == '__main__':
