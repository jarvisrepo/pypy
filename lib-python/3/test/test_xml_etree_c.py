# xml.etree test for cElementTree
import sys, struct
from test import support
from test.support import import_fresh_module
import unittest

<<<<<<< HEAD
cET = support.import_module('xml.etree.cElementTree')


# cElementTree specific tests

def sanity():
    r"""
    Import sanity.

    >>> from xml.etree import cElementTree

    Issue #6697.

    >>> e = cElementTree.Element('a')
    >>> getattr(e, '\uD800')           # doctest: +ELLIPSIS
    Traceback (most recent call last):
      ...
    AttributeError: 'Element' object has no attribute '\ud800'

    >>> p = cElementTree.XMLParser()
    >>> p.version.split()[0]
    'Expat'
    >>> getattr(p, '\uD800')
    Traceback (most recent call last):
     ...
    AttributeError: 'XMLParser' object has no attribute '\ud800'
    """
=======
cET = import_fresh_module('xml.etree.ElementTree',
                          fresh=['_elementtree'])
cET_alias = import_fresh_module('xml.etree.cElementTree',
                                fresh=['_elementtree', 'xml.etree'])
>>>>>>> 64cd3888


class MiscTests(unittest.TestCase):
    # Issue #8651.
    @support.bigmemtest(size=support._2G + 100, memuse=1, dry_run=False)
    def test_length_overflow(self, size):
        data = b'x' * size
        parser = cET.XMLParser()
        try:
            self.assertRaises(OverflowError, parser.feed, data)
        finally:
            data = None


@unittest.skipUnless(cET, 'requires _elementtree')
class TestAliasWorking(unittest.TestCase):
    # Test that the cET alias module is alive
    def test_alias_working(self):
        e = cET_alias.Element('foo')
        self.assertEqual(e.tag, 'foo')


@unittest.skipUnless(cET, 'requires _elementtree')
class TestAcceleratorImported(unittest.TestCase):
    # Test that the C accelerator was imported, as expected
    def test_correct_import_cET(self):
        self.assertEqual(cET.SubElement.__module__, '_elementtree')

    def test_correct_import_cET_alias(self):
        self.assertEqual(cET_alias.SubElement.__module__, '_elementtree')


@unittest.skipUnless(cET, 'requires _elementtree')
@support.cpython_only
class SizeofTest(unittest.TestCase):
    def setUp(self):
        self.elementsize = support.calcobjsize('5P')
        # extra
        self.extra = struct.calcsize('PiiP4P')

    check_sizeof = support.check_sizeof

    def test_element(self):
        e = cET.Element('a')
        self.check_sizeof(e, self.elementsize)

    def test_element_with_attrib(self):
        e = cET.Element('a', href='about:')
        self.check_sizeof(e, self.elementsize + self.extra)

    def test_element_with_children(self):
        e = cET.Element('a')
        for i in range(5):
            cET.SubElement(e, 'span')
        # should have space for 8 children now
        self.check_sizeof(e, self.elementsize + self.extra +
                             struct.calcsize('8P'))

def test_main():
    from test import test_xml_etree, test_xml_etree_c

    # Run the tests specific to the C implementation
    support.run_unittest(
        MiscTests,
        TestAliasWorking,
        TestAcceleratorImported,
        SizeofTest,
        )

    # Run the same test suite as the Python module
    test_xml_etree.test_main(module=cET)


if __name__ == '__main__':
    test_main()<|MERGE_RESOLUTION|>--- conflicted
+++ resolved
@@ -4,40 +4,10 @@
 from test.support import import_fresh_module
 import unittest
 
-<<<<<<< HEAD
-cET = support.import_module('xml.etree.cElementTree')
-
-
-# cElementTree specific tests
-
-def sanity():
-    r"""
-    Import sanity.
-
-    >>> from xml.etree import cElementTree
-
-    Issue #6697.
-
-    >>> e = cElementTree.Element('a')
-    >>> getattr(e, '\uD800')           # doctest: +ELLIPSIS
-    Traceback (most recent call last):
-      ...
-    AttributeError: 'Element' object has no attribute '\ud800'
-
-    >>> p = cElementTree.XMLParser()
-    >>> p.version.split()[0]
-    'Expat'
-    >>> getattr(p, '\uD800')
-    Traceback (most recent call last):
-     ...
-    AttributeError: 'XMLParser' object has no attribute '\ud800'
-    """
-=======
 cET = import_fresh_module('xml.etree.ElementTree',
                           fresh=['_elementtree'])
 cET_alias = import_fresh_module('xml.etree.cElementTree',
                                 fresh=['_elementtree', 'xml.etree'])
->>>>>>> 64cd3888
 
 
 class MiscTests(unittest.TestCase):
