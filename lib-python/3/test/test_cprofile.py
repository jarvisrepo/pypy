--- conflicted
+++ resolved
@@ -6,10 +6,7 @@
 # rip off all interesting stuff from test_profile
 import cProfile
 from test.test_profile import ProfileTest, regenerate_expected_output
-<<<<<<< HEAD
-=======
 
->>>>>>> 0cc4b2bb
 
 class CProfileTest(ProfileTest):
     profilerclass = cProfile.Profile
