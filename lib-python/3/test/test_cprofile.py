"""Test suite for the cProfile module."""

import sys
from test.support import run_unittest, TESTFN, unlink

# rip off all interesting stuff from test_profile
import cProfile
from test.test_profile import ProfileTest, regenerate_expected_output
from test.profilee import testfunc

class CProfileTest(ProfileTest):
    profilerclass = cProfile.Profile
<<<<<<< HEAD
    expected_max_output = "{built-in function max}"
=======
    profilermodule = cProfile
    expected_max_output = "{built-in method builtins.max}"
>>>>>>> de24bf87

    def get_expected_output(self):
        return _ProfileOutput

    # Issue 3895.
    def test_bad_counter_during_dealloc(self):
        import _lsprof
        # Must use a file as StringIO doesn't trigger the bug.
        orig_stderr = sys.stderr
        try:
            with open(TESTFN, 'w') as file:
                sys.stderr = file
                try:
                    obj = _lsprof.Profiler(lambda: int)
                    obj.enable()
                    obj = _lsprof.Profiler(1)
                    obj.disable()
                    obj.clear()
                finally:
                    sys.stderr = orig_stderr
        finally:
            unlink(TESTFN)


def test_main():
    run_unittest(CProfileTest)

def main():
    if '-r' not in sys.argv:
        test_main()
    else:
        regenerate_expected_output(__file__, CProfileTest)


# Don't remove this comment. Everything below it is auto-generated.
#--cut--------------------------------------------------------------------------
_ProfileOutput = {}
_ProfileOutput['print_stats'] = """\
       28    0.028    0.001    0.028    0.001 profilee.py:110(__getattr__)
        1    0.270    0.270    1.000    1.000 profilee.py:25(testfunc)
     23/3    0.150    0.007    0.170    0.057 profilee.py:35(factorial)
       20    0.020    0.001    0.020    0.001 profilee.py:48(mul)
        2    0.040    0.020    0.600    0.300 profilee.py:55(helper)
        4    0.116    0.029    0.120    0.030 profilee.py:73(helper1)
        2    0.000    0.000    0.140    0.070 profilee.py:84(helper2_indirect)
        8    0.312    0.039    0.400    0.050 profilee.py:88(helper2)
        8    0.064    0.008    0.080    0.010 profilee.py:98(subhelper)"""
_ProfileOutput['print_callers'] = """\
profilee.py:110(__getattr__)                      <-      16    0.016    0.016  profilee.py:98(subhelper)
profilee.py:25(testfunc)                          <-       1    0.270    1.000  <string>:1(<module>)
profilee.py:35(factorial)                         <-       1    0.014    0.130  profilee.py:25(testfunc)
                                                        20/3    0.130    0.147  profilee.py:35(factorial)
                                                           2    0.006    0.040  profilee.py:84(helper2_indirect)
profilee.py:48(mul)                               <-      20    0.020    0.020  profilee.py:35(factorial)
profilee.py:55(helper)                            <-       2    0.040    0.600  profilee.py:25(testfunc)
profilee.py:73(helper1)                           <-       4    0.116    0.120  profilee.py:55(helper)
profilee.py:84(helper2_indirect)                  <-       2    0.000    0.140  profilee.py:55(helper)
profilee.py:88(helper2)                           <-       6    0.234    0.300  profilee.py:55(helper)
                                                           2    0.078    0.100  profilee.py:84(helper2_indirect)
profilee.py:98(subhelper)                         <-       8    0.064    0.080  profilee.py:88(helper2)
<<<<<<< HEAD
{built-in function hasattr}                       <-       4    0.000    0.004  profilee.py:73(helper1)
                                                           8    0.000    0.008  profilee.py:88(helper2)
{built-in function sys.exc_info}                  <-       4    0.000    0.000  profilee.py:73(helper1)
=======
{built-in method builtins.hasattr}                <-       4    0.000    0.004  profilee.py:73(helper1)
                                                           8    0.000    0.008  profilee.py:88(helper2)
{built-in method sys.exc_info}                    <-       4    0.000    0.000  profilee.py:73(helper1)
>>>>>>> de24bf87
{method 'append' of 'list' objects}               <-       4    0.000    0.000  profilee.py:73(helper1)"""
_ProfileOutput['print_callees'] = """\
<string>:1(<module>)                              ->       1    0.270    1.000  profilee.py:25(testfunc)
profilee.py:110(__getattr__)                      ->
profilee.py:25(testfunc)                          ->       1    0.014    0.130  profilee.py:35(factorial)
                                                           2    0.040    0.600  profilee.py:55(helper)
profilee.py:35(factorial)                         ->    20/3    0.130    0.147  profilee.py:35(factorial)
                                                          20    0.020    0.020  profilee.py:48(mul)
profilee.py:48(mul)                               ->
profilee.py:55(helper)                            ->       4    0.116    0.120  profilee.py:73(helper1)
                                                           2    0.000    0.140  profilee.py:84(helper2_indirect)
                                                           6    0.234    0.300  profilee.py:88(helper2)
<<<<<<< HEAD
profilee.py:73(helper1)                           ->       4    0.000    0.004  {built-in function hasattr}
=======
profilee.py:73(helper1)                           ->       4    0.000    0.004  {built-in method builtins.hasattr}
>>>>>>> de24bf87
profilee.py:84(helper2_indirect)                  ->       2    0.006    0.040  profilee.py:35(factorial)
                                                           2    0.078    0.100  profilee.py:88(helper2)
profilee.py:88(helper2)                           ->       8    0.064    0.080  profilee.py:98(subhelper)
profilee.py:98(subhelper)                         ->      16    0.016    0.016  profilee.py:110(__getattr__)
<<<<<<< HEAD
{built-in function hasattr}                       ->      12    0.012    0.012  profilee.py:110(__getattr__)"""
=======
{built-in method builtins.hasattr}                ->      12    0.012    0.012  profilee.py:110(__getattr__)"""
>>>>>>> de24bf87

if __name__ == "__main__":
    main()<|MERGE_RESOLUTION|>--- conflicted
+++ resolved
@@ -6,16 +6,11 @@
 # rip off all interesting stuff from test_profile
 import cProfile
 from test.test_profile import ProfileTest, regenerate_expected_output
-from test.profilee import testfunc
 
 class CProfileTest(ProfileTest):
     profilerclass = cProfile.Profile
-<<<<<<< HEAD
+    profilermodule = cProfile
     expected_max_output = "{built-in function max}"
-=======
-    profilermodule = cProfile
-    expected_max_output = "{built-in method builtins.max}"
->>>>>>> de24bf87
 
     def get_expected_output(self):
         return _ProfileOutput
@@ -76,15 +71,9 @@
 profilee.py:88(helper2)                           <-       6    0.234    0.300  profilee.py:55(helper)
                                                            2    0.078    0.100  profilee.py:84(helper2_indirect)
 profilee.py:98(subhelper)                         <-       8    0.064    0.080  profilee.py:88(helper2)
-<<<<<<< HEAD
 {built-in function hasattr}                       <-       4    0.000    0.004  profilee.py:73(helper1)
                                                            8    0.000    0.008  profilee.py:88(helper2)
 {built-in function sys.exc_info}                  <-       4    0.000    0.000  profilee.py:73(helper1)
-=======
-{built-in method builtins.hasattr}                <-       4    0.000    0.004  profilee.py:73(helper1)
-                                                           8    0.000    0.008  profilee.py:88(helper2)
-{built-in method sys.exc_info}                    <-       4    0.000    0.000  profilee.py:73(helper1)
->>>>>>> de24bf87
 {method 'append' of 'list' objects}               <-       4    0.000    0.000  profilee.py:73(helper1)"""
 _ProfileOutput['print_callees'] = """\
 <string>:1(<module>)                              ->       1    0.270    1.000  profilee.py:25(testfunc)
@@ -97,20 +86,12 @@
 profilee.py:55(helper)                            ->       4    0.116    0.120  profilee.py:73(helper1)
                                                            2    0.000    0.140  profilee.py:84(helper2_indirect)
                                                            6    0.234    0.300  profilee.py:88(helper2)
-<<<<<<< HEAD
 profilee.py:73(helper1)                           ->       4    0.000    0.004  {built-in function hasattr}
-=======
-profilee.py:73(helper1)                           ->       4    0.000    0.004  {built-in method builtins.hasattr}
->>>>>>> de24bf87
 profilee.py:84(helper2_indirect)                  ->       2    0.006    0.040  profilee.py:35(factorial)
                                                            2    0.078    0.100  profilee.py:88(helper2)
 profilee.py:88(helper2)                           ->       8    0.064    0.080  profilee.py:98(subhelper)
 profilee.py:98(subhelper)                         ->      16    0.016    0.016  profilee.py:110(__getattr__)
-<<<<<<< HEAD
 {built-in function hasattr}                       ->      12    0.012    0.012  profilee.py:110(__getattr__)"""
-=======
-{built-in method builtins.hasattr}                ->      12    0.012    0.012  profilee.py:110(__getattr__)"""
->>>>>>> de24bf87
 
 if __name__ == "__main__":
     main()