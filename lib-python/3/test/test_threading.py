--- conflicted
+++ resolved
@@ -1,13 +1,7 @@
-"""
-Tests for the threading module.
-"""
+# Very rudimentary test of threading module
 
 import test.support
-<<<<<<< HEAD
-from test.support import verbose, strip_python_stderr, import_module, cpython_only
-=======
 from test.support import verbose, strip_python_stderr, import_module
->>>>>>> 89d8f867
 from test.script_helper import assert_python_ok
 
 import random
@@ -21,10 +15,6 @@
 import os
 from test.script_helper import assert_python_ok, assert_python_failure
 import subprocess
-try:
-    import _testcapi
-except ImportError:
-    _testcapi = None
 
 from test import lock_tests
 
@@ -186,7 +176,7 @@
         exception = ctypes.py_object(AsyncExc)
 
         # First check it works when setting the exception from the same thread.
-        tid = threading.get_ident()
+        tid = _thread.get_ident()
 
         try:
             result = set_async_exc(ctypes.c_long(tid), exception)
@@ -215,7 +205,7 @@
 
         class Worker(threading.Thread):
             def run(self):
-                self.id = threading.get_ident()
+                self.id = _thread.get_ident()
                 self.finished = False
 
                 try:
@@ -427,17 +417,6 @@
         t.daemon = True
         self.assertTrue('daemon' in repr(t))
 
-<<<<<<< HEAD
-    def test_deamon_param(self):
-        t = threading.Thread()
-        self.assertFalse(t.daemon)
-        t = threading.Thread(daemon=False)
-        self.assertFalse(t.daemon)
-        t = threading.Thread(daemon=True)
-        self.assertTrue(t.daemon)
-
-=======
->>>>>>> 89d8f867
     @unittest.skipUnless(hasattr(os, 'fork'), 'test needs fork()')
     def test_dummy_thread_after_fork(self):
         # Issue #14308: a dummy thread in the active list doesn't mess up
@@ -465,48 +444,6 @@
         self.assertEqual(out, b'')
         self.assertEqual(err, b'')
 
-<<<<<<< HEAD
-    @unittest.skipUnless(hasattr(os, 'fork'), "needs os.fork()")
-    def test_is_alive_after_fork(self):
-        # Try hard to trigger #18418: is_alive() could sometimes be True on
-        # threads that vanished after a fork.
-        old_interval = sys.getswitchinterval()
-        self.addCleanup(sys.setswitchinterval, old_interval)
-
-        # Make the bug more likely to manifest.
-        sys.setswitchinterval(1e-6)
-
-        for i in range(20):
-            t = threading.Thread(target=lambda: None)
-            t.start()
-            self.addCleanup(t.join)
-            pid = os.fork()
-            if pid == 0:
-                os._exit(1 if t.is_alive() else 0)
-            else:
-                pid, status = os.waitpid(pid, 0)
-                self.assertEqual(0, status)
-
-
-    def test_BoundedSemaphore_limit(self):
-        # BoundedSemaphore should raise ValueError if released too often.
-        for limit in range(1, 10):
-            bs = threading.BoundedSemaphore(limit)
-            threads = [threading.Thread(target=bs.acquire)
-                       for _ in range(limit)]
-            for t in threads:
-                t.start()
-            for t in threads:
-                t.join()
-            threads = [threading.Thread(target=bs.release)
-                       for _ in range(limit)]
-            for t in threads:
-                t.start()
-            for t in threads:
-                t.join()
-            self.assertRaises(ValueError, bs.release)
-=======
->>>>>>> 89d8f867
 
 class ThreadJoinOnShutdown(BaseTestCase):
 
@@ -515,7 +452,7 @@
     # problems with some operating systems (issue #3863): skip problematic tests
     # on platforms known to behave badly.
     platforms_to_skip = ('freebsd4', 'freebsd5', 'freebsd6', 'netbsd5',
-                         'os2emx', 'hp-ux11')
+                         'os2emx')
 
     def _run_and_join(self, script):
         script = """if 1:
@@ -791,46 +728,6 @@
         for t in threads:
             t.join()
 
-    @cpython_only
-    @unittest.skipIf(_testcapi is None, "need _testcapi module")
-    def test_frame_tstate_tracing(self):
-        # Issue #14432: Crash when a generator is created in a C thread that is
-        # destroyed while the generator is still used. The issue was that a
-        # generator contains a frame, and the frame kept a reference to the
-        # Python state of the destroyed C thread. The crash occurs when a trace
-        # function is setup.
-
-        def noop_trace(frame, event, arg):
-            # no operation
-            return noop_trace
-
-        def generator():
-            while 1:
-                yield "genereator"
-
-        def callback():
-            if callback.gen is None:
-                callback.gen = generator()
-            return next(callback.gen)
-        callback.gen = None
-
-        old_trace = sys.gettrace()
-        sys.settrace(noop_trace)
-        try:
-            # Install a trace function
-            threading.settrace(noop_trace)
-
-            # Create a generator in a C thread which exits after the call
-            _testcapi.call_in_temporary_c_thread(callback)
-
-            # Call the generator in a different Python thread, check that the
-            # generator didn't keep a reference to the destroyed thread state
-            for test in range(3):
-                # The trace function is still called here
-                callback()
-        finally:
-            sys.settrace(old_trace)
-
 
 class ThreadingExceptionTests(BaseTestCase):
     # A RuntimeError should be raised if Thread.start() is called
@@ -853,12 +750,7 @@
         thread.start()
         self.assertRaises(RuntimeError, setattr, thread, "daemon", True)
 
-    def test_releasing_unacquired_lock(self):
-        lock = threading.Lock()
-        self.assertRaises(RuntimeError, lock.release)
-
-    @unittest.skipUnless(sys.platform == 'darwin' and test.support.python_is_optimized(),
-                         'test macosx problem')
+    @unittest.skipUnless(sys.platform == 'darwin', 'test macosx problem')
     def test_recursion_limit(self):
         # Issue 9670
         # test that excessive recursion within a non-main thread causes
@@ -890,32 +782,6 @@
         self.assertEqual(p.returncode, 0, "Unexpected error: " + stderr.decode())
         self.assertEqual(data, expected_output)
 
-class TimerTests(BaseTestCase):
-
-    def setUp(self):
-        BaseTestCase.setUp(self)
-        self.callback_args = []
-        self.callback_event = threading.Event()
-
-    def test_init_immutable_default_args(self):
-        # Issue 17435: constructor defaults were mutable objects, they could be
-        # mutated via the object attributes and affect other Timer objects.
-        timer1 = threading.Timer(0.01, self._callback_spy)
-        timer1.start()
-        self.callback_event.wait()
-        timer1.args.append("blah")
-        timer1.kwargs["foo"] = "bar"
-        self.callback_event.clear()
-        timer2 = threading.Timer(0.01, self._callback_spy)
-        timer2.start()
-        self.callback_event.wait()
-        self.assertEqual(len(self.callback_args), 2)
-        self.assertEqual(self.callback_args, [((), {}), ((), {})])
-
-    def _callback_spy(self, *args, **kwargs):
-        self.callback_args.append((args[:], kwargs.copy()))
-        self.callback_event.set()
-
 class LockTests(lock_tests.LockTests):
     locktype = staticmethod(threading.Lock)
 
@@ -945,5 +811,15 @@
 class BarrierTests(lock_tests.BarrierTests):
     barriertype = staticmethod(threading.Barrier)
 
+def test_main():
+    test.support.run_unittest(LockTests, PyRLockTests, CRLockTests, EventTests,
+                              ConditionAsRLockTests, ConditionTests,
+                              SemaphoreTests, BoundedSemaphoreTests,
+                              ThreadTests,
+                              ThreadJoinOnShutdown,
+                              ThreadingExceptionTests,
+                              BarrierTests
+                              )
+
 if __name__ == "__main__":
-    unittest.main()+    test_main()