import os
import sys
import builtins
import difflib
import inspect
import pydoc
import keyword
import re
import string
import test.support
import time
import unittest
import xml.etree
import textwrap
from io import StringIO
from collections import namedtuple
from test.script_helper import assert_python_ok
from test.support import (
    TESTFN, rmtree, check_impl_detail,
    reap_children, reap_threads, captured_output, captured_stdout, unlink
)
from test import pydoc_mod

try:
    import threading
except ImportError:
    threading = None

# Just in case sys.modules["test"] has the optional attribute __loader__.
if hasattr(pydoc_mod, "__loader__"):
    del pydoc_mod.__loader__

if test.support.HAVE_DOCSTRINGS:
    expected_data_docstrings = (
        'dictionary for instance variables (if defined)',
        'list of weak references to the object (if defined)',
        ) * 2
else:
    expected_data_docstrings = ('', '', '', '')

expected_text_pattern = """
NAME
    test.pydoc_mod - This is a test module for test_pydoc
%s
CLASSES
    builtins.object
        A
        B
\x20\x20\x20\x20
    class A(builtins.object)
     |  Hello and goodbye
     |\x20\x20
     |  Methods defined here:
     |\x20\x20
     |  __init__()
     |      Wow, I have no function!
     |\x20\x20
     |  ----------------------------------------------------------------------
     |  Data descriptors defined here:
     |\x20\x20
     |  __dict__%s
     |\x20\x20
     |  __weakref__%s
\x20\x20\x20\x20
    class B(builtins.object)
     |  Data descriptors defined here:
     |\x20\x20
     |  __dict__%s
     |\x20\x20
     |  __weakref__%s
     |\x20\x20
     |  ----------------------------------------------------------------------
     |  Data and other attributes defined here:
     |\x20\x20
     |  NO_MEANING = 'eggs'

FUNCTIONS
    doc_func()
        This function solves all of the world's problems:
        hunger
        lack of Python
        war
\x20\x20\x20\x20
    nodoc_func()

DATA
    __xyz__ = 'X, Y and Z'

VERSION
    1.2.3.4

AUTHOR
    Benjamin Peterson

CREDITS
    Nobody

FILE
    %s
""".strip()

<<<<<<< HEAD
if check_impl_detail(pypy=True):
    # pydoc_mod.__builtins__ is always a module on PyPy (but a dict on
    # CPython), hence an extra 'Modules' section
    module_section = """
<table width="100%%" cellspacing=0 cellpadding=2 border=0 summary="section">
<tr bgcolor="#aa55cc">
<td colspan=3 valign=bottom>&nbsp;<br>
<font color="#ffffff" face="helvetica, arial"><big><strong>Modules</strong></big></font></td></tr>
    
<tr><td bgcolor="#aa55cc"><tt>&nbsp;&nbsp;&nbsp;&nbsp;&nbsp;&nbsp;</tt></td><td>&nbsp;</td>
<td width="100%%"><table width="100%%" summary="list"><tr><td width="25%%" valign=top><a href="builtins.html">builtins</a><br>
</td><td width="25%%" valign=top></td><td width="25%%" valign=top></td><td width="25%%" valign=top></td></tr></table></td></tr></table><p>
"""
else:
    module_section = ""

expected_html_pattern = ("""
=======
expected_text_data_docstrings = tuple('\n     |      ' + s if s else ''
                                      for s in expected_data_docstrings)

expected_html_pattern = """
>>>>>>> c3eaff85
<table width="100%%" cellspacing=0 cellpadding=2 border=0 summary="heading">
<tr bgcolor="#7799ee">
<td valign=bottom>&nbsp;<br>
<font color="#ffffff" face="helvetica, arial">&nbsp;<br><big><big><strong><a href="test.html"><font color="#ffffff">test</font></a>.pydoc_mod</strong></big></big> (version 1.2.3.4)</font></td
><td align=right valign=bottom
><font color="#ffffff" face="helvetica, arial"><a href=".">index</a><br><a href="file:%s">%s</a>%s</font></td></tr></table>
    <p><tt>This&nbsp;is&nbsp;a&nbsp;test&nbsp;module&nbsp;for&nbsp;test_pydoc</tt></p>
<p>""" + module_section + """\
<table width="100%%" cellspacing=0 cellpadding=2 border=0 summary="section">
<tr bgcolor="#ee77aa">
<td colspan=3 valign=bottom>&nbsp;<br>
<font color="#ffffff" face="helvetica, arial"><big><strong>Classes</strong></big></font></td></tr>
\x20\x20\x20\x20
<tr><td bgcolor="#ee77aa"><tt>&nbsp;&nbsp;&nbsp;&nbsp;&nbsp;&nbsp;</tt></td><td>&nbsp;</td>
<td width="100%%"><dl>
<dt><font face="helvetica, arial"><a href="builtins.html#object">builtins.object</a>
</font></dt><dd>
<dl>
<dt><font face="helvetica, arial"><a href="test.pydoc_mod.html#A">A</a>
</font></dt><dt><font face="helvetica, arial"><a href="test.pydoc_mod.html#B">B</a>
</font></dt></dl>
</dd>
</dl>
 <p>
<table width="100%%" cellspacing=0 cellpadding=2 border=0 summary="section">
<tr bgcolor="#ffc8d8">
<td colspan=3 valign=bottom>&nbsp;<br>
<font color="#000000" face="helvetica, arial"><a name="A">class <strong>A</strong></a>(<a href="builtins.html#object">builtins.object</a>)</font></td></tr>
\x20\x20\x20\x20
<tr bgcolor="#ffc8d8"><td rowspan=2><tt>&nbsp;&nbsp;&nbsp;</tt></td>
<td colspan=2><tt>Hello&nbsp;and&nbsp;goodbye<br>&nbsp;</tt></td></tr>
<tr><td>&nbsp;</td>
<td width="100%%">Methods defined here:<br>
<dl><dt><a name="A-__init__"><strong>__init__</strong></a>()</dt><dd><tt>Wow,&nbsp;I&nbsp;have&nbsp;no&nbsp;function!</tt></dd></dl>

<hr>
Data descriptors defined here:<br>
<dl><dt><strong>__dict__</strong></dt>
<dd><tt>%s</tt></dd>
</dl>
<dl><dt><strong>__weakref__</strong></dt>
<dd><tt>%s</tt></dd>
</dl>
</td></tr></table> <p>
<table width="100%%" cellspacing=0 cellpadding=2 border=0 summary="section">
<tr bgcolor="#ffc8d8">
<td colspan=3 valign=bottom>&nbsp;<br>
<font color="#000000" face="helvetica, arial"><a name="B">class <strong>B</strong></a>(<a href="builtins.html#object">builtins.object</a>)</font></td></tr>
\x20\x20\x20\x20
<tr><td bgcolor="#ffc8d8"><tt>&nbsp;&nbsp;&nbsp;</tt></td><td>&nbsp;</td>
<td width="100%%">Data descriptors defined here:<br>
<dl><dt><strong>__dict__</strong></dt>
<dd><tt>%s</tt></dd>
</dl>
<dl><dt><strong>__weakref__</strong></dt>
<dd><tt>%s</tt></dd>
</dl>
<hr>
Data and other attributes defined here:<br>
<dl><dt><strong>NO_MEANING</strong> = 'eggs'</dl>

</td></tr></table></td></tr></table><p>
<table width="100%%" cellspacing=0 cellpadding=2 border=0 summary="section">
<tr bgcolor="#eeaa77">
<td colspan=3 valign=bottom>&nbsp;<br>
<font color="#ffffff" face="helvetica, arial"><big><strong>Functions</strong></big></font></td></tr>
\x20\x20\x20\x20
<tr><td bgcolor="#eeaa77"><tt>&nbsp;&nbsp;&nbsp;&nbsp;&nbsp;&nbsp;</tt></td><td>&nbsp;</td>
<td width="100%%"><dl><dt><a name="-doc_func"><strong>doc_func</strong></a>()</dt><dd><tt>This&nbsp;function&nbsp;solves&nbsp;all&nbsp;of&nbsp;the&nbsp;world's&nbsp;problems:<br>
hunger<br>
lack&nbsp;of&nbsp;Python<br>
war</tt></dd></dl>
 <dl><dt><a name="-nodoc_func"><strong>nodoc_func</strong></a>()</dt></dl>
</td></tr></table><p>
<table width="100%%" cellspacing=0 cellpadding=2 border=0 summary="section">
<tr bgcolor="#55aa55">
<td colspan=3 valign=bottom>&nbsp;<br>
<font color="#ffffff" face="helvetica, arial"><big><strong>Data</strong></big></font></td></tr>
\x20\x20\x20\x20
<tr><td bgcolor="#55aa55"><tt>&nbsp;&nbsp;&nbsp;&nbsp;&nbsp;&nbsp;</tt></td><td>&nbsp;</td>
<td width="100%%"><strong>__xyz__</strong> = 'X, Y and Z'</td></tr></table><p>
<table width="100%%" cellspacing=0 cellpadding=2 border=0 summary="section">
<tr bgcolor="#7799ee">
<td colspan=3 valign=bottom>&nbsp;<br>
<font color="#ffffff" face="helvetica, arial"><big><strong>Author</strong></big></font></td></tr>
\x20\x20\x20\x20
<tr><td bgcolor="#7799ee"><tt>&nbsp;&nbsp;&nbsp;&nbsp;&nbsp;&nbsp;</tt></td><td>&nbsp;</td>
<td width="100%%">Benjamin&nbsp;Peterson</td></tr></table><p>
<table width="100%%" cellspacing=0 cellpadding=2 border=0 summary="section">
<tr bgcolor="#7799ee">
<td colspan=3 valign=bottom>&nbsp;<br>
<font color="#ffffff" face="helvetica, arial"><big><strong>Credits</strong></big></font></td></tr>
\x20\x20\x20\x20
<tr><td bgcolor="#7799ee"><tt>&nbsp;&nbsp;&nbsp;&nbsp;&nbsp;&nbsp;</tt></td><td>&nbsp;</td>
<td width="100%%">Nobody</td></tr></table>
<<<<<<< HEAD
""").strip() # ' <- emacs turd
=======
""".strip() # ' <- emacs turd

expected_html_data_docstrings = tuple(s.replace(' ', '&nbsp;')
                                      for s in expected_data_docstrings)
>>>>>>> c3eaff85

# output pattern for missing module
missing_pattern = "no Python documentation found for '%s'"

# output pattern for module with bad imports
badimport_pattern = "problem in %s - ImportError: No module named %s"

def run_pydoc(module_name, *args, **env):
    """
    Runs pydoc on the specified module. Returns the stripped
    output of pydoc.
    """
    args = args + (module_name,)
    # do not write bytecode files to avoid caching errors
    rc, out, err = assert_python_ok('-B', pydoc.__file__, *args, **env)
    return out.strip()

def get_pydoc_html(module):
    "Returns pydoc generated output as html"
    doc = pydoc.HTMLDoc()
    output = doc.docmodule(module)
    loc = doc.getdocloc(pydoc_mod) or ""
    if loc:
        loc = "<br><a href=\"" + loc + "\">Module Docs</a>"
    return output.strip(), loc

def get_pydoc_text(module):
    "Returns pydoc generated output as text"
    doc = pydoc.TextDoc()
    loc = doc.getdocloc(pydoc_mod) or ""
    if loc:
        loc = "\nMODULE DOCS\n    " + loc + "\n"

    output = doc.docmodule(module)

    # clean up the extra text formatting that pydoc performs
    patt = re.compile('\b.')
    output = patt.sub('', output)
    return output.strip(), loc

def print_diffs(text1, text2):
    "Prints unified diffs for two texts"
    # XXX now obsolete, use unittest built-in support
    lines1 = text1.splitlines(True)
    lines2 = text2.splitlines(True)
    diffs = difflib.unified_diff(lines1, lines2, n=0, fromfile='expected',
                                 tofile='got')
    print('\n' + ''.join(diffs))

def get_html_title(text):
    # Bit of hack, but good enough for test purposes
    header, _, _ = text.partition("</head>")
    _, _, title = header.partition("<title>")
    title, _, _ = title.partition("</title>")
    return title


class PydocDocTest(unittest.TestCase):

    @unittest.skipIf(sys.flags.optimize >= 2,
                     "Docstrings are omitted with -O2 and above")
    def test_html_doc(self):
        result, doc_loc = get_pydoc_html(pydoc_mod)
        mod_file = inspect.getabsfile(pydoc_mod)
        if sys.platform == 'win32':
            import nturl2path
            mod_url = nturl2path.pathname2url(mod_file)
        else:
            mod_url = mod_file
        expected_html = expected_html_pattern % (
                        (mod_url, mod_file, doc_loc) +
                        expected_html_data_docstrings)
        if result != expected_html:
            print_diffs(expected_html, result)
            self.fail("outputs are not equal, see diff above")

    @unittest.skipIf(sys.flags.optimize >= 2,
                     "Docstrings are omitted with -O2 and above")
    def test_text_doc(self):
        result, doc_loc = get_pydoc_text(pydoc_mod)
        expected_text = expected_text_pattern % (
                        (doc_loc,) +
                        expected_text_data_docstrings +
                        (inspect.getabsfile(pydoc_mod),))
        if result != expected_text:
            print_diffs(expected_text, result)
            self.fail("outputs are not equal, see diff above")

    def test_issue8225(self):
        # Test issue8225 to ensure no doc link appears for xml.etree
        result, doc_loc = get_pydoc_text(xml.etree)
        self.assertEqual(doc_loc, "", "MODULE DOCS incorrectly includes a link")

    def test_non_str_name(self):
        # issue14638
        # Treat illegal (non-str) name like no name
        class A:
            __name__ = 42
        class B:
            pass
        adoc = pydoc.render_doc(A())
        bdoc = pydoc.render_doc(B())
        self.assertEqual(adoc.replace("A", "B"), bdoc)

    def test_not_here(self):
        missing_module = "test.i_am_not_here"
        result = str(run_pydoc(missing_module), 'ascii')
        expected = missing_pattern % missing_module
        self.assertEqual(expected, result,
            "documentation for missing module found")

    def test_input_strip(self):
        missing_module = " test.i_am_not_here "
        result = str(run_pydoc(missing_module), 'ascii')
        expected = missing_pattern % missing_module.strip()
        self.assertEqual(expected, result)

    def test_stripid(self):
        # test with strings, other implementations might have different repr()
        stripid = pydoc.stripid
        # strip the id
        self.assertEqual(stripid('<function stripid at 0x88dcee4>'),
                         '<function stripid>')
        self.assertEqual(stripid('<function stripid at 0x01F65390>'),
                         '<function stripid>')
        # nothing to strip, return the same text
        self.assertEqual(stripid('42'), '42')
        self.assertEqual(stripid("<type 'exceptions.Exception'>"),
                         "<type 'exceptions.Exception'>")

    @unittest.skipIf(sys.flags.optimize >= 2,
                     'Docstrings are omitted with -O2 and above')
    def test_help_output_redirect(self):
        # issue 940286, if output is set in Helper, then all output from
        # Helper.help should be redirected
        old_pattern = expected_text_pattern
        getpager_old = pydoc.getpager
        getpager_new = lambda: (lambda x: x)
        self.maxDiff = None

        buf = StringIO()
        helper = pydoc.Helper(output=buf)
        unused, doc_loc = get_pydoc_text(pydoc_mod)
        module = "test.pydoc_mod"
        help_header = """
        Help on module test.pydoc_mod in test:

        """.lstrip()
        help_header = textwrap.dedent(help_header)
        expected_help_pattern = help_header + expected_text_pattern

        pydoc.getpager = getpager_new
        try:
            with captured_output('stdout') as output, \
                 captured_output('stderr') as err:
                helper.help(module)
                result = buf.getvalue().strip()
                expected_text = expected_help_pattern % (
                                (doc_loc,) +
                                expected_text_data_docstrings +
                                (inspect.getabsfile(pydoc_mod),))
                self.assertEqual('', output.getvalue())
                self.assertEqual('', err.getvalue())
                self.assertEqual(expected_text, result)
        finally:
            pydoc.getpager = getpager_old

    def test_namedtuple_public_underscore(self):
        NT = namedtuple('NT', ['abc', 'def'], rename=True)
        with captured_stdout() as help_io:
            help(NT)
        helptext = help_io.getvalue()
        self.assertIn('_1', helptext)
        self.assertIn('_replace', helptext)
        self.assertIn('_asdict', helptext)

    def test_synopsis(self):
        self.addCleanup(unlink, TESTFN)
        for encoding in ('ISO-8859-1', 'UTF-8'):
            with open(TESTFN, 'w', encoding=encoding) as script:
                if encoding != 'UTF-8':
                    print('#coding: {}'.format(encoding), file=script)
                print('"""line 1: h\xe9', file=script)
                print('line 2: hi"""', file=script)
            synopsis = pydoc.synopsis(TESTFN, {})
            self.assertEqual(synopsis, 'line 1: h\xe9')

    def test_allmethods(self):
        # issue 17476: allmethods was no longer returning unbound methods.
        # This test is a bit fragile in the face of changes to object and type,
        # but I can't think of a better way to do it without duplicating the
        # logic of the function under test.

        class TestClass(object):
            def method_returning_true(self):
                return True

        # What we expect to get back: everything on object...
        expected = dict(vars(object))
        # ...plus our unbound method...
        expected['method_returning_true'] = TestClass.method_returning_true
        # ...but not the non-methods on object.
        del expected['__doc__']
        del expected['__class__']
        # inspect resolves descriptors on type into methods, but vars doesn't,
        # so we need to update __subclasshook__.
        expected['__subclasshook__'] = TestClass.__subclasshook__

        methods = pydoc.allmethods(TestClass)
        self.assertDictEqual(methods, expected)


class PydocImportTest(unittest.TestCase):

    def setUp(self):
        self.test_dir = os.mkdir(TESTFN)
        self.addCleanup(rmtree, TESTFN)

    def test_badimport(self):
        # This tests the fix for issue 5230, where if pydoc found the module
        # but the module had an internal import error pydoc would report no doc
        # found.
        modname = 'testmod_xyzzy'
        testpairs = (
            ('i_am_not_here', 'i_am_not_here'),
            ('test.i_am_not_here_either', 'test.i_am_not_here_either'),
            ('test.i_am_not_here.neither_am_i', 'test.i_am_not_here'),
            ('i_am_not_here.{}'.format(modname), 'i_am_not_here'),
            ('test.{}'.format(modname), 'test.{}'.format(modname)),
            )

        sourcefn = os.path.join(TESTFN, modname) + os.extsep + "py"
        for importstring, expectedinmsg in testpairs:
            with open(sourcefn, 'w') as f:
                f.write("import {}\n".format(importstring))
            result = run_pydoc(modname, PYTHONPATH=TESTFN).decode("ascii")
            expected = badimport_pattern % (modname, expectedinmsg)
            self.assertEqual(expected, result)

    def test_apropos_with_bad_package(self):
        # Issue 7425 - pydoc -k failed when bad package on path
        pkgdir = os.path.join(TESTFN, "syntaxerr")
        os.mkdir(pkgdir)
        badsyntax = os.path.join(pkgdir, "__init__") + os.extsep + "py"
        with open(badsyntax, 'w') as f:
            f.write("invalid python syntax = $1\n")
        result = run_pydoc('zqwykjv', '-k', PYTHONPATH=TESTFN)
        self.assertEqual(b'', result)

    def test_apropos_with_unreadable_dir(self):
        # Issue 7367 - pydoc -k failed when unreadable dir on path
        self.unreadable_dir = os.path.join(TESTFN, "unreadable")
        os.mkdir(self.unreadable_dir, 0)
        self.addCleanup(os.rmdir, self.unreadable_dir)
        # Note, on Windows the directory appears to be still
        #   readable so this is not really testing the issue there
        result = run_pydoc('zqwykjv', '-k', PYTHONPATH=TESTFN)
        self.assertEqual(b'', result)


class TestDescriptions(unittest.TestCase):

    def test_module(self):
        # Check that pydocfodder module can be described
        from test import pydocfodder
        doc = pydoc.render_doc(pydocfodder)
        self.assertIn("pydocfodder", doc)

    def test_class(self):
        class C: "New-style class"
        c = C()

        self.assertEqual(pydoc.describe(C), 'class C')
        self.assertEqual(pydoc.describe(c), 'C')
        expected = 'C in module %s object' % __name__
        self.assertIn(expected, pydoc.render_doc(c))

    def test_builtin(self):
        for name in ('str', 'str.translate', 'builtins.str',
                     'builtins.str.translate'):
            # test low-level function
            self.assertIsNotNone(pydoc.locate(name))
            # test high-level function
            try:
                pydoc.render_doc(name)
            except ImportError:
                self.fail('finding the doc of {!r} failed'.format(o))

        for name in ('notbuiltins', 'strrr', 'strr.translate',
                     'str.trrrranslate', 'builtins.strrr',
                     'builtins.str.trrranslate'):
            self.assertIsNone(pydoc.locate(name))
            self.assertRaises(ImportError, pydoc.render_doc, name)


@unittest.skipUnless(threading, 'Threading required for this test.')
class PydocServerTest(unittest.TestCase):
    """Tests for pydoc._start_server"""

    def test_server(self):

        # Minimal test that starts the server, then stops it.
        def my_url_handler(url, content_type):
            text = 'the URL sent was: (%s, %s)' % (url, content_type)
            return text

        serverthread = pydoc._start_server(my_url_handler, port=0)
        starttime = time.time()
        timeout = 1  #seconds

        while serverthread.serving:
            time.sleep(.01)
            if serverthread.serving and time.time() - starttime > timeout:
                serverthread.stop()
                break

        self.assertEqual(serverthread.error, None)


class PydocUrlHandlerTest(unittest.TestCase):
    """Tests for pydoc._url_handler"""

    def test_content_type_err(self):
        f = pydoc._url_handler
        self.assertRaises(TypeError, f, 'A', '')
        self.assertRaises(TypeError, f, 'B', 'foobar')

    def test_url_requests(self):
        # Test for the correct title in the html pages returned.
        # This tests the different parts of the URL handler without
        # getting too picky about the exact html.
        requests = [
            ("", "Pydoc: Index of Modules"),
            ("get?key=", "Pydoc: Index of Modules"),
            ("index", "Pydoc: Index of Modules"),
            ("topics", "Pydoc: Topics"),
            ("keywords", "Pydoc: Keywords"),
            ("pydoc", "Pydoc: module pydoc"),
            ("get?key=pydoc", "Pydoc: module pydoc"),
            ("search?key=pydoc", "Pydoc: Search Results"),
            ("topic?key=def", "Pydoc: KEYWORD def"),
            ("topic?key=STRINGS", "Pydoc: TOPIC STRINGS"),
            ("foobar", "Pydoc: Error - foobar"),
            ("getfile?key=foobar", "Pydoc: Error - getfile?key=foobar"),
            ]

        for url, title in requests:
            text = pydoc._url_handler(url, "text/html")
            result = get_html_title(text)
            self.assertEqual(result, title)

        path = string.__file__
        title = "Pydoc: getfile " + path
        url = "getfile?key=" + path
        text = pydoc._url_handler(url, "text/html")
        result = get_html_title(text)
        self.assertEqual(result, title)


class TestHelper(unittest.TestCase):
    def test_keywords(self):
        self.assertEqual(sorted(pydoc.Helper.keywords),
                         sorted(keyword.kwlist))

@reap_threads
def test_main():
    try:
        test.support.run_unittest(PydocDocTest,
                                  PydocImportTest,
                                  TestDescriptions,
                                  PydocServerTest,
                                  PydocUrlHandlerTest,
                                  TestHelper,
                                  )
    finally:
        reap_children()

if __name__ == "__main__":
    test_main()<|MERGE_RESOLUTION|>--- conflicted
+++ resolved
@@ -99,7 +99,9 @@
     %s
 """.strip()
 
-<<<<<<< HEAD
+expected_text_data_docstrings = tuple('\n     |      ' + s if s else ''
+                                      for s in expected_data_docstrings)
+
 if check_impl_detail(pypy=True):
     # pydoc_mod.__builtins__ is always a module on PyPy (but a dict on
     # CPython), hence an extra 'Modules' section
@@ -117,12 +119,6 @@
     module_section = ""
 
 expected_html_pattern = ("""
-=======
-expected_text_data_docstrings = tuple('\n     |      ' + s if s else ''
-                                      for s in expected_data_docstrings)
-
-expected_html_pattern = """
->>>>>>> c3eaff85
 <table width="100%%" cellspacing=0 cellpadding=2 border=0 summary="heading">
 <tr bgcolor="#7799ee">
 <td valign=bottom>&nbsp;<br>
@@ -218,14 +214,10 @@
 \x20\x20\x20\x20
 <tr><td bgcolor="#7799ee"><tt>&nbsp;&nbsp;&nbsp;&nbsp;&nbsp;&nbsp;</tt></td><td>&nbsp;</td>
 <td width="100%%">Nobody</td></tr></table>
-<<<<<<< HEAD
 """).strip() # ' <- emacs turd
-=======
-""".strip() # ' <- emacs turd
 
 expected_html_data_docstrings = tuple(s.replace(' ', '&nbsp;')
                                       for s in expected_data_docstrings)
->>>>>>> c3eaff85
 
 # output pattern for missing module
 missing_pattern = "no Python documentation found for '%s'"
