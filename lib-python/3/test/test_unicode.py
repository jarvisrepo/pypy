--- conflicted
+++ resolved
@@ -2799,108 +2799,6 @@
         self.assertEqual(transform_decimal('123\u20ac'),
                          '123\u20ac')
 
-<<<<<<< HEAD
-    def test_getnewargs(self):
-        text = 'abc'
-        args = text.__getnewargs__()
-        if support.check_impl_detail():
-            self.assertIsNot(args[0], text)
-        self.assertEqual(args[0], text)
-        self.assertEqual(len(args), 1)
-
-    def test_resize(self):
-        for length in range(1, 100, 7):
-            # generate a fresh string (refcount=1)
-            text = 'a' * length + 'b'
-
-            with support.check_warnings(('unicode_internal codec has been '
-                                         'deprecated', DeprecationWarning)):
-                # fill wstr internal field
-                abc = text.encode('unicode_internal')
-                self.assertEqual(abc.decode('unicode_internal'), text)
-
-                # resize text: wstr field must be cleared and then recomputed
-                text += 'c'
-                abcdef = text.encode('unicode_internal')
-                self.assertNotEqual(abc, abcdef)
-                self.assertEqual(abcdef.decode('unicode_internal'), text)
-
-    def test_compare(self):
-        # Issue #17615
-        N = 10
-        ascii = 'a' * N
-        ascii2 = 'z' * N
-        latin = '\x80' * N
-        latin2 = '\xff' * N
-        bmp = '\u0100' * N
-        bmp2 = '\uffff' * N
-        astral = '\U00100000' * N
-        astral2 = '\U0010ffff' * N
-        strings = (
-            ascii, ascii2,
-            latin, latin2,
-            bmp, bmp2,
-            astral, astral2)
-        for text1, text2 in itertools.combinations(strings, 2):
-            equal = (text1 is text2)
-            self.assertEqual(text1 == text2, equal)
-            self.assertEqual(text1 != text2, not equal)
-
-            if equal:
-                self.assertTrue(text1 <= text2)
-                self.assertTrue(text1 >= text2)
-
-                # text1 is text2: duplicate strings to skip the "str1 == str2"
-                # optimization in unicode_compare_eq() and really compare
-                # character per character
-                copy1 = duplicate_string(text1)
-                copy2 = duplicate_string(text2)
-                self.assertIsNot(copy1, copy2)
-
-                self.assertTrue(copy1 == copy2)
-                self.assertFalse(copy1 != copy2)
-
-                self.assertTrue(copy1 <= copy2)
-                self.assertTrue(copy2 >= copy2)
-
-        self.assertTrue(ascii < ascii2)
-        self.assertTrue(ascii < latin)
-        self.assertTrue(ascii < bmp)
-        self.assertTrue(ascii < astral)
-        self.assertFalse(ascii >= ascii2)
-        self.assertFalse(ascii >= latin)
-        self.assertFalse(ascii >= bmp)
-        self.assertFalse(ascii >= astral)
-
-        self.assertFalse(latin < ascii)
-        self.assertTrue(latin < latin2)
-        self.assertTrue(latin < bmp)
-        self.assertTrue(latin < astral)
-        self.assertTrue(latin >= ascii)
-        self.assertFalse(latin >= latin2)
-        self.assertFalse(latin >= bmp)
-        self.assertFalse(latin >= astral)
-
-        self.assertFalse(bmp < ascii)
-        self.assertFalse(bmp < latin)
-        self.assertTrue(bmp < bmp2)
-        self.assertTrue(bmp < astral)
-        self.assertTrue(bmp >= ascii)
-        self.assertTrue(bmp >= latin)
-        self.assertFalse(bmp >= bmp2)
-        self.assertFalse(bmp >= astral)
-
-        self.assertFalse(astral < ascii)
-        self.assertFalse(astral < latin)
-        self.assertFalse(astral < bmp2)
-        self.assertTrue(astral < astral2)
-        self.assertTrue(astral >= ascii)
-        self.assertTrue(astral >= latin)
-        self.assertTrue(astral >= bmp2)
-        self.assertFalse(astral >= astral2)
-
-=======
->>>>>>> 0cc4b2bb
     @support.cpython_only
     def test_pep393_utf8_caching_bug(self):
         # Issue #25709: Problem with string concatenation and utf-8 cache
