""" Test script for the Unicode implementation.

Written by Marc-Andre Lemburg (mal@lemburg.com).

(c) Copyright CNRI, All Rights Reserved. NO WARRANTY.

"""#"
import _string
import codecs
import struct
import sys
import unittest
import warnings
from test import support, string_tests

# Error handling (bad decoder return)
def search_function(encoding):
    def decode1(input, errors="strict"):
        return 42 # not a tuple
    def encode1(input, errors="strict"):
        return 42 # not a tuple
    def encode2(input, errors="strict"):
        return (42, 42) # no unicode
    def decode2(input, errors="strict"):
        return (42, 42) # no unicode
    if encoding=="test.unicode1":
        return (encode1, decode1, None, None)
    elif encoding=="test.unicode2":
        return (encode2, decode2, None, None)
    else:
        return None
codecs.register(search_function)

class UnicodeTest(string_tests.CommonTest,
        string_tests.MixinStrUnicodeUserStringTest,
        string_tests.MixinStrUnicodeTest,
        unittest.TestCase):

    type2test = str

    def checkequalnofix(self, result, object, methodname, *args):
        method = getattr(object, methodname)
        realresult = method(*args)
        self.assertEqual(realresult, result)
        self.assertTrue(type(realresult) is type(result))

        # if the original is returned make sure that
        # this doesn't happen with subclasses
        if realresult is object:
            class usub(str):
                def __repr__(self):
                    return 'usub(%r)' % str.__repr__(self)
            object = usub(object)
            method = getattr(object, methodname)
            realresult = method(*args)
            self.assertEqual(realresult, result)
            self.assertTrue(object is not realresult)

    def test_literals(self):
        self.assertEqual('\xff', '\u00ff')
        self.assertEqual('\uffff', '\U0000ffff')
        self.assertRaises(SyntaxError, eval, '\'\\Ufffffffe\'')
        self.assertRaises(SyntaxError, eval, '\'\\Uffffffff\'')
        self.assertRaises(SyntaxError, eval, '\'\\U%08x\'' % 0x110000)
        # raw strings should not have unicode escapes
        self.assertNotEqual(r"\u0020", " ")

    def test_ascii(self):
        if not sys.platform.startswith('java'):
            # Test basic sanity of repr()
            self.assertEqual(ascii('abc'), "'abc'")
            self.assertEqual(ascii('ab\\c'), "'ab\\\\c'")
            self.assertEqual(ascii('ab\\'), "'ab\\\\'")
            self.assertEqual(ascii('\\c'), "'\\\\c'")
            self.assertEqual(ascii('\\'), "'\\\\'")
            self.assertEqual(ascii('\n'), "'\\n'")
            self.assertEqual(ascii('\r'), "'\\r'")
            self.assertEqual(ascii('\t'), "'\\t'")
            self.assertEqual(ascii('\b'), "'\\x08'")
            self.assertEqual(ascii("'\""), """'\\'"'""")
            self.assertEqual(ascii("'\""), """'\\'"'""")
            self.assertEqual(ascii("'"), '''"'"''')
            self.assertEqual(ascii('"'), """'"'""")
            latin1repr = (
                "'\\x00\\x01\\x02\\x03\\x04\\x05\\x06\\x07\\x08\\t\\n\\x0b\\x0c\\r"
                "\\x0e\\x0f\\x10\\x11\\x12\\x13\\x14\\x15\\x16\\x17\\x18\\x19\\x1a"
                "\\x1b\\x1c\\x1d\\x1e\\x1f !\"#$%&\\'()*+,-./0123456789:;<=>?@ABCDEFGHI"
                "JKLMNOPQRSTUVWXYZ[\\\\]^_`abcdefghijklmnopqrstuvwxyz{|}~\\x7f"
                "\\x80\\x81\\x82\\x83\\x84\\x85\\x86\\x87\\x88\\x89\\x8a\\x8b\\x8c\\x8d"
                "\\x8e\\x8f\\x90\\x91\\x92\\x93\\x94\\x95\\x96\\x97\\x98\\x99\\x9a\\x9b"
                "\\x9c\\x9d\\x9e\\x9f\\xa0\\xa1\\xa2\\xa3\\xa4\\xa5\\xa6\\xa7\\xa8\\xa9"
                "\\xaa\\xab\\xac\\xad\\xae\\xaf\\xb0\\xb1\\xb2\\xb3\\xb4\\xb5\\xb6\\xb7"
                "\\xb8\\xb9\\xba\\xbb\\xbc\\xbd\\xbe\\xbf\\xc0\\xc1\\xc2\\xc3\\xc4\\xc5"
                "\\xc6\\xc7\\xc8\\xc9\\xca\\xcb\\xcc\\xcd\\xce\\xcf\\xd0\\xd1\\xd2\\xd3"
                "\\xd4\\xd5\\xd6\\xd7\\xd8\\xd9\\xda\\xdb\\xdc\\xdd\\xde\\xdf\\xe0\\xe1"
                "\\xe2\\xe3\\xe4\\xe5\\xe6\\xe7\\xe8\\xe9\\xea\\xeb\\xec\\xed\\xee\\xef"
                "\\xf0\\xf1\\xf2\\xf3\\xf4\\xf5\\xf6\\xf7\\xf8\\xf9\\xfa\\xfb\\xfc\\xfd"
                "\\xfe\\xff'")
            testrepr = ascii(''.join(map(chr, range(256))))
            self.assertEqual(testrepr, latin1repr)
            # Test ascii works on wide unicode escapes without overflow.
            self.assertEqual(ascii("\U00010000" * 39 + "\uffff" * 4096),
                             ascii("\U00010000" * 39 + "\uffff" * 4096))

            class WrongRepr:
                def __repr__(self):
                    return b'byte-repr'
            self.assertRaises(TypeError, ascii, WrongRepr())

    def test_repr(self):
        if not sys.platform.startswith('java'):
            # Test basic sanity of repr()
            self.assertEqual(repr('abc'), "'abc'")
            self.assertEqual(repr('ab\\c'), "'ab\\\\c'")
            self.assertEqual(repr('ab\\'), "'ab\\\\'")
            self.assertEqual(repr('\\c'), "'\\\\c'")
            self.assertEqual(repr('\\'), "'\\\\'")
            self.assertEqual(repr('\n'), "'\\n'")
            self.assertEqual(repr('\r'), "'\\r'")
            self.assertEqual(repr('\t'), "'\\t'")
            self.assertEqual(repr('\b'), "'\\x08'")
            self.assertEqual(repr("'\""), """'\\'"'""")
            self.assertEqual(repr("'\""), """'\\'"'""")
            self.assertEqual(repr("'"), '''"'"''')
            self.assertEqual(repr('"'), """'"'""")
            latin1repr = (
                "'\\x00\\x01\\x02\\x03\\x04\\x05\\x06\\x07\\x08\\t\\n\\x0b\\x0c\\r"
                "\\x0e\\x0f\\x10\\x11\\x12\\x13\\x14\\x15\\x16\\x17\\x18\\x19\\x1a"
                "\\x1b\\x1c\\x1d\\x1e\\x1f !\"#$%&\\'()*+,-./0123456789:;<=>?@ABCDEFGHI"
                "JKLMNOPQRSTUVWXYZ[\\\\]^_`abcdefghijklmnopqrstuvwxyz{|}~\\x7f"
                "\\x80\\x81\\x82\\x83\\x84\\x85\\x86\\x87\\x88\\x89\\x8a\\x8b\\x8c\\x8d"
                "\\x8e\\x8f\\x90\\x91\\x92\\x93\\x94\\x95\\x96\\x97\\x98\\x99\\x9a\\x9b"
                "\\x9c\\x9d\\x9e\\x9f\\xa0\xa1\xa2\xa3\xa4\xa5\xa6\xa7\xa8\xa9"
                "\xaa\xab\xac\\xad\xae\xaf\xb0\xb1\xb2\xb3\xb4\xb5\xb6\xb7"
                "\xb8\xb9\xba\xbb\xbc\xbd\xbe\xbf\xc0\xc1\xc2\xc3\xc4\xc5"
                "\xc6\xc7\xc8\xc9\xca\xcb\xcc\xcd\xce\xcf\xd0\xd1\xd2\xd3"
                "\xd4\xd5\xd6\xd7\xd8\xd9\xda\xdb\xdc\xdd\xde\xdf\xe0\xe1"
                "\xe2\xe3\xe4\xe5\xe6\xe7\xe8\xe9\xea\xeb\xec\xed\xee\xef"
                "\xf0\xf1\xf2\xf3\xf4\xf5\xf6\xf7\xf8\xf9\xfa\xfb\xfc\xfd"
                "\xfe\xff'")
            testrepr = repr(''.join(map(chr, range(256))))
            self.assertEqual(testrepr, latin1repr)
            # Test repr works on wide unicode escapes without overflow.
            self.assertEqual(repr("\U00010000" * 39 + "\uffff" * 4096),
                             repr("\U00010000" * 39 + "\uffff" * 4096))

            class WrongRepr:
                def __repr__(self):
                    return b'byte-repr'
            self.assertRaises(TypeError, repr, WrongRepr())

    def test_iterators(self):
        # Make sure unicode objects have an __iter__ method
        it = "\u1111\u2222\u3333".__iter__()
        self.assertEqual(next(it), "\u1111")
        self.assertEqual(next(it), "\u2222")
        self.assertEqual(next(it), "\u3333")
        self.assertRaises(StopIteration, next, it)

    def test_count(self):
        string_tests.CommonTest.test_count(self)
        # check mixed argument types
        self.checkequalnofix(3,  'aaa', 'count', 'a')
        self.checkequalnofix(0,  'aaa', 'count', 'b')
        self.checkequalnofix(3, 'aaa', 'count',  'a')
        self.checkequalnofix(0, 'aaa', 'count',  'b')
        self.checkequalnofix(0, 'aaa', 'count',  'b')
        self.checkequalnofix(1, 'aaa', 'count',  'a', -1)
        self.checkequalnofix(3, 'aaa', 'count',  'a', -10)
        self.checkequalnofix(2, 'aaa', 'count',  'a', 0, -1)
        self.checkequalnofix(0, 'aaa', 'count',  'a', 0, -10)

    def test_find(self):
        string_tests.CommonTest.test_find(self)
        # test implementation details of the memchr fast path
        self.checkequal(100, 'a' * 100 + '\u0102', 'find', '\u0102')
        self.checkequal(-1, 'a' * 100 + '\u0102', 'find', '\u0201')
        self.checkequal(-1, 'a' * 100 + '\u0102', 'find', '\u0120')
        self.checkequal(-1, 'a' * 100 + '\u0102', 'find', '\u0220')
        self.checkequal(100, 'a' * 100 + '\U00100304', 'find', '\U00100304')
        self.checkequal(-1, 'a' * 100 + '\U00100304', 'find', '\U00100204')
        self.checkequal(-1, 'a' * 100 + '\U00100304', 'find', '\U00102004')
        # check mixed argument types
        self.checkequalnofix(0,  'abcdefghiabc', 'find', 'abc')
        self.checkequalnofix(9,  'abcdefghiabc', 'find', 'abc', 1)
        self.checkequalnofix(-1, 'abcdefghiabc', 'find', 'def', 4)

        self.assertRaises(TypeError, 'hello'.find)
        self.assertRaises(TypeError, 'hello'.find, 42)

    def test_rfind(self):
        string_tests.CommonTest.test_rfind(self)
        # test implementation details of the memrchr fast path
        self.checkequal(0, '\u0102' + 'a' * 100 , 'rfind', '\u0102')
        self.checkequal(-1, '\u0102' + 'a' * 100 , 'rfind', '\u0201')
        self.checkequal(-1, '\u0102' + 'a' * 100 , 'rfind', '\u0120')
        self.checkequal(-1, '\u0102' + 'a' * 100 , 'rfind', '\u0220')
        self.checkequal(0, '\U00100304' + 'a' * 100, 'rfind', '\U00100304')
        self.checkequal(-1, '\U00100304' + 'a' * 100, 'rfind', '\U00100204')
        self.checkequal(-1, '\U00100304' + 'a' * 100, 'rfind', '\U00102004')
        # check mixed argument types
        self.checkequalnofix(9,   'abcdefghiabc', 'rfind', 'abc')
        self.checkequalnofix(12,  'abcdefghiabc', 'rfind', '')
        self.checkequalnofix(12, 'abcdefghiabc', 'rfind',  '')

    def test_index(self):
        string_tests.CommonTest.test_index(self)
        self.checkequalnofix(0, 'abcdefghiabc', 'index',  '')
        self.checkequalnofix(3, 'abcdefghiabc', 'index',  'def')
        self.checkequalnofix(0, 'abcdefghiabc', 'index',  'abc')
        self.checkequalnofix(9, 'abcdefghiabc', 'index',  'abc', 1)
        self.assertRaises(ValueError, 'abcdefghiabc'.index, 'hib')
        self.assertRaises(ValueError, 'abcdefghiab'.index,  'abc', 1)
        self.assertRaises(ValueError, 'abcdefghi'.index,  'ghi', 8)
        self.assertRaises(ValueError, 'abcdefghi'.index,  'ghi', -1)

    def test_rindex(self):
        string_tests.CommonTest.test_rindex(self)
        self.checkequalnofix(12, 'abcdefghiabc', 'rindex',  '')
        self.checkequalnofix(3,  'abcdefghiabc', 'rindex',  'def')
        self.checkequalnofix(9,  'abcdefghiabc', 'rindex',  'abc')
        self.checkequalnofix(0,  'abcdefghiabc', 'rindex',  'abc', 0, -1)

        self.assertRaises(ValueError, 'abcdefghiabc'.rindex,  'hib')
        self.assertRaises(ValueError, 'defghiabc'.rindex,  'def', 1)
        self.assertRaises(ValueError, 'defghiabc'.rindex,  'abc', 0, -1)
        self.assertRaises(ValueError, 'abcdefghi'.rindex,  'ghi', 0, 8)
        self.assertRaises(ValueError, 'abcdefghi'.rindex,  'ghi', 0, -1)

    def test_maketrans_translate(self):
        # these work with plain translate()
        self.checkequalnofix('bbbc', 'abababc', 'translate',
                             {ord('a'): None})
        self.checkequalnofix('iiic', 'abababc', 'translate',
                             {ord('a'): None, ord('b'): ord('i')})
        self.checkequalnofix('iiix', 'abababc', 'translate',
                             {ord('a'): None, ord('b'): ord('i'), ord('c'): 'x'})
        self.checkequalnofix('c', 'abababc', 'translate',
                             {ord('a'): None, ord('b'): ''})
        self.checkequalnofix('xyyx', 'xzx', 'translate',
                             {ord('z'): 'yy'})
        # this needs maketrans()
        self.checkequalnofix('abababc', 'abababc', 'translate',
                             {'b': '<i>'})
        tbl = self.type2test.maketrans({'a': None, 'b': '<i>'})
        self.checkequalnofix('<i><i><i>c', 'abababc', 'translate', tbl)
        # test alternative way of calling maketrans()
        tbl = self.type2test.maketrans('abc', 'xyz', 'd')
        self.checkequalnofix('xyzzy', 'abdcdcbdddd', 'translate', tbl)

        self.assertRaises(TypeError, self.type2test.maketrans)
        self.assertRaises(ValueError, self.type2test.maketrans, 'abc', 'defg')
        self.assertRaises(TypeError, self.type2test.maketrans, 2, 'def')
        self.assertRaises(TypeError, self.type2test.maketrans, 'abc', 2)
        self.assertRaises(TypeError, self.type2test.maketrans, 'abc', 'def', 2)
        self.assertRaises(ValueError, self.type2test.maketrans, {'xy': 2})
        self.assertRaises(TypeError, self.type2test.maketrans, {(1,): 2})

        self.assertRaises(TypeError, 'hello'.translate)
        self.assertRaises(TypeError, 'abababc'.translate, 'abc', 'xyz')

    def test_split(self):
        string_tests.CommonTest.test_split(self)

        # Mixed arguments
        self.checkequalnofix(['a', 'b', 'c', 'd'], 'a//b//c//d', 'split', '//')
        self.checkequalnofix(['a', 'b', 'c', 'd'], 'a//b//c//d', 'split', '//')
        self.checkequalnofix(['endcase ', ''], 'endcase test', 'split', 'test')

    def test_join(self):
        string_tests.MixinStrUnicodeUserStringTest.test_join(self)

        class MyWrapper:
            def __init__(self, sval): self.sval = sval
            def __str__(self): return self.sval

        # mixed arguments
        self.checkequalnofix('a b c d', ' ', 'join', ['a', 'b', 'c', 'd'])
        self.checkequalnofix('abcd', '', 'join', ('a', 'b', 'c', 'd'))
        self.checkequalnofix('w x y z', ' ', 'join', string_tests.Sequence('wxyz'))
        self.checkequalnofix('a b c d', ' ', 'join', ['a', 'b', 'c', 'd'])
        self.checkequalnofix('a b c d', ' ', 'join', ['a', 'b', 'c', 'd'])
        self.checkequalnofix('abcd', '', 'join', ('a', 'b', 'c', 'd'))
        self.checkequalnofix('w x y z', ' ', 'join', string_tests.Sequence('wxyz'))
        self.checkraises(TypeError, ' ', 'join', ['1', '2', MyWrapper('foo')])
        self.checkraises(TypeError, ' ', 'join', ['1', '2', '3', bytes()])
        self.checkraises(TypeError, ' ', 'join', [1, 2, 3])
        self.checkraises(TypeError, ' ', 'join', ['1', '2', 3])

    def test_replace(self):
        string_tests.CommonTest.test_replace(self)

        # method call forwarded from str implementation because of unicode argument
        self.checkequalnofix('one@two!three!', 'one!two!three!', 'replace', '!', '@', 1)
        self.assertRaises(TypeError, 'replace'.replace, "r", 42)

    @support.cpython_only
    def test_replace_id(self):
        pattern = 'abc'
        text = 'abc def'
        self.assertIs(text.replace(pattern, pattern), text)

    def test_bytes_comparison(self):
        with support.check_warnings():
            warnings.simplefilter('ignore', BytesWarning)
            self.assertEqual('abc' == b'abc', False)
            self.assertEqual('abc' != b'abc', True)
            self.assertEqual('abc' == bytearray(b'abc'), False)
            self.assertEqual('abc' != bytearray(b'abc'), True)

    def test_comparison(self):
        # Comparisons:
        self.assertEqual('abc', 'abc')
        self.assertTrue('abcd' > 'abc')
        self.assertTrue('abc' < 'abcd')

        if 0:
            # Move these tests to a Unicode collation module test...
            # Testing UTF-16 code point order comparisons...

            # No surrogates, no fixup required.
            self.assertTrue('\u0061' < '\u20ac')
            # Non surrogate below surrogate value, no fixup required
            self.assertTrue('\u0061' < '\ud800\udc02')

            # Non surrogate above surrogate value, fixup required
            def test_lecmp(s, s2):
                self.assertTrue(s < s2)

            def test_fixup(s):
                s2 = '\ud800\udc01'
                test_lecmp(s, s2)
                s2 = '\ud900\udc01'
                test_lecmp(s, s2)
                s2 = '\uda00\udc01'
                test_lecmp(s, s2)
                s2 = '\udb00\udc01'
                test_lecmp(s, s2)
                s2 = '\ud800\udd01'
                test_lecmp(s, s2)
                s2 = '\ud900\udd01'
                test_lecmp(s, s2)
                s2 = '\uda00\udd01'
                test_lecmp(s, s2)
                s2 = '\udb00\udd01'
                test_lecmp(s, s2)
                s2 = '\ud800\ude01'
                test_lecmp(s, s2)
                s2 = '\ud900\ude01'
                test_lecmp(s, s2)
                s2 = '\uda00\ude01'
                test_lecmp(s, s2)
                s2 = '\udb00\ude01'
                test_lecmp(s, s2)
                s2 = '\ud800\udfff'
                test_lecmp(s, s2)
                s2 = '\ud900\udfff'
                test_lecmp(s, s2)
                s2 = '\uda00\udfff'
                test_lecmp(s, s2)
                s2 = '\udb00\udfff'
                test_lecmp(s, s2)

                test_fixup('\ue000')
                test_fixup('\uff61')

        # Surrogates on both sides, no fixup required
        self.assertTrue('\ud800\udc02' < '\ud84d\udc56')

    def test_islower(self):
        string_tests.MixinStrUnicodeUserStringTest.test_islower(self)
        self.checkequalnofix(False, '\u1FFc', 'islower')
        self.assertFalse('\u2167'.islower())
        self.assertTrue('\u2177'.islower())
        # non-BMP, uppercase
        self.assertFalse('\U00010401'.islower())
        self.assertFalse('\U00010427'.islower())
        # non-BMP, lowercase
        self.assertTrue('\U00010429'.islower())
        self.assertTrue('\U0001044E'.islower())
        # non-BMP, non-cased
        self.assertFalse('\U0001F40D'.islower())
        self.assertFalse('\U0001F46F'.islower())

    def test_isupper(self):
        string_tests.MixinStrUnicodeUserStringTest.test_isupper(self)
        if not sys.platform.startswith('java'):
            self.checkequalnofix(False, '\u1FFc', 'isupper')
        self.assertTrue('\u2167'.isupper())
        self.assertFalse('\u2177'.isupper())
        # non-BMP, uppercase
        self.assertTrue('\U00010401'.isupper())
        self.assertTrue('\U00010427'.isupper())
        # non-BMP, lowercase
        self.assertFalse('\U00010429'.isupper())
        self.assertFalse('\U0001044E'.isupper())
        # non-BMP, non-cased
        self.assertFalse('\U0001F40D'.isupper())
        self.assertFalse('\U0001F46F'.isupper())

    def test_istitle(self):
        string_tests.MixinStrUnicodeUserStringTest.test_istitle(self)
        self.checkequalnofix(True, '\u1FFc', 'istitle')
        self.checkequalnofix(True, 'Greek \u1FFcitlecases ...', 'istitle')

        # non-BMP, uppercase + lowercase
        self.assertTrue('\U00010401\U00010429'.istitle())
        self.assertTrue('\U00010427\U0001044E'.istitle())
        # apparently there are no titlecased (Lt) non-BMP chars in Unicode 6
        for ch in ['\U00010429', '\U0001044E', '\U0001F40D', '\U0001F46F']:
            self.assertFalse(ch.istitle(), '{!a} is not title'.format(ch))

    def test_isspace(self):
        string_tests.MixinStrUnicodeUserStringTest.test_isspace(self)
        self.checkequalnofix(True, '\u2000', 'isspace')
        self.checkequalnofix(True, '\u200a', 'isspace')
        self.checkequalnofix(False, '\u2014', 'isspace')
        # apparently there are no non-BMP spaces chars in Unicode 6
        for ch in ['\U00010401', '\U00010427', '\U00010429', '\U0001044E',
                   '\U0001F40D', '\U0001F46F']:
            self.assertFalse(ch.isspace(), '{!a} is not space.'.format(ch))

    def test_isalnum(self):
        string_tests.MixinStrUnicodeUserStringTest.test_isalnum(self)
        for ch in ['\U00010401', '\U00010427', '\U00010429', '\U0001044E',
                   '\U0001D7F6', '\U00011066', '\U000104A0', '\U0001F107']:
            self.assertTrue(ch.isalnum(), '{!a} is alnum.'.format(ch))

    def test_isalpha(self):
        string_tests.MixinStrUnicodeUserStringTest.test_isalpha(self)
        self.checkequalnofix(True, '\u1FFc', 'isalpha')
        # non-BMP, cased
        self.assertTrue('\U00010401'.isalpha())
        self.assertTrue('\U00010427'.isalpha())
        self.assertTrue('\U00010429'.isalpha())
        self.assertTrue('\U0001044E'.isalpha())
        # non-BMP, non-cased
        self.assertFalse('\U0001F40D'.isalpha())
        self.assertFalse('\U0001F46F'.isalpha())

    def test_isdecimal(self):
        self.checkequalnofix(False, '', 'isdecimal')
        self.checkequalnofix(False, 'a', 'isdecimal')
        self.checkequalnofix(True, '0', 'isdecimal')
        self.checkequalnofix(False, '\u2460', 'isdecimal') # CIRCLED DIGIT ONE
        self.checkequalnofix(False, '\xbc', 'isdecimal') # VULGAR FRACTION ONE QUARTER
        self.checkequalnofix(True, '\u0660', 'isdecimal') # ARABIC-INDIC DIGIT ZERO
        self.checkequalnofix(True, '0123456789', 'isdecimal')
        self.checkequalnofix(False, '0123456789a', 'isdecimal')

        self.checkraises(TypeError, 'abc', 'isdecimal', 42)

        for ch in ['\U00010401', '\U00010427', '\U00010429', '\U0001044E',
                   '\U0001F40D', '\U0001F46F', '\U00011065', '\U0001F107']:
            self.assertFalse(ch.isdecimal(), '{!a} is not decimal.'.format(ch))
        for ch in ['\U0001D7F6', '\U00011066', '\U000104A0']:
            self.assertTrue(ch.isdecimal(), '{!a} is decimal.'.format(ch))

    def test_isdigit(self):
        string_tests.MixinStrUnicodeUserStringTest.test_isdigit(self)
        self.checkequalnofix(True, '\u2460', 'isdigit')
        self.checkequalnofix(False, '\xbc', 'isdigit')
        self.checkequalnofix(True, '\u0660', 'isdigit')

        for ch in ['\U00010401', '\U00010427', '\U00010429', '\U0001044E',
                   '\U0001F40D', '\U0001F46F', '\U00011065']:
            self.assertFalse(ch.isdigit(), '{!a} is not a digit.'.format(ch))
        for ch in ['\U0001D7F6', '\U00011066', '\U000104A0', '\U0001F107']:
            self.assertTrue(ch.isdigit(), '{!a} is a digit.'.format(ch))

    def test_isnumeric(self):
        self.checkequalnofix(False, '', 'isnumeric')
        self.checkequalnofix(False, 'a', 'isnumeric')
        self.checkequalnofix(True, '0', 'isnumeric')
        self.checkequalnofix(True, '\u2460', 'isnumeric')
        self.checkequalnofix(True, '\xbc', 'isnumeric')
        self.checkequalnofix(True, '\u0660', 'isnumeric')
        self.checkequalnofix(True, '0123456789', 'isnumeric')
        self.checkequalnofix(False, '0123456789a', 'isnumeric')

        self.assertRaises(TypeError, "abc".isnumeric, 42)

        for ch in ['\U00010401', '\U00010427', '\U00010429', '\U0001044E',
                   '\U0001F40D', '\U0001F46F']:
            self.assertFalse(ch.isnumeric(), '{!a} is not numeric.'.format(ch))
        for ch in ['\U00011065', '\U0001D7F6', '\U00011066',
                   '\U000104A0', '\U0001F107']:
            self.assertTrue(ch.isnumeric(), '{!a} is numeric.'.format(ch))

    def test_isidentifier(self):
        self.assertTrue("a".isidentifier())
        self.assertTrue("Z".isidentifier())
        self.assertTrue("_".isidentifier())
        self.assertTrue("b0".isidentifier())
        self.assertTrue("bc".isidentifier())
        self.assertTrue("b_".isidentifier())
        self.assertTrue("µ".isidentifier())
        self.assertTrue("𝔘𝔫𝔦𝔠𝔬𝔡𝔢".isidentifier())

        self.assertFalse(" ".isidentifier())
        self.assertFalse("[".isidentifier())
        self.assertFalse("©".isidentifier())
        self.assertFalse("0".isidentifier())

    def test_isprintable(self):
        self.assertTrue("".isprintable())
        self.assertTrue(" ".isprintable())
        self.assertTrue("abcdefg".isprintable())
        self.assertFalse("abcdefg\n".isprintable())
        # some defined Unicode character
        self.assertTrue("\u0374".isprintable())
        # undefined character
        self.assertFalse("\u0378".isprintable())
        # single surrogate character
        self.assertFalse("\ud800".isprintable())

        self.assertTrue('\U0001F46F'.isprintable())
        self.assertFalse('\U000E0020'.isprintable())

    def test_surrogates(self):
        for s in ('a\uD800b\uDFFF', 'a\uDFFFb\uD800',
                  'a\uD800b\uDFFFa', 'a\uDFFFb\uD800a'):
            self.assertTrue(s.islower())
            self.assertFalse(s.isupper())
            self.assertFalse(s.istitle())
        for s in ('A\uD800B\uDFFF', 'A\uDFFFB\uD800',
                  'A\uD800B\uDFFFA', 'A\uDFFFB\uD800A'):
            self.assertFalse(s.islower())
            self.assertTrue(s.isupper())
            self.assertTrue(s.istitle())

        for meth_name in ('islower', 'isupper', 'istitle'):
            meth = getattr(str, meth_name)
            for s in ('\uD800', '\uDFFF', '\uD800\uD800', '\uDFFF\uDFFF'):
                self.assertFalse(meth(s), '%a.%s() is False' % (s, meth_name))

        for meth_name in ('isalpha', 'isalnum', 'isdigit', 'isspace',
                          'isdecimal', 'isnumeric',
                          'isidentifier', 'isprintable'):
            meth = getattr(str, meth_name)
            for s in ('\uD800', '\uDFFF', '\uD800\uD800', '\uDFFF\uDFFF',
                      'a\uD800b\uDFFF', 'a\uDFFFb\uD800',
                      'a\uD800b\uDFFFa', 'a\uDFFFb\uD800a'):
                self.assertFalse(meth(s), '%a.%s() is False' % (s, meth_name))


    def test_lower(self):
        string_tests.CommonTest.test_lower(self)
        self.assertEqual('\U00010427'.lower(), '\U0001044F')
        self.assertEqual('\U00010427\U00010427'.lower(),
                         '\U0001044F\U0001044F')
        self.assertEqual('\U00010427\U0001044F'.lower(),
                         '\U0001044F\U0001044F')
        self.assertEqual('X\U00010427x\U0001044F'.lower(),
                         'x\U0001044Fx\U0001044F')
        self.assertEqual('ﬁ'.lower(), 'ﬁ')
        self.assertEqual('\u0130'.lower(), '\u0069\u0307')
        # Special case for GREEK CAPITAL LETTER SIGMA U+03A3
        self.assertEqual('\u03a3'.lower(), '\u03c3')
        self.assertEqual('\u0345\u03a3'.lower(), '\u0345\u03c3')
        self.assertEqual('A\u0345\u03a3'.lower(), 'a\u0345\u03c2')
        self.assertEqual('A\u0345\u03a3a'.lower(), 'a\u0345\u03c3a')
        self.assertEqual('A\u0345\u03a3'.lower(), 'a\u0345\u03c2')
        self.assertEqual('A\u03a3\u0345'.lower(), 'a\u03c2\u0345')
        self.assertEqual('\u03a3\u0345 '.lower(), '\u03c3\u0345 ')
        self.assertEqual('\U0008fffe'.lower(), '\U0008fffe')
        self.assertEqual('\u2177'.lower(), '\u2177')

    def test_casefold(self):
        self.assertEqual('hello'.casefold(), 'hello')
        self.assertEqual('hELlo'.casefold(), 'hello')
        self.assertEqual('ß'.casefold(), 'ss')
        self.assertEqual('ﬁ'.casefold(), 'fi')
        self.assertEqual('\u03a3'.casefold(), '\u03c3')
        self.assertEqual('A\u0345\u03a3'.casefold(), 'a\u03b9\u03c3')
        self.assertEqual('\u00b5'.casefold(), '\u03bc')

    def test_upper(self):
        string_tests.CommonTest.test_upper(self)
        self.assertEqual('\U0001044F'.upper(), '\U00010427')
        self.assertEqual('\U0001044F\U0001044F'.upper(),
                         '\U00010427\U00010427')
        self.assertEqual('\U00010427\U0001044F'.upper(),
                         '\U00010427\U00010427')
        self.assertEqual('X\U00010427x\U0001044F'.upper(),
                         'X\U00010427X\U00010427')
        self.assertEqual('ﬁ'.upper(), 'FI')
        self.assertEqual('\u0130'.upper(), '\u0130')
        self.assertEqual('\u03a3'.upper(), '\u03a3')
        self.assertEqual('ß'.upper(), 'SS')
        self.assertEqual('\u1fd2'.upper(), '\u0399\u0308\u0300')
        self.assertEqual('\U0008fffe'.upper(), '\U0008fffe')
        self.assertEqual('\u2177'.upper(), '\u2167')

    def test_capitalize(self):
        string_tests.CommonTest.test_capitalize(self)
        self.assertEqual('\U0001044F'.capitalize(), '\U00010427')
        self.assertEqual('\U0001044F\U0001044F'.capitalize(),
                         '\U00010427\U0001044F')
        self.assertEqual('\U00010427\U0001044F'.capitalize(),
                         '\U00010427\U0001044F')
        self.assertEqual('\U0001044F\U00010427'.capitalize(),
                         '\U00010427\U0001044F')
        self.assertEqual('X\U00010427x\U0001044F'.capitalize(),
                         'X\U0001044Fx\U0001044F')
        self.assertEqual('h\u0130'.capitalize(), 'H\u0069\u0307')
        exp = '\u0399\u0308\u0300\u0069\u0307'
        self.assertEqual('\u1fd2\u0130'.capitalize(), exp)
        self.assertEqual('ﬁnnish'.capitalize(), 'FInnish')
        self.assertEqual('A\u0345\u03a3'.capitalize(), 'A\u0345\u03c2')

    def test_title(self):
        string_tests.MixinStrUnicodeUserStringTest.test_title(self)
        self.assertEqual('\U0001044F'.title(), '\U00010427')
        self.assertEqual('\U0001044F\U0001044F'.title(),
                         '\U00010427\U0001044F')
        self.assertEqual('\U0001044F\U0001044F \U0001044F\U0001044F'.title(),
                         '\U00010427\U0001044F \U00010427\U0001044F')
        self.assertEqual('\U00010427\U0001044F \U00010427\U0001044F'.title(),
                         '\U00010427\U0001044F \U00010427\U0001044F')
        self.assertEqual('\U0001044F\U00010427 \U0001044F\U00010427'.title(),
                         '\U00010427\U0001044F \U00010427\U0001044F')
        self.assertEqual('X\U00010427x\U0001044F X\U00010427x\U0001044F'.title(),
                         'X\U0001044Fx\U0001044F X\U0001044Fx\U0001044F')
        self.assertEqual('ﬁNNISH'.title(), 'Finnish')
        self.assertEqual('A\u03a3 \u1fa1xy'.title(), 'A\u03c2 \u1fa9xy')
        self.assertEqual('A\u03a3A'.title(), 'A\u03c3a')

    def test_swapcase(self):
        string_tests.CommonTest.test_swapcase(self)
        self.assertEqual('\U0001044F'.swapcase(), '\U00010427')
        self.assertEqual('\U00010427'.swapcase(), '\U0001044F')
        self.assertEqual('\U0001044F\U0001044F'.swapcase(),
                         '\U00010427\U00010427')
        self.assertEqual('\U00010427\U0001044F'.swapcase(),
                         '\U0001044F\U00010427')
        self.assertEqual('\U0001044F\U00010427'.swapcase(),
                         '\U00010427\U0001044F')
        self.assertEqual('X\U00010427x\U0001044F'.swapcase(),
                         'x\U0001044FX\U00010427')
        self.assertEqual('ﬁ'.swapcase(), 'FI')
        self.assertEqual('\u0130'.swapcase(), '\u0069\u0307')
        # Special case for GREEK CAPITAL LETTER SIGMA U+03A3
        self.assertEqual('\u03a3'.swapcase(), '\u03c3')
        self.assertEqual('\u0345\u03a3'.swapcase(), '\u0399\u03c3')
        self.assertEqual('A\u0345\u03a3'.swapcase(), 'a\u0399\u03c2')
        self.assertEqual('A\u0345\u03a3a'.swapcase(), 'a\u0399\u03c3A')
        self.assertEqual('A\u0345\u03a3'.swapcase(), 'a\u0399\u03c2')
        self.assertEqual('A\u03a3\u0345'.swapcase(), 'a\u03c2\u0399')
        self.assertEqual('\u03a3\u0345 '.swapcase(), '\u03c3\u0399 ')
        self.assertEqual('\u03a3'.swapcase(), '\u03c3')
        self.assertEqual('ß'.swapcase(), 'SS')
        self.assertEqual('\u1fd2'.swapcase(), '\u0399\u0308\u0300')

    def test_center(self):
        string_tests.CommonTest.test_center(self)
        self.assertEqual('x'.center(2, '\U0010FFFF'),
                         'x\U0010FFFF')
        self.assertEqual('x'.center(3, '\U0010FFFF'),
                         '\U0010FFFFx\U0010FFFF')
        self.assertEqual('x'.center(4, '\U0010FFFF'),
                         '\U0010FFFFx\U0010FFFF\U0010FFFF')

    def test_contains(self):
        # Testing Unicode contains method
        self.assertIn('a', 'abdb')
        self.assertIn('a', 'bdab')
        self.assertIn('a', 'bdaba')
        self.assertIn('a', 'bdba')
        self.assertNotIn('a', 'bdb')
        self.assertIn('a', 'bdba')
        self.assertIn('a', ('a',1,None))
        self.assertIn('a', (1,None,'a'))
        self.assertIn('a', ('a',1,None))
        self.assertIn('a', (1,None,'a'))
        self.assertNotIn('a', ('x',1,'y'))
        self.assertNotIn('a', ('x',1,None))
        self.assertNotIn('abcd', 'abcxxxx')
        self.assertIn('ab', 'abcd')
        self.assertIn('ab', 'abc')
        self.assertIn('ab', (1,None,'ab'))
        self.assertIn('', 'abc')
        self.assertIn('', '')
        self.assertIn('', 'abc')
        self.assertNotIn('\0', 'abc')
        self.assertIn('\0', '\0abc')
        self.assertIn('\0', 'abc\0')
        self.assertIn('a', '\0abc')
        self.assertIn('asdf', 'asdf')
        self.assertNotIn('asdf', 'asd')
        self.assertNotIn('asdf', '')

        self.assertRaises(TypeError, "abc".__contains__)

    def test_issue18183(self):
        '\U00010000\U00100000'.lower()
        '\U00010000\U00100000'.casefold()
        '\U00010000\U00100000'.upper()
        '\U00010000\U00100000'.capitalize()
        '\U00010000\U00100000'.title()
        '\U00010000\U00100000'.swapcase()
        '\U00100000'.center(3, '\U00010000')
        '\U00100000'.ljust(3, '\U00010000')
        '\U00100000'.rjust(3, '\U00010000')

    def test_format(self):
        self.assertEqual(''.format(), '')
        self.assertEqual('a'.format(), 'a')
        self.assertEqual('ab'.format(), 'ab')
        self.assertEqual('a{{'.format(), 'a{')
        self.assertEqual('a}}'.format(), 'a}')
        self.assertEqual('{{b'.format(), '{b')
        self.assertEqual('}}b'.format(), '}b')
        self.assertEqual('a{{b'.format(), 'a{b')

        # examples from the PEP:
        import datetime
        self.assertEqual("My name is {0}".format('Fred'), "My name is Fred")
        self.assertEqual("My name is {0[name]}".format(dict(name='Fred')),
                         "My name is Fred")
        self.assertEqual("My name is {0} :-{{}}".format('Fred'),
                         "My name is Fred :-{}")

        d = datetime.date(2007, 8, 18)
        self.assertEqual("The year is {0.year}".format(d),
                         "The year is 2007")

        # classes we'll use for testing
        class C:
            def __init__(self, x=100):
                self._x = x
            def __format__(self, spec):
                return spec

        class D:
            def __init__(self, x):
                self.x = x
            def __format__(self, spec):
                return str(self.x)

        # class with __str__, but no __format__
        class E:
            def __init__(self, x):
                self.x = x
            def __str__(self):
                return 'E(' + self.x + ')'

        # class with __repr__, but no __format__ or __str__
        class F:
            def __init__(self, x):
                self.x = x
            def __repr__(self):
                return 'F(' + self.x + ')'

        # class with __format__ that forwards to string, for some format_spec's
        class G:
            def __init__(self, x):
                self.x = x
            def __str__(self):
                return "string is " + self.x
            def __format__(self, format_spec):
                if format_spec == 'd':
                    return 'G(' + self.x + ')'
                return object.__format__(self, format_spec)

        class I(datetime.date):
            def __format__(self, format_spec):
                return self.strftime(format_spec)

        class J(int):
            def __format__(self, format_spec):
                return int.__format__(self * 2, format_spec)


        self.assertEqual(''.format(), '')
        self.assertEqual('abc'.format(), 'abc')
        self.assertEqual('{0}'.format('abc'), 'abc')
        self.assertEqual('{0:}'.format('abc'), 'abc')
#        self.assertEqual('{ 0 }'.format('abc'), 'abc')
        self.assertEqual('X{0}'.format('abc'), 'Xabc')
        self.assertEqual('{0}X'.format('abc'), 'abcX')
        self.assertEqual('X{0}Y'.format('abc'), 'XabcY')
        self.assertEqual('{1}'.format(1, 'abc'), 'abc')
        self.assertEqual('X{1}'.format(1, 'abc'), 'Xabc')
        self.assertEqual('{1}X'.format(1, 'abc'), 'abcX')
        self.assertEqual('X{1}Y'.format(1, 'abc'), 'XabcY')
        self.assertEqual('{0}'.format(-15), '-15')
        self.assertEqual('{0}{1}'.format(-15, 'abc'), '-15abc')
        self.assertEqual('{0}X{1}'.format(-15, 'abc'), '-15Xabc')
        self.assertEqual('{{'.format(), '{')
        self.assertEqual('}}'.format(), '}')
        self.assertEqual('{{}}'.format(), '{}')
        self.assertEqual('{{x}}'.format(), '{x}')
        self.assertEqual('{{{0}}}'.format(123), '{123}')
        self.assertEqual('{{{{0}}}}'.format(), '{{0}}')
        self.assertEqual('}}{{'.format(), '}{')
        self.assertEqual('}}x{{'.format(), '}x{')

        # weird field names
        self.assertEqual("{0[foo-bar]}".format({'foo-bar':'baz'}), 'baz')
        self.assertEqual("{0[foo bar]}".format({'foo bar':'baz'}), 'baz')
        self.assertEqual("{0[ ]}".format({' ':3}), '3')

        self.assertEqual('{foo._x}'.format(foo=C(20)), '20')
        self.assertEqual('{1}{0}'.format(D(10), D(20)), '2010')
        self.assertEqual('{0._x.x}'.format(C(D('abc'))), 'abc')
        self.assertEqual('{0[0]}'.format(['abc', 'def']), 'abc')
        self.assertEqual('{0[1]}'.format(['abc', 'def']), 'def')
        self.assertEqual('{0[1][0]}'.format(['abc', ['def']]), 'def')
        self.assertEqual('{0[1][0].x}'.format(['abc', [D('def')]]), 'def')

        # strings
        self.assertEqual('{0:.3s}'.format('abc'), 'abc')
        self.assertEqual('{0:.3s}'.format('ab'), 'ab')
        self.assertEqual('{0:.3s}'.format('abcdef'), 'abc')
        self.assertEqual('{0:.0s}'.format('abcdef'), '')
        self.assertEqual('{0:3.3s}'.format('abc'), 'abc')
        self.assertEqual('{0:2.3s}'.format('abc'), 'abc')
        self.assertEqual('{0:2.2s}'.format('abc'), 'ab')
        self.assertEqual('{0:3.2s}'.format('abc'), 'ab ')
        self.assertEqual('{0:x<0s}'.format('result'), 'result')
        self.assertEqual('{0:x<5s}'.format('result'), 'result')
        self.assertEqual('{0:x<6s}'.format('result'), 'result')
        self.assertEqual('{0:x<7s}'.format('result'), 'resultx')
        self.assertEqual('{0:x<8s}'.format('result'), 'resultxx')
        self.assertEqual('{0: <7s}'.format('result'), 'result ')
        self.assertEqual('{0:<7s}'.format('result'), 'result ')
        self.assertEqual('{0:>7s}'.format('result'), ' result')
        self.assertEqual('{0:>8s}'.format('result'), '  result')
        self.assertEqual('{0:^8s}'.format('result'), ' result ')
        self.assertEqual('{0:^9s}'.format('result'), ' result  ')
        self.assertEqual('{0:^10s}'.format('result'), '  result  ')
        self.assertEqual('{0:10000}'.format('a'), 'a' + ' ' * 9999)
        self.assertEqual('{0:10000}'.format(''), ' ' * 10000)
        self.assertEqual('{0:10000000}'.format(''), ' ' * 10000000)

        # format specifiers for user defined type
        self.assertEqual('{0:abc}'.format(C()), 'abc')

        # !r, !s and !a coercions
        self.assertEqual('{0!s}'.format('Hello'), 'Hello')
        self.assertEqual('{0!s:}'.format('Hello'), 'Hello')
        self.assertEqual('{0!s:15}'.format('Hello'), 'Hello          ')
        self.assertEqual('{0!s:15s}'.format('Hello'), 'Hello          ')
        self.assertEqual('{0!r}'.format('Hello'), "'Hello'")
        self.assertEqual('{0!r:}'.format('Hello'), "'Hello'")
        self.assertEqual('{0!r}'.format(F('Hello')), 'F(Hello)')
        self.assertEqual('{0!r}'.format('\u0378'), "'\\u0378'") # nonprintable
        self.assertEqual('{0!r}'.format('\u0374'), "'\u0374'")  # printable
        self.assertEqual('{0!r}'.format(F('\u0374')), 'F(\u0374)')
        self.assertEqual('{0!a}'.format('Hello'), "'Hello'")
        self.assertEqual('{0!a}'.format('\u0378'), "'\\u0378'") # nonprintable
        self.assertEqual('{0!a}'.format('\u0374'), "'\\u0374'") # printable
        self.assertEqual('{0!a:}'.format('Hello'), "'Hello'")
        self.assertEqual('{0!a}'.format(F('Hello')), 'F(Hello)')
        self.assertEqual('{0!a}'.format(F('\u0374')), 'F(\\u0374)')

        # test fallback to object.__format__
        self.assertEqual('{0}'.format({}), '{}')
        self.assertEqual('{0}'.format([]), '[]')
        self.assertEqual('{0}'.format([1]), '[1]')

        self.assertEqual('{0:d}'.format(G('data')), 'G(data)')
        self.assertEqual('{0!s}'.format(G('data')), 'string is data')

        msg = 'object.__format__ with a non-empty format string is deprecated'
        with support.check_warnings((msg, DeprecationWarning)):
            self.assertEqual('{0:^10}'.format(E('data')), ' E(data)  ')
            self.assertEqual('{0:^10s}'.format(E('data')), ' E(data)  ')
            self.assertEqual('{0:>15s}'.format(G('data')), ' string is data')

        self.assertEqual("{0:date: %Y-%m-%d}".format(I(year=2007,
                                                       month=8,
                                                       day=27)),
                         "date: 2007-08-27")

        # test deriving from a builtin type and overriding __format__
        self.assertEqual("{0}".format(J(10)), "20")


        # string format specifiers
        self.assertEqual('{0:}'.format('a'), 'a')

        # computed format specifiers
        self.assertEqual("{0:.{1}}".format('hello world', 5), 'hello')
        self.assertEqual("{0:.{1}s}".format('hello world', 5), 'hello')
        self.assertEqual("{0:.{precision}s}".format('hello world', precision=5), 'hello')
        self.assertEqual("{0:{width}.{precision}s}".format('hello world', width=10, precision=5), 'hello     ')
        self.assertEqual("{0:{width}.{precision}s}".format('hello world', width='10', precision='5'), 'hello     ')

        # test various errors
        self.assertRaises(ValueError, '{'.format)
        self.assertRaises(ValueError, '}'.format)
        self.assertRaises(ValueError, 'a{'.format)
        self.assertRaises(ValueError, 'a}'.format)
        self.assertRaises(ValueError, '{a'.format)
        self.assertRaises(ValueError, '}a'.format)
        self.assertRaises(IndexError, '{0}'.format)
        self.assertRaises(IndexError, '{1}'.format, 'abc')
        self.assertRaises(KeyError,   '{x}'.format)
        self.assertRaises(ValueError, "}{".format)
        self.assertRaises(ValueError, "abc{0:{}".format)
        self.assertRaises(ValueError, "{0".format)
        self.assertRaises(IndexError, "{0.}".format)
        self.assertRaises(ValueError, "{0.}".format, 0)
        self.assertRaises(IndexError, "{0[}".format)
        self.assertRaises(ValueError, "{0[}".format, [])
        self.assertRaises(KeyError,   "{0]}".format)
        self.assertRaises(ValueError, "{0.[]}".format, 0)
        self.assertRaises(ValueError, "{0..foo}".format, 0)
        self.assertRaises(ValueError, "{0[0}".format, 0)
        self.assertRaises(ValueError, "{0[0:foo}".format, 0)
        self.assertRaises(KeyError,   "{c]}".format)
        self.assertRaises(ValueError, "{{ {{{0}}".format, 0)
        self.assertRaises(ValueError, "{0}}".format, 0)
        self.assertRaises(KeyError,   "{foo}".format, bar=3)
        self.assertRaises(ValueError, "{0!x}".format, 3)
        self.assertRaises(ValueError, "{0!}".format, 0)
        self.assertRaises(ValueError, "{0!rs}".format, 0)
        self.assertRaises(ValueError, "{!}".format)
        self.assertRaises(IndexError, "{:}".format)
        self.assertRaises(IndexError, "{:s}".format)
        self.assertRaises(IndexError, "{}".format)
        big = "23098475029384702983476098230754973209482573"
        self.assertRaises(ValueError, ("{" + big + "}").format)
        self.assertRaises(ValueError, ("{[" + big + "]}").format, [0])

        # issue 6089
        self.assertRaises(ValueError, "{0[0]x}".format, [None])
        self.assertRaises(ValueError, "{0[0](10)}".format, [None])

        # can't have a replacement on the field name portion
        self.assertRaises(TypeError, '{0[{1}]}'.format, 'abcdefg', 4)

        # exceed maximum recursion depth
        self.assertRaises(ValueError, "{0:{1:{2}}}".format, 'abc', 's', '')
        self.assertRaises(ValueError, "{0:{1:{2:{3:{4:{5:{6}}}}}}}".format,
                          0, 1, 2, 3, 4, 5, 6, 7)

        # string format spec errors
        self.assertRaises(ValueError, "{0:-s}".format, '')
        self.assertRaises(ValueError, format, "", "-")
        self.assertRaises(ValueError, "{0:=s}".format, '')

        # Alternate formatting is not supported
        self.assertRaises(ValueError, format, '', '#')
        self.assertRaises(ValueError, format, '', '#20')

        # Non-ASCII
        self.assertEqual("{0:s}{1:s}".format("ABC", "\u0410\u0411\u0412"),
                         'ABC\u0410\u0411\u0412')
        self.assertEqual("{0:.3s}".format("ABC\u0410\u0411\u0412"),
                         'ABC')
        self.assertEqual("{0:.0s}".format("ABC\u0410\u0411\u0412"),
                         '')

        self.assertEqual("{[{}]}".format({"{}": 5}), "5")
        self.assertEqual("0x{:0{:d}X}".format(0x0,16), "0x0000000000000000")

    def test_format_map(self):
        self.assertEqual(''.format_map({}), '')
        self.assertEqual('a'.format_map({}), 'a')
        self.assertEqual('ab'.format_map({}), 'ab')
        self.assertEqual('a{{'.format_map({}), 'a{')
        self.assertEqual('a}}'.format_map({}), 'a}')
        self.assertEqual('{{b'.format_map({}), '{b')
        self.assertEqual('}}b'.format_map({}), '}b')
        self.assertEqual('a{{b'.format_map({}), 'a{b')

        # using mappings
        class Mapping(dict):
            def __missing__(self, key):
                return key
        self.assertEqual('{hello}'.format_map(Mapping()), 'hello')
        self.assertEqual('{a} {world}'.format_map(Mapping(a='hello')), 'hello world')

        class InternalMapping:
            def __init__(self):
                self.mapping = {'a': 'hello'}
            def __getitem__(self, key):
                return self.mapping[key]
        self.assertEqual('{a}'.format_map(InternalMapping()), 'hello')


        class C:
            def __init__(self, x=100):
                self._x = x
            def __format__(self, spec):
                return spec
        self.assertEqual('{foo._x}'.format_map({'foo': C(20)}), '20')

        # test various errors
        self.assertRaises(TypeError, ''.format_map)
        self.assertRaises(TypeError, 'a'.format_map)

        self.assertRaises(ValueError, '{'.format_map, {})
        self.assertRaises(ValueError, '}'.format_map, {})
        self.assertRaises(ValueError, 'a{'.format_map, {})
        self.assertRaises(ValueError, 'a}'.format_map, {})
        self.assertRaises(ValueError, '{a'.format_map, {})
        self.assertRaises(ValueError, '}a'.format_map, {})

        # issue #12579: can't supply positional params to format_map
        self.assertRaises(ValueError, '{}'.format_map, {'a' : 2})
        self.assertRaises(ValueError, '{}'.format_map, 'a')
        self.assertRaises(ValueError, '{a} {}'.format_map, {"a" : 2, "b" : 1})

    def test_format_huge_precision(self):
        format_string = ".{}f".format(sys.maxsize + 1)
        with self.assertRaises(ValueError):
            result = format(2.34, format_string)

    def test_format_huge_width(self):
        format_string = "{}f".format(sys.maxsize + 1)
        with self.assertRaises(ValueError):
            result = format(2.34, format_string)

    def test_format_huge_item_number(self):
        format_string = "{{{}:.6f}}".format(sys.maxsize + 1)
        with self.assertRaises(ValueError):
            result = format_string.format(2.34)

    def test_format_auto_numbering(self):
        class C:
            def __init__(self, x=100):
                self._x = x
            def __format__(self, spec):
                return spec

        self.assertEqual('{}'.format(10), '10')
        self.assertEqual('{:5}'.format('s'), 's    ')
        self.assertEqual('{!r}'.format('s'), "'s'")
        self.assertEqual('{._x}'.format(C(10)), '10')
        self.assertEqual('{[1]}'.format([1, 2]), '2')
        self.assertEqual('{[a]}'.format({'a':4, 'b':2}), '4')
        self.assertEqual('a{}b{}c'.format(0, 1), 'a0b1c')

        self.assertEqual('a{:{}}b'.format('x', '^10'), 'a    x     b')
        self.assertEqual('a{:{}x}b'.format(20, '#'), 'a0x14b')

        # can't mix and match numbering and auto-numbering
        self.assertRaises(ValueError, '{}{1}'.format, 1, 2)
        self.assertRaises(ValueError, '{1}{}'.format, 1, 2)
        self.assertRaises(ValueError, '{:{1}}'.format, 1, 2)
        self.assertRaises(ValueError, '{0:{}}'.format, 1, 2)

        # can mix and match auto-numbering and named
        self.assertEqual('{f}{}'.format(4, f='test'), 'test4')
        self.assertEqual('{}{f}'.format(4, f='test'), '4test')
        self.assertEqual('{:{f}}{g}{}'.format(1, 3, g='g', f=2), ' 1g3')
        self.assertEqual('{f:{}}{}{g}'.format(2, 4, f=1, g='g'), ' 14g')

    def test_formatting(self):
        string_tests.MixinStrUnicodeUserStringTest.test_formatting(self)
        # Testing Unicode formatting strings...
        self.assertEqual("%s, %s" % ("abc", "abc"), 'abc, abc')
        self.assertEqual("%s, %s, %i, %f, %5.2f" % ("abc", "abc", 1, 2, 3), 'abc, abc, 1, 2.000000,  3.00')
        self.assertEqual("%s, %s, %i, %f, %5.2f" % ("abc", "abc", 1, -2, 3), 'abc, abc, 1, -2.000000,  3.00')
        self.assertEqual("%s, %s, %i, %f, %5.2f" % ("abc", "abc", -1, -2, 3.5), 'abc, abc, -1, -2.000000,  3.50')
        self.assertEqual("%s, %s, %i, %f, %5.2f" % ("abc", "abc", -1, -2, 3.57), 'abc, abc, -1, -2.000000,  3.57')
        self.assertEqual("%s, %s, %i, %f, %5.2f" % ("abc", "abc", -1, -2, 1003.57), 'abc, abc, -1, -2.000000, 1003.57')
        if not sys.platform.startswith('java'):
            self.assertEqual("%r, %r" % (b"abc", "abc"), "b'abc', 'abc'")
            self.assertEqual("%r" % ("\u1234",), "'\u1234'")
            self.assertEqual("%a" % ("\u1234",), "'\\u1234'")
        self.assertEqual("%(x)s, %(y)s" % {'x':"abc", 'y':"def"}, 'abc, def')
        self.assertEqual("%(x)s, %(\xfc)s" % {'x':"abc", '\xfc':"def"}, 'abc, def')

        self.assertEqual('%c' % 0x1234, '\u1234')
        self.assertEqual('%c' % 0x21483, '\U00021483')
        self.assertRaises(OverflowError, "%c".__mod__, (0x110000,))
        self.assertEqual('%c' % '\U00021483', '\U00021483')
        self.assertRaises(TypeError, "%c".__mod__, "aa")
        self.assertRaises(ValueError, "%.1\u1032f".__mod__, (1.0/3))
        self.assertRaises(TypeError, "%i".__mod__, "aa")

        # formatting jobs delegated from the string implementation:
        self.assertEqual('...%(foo)s...' % {'foo':"abc"}, '...abc...')
        self.assertEqual('...%(foo)s...' % {'foo':"abc"}, '...abc...')
        self.assertEqual('...%(foo)s...' % {'foo':"abc"}, '...abc...')
        self.assertEqual('...%(foo)s...' % {'foo':"abc"}, '...abc...')
        self.assertEqual('...%(foo)s...' % {'foo':"abc",'def':123},  '...abc...')
        self.assertEqual('...%(foo)s...' % {'foo':"abc",'def':123}, '...abc...')
        self.assertEqual('...%s...%s...%s...%s...' % (1,2,3,"abc"), '...1...2...3...abc...')
        self.assertEqual('...%%...%%s...%s...%s...%s...%s...' % (1,2,3,"abc"), '...%...%s...1...2...3...abc...')
        self.assertEqual('...%s...' % "abc", '...abc...')
        self.assertEqual('%*s' % (5,'abc',), '  abc')
        self.assertEqual('%*s' % (-5,'abc',), 'abc  ')
        self.assertEqual('%*.*s' % (5,2,'abc',), '   ab')
        self.assertEqual('%*.*s' % (5,3,'abc',), '  abc')
        self.assertEqual('%i %*.*s' % (10, 5,3,'abc',), '10   abc')
        self.assertEqual('%i%s %*.*s' % (10, 3, 5, 3, 'abc',), '103   abc')
        self.assertEqual('%c' % 'a', 'a')
        class Wrapper:
            def __str__(self):
                return '\u1234'
        self.assertEqual('%s' % Wrapper(), '\u1234')

        # issue 3382
        NAN = float('nan')
        INF = float('inf')
        self.assertEqual('%f' % NAN, 'nan')
        self.assertEqual('%F' % NAN, 'NAN')
        self.assertEqual('%f' % INF, 'inf')
        self.assertEqual('%F' % INF, 'INF')

<<<<<<< HEAD
        # PEP 393
        self.assertEqual('%.1s' % "a\xe9\u20ac", 'a')
        self.assertEqual('%.2s' % "a\xe9\u20ac", 'a\xe9')

    def test_formatting_huge_precision(self):
        format_string = "%.{}f".format(sys.maxsize + 1)
        with self.assertRaises(ValueError):
            result = format_string % 2.34

    @support.cpython_only
    def test_formatting_huge_precision_c_limits(self):
=======
    @support.cpython_only
    def test_formatting_huge_precision(self):
>>>>>>> 89d8f867
        from _testcapi import INT_MAX
        format_string = "%.{}f".format(INT_MAX + 1)
        with self.assertRaises(ValueError):
            result = format_string % 2.34

    def test_formatting_huge_width(self):
        format_string = "%{}f".format(sys.maxsize + 1)
        with self.assertRaises(ValueError):
            result = format_string % 2.34

    def test_startswith_endswith_errors(self):
        for meth in ('foo'.startswith, 'foo'.endswith):
            with self.assertRaises(TypeError) as cm:
                meth(['f'])
            exc = str(cm.exception)
            self.assertIn('str', exc)
            self.assertIn('tuple', exc)

    @support.run_with_locale('LC_ALL', 'de_DE', 'fr_FR')
    def test_format_float(self):
        # should not format with a comma, but always with C locale
        self.assertEqual('1.0', '%.1f' % 1.0)

    def test_constructor(self):
        # unicode(obj) tests (this maps to PyObject_Unicode() at C level)

        self.assertEqual(
            str('unicode remains unicode'),
            'unicode remains unicode'
        )

        class UnicodeSubclass(str):
            pass

        for text in ('ascii', '\xe9', '\u20ac', '\U0010FFFF'):
            subclass = UnicodeSubclass(text)
            self.assertEqual(str(subclass), text)
            self.assertEqual(len(subclass), len(text))
            if text == 'ascii':
                self.assertEqual(subclass.encode('ascii'), b'ascii')
                self.assertEqual(subclass.encode('utf-8'), b'ascii')

        self.assertEqual(
            str('strings are converted to unicode'),
            'strings are converted to unicode'
        )

        class StringCompat:
            def __init__(self, x):
                self.x = x
            def __str__(self):
                return self.x

        self.assertEqual(
            str(StringCompat('__str__ compatible objects are recognized')),
            '__str__ compatible objects are recognized'
        )

        # unicode(obj) is compatible to str():

        o = StringCompat('unicode(obj) is compatible to str()')
        self.assertEqual(str(o), 'unicode(obj) is compatible to str()')
        self.assertEqual(str(o), 'unicode(obj) is compatible to str()')

        for obj in (123, 123.45, 123):
            self.assertEqual(str(obj), str(str(obj)))

        # unicode(obj, encoding, error) tests (this maps to
        # PyUnicode_FromEncodedObject() at C level)

        if not sys.platform.startswith('java'):
            self.assertRaises(
                TypeError,
                str,
                'decoding unicode is not supported',
                'utf-8',
                'strict'
            )

        self.assertEqual(
            str(b'strings are decoded to unicode', 'utf-8', 'strict'),
            'strings are decoded to unicode'
        )

        if not sys.platform.startswith('java'):
            self.assertEqual(
                str(
                    memoryview(b'character buffers are decoded to unicode'),
                    'utf-8',
                    'strict'
                ),
                'character buffers are decoded to unicode'
            )

        self.assertRaises(TypeError, str, 42, 42, 42)

    def test_constructor_keyword_args(self):
        """Pass various keyword argument combinations to the constructor."""
        # The object argument can be passed as a keyword.
        self.assertEqual(str(object='foo'), 'foo')
        self.assertEqual(str(object=b'foo', encoding='utf-8'), 'foo')
        # The errors argument without encoding triggers "decode" mode.
        self.assertEqual(str(b'foo', errors='strict'), 'foo')  # not "b'foo'"
        self.assertEqual(str(object=b'foo', errors='strict'), 'foo')

    def test_constructor_defaults(self):
        """Check the constructor argument defaults."""
        # The object argument defaults to '' or b''.
        self.assertEqual(str(), '')
        self.assertEqual(str(errors='strict'), '')
        utf8_cent = '¢'.encode('utf-8')
        # The encoding argument defaults to utf-8.
        self.assertEqual(str(utf8_cent, errors='strict'), '¢')
        # The errors argument defaults to strict.
        self.assertRaises(UnicodeDecodeError, str, utf8_cent, encoding='ascii')

    def test_codecs_utf7(self):
        utfTests = [
            ('A\u2262\u0391.', b'A+ImIDkQ.'),             # RFC2152 example
            ('Hi Mom -\u263a-!', b'Hi Mom -+Jjo--!'),     # RFC2152 example
            ('\u65E5\u672C\u8A9E', b'+ZeVnLIqe-'),        # RFC2152 example
            ('Item 3 is \u00a31.', b'Item 3 is +AKM-1.'), # RFC2152 example
            ('+', b'+-'),
            ('+-', b'+--'),
            ('+?', b'+-?'),
            ('\?', b'+AFw?'),
            ('+?', b'+-?'),
            (r'\\?', b'+AFwAXA?'),
            (r'\\\?', b'+AFwAXABc?'),
            (r'++--', b'+-+---'),
            ('\U000abcde', b'+2m/c3g-'),                  # surrogate pairs
            ('/', b'/'),
        ]

        for (x, y) in utfTests:
            self.assertEqual(x.encode('utf-7'), y)

        # Unpaired surrogates are passed through
        self.assertEqual('\uD801'.encode('utf-7'), b'+2AE-')
        self.assertEqual('\uD801x'.encode('utf-7'), b'+2AE-x')
        self.assertEqual('\uDC01'.encode('utf-7'), b'+3AE-')
        self.assertEqual('\uDC01x'.encode('utf-7'), b'+3AE-x')
        self.assertEqual(b'+2AE-'.decode('utf-7'), '\uD801')
        self.assertEqual(b'+2AE-x'.decode('utf-7'), '\uD801x')
        self.assertEqual(b'+3AE-'.decode('utf-7'), '\uDC01')
        self.assertEqual(b'+3AE-x'.decode('utf-7'), '\uDC01x')

        self.assertEqual('\uD801\U000abcde'.encode('utf-7'), b'+2AHab9ze-')
        self.assertEqual(b'+2AHab9ze-'.decode('utf-7'), '\uD801\U000abcde')

        # Issue #2242: crash on some Windows/MSVC versions
        self.assertEqual(b'+\xc1'.decode('utf-7'), '\xc1')

        # Direct encoded characters
        set_d = "ABCDEFGHIJKLMNOPQRSTUVWXYZabcdefghijklmnopqrstuvwxyz0123456789'(),-./:?"
        # Optional direct characters
        set_o = '!"#$%&*;<=>@[]^_`{|}'
        for c in set_d:
            self.assertEqual(c.encode('utf7'), c.encode('ascii'))
            self.assertEqual(c.encode('ascii').decode('utf7'), c)
        for c in set_o:
            self.assertEqual(c.encode('ascii').decode('utf7'), c)

    def test_codecs_utf8(self):
        self.assertEqual(''.encode('utf-8'), b'')
        self.assertEqual('\u20ac'.encode('utf-8'), b'\xe2\x82\xac')
        self.assertEqual('\U00010002'.encode('utf-8'), b'\xf0\x90\x80\x82')
        self.assertEqual('\U00023456'.encode('utf-8'), b'\xf0\xa3\x91\x96')
        self.assertEqual('\ud800'.encode('utf-8', 'surrogatepass'), b'\xed\xa0\x80')
        self.assertEqual('\udc00'.encode('utf-8', 'surrogatepass'), b'\xed\xb0\x80')
        self.assertEqual(('\U00010002'*10).encode('utf-8'),
                         b'\xf0\x90\x80\x82'*10)
        self.assertEqual(
            '\u6b63\u78ba\u306b\u8a00\u3046\u3068\u7ffb\u8a33\u306f'
            '\u3055\u308c\u3066\u3044\u307e\u305b\u3093\u3002\u4e00'
            '\u90e8\u306f\u30c9\u30a4\u30c4\u8a9e\u3067\u3059\u304c'
            '\u3001\u3042\u3068\u306f\u3067\u305f\u3089\u3081\u3067'
            '\u3059\u3002\u5b9f\u969b\u306b\u306f\u300cWenn ist das'
            ' Nunstuck git und'.encode('utf-8'),
            b'\xe6\xad\xa3\xe7\xa2\xba\xe3\x81\xab\xe8\xa8\x80\xe3\x81'
            b'\x86\xe3\x81\xa8\xe7\xbf\xbb\xe8\xa8\xb3\xe3\x81\xaf\xe3'
            b'\x81\x95\xe3\x82\x8c\xe3\x81\xa6\xe3\x81\x84\xe3\x81\xbe'
            b'\xe3\x81\x9b\xe3\x82\x93\xe3\x80\x82\xe4\xb8\x80\xe9\x83'
            b'\xa8\xe3\x81\xaf\xe3\x83\x89\xe3\x82\xa4\xe3\x83\x84\xe8'
            b'\xaa\x9e\xe3\x81\xa7\xe3\x81\x99\xe3\x81\x8c\xe3\x80\x81'
            b'\xe3\x81\x82\xe3\x81\xa8\xe3\x81\xaf\xe3\x81\xa7\xe3\x81'
            b'\x9f\xe3\x82\x89\xe3\x82\x81\xe3\x81\xa7\xe3\x81\x99\xe3'
            b'\x80\x82\xe5\xae\x9f\xe9\x9a\x9b\xe3\x81\xab\xe3\x81\xaf'
            b'\xe3\x80\x8cWenn ist das Nunstuck git und'
        )

        # UTF-8 specific decoding tests
        self.assertEqual(str(b'\xf0\xa3\x91\x96', 'utf-8'), '\U00023456' )
        self.assertEqual(str(b'\xf0\x90\x80\x82', 'utf-8'), '\U00010002' )
        self.assertEqual(str(b'\xe2\x82\xac', 'utf-8'), '\u20ac' )

        # Other possible utf-8 test cases:
        # * strict decoding testing for all of the
        #   UTF8_ERROR cases in PyUnicode_DecodeUTF8

    def test_utf8_decode_valid_sequences(self):
        sequences = [
            # single byte
            (b'\x00', '\x00'), (b'a', 'a'), (b'\x7f', '\x7f'),
            # 2 bytes
            (b'\xc2\x80', '\x80'), (b'\xdf\xbf', '\u07ff'),
            # 3 bytes
            (b'\xe0\xa0\x80', '\u0800'), (b'\xed\x9f\xbf', '\ud7ff'),
            (b'\xee\x80\x80', '\uE000'), (b'\xef\xbf\xbf', '\uffff'),
            # 4 bytes
            (b'\xF0\x90\x80\x80', '\U00010000'),
            (b'\xf4\x8f\xbf\xbf', '\U0010FFFF')
        ]
        for seq, res in sequences:
            self.assertEqual(seq.decode('utf-8'), res)


    def test_utf8_decode_invalid_sequences(self):
        # continuation bytes in a sequence of 2, 3, or 4 bytes
        continuation_bytes = [bytes([x]) for x in range(0x80, 0xC0)]
        # start bytes of a 2-byte sequence equivalent to codepoints < 0x7F
        invalid_2B_seq_start_bytes = [bytes([x]) for x in range(0xC0, 0xC2)]
        # start bytes of a 4-byte sequence equivalent to codepoints > 0x10FFFF
        invalid_4B_seq_start_bytes = [bytes([x]) for x in range(0xF5, 0xF8)]
        invalid_start_bytes = (
            continuation_bytes + invalid_2B_seq_start_bytes +
            invalid_4B_seq_start_bytes + [bytes([x]) for x in range(0xF7, 0x100)]
        )

        for byte in invalid_start_bytes:
            self.assertRaises(UnicodeDecodeError, byte.decode, 'utf-8')

        for sb in invalid_2B_seq_start_bytes:
            for cb in continuation_bytes:
                self.assertRaises(UnicodeDecodeError, (sb+cb).decode, 'utf-8')

        for sb in invalid_4B_seq_start_bytes:
            for cb1 in continuation_bytes[:3]:
                for cb3 in continuation_bytes[:3]:
                    self.assertRaises(UnicodeDecodeError,
                                      (sb+cb1+b'\x80'+cb3).decode, 'utf-8')

        for cb in [bytes([x]) for x in range(0x80, 0xA0)]:
            self.assertRaises(UnicodeDecodeError,
                              (b'\xE0'+cb+b'\x80').decode, 'utf-8')
            self.assertRaises(UnicodeDecodeError,
                              (b'\xE0'+cb+b'\xBF').decode, 'utf-8')
        # surrogates
        for cb in [bytes([x]) for x in range(0xA0, 0xC0)]:
            self.assertRaises(UnicodeDecodeError,
                              (b'\xED'+cb+b'\x80').decode, 'utf-8')
            self.assertRaises(UnicodeDecodeError,
                              (b'\xED'+cb+b'\xBF').decode, 'utf-8')
        for cb in [bytes([x]) for x in range(0x80, 0x90)]:
            self.assertRaises(UnicodeDecodeError,
                              (b'\xF0'+cb+b'\x80\x80').decode, 'utf-8')
            self.assertRaises(UnicodeDecodeError,
                              (b'\xF0'+cb+b'\xBF\xBF').decode, 'utf-8')
        for cb in [bytes([x]) for x in range(0x90, 0xC0)]:
            self.assertRaises(UnicodeDecodeError,
                              (b'\xF4'+cb+b'\x80\x80').decode, 'utf-8')
            self.assertRaises(UnicodeDecodeError,
                              (b'\xF4'+cb+b'\xBF\xBF').decode, 'utf-8')

    def test_issue8271(self):
        # Issue #8271: during the decoding of an invalid UTF-8 byte sequence,
        # only the start byte and the continuation byte(s) are now considered
        # invalid, instead of the number of bytes specified by the start byte.
        # See http://www.unicode.org/versions/Unicode5.2.0/ch03.pdf (page 95,
        # table 3-8, Row 2) for more information about the algorithm used.
        FFFD = '\ufffd'
        sequences = [
            # invalid start bytes
            (b'\x80', FFFD), # continuation byte
            (b'\x80\x80', FFFD*2), # 2 continuation bytes
            (b'\xc0', FFFD),
            (b'\xc0\xc0', FFFD*2),
            (b'\xc1', FFFD),
            (b'\xc1\xc0', FFFD*2),
            (b'\xc0\xc1', FFFD*2),
            # with start byte of a 2-byte sequence
            (b'\xc2', FFFD), # only the start byte
            (b'\xc2\xc2', FFFD*2), # 2 start bytes
            (b'\xc2\xc2\xc2', FFFD*3), # 3 start bytes
            (b'\xc2\x41', FFFD+'A'), # invalid continuation byte
            # with start byte of a 3-byte sequence
            (b'\xe1', FFFD), # only the start byte
            (b'\xe1\xe1', FFFD*2), # 2 start bytes
            (b'\xe1\xe1\xe1', FFFD*3), # 3 start bytes
            (b'\xe1\xe1\xe1\xe1', FFFD*4), # 4 start bytes
            (b'\xe1\x80', FFFD), # only 1 continuation byte
            (b'\xe1\x41', FFFD+'A'), # invalid continuation byte
            (b'\xe1\x41\x80', FFFD+'A'+FFFD), # invalid cb followed by valid cb
            (b'\xe1\x41\x41', FFFD+'AA'), # 2 invalid continuation bytes
            (b'\xe1\x80\x41', FFFD+'A'), # only 1 valid continuation byte
            (b'\xe1\x80\xe1\x41', FFFD*2+'A'), # 1 valid and the other invalid
            (b'\xe1\x41\xe1\x80', FFFD+'A'+FFFD), # 1 invalid and the other valid
            # with start byte of a 4-byte sequence
            (b'\xf1', FFFD), # only the start byte
            (b'\xf1\xf1', FFFD*2), # 2 start bytes
            (b'\xf1\xf1\xf1', FFFD*3), # 3 start bytes
            (b'\xf1\xf1\xf1\xf1', FFFD*4), # 4 start bytes
            (b'\xf1\xf1\xf1\xf1\xf1', FFFD*5), # 5 start bytes
            (b'\xf1\x80', FFFD), # only 1 continuation bytes
            (b'\xf1\x80\x80', FFFD), # only 2 continuation bytes
            (b'\xf1\x80\x41', FFFD+'A'), # 1 valid cb and 1 invalid
            (b'\xf1\x80\x41\x41', FFFD+'AA'), # 1 valid cb and 1 invalid
            (b'\xf1\x80\x80\x41', FFFD+'A'), # 2 valid cb and 1 invalid
            (b'\xf1\x41\x80', FFFD+'A'+FFFD), # 1 invalid cv and 1 valid
            (b'\xf1\x41\x80\x80', FFFD+'A'+FFFD*2), # 1 invalid cb and 2 invalid
            (b'\xf1\x41\x80\x41', FFFD+'A'+FFFD+'A'), # 2 invalid cb and 1 invalid
            (b'\xf1\x41\x41\x80', FFFD+'AA'+FFFD), # 1 valid cb and 1 invalid
            (b'\xf1\x41\xf1\x80', FFFD+'A'+FFFD),
            (b'\xf1\x41\x80\xf1', FFFD+'A'+FFFD*2),
            (b'\xf1\xf1\x80\x41', FFFD*2+'A'),
            (b'\xf1\x41\xf1\xf1', FFFD+'A'+FFFD*2),
            # with invalid start byte of a 4-byte sequence (rfc2279)
            (b'\xf5', FFFD), # only the start byte
            (b'\xf5\xf5', FFFD*2), # 2 start bytes
            (b'\xf5\x80', FFFD*2), # only 1 continuation byte
            (b'\xf5\x80\x80', FFFD*3), # only 2 continuation byte
            (b'\xf5\x80\x80\x80', FFFD*4), # 3 continuation bytes
            (b'\xf5\x80\x41', FFFD*2+'A'), #  1 valid cb and 1 invalid
            (b'\xf5\x80\x41\xf5', FFFD*2+'A'+FFFD),
            (b'\xf5\x41\x80\x80\x41', FFFD+'A'+FFFD*2+'A'),
            # with invalid start byte of a 5-byte sequence (rfc2279)
            (b'\xf8', FFFD), # only the start byte
            (b'\xf8\xf8', FFFD*2), # 2 start bytes
            (b'\xf8\x80', FFFD*2), # only one continuation byte
            (b'\xf8\x80\x41', FFFD*2 + 'A'), # 1 valid cb and 1 invalid
            (b'\xf8\x80\x80\x80\x80', FFFD*5), # invalid 5 bytes seq with 5 bytes
            # with invalid start byte of a 6-byte sequence (rfc2279)
            (b'\xfc', FFFD), # only the start byte
            (b'\xfc\xfc', FFFD*2), # 2 start bytes
            (b'\xfc\x80\x80', FFFD*3), # only 2 continuation bytes
            (b'\xfc\x80\x80\x80\x80\x80', FFFD*6), # 6 continuation bytes
            # invalid start byte
            (b'\xfe', FFFD),
            (b'\xfe\x80\x80', FFFD*3),
            # other sequences
            (b'\xf1\x80\x41\x42\x43', '\ufffd\x41\x42\x43'),
            (b'\xf1\x80\xff\x42\x43', '\ufffd\ufffd\x42\x43'),
            (b'\xf1\x80\xc2\x81\x43', '\ufffd\x81\x43'),
            (b'\x61\xF1\x80\x80\xE1\x80\xC2\x62\x80\x63\x80\xBF\x64',
             '\x61\uFFFD\uFFFD\uFFFD\x62\uFFFD\x63\uFFFD\uFFFD\x64'),
        ]
        for n, (seq, res) in enumerate(sequences):
            self.assertRaises(UnicodeDecodeError, seq.decode, 'utf-8', 'strict')
            self.assertEqual(seq.decode('utf-8', 'replace'), res)
            self.assertEqual((seq+b'b').decode('utf-8', 'replace'), res+'b')
            self.assertEqual(seq.decode('utf-8', 'ignore'),
                             res.replace('\uFFFD', ''))

    def to_bytestring(self, seq):
        return bytes(int(c, 16) for c in seq.split())

    def assertCorrectUTF8Decoding(self, seq, res, err):
        """
        Check that an invalid UTF-8 sequence raises an UnicodeDecodeError when
        'strict' is used, returns res when 'replace' is used, and that doesn't
        return anything when 'ignore' is used.
        """
        with self.assertRaises(UnicodeDecodeError) as cm:
            seq.decode('utf-8')
        exc = cm.exception

        self.assertIn(err, str(exc))
        self.assertEqual(seq.decode('utf-8', 'replace'), res)
        self.assertEqual((b'aaaa' + seq + b'bbbb').decode('utf-8', 'replace'),
                         'aaaa' + res + 'bbbb')
        res = res.replace('\ufffd', '')
        self.assertEqual(seq.decode('utf-8', 'ignore'), res)
        self.assertEqual((b'aaaa' + seq + b'bbbb').decode('utf-8', 'ignore'),
                          'aaaa' + res + 'bbbb')

    def test_invalid_start_byte(self):
        """
        Test that an 'invalid start byte' error is raised when the first byte
        is not in the ASCII range or is not a valid start byte of a 2-, 3-, or
        4-bytes sequence. The invalid start byte is replaced with a single
        U+FFFD when errors='replace'.
        E.g. <80> is a continuation byte and can appear only after a start byte.
        """
        FFFD = '\ufffd'
        for byte in b'\x80\xA0\x9F\xBF\xC0\xC1\xF5\xFF':
            self.assertCorrectUTF8Decoding(bytes([byte]), '\ufffd',
                                           'invalid start byte')

    def test_unexpected_end_of_data(self):
        """
        Test that an 'unexpected end of data' error is raised when the string
        ends after a start byte of a 2-, 3-, or 4-bytes sequence without having
        enough continuation bytes.  The incomplete sequence is replaced with a
        single U+FFFD when errors='replace'.
        E.g. in the sequence <F3 80 80>, F3 is the start byte of a 4-bytes
        sequence, but it's followed by only 2 valid continuation bytes and the
        last continuation bytes is missing.
        Note: the continuation bytes must be all valid, if one of them is
        invalid another error will be raised.
        """
        sequences = [
            'C2', 'DF',
            'E0 A0', 'E0 BF', 'E1 80', 'E1 BF', 'EC 80', 'EC BF',
            'ED 80', 'ED 9F', 'EE 80', 'EE BF', 'EF 80', 'EF BF',
            'F0 90', 'F0 BF', 'F0 90 80', 'F0 90 BF', 'F0 BF 80', 'F0 BF BF',
            'F1 80', 'F1 BF', 'F1 80 80', 'F1 80 BF', 'F1 BF 80', 'F1 BF BF',
            'F3 80', 'F3 BF', 'F3 80 80', 'F3 80 BF', 'F3 BF 80', 'F3 BF BF',
            'F4 80', 'F4 8F', 'F4 80 80', 'F4 80 BF', 'F4 8F 80', 'F4 8F BF'
        ]
        FFFD = '\ufffd'
        for seq in sequences:
            self.assertCorrectUTF8Decoding(self.to_bytestring(seq), '\ufffd',
                                           'unexpected end of data')

    def test_invalid_cb_for_2bytes_seq(self):
        """
        Test that an 'invalid continuation byte' error is raised when the
        continuation byte of a 2-bytes sequence is invalid.  The start byte
        is replaced by a single U+FFFD and the second byte is handled
        separately when errors='replace'.
        E.g. in the sequence <C2 41>, C2 is the start byte of a 2-bytes
        sequence, but 41 is not a valid continuation byte because it's the
        ASCII letter 'A'.
        """
        FFFD = '\ufffd'
        FFFDx2 = FFFD * 2
        sequences = [
            ('C2 00', FFFD+'\x00'), ('C2 7F', FFFD+'\x7f'),
            ('C2 C0', FFFDx2), ('C2 FF', FFFDx2),
            ('DF 00', FFFD+'\x00'), ('DF 7F', FFFD+'\x7f'),
            ('DF C0', FFFDx2), ('DF FF', FFFDx2),
        ]
        for seq, res in sequences:
            self.assertCorrectUTF8Decoding(self.to_bytestring(seq), res,
                                           'invalid continuation byte')

    def test_invalid_cb_for_3bytes_seq(self):
        """
        Test that an 'invalid continuation byte' error is raised when the
        continuation byte(s) of a 3-bytes sequence are invalid.  When
        errors='replace', if the first continuation byte is valid, the first
        two bytes (start byte + 1st cb) are replaced by a single U+FFFD and the
        third byte is handled separately, otherwise only the start byte is
        replaced with a U+FFFD and the other continuation bytes are handled
        separately.
        E.g. in the sequence <E1 80 41>, E1 is the start byte of a 3-bytes
        sequence, 80 is a valid continuation byte, but 41 is not a valid cb
        because it's the ASCII letter 'A'.
        Note: when the start byte is E0 or ED, the valid ranges for the first
        continuation byte are limited to A0..BF and 80..9F respectively.
        Python 2 used to consider all the bytes in range 80..BF valid when the
        start byte was ED.  This is fixed in Python 3.
        """
        FFFD = '\ufffd'
        FFFDx2 = FFFD * 2
        sequences = [
            ('E0 00', FFFD+'\x00'), ('E0 7F', FFFD+'\x7f'), ('E0 80', FFFDx2),
            ('E0 9F', FFFDx2), ('E0 C0', FFFDx2), ('E0 FF', FFFDx2),
            ('E0 A0 00', FFFD+'\x00'), ('E0 A0 7F', FFFD+'\x7f'),
            ('E0 A0 C0', FFFDx2), ('E0 A0 FF', FFFDx2),
            ('E0 BF 00', FFFD+'\x00'), ('E0 BF 7F', FFFD+'\x7f'),
            ('E0 BF C0', FFFDx2), ('E0 BF FF', FFFDx2), ('E1 00', FFFD+'\x00'),
            ('E1 7F', FFFD+'\x7f'), ('E1 C0', FFFDx2), ('E1 FF', FFFDx2),
            ('E1 80 00', FFFD+'\x00'), ('E1 80 7F', FFFD+'\x7f'),
            ('E1 80 C0', FFFDx2), ('E1 80 FF', FFFDx2),
            ('E1 BF 00', FFFD+'\x00'), ('E1 BF 7F', FFFD+'\x7f'),
            ('E1 BF C0', FFFDx2), ('E1 BF FF', FFFDx2), ('EC 00', FFFD+'\x00'),
            ('EC 7F', FFFD+'\x7f'), ('EC C0', FFFDx2), ('EC FF', FFFDx2),
            ('EC 80 00', FFFD+'\x00'), ('EC 80 7F', FFFD+'\x7f'),
            ('EC 80 C0', FFFDx2), ('EC 80 FF', FFFDx2),
            ('EC BF 00', FFFD+'\x00'), ('EC BF 7F', FFFD+'\x7f'),
            ('EC BF C0', FFFDx2), ('EC BF FF', FFFDx2), ('ED 00', FFFD+'\x00'),
            ('ED 7F', FFFD+'\x7f'),
            ('ED A0', FFFDx2), ('ED BF', FFFDx2), # see note ^
            ('ED C0', FFFDx2), ('ED FF', FFFDx2), ('ED 80 00', FFFD+'\x00'),
            ('ED 80 7F', FFFD+'\x7f'), ('ED 80 C0', FFFDx2),
            ('ED 80 FF', FFFDx2), ('ED 9F 00', FFFD+'\x00'),
            ('ED 9F 7F', FFFD+'\x7f'), ('ED 9F C0', FFFDx2),
            ('ED 9F FF', FFFDx2), ('EE 00', FFFD+'\x00'),
            ('EE 7F', FFFD+'\x7f'), ('EE C0', FFFDx2), ('EE FF', FFFDx2),
            ('EE 80 00', FFFD+'\x00'), ('EE 80 7F', FFFD+'\x7f'),
            ('EE 80 C0', FFFDx2), ('EE 80 FF', FFFDx2),
            ('EE BF 00', FFFD+'\x00'), ('EE BF 7F', FFFD+'\x7f'),
            ('EE BF C0', FFFDx2), ('EE BF FF', FFFDx2), ('EF 00', FFFD+'\x00'),
            ('EF 7F', FFFD+'\x7f'), ('EF C0', FFFDx2), ('EF FF', FFFDx2),
            ('EF 80 00', FFFD+'\x00'), ('EF 80 7F', FFFD+'\x7f'),
            ('EF 80 C0', FFFDx2), ('EF 80 FF', FFFDx2),
            ('EF BF 00', FFFD+'\x00'), ('EF BF 7F', FFFD+'\x7f'),
            ('EF BF C0', FFFDx2), ('EF BF FF', FFFDx2),
        ]
        for seq, res in sequences:
            self.assertCorrectUTF8Decoding(self.to_bytestring(seq), res,
                                           'invalid continuation byte')

    def test_invalid_cb_for_4bytes_seq(self):
        """
        Test that an 'invalid continuation byte' error is raised when the
        continuation byte(s) of a 4-bytes sequence are invalid.  When
        errors='replace',the start byte and all the following valid
        continuation bytes are replaced with a single U+FFFD, and all the bytes
        starting from the first invalid continuation bytes (included) are
        handled separately.
        E.g. in the sequence <E1 80 41>, E1 is the start byte of a 3-bytes
        sequence, 80 is a valid continuation byte, but 41 is not a valid cb
        because it's the ASCII letter 'A'.
        Note: when the start byte is E0 or ED, the valid ranges for the first
        continuation byte are limited to A0..BF and 80..9F respectively.
        However, when the start byte is ED, Python 2 considers all the bytes
        in range 80..BF valid.  This is fixed in Python 3.
        """
        FFFD = '\ufffd'
        FFFDx2 = FFFD * 2
        sequences = [
            ('F0 00', FFFD+'\x00'), ('F0 7F', FFFD+'\x7f'), ('F0 80', FFFDx2),
            ('F0 8F', FFFDx2), ('F0 C0', FFFDx2), ('F0 FF', FFFDx2),
            ('F0 90 00', FFFD+'\x00'), ('F0 90 7F', FFFD+'\x7f'),
            ('F0 90 C0', FFFDx2), ('F0 90 FF', FFFDx2),
            ('F0 BF 00', FFFD+'\x00'), ('F0 BF 7F', FFFD+'\x7f'),
            ('F0 BF C0', FFFDx2), ('F0 BF FF', FFFDx2),
            ('F0 90 80 00', FFFD+'\x00'), ('F0 90 80 7F', FFFD+'\x7f'),
            ('F0 90 80 C0', FFFDx2), ('F0 90 80 FF', FFFDx2),
            ('F0 90 BF 00', FFFD+'\x00'), ('F0 90 BF 7F', FFFD+'\x7f'),
            ('F0 90 BF C0', FFFDx2), ('F0 90 BF FF', FFFDx2),
            ('F0 BF 80 00', FFFD+'\x00'), ('F0 BF 80 7F', FFFD+'\x7f'),
            ('F0 BF 80 C0', FFFDx2), ('F0 BF 80 FF', FFFDx2),
            ('F0 BF BF 00', FFFD+'\x00'), ('F0 BF BF 7F', FFFD+'\x7f'),
            ('F0 BF BF C0', FFFDx2), ('F0 BF BF FF', FFFDx2),
            ('F1 00', FFFD+'\x00'), ('F1 7F', FFFD+'\x7f'), ('F1 C0', FFFDx2),
            ('F1 FF', FFFDx2), ('F1 80 00', FFFD+'\x00'),
            ('F1 80 7F', FFFD+'\x7f'), ('F1 80 C0', FFFDx2),
            ('F1 80 FF', FFFDx2), ('F1 BF 00', FFFD+'\x00'),
            ('F1 BF 7F', FFFD+'\x7f'), ('F1 BF C0', FFFDx2),
            ('F1 BF FF', FFFDx2), ('F1 80 80 00', FFFD+'\x00'),
            ('F1 80 80 7F', FFFD+'\x7f'), ('F1 80 80 C0', FFFDx2),
            ('F1 80 80 FF', FFFDx2), ('F1 80 BF 00', FFFD+'\x00'),
            ('F1 80 BF 7F', FFFD+'\x7f'), ('F1 80 BF C0', FFFDx2),
            ('F1 80 BF FF', FFFDx2), ('F1 BF 80 00', FFFD+'\x00'),
            ('F1 BF 80 7F', FFFD+'\x7f'), ('F1 BF 80 C0', FFFDx2),
            ('F1 BF 80 FF', FFFDx2), ('F1 BF BF 00', FFFD+'\x00'),
            ('F1 BF BF 7F', FFFD+'\x7f'), ('F1 BF BF C0', FFFDx2),
            ('F1 BF BF FF', FFFDx2), ('F3 00', FFFD+'\x00'),
            ('F3 7F', FFFD+'\x7f'), ('F3 C0', FFFDx2), ('F3 FF', FFFDx2),
            ('F3 80 00', FFFD+'\x00'), ('F3 80 7F', FFFD+'\x7f'),
            ('F3 80 C0', FFFDx2), ('F3 80 FF', FFFDx2),
            ('F3 BF 00', FFFD+'\x00'), ('F3 BF 7F', FFFD+'\x7f'),
            ('F3 BF C0', FFFDx2), ('F3 BF FF', FFFDx2),
            ('F3 80 80 00', FFFD+'\x00'), ('F3 80 80 7F', FFFD+'\x7f'),
            ('F3 80 80 C0', FFFDx2), ('F3 80 80 FF', FFFDx2),
            ('F3 80 BF 00', FFFD+'\x00'), ('F3 80 BF 7F', FFFD+'\x7f'),
            ('F3 80 BF C0', FFFDx2), ('F3 80 BF FF', FFFDx2),
            ('F3 BF 80 00', FFFD+'\x00'), ('F3 BF 80 7F', FFFD+'\x7f'),
            ('F3 BF 80 C0', FFFDx2), ('F3 BF 80 FF', FFFDx2),
            ('F3 BF BF 00', FFFD+'\x00'), ('F3 BF BF 7F', FFFD+'\x7f'),
            ('F3 BF BF C0', FFFDx2), ('F3 BF BF FF', FFFDx2),
            ('F4 00', FFFD+'\x00'), ('F4 7F', FFFD+'\x7f'), ('F4 90', FFFDx2),
            ('F4 BF', FFFDx2), ('F4 C0', FFFDx2), ('F4 FF', FFFDx2),
            ('F4 80 00', FFFD+'\x00'), ('F4 80 7F', FFFD+'\x7f'),
            ('F4 80 C0', FFFDx2), ('F4 80 FF', FFFDx2),
            ('F4 8F 00', FFFD+'\x00'), ('F4 8F 7F', FFFD+'\x7f'),
            ('F4 8F C0', FFFDx2), ('F4 8F FF', FFFDx2),
            ('F4 80 80 00', FFFD+'\x00'), ('F4 80 80 7F', FFFD+'\x7f'),
            ('F4 80 80 C0', FFFDx2), ('F4 80 80 FF', FFFDx2),
            ('F4 80 BF 00', FFFD+'\x00'), ('F4 80 BF 7F', FFFD+'\x7f'),
            ('F4 80 BF C0', FFFDx2), ('F4 80 BF FF', FFFDx2),
            ('F4 8F 80 00', FFFD+'\x00'), ('F4 8F 80 7F', FFFD+'\x7f'),
            ('F4 8F 80 C0', FFFDx2), ('F4 8F 80 FF', FFFDx2),
            ('F4 8F BF 00', FFFD+'\x00'), ('F4 8F BF 7F', FFFD+'\x7f'),
            ('F4 8F BF C0', FFFDx2), ('F4 8F BF FF', FFFDx2)
        ]
        for seq, res in sequences:
            self.assertCorrectUTF8Decoding(self.to_bytestring(seq), res,
                                           'invalid continuation byte')

    def test_codecs_idna(self):
        # Test whether trailing dot is preserved
        self.assertEqual("www.python.org.".encode("idna"), b"www.python.org.")

    def test_codecs_errors(self):
        # Error handling (encoding)
        self.assertRaises(UnicodeError, 'Andr\202 x'.encode, 'ascii')
        self.assertRaises(UnicodeError, 'Andr\202 x'.encode, 'ascii','strict')
        self.assertEqual('Andr\202 x'.encode('ascii','ignore'), b"Andr x")
        self.assertEqual('Andr\202 x'.encode('ascii','replace'), b"Andr? x")
        self.assertEqual('Andr\202 x'.encode('ascii', 'replace'),
                         'Andr\202 x'.encode('ascii', errors='replace'))
        self.assertEqual('Andr\202 x'.encode('ascii', 'ignore'),
                         'Andr\202 x'.encode(encoding='ascii', errors='ignore'))

        # Error handling (decoding)
        self.assertRaises(UnicodeError, str, b'Andr\202 x', 'ascii')
        self.assertRaises(UnicodeError, str, b'Andr\202 x', 'ascii', 'strict')
        self.assertEqual(str(b'Andr\202 x', 'ascii', 'ignore'), "Andr x")
        self.assertEqual(str(b'Andr\202 x', 'ascii', 'replace'), 'Andr\uFFFD x')

        # Error handling (unknown character names)
        self.assertEqual(b"\\N{foo}xx".decode("unicode-escape", "ignore"), "xx")

        # Error handling (truncated escape sequence)
        self.assertRaises(UnicodeError, b"\\".decode, "unicode-escape")

        self.assertRaises(TypeError, b"hello".decode, "test.unicode1")
        self.assertRaises(TypeError, str, b"hello", "test.unicode2")
        self.assertRaises(TypeError, "hello".encode, "test.unicode1")
        self.assertRaises(TypeError, "hello".encode, "test.unicode2")

        # Error handling (wrong arguments)
        self.assertRaises(TypeError, "hello".encode, 42, 42, 42)

        # Error handling (lone surrogate in PyUnicode_TransformDecimalToASCII())
        self.assertRaises(UnicodeError, float, "\ud800")
        self.assertRaises(UnicodeError, float, "\udf00")
        self.assertRaises(UnicodeError, complex, "\ud800")
        self.assertRaises(UnicodeError, complex, "\udf00")

    def test_codecs(self):
        # Encoding
        self.assertEqual('hello'.encode('ascii'), b'hello')
        self.assertEqual('hello'.encode('utf-7'), b'hello')
        self.assertEqual('hello'.encode('utf-8'), b'hello')
        self.assertEqual('hello'.encode('utf-8'), b'hello')
        self.assertEqual('hello'.encode('utf-16-le'), b'h\000e\000l\000l\000o\000')
        self.assertEqual('hello'.encode('utf-16-be'), b'\000h\000e\000l\000l\000o')
        self.assertEqual('hello'.encode('latin-1'), b'hello')

        # Default encoding is utf-8
        self.assertEqual('\u2603'.encode(), b'\xe2\x98\x83')

        # Roundtrip safety for BMP (just the first 1024 chars)
        for c in range(1024):
            u = chr(c)
            for encoding in ('utf-7', 'utf-8', 'utf-16', 'utf-16-le',
                             'utf-16-be', 'raw_unicode_escape',
                             'unicode_escape', 'unicode_internal'):
                with warnings.catch_warnings():
                    # unicode-internal has been deprecated
                    warnings.simplefilter("ignore", DeprecationWarning)

                    self.assertEqual(str(u.encode(encoding),encoding), u)

        # Roundtrip safety for BMP (just the first 256 chars)
        for c in range(256):
            u = chr(c)
            for encoding in ('latin-1',):
                self.assertEqual(str(u.encode(encoding),encoding), u)

        # Roundtrip safety for BMP (just the first 128 chars)
        for c in range(128):
            u = chr(c)
            for encoding in ('ascii',):
                self.assertEqual(str(u.encode(encoding),encoding), u)

        # Roundtrip safety for non-BMP (just a few chars)
        with warnings.catch_warnings():
            # unicode-internal has been deprecated
            warnings.simplefilter("ignore", DeprecationWarning)

            u = '\U00010001\U00020002\U00030003\U00040004\U00050005'
            for encoding in ('utf-8', 'utf-16', 'utf-16-le', 'utf-16-be',
                             'raw_unicode_escape',
                             'unicode_escape', 'unicode_internal'):
                self.assertEqual(str(u.encode(encoding),encoding), u)

        # UTF-8 must be roundtrip safe for all code points
        # (except surrogates, which are forbidden).
        u = ''.join(map(chr, list(range(0, 0xd800)) +
                             list(range(0xe000, 0x110000))))
        for encoding in ('utf-8',):
            self.assertEqual(str(u.encode(encoding),encoding), u)

    def test_codecs_charmap(self):
        # 0-127
        s = bytes(range(128))
        for encoding in (
            'cp037', 'cp1026',
            'cp437', 'cp500', 'cp720', 'cp737', 'cp775', 'cp850',
            'cp852', 'cp855', 'cp858', 'cp860', 'cp861', 'cp862',
            'cp863', 'cp865', 'cp866',
            'iso8859_10', 'iso8859_13', 'iso8859_14', 'iso8859_15',
            'iso8859_2', 'iso8859_3', 'iso8859_4', 'iso8859_5', 'iso8859_6',
            'iso8859_7', 'iso8859_9', 'koi8_r', 'latin_1',
            'mac_cyrillic', 'mac_latin2',

            'cp1250', 'cp1251', 'cp1252', 'cp1253', 'cp1254', 'cp1255',
            'cp1256', 'cp1257', 'cp1258',
            'cp856', 'cp857', 'cp864', 'cp869', 'cp874',

            'mac_greek', 'mac_iceland','mac_roman', 'mac_turkish',
            'cp1006', 'iso8859_8',

            ### These have undefined mappings:
            #'cp424',

            ### These fail the round-trip:
            #'cp875'

            ):
            self.assertEqual(str(s, encoding).encode(encoding), s)

        # 128-255
        s = bytes(range(128, 256))
        for encoding in (
            'cp037', 'cp1026',
            'cp437', 'cp500', 'cp720', 'cp737', 'cp775', 'cp850',
            'cp852', 'cp855', 'cp858', 'cp860', 'cp861', 'cp862',
            'cp863', 'cp865', 'cp866',
            'iso8859_10', 'iso8859_13', 'iso8859_14', 'iso8859_15',
            'iso8859_2', 'iso8859_4', 'iso8859_5',
            'iso8859_9', 'koi8_r', 'latin_1',
            'mac_cyrillic', 'mac_latin2',

            ### These have undefined mappings:
            #'cp1250', 'cp1251', 'cp1252', 'cp1253', 'cp1254', 'cp1255',
            #'cp1256', 'cp1257', 'cp1258',
            #'cp424', 'cp856', 'cp857', 'cp864', 'cp869', 'cp874',
            #'iso8859_3', 'iso8859_6', 'iso8859_7',
            #'mac_greek', 'mac_iceland','mac_roman', 'mac_turkish',

            ### These fail the round-trip:
            #'cp1006', 'cp875', 'iso8859_8',

            ):
            self.assertEqual(str(s, encoding).encode(encoding), s)

    def test_concatenation(self):
        self.assertEqual(("abc" "def"), "abcdef")
        self.assertEqual(("abc" "def"), "abcdef")
        self.assertEqual(("abc" "def"), "abcdef")
        self.assertEqual(("abc" "def" "ghi"), "abcdefghi")
        self.assertEqual(("abc" "def" "ghi"), "abcdefghi")

    def test_printing(self):
        class BitBucket:
            def write(self, text):
                pass

        out = BitBucket()
        print('abc', file=out)
        print('abc', 'def', file=out)
        print('abc', 'def', file=out)
        print('abc', 'def', file=out)
        print('abc\n', file=out)
        print('abc\n', end=' ', file=out)
        print('abc\n', end=' ', file=out)
        print('def\n', file=out)
        print('def\n', file=out)

    def test_ucs4(self):
        x = '\U00100000'
        y = x.encode("raw-unicode-escape").decode("raw-unicode-escape")
        self.assertEqual(x, y)

        y = br'\U00100000'
        x = y.decode("raw-unicode-escape").encode("raw-unicode-escape")
        self.assertEqual(x, y)
        y = br'\U00010000'
        x = y.decode("raw-unicode-escape").encode("raw-unicode-escape")
        self.assertEqual(x, y)

        try:
            br'\U11111111'.decode("raw-unicode-escape")
        except UnicodeDecodeError as e:
            self.assertEqual(e.start, 0)
            self.assertEqual(e.end, 10)
        else:
            self.fail("Should have raised UnicodeDecodeError")

    def test_conversion(self):
        # Make sure __unicode__() works properly
        class Foo0:
            def __str__(self):
                return "foo"

        class Foo1:
            def __str__(self):
                return "foo"

        class Foo2(object):
            def __str__(self):
                return "foo"

        class Foo3(object):
            def __str__(self):
                return "foo"

        class Foo4(str):
            def __str__(self):
                return "foo"

        class Foo5(str):
            def __str__(self):
                return "foo"

        class Foo6(str):
            def __str__(self):
                return "foos"

            def __str__(self):
                return "foou"

        class Foo7(str):
            def __str__(self):
                return "foos"
            def __str__(self):
                return "foou"

        class Foo8(str):
            def __new__(cls, content=""):
                return str.__new__(cls, 2*content)
            def __str__(self):
                return self

        class Foo9(str):
            def __str__(self):
                return "not unicode"

        self.assertEqual(str(Foo0()), "foo")
        self.assertEqual(str(Foo1()), "foo")
        self.assertEqual(str(Foo2()), "foo")
        self.assertEqual(str(Foo3()), "foo")
        self.assertEqual(str(Foo4("bar")), "foo")
        self.assertEqual(str(Foo5("bar")), "foo")
        self.assertEqual(str(Foo6("bar")), "foou")
        self.assertEqual(str(Foo7("bar")), "foou")
        self.assertEqual(str(Foo8("foo")), "foofoo")
        self.assertEqual(str(Foo9("foo")), "not unicode")

    def test_unicode_repr(self):
        class s1:
            def __repr__(self):
                return '\\n'

        class s2:
            def __repr__(self):
                return '\\n'

        self.assertEqual(repr(s1()), '\\n')
        self.assertEqual(repr(s2()), '\\n')

    def test_printable_repr(self):
        self.assertEqual(repr('\U00010000'), "'%c'" % (0x10000,)) # printable
        self.assertEqual(repr('\U00014000'), "'\\U00014000'")     # nonprintable

    # This test only affects 32-bit platforms because expandtabs can only take
    # an int as the max value, not a 64-bit C long.  If expandtabs is changed
    # to take a 64-bit long, this test should apply to all platforms.
    @unittest.skipIf(sys.maxsize > (1 << 32) or struct.calcsize('P') != 4,
                     'only applies to 32-bit platforms')
    def test_expandtabs_overflows_gracefully(self):
        self.assertRaises(OverflowError, 't\tt\t'.expandtabs, sys.maxsize)

    @support.cpython_only
    def test_expandtabs_optimization(self):
        s = 'abc'
        self.assertIs(s.expandtabs(), s)

    def test_raiseMemError(self):
        if struct.calcsize('P') == 8:
            # 64 bits pointers
            ascii_struct_size = 48
            compact_struct_size = 72
        else:
            # 32 bits pointers
            ascii_struct_size = 24
            compact_struct_size = 36

        for char in ('a', '\xe9', '\u20ac', '\U0010ffff'):
            code = ord(char)
            if code < 0x100:
                char_size = 1  # sizeof(Py_UCS1)
                struct_size = ascii_struct_size
            elif code < 0x10000:
                char_size = 2  # sizeof(Py_UCS2)
                struct_size = compact_struct_size
            else:
                char_size = 4  # sizeof(Py_UCS4)
                struct_size = compact_struct_size
            # Note: sys.maxsize is half of the actual max allocation because of
            # the signedness of Py_ssize_t. Strings of maxlen-1 should in principle
            # be allocatable, given enough memory.
            maxlen = ((sys.maxsize - struct_size) // char_size)
            alloc = lambda: char * maxlen
            self.assertRaises(MemoryError, alloc)
            self.assertRaises(MemoryError, alloc)

    def test_format_subclass(self):
        class S(str):
            def __str__(self):
                return '__str__ overridden'
        s = S('xxx')
        self.assertEqual("%s" % s, '__str__ overridden')
        self.assertEqual("{}".format(s), '__str__ overridden')

    # Test PyUnicode_FromFormat()
    def test_from_format(self):
        support.import_module('ctypes')
        from ctypes import (pythonapi, py_object,
            c_int, c_long, c_longlong, c_ssize_t,
            c_uint, c_ulong, c_ulonglong, c_size_t)
        name = "PyUnicode_FromFormat"
        _PyUnicode_FromFormat = getattr(pythonapi, name)
        _PyUnicode_FromFormat.restype = py_object

        def PyUnicode_FromFormat(format, *args):
            cargs = tuple(
                py_object(arg) if isinstance(arg, str) else arg
                for arg in args)
            return _PyUnicode_FromFormat(format, *cargs)

        # ascii format, non-ascii argument
        text = PyUnicode_FromFormat(b'ascii\x7f=%U', 'unicode\xe9')
        self.assertEqual(text, 'ascii\x7f=unicode\xe9')

        # non-ascii format, ascii argument: ensure that PyUnicode_FromFormatV()
        # raises an error
        self.assertRaisesRegex(ValueError,
            '^PyUnicode_FromFormatV\(\) expects an ASCII-encoded format '
            'string, got a non-ASCII byte: 0xe9$',
            PyUnicode_FromFormat, b'unicode\xe9=%s', 'ascii')

        # test "%c"
        self.assertEqual(PyUnicode_FromFormat(b'%c', c_int(0xabcd)), '\uabcd')
        self.assertEqual(PyUnicode_FromFormat(b'%c', c_int(0x10ffff)), '\U0010ffff')
        with self.assertRaises(OverflowError):
            PyUnicode_FromFormat(b'%c', c_int(0x110000))
        # Issue #18183
        self.assertEqual(
            PyUnicode_FromFormat(b'%c%c', c_int(0x10000), c_int(0x100000)),
            '\U00010000\U00100000')

        # test "%"
        self.assertEqual(PyUnicode_FromFormat(b'%'), '%')
        self.assertEqual(PyUnicode_FromFormat(b'%%'), '%')
        self.assertEqual(PyUnicode_FromFormat(b'%%s'), '%s')
        self.assertEqual(PyUnicode_FromFormat(b'[%%]'), '[%]')
        self.assertEqual(PyUnicode_FromFormat(b'%%%s', b'abc'), '%abc')

        # test integer formats (%i, %d, %u)
        self.assertEqual(PyUnicode_FromFormat(b'%03i', c_int(10)), '010')
        self.assertEqual(PyUnicode_FromFormat(b'%0.4i', c_int(10)), '0010')
        self.assertEqual(PyUnicode_FromFormat(b'%i', c_int(-123)), '-123')
        self.assertEqual(PyUnicode_FromFormat(b'%li', c_long(-123)), '-123')
        self.assertEqual(PyUnicode_FromFormat(b'%lli', c_longlong(-123)), '-123')
        self.assertEqual(PyUnicode_FromFormat(b'%zi', c_ssize_t(-123)), '-123')

        self.assertEqual(PyUnicode_FromFormat(b'%d', c_int(-123)), '-123')
        self.assertEqual(PyUnicode_FromFormat(b'%ld', c_long(-123)), '-123')
        self.assertEqual(PyUnicode_FromFormat(b'%lld', c_longlong(-123)), '-123')
        self.assertEqual(PyUnicode_FromFormat(b'%zd', c_ssize_t(-123)), '-123')

        self.assertEqual(PyUnicode_FromFormat(b'%u', c_uint(123)), '123')
        self.assertEqual(PyUnicode_FromFormat(b'%lu', c_ulong(123)), '123')
        self.assertEqual(PyUnicode_FromFormat(b'%llu', c_ulonglong(123)), '123')
        self.assertEqual(PyUnicode_FromFormat(b'%zu', c_size_t(123)), '123')

        # test %A
        text = PyUnicode_FromFormat(b'%%A:%A', 'abc\xe9\uabcd\U0010ffff')
        self.assertEqual(text, r"%A:'abc\xe9\uabcd\U0010ffff'")

        # test %V
        text = PyUnicode_FromFormat(b'repr=%V', 'abc', b'xyz')
        self.assertEqual(text, 'repr=abc')

        # Test string decode from parameter of %s using utf-8.
        # b'\xe4\xba\xba\xe6\xb0\x91' is utf-8 encoded byte sequence of
        # '\u4eba\u6c11'
        text = PyUnicode_FromFormat(b'repr=%V', None, b'\xe4\xba\xba\xe6\xb0\x91')
        self.assertEqual(text, 'repr=\u4eba\u6c11')

        #Test replace error handler.
        text = PyUnicode_FromFormat(b'repr=%V', None, b'abc\xff')
        self.assertEqual(text, 'repr=abc\ufffd')

        # not supported: copy the raw format string. these tests are just here
        # to check for crashs and should not be considered as specifications
        self.assertEqual(PyUnicode_FromFormat(b'%1%s', b'abc'), '%s')
        self.assertEqual(PyUnicode_FromFormat(b'%1abc'), '%1abc')
        self.assertEqual(PyUnicode_FromFormat(b'%+i', c_int(10)), '%+i')
        self.assertEqual(PyUnicode_FromFormat(b'%.%s', b'abc'), '%.%s')

    # Test PyUnicode_AsWideChar()
    @support.cpython_only
    def test_aswidechar(self):
        from _testcapi import unicode_aswidechar
        support.import_module('ctypes')
        from ctypes import c_wchar, sizeof

        wchar, size = unicode_aswidechar('abcdef', 2)
        self.assertEqual(size, 2)
        self.assertEqual(wchar, 'ab')

        wchar, size = unicode_aswidechar('abc', 3)
        self.assertEqual(size, 3)
        self.assertEqual(wchar, 'abc')

        wchar, size = unicode_aswidechar('abc', 4)
        self.assertEqual(size, 3)
        self.assertEqual(wchar, 'abc\0')

        wchar, size = unicode_aswidechar('abc', 10)
        self.assertEqual(size, 3)
        self.assertEqual(wchar, 'abc\0')

        wchar, size = unicode_aswidechar('abc\0def', 20)
        self.assertEqual(size, 7)
        self.assertEqual(wchar, 'abc\0def\0')

        nonbmp = chr(0x10ffff)
        if sizeof(c_wchar) == 2:
            buflen = 3
            nchar = 2
        else: # sizeof(c_wchar) == 4
            buflen = 2
            nchar = 1
        wchar, size = unicode_aswidechar(nonbmp, buflen)
        self.assertEqual(size, nchar)
        self.assertEqual(wchar, nonbmp + '\0')

    # Test PyUnicode_AsWideCharString()
    @support.cpython_only
    def test_aswidecharstring(self):
        from _testcapi import unicode_aswidecharstring
        support.import_module('ctypes')
        from ctypes import c_wchar, sizeof

        wchar, size = unicode_aswidecharstring('abc')
        self.assertEqual(size, 3)
        self.assertEqual(wchar, 'abc\0')

        wchar, size = unicode_aswidecharstring('abc\0def')
        self.assertEqual(size, 7)
        self.assertEqual(wchar, 'abc\0def\0')

        nonbmp = chr(0x10ffff)
        if sizeof(c_wchar) == 2:
            nchar = 2
        else: # sizeof(c_wchar) == 4
            nchar = 1
        wchar, size = unicode_aswidecharstring(nonbmp)
        self.assertEqual(size, nchar)
        self.assertEqual(wchar, nonbmp + '\0')

    def test_subclass_add(self):
        class S(str):
            def __add__(self, o):
                return "3"
        self.assertEqual(S("4") + S("5"), "3")
        class S(str):
            def __iadd__(self, o):
                return "3"
        s = S("1")
        s += "4"
        self.assertEqual(s, "3")

    @support.cpython_only
    def test_encode_decimal(self):
        from _testcapi import unicode_encodedecimal
        self.assertEqual(unicode_encodedecimal('123'),
                         b'123')
        self.assertEqual(unicode_encodedecimal('\u0663.\u0661\u0664'),
                         b'3.14')
        self.assertEqual(unicode_encodedecimal("\N{EM SPACE}3.14\N{EN SPACE}"),
                         b' 3.14 ')
        self.assertRaises(UnicodeEncodeError,
                          unicode_encodedecimal, "123\u20ac", "strict")
        self.assertRaisesRegex(
            ValueError,
            "^'decimal' codec can't encode character",
            unicode_encodedecimal, "123\u20ac", "replace")

    @support.cpython_only
    def test_transform_decimal(self):
        from _testcapi import unicode_transformdecimaltoascii as transform_decimal
        self.assertEqual(transform_decimal('123'),
                         '123')
        self.assertEqual(transform_decimal('\u0663.\u0661\u0664'),
                         '3.14')
        self.assertEqual(transform_decimal("\N{EM SPACE}3.14\N{EN SPACE}"),
                         "\N{EM SPACE}3.14\N{EN SPACE}")
        self.assertEqual(transform_decimal('123\u20ac'),
                         '123\u20ac')

    def test_getnewargs(self):
        text = 'abc'
        args = text.__getnewargs__()
        self.assertIsNot(args[0], text)
        self.assertEqual(args[0], text)
        self.assertEqual(len(args), 1)

    def test_resize(self):
        for length in range(1, 100, 7):
            # generate a fresh string (refcount=1)
            text = 'a' * length + 'b'

            with support.check_warnings(('unicode_internal codec has been '
                                         'deprecated', DeprecationWarning)):
                # fill wstr internal field
                abc = text.encode('unicode_internal')
                self.assertEqual(abc.decode('unicode_internal'), text)

                # resize text: wstr field must be cleared and then recomputed
                text += 'c'
                abcdef = text.encode('unicode_internal')
                self.assertNotEqual(abc, abcdef)
                self.assertEqual(abcdef.decode('unicode_internal'), text)


class StringModuleTest(unittest.TestCase):
    def test_formatter_parser(self):
        def parse(format):
            return list(_string.formatter_parser(format))

        formatter = parse("prefix {2!s}xxx{0:^+10.3f}{obj.attr!s} {z[0]!s:10}")
        self.assertEqual(formatter, [
            ('prefix ', '2', '', 's'),
            ('xxx', '0', '^+10.3f', None),
            ('', 'obj.attr', '', 's'),
            (' ', 'z[0]', '10', 's'),
        ])

        formatter = parse("prefix {} suffix")
        self.assertEqual(formatter, [
            ('prefix ', '', '', None),
            (' suffix', None, None, None),
        ])

        formatter = parse("str")
        self.assertEqual(formatter, [
            ('str', None, None, None),
        ])

        formatter = parse("")
        self.assertEqual(formatter, [])

        formatter = parse("{0}")
        self.assertEqual(formatter, [
            ('', '0', '', None),
        ])

        self.assertRaises(TypeError, _string.formatter_parser, 1)

    def test_formatter_field_name_split(self):
        def split(name):
            items = list(_string.formatter_field_name_split(name))
            items[1] = list(items[1])
            return items
        self.assertEqual(split("obj"), ["obj", []])
        self.assertEqual(split("obj.arg"), ["obj", [(True, 'arg')]])
        self.assertEqual(split("obj[key]"), ["obj", [(False, 'key')]])
        self.assertEqual(split("obj.arg[key1][key2]"), [
            "obj",
            [(True, 'arg'),
             (False, 'key1'),
             (False, 'key2'),
            ]])
        self.assertRaises(TypeError, _string.formatter_field_name_split, 1)


if __name__ == "__main__":
    unittest.main()<|MERGE_RESOLUTION|>--- conflicted
+++ resolved
@@ -5,13 +5,21 @@
 (c) Copyright CNRI, All Rights Reserved. NO WARRANTY.
 
 """#"
-import _string
 import codecs
 import struct
 import sys
 import unittest
 import warnings
 from test import support, string_tests
+import _string
+try:
+    import _testcapi
+except ImportError:
+    _testcapi = None
+
+# decorator to skip tests on narrow builds
+requires_wide_build = unittest.skipIf(sys.maxunicode == 65535,
+                                      'requires wide build')
 
 # Error handling (bad decoder return)
 def search_function(encoding):
@@ -33,8 +41,7 @@
 
 class UnicodeTest(string_tests.CommonTest,
         string_tests.MixinStrUnicodeUserStringTest,
-        string_tests.MixinStrUnicodeTest,
-        unittest.TestCase):
+        string_tests.MixinStrUnicodeTest):
 
     type2test = str
 
@@ -172,15 +179,6 @@
 
     def test_find(self):
         string_tests.CommonTest.test_find(self)
-        # test implementation details of the memchr fast path
-        self.checkequal(100, 'a' * 100 + '\u0102', 'find', '\u0102')
-        self.checkequal(-1, 'a' * 100 + '\u0102', 'find', '\u0201')
-        self.checkequal(-1, 'a' * 100 + '\u0102', 'find', '\u0120')
-        self.checkequal(-1, 'a' * 100 + '\u0102', 'find', '\u0220')
-        self.checkequal(100, 'a' * 100 + '\U00100304', 'find', '\U00100304')
-        self.checkequal(-1, 'a' * 100 + '\U00100304', 'find', '\U00100204')
-        self.checkequal(-1, 'a' * 100 + '\U00100304', 'find', '\U00102004')
-        # check mixed argument types
         self.checkequalnofix(0,  'abcdefghiabc', 'find', 'abc')
         self.checkequalnofix(9,  'abcdefghiabc', 'find', 'abc', 1)
         self.checkequalnofix(-1, 'abcdefghiabc', 'find', 'def', 4)
@@ -190,14 +188,6 @@
 
     def test_rfind(self):
         string_tests.CommonTest.test_rfind(self)
-        # test implementation details of the memrchr fast path
-        self.checkequal(0, '\u0102' + 'a' * 100 , 'rfind', '\u0102')
-        self.checkequal(-1, '\u0102' + 'a' * 100 , 'rfind', '\u0201')
-        self.checkequal(-1, '\u0102' + 'a' * 100 , 'rfind', '\u0120')
-        self.checkequal(-1, '\u0102' + 'a' * 100 , 'rfind', '\u0220')
-        self.checkequal(0, '\U00100304' + 'a' * 100, 'rfind', '\U00100304')
-        self.checkequal(-1, '\U00100304' + 'a' * 100, 'rfind', '\U00100204')
-        self.checkequal(-1, '\U00100304' + 'a' * 100, 'rfind', '\U00102004')
         # check mixed argument types
         self.checkequalnofix(9,   'abcdefghiabc', 'rfind', 'abc')
         self.checkequalnofix(12,  'abcdefghiabc', 'rfind', '')
@@ -293,12 +283,6 @@
         # method call forwarded from str implementation because of unicode argument
         self.checkequalnofix('one@two!three!', 'one!two!three!', 'replace', '!', '@', 1)
         self.assertRaises(TypeError, 'replace'.replace, "r", 42)
-
-    @support.cpython_only
-    def test_replace_id(self):
-        pattern = 'abc'
-        text = 'abc def'
-        self.assertIs(text.replace(pattern, pattern), text)
 
     def test_bytes_comparison(self):
         with support.check_warnings():
@@ -370,8 +354,6 @@
     def test_islower(self):
         string_tests.MixinStrUnicodeUserStringTest.test_islower(self)
         self.checkequalnofix(False, '\u1FFc', 'islower')
-        self.assertFalse('\u2167'.islower())
-        self.assertTrue('\u2177'.islower())
         # non-BMP, uppercase
         self.assertFalse('\U00010401'.islower())
         self.assertFalse('\U00010427'.islower())
@@ -386,8 +368,6 @@
         string_tests.MixinStrUnicodeUserStringTest.test_isupper(self)
         if not sys.platform.startswith('java'):
             self.checkequalnofix(False, '\u1FFc', 'isupper')
-        self.assertTrue('\u2167'.isupper())
-        self.assertFalse('\u2177'.isupper())
         # non-BMP, uppercase
         self.assertTrue('\U00010401'.isupper())
         self.assertTrue('\U00010427'.isupper())
@@ -544,6 +524,7 @@
                 self.assertFalse(meth(s), '%a.%s() is False' % (s, meth_name))
 
 
+    @requires_wide_build
     def test_lower(self):
         string_tests.CommonTest.test_lower(self)
         self.assertEqual('\U00010427'.lower(), '\U0001044F')
@@ -553,28 +534,8 @@
                          '\U0001044F\U0001044F')
         self.assertEqual('X\U00010427x\U0001044F'.lower(),
                          'x\U0001044Fx\U0001044F')
-        self.assertEqual('ﬁ'.lower(), 'ﬁ')
-        self.assertEqual('\u0130'.lower(), '\u0069\u0307')
-        # Special case for GREEK CAPITAL LETTER SIGMA U+03A3
-        self.assertEqual('\u03a3'.lower(), '\u03c3')
-        self.assertEqual('\u0345\u03a3'.lower(), '\u0345\u03c3')
-        self.assertEqual('A\u0345\u03a3'.lower(), 'a\u0345\u03c2')
-        self.assertEqual('A\u0345\u03a3a'.lower(), 'a\u0345\u03c3a')
-        self.assertEqual('A\u0345\u03a3'.lower(), 'a\u0345\u03c2')
-        self.assertEqual('A\u03a3\u0345'.lower(), 'a\u03c2\u0345')
-        self.assertEqual('\u03a3\u0345 '.lower(), '\u03c3\u0345 ')
-        self.assertEqual('\U0008fffe'.lower(), '\U0008fffe')
-        self.assertEqual('\u2177'.lower(), '\u2177')
-
-    def test_casefold(self):
-        self.assertEqual('hello'.casefold(), 'hello')
-        self.assertEqual('hELlo'.casefold(), 'hello')
-        self.assertEqual('ß'.casefold(), 'ss')
-        self.assertEqual('ﬁ'.casefold(), 'fi')
-        self.assertEqual('\u03a3'.casefold(), '\u03c3')
-        self.assertEqual('A\u0345\u03a3'.casefold(), 'a\u03b9\u03c3')
-        self.assertEqual('\u00b5'.casefold(), '\u03bc')
-
+
+    @requires_wide_build
     def test_upper(self):
         string_tests.CommonTest.test_upper(self)
         self.assertEqual('\U0001044F'.upper(), '\U00010427')
@@ -584,14 +545,8 @@
                          '\U00010427\U00010427')
         self.assertEqual('X\U00010427x\U0001044F'.upper(),
                          'X\U00010427X\U00010427')
-        self.assertEqual('ﬁ'.upper(), 'FI')
-        self.assertEqual('\u0130'.upper(), '\u0130')
-        self.assertEqual('\u03a3'.upper(), '\u03a3')
-        self.assertEqual('ß'.upper(), 'SS')
-        self.assertEqual('\u1fd2'.upper(), '\u0399\u0308\u0300')
-        self.assertEqual('\U0008fffe'.upper(), '\U0008fffe')
-        self.assertEqual('\u2177'.upper(), '\u2167')
-
+
+    @requires_wide_build
     def test_capitalize(self):
         string_tests.CommonTest.test_capitalize(self)
         self.assertEqual('\U0001044F'.capitalize(), '\U00010427')
@@ -603,12 +558,8 @@
                          '\U00010427\U0001044F')
         self.assertEqual('X\U00010427x\U0001044F'.capitalize(),
                          'X\U0001044Fx\U0001044F')
-        self.assertEqual('h\u0130'.capitalize(), 'H\u0069\u0307')
-        exp = '\u0399\u0308\u0300\u0069\u0307'
-        self.assertEqual('\u1fd2\u0130'.capitalize(), exp)
-        self.assertEqual('ﬁnnish'.capitalize(), 'FInnish')
-        self.assertEqual('A\u0345\u03a3'.capitalize(), 'A\u0345\u03c2')
-
+
+    @requires_wide_build
     def test_title(self):
         string_tests.MixinStrUnicodeUserStringTest.test_title(self)
         self.assertEqual('\U0001044F'.title(), '\U00010427')
@@ -622,10 +573,8 @@
                          '\U00010427\U0001044F \U00010427\U0001044F')
         self.assertEqual('X\U00010427x\U0001044F X\U00010427x\U0001044F'.title(),
                          'X\U0001044Fx\U0001044F X\U0001044Fx\U0001044F')
-        self.assertEqual('ﬁNNISH'.title(), 'Finnish')
-        self.assertEqual('A\u03a3 \u1fa1xy'.title(), 'A\u03c2 \u1fa9xy')
-        self.assertEqual('A\u03a3A'.title(), 'A\u03c3a')
-
+
+    @requires_wide_build
     def test_swapcase(self):
         string_tests.CommonTest.test_swapcase(self)
         self.assertEqual('\U0001044F'.swapcase(), '\U00010427')
@@ -638,28 +587,6 @@
                          '\U00010427\U0001044F')
         self.assertEqual('X\U00010427x\U0001044F'.swapcase(),
                          'x\U0001044FX\U00010427')
-        self.assertEqual('ﬁ'.swapcase(), 'FI')
-        self.assertEqual('\u0130'.swapcase(), '\u0069\u0307')
-        # Special case for GREEK CAPITAL LETTER SIGMA U+03A3
-        self.assertEqual('\u03a3'.swapcase(), '\u03c3')
-        self.assertEqual('\u0345\u03a3'.swapcase(), '\u0399\u03c3')
-        self.assertEqual('A\u0345\u03a3'.swapcase(), 'a\u0399\u03c2')
-        self.assertEqual('A\u0345\u03a3a'.swapcase(), 'a\u0399\u03c3A')
-        self.assertEqual('A\u0345\u03a3'.swapcase(), 'a\u0399\u03c2')
-        self.assertEqual('A\u03a3\u0345'.swapcase(), 'a\u03c2\u0399')
-        self.assertEqual('\u03a3\u0345 '.swapcase(), '\u03c3\u0399 ')
-        self.assertEqual('\u03a3'.swapcase(), '\u03c3')
-        self.assertEqual('ß'.swapcase(), 'SS')
-        self.assertEqual('\u1fd2'.swapcase(), '\u0399\u0308\u0300')
-
-    def test_center(self):
-        string_tests.CommonTest.test_center(self)
-        self.assertEqual('x'.center(2, '\U0010FFFF'),
-                         'x\U0010FFFF')
-        self.assertEqual('x'.center(3, '\U0010FFFF'),
-                         '\U0010FFFFx\U0010FFFF')
-        self.assertEqual('x'.center(4, '\U0010FFFF'),
-                         '\U0010FFFFx\U0010FFFF\U0010FFFF')
 
     def test_contains(self):
         # Testing Unicode contains method
@@ -692,17 +619,6 @@
 
         self.assertRaises(TypeError, "abc".__contains__)
 
-    def test_issue18183(self):
-        '\U00010000\U00100000'.lower()
-        '\U00010000\U00100000'.casefold()
-        '\U00010000\U00100000'.upper()
-        '\U00010000\U00100000'.capitalize()
-        '\U00010000\U00100000'.title()
-        '\U00010000\U00100000'.swapcase()
-        '\U00100000'.center(3, '\U00010000')
-        '\U00100000'.ljust(3, '\U00010000')
-        '\U00100000'.rjust(3, '\U00010000')
-
     def test_format(self):
         self.assertEqual(''.format(), '')
         self.assertEqual('a'.format(), 'a')
@@ -864,7 +780,7 @@
         self.assertEqual('{0!s}'.format(G('data')), 'string is data')
 
         msg = 'object.__format__ with a non-empty format string is deprecated'
-        with support.check_warnings((msg, DeprecationWarning)):
+        with support.check_warnings((msg, PendingDeprecationWarning)):
             self.assertEqual('{0:^10}'.format(E('data')), ' E(data)  ')
             self.assertEqual('{0:^10s}'.format(E('data')), ' E(data)  ')
             self.assertEqual('{0:>15s}'.format(G('data')), ' string is data')
@@ -946,17 +862,6 @@
         self.assertRaises(ValueError, format, '', '#')
         self.assertRaises(ValueError, format, '', '#20')
 
-        # Non-ASCII
-        self.assertEqual("{0:s}{1:s}".format("ABC", "\u0410\u0411\u0412"),
-                         'ABC\u0410\u0411\u0412')
-        self.assertEqual("{0:.3s}".format("ABC\u0410\u0411\u0412"),
-                         'ABC')
-        self.assertEqual("{0:.0s}".format("ABC\u0410\u0411\u0412"),
-                         '')
-
-        self.assertEqual("{[{}]}".format({"{}": 5}), "5")
-        self.assertEqual("0x{:0{:d}X}".format(0x0,16), "0x0000000000000000")
-
     def test_format_map(self):
         self.assertEqual(''.format_map({}), '')
         self.assertEqual('a'.format_map({}), 'a')
@@ -1104,22 +1009,8 @@
         self.assertEqual('%f' % INF, 'inf')
         self.assertEqual('%F' % INF, 'INF')
 
-<<<<<<< HEAD
-        # PEP 393
-        self.assertEqual('%.1s' % "a\xe9\u20ac", 'a')
-        self.assertEqual('%.2s' % "a\xe9\u20ac", 'a\xe9')
-
-    def test_formatting_huge_precision(self):
-        format_string = "%.{}f".format(sys.maxsize + 1)
-        with self.assertRaises(ValueError):
-            result = format_string % 2.34
-
-    @support.cpython_only
-    def test_formatting_huge_precision_c_limits(self):
-=======
     @support.cpython_only
     def test_formatting_huge_precision(self):
->>>>>>> 89d8f867
         from _testcapi import INT_MAX
         format_string = "%.{}f".format(INT_MAX + 1)
         with self.assertRaises(ValueError):
@@ -1154,13 +1045,10 @@
         class UnicodeSubclass(str):
             pass
 
-        for text in ('ascii', '\xe9', '\u20ac', '\U0010FFFF'):
-            subclass = UnicodeSubclass(text)
-            self.assertEqual(str(subclass), text)
-            self.assertEqual(len(subclass), len(text))
-            if text == 'ascii':
-                self.assertEqual(subclass.encode('ascii'), b'ascii')
-                self.assertEqual(subclass.encode('utf-8'), b'ascii')
+        self.assertEqual(
+            str(UnicodeSubclass('unicode subclass becomes unicode')),
+            'unicode subclass becomes unicode'
+        )
 
         self.assertEqual(
             str('strings are converted to unicode'),
@@ -1286,12 +1174,15 @@
     def test_codecs_utf8(self):
         self.assertEqual(''.encode('utf-8'), b'')
         self.assertEqual('\u20ac'.encode('utf-8'), b'\xe2\x82\xac')
-        self.assertEqual('\U00010002'.encode('utf-8'), b'\xf0\x90\x80\x82')
-        self.assertEqual('\U00023456'.encode('utf-8'), b'\xf0\xa3\x91\x96')
+        if sys.maxunicode == 65535:
+            self.assertEqual('\ud800\udc02'.encode('utf-8'), b'\xf0\x90\x80\x82')
+            self.assertEqual('\ud84d\udc56'.encode('utf-8'), b'\xf0\xa3\x91\x96')
         self.assertEqual('\ud800'.encode('utf-8', 'surrogatepass'), b'\xed\xa0\x80')
         self.assertEqual('\udc00'.encode('utf-8', 'surrogatepass'), b'\xed\xb0\x80')
-        self.assertEqual(('\U00010002'*10).encode('utf-8'),
-                         b'\xf0\x90\x80\x82'*10)
+        if sys.maxunicode == 65535:
+            self.assertEqual(
+                ('\ud800\udc02'*1000).encode('utf-8'),
+                b'\xf0\x90\x80\x82'*1000)
         self.assertEqual(
             '\u6b63\u78ba\u306b\u8a00\u3046\u3068\u7ffb\u8a33\u306f'
             '\u3055\u308c\u3066\u3044\u307e\u305b\u3093\u3002\u4e00'
@@ -1403,7 +1294,7 @@
             # with start byte of a 2-byte sequence
             (b'\xc2', FFFD), # only the start byte
             (b'\xc2\xc2', FFFD*2), # 2 start bytes
-            (b'\xc2\xc2\xc2', FFFD*3), # 3 start bytes
+            (b'\xc2\xc2\xc2', FFFD*3), # 2 start bytes
             (b'\xc2\x41', FFFD+'A'), # invalid continuation byte
             # with start byte of a 3-byte sequence
             (b'\xe1', FFFD), # only the start byte
@@ -1473,226 +1364,6 @@
             self.assertEqual(seq.decode('utf-8', 'ignore'),
                              res.replace('\uFFFD', ''))
 
-    def to_bytestring(self, seq):
-        return bytes(int(c, 16) for c in seq.split())
-
-    def assertCorrectUTF8Decoding(self, seq, res, err):
-        """
-        Check that an invalid UTF-8 sequence raises an UnicodeDecodeError when
-        'strict' is used, returns res when 'replace' is used, and that doesn't
-        return anything when 'ignore' is used.
-        """
-        with self.assertRaises(UnicodeDecodeError) as cm:
-            seq.decode('utf-8')
-        exc = cm.exception
-
-        self.assertIn(err, str(exc))
-        self.assertEqual(seq.decode('utf-8', 'replace'), res)
-        self.assertEqual((b'aaaa' + seq + b'bbbb').decode('utf-8', 'replace'),
-                         'aaaa' + res + 'bbbb')
-        res = res.replace('\ufffd', '')
-        self.assertEqual(seq.decode('utf-8', 'ignore'), res)
-        self.assertEqual((b'aaaa' + seq + b'bbbb').decode('utf-8', 'ignore'),
-                          'aaaa' + res + 'bbbb')
-
-    def test_invalid_start_byte(self):
-        """
-        Test that an 'invalid start byte' error is raised when the first byte
-        is not in the ASCII range or is not a valid start byte of a 2-, 3-, or
-        4-bytes sequence. The invalid start byte is replaced with a single
-        U+FFFD when errors='replace'.
-        E.g. <80> is a continuation byte and can appear only after a start byte.
-        """
-        FFFD = '\ufffd'
-        for byte in b'\x80\xA0\x9F\xBF\xC0\xC1\xF5\xFF':
-            self.assertCorrectUTF8Decoding(bytes([byte]), '\ufffd',
-                                           'invalid start byte')
-
-    def test_unexpected_end_of_data(self):
-        """
-        Test that an 'unexpected end of data' error is raised when the string
-        ends after a start byte of a 2-, 3-, or 4-bytes sequence without having
-        enough continuation bytes.  The incomplete sequence is replaced with a
-        single U+FFFD when errors='replace'.
-        E.g. in the sequence <F3 80 80>, F3 is the start byte of a 4-bytes
-        sequence, but it's followed by only 2 valid continuation bytes and the
-        last continuation bytes is missing.
-        Note: the continuation bytes must be all valid, if one of them is
-        invalid another error will be raised.
-        """
-        sequences = [
-            'C2', 'DF',
-            'E0 A0', 'E0 BF', 'E1 80', 'E1 BF', 'EC 80', 'EC BF',
-            'ED 80', 'ED 9F', 'EE 80', 'EE BF', 'EF 80', 'EF BF',
-            'F0 90', 'F0 BF', 'F0 90 80', 'F0 90 BF', 'F0 BF 80', 'F0 BF BF',
-            'F1 80', 'F1 BF', 'F1 80 80', 'F1 80 BF', 'F1 BF 80', 'F1 BF BF',
-            'F3 80', 'F3 BF', 'F3 80 80', 'F3 80 BF', 'F3 BF 80', 'F3 BF BF',
-            'F4 80', 'F4 8F', 'F4 80 80', 'F4 80 BF', 'F4 8F 80', 'F4 8F BF'
-        ]
-        FFFD = '\ufffd'
-        for seq in sequences:
-            self.assertCorrectUTF8Decoding(self.to_bytestring(seq), '\ufffd',
-                                           'unexpected end of data')
-
-    def test_invalid_cb_for_2bytes_seq(self):
-        """
-        Test that an 'invalid continuation byte' error is raised when the
-        continuation byte of a 2-bytes sequence is invalid.  The start byte
-        is replaced by a single U+FFFD and the second byte is handled
-        separately when errors='replace'.
-        E.g. in the sequence <C2 41>, C2 is the start byte of a 2-bytes
-        sequence, but 41 is not a valid continuation byte because it's the
-        ASCII letter 'A'.
-        """
-        FFFD = '\ufffd'
-        FFFDx2 = FFFD * 2
-        sequences = [
-            ('C2 00', FFFD+'\x00'), ('C2 7F', FFFD+'\x7f'),
-            ('C2 C0', FFFDx2), ('C2 FF', FFFDx2),
-            ('DF 00', FFFD+'\x00'), ('DF 7F', FFFD+'\x7f'),
-            ('DF C0', FFFDx2), ('DF FF', FFFDx2),
-        ]
-        for seq, res in sequences:
-            self.assertCorrectUTF8Decoding(self.to_bytestring(seq), res,
-                                           'invalid continuation byte')
-
-    def test_invalid_cb_for_3bytes_seq(self):
-        """
-        Test that an 'invalid continuation byte' error is raised when the
-        continuation byte(s) of a 3-bytes sequence are invalid.  When
-        errors='replace', if the first continuation byte is valid, the first
-        two bytes (start byte + 1st cb) are replaced by a single U+FFFD and the
-        third byte is handled separately, otherwise only the start byte is
-        replaced with a U+FFFD and the other continuation bytes are handled
-        separately.
-        E.g. in the sequence <E1 80 41>, E1 is the start byte of a 3-bytes
-        sequence, 80 is a valid continuation byte, but 41 is not a valid cb
-        because it's the ASCII letter 'A'.
-        Note: when the start byte is E0 or ED, the valid ranges for the first
-        continuation byte are limited to A0..BF and 80..9F respectively.
-        Python 2 used to consider all the bytes in range 80..BF valid when the
-        start byte was ED.  This is fixed in Python 3.
-        """
-        FFFD = '\ufffd'
-        FFFDx2 = FFFD * 2
-        sequences = [
-            ('E0 00', FFFD+'\x00'), ('E0 7F', FFFD+'\x7f'), ('E0 80', FFFDx2),
-            ('E0 9F', FFFDx2), ('E0 C0', FFFDx2), ('E0 FF', FFFDx2),
-            ('E0 A0 00', FFFD+'\x00'), ('E0 A0 7F', FFFD+'\x7f'),
-            ('E0 A0 C0', FFFDx2), ('E0 A0 FF', FFFDx2),
-            ('E0 BF 00', FFFD+'\x00'), ('E0 BF 7F', FFFD+'\x7f'),
-            ('E0 BF C0', FFFDx2), ('E0 BF FF', FFFDx2), ('E1 00', FFFD+'\x00'),
-            ('E1 7F', FFFD+'\x7f'), ('E1 C0', FFFDx2), ('E1 FF', FFFDx2),
-            ('E1 80 00', FFFD+'\x00'), ('E1 80 7F', FFFD+'\x7f'),
-            ('E1 80 C0', FFFDx2), ('E1 80 FF', FFFDx2),
-            ('E1 BF 00', FFFD+'\x00'), ('E1 BF 7F', FFFD+'\x7f'),
-            ('E1 BF C0', FFFDx2), ('E1 BF FF', FFFDx2), ('EC 00', FFFD+'\x00'),
-            ('EC 7F', FFFD+'\x7f'), ('EC C0', FFFDx2), ('EC FF', FFFDx2),
-            ('EC 80 00', FFFD+'\x00'), ('EC 80 7F', FFFD+'\x7f'),
-            ('EC 80 C0', FFFDx2), ('EC 80 FF', FFFDx2),
-            ('EC BF 00', FFFD+'\x00'), ('EC BF 7F', FFFD+'\x7f'),
-            ('EC BF C0', FFFDx2), ('EC BF FF', FFFDx2), ('ED 00', FFFD+'\x00'),
-            ('ED 7F', FFFD+'\x7f'),
-            ('ED A0', FFFDx2), ('ED BF', FFFDx2), # see note ^
-            ('ED C0', FFFDx2), ('ED FF', FFFDx2), ('ED 80 00', FFFD+'\x00'),
-            ('ED 80 7F', FFFD+'\x7f'), ('ED 80 C0', FFFDx2),
-            ('ED 80 FF', FFFDx2), ('ED 9F 00', FFFD+'\x00'),
-            ('ED 9F 7F', FFFD+'\x7f'), ('ED 9F C0', FFFDx2),
-            ('ED 9F FF', FFFDx2), ('EE 00', FFFD+'\x00'),
-            ('EE 7F', FFFD+'\x7f'), ('EE C0', FFFDx2), ('EE FF', FFFDx2),
-            ('EE 80 00', FFFD+'\x00'), ('EE 80 7F', FFFD+'\x7f'),
-            ('EE 80 C0', FFFDx2), ('EE 80 FF', FFFDx2),
-            ('EE BF 00', FFFD+'\x00'), ('EE BF 7F', FFFD+'\x7f'),
-            ('EE BF C0', FFFDx2), ('EE BF FF', FFFDx2), ('EF 00', FFFD+'\x00'),
-            ('EF 7F', FFFD+'\x7f'), ('EF C0', FFFDx2), ('EF FF', FFFDx2),
-            ('EF 80 00', FFFD+'\x00'), ('EF 80 7F', FFFD+'\x7f'),
-            ('EF 80 C0', FFFDx2), ('EF 80 FF', FFFDx2),
-            ('EF BF 00', FFFD+'\x00'), ('EF BF 7F', FFFD+'\x7f'),
-            ('EF BF C0', FFFDx2), ('EF BF FF', FFFDx2),
-        ]
-        for seq, res in sequences:
-            self.assertCorrectUTF8Decoding(self.to_bytestring(seq), res,
-                                           'invalid continuation byte')
-
-    def test_invalid_cb_for_4bytes_seq(self):
-        """
-        Test that an 'invalid continuation byte' error is raised when the
-        continuation byte(s) of a 4-bytes sequence are invalid.  When
-        errors='replace',the start byte and all the following valid
-        continuation bytes are replaced with a single U+FFFD, and all the bytes
-        starting from the first invalid continuation bytes (included) are
-        handled separately.
-        E.g. in the sequence <E1 80 41>, E1 is the start byte of a 3-bytes
-        sequence, 80 is a valid continuation byte, but 41 is not a valid cb
-        because it's the ASCII letter 'A'.
-        Note: when the start byte is E0 or ED, the valid ranges for the first
-        continuation byte are limited to A0..BF and 80..9F respectively.
-        However, when the start byte is ED, Python 2 considers all the bytes
-        in range 80..BF valid.  This is fixed in Python 3.
-        """
-        FFFD = '\ufffd'
-        FFFDx2 = FFFD * 2
-        sequences = [
-            ('F0 00', FFFD+'\x00'), ('F0 7F', FFFD+'\x7f'), ('F0 80', FFFDx2),
-            ('F0 8F', FFFDx2), ('F0 C0', FFFDx2), ('F0 FF', FFFDx2),
-            ('F0 90 00', FFFD+'\x00'), ('F0 90 7F', FFFD+'\x7f'),
-            ('F0 90 C0', FFFDx2), ('F0 90 FF', FFFDx2),
-            ('F0 BF 00', FFFD+'\x00'), ('F0 BF 7F', FFFD+'\x7f'),
-            ('F0 BF C0', FFFDx2), ('F0 BF FF', FFFDx2),
-            ('F0 90 80 00', FFFD+'\x00'), ('F0 90 80 7F', FFFD+'\x7f'),
-            ('F0 90 80 C0', FFFDx2), ('F0 90 80 FF', FFFDx2),
-            ('F0 90 BF 00', FFFD+'\x00'), ('F0 90 BF 7F', FFFD+'\x7f'),
-            ('F0 90 BF C0', FFFDx2), ('F0 90 BF FF', FFFDx2),
-            ('F0 BF 80 00', FFFD+'\x00'), ('F0 BF 80 7F', FFFD+'\x7f'),
-            ('F0 BF 80 C0', FFFDx2), ('F0 BF 80 FF', FFFDx2),
-            ('F0 BF BF 00', FFFD+'\x00'), ('F0 BF BF 7F', FFFD+'\x7f'),
-            ('F0 BF BF C0', FFFDx2), ('F0 BF BF FF', FFFDx2),
-            ('F1 00', FFFD+'\x00'), ('F1 7F', FFFD+'\x7f'), ('F1 C0', FFFDx2),
-            ('F1 FF', FFFDx2), ('F1 80 00', FFFD+'\x00'),
-            ('F1 80 7F', FFFD+'\x7f'), ('F1 80 C0', FFFDx2),
-            ('F1 80 FF', FFFDx2), ('F1 BF 00', FFFD+'\x00'),
-            ('F1 BF 7F', FFFD+'\x7f'), ('F1 BF C0', FFFDx2),
-            ('F1 BF FF', FFFDx2), ('F1 80 80 00', FFFD+'\x00'),
-            ('F1 80 80 7F', FFFD+'\x7f'), ('F1 80 80 C0', FFFDx2),
-            ('F1 80 80 FF', FFFDx2), ('F1 80 BF 00', FFFD+'\x00'),
-            ('F1 80 BF 7F', FFFD+'\x7f'), ('F1 80 BF C0', FFFDx2),
-            ('F1 80 BF FF', FFFDx2), ('F1 BF 80 00', FFFD+'\x00'),
-            ('F1 BF 80 7F', FFFD+'\x7f'), ('F1 BF 80 C0', FFFDx2),
-            ('F1 BF 80 FF', FFFDx2), ('F1 BF BF 00', FFFD+'\x00'),
-            ('F1 BF BF 7F', FFFD+'\x7f'), ('F1 BF BF C0', FFFDx2),
-            ('F1 BF BF FF', FFFDx2), ('F3 00', FFFD+'\x00'),
-            ('F3 7F', FFFD+'\x7f'), ('F3 C0', FFFDx2), ('F3 FF', FFFDx2),
-            ('F3 80 00', FFFD+'\x00'), ('F3 80 7F', FFFD+'\x7f'),
-            ('F3 80 C0', FFFDx2), ('F3 80 FF', FFFDx2),
-            ('F3 BF 00', FFFD+'\x00'), ('F3 BF 7F', FFFD+'\x7f'),
-            ('F3 BF C0', FFFDx2), ('F3 BF FF', FFFDx2),
-            ('F3 80 80 00', FFFD+'\x00'), ('F3 80 80 7F', FFFD+'\x7f'),
-            ('F3 80 80 C0', FFFDx2), ('F3 80 80 FF', FFFDx2),
-            ('F3 80 BF 00', FFFD+'\x00'), ('F3 80 BF 7F', FFFD+'\x7f'),
-            ('F3 80 BF C0', FFFDx2), ('F3 80 BF FF', FFFDx2),
-            ('F3 BF 80 00', FFFD+'\x00'), ('F3 BF 80 7F', FFFD+'\x7f'),
-            ('F3 BF 80 C0', FFFDx2), ('F3 BF 80 FF', FFFDx2),
-            ('F3 BF BF 00', FFFD+'\x00'), ('F3 BF BF 7F', FFFD+'\x7f'),
-            ('F3 BF BF C0', FFFDx2), ('F3 BF BF FF', FFFDx2),
-            ('F4 00', FFFD+'\x00'), ('F4 7F', FFFD+'\x7f'), ('F4 90', FFFDx2),
-            ('F4 BF', FFFDx2), ('F4 C0', FFFDx2), ('F4 FF', FFFDx2),
-            ('F4 80 00', FFFD+'\x00'), ('F4 80 7F', FFFD+'\x7f'),
-            ('F4 80 C0', FFFDx2), ('F4 80 FF', FFFDx2),
-            ('F4 8F 00', FFFD+'\x00'), ('F4 8F 7F', FFFD+'\x7f'),
-            ('F4 8F C0', FFFDx2), ('F4 8F FF', FFFDx2),
-            ('F4 80 80 00', FFFD+'\x00'), ('F4 80 80 7F', FFFD+'\x7f'),
-            ('F4 80 80 C0', FFFDx2), ('F4 80 80 FF', FFFDx2),
-            ('F4 80 BF 00', FFFD+'\x00'), ('F4 80 BF 7F', FFFD+'\x7f'),
-            ('F4 80 BF C0', FFFDx2), ('F4 80 BF FF', FFFDx2),
-            ('F4 8F 80 00', FFFD+'\x00'), ('F4 8F 80 7F', FFFD+'\x7f'),
-            ('F4 8F 80 C0', FFFDx2), ('F4 8F 80 FF', FFFDx2),
-            ('F4 8F BF 00', FFFD+'\x00'), ('F4 8F BF 7F', FFFD+'\x7f'),
-            ('F4 8F BF C0', FFFDx2), ('F4 8F BF FF', FFFDx2)
-        ]
-        for seq, res in sequences:
-            self.assertCorrectUTF8Decoding(self.to_bytestring(seq), res,
-                                           'invalid continuation byte')
-
     def test_codecs_idna(self):
         # Test whether trailing dot is preserved
         self.assertEqual("www.python.org.".encode("idna"), b"www.python.org.")
@@ -1724,28 +1395,35 @@
         self.assertRaises(TypeError, str, b"hello", "test.unicode2")
         self.assertRaises(TypeError, "hello".encode, "test.unicode1")
         self.assertRaises(TypeError, "hello".encode, "test.unicode2")
+        # executes PyUnicode_Encode()
+        import imp
+        self.assertRaises(
+            ImportError,
+            imp.find_module,
+            "non-existing module",
+            ["non-existing dir"]
+        )
 
         # Error handling (wrong arguments)
         self.assertRaises(TypeError, "hello".encode, 42, 42, 42)
 
         # Error handling (lone surrogate in PyUnicode_TransformDecimalToASCII())
-        self.assertRaises(UnicodeError, float, "\ud800")
-        self.assertRaises(UnicodeError, float, "\udf00")
-        self.assertRaises(UnicodeError, complex, "\ud800")
-        self.assertRaises(UnicodeError, complex, "\udf00")
+        self.assertRaises((UnicodeError, ValueError), int, "\ud800")
+        self.assertRaises((UnicodeError, ValueError), int, "\udf00")
+        self.assertRaises((UnicodeError, ValueError), float, "\ud800")
+        self.assertRaises((UnicodeError, ValueError), float, "\udf00")
+        self.assertRaises((UnicodeError, ValueError), complex, "\ud800")
+        self.assertRaises((UnicodeError, ValueError), complex, "\udf00")
 
     def test_codecs(self):
         # Encoding
         self.assertEqual('hello'.encode('ascii'), b'hello')
         self.assertEqual('hello'.encode('utf-7'), b'hello')
         self.assertEqual('hello'.encode('utf-8'), b'hello')
-        self.assertEqual('hello'.encode('utf-8'), b'hello')
+        self.assertEqual('hello'.encode('utf8'), b'hello')
         self.assertEqual('hello'.encode('utf-16-le'), b'h\000e\000l\000l\000o\000')
         self.assertEqual('hello'.encode('utf-16-be'), b'\000h\000e\000l\000l\000o')
         self.assertEqual('hello'.encode('latin-1'), b'hello')
-
-        # Default encoding is utf-8
-        self.assertEqual('\u2603'.encode(), b'\xe2\x98\x83')
 
         # Roundtrip safety for BMP (just the first 1024 chars)
         for c in range(1024):
@@ -1753,11 +1431,7 @@
             for encoding in ('utf-7', 'utf-8', 'utf-16', 'utf-16-le',
                              'utf-16-be', 'raw_unicode_escape',
                              'unicode_escape', 'unicode_internal'):
-                with warnings.catch_warnings():
-                    # unicode-internal has been deprecated
-                    warnings.simplefilter("ignore", DeprecationWarning)
-
-                    self.assertEqual(str(u.encode(encoding),encoding), u)
+                self.assertEqual(str(u.encode(encoding),encoding), u)
 
         # Roundtrip safety for BMP (just the first 256 chars)
         for c in range(256):
@@ -1772,20 +1446,18 @@
                 self.assertEqual(str(u.encode(encoding),encoding), u)
 
         # Roundtrip safety for non-BMP (just a few chars)
-        with warnings.catch_warnings():
-            # unicode-internal has been deprecated
-            warnings.simplefilter("ignore", DeprecationWarning)
-
-            u = '\U00010001\U00020002\U00030003\U00040004\U00050005'
-            for encoding in ('utf-8', 'utf-16', 'utf-16-le', 'utf-16-be',
-                             'raw_unicode_escape',
-                             'unicode_escape', 'unicode_internal'):
-                self.assertEqual(str(u.encode(encoding),encoding), u)
-
-        # UTF-8 must be roundtrip safe for all code points
-        # (except surrogates, which are forbidden).
-        u = ''.join(map(chr, list(range(0, 0xd800)) +
-                             list(range(0xe000, 0x110000))))
+        u = '\U00010001\U00020002\U00030003\U00040004\U00050005'
+        for encoding in ('utf-8', 'utf-16', 'utf-16-le', 'utf-16-be',
+                         #'raw_unicode_escape',
+                         'unicode_escape', 'unicode_internal'):
+            self.assertEqual(str(u.encode(encoding),encoding), u)
+
+        # UTF-8 must be roundtrip safe for all UCS-2 code points
+        # This excludes surrogates: in the full range, there would be
+        # a surrogate pair (\udbff\udc00), which gets converted back
+        # to a non-BMP character (\U0010fc00)
+        u = ''.join(map(chr, list(range(0,0xd800)) +
+                             list(range(0xe000,0x10000))))
         for encoding in ('utf-8',):
             self.assertEqual(str(u.encode(encoding),encoding), u)
 
@@ -1962,47 +1634,25 @@
         self.assertEqual(repr('\U00010000'), "'%c'" % (0x10000,)) # printable
         self.assertEqual(repr('\U00014000'), "'\\U00014000'")     # nonprintable
 
-    # This test only affects 32-bit platforms because expandtabs can only take
-    # an int as the max value, not a 64-bit C long.  If expandtabs is changed
-    # to take a 64-bit long, this test should apply to all platforms.
-    @unittest.skipIf(sys.maxsize > (1 << 32) or struct.calcsize('P') != 4,
-                     'only applies to 32-bit platforms')
     def test_expandtabs_overflows_gracefully(self):
+        # This test only affects 32-bit platforms because expandtabs can only take
+        # an int as the max value, not a 64-bit C long.  If expandtabs is changed
+        # to take a 64-bit long, this test should apply to all platforms.
+        if sys.maxsize > (1 << 32) or struct.calcsize('P') != 4:
+            return
         self.assertRaises(OverflowError, 't\tt\t'.expandtabs, sys.maxsize)
 
-    @support.cpython_only
-    def test_expandtabs_optimization(self):
-        s = 'abc'
-        self.assertIs(s.expandtabs(), s)
-
     def test_raiseMemError(self):
-        if struct.calcsize('P') == 8:
-            # 64 bits pointers
-            ascii_struct_size = 48
-            compact_struct_size = 72
-        else:
-            # 32 bits pointers
-            ascii_struct_size = 24
-            compact_struct_size = 36
-
-        for char in ('a', '\xe9', '\u20ac', '\U0010ffff'):
-            code = ord(char)
-            if code < 0x100:
-                char_size = 1  # sizeof(Py_UCS1)
-                struct_size = ascii_struct_size
-            elif code < 0x10000:
-                char_size = 2  # sizeof(Py_UCS2)
-                struct_size = compact_struct_size
-            else:
-                char_size = 4  # sizeof(Py_UCS4)
-                struct_size = compact_struct_size
-            # Note: sys.maxsize is half of the actual max allocation because of
-            # the signedness of Py_ssize_t. Strings of maxlen-1 should in principle
-            # be allocatable, given enough memory.
-            maxlen = ((sys.maxsize - struct_size) // char_size)
-            alloc = lambda: char * maxlen
-            self.assertRaises(MemoryError, alloc)
-            self.assertRaises(MemoryError, alloc)
+        # Ensure that the freelist contains a consistent object, even
+        # when a string allocation fails with a MemoryError.
+        # This used to crash the interpreter,
+        # or leak references when the number was smaller.
+        charwidth = 4 if sys.maxunicode >= 0x10000 else 2
+        # Note: sys.maxsize is half of the actual max allocation because of
+        # the signedness of Py_ssize_t.
+        alloc = lambda: "a" * (sys.maxsize // charwidth * 2)
+        self.assertRaises(MemoryError, alloc)
+        self.assertRaises(MemoryError, alloc)
 
     def test_format_subclass(self):
         class S(str):
@@ -2013,13 +1663,16 @@
         self.assertEqual("{}".format(s), '__str__ overridden')
 
     # Test PyUnicode_FromFormat()
+    @unittest.skipIf(support.check_impl_detail(pypy=True),
+                     "https://bugs.pypy.org/issue1233")
     def test_from_format(self):
         support.import_module('ctypes')
-        from ctypes import (pythonapi, py_object,
-            c_int, c_long, c_longlong, c_ssize_t,
-            c_uint, c_ulong, c_ulonglong, c_size_t)
-        name = "PyUnicode_FromFormat"
-        _PyUnicode_FromFormat = getattr(pythonapi, name)
+        from ctypes import pythonapi, py_object, c_int
+        #if sys.maxunicode == 65535:
+        #    name = "PyUnicodeUCS2_FromFormat"
+        #else:
+        #    name = "PyUnicodeUCS4_FromFormat"
+        _PyUnicode_FromFormat = getattr(pythonapi, 'PyUnicode_FromFormat')
         _PyUnicode_FromFormat.restype = py_object
 
         def PyUnicode_FromFormat(format, *args):
@@ -2039,46 +1692,13 @@
             'string, got a non-ASCII byte: 0xe9$',
             PyUnicode_FromFormat, b'unicode\xe9=%s', 'ascii')
 
-        # test "%c"
         self.assertEqual(PyUnicode_FromFormat(b'%c', c_int(0xabcd)), '\uabcd')
         self.assertEqual(PyUnicode_FromFormat(b'%c', c_int(0x10ffff)), '\U0010ffff')
-        with self.assertRaises(OverflowError):
-            PyUnicode_FromFormat(b'%c', c_int(0x110000))
-        # Issue #18183
-        self.assertEqual(
-            PyUnicode_FromFormat(b'%c%c', c_int(0x10000), c_int(0x100000)),
-            '\U00010000\U00100000')
-
-        # test "%"
-        self.assertEqual(PyUnicode_FromFormat(b'%'), '%')
-        self.assertEqual(PyUnicode_FromFormat(b'%%'), '%')
-        self.assertEqual(PyUnicode_FromFormat(b'%%s'), '%s')
-        self.assertEqual(PyUnicode_FromFormat(b'[%%]'), '[%]')
-        self.assertEqual(PyUnicode_FromFormat(b'%%%s', b'abc'), '%abc')
-
-        # test integer formats (%i, %d, %u)
-        self.assertEqual(PyUnicode_FromFormat(b'%03i', c_int(10)), '010')
-        self.assertEqual(PyUnicode_FromFormat(b'%0.4i', c_int(10)), '0010')
-        self.assertEqual(PyUnicode_FromFormat(b'%i', c_int(-123)), '-123')
-        self.assertEqual(PyUnicode_FromFormat(b'%li', c_long(-123)), '-123')
-        self.assertEqual(PyUnicode_FromFormat(b'%lli', c_longlong(-123)), '-123')
-        self.assertEqual(PyUnicode_FromFormat(b'%zi', c_ssize_t(-123)), '-123')
-
-        self.assertEqual(PyUnicode_FromFormat(b'%d', c_int(-123)), '-123')
-        self.assertEqual(PyUnicode_FromFormat(b'%ld', c_long(-123)), '-123')
-        self.assertEqual(PyUnicode_FromFormat(b'%lld', c_longlong(-123)), '-123')
-        self.assertEqual(PyUnicode_FromFormat(b'%zd', c_ssize_t(-123)), '-123')
-
-        self.assertEqual(PyUnicode_FromFormat(b'%u', c_uint(123)), '123')
-        self.assertEqual(PyUnicode_FromFormat(b'%lu', c_ulong(123)), '123')
-        self.assertEqual(PyUnicode_FromFormat(b'%llu', c_ulonglong(123)), '123')
-        self.assertEqual(PyUnicode_FromFormat(b'%zu', c_size_t(123)), '123')
-
-        # test %A
+
+        # other tests
         text = PyUnicode_FromFormat(b'%%A:%A', 'abc\xe9\uabcd\U0010ffff')
         self.assertEqual(text, r"%A:'abc\xe9\uabcd\U0010ffff'")
 
-        # test %V
         text = PyUnicode_FromFormat(b'repr=%V', 'abc', b'xyz')
         self.assertEqual(text, 'repr=abc')
 
@@ -2092,15 +1712,8 @@
         text = PyUnicode_FromFormat(b'repr=%V', None, b'abc\xff')
         self.assertEqual(text, 'repr=abc\ufffd')
 
-        # not supported: copy the raw format string. these tests are just here
-        # to check for crashs and should not be considered as specifications
-        self.assertEqual(PyUnicode_FromFormat(b'%1%s', b'abc'), '%s')
-        self.assertEqual(PyUnicode_FromFormat(b'%1abc'), '%1abc')
-        self.assertEqual(PyUnicode_FromFormat(b'%+i', c_int(10)), '%+i')
-        self.assertEqual(PyUnicode_FromFormat(b'%.%s', b'abc'), '%.%s')
-
     # Test PyUnicode_AsWideChar()
-    @support.cpython_only
+    @unittest.skipUnless(_testcapi, 'Requires _testcapi')
     def test_aswidechar(self):
         from _testcapi import unicode_aswidechar
         support.import_module('ctypes')
@@ -2138,7 +1751,7 @@
         self.assertEqual(wchar, nonbmp + '\0')
 
     # Test PyUnicode_AsWideCharString()
-    @support.cpython_only
+    @unittest.skipUnless(_testcapi, 'Requires _testcapi')
     def test_aswidecharstring(self):
         from _testcapi import unicode_aswidecharstring
         support.import_module('ctypes')
@@ -2160,70 +1773,6 @@
         wchar, size = unicode_aswidecharstring(nonbmp)
         self.assertEqual(size, nchar)
         self.assertEqual(wchar, nonbmp + '\0')
-
-    def test_subclass_add(self):
-        class S(str):
-            def __add__(self, o):
-                return "3"
-        self.assertEqual(S("4") + S("5"), "3")
-        class S(str):
-            def __iadd__(self, o):
-                return "3"
-        s = S("1")
-        s += "4"
-        self.assertEqual(s, "3")
-
-    @support.cpython_only
-    def test_encode_decimal(self):
-        from _testcapi import unicode_encodedecimal
-        self.assertEqual(unicode_encodedecimal('123'),
-                         b'123')
-        self.assertEqual(unicode_encodedecimal('\u0663.\u0661\u0664'),
-                         b'3.14')
-        self.assertEqual(unicode_encodedecimal("\N{EM SPACE}3.14\N{EN SPACE}"),
-                         b' 3.14 ')
-        self.assertRaises(UnicodeEncodeError,
-                          unicode_encodedecimal, "123\u20ac", "strict")
-        self.assertRaisesRegex(
-            ValueError,
-            "^'decimal' codec can't encode character",
-            unicode_encodedecimal, "123\u20ac", "replace")
-
-    @support.cpython_only
-    def test_transform_decimal(self):
-        from _testcapi import unicode_transformdecimaltoascii as transform_decimal
-        self.assertEqual(transform_decimal('123'),
-                         '123')
-        self.assertEqual(transform_decimal('\u0663.\u0661\u0664'),
-                         '3.14')
-        self.assertEqual(transform_decimal("\N{EM SPACE}3.14\N{EN SPACE}"),
-                         "\N{EM SPACE}3.14\N{EN SPACE}")
-        self.assertEqual(transform_decimal('123\u20ac'),
-                         '123\u20ac')
-
-    def test_getnewargs(self):
-        text = 'abc'
-        args = text.__getnewargs__()
-        self.assertIsNot(args[0], text)
-        self.assertEqual(args[0], text)
-        self.assertEqual(len(args), 1)
-
-    def test_resize(self):
-        for length in range(1, 100, 7):
-            # generate a fresh string (refcount=1)
-            text = 'a' * length + 'b'
-
-            with support.check_warnings(('unicode_internal codec has been '
-                                         'deprecated', DeprecationWarning)):
-                # fill wstr internal field
-                abc = text.encode('unicode_internal')
-                self.assertEqual(abc.decode('unicode_internal'), text)
-
-                # resize text: wstr field must be cleared and then recomputed
-                text += 'c'
-                abcdef = text.encode('unicode_internal')
-                self.assertNotEqual(abc, abcdef)
-                self.assertEqual(abcdef.decode('unicode_internal'), text)
 
 
 class StringModuleTest(unittest.TestCase):
@@ -2276,6 +1825,47 @@
             ]])
         self.assertRaises(TypeError, _string.formatter_field_name_split, 1)
 
+    @unittest.skipUnless(_testcapi, 'Requires _testcapi')
+    def test_encode_decimal(self):
+        from _testcapi import unicode_encodedecimal
+        self.assertEqual(unicode_encodedecimal('123'),
+                         b'123')
+        self.assertEqual(unicode_encodedecimal('\u0663.\u0661\u0664'),
+                         b'3.14')
+        self.assertEqual(unicode_encodedecimal("\N{EM SPACE}3.14\N{EN SPACE}"),
+                         b' 3.14 ')
+        self.assertRaises(UnicodeEncodeError,
+                          unicode_encodedecimal, "123\u20ac", "strict")
+        self.assertEqual(unicode_encodedecimal("123\u20ac", "replace"),
+                         b'123?')
+        self.assertEqual(unicode_encodedecimal("123\u20ac", "ignore"),
+                         b'123')
+        self.assertEqual(unicode_encodedecimal("123\u20ac", "xmlcharrefreplace"),
+                         b'123&#8364;')
+        self.assertEqual(unicode_encodedecimal("123\u20ac", "backslashreplace"),
+                         b'123\\u20ac')
+        self.assertEqual(unicode_encodedecimal("123\u20ac\N{EM SPACE}", "replace"),
+                         b'123? ')
+        self.assertEqual(unicode_encodedecimal("123\u20ac\u20ac", "replace"),
+                         b'123??')
+        self.assertEqual(unicode_encodedecimal("123\u20ac\u0660", "replace"),
+                         b'123?0')
+
+    @unittest.skipUnless(_testcapi, 'Requires _testcapi')
+    def test_transform_decimal(self):
+        from _testcapi import unicode_transformdecimaltoascii as transform_decimal
+        self.assertEqual(transform_decimal('123'),
+                         '123')
+        self.assertEqual(transform_decimal('\u0663.\u0661\u0664'),
+                         '3.14')
+        self.assertEqual(transform_decimal("\N{EM SPACE}3.14\N{EN SPACE}"),
+                         "\N{EM SPACE}3.14\N{EN SPACE}")
+        self.assertEqual(transform_decimal('123\u20ac'),
+                         '123\u20ac')
+
+
+def test_main():
+    support.run_unittest(__name__)
 
 if __name__ == "__main__":
-    unittest.main()+    test_main()