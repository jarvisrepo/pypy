--- conflicted
+++ resolved
@@ -160,14 +160,7 @@
     ...
     SyntaxError: iterable unpacking cannot be used in comprehension
 
-<<<<<<< HEAD
-Generator expression in function arguments
-PyPy has extended sytax error messages, ignore the detail for compatibility
-
-    >>> list(*x for x in (range(5) for i in range(3))) # doctest: +IGNORE_EXCEPTION_DETAIL
-=======
     >>> {**{} for a in [1]}
->>>>>>> 0a83d304
     Traceback (most recent call last):
     ...
     SyntaxError: dict unpacking cannot be used in dict comprehension
@@ -251,52 +244,32 @@
     >>> f(x=5, **{'x': 3}, y=2)     # doctest:+ELLIPSIS
     Traceback (most recent call last):
       ...
-<<<<<<< HEAD
     TypeError: ...got multiple values for keyword argument 'x'
-=======
-    TypeError: test.test_unpack_ex.f() got multiple values for keyword argument 'x'
->>>>>>> 0a83d304
 
     >>> f(**{'x': 3}, x=5, y=2)     # doctest:+ELLIPSIS
     Traceback (most recent call last):
       ...
-<<<<<<< HEAD
     TypeError: ...got multiple values for keyword argument 'x'
-=======
-    TypeError: test.test_unpack_ex.f() got multiple values for keyword argument 'x'
->>>>>>> 0a83d304
 
     >>> f(x=5, **{'x': 3}, **{'x': 2})     # doctest:+ELLIPSIS
     Traceback (most recent call last):
       ...
-<<<<<<< HEAD
     TypeError: ...got multiple values for keyword argument 'x'
-=======
-    TypeError: test.test_unpack_ex.f() got multiple values for keyword argument 'x'
->>>>>>> 0a83d304
 
     >>> f(**{1: 3}, **{1: 5})     # doctest:+ELLIPSIS
     Traceback (most recent call last):
       ...
-<<<<<<< HEAD
     TypeError: ...keywords must be strings...
-=======
-    TypeError: test.test_unpack_ex.f() got multiple values for keyword argument 'x'
->>>>>>> 0a83d304
 
     >>> f(x=5, **{'x': 3}, **{'x': 2})     # doctest:+ELLIPSIS
     Traceback (most recent call last):
       ...
-<<<<<<< HEAD
     TypeError: ...got multiple values for keyword argument 'x'
 
     >>> f(**{1: 3}, **{1: 5})     # doctest:+ELLIPSIS
     Traceback (most recent call last):
       ...
     TypeError: ...keywords must be strings...
-=======
-    TypeError: test.test_unpack_ex.f() got multiple values for keyword argument '1'
->>>>>>> 0a83d304
 
 Unpacking non-sequence
 
