# Tests for extended unpacking, starred expressions.

doctests = """

Unpack tuple

    >>> t = (1, 2, 3)
    >>> a, *b, c = t
    >>> a == 1 and b == [2] and c == 3
    True

Unpack list

    >>> l = [4, 5, 6]
    >>> a, *b = l
    >>> a == 4 and b == [5, 6]
    True

Unpack implied tuple

    >>> *a, = 7, 8, 9
    >>> a == [7, 8, 9]
    True

Unpack string... fun!

    >>> a, *b = 'one'
    >>> a == 'o' and b == ['n', 'e']
    True

Unpack long sequence

    >>> a, b, c, *d, e, f, g = range(10)
    >>> (a, b, c, d, e, f, g) == (0, 1, 2, [3, 4, 5, 6], 7, 8, 9)
    True

Unpack short sequence

    >>> a, *b, c = (1, 2)
    >>> a == 1 and c == 2 and b == []
    True

Unpack generic sequence

    >>> class Seq:
    ...     def __getitem__(self, i):
    ...         if i >= 0 and i < 3: return i
    ...         raise IndexError
    ...
    >>> a, *b = Seq()
    >>> a == 0 and b == [1, 2]
    True

Unpack in for statement

    >>> for a, *b, c in [(1,2,3), (4,5,6,7)]:
    ...     print(a, b, c)
    ...
    1 [2] 3
    4 [5, 6] 7

Unpack in list

    >>> [a, *b, c] = range(5)
    >>> a == 0 and b == [1, 2, 3] and c == 4
    True

Multiple targets

    >>> a, *b, c = *d, e = range(5)
    >>> a == 0 and b == [1, 2, 3] and c == 4 and d == [0, 1, 2, 3] and e == 4
    True

Assignment unpacking

    >>> a, b, *c = range(5)
    >>> a, b, c
    (0, 1, [2, 3, 4])
    >>> *a, b, c = a, b, *c
    >>> a, b, c
    ([0, 1, 2], 3, 4)

Set display element unpacking

    >>> a = [1, 2, 3]
    >>> sorted({1, *a, 0, 4})
    [0, 1, 2, 3, 4]

    >>> {1, *1, 0, 4}
    Traceback (most recent call last):
      ...
    TypeError: 'int' object is not iterable

Dict display element unpacking

    >>> kwds = {'z': 0, 'w': 12}
    >>> sorted({'x': 1, 'y': 2, **kwds}.items())
    [('w', 12), ('x', 1), ('y', 2), ('z', 0)]

    >>> sorted({**{'x': 1}, 'y': 2, **{'z': 3}}.items())
    [('x', 1), ('y', 2), ('z', 3)]

    >>> sorted({**{'x': 1}, 'y': 2, **{'x': 3}}.items())
    [('x', 3), ('y', 2)]

    >>> sorted({**{'x': 1}, **{'x': 3}, 'x': 4}.items())
    [('x', 4)]

    >>> {**{}}
    {}

    >>> a = {}
    >>> {**a}[0] = 1
    >>> a
    {}

    >>> {**1}
    Traceback (most recent call last):
    ...
    TypeError: 'int' object is not a mapping

    >>> {**[]}
    Traceback (most recent call last):
    ...
    TypeError: 'list' object is not a mapping

    >>> len(eval("{" + ", ".join("**{{{}: {}}}".format(i, i)
    ...                          for i in range(1000)) + "}"))
    1000

    >>> {0:1, **{0:2}, 0:3, 0:4}
    {0: 4}

List comprehension element unpacking

    >>> a, b, c = [0, 1, 2], 3, 4
    >>> [*a, b, c]
    [0, 1, 2, 3, 4]

    >>> l = [a, (3, 4), {5}, {6: None}, (i for i in range(7, 10))]
    >>> [*item for item in l]
    Traceback (most recent call last):
    ...
    SyntaxError: iterable unpacking cannot be used in comprehension

    >>> [*[0, 1] for i in range(10)]
    Traceback (most recent call last):
    ...
    SyntaxError: iterable unpacking cannot be used in comprehension

    >>> [*'a' for i in range(10)]
    Traceback (most recent call last):
    ...
    SyntaxError: iterable unpacking cannot be used in comprehension

    >>> [*[] for i in range(10)]
    Traceback (most recent call last):
    ...
    SyntaxError: iterable unpacking cannot be used in comprehension

Generator expression in function arguments

    >>> list(*x for x in (range(5) for i in range(3)))
    Traceback (most recent call last):
    ...
        list(*x for x in (range(5) for i in range(3)))
                  ^
    SyntaxError: invalid syntax

    >>> dict(**x for x in [{1:2}])
    Traceback (most recent call last):
    ...
        dict(**x for x in [{1:2}])
                   ^
    SyntaxError: invalid syntax

Iterable argument unpacking

    >>> print(*[1], *[2], 3)
    1 2 3

Make sure that they don't corrupt the passed-in dicts.

    >>> def f(x, y):
    ...     print(x, y)
    ...
    >>> original_dict = {'x': 1}
    >>> f(**original_dict, y=2)
    1 2
    >>> original_dict
    {'x': 1}

Now for some failures

Make sure the raised errors are right for keyword argument unpackings

    >>> from collections.abc import MutableMapping
    >>> class CrazyDict(MutableMapping):
    ...     def __init__(self):
    ...         self.d = {}
    ...
    ...     def __iter__(self):
    ...         for x in self.d.__iter__():
    ...             if x == 'c':
    ...                 self.d['z'] = 10
    ...             yield x
    ...
    ...     def __getitem__(self, k):
    ...         return self.d[k]
    ...
    ...     def __len__(self):
    ...         return len(self.d)
    ...
    ...     def __setitem__(self, k, v):
    ...         self.d[k] = v
    ...
    ...     def __delitem__(self, k):
    ...         del self.d[k]
    ...
    >>> d = CrazyDict()
    >>> d.d = {chr(ord('a') + x): x for x in range(5)}
    >>> e = {**d}
    Traceback (most recent call last):
    ...
    RuntimeError: dictionary changed size during iteration

    >>> d.d = {chr(ord('a') + x): x for x in range(5)}
    >>> def f(**kwargs): print(kwargs)
    >>> f(**d)
    Traceback (most recent call last):
    ...
    RuntimeError: dictionary changed size during iteration

Overridden parameters

    >>> f(x=5, **{'x': 3}, y=2)     # doctest:+ELLIPSIS
    Traceback (most recent call last):
      ...
    TypeError: ...got multiple values for keyword argument 'x'

    >>> f(**{'x': 3}, x=5, y=2)     # doctest:+ELLIPSIS
    Traceback (most recent call last):
      ...
    TypeError: ...got multiple values for keyword argument 'x'

    >>> f(**{'x': 3}, **{'x': 5}, y=2)     # doctest:+ELLIPSIS
    Traceback (most recent call last):
      ...
    TypeError: ...got multiple values for keyword argument 'x'

<<<<<<< HEAD
    >>> f(**{1: 3}, **{1: 5})     # doctest:+ELLIPSIS
=======
    >>> f(x=5, **{'x': 3}, **{'x': 2})
    Traceback (most recent call last):
      ...
    TypeError: f() got multiple values for keyword argument 'x'

    >>> f(**{1: 3}, **{1: 5})
>>>>>>> 0cc4b2bb
    Traceback (most recent call last):
      ...
    TypeError: ...keywords must be strings...

Unpacking non-sequence

    >>> a, *b = 7
    Traceback (most recent call last):
      ...
    TypeError: 'int' object is not iterable

Unpacking sequence too short

    >>> a, *b, c, d, e = Seq()
    Traceback (most recent call last):
      ...
    ValueError: not enough values to unpack (expected at least 4, got 3)

Unpacking sequence too short and target appears last

    >>> a, b, c, d, *e = Seq()
    Traceback (most recent call last):
      ...
    ValueError: not enough values to unpack (expected at least 4, got 3)

Unpacking a sequence where the test for too long raises a different kind of
error

    >>> class BozoError(Exception):
    ...     pass
    ...
    >>> class BadSeq:
    ...     def __getitem__(self, i):
    ...         if i >= 0 and i < 3:
    ...             return i
    ...         elif i == 3:
    ...             raise BozoError
    ...         else:
    ...             raise IndexError
    ...

Trigger code while not expecting an IndexError (unpack sequence too long, wrong
error)

    >>> a, *b, c, d, e = BadSeq()
    Traceback (most recent call last):
      ...
    test.test_unpack_ex.BozoError

Now some general starred expressions (all fail).

    >>> a, *b, c, *d, e = range(10) # doctest:+ELLIPSIS
    Traceback (most recent call last):
      ...
    SyntaxError: two starred expressions in assignment

    >>> [*b, *c] = range(10) # doctest:+ELLIPSIS
    Traceback (most recent call last):
      ...
    SyntaxError: two starred expressions in assignment

    >>> *a = range(10) # doctest:+ELLIPSIS
    Traceback (most recent call last):
      ...
    SyntaxError: starred assignment target must be in a list or tuple

    >>> *a # doctest:+ELLIPSIS
    Traceback (most recent call last):
      ...
    SyntaxError: can't use starred expression here

    >>> *1 # doctest:+ELLIPSIS
    Traceback (most recent call last):
      ...
    SyntaxError: can't use starred expression here

    >>> x = *a # doctest:+ELLIPSIS
    Traceback (most recent call last):
      ...
    SyntaxError: can't use starred expression here

Some size constraints (all fail.)

    >>> s = ", ".join("a%d" % i for i in range(1<<8)) + ", *rest = range(1<<8 + 1)"
    >>> compile(s, 'test', 'exec') # doctest:+ELLIPSIS
    Traceback (most recent call last):
     ...
    SyntaxError: too many expressions in star-unpacking assignment

    >>> s = ", ".join("a%d" % i for i in range(1<<8 + 1)) + ", *rest = range(1<<8 + 2)"
    >>> compile(s, 'test', 'exec') # doctest:+ELLIPSIS
    Traceback (most recent call last):
     ...
    SyntaxError: too many expressions in star-unpacking assignment

(there is an additional limit, on the number of expressions after the
'*rest', but it's 1<<24 and testing it takes too much memory.)

"""

__test__ = {'doctests' : doctests}

def test_main(verbose=False):
    from test import support
    from test import test_unpack_ex
    support.run_doctest(test_unpack_ex, verbose)

if __name__ == "__main__":
    test_main(verbose=True)<|MERGE_RESOLUTION|>--- conflicted
+++ resolved
@@ -243,21 +243,17 @@
       ...
     TypeError: ...got multiple values for keyword argument 'x'
 
-    >>> f(**{'x': 3}, **{'x': 5}, y=2)     # doctest:+ELLIPSIS
+    >>> f(x=5, **{'x': 3}, **{'x': 2})
+    Traceback (most recent call last):
+      ...
+    TypeError: f() got multiple values for keyword argument 'x'
+
+    >>> f(**{1: 3}, **{1: 5})
     Traceback (most recent call last):
       ...
     TypeError: ...got multiple values for keyword argument 'x'
 
-<<<<<<< HEAD
     >>> f(**{1: 3}, **{1: 5})     # doctest:+ELLIPSIS
-=======
-    >>> f(x=5, **{'x': 3}, **{'x': 2})
-    Traceback (most recent call last):
-      ...
-    TypeError: f() got multiple values for keyword argument 'x'
-
-    >>> f(**{1: 3}, **{1: 5})
->>>>>>> 0cc4b2bb
     Traceback (most recent call last):
       ...
     TypeError: ...keywords must be strings...
