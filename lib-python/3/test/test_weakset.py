import unittest
from weakref import WeakSet
import string
from collections import UserString as ustr
from collections.abc import Set, MutableSet
import gc
import contextlib
from test import support


class Foo:
    pass

class RefCycle:
    def __init__(self):
        self.cycle = self


class TestWeakSet(unittest.TestCase):

    def setUp(self):
        # need to keep references to them
        self.items = [ustr(c) for c in ('a', 'b', 'c')]
        self.items2 = [ustr(c) for c in ('x', 'y', 'z')]
        self.ab_items = [ustr(c) for c in 'ab']
        self.abcde_items = [ustr(c) for c in 'abcde']
        self.def_items = [ustr(c) for c in 'def']
        self.ab_weakset = WeakSet(self.ab_items)
        self.abcde_weakset = WeakSet(self.abcde_items)
        self.def_weakset = WeakSet(self.def_items)
        self.letters = [ustr(c) for c in string.ascii_letters]
        self.s = WeakSet(self.items)
        self.d = dict.fromkeys(self.items)
        self.obj = ustr('F')
        self.fs = WeakSet([self.obj])

    def test_methods(self):
        weaksetmethods = dir(WeakSet)
        for method in dir(set):
            if method == 'test_c_api' or method.startswith('_'):
                continue
            self.assertIn(method, weaksetmethods,
                         "WeakSet missing method " + method)

    def test_new_or_init(self):
        self.assertRaises(TypeError, WeakSet, [], 2)

    def test_len(self):
        self.assertEqual(len(self.s), len(self.d))
        self.assertEqual(len(self.fs), 1)
        del self.obj
<<<<<<< HEAD
        support.gc_collect()
=======
        support.gc_collect()  # For PyPy or other GCs.
>>>>>>> 0a83d304
        self.assertEqual(len(self.fs), 0)

    def test_contains(self):
        for c in self.letters:
            self.assertEqual(c in self.s, c in self.d)
        # 1 is not weakref'able, but that TypeError is caught by __contains__
        self.assertNotIn(1, self.s)
        self.assertIn(self.obj, self.fs)
        del self.obj
<<<<<<< HEAD
        support.gc_collect()
=======
        support.gc_collect()  # For PyPy or other GCs.
>>>>>>> 0a83d304
        self.assertNotIn(ustr('F'), self.fs)

    def test_union(self):
        u = self.s.union(self.items2)
        for c in self.letters:
            self.assertEqual(c in u, c in self.d or c in self.items2)
        self.assertEqual(self.s, WeakSet(self.items))
        self.assertEqual(type(u), WeakSet)
        self.assertRaises(TypeError, self.s.union, [[]])
        for C in set, frozenset, dict.fromkeys, list, tuple:
            x = WeakSet(self.items + self.items2)
            c = C(self.items2)
            self.assertEqual(self.s.union(c), x)
            del c
        self.assertEqual(len(u), len(self.items) + len(self.items2))
        self.items2.pop()
        gc.collect()
        self.assertEqual(len(u), len(self.items) + len(self.items2))

    def test_or(self):
        i = self.s.union(self.items2)
        self.assertEqual(self.s | set(self.items2), i)
        self.assertEqual(self.s | frozenset(self.items2), i)

    def test_intersection(self):
        s = WeakSet(self.letters)
        i = s.intersection(self.items2)
        for c in self.letters:
            self.assertEqual(c in i, c in self.items2 and c in self.letters)
        self.assertEqual(s, WeakSet(self.letters))
        self.assertEqual(type(i), WeakSet)
        for C in set, frozenset, dict.fromkeys, list, tuple:
            x = WeakSet([])
            self.assertEqual(i.intersection(C(self.items)), x)
        self.assertEqual(len(i), len(self.items2))
        self.items2.pop()
        gc.collect()
        self.assertEqual(len(i), len(self.items2))

    def test_isdisjoint(self):
        self.assertTrue(self.s.isdisjoint(WeakSet(self.items2)))
        self.assertTrue(not self.s.isdisjoint(WeakSet(self.letters)))

    def test_and(self):
        i = self.s.intersection(self.items2)
        self.assertEqual(self.s & set(self.items2), i)
        self.assertEqual(self.s & frozenset(self.items2), i)

    def test_difference(self):
        i = self.s.difference(self.items2)
        for c in self.letters:
            self.assertEqual(c in i, c in self.d and c not in self.items2)
        self.assertEqual(self.s, WeakSet(self.items))
        self.assertEqual(type(i), WeakSet)
        self.assertRaises(TypeError, self.s.difference, [[]])

    def test_sub(self):
        i = self.s.difference(self.items2)
        self.assertEqual(self.s - set(self.items2), i)
        self.assertEqual(self.s - frozenset(self.items2), i)

    def test_symmetric_difference(self):
        i = self.s.symmetric_difference(self.items2)
        for c in self.letters:
            self.assertEqual(c in i, (c in self.d) ^ (c in self.items2))
        self.assertEqual(self.s, WeakSet(self.items))
        self.assertEqual(type(i), WeakSet)
        self.assertRaises(TypeError, self.s.symmetric_difference, [[]])
        self.assertEqual(len(i), len(self.items) + len(self.items2))
        self.items2.pop()
        gc.collect()
        self.assertEqual(len(i), len(self.items) + len(self.items2))

    def test_xor(self):
        i = self.s.symmetric_difference(self.items2)
        self.assertEqual(self.s ^ set(self.items2), i)
        self.assertEqual(self.s ^ frozenset(self.items2), i)

    def test_sub_and_super(self):
        self.assertTrue(self.ab_weakset <= self.abcde_weakset)
        self.assertTrue(self.abcde_weakset <= self.abcde_weakset)
        self.assertTrue(self.abcde_weakset >= self.ab_weakset)
        self.assertFalse(self.abcde_weakset <= self.def_weakset)
        self.assertFalse(self.abcde_weakset >= self.def_weakset)
        self.assertTrue(set('a').issubset('abc'))
        self.assertTrue(set('abc').issuperset('a'))
        self.assertFalse(set('a').issubset('cbs'))
        self.assertFalse(set('cbs').issuperset('a'))

    def test_lt(self):
        self.assertTrue(self.ab_weakset < self.abcde_weakset)
        self.assertFalse(self.abcde_weakset < self.def_weakset)
        self.assertFalse(self.ab_weakset < self.ab_weakset)
        self.assertFalse(WeakSet() < WeakSet())

    def test_gt(self):
        self.assertTrue(self.abcde_weakset > self.ab_weakset)
        self.assertFalse(self.abcde_weakset > self.def_weakset)
        self.assertFalse(self.ab_weakset > self.ab_weakset)
        self.assertFalse(WeakSet() > WeakSet())

    def test_gc(self):
        # Create a nest of cycles to exercise overall ref count check
        s = WeakSet(Foo() for i in range(1000))
        for elem in s:
            elem.cycle = s
            elem.sub = elem
            elem.set = WeakSet([elem])

    def test_subclass_with_custom_hash(self):
        # Bug #1257731
        class H(WeakSet):
            def __hash__(self):
                return int(id(self) & 0x7fffffff)
        s=H()
        f=set()
        f.add(s)
        self.assertIn(s, f)
        f.remove(s)
        f.add(s)
        f.discard(s)

    def test_init(self):
        s = WeakSet()
        s.__init__(self.items)
        self.assertEqual(s, self.s)
        s.__init__(self.items2)
        self.assertEqual(s, WeakSet(self.items2))
        self.assertRaises(TypeError, s.__init__, s, 2);
        self.assertRaises(TypeError, s.__init__, 1);

    def test_constructor_identity(self):
        s = WeakSet(self.items)
        t = WeakSet(s)
        self.assertNotEqual(id(s), id(t))

    def test_hash(self):
        self.assertRaises(TypeError, hash, self.s)

    def test_clear(self):
        self.s.clear()
        self.assertEqual(self.s, WeakSet([]))
        self.assertEqual(len(self.s), 0)

    def test_copy(self):
        dup = self.s.copy()
        self.assertEqual(self.s, dup)
        self.assertNotEqual(id(self.s), id(dup))

    def test_add(self):
        x = ustr('Q')
        self.s.add(x)
        self.assertIn(x, self.s)
        dup = self.s.copy()
        self.s.add(x)
        self.assertEqual(self.s, dup)
        self.assertRaises(TypeError, self.s.add, [])
        self.fs.add(Foo())
<<<<<<< HEAD
        support.gc_collect()
=======
        support.gc_collect()  # For PyPy or other GCs.
>>>>>>> 0a83d304
        self.assertTrue(len(self.fs) == 1)
        self.fs.add(self.obj)
        self.assertTrue(len(self.fs) == 1)

    def test_remove(self):
        x = ustr('a')
        self.s.remove(x)
        self.assertNotIn(x, self.s)
        self.assertRaises(KeyError, self.s.remove, x)
        self.assertRaises(TypeError, self.s.remove, [])

    def test_discard(self):
        a, q = ustr('a'), ustr('Q')
        self.s.discard(a)
        self.assertNotIn(a, self.s)
        self.s.discard(q)
        self.assertRaises(TypeError, self.s.discard, [])

    def test_pop(self):
        for i in range(len(self.s)):
            elem = self.s.pop()
            self.assertNotIn(elem, self.s)
        self.assertRaises(KeyError, self.s.pop)

    def test_update(self):
        retval = self.s.update(self.items2)
        self.assertEqual(retval, None)
        for c in (self.items + self.items2):
            self.assertIn(c, self.s)
        self.assertRaises(TypeError, self.s.update, [[]])

    def test_update_set(self):
        self.s.update(set(self.items2))
        for c in (self.items + self.items2):
            self.assertIn(c, self.s)

    def test_ior(self):
        self.s |= set(self.items2)
        for c in (self.items + self.items2):
            self.assertIn(c, self.s)

    def test_intersection_update(self):
        retval = self.s.intersection_update(self.items2)
        self.assertEqual(retval, None)
        for c in (self.items + self.items2):
            if c in self.items2 and c in self.items:
                self.assertIn(c, self.s)
            else:
                self.assertNotIn(c, self.s)
        self.assertRaises(TypeError, self.s.intersection_update, [[]])

    def test_iand(self):
        self.s &= set(self.items2)
        for c in (self.items + self.items2):
            if c in self.items2 and c in self.items:
                self.assertIn(c, self.s)
            else:
                self.assertNotIn(c, self.s)

    def test_difference_update(self):
        retval = self.s.difference_update(self.items2)
        self.assertEqual(retval, None)
        for c in (self.items + self.items2):
            if c in self.items and c not in self.items2:
                self.assertIn(c, self.s)
            else:
                self.assertNotIn(c, self.s)
        self.assertRaises(TypeError, self.s.difference_update, [[]])
        self.assertRaises(TypeError, self.s.symmetric_difference_update, [[]])

    def test_isub(self):
        self.s -= set(self.items2)
        for c in (self.items + self.items2):
            if c in self.items and c not in self.items2:
                self.assertIn(c, self.s)
            else:
                self.assertNotIn(c, self.s)

    def test_symmetric_difference_update(self):
        retval = self.s.symmetric_difference_update(self.items2)
        self.assertEqual(retval, None)
        for c in (self.items + self.items2):
            if (c in self.items) ^ (c in self.items2):
                self.assertIn(c, self.s)
            else:
                self.assertNotIn(c, self.s)
        self.assertRaises(TypeError, self.s.symmetric_difference_update, [[]])

    def test_ixor(self):
        self.s ^= set(self.items2)
        for c in (self.items + self.items2):
            if (c in self.items) ^ (c in self.items2):
                self.assertIn(c, self.s)
            else:
                self.assertNotIn(c, self.s)

    def test_inplace_on_self(self):
        t = self.s.copy()
        t |= t
        self.assertEqual(t, self.s)
        t &= t
        self.assertEqual(t, self.s)
        t -= t
        self.assertEqual(t, WeakSet())
        t = self.s.copy()
        t ^= t
        self.assertEqual(t, WeakSet())

    def test_eq(self):
        # issue 5964
        self.assertTrue(self.s == self.s)
        self.assertTrue(self.s == WeakSet(self.items))
        self.assertFalse(self.s == set(self.items))
        self.assertFalse(self.s == list(self.items))
        self.assertFalse(self.s == tuple(self.items))
        self.assertFalse(self.s == WeakSet([Foo]))
        self.assertFalse(self.s == 1)

    def test_ne(self):
        self.assertTrue(self.s != set(self.items))
        s1 = WeakSet()
        s2 = WeakSet()
        self.assertFalse(s1 != s2)

    def test_weak_destroy_while_iterating(self):
        # Issue #7105: iterators shouldn't crash when a key is implicitly removed
        # Create new items to be sure no-one else holds a reference
        items = [ustr(c) for c in ('a', 'b', 'c')]
        s = WeakSet(items)
        it = iter(s)
        next(it)             # Trigger internal iteration
        # Destroy an item
        del items[-1]
        gc.collect()    # just in case
        # We have removed either the first consumed items, or another one
        self.assertIn(len(list(it)), [len(items), len(items) - 1])
        del it
        # The removal has been committed
        self.assertEqual(len(s), len(items))

    def test_weak_destroy_and_mutate_while_iterating(self):
        # Issue #7105: iterators shouldn't crash when a key is implicitly removed
        items = [ustr(c) for c in string.ascii_letters]
        s = WeakSet(items)
        @contextlib.contextmanager
        def testcontext():
            try:
                it = iter(s)
                # Start iterator
                yielded = ustr(str(next(it)))
                # Schedule an item for removal and recreate it
                u = ustr(str(items.pop()))
                if yielded == u:
                    # The iterator still has a reference to the removed item,
                    # advance it (issue #20006).
                    next(it)
                gc.collect()      # just in case
                yield u
            finally:
                it = None           # should commit all removals

        with testcontext() as u:
            self.assertNotIn(u, s)
        with testcontext() as u:
            self.assertRaises(KeyError, s.remove, u)
        self.assertNotIn(u, s)
        with testcontext() as u:
            s.add(u)
        self.assertIn(u, s)
        t = s.copy()
        with testcontext() as u:
            s.update(t)
        self.assertEqual(len(s), len(t))
        with testcontext() as u:
            s.clear()
        self.assertEqual(len(s), 0)

    def test_len_cycles(self):
        N = 20
        items = [RefCycle() for i in range(N)]
        s = WeakSet(items)
        del items
        it = iter(s)
        try:
            next(it)
        except StopIteration:
            pass
        gc.collect()
        n1 = len(s)
        del it
        gc.collect()
<<<<<<< HEAD
        gc.collect()
=======
        gc.collect()  # For PyPy or other GCs.
>>>>>>> 0a83d304
        n2 = len(s)
        # one item may be kept alive inside the iterator
        self.assertIn(n1, (0, 1))
        self.assertEqual(n2, 0)

    @support.impl_detail("PyPy has no cyclic collection", pypy=False)
    def test_len_race(self):
        # Extended sanity checks for len() in the face of cyclic collection
        self.addCleanup(gc.set_threshold, *gc.get_threshold())
        for th in range(1, 100):
            N = 20
            gc.collect(0)
            gc.set_threshold(th, th, th)
            items = [RefCycle() for i in range(N)]
            s = WeakSet(items)
            del items
            # All items will be collected at next garbage collection pass
            it = iter(s)
            try:
                next(it)
            except StopIteration:
                pass
            n1 = len(s)
            del it
            n2 = len(s)
            self.assertGreaterEqual(n1, 0)
            self.assertLessEqual(n1, N)
            self.assertGreaterEqual(n2, 0)
            self.assertLessEqual(n2, n1)

    def test_repr(self):
        assert repr(self.s) == repr(self.s.data)

    def test_abc(self):
        self.assertIsInstance(self.s, Set)
        self.assertIsInstance(self.s, MutableSet)


if __name__ == "__main__":
    unittest.main()<|MERGE_RESOLUTION|>--- conflicted
+++ resolved
@@ -49,11 +49,7 @@
         self.assertEqual(len(self.s), len(self.d))
         self.assertEqual(len(self.fs), 1)
         del self.obj
-<<<<<<< HEAD
-        support.gc_collect()
-=======
         support.gc_collect()  # For PyPy or other GCs.
->>>>>>> 0a83d304
         self.assertEqual(len(self.fs), 0)
 
     def test_contains(self):
@@ -63,11 +59,7 @@
         self.assertNotIn(1, self.s)
         self.assertIn(self.obj, self.fs)
         del self.obj
-<<<<<<< HEAD
-        support.gc_collect()
-=======
         support.gc_collect()  # For PyPy or other GCs.
->>>>>>> 0a83d304
         self.assertNotIn(ustr('F'), self.fs)
 
     def test_union(self):
@@ -226,11 +218,7 @@
         self.assertEqual(self.s, dup)
         self.assertRaises(TypeError, self.s.add, [])
         self.fs.add(Foo())
-<<<<<<< HEAD
-        support.gc_collect()
-=======
         support.gc_collect()  # For PyPy or other GCs.
->>>>>>> 0a83d304
         self.assertTrue(len(self.fs) == 1)
         self.fs.add(self.obj)
         self.assertTrue(len(self.fs) == 1)
@@ -422,11 +410,7 @@
         n1 = len(s)
         del it
         gc.collect()
-<<<<<<< HEAD
-        gc.collect()
-=======
         gc.collect()  # For PyPy or other GCs.
->>>>>>> 0a83d304
         n2 = len(s)
         # one item may be kept alive inside the iterator
         self.assertIn(n1, (0, 1))
