import sys

import unittest
<<<<<<< HEAD
from test.support import run_unittest, check_impl_detail
=======
from test import support
>>>>>>> 64cd3888

L = [
        ('0', 0),
        ('1', 1),
        ('9', 9),
        ('10', 10),
        ('99', 99),
        ('100', 100),
        ('314', 314),
        (' 314', 314),
        ('314 ', 314),
        ('  \t\t  314  \t\t  ', 314),
        (repr(sys.maxsize), sys.maxsize),
        ('  1x', ValueError),
        ('  1  ', 1),
        ('  1\02  ', ValueError),
        ('', ValueError),
        (' ', ValueError),
        ('  \t\t  ', ValueError),
        ("\u0200", ValueError)
]

class IntTestCases(unittest.TestCase):

    def test_basic(self):
        self.assertEqual(int(314), 314)
        self.assertEqual(int(3.14), 3)
        # Check that conversion from float truncates towards zero
        self.assertEqual(int(-3.14), -3)
        self.assertEqual(int(3.9), 3)
        self.assertEqual(int(-3.9), -3)
        self.assertEqual(int(3.5), 3)
        self.assertEqual(int(-3.5), -3)
        self.assertEqual(int("-3"), -3)
        self.assertEqual(int(" -3 "), -3)
        self.assertEqual(int("\N{EM SPACE}-3\N{EN SPACE}"), -3)
        # Different base:
        self.assertEqual(int("10",16), 16)
        # Test conversion from strings and various anomalies
        for s, v in L:
            for sign in "", "+", "-":
                for prefix in "", " ", "\t", "  \t\t  ":
                    ss = prefix + sign + s
                    vv = v
                    if sign == "-" and v is not ValueError:
                        vv = -v
                    try:
                        self.assertEqual(int(ss), vv)
                    except ValueError:
                        pass

        s = repr(-1-sys.maxsize)
        x = int(s)
        self.assertEqual(x+1, -sys.maxsize)
        self.assertIsInstance(x, int)
        # should return int
        self.assertEqual(int(s[1:]), sys.maxsize+1)

        # should return int
        x = int(1e100)
        self.assertIsInstance(x, int)
        x = int(-1e100)
        self.assertIsInstance(x, int)


        # SF bug 434186:  0x80000000/2 != 0x80000000>>1.
        # Worked by accident in Windows release build, but failed in debug build.
        # Failed in all Linux builds.
        x = -1-sys.maxsize
        self.assertEqual(x >> 1, x//2)

        x = int('1' * 600)
        self.assertIsInstance(x, int)


        self.assertRaises(TypeError, int, 1, 12)

        self.assertEqual(int('0o123', 0), 83)
        self.assertEqual(int('0x123', 16), 291)

        # Bug 1679: "0x" is not a valid hex literal
        self.assertRaises(ValueError, int, "0x", 16)
        self.assertRaises(ValueError, int, "0x", 0)

        self.assertRaises(ValueError, int, "0o", 8)
        self.assertRaises(ValueError, int, "0o", 0)

        self.assertRaises(ValueError, int, "0b", 2)
        self.assertRaises(ValueError, int, "0b", 0)

        # SF bug 1334662: int(string, base) wrong answers
        # Various representations of 2**32 evaluated to 0
        # rather than 2**32 in previous versions

        self.assertEqual(int('100000000000000000000000000000000', 2), 4294967296)
        self.assertEqual(int('102002022201221111211', 3), 4294967296)
        self.assertEqual(int('10000000000000000', 4), 4294967296)
        self.assertEqual(int('32244002423141', 5), 4294967296)
        self.assertEqual(int('1550104015504', 6), 4294967296)
        self.assertEqual(int('211301422354', 7), 4294967296)
        self.assertEqual(int('40000000000', 8), 4294967296)
        self.assertEqual(int('12068657454', 9), 4294967296)
        self.assertEqual(int('4294967296', 10), 4294967296)
        self.assertEqual(int('1904440554', 11), 4294967296)
        self.assertEqual(int('9ba461594', 12), 4294967296)
        self.assertEqual(int('535a79889', 13), 4294967296)
        self.assertEqual(int('2ca5b7464', 14), 4294967296)
        self.assertEqual(int('1a20dcd81', 15), 4294967296)
        self.assertEqual(int('100000000', 16), 4294967296)
        self.assertEqual(int('a7ffda91', 17), 4294967296)
        self.assertEqual(int('704he7g4', 18), 4294967296)
        self.assertEqual(int('4f5aff66', 19), 4294967296)
        self.assertEqual(int('3723ai4g', 20), 4294967296)
        self.assertEqual(int('281d55i4', 21), 4294967296)
        self.assertEqual(int('1fj8b184', 22), 4294967296)
        self.assertEqual(int('1606k7ic', 23), 4294967296)
        self.assertEqual(int('mb994ag', 24), 4294967296)
        self.assertEqual(int('hek2mgl', 25), 4294967296)
        self.assertEqual(int('dnchbnm', 26), 4294967296)
        self.assertEqual(int('b28jpdm', 27), 4294967296)
        self.assertEqual(int('8pfgih4', 28), 4294967296)
        self.assertEqual(int('76beigg', 29), 4294967296)
        self.assertEqual(int('5qmcpqg', 30), 4294967296)
        self.assertEqual(int('4q0jto4', 31), 4294967296)
        self.assertEqual(int('4000000', 32), 4294967296)
        self.assertEqual(int('3aokq94', 33), 4294967296)
        self.assertEqual(int('2qhxjli', 34), 4294967296)
        self.assertEqual(int('2br45qb', 35), 4294967296)
        self.assertEqual(int('1z141z4', 36), 4294967296)

        # tests with base 0
        # this fails on 3.0, but in 2.x the old octal syntax is allowed
        self.assertEqual(int(' 0o123  ', 0), 83)
        self.assertEqual(int(' 0o123  ', 0), 83)
        self.assertEqual(int('000', 0), 0)
        self.assertEqual(int('0o123', 0), 83)
        self.assertEqual(int('0x123', 0), 291)
        self.assertEqual(int('0b100', 0), 4)
        self.assertEqual(int(' 0O123   ', 0), 83)
        self.assertEqual(int(' 0X123  ', 0), 291)
        self.assertEqual(int(' 0B100 ', 0), 4)

        # without base still base 10
        self.assertEqual(int('0123'), 123)
        self.assertEqual(int('0123', 10), 123)

        # tests with prefix and base != 0
        self.assertEqual(int('0x123', 16), 291)
        self.assertEqual(int('0o123', 8), 83)
        self.assertEqual(int('0b100', 2), 4)
        self.assertEqual(int('0X123', 16), 291)
        self.assertEqual(int('0O123', 8), 83)
        self.assertEqual(int('0B100', 2), 4)

        # the code has special checks for the first character after the
        #  type prefix
        self.assertRaises(ValueError, int, '0b2', 2)
        self.assertRaises(ValueError, int, '0b02', 2)
        self.assertRaises(ValueError, int, '0B2', 2)
        self.assertRaises(ValueError, int, '0B02', 2)
        self.assertRaises(ValueError, int, '0o8', 8)
        self.assertRaises(ValueError, int, '0o08', 8)
        self.assertRaises(ValueError, int, '0O8', 8)
        self.assertRaises(ValueError, int, '0O08', 8)
        self.assertRaises(ValueError, int, '0xg', 16)
        self.assertRaises(ValueError, int, '0x0g', 16)
        self.assertRaises(ValueError, int, '0Xg', 16)
        self.assertRaises(ValueError, int, '0X0g', 16)

        # SF bug 1334662: int(string, base) wrong answers
        # Checks for proper evaluation of 2**32 + 1
        self.assertEqual(int('100000000000000000000000000000001', 2), 4294967297)
        self.assertEqual(int('102002022201221111212', 3), 4294967297)
        self.assertEqual(int('10000000000000001', 4), 4294967297)
        self.assertEqual(int('32244002423142', 5), 4294967297)
        self.assertEqual(int('1550104015505', 6), 4294967297)
        self.assertEqual(int('211301422355', 7), 4294967297)
        self.assertEqual(int('40000000001', 8), 4294967297)
        self.assertEqual(int('12068657455', 9), 4294967297)
        self.assertEqual(int('4294967297', 10), 4294967297)
        self.assertEqual(int('1904440555', 11), 4294967297)
        self.assertEqual(int('9ba461595', 12), 4294967297)
        self.assertEqual(int('535a7988a', 13), 4294967297)
        self.assertEqual(int('2ca5b7465', 14), 4294967297)
        self.assertEqual(int('1a20dcd82', 15), 4294967297)
        self.assertEqual(int('100000001', 16), 4294967297)
        self.assertEqual(int('a7ffda92', 17), 4294967297)
        self.assertEqual(int('704he7g5', 18), 4294967297)
        self.assertEqual(int('4f5aff67', 19), 4294967297)
        self.assertEqual(int('3723ai4h', 20), 4294967297)
        self.assertEqual(int('281d55i5', 21), 4294967297)
        self.assertEqual(int('1fj8b185', 22), 4294967297)
        self.assertEqual(int('1606k7id', 23), 4294967297)
        self.assertEqual(int('mb994ah', 24), 4294967297)
        self.assertEqual(int('hek2mgm', 25), 4294967297)
        self.assertEqual(int('dnchbnn', 26), 4294967297)
        self.assertEqual(int('b28jpdn', 27), 4294967297)
        self.assertEqual(int('8pfgih5', 28), 4294967297)
        self.assertEqual(int('76beigh', 29), 4294967297)
        self.assertEqual(int('5qmcpqh', 30), 4294967297)
        self.assertEqual(int('4q0jto5', 31), 4294967297)
        self.assertEqual(int('4000001', 32), 4294967297)
        self.assertEqual(int('3aokq95', 33), 4294967297)
        self.assertEqual(int('2qhxjlj', 34), 4294967297)
        self.assertEqual(int('2br45qc', 35), 4294967297)
        self.assertEqual(int('1z141z5', 36), 4294967297)

    @support.cpython_only
    def test_small_ints(self):
        # Bug #3236: Return small longs from PyLong_FromString
        self.assertIs(int('10'), 10)
        self.assertIs(int('-1'), -1)
        self.assertIs(int(b'10'), 10)
        self.assertIs(int(b'-1'), -1)

    def test_no_args(self):
        self.assertEqual(int(), 0)

    def test_keyword_args(self):
        # Test invoking int() using keyword arguments.
        self.assertEqual(int(x=1.2), 1)
        self.assertEqual(int('100', base=2), 4)
        self.assertEqual(int(x='100', base=2), 4)
        self.assertRaises(TypeError, int, base=10)
        self.assertRaises(TypeError, int, base=0)

    def test_non_numeric_input_types(self):
        # Test possible non-numeric types for the argument x, including
        # subclasses of the explicitly documented accepted types.
        class CustomStr(str): pass
        class CustomBytes(bytes): pass
        class CustomByteArray(bytearray): pass

        values = [b'100',
                  bytearray(b'100'),
                  CustomStr('100'),
                  CustomBytes(b'100'),
                  CustomByteArray(b'100')]

        for x in values:
            msg = 'x has type %s' % type(x).__name__
            self.assertEqual(int(x), 100, msg=msg)
            self.assertEqual(int(x, 2), 4, msg=msg)

    def test_string_float(self):
        self.assertRaises(ValueError, int, '1.2')

    def test_intconversion(self):
        # Test __int__()
        class ClassicMissingMethods:
            pass
        self.assertRaises(TypeError, int, ClassicMissingMethods())

        class MissingMethods(object):
            pass
        self.assertRaises(TypeError, int, MissingMethods())

        class Foo0:
            def __int__(self):
                return 42

        self.assertEqual(int(Foo0()), 42)

        class Classic:
            pass
        for base in (object, Classic):
            class IntOverridesTrunc(base):
                def __int__(self):
                    return 42
                def __trunc__(self):
                    return -12
            self.assertEqual(int(IntOverridesTrunc()), 42)

            class JustTrunc(base):
                def __trunc__(self):
                    return 42
            self.assertEqual(int(JustTrunc()), 42)

            class ExceptionalTrunc(base):
                def __trunc__(self):
                    1 / 0
            with self.assertRaises(ZeroDivisionError):
                int(ExceptionalTrunc())

            for trunc_result_base in (object, Classic):
                class Integral(trunc_result_base):
                    def __int__(self):
                        return 42

                class TruncReturnsNonInt(base):
                    def __trunc__(self):
                        return Integral()
                self.assertEqual(int(TruncReturnsNonInt()), 42)

                class NonIntegral(trunc_result_base):
                    def __trunc__(self):
                        # Check that we avoid infinite recursion.
                        return NonIntegral()

                class TruncReturnsNonIntegral(base):
                    def __trunc__(self):
                        return NonIntegral()
                try:
                    int(TruncReturnsNonIntegral())
                except TypeError as e:
                    if check_impl_detail(cpython=True):
                        self.assertEqual(str(e),
                                          "__trunc__ returned non-Integral"
                                          " (type NonIntegral)")
                else:
                    self.fail("Failed to raise TypeError with %s" %
                              ((base, trunc_result_base),))

                # Regression test for bugs.python.org/issue16060.
                class BadInt(trunc_result_base):
                    def __int__(self):
                        return 42.0

                class TruncReturnsBadInt(base):
                    def __trunc__(self):
                        return BadInt()

                with self.assertRaises(TypeError):
                    int(TruncReturnsBadInt())

    def test_int_subclass_with_int(self):
        class MyInt(int):
            def __int__(self):
                return 42

        class BadInt(int):
            def __int__(self):
                return 42.0

        my_int = MyInt(7)
        self.assertEqual(my_int, 7)
        self.assertEqual(int(my_int), 42)

        self.assertRaises(TypeError, int, BadInt())

    def test_int_returns_int_subclass(self):
        class BadInt:
            def __int__(self):
                return True

        class BadInt2(int):
            def __int__(self):
                return True

        class TruncReturnsBadInt:
            def __trunc__(self):
                return BadInt()

        class TruncReturnsIntSubclass:
            def __trunc__(self):
                return True

        bad_int = BadInt()
        n = int(bad_int)
        self.assertEqual(n, 1)

        bad_int = BadInt2()
        n = int(bad_int)
        self.assertEqual(n, 1)

        bad_int = TruncReturnsBadInt()
        n = int(bad_int)
        self.assertEqual(n, 1)

        good_int = TruncReturnsIntSubclass()
        n = int(good_int)
        self.assertEqual(n, 1)

    def test_error_message(self):
        def check(s, base=None):
            with self.assertRaises(ValueError,
                                   msg="int(%r, %r)" % (s, base)) as cm:
                if base is None:
                    int(s)
                else:
                    int(s, base)
            self.assertEqual(cm.exception.args[0],
                "invalid literal for int() with base %d: %r" %
                (10 if base is None else base, s))

        check('\xbd')
        check('123\xbd')
        check('  123 456  ')

        check('123\x00')
        # SF bug 1545497: embedded NULs were not detected with explicit base
        check('123\x00', 10)
        check('123\x00 245', 20)
        check('123\x00 245', 16)
        check('123\x00245', 20)
        check('123\x00245', 16)
        # byte string with embedded NUL
        check(b'123\x00')
        check(b'123\x00', 10)
        # non-UTF-8 byte string
        check(b'123\xbd')
        check(b'123\xbd', 10)
        # lone surrogate in Unicode string
        check('123\ud800')
        check('123\ud800', 10)

def test_main():
    support.run_unittest(IntTestCases)

if __name__ == "__main__":
    test_main()<|MERGE_RESOLUTION|>--- conflicted
+++ resolved
@@ -1,11 +1,7 @@
 import sys
 
 import unittest
-<<<<<<< HEAD
-from test.support import run_unittest, check_impl_detail
-=======
 from test import support
->>>>>>> 64cd3888
 
 L = [
         ('0', 0),
@@ -311,10 +307,9 @@
                 try:
                     int(TruncReturnsNonIntegral())
                 except TypeError as e:
-                    if check_impl_detail(cpython=True):
-                        self.assertEqual(str(e),
-                                          "__trunc__ returned non-Integral"
-                                          " (type NonIntegral)")
+                    self.assertEqual(str(e),
+                                      "__trunc__ returned non-Integral"
+                                      " (type NonIntegral)")
                 else:
                     self.fail("Failed to raise TypeError with %s" %
                               ((base, trunc_result_base),))
