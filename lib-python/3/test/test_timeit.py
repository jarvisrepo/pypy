import timeit
import unittest
import sys
import io
from textwrap import dedent

from test.support import captured_stdout
from test.support import captured_stderr

# timeit's default number of iterations.
DEFAULT_NUMBER = 1000000

# timeit's default number of repetitions.
<<<<<<< HEAD
DEFAULT_REPEAT = timeit.default_repeat
=======
DEFAULT_REPEAT = 5
>>>>>>> 325138f6

# XXX: some tests are commented out that would improve the coverage but take a
# long time to run because they test the default number of loops, which is
# large.  The tests could be enabled if there was a way to override the default
# number of loops during testing, but this would require changing the signature
# of some functions that use the default as a default argument.

class FakeTimer:
    BASE_TIME = 42.0
    def __init__(self, seconds_per_increment=1.0):
        self.count = 0
        self.setup_calls = 0
        self.seconds_per_increment=seconds_per_increment
        timeit._fake_timer = self

    def __call__(self):
        return self.BASE_TIME + self.count * self.seconds_per_increment

    def inc(self):
        self.count += 1

    def setup(self):
        self.setup_calls += 1

    def wrap_timer(self, timer):
        """Records 'timer' and returns self as callable timer."""
        self.saved_timer = timer
        return self

class TestTimeit(unittest.TestCase):

    def tearDown(self):
        try:
            del timeit._fake_timer
        except AttributeError:
            pass

    def test_reindent_empty(self):
        self.assertEqual(timeit.reindent("", 0), "")
        self.assertEqual(timeit.reindent("", 4), "")

    def test_reindent_single(self):
        self.assertEqual(timeit.reindent("pass", 0), "pass")
        self.assertEqual(timeit.reindent("pass", 4), "pass")

    def test_reindent_multi_empty(self):
        self.assertEqual(timeit.reindent("\n\n", 0), "\n\n")
        self.assertEqual(timeit.reindent("\n\n", 4), "\n    \n    ")

    def test_reindent_multi(self):
        self.assertEqual(timeit.reindent(
            "print()\npass\nbreak", 0),
            "print()\npass\nbreak")
        self.assertEqual(timeit.reindent(
            "print()\npass\nbreak", 4),
            "print()\n    pass\n    break")

    def test_timer_invalid_stmt(self):
        self.assertRaises(ValueError, timeit.Timer, stmt=None)
        self.assertRaises(SyntaxError, timeit.Timer, stmt='return')
        self.assertRaises(SyntaxError, timeit.Timer, stmt='yield')
        self.assertRaises(SyntaxError, timeit.Timer, stmt='yield from ()')
        self.assertRaises(SyntaxError, timeit.Timer, stmt='break')
        self.assertRaises(SyntaxError, timeit.Timer, stmt='continue')
        self.assertRaises(SyntaxError, timeit.Timer, stmt='from timeit import *')

    def test_timer_invalid_setup(self):
        self.assertRaises(ValueError, timeit.Timer, setup=None)
        self.assertRaises(SyntaxError, timeit.Timer, setup='return')
        self.assertRaises(SyntaxError, timeit.Timer, setup='yield')
        self.assertRaises(SyntaxError, timeit.Timer, setup='yield from ()')
        self.assertRaises(SyntaxError, timeit.Timer, setup='break')
        self.assertRaises(SyntaxError, timeit.Timer, setup='continue')
        self.assertRaises(SyntaxError, timeit.Timer, setup='from timeit import *')

    fake_setup = "import timeit\ntimeit._fake_timer.setup()"
    fake_stmt = "import timeit\ntimeit._fake_timer.inc()"

    def fake_callable_setup(self):
        self.fake_timer.setup()

    def fake_callable_stmt(self):
        self.fake_timer.inc()

    def timeit(self, stmt, setup, number=None, globals=None):
        self.fake_timer = FakeTimer()
        t = timeit.Timer(stmt=stmt, setup=setup, timer=self.fake_timer,
                globals=globals)
        kwargs = {}
        if number is None:
            number = DEFAULT_NUMBER
        else:
            kwargs['number'] = number
        delta_time = t.timeit(**kwargs)
        self.assertEqual(self.fake_timer.setup_calls, 1)
        self.assertEqual(self.fake_timer.count, number)
        self.assertEqual(delta_time, number)

    # Takes too long to run in debug build.
    #def test_timeit_default_iters(self):
    #    self.timeit(self.fake_stmt, self.fake_setup)

    def test_timeit_zero_iters(self):
        self.timeit(self.fake_stmt, self.fake_setup, number=0)

    def test_timeit_few_iters(self):
        self.timeit(self.fake_stmt, self.fake_setup, number=3)

    def test_timeit_callable_stmt(self):
        self.timeit(self.fake_callable_stmt, self.fake_setup, number=3)

    def test_timeit_callable_setup(self):
        self.timeit(self.fake_stmt, self.fake_callable_setup, number=3)

    def test_timeit_callable_stmt_and_setup(self):
        self.timeit(self.fake_callable_stmt,
                self.fake_callable_setup, number=3)

    # Takes too long to run in debug build.
    #def test_timeit_function(self):
    #    delta_time = timeit.timeit(self.fake_stmt, self.fake_setup,
    #            timer=FakeTimer())
    #    self.assertEqual(delta_time, DEFAULT_NUMBER)

    def test_timeit_function_zero_iters(self):
        delta_time = timeit.timeit(self.fake_stmt, self.fake_setup, number=0,
                timer=FakeTimer())
        self.assertEqual(delta_time, 0)

    def test_timeit_globals_args(self):
        global _global_timer
        _global_timer = FakeTimer()
        t = timeit.Timer(stmt='_global_timer.inc()', timer=_global_timer)
        self.assertRaises(NameError, t.timeit, number=3)
        timeit.timeit(stmt='_global_timer.inc()', timer=_global_timer,
                      globals=globals(), number=3)
        local_timer = FakeTimer()
        timeit.timeit(stmt='local_timer.inc()', timer=local_timer,
                      globals=locals(), number=3)

    def repeat(self, stmt, setup, repeat=None, number=None):
        self.fake_timer = FakeTimer()
        t = timeit.Timer(stmt=stmt, setup=setup, timer=self.fake_timer)
        kwargs = {}
        if repeat is None:
            repeat = DEFAULT_REPEAT
        else:
            kwargs['repeat'] = repeat
        if number is None:
            number = DEFAULT_NUMBER
        else:
            kwargs['number'] = number
        delta_times = t.repeat(**kwargs)
        self.assertEqual(self.fake_timer.setup_calls, repeat)
        self.assertEqual(self.fake_timer.count, repeat * number)
        self.assertEqual(delta_times, repeat * [float(number)])

    # Takes too long to run in debug build.
    #def test_repeat_default(self):
    #    self.repeat(self.fake_stmt, self.fake_setup)

    def test_repeat_zero_reps(self):
        self.repeat(self.fake_stmt, self.fake_setup, repeat=0)

    def test_repeat_zero_iters(self):
        self.repeat(self.fake_stmt, self.fake_setup, number=0)

    def test_repeat_few_reps_and_iters(self):
        self.repeat(self.fake_stmt, self.fake_setup, repeat=3, number=5)

    def test_repeat_callable_stmt(self):
        self.repeat(self.fake_callable_stmt, self.fake_setup,
                repeat=3, number=5)

    def test_repeat_callable_setup(self):
        self.repeat(self.fake_stmt, self.fake_callable_setup,
                repeat=3, number=5)

    def test_repeat_callable_stmt_and_setup(self):
        self.repeat(self.fake_callable_stmt, self.fake_callable_setup,
                repeat=3, number=5)

    # Takes too long to run in debug build.
    #def test_repeat_function(self):
    #    delta_times = timeit.repeat(self.fake_stmt, self.fake_setup,
    #            timer=FakeTimer())
    #    self.assertEqual(delta_times, DEFAULT_REPEAT * [float(DEFAULT_NUMBER)])

    def test_repeat_function_zero_reps(self):
        delta_times = timeit.repeat(self.fake_stmt, self.fake_setup, repeat=0,
                timer=FakeTimer())
        self.assertEqual(delta_times, [])

    def test_repeat_function_zero_iters(self):
        delta_times = timeit.repeat(self.fake_stmt, self.fake_setup, number=0,
                timer=FakeTimer())
        self.assertEqual(delta_times, DEFAULT_REPEAT * [0.0])

    def assert_exc_string(self, exc_string, expected_exc_name):
        exc_lines = exc_string.splitlines()
        self.assertGreater(len(exc_lines), 2)
        self.assertTrue(exc_lines[0].startswith('Traceback'))
        self.assertTrue(exc_lines[-1].startswith(expected_exc_name))

    def test_print_exc(self):
        s = io.StringIO()
        t = timeit.Timer("1/0")
        try:
            t.timeit()
        except:
            t.print_exc(s)
        self.assert_exc_string(s.getvalue(), 'ZeroDivisionError')

<<<<<<< HEAD
    MAIN_DEFAULT_OUTPUT = "1 loops, average of 7: 1 +- 0 sec per loop (using standard deviation)\n"
=======
    MAIN_DEFAULT_OUTPUT = "1 loop, best of 5: 1 sec per loop\n"
>>>>>>> 325138f6

    def run_main(self, seconds_per_increment=1.0, switches=None, timer=None):
        if timer is None:
            timer = FakeTimer(seconds_per_increment=seconds_per_increment)
        if switches is None:
            args = []
        else:
            args = switches[:]
        args.append(self.fake_stmt)
        # timeit.main() modifies sys.path, so save and restore it.
        orig_sys_path = sys.path[:]
        with captured_stdout() as s:
            timeit.main(args=args, _wrap_timer=timer.wrap_timer)
        sys.path[:] = orig_sys_path[:]
        return s.getvalue()

    def test_main_bad_switch(self):
        s = self.run_main(switches=['--bad-switch'])
        self.assertEqual(s, dedent("""\
            option --bad-switch not recognized
            use -h/--help for command line help
            """))

    def test_main_seconds(self):
        s = self.run_main(seconds_per_increment=5.5)
<<<<<<< HEAD
        self.assertIn("1 loops, average of 7: 5.5 +- 0 sec per loop (using standard deviation)\n", s)

    def test_main_milliseconds(self):
        s = self.run_main(seconds_per_increment=0.0055)
        self.assertIn("100 loops, average of 7: 5.5 +-", s)
        self.assertIn("msec per loop", s)

    def test_main_microseconds(self):
        s = self.run_main(seconds_per_increment=0.0000025, switches=['-n100'])
        self.assertIn("100 loops, average of 7: 2.5", s)
        self.assertIn("usec per loop", s)

    def test_main_fixed_iters(self):
        s = self.run_main(seconds_per_increment=2.0, switches=['-n35'])
        self.assertIn("35 loops, average of 7: 2 +- 0 sec per loop (using standard deviation)\n", s)
=======
        self.assertEqual(s, "1 loop, best of 5: 5.5 sec per loop\n")

    def test_main_milliseconds(self):
        s = self.run_main(seconds_per_increment=0.0055)
        self.assertEqual(s, "50 loops, best of 5: 5.5 msec per loop\n")

    def test_main_microseconds(self):
        s = self.run_main(seconds_per_increment=0.0000025, switches=['-n100'])
        self.assertEqual(s, "100 loops, best of 5: 2.5 usec per loop\n")

    def test_main_fixed_iters(self):
        s = self.run_main(seconds_per_increment=2.0, switches=['-n35'])
        self.assertEqual(s, "35 loops, best of 5: 2 sec per loop\n")
>>>>>>> 325138f6

    def test_main_setup(self):
        s = self.run_main(seconds_per_increment=2.0,
                switches=['-n35', '-s', 'print("CustomSetup")'])
<<<<<<< HEAD
        self.assertIn("CustomSetup\n" * DEFAULT_REPEAT +
                "35 loops, average of 7: 2 +- 0 sec per loop (using standard deviation)\n", s)
=======
        self.assertEqual(s, "CustomSetup\n" * DEFAULT_REPEAT +
                "35 loops, best of 5: 2 sec per loop\n")
>>>>>>> 325138f6

    def test_main_multiple_setups(self):
        s = self.run_main(seconds_per_increment=2.0,
                switches=['-n35', '-s', 'a = "CustomSetup"', '-s', 'print(a)'])
<<<<<<< HEAD
        self.assertIn("CustomSetup\n" * DEFAULT_REPEAT +
                "35 loops, average of 7: 2 +- 0 sec per loop (using standard deviation)\n", s)

    def test_main_fixed_reps(self):
        s = self.run_main(seconds_per_increment=60.0, switches=['-r9'])
        self.assertIn("1 loops, average of 9: 60 +- 0 sec per loop (using standard deviation)\n", s)

    def test_main_negative_reps(self):
        s = self.run_main(seconds_per_increment=60.0, switches=['-r-5'])
        self.assertIn("1 loops, average of 1: 60 +- 0 sec per loop (using standard deviation)\n", s)
=======
        self.assertEqual(s, "CustomSetup\n" * DEFAULT_REPEAT +
                "35 loops, best of 5: 2 sec per loop\n")

    def test_main_fixed_reps(self):
        s = self.run_main(seconds_per_increment=60.0, switches=['-r9'])
        self.assertEqual(s, "1 loop, best of 9: 60 sec per loop\n")

    def test_main_negative_reps(self):
        s = self.run_main(seconds_per_increment=60.0, switches=['-r-5'])
        self.assertEqual(s, "1 loop, best of 1: 60 sec per loop\n")
>>>>>>> 325138f6

    @unittest.skipIf(sys.flags.optimize >= 2, "need __doc__")
    def test_main_help(self):
        s = self.run_main(switches=['-h'])
        # Note: It's not clear that the trailing space was intended as part of
        # the help text, but since it's there, check for it.
        self.assertEqual(s, timeit.__doc__ + ' ')

<<<<<<< HEAD
    def test_main_using_time(self):
        fake_timer = FakeTimer()
        s = self.run_main(switches=['-t'], timer=fake_timer)
        self.assertIn(self.MAIN_DEFAULT_OUTPUT, s)
        self.assertIs(fake_timer.saved_timer, time.time)

    def test_main_using_clock(self):
        fake_timer = FakeTimer()
        s = self.run_main(switches=['-c'], timer=fake_timer)
        self.assertIn(self.MAIN_DEFAULT_OUTPUT, s)
        self.assertIs(fake_timer.saved_timer, time.clock)

    def test_main_verbose(self):
        s = self.run_main(switches=['-v'])
        self.assertIn(dedent("""\
                1 loops -> 1 secs
                raw times: 1 1 1 1 1 1 1
                1 loops, average of 7: 1 +- 0 sec per loop (using standard deviation)
            """), s)

    def test_main_very_verbose(self):
        s = self.run_main(seconds_per_increment=0.000050, switches=['-vv'])
        self.assertIn(dedent("""\
                1 loops -> 5e-05 secs
                10 loops -> 0.0005 secs
                100 loops -> 0.005 secs
                1000 loops -> 0.05 secs
                10000 loops -> 0.5 secs
                raw times: 0.5 0.5 0.5 0.5 0.5 0.5 0.5
                10000 loops, average of 7: 50 +- 0 usec per loop (using standard deviation)
            """), s)
=======
    def test_main_verbose(self):
        s = self.run_main(switches=['-v'])
        self.assertEqual(s, dedent("""\
                1 loop -> 1 secs

                raw times: 1 sec, 1 sec, 1 sec, 1 sec, 1 sec

                1 loop, best of 5: 1 sec per loop
            """))

    def test_main_very_verbose(self):
        s = self.run_main(seconds_per_increment=0.000_030, switches=['-vv'])
        self.assertEqual(s, dedent("""\
                1 loop -> 3e-05 secs
                2 loops -> 6e-05 secs
                5 loops -> 0.00015 secs
                10 loops -> 0.0003 secs
                20 loops -> 0.0006 secs
                50 loops -> 0.0015 secs
                100 loops -> 0.003 secs
                200 loops -> 0.006 secs
                500 loops -> 0.015 secs
                1000 loops -> 0.03 secs
                2000 loops -> 0.06 secs
                5000 loops -> 0.15 secs
                10000 loops -> 0.3 secs

                raw times: 300 msec, 300 msec, 300 msec, 300 msec, 300 msec

                10000 loops, best of 5: 30 usec per loop
            """))
>>>>>>> 325138f6

    def test_main_with_time_unit(self):
        unit_sec = self.run_main(seconds_per_increment=0.003,
                switches=['-u', 'sec'])
<<<<<<< HEAD
        self.assertIn("100 loops, average of 7: 0.002",
                      unit_sec)
        self.assertIn("sec per loop",
                      unit_sec)
        unit_msec = self.run_main(seconds_per_increment=0.002,
                switches=['-u', 'msec'])
        self.assertIn("100 loops, average of 7: 2",
                      unit_msec)
        self.assertIn("msec per loop",
                      unit_msec)
        unit_usec = self.run_main(seconds_per_increment=0.002,
                switches=['-u', 'usec'])
        self.assertIn("100 loops, average of 7: 2e+03",
                      unit_usec)
        self.assertIn("usec per loop",
                      unit_usec)
=======
        self.assertEqual(unit_sec,
                "100 loops, best of 5: 0.003 sec per loop\n")
        unit_msec = self.run_main(seconds_per_increment=0.003,
                switches=['-u', 'msec'])
        self.assertEqual(unit_msec,
                "100 loops, best of 5: 3 msec per loop\n")
        unit_usec = self.run_main(seconds_per_increment=0.003,
                switches=['-u', 'usec'])
        self.assertEqual(unit_usec,
                "100 loops, best of 5: 3e+03 usec per loop\n")
>>>>>>> 325138f6
        # Test invalid unit input
        with captured_stderr() as error_stringio:
            invalid = self.run_main(seconds_per_increment=0.003,
                    switches=['-u', 'parsec'])
        self.assertEqual(error_stringio.getvalue(),
                    "Unrecognized unit. Please select nsec, usec, msec, or sec.\n")

    def test_main_exception(self):
        with captured_stderr() as error_stringio:
            s = self.run_main(switches=['1/0'])
        self.assert_exc_string(error_stringio.getvalue(), 'ZeroDivisionError')

    def test_main_exception_fixed_reps(self):
        with captured_stderr() as error_stringio:
            s = self.run_main(switches=['-n1', '1/0'])
        self.assert_exc_string(error_stringio.getvalue(), 'ZeroDivisionError')

<<<<<<< HEAD
    def test_main_recommends_perf(self):
        s = self.run_main(seconds_per_increment=2.0, switches=['-n35', '-s', 'print("CustomSetup")'])
        self.assertIn(dedent("""\
            WARNING: timeit is a very unreliable tool. use pyperf or something else for real measurements
        """), s)
        self.assertIn("-m pip install pyperf", s)

    def autorange(self, callback=None):
        timer = FakeTimer(seconds_per_increment=0.001)
=======
    def autorange(self, seconds_per_increment=1/1024, callback=None):
        timer = FakeTimer(seconds_per_increment=seconds_per_increment)
>>>>>>> 325138f6
        t = timeit.Timer(stmt=self.fake_stmt, setup=self.fake_setup, timer=timer)
        return t.autorange(callback)

    def test_autorange(self):
        num_loops, time_taken = self.autorange()
        self.assertEqual(num_loops, 500)
        self.assertEqual(time_taken, 500/1024)

    def test_autorange_second(self):
        num_loops, time_taken = self.autorange(seconds_per_increment=1.0)
        self.assertEqual(num_loops, 1)
        self.assertEqual(time_taken, 1.0)

    def test_autorange_with_callback(self):
        def callback(a, b):
            print("{} {:.3f}".format(a, b))
        with captured_stdout() as s:
            num_loops, time_taken = self.autorange(callback=callback)
        self.assertEqual(num_loops, 500)
        self.assertEqual(time_taken, 500/1024)
        expected = ('1 0.001\n'
                    '2 0.002\n'
                    '5 0.005\n'
                    '10 0.010\n'
                    '20 0.020\n'
                    '50 0.049\n'
                    '100 0.098\n'
                    '200 0.195\n'
                    '500 0.488\n')
        self.assertEqual(s.getvalue(), expected)


if __name__ == '__main__':
    unittest.main()<|MERGE_RESOLUTION|>--- conflicted
+++ resolved
@@ -11,11 +11,7 @@
 DEFAULT_NUMBER = 1000000
 
 # timeit's default number of repetitions.
-<<<<<<< HEAD
 DEFAULT_REPEAT = timeit.default_repeat
-=======
-DEFAULT_REPEAT = 5
->>>>>>> 325138f6
 
 # XXX: some tests are commented out that would improve the coverage but take a
 # long time to run because they test the default number of loops, which is
@@ -229,11 +225,7 @@
             t.print_exc(s)
         self.assert_exc_string(s.getvalue(), 'ZeroDivisionError')
 
-<<<<<<< HEAD
     MAIN_DEFAULT_OUTPUT = "1 loops, average of 7: 1 +- 0 sec per loop (using standard deviation)\n"
-=======
-    MAIN_DEFAULT_OUTPUT = "1 loop, best of 5: 1 sec per loop\n"
->>>>>>> 325138f6
 
     def run_main(self, seconds_per_increment=1.0, switches=None, timer=None):
         if timer is None:
@@ -259,7 +251,6 @@
 
     def test_main_seconds(self):
         s = self.run_main(seconds_per_increment=5.5)
-<<<<<<< HEAD
         self.assertIn("1 loops, average of 7: 5.5 +- 0 sec per loop (using standard deviation)\n", s)
 
     def test_main_milliseconds(self):
@@ -275,37 +266,16 @@
     def test_main_fixed_iters(self):
         s = self.run_main(seconds_per_increment=2.0, switches=['-n35'])
         self.assertIn("35 loops, average of 7: 2 +- 0 sec per loop (using standard deviation)\n", s)
-=======
-        self.assertEqual(s, "1 loop, best of 5: 5.5 sec per loop\n")
-
-    def test_main_milliseconds(self):
-        s = self.run_main(seconds_per_increment=0.0055)
-        self.assertEqual(s, "50 loops, best of 5: 5.5 msec per loop\n")
-
-    def test_main_microseconds(self):
-        s = self.run_main(seconds_per_increment=0.0000025, switches=['-n100'])
-        self.assertEqual(s, "100 loops, best of 5: 2.5 usec per loop\n")
-
-    def test_main_fixed_iters(self):
-        s = self.run_main(seconds_per_increment=2.0, switches=['-n35'])
-        self.assertEqual(s, "35 loops, best of 5: 2 sec per loop\n")
->>>>>>> 325138f6
 
     def test_main_setup(self):
         s = self.run_main(seconds_per_increment=2.0,
                 switches=['-n35', '-s', 'print("CustomSetup")'])
-<<<<<<< HEAD
         self.assertIn("CustomSetup\n" * DEFAULT_REPEAT +
                 "35 loops, average of 7: 2 +- 0 sec per loop (using standard deviation)\n", s)
-=======
-        self.assertEqual(s, "CustomSetup\n" * DEFAULT_REPEAT +
-                "35 loops, best of 5: 2 sec per loop\n")
->>>>>>> 325138f6
 
     def test_main_multiple_setups(self):
         s = self.run_main(seconds_per_increment=2.0,
                 switches=['-n35', '-s', 'a = "CustomSetup"', '-s', 'print(a)'])
-<<<<<<< HEAD
         self.assertIn("CustomSetup\n" * DEFAULT_REPEAT +
                 "35 loops, average of 7: 2 +- 0 sec per loop (using standard deviation)\n", s)
 
@@ -316,18 +286,6 @@
     def test_main_negative_reps(self):
         s = self.run_main(seconds_per_increment=60.0, switches=['-r-5'])
         self.assertIn("1 loops, average of 1: 60 +- 0 sec per loop (using standard deviation)\n", s)
-=======
-        self.assertEqual(s, "CustomSetup\n" * DEFAULT_REPEAT +
-                "35 loops, best of 5: 2 sec per loop\n")
-
-    def test_main_fixed_reps(self):
-        s = self.run_main(seconds_per_increment=60.0, switches=['-r9'])
-        self.assertEqual(s, "1 loop, best of 9: 60 sec per loop\n")
-
-    def test_main_negative_reps(self):
-        s = self.run_main(seconds_per_increment=60.0, switches=['-r-5'])
-        self.assertEqual(s, "1 loop, best of 1: 60 sec per loop\n")
->>>>>>> 325138f6
 
     @unittest.skipIf(sys.flags.optimize >= 2, "need __doc__")
     def test_main_help(self):
@@ -335,19 +293,6 @@
         # Note: It's not clear that the trailing space was intended as part of
         # the help text, but since it's there, check for it.
         self.assertEqual(s, timeit.__doc__ + ' ')
-
-<<<<<<< HEAD
-    def test_main_using_time(self):
-        fake_timer = FakeTimer()
-        s = self.run_main(switches=['-t'], timer=fake_timer)
-        self.assertIn(self.MAIN_DEFAULT_OUTPUT, s)
-        self.assertIs(fake_timer.saved_timer, time.time)
-
-    def test_main_using_clock(self):
-        fake_timer = FakeTimer()
-        s = self.run_main(switches=['-c'], timer=fake_timer)
-        self.assertIn(self.MAIN_DEFAULT_OUTPUT, s)
-        self.assertIs(fake_timer.saved_timer, time.clock)
 
     def test_main_verbose(self):
         s = self.run_main(switches=['-v'])
@@ -358,7 +303,7 @@
             """), s)
 
     def test_main_very_verbose(self):
-        s = self.run_main(seconds_per_increment=0.000050, switches=['-vv'])
+        s = self.run_main(seconds_per_increment=0.000_030, switches=['-vv'])
         self.assertIn(dedent("""\
                 1 loops -> 5e-05 secs
                 10 loops -> 0.0005 secs
@@ -368,44 +313,10 @@
                 raw times: 0.5 0.5 0.5 0.5 0.5 0.5 0.5
                 10000 loops, average of 7: 50 +- 0 usec per loop (using standard deviation)
             """), s)
-=======
-    def test_main_verbose(self):
-        s = self.run_main(switches=['-v'])
-        self.assertEqual(s, dedent("""\
-                1 loop -> 1 secs
-
-                raw times: 1 sec, 1 sec, 1 sec, 1 sec, 1 sec
-
-                1 loop, best of 5: 1 sec per loop
-            """))
-
-    def test_main_very_verbose(self):
-        s = self.run_main(seconds_per_increment=0.000_030, switches=['-vv'])
-        self.assertEqual(s, dedent("""\
-                1 loop -> 3e-05 secs
-                2 loops -> 6e-05 secs
-                5 loops -> 0.00015 secs
-                10 loops -> 0.0003 secs
-                20 loops -> 0.0006 secs
-                50 loops -> 0.0015 secs
-                100 loops -> 0.003 secs
-                200 loops -> 0.006 secs
-                500 loops -> 0.015 secs
-                1000 loops -> 0.03 secs
-                2000 loops -> 0.06 secs
-                5000 loops -> 0.15 secs
-                10000 loops -> 0.3 secs
-
-                raw times: 300 msec, 300 msec, 300 msec, 300 msec, 300 msec
-
-                10000 loops, best of 5: 30 usec per loop
-            """))
->>>>>>> 325138f6
 
     def test_main_with_time_unit(self):
         unit_sec = self.run_main(seconds_per_increment=0.003,
                 switches=['-u', 'sec'])
-<<<<<<< HEAD
         self.assertIn("100 loops, average of 7: 0.002",
                       unit_sec)
         self.assertIn("sec per loop",
@@ -422,18 +333,6 @@
                       unit_usec)
         self.assertIn("usec per loop",
                       unit_usec)
-=======
-        self.assertEqual(unit_sec,
-                "100 loops, best of 5: 0.003 sec per loop\n")
-        unit_msec = self.run_main(seconds_per_increment=0.003,
-                switches=['-u', 'msec'])
-        self.assertEqual(unit_msec,
-                "100 loops, best of 5: 3 msec per loop\n")
-        unit_usec = self.run_main(seconds_per_increment=0.003,
-                switches=['-u', 'usec'])
-        self.assertEqual(unit_usec,
-                "100 loops, best of 5: 3e+03 usec per loop\n")
->>>>>>> 325138f6
         # Test invalid unit input
         with captured_stderr() as error_stringio:
             invalid = self.run_main(seconds_per_increment=0.003,
@@ -451,7 +350,6 @@
             s = self.run_main(switches=['-n1', '1/0'])
         self.assert_exc_string(error_stringio.getvalue(), 'ZeroDivisionError')
 
-<<<<<<< HEAD
     def test_main_recommends_perf(self):
         s = self.run_main(seconds_per_increment=2.0, switches=['-n35', '-s', 'print("CustomSetup")'])
         self.assertIn(dedent("""\
@@ -459,12 +357,8 @@
         """), s)
         self.assertIn("-m pip install pyperf", s)
 
-    def autorange(self, callback=None):
-        timer = FakeTimer(seconds_per_increment=0.001)
-=======
     def autorange(self, seconds_per_increment=1/1024, callback=None):
         timer = FakeTimer(seconds_per_increment=seconds_per_increment)
->>>>>>> 325138f6
         t = timeit.Timer(stmt=self.fake_stmt, setup=self.fake_setup, timer=timer)
         return t.autorange(callback)
 
