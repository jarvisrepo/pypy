--- conflicted
+++ resolved
@@ -75,10 +75,7 @@
         self.cannot_set_attr(self.b, '__globals__', 2,
                              (AttributeError, TypeError))
 
-<<<<<<< HEAD
-=======
     @support.cpython_only
->>>>>>> 2120632f
     def test___builtins__(self):
         self.assertIs(self.b.__builtins__, __builtins__)
         self.cannot_set_attr(self.b, '__builtins__', 2,
