--- conflicted
+++ resolved
@@ -116,10 +116,6 @@
         self.assertRaises(TypeError, _posixsubprocess.fork_exec,
                           Z(),[b'1'],3,[1, 2],5,6,7,8,9,10,11,12,13,14,15,16,17)
 
-<<<<<<< HEAD
-@unittest.skipIf(support.check_impl_detail(pypy=True),
-                 'Py_AddPendingCall not currently supported.')
-=======
     @unittest.skipIf(MISSING_C_DOCSTRINGS,
                      "Signature information for builtins requires docstrings")
     def test_docstring_signature_parsing(self):
@@ -241,7 +237,8 @@
                              'returned a result with an error set')
 
 
->>>>>>> de24bf87
+@unittest.skipIf(support.check_impl_detail(pypy=True),
+                 'Py_AddPendingCall not currently supported.')
 @unittest.skipUnless(threading, 'Threading required for this test.')
 class TestPendingCalls(unittest.TestCase):
 
@@ -558,16 +555,9 @@
     def test__testcapi(self):
         for name in dir(_testcapi):
             if name.startswith('test_'):
-<<<<<<< HEAD
-                test = getattr(_testcapi, name)
-                if support.verbose:
-                    print("_tescapi.%s()" % name)
-                test()
-=======
                 with self.subTest("internal", name=name):
                     test = getattr(_testcapi, name)
                     test()
->>>>>>> de24bf87
 
 if __name__ == "__main__":
     unittest.main()