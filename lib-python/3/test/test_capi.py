# Run the _testcapi module tests (tests for the Python/C API):  by defn,
# these are all functions _testcapi exports whose name begins with 'test_'.

import os
import pickle
import random
import re
import subprocess
import sys
import sysconfig
import textwrap
import time
import unittest
from test import support
from test.support import MISSING_C_DOCSTRINGS
from test.support.script_helper import assert_python_failure
try:
    import _posixsubprocess
except ImportError:
    _posixsubprocess = None
try:
    import threading
except ImportError:
    threading = None
# Skip this test if the _testcapi module isn't available.
_testcapi = support.import_module('_testcapi')

# Were we compiled --with-pydebug or with #define Py_DEBUG?
Py_DEBUG = hasattr(sys, 'gettotalrefcount')


def testfunction(self):
    """some doc"""
    return self

class InstanceMethod:
    id = _testcapi.instancemethod(id)
    testfunction = _testcapi.instancemethod(testfunction)

class CAPITest(unittest.TestCase):

    def test_instancemethod(self):
        inst = InstanceMethod()
        self.assertEqual(id(inst), inst.id())
        self.assertTrue(inst.testfunction() is inst)
        self.assertEqual(inst.testfunction.__doc__, testfunction.__doc__)
        self.assertEqual(InstanceMethod.testfunction.__doc__, testfunction.__doc__)

        InstanceMethod.testfunction.attribute = "test"
        self.assertEqual(testfunction.attribute, "test")
        self.assertRaises(AttributeError, setattr, inst.testfunction, "attribute", "test")

    @unittest.skipUnless(threading, 'Threading required for this test.')
    def test_no_FatalError_infinite_loop(self):
        with support.SuppressCrashReport():
            p = subprocess.Popen([sys.executable, "-c",
                                  'import _testcapi;'
                                  '_testcapi.crash_no_current_thread()'],
                                 stdout=subprocess.PIPE,
                                 stderr=subprocess.PIPE)
        (out, err) = p.communicate()
        self.assertEqual(out, b'')
        # This used to cause an infinite loop.
        self.assertTrue(err.rstrip().startswith(
                         b'Fatal Python error:'
                         b' PyThreadState_Get: no current thread'))

    def test_memoryview_from_NULL_pointer(self):
        self.assertRaises(ValueError, _testcapi.make_memoryview_from_NULL_pointer)

    def test_exc_info(self):
        raised_exception = ValueError("5")
        new_exc = TypeError("TEST")
        try:
            raise raised_exception
        except ValueError as e:
            tb = e.__traceback__
            orig_sys_exc_info = sys.exc_info()
            orig_exc_info = _testcapi.set_exc_info(new_exc.__class__, new_exc, None)
            new_sys_exc_info = sys.exc_info()
            new_exc_info = _testcapi.set_exc_info(*orig_exc_info)
            reset_sys_exc_info = sys.exc_info()

            self.assertEqual(orig_exc_info[1], e)

            self.assertSequenceEqual(orig_exc_info, (raised_exception.__class__, raised_exception, tb))
            self.assertSequenceEqual(orig_sys_exc_info, orig_exc_info)
            self.assertSequenceEqual(reset_sys_exc_info, orig_exc_info)
            self.assertSequenceEqual(new_exc_info, (new_exc.__class__, new_exc, None))
            self.assertSequenceEqual(new_sys_exc_info, new_exc_info)
        else:
            self.assertTrue(False)

    @unittest.skipUnless(_posixsubprocess, '_posixsubprocess required for this test.')
    def test_seq_bytes_to_charp_array(self):
        # Issue #15732: crash in _PySequence_BytesToCharpArray()
        class Z(object):
            def __len__(self):
                return 1
        self.assertRaises(TypeError, _posixsubprocess.fork_exec,
                          1,Z(),3,[1, 2],5,6,7,8,9,10,11,12,13,14,15,16,17)
        # Issue #15736: overflow in _PySequence_BytesToCharpArray()
        class Z(object):
            def __len__(self):
                return sys.maxsize
            def __getitem__(self, i):
                return b'x'
        self.assertRaises(MemoryError, _posixsubprocess.fork_exec,
                          1,Z(),3,[1, 2],5,6,7,8,9,10,11,12,13,14,15,16,17)

    @unittest.skipUnless(_posixsubprocess, '_posixsubprocess required for this test.')
    def test_subprocess_fork_exec(self):
        class Z(object):
            def __len__(self):
                return 1

        # Issue #15738: crash in subprocess_fork_exec()
        self.assertRaises(TypeError, _posixsubprocess.fork_exec,
                          Z(),[b'1'],3,[1, 2],5,6,7,8,9,10,11,12,13,14,15,16,17)

    @unittest.skipIf(MISSING_C_DOCSTRINGS,
                     "Signature information for builtins requires docstrings")
    def test_docstring_signature_parsing(self):

        self.assertEqual(_testcapi.no_docstring.__doc__, None)
        self.assertEqual(_testcapi.no_docstring.__text_signature__, None)

        self.assertEqual(_testcapi.docstring_empty.__doc__, None)
        self.assertEqual(_testcapi.docstring_empty.__text_signature__, None)

        self.assertEqual(_testcapi.docstring_no_signature.__doc__,
            "This docstring has no signature.")
        self.assertEqual(_testcapi.docstring_no_signature.__text_signature__, None)

        self.assertEqual(_testcapi.docstring_with_invalid_signature.__doc__,
            "docstring_with_invalid_signature($module, /, boo)\n"
            "\n"
            "This docstring has an invalid signature."
            )
        self.assertEqual(_testcapi.docstring_with_invalid_signature.__text_signature__, None)

        self.assertEqual(_testcapi.docstring_with_invalid_signature2.__doc__,
            "docstring_with_invalid_signature2($module, /, boo)\n"
            "\n"
            "--\n"
            "\n"
            "This docstring also has an invalid signature."
            )
        self.assertEqual(_testcapi.docstring_with_invalid_signature2.__text_signature__, None)

        self.assertEqual(_testcapi.docstring_with_signature.__doc__,
            "This docstring has a valid signature.")
        self.assertEqual(_testcapi.docstring_with_signature.__text_signature__, "($module, /, sig)")

        self.assertEqual(_testcapi.docstring_with_signature_but_no_doc.__doc__, None)
        self.assertEqual(_testcapi.docstring_with_signature_but_no_doc.__text_signature__,
            "($module, /, sig)")

        self.assertEqual(_testcapi.docstring_with_signature_and_extra_newlines.__doc__,
            "\nThis docstring has a valid signature and some extra newlines.")
        self.assertEqual(_testcapi.docstring_with_signature_and_extra_newlines.__text_signature__,
            "($module, /, parameter)")

    def test_c_type_with_matrix_multiplication(self):
        M = _testcapi.matmulType
        m1 = M()
        m2 = M()
        self.assertEqual(m1 @ m2, ("matmul", m1, m2))
        self.assertEqual(m1 @ 42, ("matmul", m1, 42))
        self.assertEqual(42 @ m1, ("matmul", 42, m1))
        o = m1
        o @= m2
        self.assertEqual(o, ("imatmul", m1, m2))
        o = m1
        o @= 42
        self.assertEqual(o, ("imatmul", m1, 42))
        o = 42
        o @= m1
        self.assertEqual(o, ("matmul", 42, m1))

    def test_return_null_without_error(self):
        # Issue #23571: A function must not return NULL without setting an
        # error
        if Py_DEBUG:
            code = textwrap.dedent("""
                import _testcapi
                from test import support

                with support.SuppressCrashReport():
                    _testcapi.return_null_without_error()
            """)
            rc, out, err = assert_python_failure('-c', code)
            self.assertRegex(err.replace(b'\r', b''),
                             br'Fatal Python error: a function returned NULL '
                                br'without setting an error\n'
                             br'SystemError: <built-in function '
                                 br'return_null_without_error> returned NULL '
                                 br'without setting an error\n'
                             br'\n'
                             br'Current thread.*:\n'
                             br'  File .*", line 6 in <module>')
        else:
            with self.assertRaises(SystemError) as cm:
                _testcapi.return_null_without_error()
            self.assertRegex(str(cm.exception),
                             'return_null_without_error.* '
                             'returned NULL without setting an error')

    def test_return_result_with_error(self):
        # Issue #23571: A function must not return a result with an error set
        if Py_DEBUG:
            code = textwrap.dedent("""
                import _testcapi
                from test import support

                with support.SuppressCrashReport():
                    _testcapi.return_result_with_error()
            """)
            rc, out, err = assert_python_failure('-c', code)
            self.assertRegex(err.replace(b'\r', b''),
                             br'Fatal Python error: a function returned a '
                                br'result with an error set\n'
                             br'ValueError\n'
                             br'\n'
                             br'The above exception was the direct cause '
                                br'of the following exception:\n'
                             br'\n'
                             br'SystemError: <built-in '
                                br'function return_result_with_error> '
                                br'returned a result with an error set\n'
                             br'\n'
                             br'Current thread.*:\n'
                             br'  File .*, line 6 in <module>')
        else:
            with self.assertRaises(SystemError) as cm:
                _testcapi.return_result_with_error()
            self.assertRegex(str(cm.exception),
                             'return_result_with_error.* '
                             'returned a result with an error set')

    def test_buildvalue_N(self):
        _testcapi.test_buildvalue_N()


@unittest.skipIf(support.check_impl_detail(pypy=True),
                 'Py_AddPendingCall not currently supported.')
@unittest.skipUnless(threading, 'Threading required for this test.')
class TestPendingCalls(unittest.TestCase):

    def pendingcalls_submit(self, l, n):
        def callback():
            #this function can be interrupted by thread switching so let's
            #use an atomic operation
            l.append(None)

        for i in range(n):
            time.sleep(random.random()*0.02) #0.01 secs on average
            #try submitting callback until successful.
            #rely on regular interrupt to flush queue if we are
            #unsuccessful.
            while True:
                if _testcapi._pending_threadfunc(callback):
                    break;

    def pendingcalls_wait(self, l, n, context = None):
        #now, stick around until l[0] has grown to 10
        count = 0;
        while len(l) != n:
            #this busy loop is where we expect to be interrupted to
            #run our callbacks.  Note that callbacks are only run on the
            #main thread
            if False and support.verbose:
                print("(%i)"%(len(l),),)
            for i in range(1000):
                a = i*i
            if context and not context.event.is_set():
                continue
            count += 1
            self.assertTrue(count < 10000,
                "timeout waiting for %i callbacks, got %i"%(n, len(l)))
        if False and support.verbose:
            print("(%i)"%(len(l),))

    def test_pendingcalls_threaded(self):

        #do every callback on a separate thread
        n = 32 #total callbacks
        threads = []
        class foo(object):pass
        context = foo()
        context.l = []
        context.n = 2 #submits per thread
        context.nThreads = n // context.n
        context.nFinished = 0
        context.lock = threading.Lock()
        context.event = threading.Event()

        threads = [threading.Thread(target=self.pendingcalls_thread,
                                    args=(context,))
                   for i in range(context.nThreads)]
        with support.start_threads(threads):
            self.pendingcalls_wait(context.l, n, context)

    def pendingcalls_thread(self, context):
        try:
            self.pendingcalls_submit(context.l, context.n)
        finally:
            with context.lock:
                context.nFinished += 1
                nFinished = context.nFinished
                if False and support.verbose:
                    print("finished threads: ", nFinished)
            if nFinished == context.nThreads:
                context.event.set()

    def test_pendingcalls_non_threaded(self):
        #again, just using the main thread, likely they will all be dispatched at
        #once.  It is ok to ask for too many, because we loop until we find a slot.
        #the loop can be interrupted to dispatch.
        #there are only 32 dispatch slots, so we go for twice that!
        l = []
        n = 64
        self.pendingcalls_submit(l, n)
        self.pendingcalls_wait(l, n)


class SubinterpreterTest(unittest.TestCase):

    def test_subinterps(self):
        import builtins
        r, w = os.pipe()
        code = """if 1:
            import sys, builtins, pickle
            with open({:d}, "wb") as f:
                pickle.dump(id(sys.modules), f)
                pickle.dump(id(builtins), f)
            """.format(w)
        with open(r, "rb") as f:
            ret = support.run_in_subinterp(code)
            self.assertEqual(ret, 0)
            self.assertNotEqual(pickle.load(f), id(sys.modules))
            self.assertNotEqual(pickle.load(f), id(builtins))


# Bug #6012
class Test6012(unittest.TestCase):
    def test(self):
        # PyPy change: Mask out higher bits of reference count.  PyPy increases
        # the reference count by a high number if the object is linked to a
        # PyPy object.
        self.assertEqual(_testcapi.argparsing("Hello", "World") & 0xfffffff, 1)


class EmbeddingTests(unittest.TestCase):
    def setUp(self):
        here = os.path.abspath(__file__)
        basepath = os.path.dirname(os.path.dirname(os.path.dirname(here)))
        exename = "_testembed"
        if sys.platform.startswith("win"):
            ext = ("_d" if "_d" in sys.executable else "") + ".exe"
            exename += ext
            exepath = os.path.dirname(sys.executable)
        else:
            exepath = os.path.join(basepath, "Programs")
        self.test_exe = exe = os.path.join(exepath, exename)
        if not os.path.exists(exe):
            self.skipTest("%r doesn't exist" % exe)
        # This is needed otherwise we get a fatal error:
        # "Py_Initialize: Unable to get the locale encoding
        # LookupError: no codec search functions registered: can't find encoding"
        self.oldcwd = os.getcwd()
        os.chdir(basepath)

    def tearDown(self):
        os.chdir(self.oldcwd)

    def run_embedded_interpreter(self, *args):
        """Runs a test in the embedded interpreter"""
        cmd = [self.test_exe]
        cmd.extend(args)
        p = subprocess.Popen(cmd,
                             stdout=subprocess.PIPE,
                             stderr=subprocess.PIPE,
                             universal_newlines=True)
        (out, err) = p.communicate()
        self.assertEqual(p.returncode, 0,
                         "bad returncode %d, stderr is %r" %
                         (p.returncode, err))
        return out, err

    def test_subinterps(self):
        # This is just a "don't crash" test
        out, err = self.run_embedded_interpreter()
        if support.verbose:
            print()
            print(out)
            print(err)

    @staticmethod
    def _get_default_pipe_encoding():
        rp, wp = os.pipe()
        try:
            with os.fdopen(wp, 'w') as w:
                default_pipe_encoding = w.encoding
        finally:
            os.close(rp)
        return default_pipe_encoding

    def test_forced_io_encoding(self):
        # Checks forced configuration of embedded interpreter IO streams
        out, err = self.run_embedded_interpreter("forced_io_encoding")
        if support.verbose:
            print()
            print(out)
            print(err)
        expected_errors = sys.__stdout__.errors
        expected_stdin_encoding = sys.__stdin__.encoding
        expected_pipe_encoding = self._get_default_pipe_encoding()
        expected_output = '\n'.join([
        "--- Use defaults ---",
        "Expected encoding: default",
        "Expected errors: default",
        "stdin: {in_encoding}:{errors}",
        "stdout: {out_encoding}:{errors}",
        "stderr: {out_encoding}:backslashreplace",
        "--- Set errors only ---",
        "Expected encoding: default",
        "Expected errors: ignore",
        "stdin: {in_encoding}:ignore",
        "stdout: {out_encoding}:ignore",
        "stderr: {out_encoding}:backslashreplace",
        "--- Set encoding only ---",
        "Expected encoding: latin-1",
        "Expected errors: default",
        "stdin: latin-1:{errors}",
        "stdout: latin-1:{errors}",
        "stderr: latin-1:backslashreplace",
        "--- Set encoding and errors ---",
        "Expected encoding: latin-1",
        "Expected errors: replace",
        "stdin: latin-1:replace",
        "stdout: latin-1:replace",
        "stderr: latin-1:backslashreplace"])
        expected_output = expected_output.format(
                                in_encoding=expected_stdin_encoding,
                                out_encoding=expected_pipe_encoding,
                                errors=expected_errors)
        # This is useful if we ever trip over odd platform behaviour
        self.maxDiff = None
        self.assertEqual(out.strip(), expected_output)


class SkipitemTest(unittest.TestCase):

    def test_skipitem(self):
        """
        If this test failed, you probably added a new "format unit"
        in Python/getargs.c, but neglected to update our poor friend
        skipitem() in the same file.  (If so, shame on you!)

        With a few exceptions**, this function brute-force tests all
        printable ASCII*** characters (32 to 126 inclusive) as format units,
        checking to see that PyArg_ParseTupleAndKeywords() return consistent
        errors both when the unit is attempted to be used and when it is
        skipped.  If the format unit doesn't exist, we'll get one of two
        specific error messages (one for used, one for skipped); if it does
        exist we *won't* get that error--we'll get either no error or some
        other error.  If we get the specific "does not exist" error for one
        test and not for the other, there's a mismatch, and the test fails.

           ** Some format units have special funny semantics and it would
              be difficult to accommodate them here.  Since these are all
              well-established and properly skipped in skipitem() we can
              get away with not testing them--this test is really intended
              to catch *new* format units.

          *** Python C source files must be ASCII.  Therefore it's impossible
              to have non-ASCII format units.

        """
        empty_tuple = ()
        tuple_1 = (0,)
        dict_b = {'b':1}
        keywords = ["a", "b"]

        for i in range(32, 127):
            c = chr(i)

            # skip parentheses, the error reporting is inconsistent about them
            # skip 'e', it's always a two-character code
            # skip '|' and '$', they don't represent arguments anyway
            if c in '()e|$':
                continue

            # test the format unit when not skipped
            format = c + "i"
            try:
                # (note: the format string must be bytes!)
                _testcapi.parse_tuple_and_keywords(tuple_1, dict_b,
                    format.encode("ascii"), keywords)
                when_not_skipped = False
            except SystemError as e:
                s = "argument 1 (impossible<bad format char>)"
                when_not_skipped = (str(e) == s)
            except TypeError:
                when_not_skipped = False

            # test the format unit when skipped
            optional_format = "|" + format
            try:
                _testcapi.parse_tuple_and_keywords(empty_tuple, dict_b,
                    optional_format.encode("ascii"), keywords)
                when_skipped = False
            except SystemError as e:
                s = "impossible<bad format char>: '{}'".format(format)
                when_skipped = (str(e) == s)

            message = ("test_skipitem_parity: "
                "detected mismatch between convertsimple and skipitem "
                "for format unit '{}' ({}), not skipped {}, skipped {}".format(
                    c, i, when_skipped, when_not_skipped))
            self.assertIs(when_skipped, when_not_skipped, message)

    def test_parse_tuple_and_keywords(self):
        # parse_tuple_and_keywords error handling tests
        self.assertRaises(TypeError, _testcapi.parse_tuple_and_keywords,
                          (), {}, 42, [])
        self.assertRaises(ValueError, _testcapi.parse_tuple_and_keywords,
                          (), {}, b'', 42)
        self.assertRaises(ValueError, _testcapi.parse_tuple_and_keywords,
                          (), {}, b'', [''] * 42)
        self.assertRaises(ValueError, _testcapi.parse_tuple_and_keywords,
                          (), {}, b'', [42])

<<<<<<< HEAD
@unittest.skipIf(support.check_impl_detail(pypy=True),
                 'Not currently supported under PyPy')
=======
    def test_positional_only(self):
        parse = _testcapi.parse_tuple_and_keywords

        parse((1, 2, 3), {}, b'OOO', ['', '', 'a'])
        parse((1, 2), {'a': 3}, b'OOO', ['', '', 'a'])
        with self.assertRaisesRegex(TypeError,
               r'Function takes at least 2 positional arguments \(1 given\)'):
            parse((1,), {'a': 3}, b'OOO', ['', '', 'a'])
        parse((1,), {}, b'O|OO', ['', '', 'a'])
        with self.assertRaisesRegex(TypeError,
               r'Function takes at least 1 positional arguments \(0 given\)'):
            parse((), {}, b'O|OO', ['', '', 'a'])
        parse((1, 2), {'a': 3}, b'OO$O', ['', '', 'a'])
        with self.assertRaisesRegex(TypeError,
               r'Function takes exactly 2 positional arguments \(1 given\)'):
            parse((1,), {'a': 3}, b'OO$O', ['', '', 'a'])
        parse((1,), {}, b'O|O$O', ['', '', 'a'])
        with self.assertRaisesRegex(TypeError,
               r'Function takes at least 1 positional arguments \(0 given\)'):
            parse((), {}, b'O|O$O', ['', '', 'a'])
        with self.assertRaisesRegex(SystemError, r'Empty parameter name after \$'):
            parse((1,), {}, b'O|$OO', ['', '', 'a'])
        with self.assertRaisesRegex(SystemError, 'Empty keyword'):
            parse((1,), {}, b'O|OO', ['', 'a', ''])


>>>>>>> 0cc4b2bb
@unittest.skipUnless(threading, 'Threading required for this test.')
class TestThreadState(unittest.TestCase):

    @support.reap_threads
    def test_thread_state(self):
        # some extra thread-state tests driven via _testcapi
        def target():
            idents = []

            def callback():
                idents.append(threading.get_ident())

            _testcapi._test_thread_state(callback)
            a = b = callback
            time.sleep(1)
            # Check our main thread is in the list exactly 3 times.
            self.assertEqual(idents.count(threading.get_ident()), 3,
                             "Couldn't find main thread correctly in the list")

        target()
        t = threading.Thread(target=target)
        t.start()
        t.join()


class Test_testcapi(unittest.TestCase):
    def test__testcapi(self):
        for name in dir(_testcapi):
            if name.startswith('test_'):
                with self.subTest("internal", name=name):
                    test = getattr(_testcapi, name)
                    test()


class PyMemDebugTests(unittest.TestCase):
    PYTHONMALLOC = 'debug'
    # '0x04c06e0' or '04C06E0'
    PTR_REGEX = r'(?:0x)?[0-9a-fA-F]+'

    def check(self, code):
        with support.SuppressCrashReport():
            out = assert_python_failure('-c', code,
                                        PYTHONMALLOC=self.PYTHONMALLOC)
        stderr = out.err
        return stderr.decode('ascii', 'replace')

    def test_buffer_overflow(self):
        out = self.check('import _testcapi; _testcapi.pymem_buffer_overflow()')
        regex = (r"Debug memory block at address p={ptr}: API 'm'\n"
                 r"    16 bytes originally requested\n"
                 r"    The [0-9] pad bytes at p-[0-9] are FORBIDDENBYTE, as expected.\n"
                 r"    The [0-9] pad bytes at tail={ptr} are not all FORBIDDENBYTE \(0x[0-9a-f]{{2}}\):\n"
                 r"        at tail\+0: 0x78 \*\*\* OUCH\n"
                 r"        at tail\+1: 0xfb\n"
                 r"        at tail\+2: 0xfb\n"
                 r"        .*\n"
                 r"    The block was made by call #[0-9]+ to debug malloc/realloc.\n"
                 r"    Data at p: cb cb cb .*\n"
                 r"\n"
                 r"Fatal Python error: bad trailing pad byte")
        regex = regex.format(ptr=self.PTR_REGEX)
        regex = re.compile(regex, flags=re.DOTALL)
        self.assertRegex(out, regex)

    def test_api_misuse(self):
        out = self.check('import _testcapi; _testcapi.pymem_api_misuse()')
        regex = (r"Debug memory block at address p={ptr}: API 'm'\n"
                 r"    16 bytes originally requested\n"
                 r"    The [0-9] pad bytes at p-[0-9] are FORBIDDENBYTE, as expected.\n"
                 r"    The [0-9] pad bytes at tail={ptr} are FORBIDDENBYTE, as expected.\n"
                 r"    The block was made by call #[0-9]+ to debug malloc/realloc.\n"
                 r"    Data at p: cb cb cb .*\n"
                 r"\n"
                 r"Fatal Python error: bad ID: Allocated using API 'm', verified using API 'r'\n")
        regex = regex.format(ptr=self.PTR_REGEX)
        self.assertRegex(out, regex)

    @unittest.skipUnless(threading, 'Test requires a GIL (multithreading)')
    def check_malloc_without_gil(self, code):
        out = self.check(code)
        expected = ('Fatal Python error: Python memory allocator called '
                    'without holding the GIL')
        self.assertIn(expected, out)

    def test_pymem_malloc_without_gil(self):
        # Debug hooks must raise an error if PyMem_Malloc() is called
        # without holding the GIL
        code = 'import _testcapi; _testcapi.pymem_malloc_without_gil()'
        self.check_malloc_without_gil(code)

    def test_pyobject_malloc_without_gil(self):
        # Debug hooks must raise an error if PyObject_Malloc() is called
        # without holding the GIL
        code = 'import _testcapi; _testcapi.pyobject_malloc_without_gil()'
        self.check_malloc_without_gil(code)


class PyMemMallocDebugTests(PyMemDebugTests):
    PYTHONMALLOC = 'malloc_debug'


@unittest.skipUnless(sysconfig.get_config_var('WITH_PYMALLOC') == 1,
                     'need pymalloc')
class PyMemPymallocDebugTests(PyMemDebugTests):
    PYTHONMALLOC = 'pymalloc_debug'


@unittest.skipUnless(Py_DEBUG, 'need Py_DEBUG')
class PyMemDefaultTests(PyMemDebugTests):
    # test default allocator of Python compiled in debug mode
    PYTHONMALLOC = ''


if __name__ == "__main__":
    unittest.main()<|MERGE_RESOLUTION|>--- conflicted
+++ resolved
@@ -532,10 +532,6 @@
         self.assertRaises(ValueError, _testcapi.parse_tuple_and_keywords,
                           (), {}, b'', [42])
 
-<<<<<<< HEAD
-@unittest.skipIf(support.check_impl_detail(pypy=True),
-                 'Not currently supported under PyPy')
-=======
     def test_positional_only(self):
         parse = _testcapi.parse_tuple_and_keywords
 
@@ -562,7 +558,8 @@
             parse((1,), {}, b'O|OO', ['', 'a', ''])
 
 
->>>>>>> 0cc4b2bb
+@unittest.skipIf(support.check_impl_detail(pypy=True),
+                 'Not currently supported under PyPy')
 @unittest.skipUnless(threading, 'Threading required for this test.')
 class TestThreadState(unittest.TestCase):
 
