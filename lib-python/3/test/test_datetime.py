import unittest
import sys

from test.support import import_fresh_module, run_unittest

TESTS = 'test.datetimetester'

try:
    pure_tests = import_fresh_module(TESTS, fresh=['datetime', '_strptime'],
                                     blocked=['_datetime'])
    fast_tests = import_fresh_module(TESTS, fresh=['datetime',
                                                   '_datetime', '_strptime'])
finally:
    # XXX: import_fresh_module() is supposed to leave sys.module cache untouched,
    # XXX: but it does not, so we have to cleanup ourselves.
    for modname in ['datetime', '_datetime', '_strptime']:
        sys.modules.pop(modname, None)
test_modules = [pure_tests, fast_tests]
test_suffixes = ["_Pure", "_Fast"]
# XXX(gb) First run all the _Pure tests, then all the _Fast tests.  You might
# not believe this, but in spite of all the sys.modules trickery running a _Pure
# test last will leave a mix of pure and native datetime stuff lying around.
test_classes = []

for module, suffix in zip(test_modules, test_suffixes):
<<<<<<< HEAD
    if module is None:
        continue
=======
    test_classes = []
>>>>>>> 0cc4b2bb
    for name, cls in module.__dict__.items():
        if not isinstance(cls, type):
            continue
        if issubclass(cls, unittest.TestCase):
            test_classes.append(cls)
        elif issubclass(cls, unittest.TestSuite):
            suit = cls()
            test_classes.extend(type(test) for test in suit)
    for cls in test_classes:
        cls.__name__ = name + suffix
        @classmethod
        def setUpClass(cls_, module=module):
            cls_._save_sys_modules = sys.modules.copy()
            sys.modules[TESTS] = module
            sys.modules['datetime'] = module.datetime_module
            sys.modules['_strptime'] = module._strptime
        @classmethod
        def tearDownClass(cls_):
            sys.modules.clear()
            sys.modules.update(cls_._save_sys_modules)
        cls.setUpClass = setUpClass
        cls.tearDownClass = tearDownClass

def test_main():
    run_unittest(*test_classes)

if __name__ == "__main__":
    test_main()<|MERGE_RESOLUTION|>--- conflicted
+++ resolved
@@ -23,12 +23,9 @@
 test_classes = []
 
 for module, suffix in zip(test_modules, test_suffixes):
-<<<<<<< HEAD
     if module is None:
         continue
-=======
     test_classes = []
->>>>>>> 0cc4b2bb
     for name, cls in module.__dict__.items():
         if not isinstance(cls, type):
             continue
