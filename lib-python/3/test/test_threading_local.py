--- conflicted
+++ resolved
@@ -198,15 +198,23 @@
     def test_threading_local_clear_race(self):
         # See https://github.com/python/cpython/issues/100892
 
-<<<<<<< HEAD
         _testcapi = import_module('_testcapi')
-=======
+        _testcapi.call_in_temporary_c_thread(lambda: None, False)
+
+        for _ in range(1000):
+            _ = threading.local()
+
+        _testcapi.join_temporary_c_thread()
+
+
+    def test_threading_local_clear_race(self):
+        # See https://github.com/python/cpython/issues/100892
+
         try:
             import _testcapi
         except ImportError:
             unittest.skip("requires _testcapi")
 
->>>>>>> 99f8c18b
         _testcapi.call_in_temporary_c_thread(lambda: None, False)
 
         for _ in range(1000):
