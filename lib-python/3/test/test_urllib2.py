import unittest
from test import support
from test.support import socket_helper
from test import test_urllib

import os
import io
import socket
import array
import sys
import tempfile
import subprocess

import urllib.request
# The proxy bypass method imported below has logic specific to the OSX
# proxy config data structure but is testable on all platforms.
from urllib.request import (Request, OpenerDirector, HTTPBasicAuthHandler,
                            HTTPPasswordMgrWithPriorAuth, _parse_proxy,
                            _proxy_bypass_macosx_sysconf,
                            AbstractDigestAuthHandler)
from urllib.parse import urlparse
import urllib.error
import http.client

# XXX
# Request
# CacheFTPHandler (hard to write)
# parse_keqv_list, parse_http_list, HTTPDigestAuthHandler


class TrivialTests(unittest.TestCase):

    def test___all__(self):
        # Verify which names are exposed
        for module in 'request', 'response', 'parse', 'error', 'robotparser':
            context = {}
            exec('from urllib.%s import *' % module, context)
            del context['__builtins__']
            if module == 'request' and os.name == 'nt':
                u, p = context.pop('url2pathname'), context.pop('pathname2url')
                self.assertEqual(u.__module__, 'nturl2path')
                self.assertEqual(p.__module__, 'nturl2path')
            for k, v in context.items():
                self.assertEqual(v.__module__, 'urllib.%s' % module,
                    "%r is exposed in 'urllib.%s' but defined in %r" %
                    (k, module, v.__module__))

    def test_trivial(self):
        # A couple trivial tests

        # clear _opener global variable
        self.addCleanup(urllib.request.urlcleanup)

        self.assertRaises(ValueError, urllib.request.urlopen, 'bogus url')

        # XXX Name hacking to get this to work on Windows.
        fname = os.path.abspath(urllib.request.__file__).replace(os.sep, '/')

        if os.name == 'nt':
            file_url = "file:///%s" % fname
        else:
            file_url = "file://%s" % fname

        with urllib.request.urlopen(file_url) as f:
            f.read()

    def test_parse_http_list(self):
        tests = [
            ('a,b,c', ['a', 'b', 'c']),
            ('path"o,l"og"i"cal, example', ['path"o,l"og"i"cal', 'example']),
            ('a, b, "c", "d", "e,f", g, h',
             ['a', 'b', '"c"', '"d"', '"e,f"', 'g', 'h']),
            ('a="b\\"c", d="e\\,f", g="h\\\\i"',
             ['a="b"c"', 'd="e,f"', 'g="h\\i"'])]
        for string, list in tests:
            self.assertEqual(urllib.request.parse_http_list(string), list)

    def test_URLError_reasonstr(self):
        err = urllib.error.URLError('reason')
        self.assertIn(err.reason, str(err))


class RequestHdrsTests(unittest.TestCase):

    def test_request_headers_dict(self):
        """
        The Request.headers dictionary is not a documented interface.  It
        should stay that way, because the complete set of headers are only
        accessible through the .get_header(), .has_header(), .header_items()
        interface.  However, .headers pre-dates those methods, and so real code
        will be using the dictionary.

        The introduction in 2.4 of those methods was a mistake for the same
        reason: code that previously saw all (urllib2 user)-provided headers in
        .headers now sees only a subset.

        """
        url = "http://example.com"
        self.assertEqual(Request(url,
                                 headers={"Spam-eggs": "blah"}
                                 ).headers["Spam-eggs"], "blah")
        self.assertEqual(Request(url,
                                 headers={"spam-EggS": "blah"}
                                 ).headers["Spam-eggs"], "blah")

    def test_request_headers_methods(self):
        """
        Note the case normalization of header names here, to
        .capitalize()-case.  This should be preserved for
        backwards-compatibility.  (In the HTTP case, normalization to
        .title()-case is done by urllib2 before sending headers to
        http.client).

        Note that e.g. r.has_header("spam-EggS") is currently False, and
        r.get_header("spam-EggS") returns None, but that could be changed in
        future.

        Method r.remove_header should remove items both from r.headers and
        r.unredirected_hdrs dictionaries
        """
        url = "http://example.com"
        req = Request(url, headers={"Spam-eggs": "blah"})
        self.assertTrue(req.has_header("Spam-eggs"))
        self.assertEqual(req.header_items(), [('Spam-eggs', 'blah')])

        req.add_header("Foo-Bar", "baz")
        self.assertEqual(sorted(req.header_items()),
                         [('Foo-bar', 'baz'), ('Spam-eggs', 'blah')])
        self.assertFalse(req.has_header("Not-there"))
        self.assertIsNone(req.get_header("Not-there"))
        self.assertEqual(req.get_header("Not-there", "default"), "default")

        req.remove_header("Spam-eggs")
        self.assertFalse(req.has_header("Spam-eggs"))

        req.add_unredirected_header("Unredirected-spam", "Eggs")
        self.assertTrue(req.has_header("Unredirected-spam"))

        req.remove_header("Unredirected-spam")
        self.assertFalse(req.has_header("Unredirected-spam"))

    def test_password_manager(self):
        mgr = urllib.request.HTTPPasswordMgr()
        add = mgr.add_password
        find_user_pass = mgr.find_user_password

        add("Some Realm", "http://example.com/", "joe", "password")
        add("Some Realm", "http://example.com/ni", "ni", "ni")
        add("Some Realm", "http://c.example.com:3128", "3", "c")
        add("Some Realm", "d.example.com", "4", "d")
        add("Some Realm", "e.example.com:3128", "5", "e")

        # For the same realm, password set the highest path is the winner.
        self.assertEqual(find_user_pass("Some Realm", "example.com"),
                         ('joe', 'password'))
        self.assertEqual(find_user_pass("Some Realm", "http://example.com/ni"),
                         ('joe', 'password'))
        self.assertEqual(find_user_pass("Some Realm", "http://example.com"),
                         ('joe', 'password'))
        self.assertEqual(find_user_pass("Some Realm", "http://example.com/"),
                         ('joe', 'password'))
        self.assertEqual(find_user_pass("Some Realm",
                                        "http://example.com/spam"),
                         ('joe', 'password'))
        self.assertEqual(find_user_pass("Some Realm",
                                        "http://example.com/spam/spam"),
                         ('joe', 'password'))

        # You can have different passwords for different paths.

        add("c", "http://example.com/foo", "foo", "ni")
        add("c", "http://example.com/bar", "bar", "nini")
        add("c", "http://example.com/foo/bar", "foobar", "nibar")

        self.assertEqual(find_user_pass("c", "http://example.com/foo"),
                         ('foo', 'ni'))
        self.assertEqual(find_user_pass("c", "http://example.com/bar"),
                         ('bar', 'nini'))
        self.assertEqual(find_user_pass("c", "http://example.com/foo/"),
                         ('foo', 'ni'))
        self.assertEqual(find_user_pass("c", "http://example.com/foo/bar"),
                         ('foo', 'ni'))
        self.assertEqual(find_user_pass("c", "http://example.com/foo/baz"),
                         ('foo', 'ni'))
        self.assertEqual(find_user_pass("c", "http://example.com/foobar"),
                         (None, None))

        add("c", "http://example.com/baz/", "baz", "ninini")

        self.assertEqual(find_user_pass("c", "http://example.com/baz"),
                         (None, None))
        self.assertEqual(find_user_pass("c", "http://example.com/baz/"),
                         ('baz', 'ninini'))
        self.assertEqual(find_user_pass("c", "http://example.com/baz/bar"),
                         ('baz', 'ninini'))

        # For the same path, newer password should be considered.

        add("b", "http://example.com/", "first", "blah")
        add("b", "http://example.com/", "second", "spam")

        self.assertEqual(find_user_pass("b", "http://example.com/"),
                         ('second', 'spam'))

        # No special relationship between a.example.com and example.com:

        add("a", "http://example.com", "1", "a")
        self.assertEqual(find_user_pass("a", "http://example.com/"),
                         ('1', 'a'))

        self.assertEqual(find_user_pass("a", "http://a.example.com/"),
                         (None, None))

        # Ports:

        self.assertEqual(find_user_pass("Some Realm", "c.example.com"),
                         (None, None))
        self.assertEqual(find_user_pass("Some Realm", "c.example.com:3128"),
                         ('3', 'c'))
        self.assertEqual(
            find_user_pass("Some Realm", "http://c.example.com:3128"),
            ('3', 'c'))
        self.assertEqual(find_user_pass("Some Realm", "d.example.com"),
                         ('4', 'd'))
        self.assertEqual(find_user_pass("Some Realm", "e.example.com:3128"),
                         ('5', 'e'))

    def test_password_manager_default_port(self):
        """
        The point to note here is that we can't guess the default port if
        there's no scheme.  This applies to both add_password and
        find_user_password.
        """
        mgr = urllib.request.HTTPPasswordMgr()
        add = mgr.add_password
        find_user_pass = mgr.find_user_password
        add("f", "http://g.example.com:80", "10", "j")
        add("g", "http://h.example.com", "11", "k")
        add("h", "i.example.com:80", "12", "l")
        add("i", "j.example.com", "13", "m")
        self.assertEqual(find_user_pass("f", "g.example.com:100"),
                         (None, None))
        self.assertEqual(find_user_pass("f", "g.example.com:80"),
                         ('10', 'j'))
        self.assertEqual(find_user_pass("f", "g.example.com"),
                         (None, None))
        self.assertEqual(find_user_pass("f", "http://g.example.com:100"),
                         (None, None))
        self.assertEqual(find_user_pass("f", "http://g.example.com:80"),
                         ('10', 'j'))
        self.assertEqual(find_user_pass("f", "http://g.example.com"),
                         ('10', 'j'))
        self.assertEqual(find_user_pass("g", "h.example.com"), ('11', 'k'))
        self.assertEqual(find_user_pass("g", "h.example.com:80"), ('11', 'k'))
        self.assertEqual(find_user_pass("g", "http://h.example.com:80"),
                         ('11', 'k'))
        self.assertEqual(find_user_pass("h", "i.example.com"), (None, None))
        self.assertEqual(find_user_pass("h", "i.example.com:80"), ('12', 'l'))
        self.assertEqual(find_user_pass("h", "http://i.example.com:80"),
                         ('12', 'l'))
        self.assertEqual(find_user_pass("i", "j.example.com"), ('13', 'm'))
        self.assertEqual(find_user_pass("i", "j.example.com:80"),
                         (None, None))
        self.assertEqual(find_user_pass("i", "http://j.example.com"),
                         ('13', 'm'))
        self.assertEqual(find_user_pass("i", "http://j.example.com:80"),
                         (None, None))


class MockOpener:
    addheaders = []

    def open(self, req, data=None, timeout=socket._GLOBAL_DEFAULT_TIMEOUT):
        self.req, self.data, self.timeout = req, data, timeout

    def error(self, proto, *args):
        self.proto, self.args = proto, args


class MockFile:
    def read(self, count=None):
        pass

    def readline(self, count=None):
        pass

    def close(self):
        pass


class MockHeaders(dict):
    def getheaders(self, name):
        return list(self.values())


class MockResponse(io.StringIO):
    def __init__(self, code, msg, headers, data, url=None):
        io.StringIO.__init__(self, data)
        self.code, self.msg, self.headers, self.url = code, msg, headers, url

    def info(self):
        return self.headers

    def geturl(self):
        return self.url


class MockCookieJar:
    def add_cookie_header(self, request):
        self.ach_req = request

    def extract_cookies(self, response, request):
        self.ec_req, self.ec_r = request, response


class FakeMethod:
    def __init__(self, meth_name, action, handle):
        self.meth_name = meth_name
        self.handle = handle
        self.action = action

    def __call__(self, *args):
        return self.handle(self.meth_name, self.action, *args)


class MockHTTPResponse(io.IOBase):
    def __init__(self, fp, msg, status, reason):
        self.fp = fp
        self.msg = msg
        self.status = status
        self.reason = reason
        self.code = 200

    def read(self):
        return ''

    def info(self):
        return {}

    def geturl(self):
        return self.url


class MockHTTPClass:
    def __init__(self):
        self.level = 0
        self.req_headers = []
        self.data = None
        self.raise_on_endheaders = False
        self.sock = None
        self._tunnel_headers = {}

    def __call__(self, host, timeout=socket._GLOBAL_DEFAULT_TIMEOUT):
        self.host = host
        self.timeout = timeout
        return self

    def set_debuglevel(self, level):
        self.level = level

    def set_tunnel(self, host, port=None, headers=None):
        self._tunnel_host = host
        self._tunnel_port = port
        if headers:
            self._tunnel_headers = headers
        else:
            self._tunnel_headers.clear()

    def request(self, method, url, body=None, headers=None, *,
                encode_chunked=False):
        self.method = method
        self.selector = url
        if headers is not None:
            self.req_headers += headers.items()
        self.req_headers.sort()
        if body:
            self.data = body
        self.encode_chunked = encode_chunked
        if self.raise_on_endheaders:
            raise OSError()

    def getresponse(self):
        return MockHTTPResponse(MockFile(), {}, 200, "OK")

    def close(self):
        pass


class MockHandler:
    # useful for testing handler machinery
    # see add_ordered_mock_handlers() docstring
    handler_order = 500

    def __init__(self, methods):
        self._define_methods(methods)

    def _define_methods(self, methods):
        for spec in methods:
            if len(spec) == 2:
                name, action = spec
            else:
                name, action = spec, None
            meth = FakeMethod(name, action, self.handle)
            setattr(self.__class__, name, meth)

    def handle(self, fn_name, action, *args, **kwds):
        self.parent.calls.append((self, fn_name, args, kwds))
        if action is None:
            return None
        elif action == "return self":
            return self
        elif action == "return response":
            res = MockResponse(200, "OK", {}, "")
            return res
        elif action == "return request":
            return Request("http://blah/")
        elif action.startswith("error"):
            code = action[action.rfind(" ")+1:]
            try:
                code = int(code)
            except ValueError:
                pass
            res = MockResponse(200, "OK", {}, "")
            return self.parent.error("http", args[0], res, code, "", {})
        elif action == "raise":
            raise urllib.error.URLError("blah")
        assert False

    def close(self):
        pass

    def add_parent(self, parent):
        self.parent = parent
        self.parent.calls = []

    def __lt__(self, other):
        if not hasattr(other, "handler_order"):
            # No handler_order, leave in original order.  Yuck.
            return True
        return self.handler_order < other.handler_order


def add_ordered_mock_handlers(opener, meth_spec):
    """Create MockHandlers and add them to an OpenerDirector.

    meth_spec: list of lists of tuples and strings defining methods to define
    on handlers.  eg:

    [["http_error", "ftp_open"], ["http_open"]]

    defines methods .http_error() and .ftp_open() on one handler, and
    .http_open() on another.  These methods just record their arguments and
    return None.  Using a tuple instead of a string causes the method to
    perform some action (see MockHandler.handle()), eg:

    [["http_error"], [("http_open", "return request")]]

    defines .http_error() on one handler (which simply returns None), and
    .http_open() on another handler, which returns a Request object.

    """
    handlers = []
    count = 0
    for meths in meth_spec:
        class MockHandlerSubclass(MockHandler):
            pass

        h = MockHandlerSubclass(meths)
        h.handler_order += count
        h.add_parent(opener)
        count = count + 1
        handlers.append(h)
        opener.add_handler(h)
    return handlers


def build_test_opener(*handler_instances):
    opener = OpenerDirector()
    for h in handler_instances:
        opener.add_handler(h)
    return opener


class MockHTTPHandler(urllib.request.BaseHandler):
    # useful for testing redirections and auth
    # sends supplied headers and code as first response
    # sends 200 OK as second response
    def __init__(self, code, headers):
        self.code = code
        self.headers = headers
        self.reset()

    def reset(self):
        self._count = 0
        self.requests = []

    def http_open(self, req):
        import email, copy
        self.requests.append(copy.deepcopy(req))
        if self._count == 0:
            self._count = self._count + 1
            name = http.client.responses[self.code]
            msg = email.message_from_string(self.headers)
            return self.parent.error(
                "http", req, MockFile(), self.code, name, msg)
        else:
            self.req = req
            msg = email.message_from_string("\r\n\r\n")
            return MockResponse(200, "OK", msg, "", req.get_full_url())


class MockHTTPSHandler(urllib.request.AbstractHTTPHandler):
    # Useful for testing the Proxy-Authorization request by verifying the
    # properties of httpcon

    def __init__(self, debuglevel=0):
        urllib.request.AbstractHTTPHandler.__init__(self, debuglevel=debuglevel)
        self.httpconn = MockHTTPClass()

    def https_open(self, req):
        return self.do_open(self.httpconn, req)


class MockHTTPHandlerCheckAuth(urllib.request.BaseHandler):
    # useful for testing auth
    # sends supplied code response
    # checks if auth header is specified in request
    def __init__(self, code):
        self.code = code
        self.has_auth_header = False

    def reset(self):
        self.has_auth_header = False

    def http_open(self, req):
        if req.has_header('Authorization'):
            self.has_auth_header = True
        name = http.client.responses[self.code]
        return MockResponse(self.code, name, MockFile(), "", req.get_full_url())



class MockPasswordManager:
    def add_password(self, realm, uri, user, password):
        self.realm = realm
        self.url = uri
        self.user = user
        self.password = password

    def find_user_password(self, realm, authuri):
        self.target_realm = realm
        self.target_url = authuri
        return self.user, self.password


class OpenerDirectorTests(unittest.TestCase):

    def test_add_non_handler(self):
        class NonHandler(object):
            pass
        self.assertRaises(TypeError,
                          OpenerDirector().add_handler, NonHandler())

    def test_badly_named_methods(self):
        # test work-around for three methods that accidentally follow the
        # naming conventions for handler methods
        # (*_open() / *_request() / *_response())

        # These used to call the accidentally-named methods, causing a
        # TypeError in real code; here, returning self from these mock
        # methods would either cause no exception, or AttributeError.

        from urllib.error import URLError

        o = OpenerDirector()
        meth_spec = [
            [("do_open", "return self"), ("proxy_open", "return self")],
            [("redirect_request", "return self")],
            ]
        add_ordered_mock_handlers(o, meth_spec)
        o.add_handler(urllib.request.UnknownHandler())
        for scheme in "do", "proxy", "redirect":
            self.assertRaises(URLError, o.open, scheme+"://example.com/")

    def test_handled(self):
        # handler returning non-None means no more handlers will be called
        o = OpenerDirector()
        meth_spec = [
            ["http_open", "ftp_open", "http_error_302"],
            ["ftp_open"],
            [("http_open", "return self")],
            [("http_open", "return self")],
            ]
        handlers = add_ordered_mock_handlers(o, meth_spec)

        req = Request("http://example.com/")
        r = o.open(req)
        # Second .http_open() gets called, third doesn't, since second returned
        # non-None.  Handlers without .http_open() never get any methods called
        # on them.
        # In fact, second mock handler defining .http_open() returns self
        # (instead of response), which becomes the OpenerDirector's return
        # value.
        self.assertEqual(r, handlers[2])
        calls = [(handlers[0], "http_open"), (handlers[2], "http_open")]
        for expected, got in zip(calls, o.calls):
            handler, name, args, kwds = got
            self.assertEqual((handler, name), expected)
            self.assertEqual(args, (req,))

    def test_handler_order(self):
        o = OpenerDirector()
        handlers = []
        for meths, handler_order in [([("http_open", "return self")], 500),
                                     (["http_open"], 0)]:
            class MockHandlerSubclass(MockHandler):
                pass

            h = MockHandlerSubclass(meths)
            h.handler_order = handler_order
            handlers.append(h)
            o.add_handler(h)

        o.open("http://example.com/")
        # handlers called in reverse order, thanks to their sort order
        self.assertEqual(o.calls[0][0], handlers[1])
        self.assertEqual(o.calls[1][0], handlers[0])

    def test_raise(self):
        # raising URLError stops processing of request
        o = OpenerDirector()
        meth_spec = [
            [("http_open", "raise")],
            [("http_open", "return self")],
            ]
        handlers = add_ordered_mock_handlers(o, meth_spec)

        req = Request("http://example.com/")
        self.assertRaises(urllib.error.URLError, o.open, req)
        self.assertEqual(o.calls, [(handlers[0], "http_open", (req,), {})])

    def test_http_error(self):
        # XXX http_error_default
        # http errors are a special case
        o = OpenerDirector()
        meth_spec = [
            [("http_open", "error 302")],
            [("http_error_400", "raise"), "http_open"],
            [("http_error_302", "return response"), "http_error_303",
             "http_error"],
            [("http_error_302")],
            ]
        handlers = add_ordered_mock_handlers(o, meth_spec)
        req = Request("http://example.com/")
        o.open(req)
        assert len(o.calls) == 2
        calls = [(handlers[0], "http_open", (req,)),
                 (handlers[2], "http_error_302",
                  (req, support.ALWAYS_EQ, 302, "", {}))]
        for expected, got in zip(calls, o.calls):
            handler, method_name, args = expected
            self.assertEqual((handler, method_name), got[:2])
            self.assertEqual(args, got[2])

    def test_processors(self):
        # *_request / *_response methods get called appropriately
        o = OpenerDirector()
        meth_spec = [
            [("http_request", "return request"),
             ("http_response", "return response")],
            [("http_request", "return request"),
             ("http_response", "return response")],
            ]
        handlers = add_ordered_mock_handlers(o, meth_spec)

        req = Request("http://example.com/")
        o.open(req)
        # processor methods are called on *all* handlers that define them,
        # not just the first handler that handles the request
        calls = [
            (handlers[0], "http_request"), (handlers[1], "http_request"),
            (handlers[0], "http_response"), (handlers[1], "http_response")]

        for i, (handler, name, args, kwds) in enumerate(o.calls):
            if i < 2:
                # *_request
                self.assertEqual((handler, name), calls[i])
                self.assertEqual(len(args), 1)
                self.assertIsInstance(args[0], Request)
            else:
                # *_response
                self.assertEqual((handler, name), calls[i])
                self.assertEqual(len(args), 2)
                self.assertIsInstance(args[0], Request)
                # response from opener.open is None, because there's no
                # handler that defines http_open to handle it
                if args[1] is not None:
                    self.assertIsInstance(args[1], MockResponse)


def sanepathname2url(path):
    try:
        path.encode("utf-8")
    except UnicodeEncodeError:
        raise unittest.SkipTest("path is not encodable to utf8")
    urlpath = urllib.request.pathname2url(path)
    if os.name == "nt" and urlpath.startswith("///"):
        urlpath = urlpath[2:]
    # XXX don't ask me about the mac...
    return urlpath


class HandlerTests(unittest.TestCase):

    def test_ftp(self):
        class MockFTPWrapper:
            def __init__(self, data):
                self.data = data

            def retrfile(self, filename, filetype):
                self.filename, self.filetype = filename, filetype
                return io.StringIO(self.data), len(self.data)

            def close(self):
                pass

        class NullFTPHandler(urllib.request.FTPHandler):
            def __init__(self, data):
                self.data = data

            def connect_ftp(self, user, passwd, host, port, dirs,
                            timeout=socket._GLOBAL_DEFAULT_TIMEOUT):
                self.user, self.passwd = user, passwd
                self.host, self.port = host, port
                self.dirs = dirs
                self.ftpwrapper = MockFTPWrapper(self.data)
                return self.ftpwrapper

        import ftplib
        data = "rheum rhaponicum"
        h = NullFTPHandler(data)
        h.parent = MockOpener()

        for url, host, port, user, passwd, type_, dirs, filename, mimetype in [
            ("ftp://localhost/foo/bar/baz.html",
             "localhost", ftplib.FTP_PORT, "", "", "I",
             ["foo", "bar"], "baz.html", "text/html"),
            ("ftp://parrot@localhost/foo/bar/baz.html",
             "localhost", ftplib.FTP_PORT, "parrot", "", "I",
             ["foo", "bar"], "baz.html", "text/html"),
            ("ftp://%25parrot@localhost/foo/bar/baz.html",
             "localhost", ftplib.FTP_PORT, "%parrot", "", "I",
             ["foo", "bar"], "baz.html", "text/html"),
            ("ftp://%2542parrot@localhost/foo/bar/baz.html",
             "localhost", ftplib.FTP_PORT, "%42parrot", "", "I",
             ["foo", "bar"], "baz.html", "text/html"),
            ("ftp://localhost:80/foo/bar/",
             "localhost", 80, "", "", "D",
             ["foo", "bar"], "", None),
            ("ftp://localhost/baz.gif;type=a",
             "localhost", ftplib.FTP_PORT, "", "", "A",
             [], "baz.gif", None),  # XXX really this should guess image/gif
            ]:
            req = Request(url)
            req.timeout = None
            r = h.ftp_open(req)
            # ftp authentication not yet implemented by FTPHandler
            self.assertEqual(h.user, user)
            self.assertEqual(h.passwd, passwd)
            self.assertEqual(h.host, socket.gethostbyname(host))
            self.assertEqual(h.port, port)
            self.assertEqual(h.dirs, dirs)
            self.assertEqual(h.ftpwrapper.filename, filename)
            self.assertEqual(h.ftpwrapper.filetype, type_)
            headers = r.info()
            self.assertEqual(headers.get("Content-type"), mimetype)
            self.assertEqual(int(headers["Content-length"]), len(data))

    def test_file(self):
        import email.utils
        h = urllib.request.FileHandler()
        o = h.parent = MockOpener()

        TESTFN = support.TESTFN
        urlpath = sanepathname2url(os.path.abspath(TESTFN))
        towrite = b"hello, world\n"
        urls = [
            "file://localhost%s" % urlpath,
            "file://%s" % urlpath,
            "file://%s%s" % (socket.gethostbyname('localhost'), urlpath),
            ]
        try:
            localaddr = socket.gethostbyname(socket.gethostname())
        except socket.gaierror:
            localaddr = ''
        if localaddr:
            urls.append("file://%s%s" % (localaddr, urlpath))

        for url in urls:
            f = open(TESTFN, "wb")
            try:
                try:
                    f.write(towrite)
                finally:
                    f.close()

                r = h.file_open(Request(url))
                try:
                    data = r.read()
                    headers = r.info()
                    respurl = r.geturl()
                finally:
                    r.close()
                stats = os.stat(TESTFN)
                modified = email.utils.formatdate(stats.st_mtime, usegmt=True)
            finally:
                os.remove(TESTFN)
            self.assertEqual(data, towrite)
            self.assertEqual(headers["Content-type"], "text/plain")
            self.assertEqual(headers["Content-length"], "13")
            self.assertEqual(headers["Last-modified"], modified)
            self.assertEqual(respurl, url)

        for url in [
            "file://localhost:80%s" % urlpath,
            "file:///file_does_not_exist.txt",
            "file://not-a-local-host.com//dir/file.txt",
            "file://%s:80%s/%s" % (socket.gethostbyname('localhost'),
                                   os.getcwd(), TESTFN),
            "file://somerandomhost.ontheinternet.com%s/%s" %
            (os.getcwd(), TESTFN),
            ]:
            try:
                f = open(TESTFN, "wb")
                try:
                    f.write(towrite)
                finally:
                    f.close()

                self.assertRaises(urllib.error.URLError,
                                  h.file_open, Request(url))
            finally:
                os.remove(TESTFN)

        h = urllib.request.FileHandler()
        o = h.parent = MockOpener()
        # XXXX why does // mean ftp (and /// mean not ftp!), and where
        #  is file: scheme specified?  I think this is really a bug, and
        #  what was intended was to distinguish between URLs like:
        # file:/blah.txt (a file)
        # file://localhost/blah.txt (a file)
        # file:///blah.txt (a file)
        # file://ftp.example.com/blah.txt (an ftp URL)
        for url, ftp in [
            ("file://ftp.example.com//foo.txt", False),
            ("file://ftp.example.com///foo.txt", False),
            ("file://ftp.example.com/foo.txt", False),
            ("file://somehost//foo/something.txt", False),
            ("file://localhost//foo/something.txt", False),
            ]:
            req = Request(url)
            try:
                h.file_open(req)
            except urllib.error.URLError:
                self.assertFalse(ftp)
            else:
                self.assertIs(o.req, req)
                self.assertEqual(req.type, "ftp")
            self.assertEqual(req.type == "ftp", ftp)

    def test_http(self):

        h = urllib.request.AbstractHTTPHandler()
        o = h.parent = MockOpener()

        url = "http://example.com/"
        for method, data in [("GET", None), ("POST", b"blah")]:
            req = Request(url, data, {"Foo": "bar"})
            req.timeout = None
            req.add_unredirected_header("Spam", "eggs")
            http = MockHTTPClass()
            r = h.do_open(http, req)

            # result attributes
            r.read; r.readline  # wrapped MockFile methods
            r.info; r.geturl  # addinfourl methods
            r.code, r.msg == 200, "OK"  # added from MockHTTPClass.getreply()
            hdrs = r.info()
            hdrs.get; hdrs.__contains__  # r.info() gives dict from .getreply()
            self.assertEqual(r.geturl(), url)

            self.assertEqual(http.host, "example.com")
            self.assertEqual(http.level, 0)
            self.assertEqual(http.method, method)
            self.assertEqual(http.selector, "/")
            self.assertEqual(http.req_headers,
                             [("Connection", "close"),
                              ("Foo", "bar"), ("Spam", "eggs")])
            self.assertEqual(http.data, data)

        # check OSError converted to URLError
        http.raise_on_endheaders = True
        self.assertRaises(urllib.error.URLError, h.do_open, http, req)

        # Check for TypeError on POST data which is str.
        req = Request("http://example.com/","badpost")
        self.assertRaises(TypeError, h.do_request_, req)

        # check adding of standard headers
        o.addheaders = [("Spam", "eggs")]
        for data in b"", None:  # POST, GET
            req = Request("http://example.com/", data)
            r = MockResponse(200, "OK", {}, "")
            newreq = h.do_request_(req)
            if data is None:  # GET
                self.assertNotIn("Content-length", req.unredirected_hdrs)
                self.assertNotIn("Content-type", req.unredirected_hdrs)
            else:  # POST
                self.assertEqual(req.unredirected_hdrs["Content-length"], "0")
                self.assertEqual(req.unredirected_hdrs["Content-type"],
                             "application/x-www-form-urlencoded")
            # XXX the details of Host could be better tested
            self.assertEqual(req.unredirected_hdrs["Host"], "example.com")
            self.assertEqual(req.unredirected_hdrs["Spam"], "eggs")

            # don't clobber existing headers
            req.add_unredirected_header("Content-length", "foo")
            req.add_unredirected_header("Content-type", "bar")
            req.add_unredirected_header("Host", "baz")
            req.add_unredirected_header("Spam", "foo")
            newreq = h.do_request_(req)
            self.assertEqual(req.unredirected_hdrs["Content-length"], "foo")
            self.assertEqual(req.unredirected_hdrs["Content-type"], "bar")
            self.assertEqual(req.unredirected_hdrs["Host"], "baz")
            self.assertEqual(req.unredirected_hdrs["Spam"], "foo")

    def test_http_body_file(self):
        # A regular file - chunked encoding is used unless Content Length is
        # already set.

        h = urllib.request.AbstractHTTPHandler()
        o = h.parent = MockOpener()

        file_obj = tempfile.NamedTemporaryFile(mode='w+b', delete=False)
        file_path = file_obj.name
        file_obj.close()
        self.addCleanup(os.unlink, file_path)

        with open(file_path, "rb") as f:
            req = Request("http://example.com/", f, {})
            newreq = h.do_request_(req)
            te = newreq.get_header('Transfer-encoding')
            self.assertEqual(te, "chunked")
            self.assertFalse(newreq.has_header('Content-length'))

        with open(file_path, "rb") as f:
            req = Request("http://example.com/", f, {"Content-Length": 30})
            newreq = h.do_request_(req)
            self.assertEqual(int(newreq.get_header('Content-length')), 30)
            self.assertFalse(newreq.has_header("Transfer-encoding"))

    def test_http_body_fileobj(self):
        # A file object - chunked encoding is used
        # unless Content Length is already set.
        # (Note that there are some subtle differences to a regular
        # file, that is why we are testing both cases.)

        h = urllib.request.AbstractHTTPHandler()
        o = h.parent = MockOpener()
        file_obj = io.BytesIO()

        req = Request("http://example.com/", file_obj, {})
        newreq = h.do_request_(req)
        self.assertEqual(newreq.get_header('Transfer-encoding'), 'chunked')
        self.assertFalse(newreq.has_header('Content-length'))

        headers = {"Content-Length": 30}
        req = Request("http://example.com/", file_obj, headers)
        newreq = h.do_request_(req)
        self.assertEqual(int(newreq.get_header('Content-length')), 30)
        self.assertFalse(newreq.has_header("Transfer-encoding"))

        file_obj.close()

    def test_http_body_pipe(self):
        # A file reading from a pipe.
        # A pipe cannot be seek'ed.  There is no way to determine the
        # content length up front.  Thus, do_request_() should fall
        # back to Transfer-encoding chunked.

        h = urllib.request.AbstractHTTPHandler()
        o = h.parent = MockOpener()

        cmd = [sys.executable, "-c", r"pass"]
        for headers in {}, {"Content-Length": 30}:
            with subprocess.Popen(cmd, stdout=subprocess.PIPE) as proc:
                req = Request("http://example.com/", proc.stdout, headers)
                newreq = h.do_request_(req)
                if not headers:
                    self.assertEqual(newreq.get_header('Content-length'), None)
                    self.assertEqual(newreq.get_header('Transfer-encoding'),
                                     'chunked')
                else:
                    self.assertEqual(int(newreq.get_header('Content-length')),
                                     30)

    def test_http_body_iterable(self):
        # Generic iterable.  There is no way to determine the content
        # length up front.  Fall back to Transfer-encoding chunked.

        h = urllib.request.AbstractHTTPHandler()
        o = h.parent = MockOpener()

        def iterable_body():
            yield b"one"

        for headers in {}, {"Content-Length": 11}:
            req = Request("http://example.com/", iterable_body(), headers)
            newreq = h.do_request_(req)
            if not headers:
                self.assertEqual(newreq.get_header('Content-length'), None)
                self.assertEqual(newreq.get_header('Transfer-encoding'),
                                 'chunked')
            else:
                self.assertEqual(int(newreq.get_header('Content-length')), 11)

    def test_http_body_empty_seq(self):
        # Zero-length iterable body should be treated like any other iterable
        h = urllib.request.AbstractHTTPHandler()
        h.parent = MockOpener()
        req = h.do_request_(Request("http://example.com/", ()))
        self.assertEqual(req.get_header("Transfer-encoding"), "chunked")
        self.assertFalse(req.has_header("Content-length"))

    def test_http_body_array(self):
        # array.array Iterable - Content Length is calculated

        h = urllib.request.AbstractHTTPHandler()
        o = h.parent = MockOpener()

        iterable_array = array.array("I",[1,2,3,4])

        for headers in {}, {"Content-Length": 16}:
            req = Request("http://example.com/", iterable_array, headers)
            newreq = h.do_request_(req)
            self.assertEqual(int(newreq.get_header('Content-length')),16)

    def test_http_handler_debuglevel(self):
        o = OpenerDirector()
        h = MockHTTPSHandler(debuglevel=1)
        o.add_handler(h)
        o.open("https://www.example.com")
        self.assertEqual(h._debuglevel, 1)

    def test_http_doubleslash(self):
        # Checks the presence of any unnecessary double slash in url does not
        # break anything. Previously, a double slash directly after the host
        # could cause incorrect parsing.
        h = urllib.request.AbstractHTTPHandler()
        h.parent = MockOpener()

        data = b""
        ds_urls = [
            "http://example.com/foo/bar/baz.html",
            "http://example.com//foo/bar/baz.html",
            "http://example.com/foo//bar/baz.html",
            "http://example.com/foo/bar//baz.html"
            ]

        for ds_url in ds_urls:
            ds_req = Request(ds_url, data)

            # Check whether host is determined correctly if there is no proxy
            np_ds_req = h.do_request_(ds_req)
            self.assertEqual(np_ds_req.unredirected_hdrs["Host"], "example.com")

            # Check whether host is determined correctly if there is a proxy
            ds_req.set_proxy("someproxy:3128", None)
            p_ds_req = h.do_request_(ds_req)
            self.assertEqual(p_ds_req.unredirected_hdrs["Host"], "example.com")

    def test_full_url_setter(self):
        # Checks to ensure that components are set correctly after setting the
        # full_url of a Request object

        urls = [
            'http://example.com?foo=bar#baz',
            'http://example.com?foo=bar&spam=eggs#bash',
            'http://example.com',
        ]

        # testing a reusable request instance, but the url parameter is
        # required, so just use a dummy one to instantiate
        r = Request('http://example.com')
        for url in urls:
            r.full_url = url
            parsed = urlparse(url)

            self.assertEqual(r.get_full_url(), url)
            # full_url setter uses splittag to split into components.
            # splittag sets the fragment as None while urlparse sets it to ''
            self.assertEqual(r.fragment or '', parsed.fragment)
            self.assertEqual(urlparse(r.get_full_url()).query, parsed.query)

    def test_full_url_deleter(self):
        r = Request('http://www.example.com')
        del r.full_url
        self.assertIsNone(r.full_url)
        self.assertIsNone(r.fragment)
        self.assertEqual(r.selector, '')

    def test_fixpath_in_weirdurls(self):
        # Issue4493: urllib2 to supply '/' when to urls where path does not
        # start with'/'

        h = urllib.request.AbstractHTTPHandler()
        h.parent = MockOpener()

        weird_url = 'http://www.python.org?getspam'
        req = Request(weird_url)
        newreq = h.do_request_(req)
        self.assertEqual(newreq.host, 'www.python.org')
        self.assertEqual(newreq.selector, '/?getspam')

        url_without_path = 'http://www.python.org'
        req = Request(url_without_path)
        newreq = h.do_request_(req)
        self.assertEqual(newreq.host, 'www.python.org')
        self.assertEqual(newreq.selector, '')

    def test_errors(self):
        h = urllib.request.HTTPErrorProcessor()
        o = h.parent = MockOpener()

        url = "http://example.com/"
        req = Request(url)
        # all 2xx are passed through
        r = MockResponse(200, "OK", {}, "", url)
        newr = h.http_response(req, r)
        self.assertIs(r, newr)
        self.assertFalse(hasattr(o, "proto"))  # o.error not called
        r = MockResponse(202, "Accepted", {}, "", url)
        newr = h.http_response(req, r)
        self.assertIs(r, newr)
        self.assertFalse(hasattr(o, "proto"))  # o.error not called
        r = MockResponse(206, "Partial content", {}, "", url)
        newr = h.http_response(req, r)
        self.assertIs(r, newr)
        self.assertFalse(hasattr(o, "proto"))  # o.error not called
        # anything else calls o.error (and MockOpener returns None, here)
        r = MockResponse(502, "Bad gateway", {}, "", url)
        self.assertIsNone(h.http_response(req, r))
        self.assertEqual(o.proto, "http")  # o.error called
        self.assertEqual(o.args, (req, r, 502, "Bad gateway", {}))

    def test_cookies(self):
        cj = MockCookieJar()
        h = urllib.request.HTTPCookieProcessor(cj)
        h.parent = MockOpener()

        req = Request("http://example.com/")
        r = MockResponse(200, "OK", {}, "")
        newreq = h.http_request(req)
        self.assertIs(cj.ach_req, req)
        self.assertIs(cj.ach_req, newreq)
        self.assertEqual(req.origin_req_host, "example.com")
        self.assertFalse(req.unverifiable)
        newr = h.http_response(req, r)
        self.assertIs(cj.ec_req, req)
        self.assertIs(cj.ec_r, r)
        self.assertIs(r, newr)

    def test_redirect(self):
        from_url = "http://example.com/a.html"
        to_url = "http://example.com/b.html"
        h = urllib.request.HTTPRedirectHandler()
        o = h.parent = MockOpener()

        # ordinary redirect behaviour
        for code in 301, 302, 303, 307:
            for data in None, "blah\nblah\n":
                method = getattr(h, "http_error_%s" % code)
                req = Request(from_url, data)
                req.timeout = socket._GLOBAL_DEFAULT_TIMEOUT
                req.add_header("Nonsense", "viking=withhold")
                if data is not None:
                    req.add_header("Content-Length", str(len(data)))
                req.add_unredirected_header("Spam", "spam")
                try:
                    method(req, MockFile(), code, "Blah",
                           MockHeaders({"location": to_url}))
                except urllib.error.HTTPError:
                    # 307 in response to POST requires user OK
                    self.assertEqual(code, 307)
                    self.assertIsNotNone(data)
                self.assertEqual(o.req.get_full_url(), to_url)
                try:
                    self.assertEqual(o.req.get_method(), "GET")
                except AttributeError:
                    self.assertFalse(o.req.data)

                # now it's a GET, there should not be headers regarding content
                # (possibly dragged from before being a POST)
                headers = [x.lower() for x in o.req.headers]
                self.assertNotIn("content-length", headers)
                self.assertNotIn("content-type", headers)

                self.assertEqual(o.req.headers["Nonsense"],
                                 "viking=withhold")
                self.assertNotIn("Spam", o.req.headers)
                self.assertNotIn("Spam", o.req.unredirected_hdrs)

        # loop detection
        req = Request(from_url)
        req.timeout = socket._GLOBAL_DEFAULT_TIMEOUT

        def redirect(h, req, url=to_url):
            h.http_error_302(req, MockFile(), 302, "Blah",
                             MockHeaders({"location": url}))
        # Note that the *original* request shares the same record of
        # redirections with the sub-requests caused by the redirections.

        # detect infinite loop redirect of a URL to itself
        req = Request(from_url, origin_req_host="example.com")
        count = 0
        req.timeout = socket._GLOBAL_DEFAULT_TIMEOUT
        try:
            while 1:
                redirect(h, req, "http://example.com/")
                count = count + 1
        except urllib.error.HTTPError:
            # don't stop until max_repeats, because cookies may introduce state
            self.assertEqual(count, urllib.request.HTTPRedirectHandler.max_repeats)

        # detect endless non-repeating chain of redirects
        req = Request(from_url, origin_req_host="example.com")
        count = 0
        req.timeout = socket._GLOBAL_DEFAULT_TIMEOUT
        try:
            while 1:
                redirect(h, req, "http://example.com/%d" % count)
                count = count + 1
        except urllib.error.HTTPError:
            self.assertEqual(count,
                             urllib.request.HTTPRedirectHandler.max_redirections)

    def test_invalid_redirect(self):
        from_url = "http://example.com/a.html"
        valid_schemes = ['http','https','ftp']
        invalid_schemes = ['file','imap','ldap']
        schemeless_url = "example.com/b.html"
        h = urllib.request.HTTPRedirectHandler()
        o = h.parent = MockOpener()
        req = Request(from_url)
        req.timeout = socket._GLOBAL_DEFAULT_TIMEOUT

        for scheme in invalid_schemes:
            invalid_url = scheme + '://' + schemeless_url
            self.assertRaises(urllib.error.HTTPError, h.http_error_302,
                    req, MockFile(), 302, "Security Loophole",
                    MockHeaders({"location": invalid_url}))

        for scheme in valid_schemes:
            valid_url = scheme + '://' + schemeless_url
            h.http_error_302(req, MockFile(), 302, "That's fine",
                MockHeaders({"location": valid_url}))
            self.assertEqual(o.req.get_full_url(), valid_url)

    def test_relative_redirect(self):
        from_url = "http://example.com/a.html"
        relative_url = "/b.html"
        h = urllib.request.HTTPRedirectHandler()
        o = h.parent = MockOpener()
        req = Request(from_url)
        req.timeout = socket._GLOBAL_DEFAULT_TIMEOUT

        valid_url = urllib.parse.urljoin(from_url,relative_url)
        h.http_error_302(req, MockFile(), 302, "That's fine",
            MockHeaders({"location": valid_url}))
        self.assertEqual(o.req.get_full_url(), valid_url)

    def test_cookie_redirect(self):
        # cookies shouldn't leak into redirected requests
        from http.cookiejar import CookieJar
        from test.test_http_cookiejar import interact_netscape

        cj = CookieJar()
        interact_netscape(cj, "http://www.example.com/", "spam=eggs")
        hh = MockHTTPHandler(302, "Location: http://www.cracker.com/\r\n\r\n")
        hdeh = urllib.request.HTTPDefaultErrorHandler()
        hrh = urllib.request.HTTPRedirectHandler()
        cp = urllib.request.HTTPCookieProcessor(cj)
        o = build_test_opener(hh, hdeh, hrh, cp)
        o.open("http://www.example.com/")
        self.assertFalse(hh.req.has_header("Cookie"))

    def test_redirect_fragment(self):
        redirected_url = 'http://www.example.com/index.html#OK\r\n\r\n'
        hh = MockHTTPHandler(302, 'Location: ' + redirected_url)
        hdeh = urllib.request.HTTPDefaultErrorHandler()
        hrh = urllib.request.HTTPRedirectHandler()
        o = build_test_opener(hh, hdeh, hrh)
        fp = o.open('http://www.example.com')
        self.assertEqual(fp.geturl(), redirected_url.strip())

    def test_redirect_no_path(self):
        # Issue 14132: Relative redirect strips original path

        # clear _opener global variable
        self.addCleanup(urllib.request.urlcleanup)

        real_class = http.client.HTTPConnection
        response1 = b"HTTP/1.1 302 Found\r\nLocation: ?query\r\n\r\n"
        http.client.HTTPConnection = test_urllib.fakehttp(response1)
        self.addCleanup(setattr, http.client, "HTTPConnection", real_class)
        urls = iter(("/path", "/path?query"))
        def request(conn, method, url, *pos, **kw):
            self.assertEqual(url, next(urls))
            real_class.request(conn, method, url, *pos, **kw)
            # Change response for subsequent connection
            conn.__class__.fakedata = b"HTTP/1.1 200 OK\r\n\r\nHello!"
        http.client.HTTPConnection.request = request
        fp = urllib.request.urlopen("http://python.org/path")
        self.assertEqual(fp.geturl(), "http://python.org/path?query")

    def test_redirect_encoding(self):
        # Some characters in the redirect target may need special handling,
        # but most ASCII characters should be treated as already encoded
        class Handler(urllib.request.HTTPHandler):
            def http_open(self, req):
                result = self.do_open(self.connection, req)
                self.last_buf = self.connection.buf
                # Set up a normal response for the next request
                self.connection = test_urllib.fakehttp(
                    b'HTTP/1.1 200 OK\r\n'
                    b'Content-Length: 3\r\n'
                    b'\r\n'
                    b'123'
                )
                return result
        handler = Handler()
        opener = urllib.request.build_opener(handler)
        tests = (
            (b'/p\xC3\xA5-dansk/', b'/p%C3%A5-dansk/'),
            (b'/spaced%20path/', b'/spaced%20path/'),
            (b'/spaced path/', b'/spaced%20path/'),
            (b'/?p\xC3\xA5-dansk', b'/?p%C3%A5-dansk'),
        )
        for [location, result] in tests:
            with self.subTest(repr(location)):
                handler.connection = test_urllib.fakehttp(
                    b'HTTP/1.1 302 Redirect\r\n'
                    b'Location: ' + location + b'\r\n'
                    b'\r\n'
                )
                response = opener.open('http://example.com/')
                expected = b'GET ' + result + b' '
                request = handler.last_buf
                self.assertTrue(request.startswith(expected), repr(request))

    def test_proxy(self):
        u = "proxy.example.com:3128"
        for d in dict(http=u), dict(HTTP=u):
            o = OpenerDirector()
            ph = urllib.request.ProxyHandler(d)
            o.add_handler(ph)
            meth_spec = [
                [("http_open", "return response")]
                ]
            handlers = add_ordered_mock_handlers(o, meth_spec)

            req = Request("http://acme.example.com/")
            self.assertEqual(req.host, "acme.example.com")
            o.open(req)
            self.assertEqual(req.host, u)
            self.assertEqual([(handlers[0], "http_open")],
                             [tup[0:2] for tup in o.calls])

    def test_proxy_no_proxy(self):
        os.environ['no_proxy'] = 'python.org'
        o = OpenerDirector()
        ph = urllib.request.ProxyHandler(dict(http="proxy.example.com"))
        o.add_handler(ph)
        req = Request("http://www.perl.org/")
        self.assertEqual(req.host, "www.perl.org")
        o.open(req)
        self.assertEqual(req.host, "proxy.example.com")
        req = Request("http://www.python.org")
        self.assertEqual(req.host, "www.python.org")
        o.open(req)
        self.assertEqual(req.host, "www.python.org")
        del os.environ['no_proxy']

    def test_proxy_no_proxy_all(self):
        os.environ['no_proxy'] = '*'
        o = OpenerDirector()
        ph = urllib.request.ProxyHandler(dict(http="proxy.example.com"))
        o.add_handler(ph)
        req = Request("http://www.python.org")
        self.assertEqual(req.host, "www.python.org")
        o.open(req)
        self.assertEqual(req.host, "www.python.org")
        del os.environ['no_proxy']

    def test_proxy_https(self):
        o = OpenerDirector()
        ph = urllib.request.ProxyHandler(dict(https="proxy.example.com:3128"))
        o.add_handler(ph)
        meth_spec = [
            [("https_open", "return response")]
        ]
        handlers = add_ordered_mock_handlers(o, meth_spec)

        req = Request("https://www.example.com/")
        self.assertEqual(req.host, "www.example.com")
        o.open(req)
        self.assertEqual(req.host, "proxy.example.com:3128")
        self.assertEqual([(handlers[0], "https_open")],
                         [tup[0:2] for tup in o.calls])

    def test_proxy_https_proxy_authorization(self):
        o = OpenerDirector()
        ph = urllib.request.ProxyHandler(dict(https='proxy.example.com:3128'))
        o.add_handler(ph)
        https_handler = MockHTTPSHandler()
        o.add_handler(https_handler)
        req = Request("https://www.example.com/")
        req.add_header("Proxy-Authorization", "FooBar")
        req.add_header("User-Agent", "Grail")
        self.assertEqual(req.host, "www.example.com")
        self.assertIsNone(req._tunnel_host)
        o.open(req)
        # Verify Proxy-Authorization gets tunneled to request.
        # httpsconn req_headers do not have the Proxy-Authorization header but
        # the req will have.
        self.assertNotIn(("Proxy-Authorization", "FooBar"),
                         https_handler.httpconn.req_headers)
        self.assertIn(("User-Agent", "Grail"),
                      https_handler.httpconn.req_headers)
        self.assertIsNotNone(req._tunnel_host)
        self.assertEqual(req.host, "proxy.example.com:3128")
        self.assertEqual(req.get_header("Proxy-authorization"), "FooBar")

    @unittest.skipUnless(sys.platform == 'darwin', "only relevant for OSX")
    def test_osx_proxy_bypass(self):
        bypass = {
            'exclude_simple': False,
            'exceptions': ['foo.bar', '*.bar.com', '127.0.0.1', '10.10',
                           '10.0/16']
        }
        # Check hosts that should trigger the proxy bypass
        for host in ('foo.bar', 'www.bar.com', '127.0.0.1', '10.10.0.1',
                     '10.0.0.1'):
            self.assertTrue(_proxy_bypass_macosx_sysconf(host, bypass),
                            'expected bypass of %s to be True' % host)
        # Check hosts that should not trigger the proxy bypass
        for host in ('abc.foo.bar', 'bar.com', '127.0.0.2', '10.11.0.1',
                'notinbypass'):
            self.assertFalse(_proxy_bypass_macosx_sysconf(host, bypass),
                             'expected bypass of %s to be False' % host)

        # Check the exclude_simple flag
        bypass = {'exclude_simple': True, 'exceptions': []}
        self.assertTrue(_proxy_bypass_macosx_sysconf('test', bypass))

        # Check that invalid prefix lengths are ignored
        bypass = {
            'exclude_simple': False,
            'exceptions': [ '10.0.0.0/40', '172.19.10.0/24' ]
        }
        host = '172.19.10.5'
        self.assertTrue(_proxy_bypass_macosx_sysconf(host, bypass),
                        'expected bypass of %s to be True' % host)
        host = '10.0.1.5'
        self.assertFalse(_proxy_bypass_macosx_sysconf(host, bypass),
                        'expected bypass of %s to be False' % host)

    def check_basic_auth(self, headers, realm):
        with self.subTest(realm=realm, headers=headers):
            opener = OpenerDirector()
            password_manager = MockPasswordManager()
            auth_handler = urllib.request.HTTPBasicAuthHandler(password_manager)
            body = '\r\n'.join(headers) + '\r\n\r\n'
            http_handler = MockHTTPHandler(401, body)
            opener.add_handler(auth_handler)
            opener.add_handler(http_handler)
            self._test_basic_auth(opener, auth_handler, "Authorization",
                                  realm, http_handler, password_manager,
                                  "http://acme.example.com/protected",
                                  "http://acme.example.com/protected")

    def test_basic_auth(self):
        realm = "realm2@example.com"
        realm2 = "realm2@example.com"
        basic = f'Basic realm="{realm}"'
        basic2 = f'Basic realm="{realm2}"'
        other_no_realm = 'Otherscheme xxx'
        digest = (f'Digest realm="{realm2}", '
                  f'qop="auth, auth-int", '
                  f'nonce="dcd98b7102dd2f0e8b11d0f600bfb0c093", '
                  f'opaque="5ccc069c403ebaf9f0171e9517f40e41"')
        for realm_str in (
            # test "quote" and 'quote'
            f'Basic realm="{realm}"',
            f"Basic realm='{realm}'",

            # charset is ignored
            f'Basic realm="{realm}", charset="UTF-8"',

            # Multiple challenges per header
            f'{basic}, {basic2}',
            f'{basic}, {other_no_realm}',
            f'{other_no_realm}, {basic}',
            f'{basic}, {digest}',
            f'{digest}, {basic}',
        ):
            headers = [f'WWW-Authenticate: {realm_str}']
            self.check_basic_auth(headers, realm)

        # no quote: expect a warning
        with support.check_warnings(("Basic Auth Realm was unquoted",
                                     UserWarning)):
            headers = [f'WWW-Authenticate: Basic realm={realm}']
            self.check_basic_auth(headers, realm)

        # Multiple headers: one challenge per header.
        # Use the first Basic realm.
        for challenges in (
            [basic,  basic2],
            [basic,  digest],
            [digest, basic],
        ):
            headers = [f'WWW-Authenticate: {challenge}'
                       for challenge in challenges]
            self.check_basic_auth(headers, realm)

    def test_proxy_basic_auth(self):
        opener = OpenerDirector()
        ph = urllib.request.ProxyHandler(dict(http="proxy.example.com:3128"))
        opener.add_handler(ph)
        password_manager = MockPasswordManager()
        auth_handler = urllib.request.ProxyBasicAuthHandler(password_manager)
        realm = "ACME Networks"
        http_handler = MockHTTPHandler(
            407, 'Proxy-Authenticate: Basic realm="%s"\r\n\r\n' % realm)
        opener.add_handler(auth_handler)
        opener.add_handler(http_handler)
        self._test_basic_auth(opener, auth_handler, "Proxy-authorization",
                              realm, http_handler, password_manager,
                              "http://acme.example.com:3128/protected",
                              "proxy.example.com:3128",
                              )

    def test_basic_and_digest_auth_handlers(self):
        # HTTPDigestAuthHandler raised an exception if it couldn't handle a 40*
        # response (http://python.org/sf/1479302), where it should instead
        # return None to allow another handler (especially
        # HTTPBasicAuthHandler) to handle the response.

        # Also (http://python.org/sf/14797027, RFC 2617 section 1.2), we must
        # try digest first (since it's the strongest auth scheme), so we record
        # order of calls here to check digest comes first:
        class RecordingOpenerDirector(OpenerDirector):
            def __init__(self):
                OpenerDirector.__init__(self)
                self.recorded = []

            def record(self, info):
                self.recorded.append(info)

        class TestDigestAuthHandler(urllib.request.HTTPDigestAuthHandler):
            def http_error_401(self, *args, **kwds):
                self.parent.record("digest")
                urllib.request.HTTPDigestAuthHandler.http_error_401(self,
                                                             *args, **kwds)

        class TestBasicAuthHandler(urllib.request.HTTPBasicAuthHandler):
            def http_error_401(self, *args, **kwds):
                self.parent.record("basic")
                urllib.request.HTTPBasicAuthHandler.http_error_401(self,
                                                            *args, **kwds)

        opener = RecordingOpenerDirector()
        password_manager = MockPasswordManager()
        digest_handler = TestDigestAuthHandler(password_manager)
        basic_handler = TestBasicAuthHandler(password_manager)
        realm = "ACME Networks"
        http_handler = MockHTTPHandler(
            401, 'WWW-Authenticate: Basic realm="%s"\r\n\r\n' % realm)
        opener.add_handler(basic_handler)
        opener.add_handler(digest_handler)
        opener.add_handler(http_handler)

        # check basic auth isn't blocked by digest handler failing
        self._test_basic_auth(opener, basic_handler, "Authorization",
                              realm, http_handler, password_manager,
                              "http://acme.example.com/protected",
                              "http://acme.example.com/protected",
                              )
        # check digest was tried before basic (twice, because
        # _test_basic_auth called .open() twice)
        self.assertEqual(opener.recorded, ["digest", "basic"]*2)

    def test_unsupported_auth_digest_handler(self):
        opener = OpenerDirector()
        # While using DigestAuthHandler
        digest_auth_handler = urllib.request.HTTPDigestAuthHandler(None)
        http_handler = MockHTTPHandler(
            401, 'WWW-Authenticate: Kerberos\r\n\r\n')
        opener.add_handler(digest_auth_handler)
        opener.add_handler(http_handler)
        self.assertRaises(ValueError, opener.open, "http://www.example.com")

    def test_unsupported_auth_basic_handler(self):
        # While using BasicAuthHandler
        opener = OpenerDirector()
        basic_auth_handler = urllib.request.HTTPBasicAuthHandler(None)
        http_handler = MockHTTPHandler(
            401, 'WWW-Authenticate: NTLM\r\n\r\n')
        opener.add_handler(basic_auth_handler)
        opener.add_handler(http_handler)
        self.assertRaises(ValueError, opener.open, "http://www.example.com")

    def _test_basic_auth(self, opener, auth_handler, auth_header,
                         realm, http_handler, password_manager,
                         request_url, protected_url):
        import base64
        user, password = "wile", "coyote"

        # .add_password() fed through to password manager
        auth_handler.add_password(realm, request_url, user, password)
        self.assertEqual(realm, password_manager.realm)
        self.assertEqual(request_url, password_manager.url)
        self.assertEqual(user, password_manager.user)
        self.assertEqual(password, password_manager.password)

        opener.open(request_url)

        # should have asked the password manager for the username/password
        self.assertEqual(password_manager.target_realm, realm)
        self.assertEqual(password_manager.target_url, protected_url)

        # expect one request without authorization, then one with
        self.assertEqual(len(http_handler.requests), 2)
        self.assertFalse(http_handler.requests[0].has_header(auth_header))
        userpass = bytes('%s:%s' % (user, password), "ascii")
        auth_hdr_value = ('Basic ' +
            base64.encodebytes(userpass).strip().decode())
        self.assertEqual(http_handler.requests[1].get_header(auth_header),
                         auth_hdr_value)
        self.assertEqual(http_handler.requests[1].unredirected_hdrs[auth_header],
                         auth_hdr_value)
        # if the password manager can't find a password, the handler won't
        # handle the HTTP auth error
        password_manager.user = password_manager.password = None
        http_handler.reset()
        opener.open(request_url)
        self.assertEqual(len(http_handler.requests), 1)
        self.assertFalse(http_handler.requests[0].has_header(auth_header))

    def test_basic_prior_auth_auto_send(self):
        # Assume already authenticated if is_authenticated=True
        # for APIs like Github that don't return 401

        user, password = "wile", "coyote"
        request_url = "http://acme.example.com/protected"

        http_handler = MockHTTPHandlerCheckAuth(200)

        pwd_manager = HTTPPasswordMgrWithPriorAuth()
        auth_prior_handler = HTTPBasicAuthHandler(pwd_manager)
        auth_prior_handler.add_password(
            None, request_url, user, password, is_authenticated=True)

        self.assertTrue(pwd_manager.is_authenticated(request_url))
        self.assertTrue(pwd_manager.is_authenticated(request_url + '/nested'))
        self.assertFalse(pwd_manager.is_authenticated(request_url + 'plain'))

        opener = OpenerDirector()
        opener.add_handler(auth_prior_handler)
        opener.add_handler(http_handler)

        opener.open(request_url)

        # expect request to be sent with auth header
        self.assertTrue(http_handler.has_auth_header)

    def test_basic_prior_auth_send_after_first_success(self):
        # Auto send auth header after authentication is successful once

        user, password = 'wile', 'coyote'
        request_url = 'http://acme.example.com/protected'
        realm = 'ACME'

        pwd_manager = HTTPPasswordMgrWithPriorAuth()
        auth_prior_handler = HTTPBasicAuthHandler(pwd_manager)
        auth_prior_handler.add_password(realm, request_url, user, password)

        is_auth = pwd_manager.is_authenticated(request_url)
        self.assertFalse(is_auth)

        opener = OpenerDirector()
        opener.add_handler(auth_prior_handler)

        http_handler = MockHTTPHandler(
            401, 'WWW-Authenticate: Basic realm="%s"\r\n\r\n' % None)
        opener.add_handler(http_handler)

        opener.open(request_url)

        is_auth = pwd_manager.is_authenticated(request_url)
        self.assertTrue(is_auth)

        http_handler = MockHTTPHandlerCheckAuth(200)
        self.assertFalse(http_handler.has_auth_header)

        opener = OpenerDirector()
        opener.add_handler(auth_prior_handler)
        opener.add_handler(http_handler)

        # After getting 200 from MockHTTPHandler
        # Next request sends header in the first request
        opener.open(request_url)

        # expect request to be sent with auth header
        self.assertTrue(http_handler.has_auth_header)

    def test_http_closed(self):
        """Test the connection is cleaned up when the response is closed"""
        for (transfer, data) in (
            ("Connection: close", b"data"),
            ("Transfer-Encoding: chunked", b"4\r\ndata\r\n0\r\n\r\n"),
            ("Content-Length: 4", b"data"),
        ):
            header = "HTTP/1.1 200 OK\r\n{}\r\n\r\n".format(transfer)
            conn = test_urllib.fakehttp(header.encode() + data)
            handler = urllib.request.AbstractHTTPHandler()
            req = Request("http://dummy/")
            req.timeout = None
            with handler.do_open(conn, req) as resp:
                resp.read()
            self.assertTrue(conn.fakesock.closed,
                "Connection not closed with {!r}".format(transfer))

    def test_invalid_closed(self):
        """Test the connection is cleaned up after an invalid response"""
        conn = test_urllib.fakehttp(b"")
        handler = urllib.request.AbstractHTTPHandler()
        req = Request("http://dummy/")
        req.timeout = None
        with self.assertRaises(http.client.BadStatusLine):
            handler.do_open(conn, req)
        self.assertTrue(conn.fakesock.closed, "Connection not closed")


class MiscTests(unittest.TestCase):

    def opener_has_handler(self, opener, handler_class):
        self.assertTrue(any(h.__class__ == handler_class
                            for h in opener.handlers))

    def test_build_opener(self):
        class MyHTTPHandler(urllib.request.HTTPHandler):
            pass

        class FooHandler(urllib.request.BaseHandler):
            def foo_open(self):
                pass

        class BarHandler(urllib.request.BaseHandler):
            def bar_open(self):
                pass

        build_opener = urllib.request.build_opener

        o = build_opener(FooHandler, BarHandler)
        self.opener_has_handler(o, FooHandler)
        self.opener_has_handler(o, BarHandler)

        # can take a mix of classes and instances
        o = build_opener(FooHandler, BarHandler())
        self.opener_has_handler(o, FooHandler)
        self.opener_has_handler(o, BarHandler)

        # subclasses of default handlers override default handlers
        o = build_opener(MyHTTPHandler)
        self.opener_has_handler(o, MyHTTPHandler)

        # a particular case of overriding: default handlers can be passed
        # in explicitly
        o = build_opener()
        self.opener_has_handler(o, urllib.request.HTTPHandler)
        o = build_opener(urllib.request.HTTPHandler)
        self.opener_has_handler(o, urllib.request.HTTPHandler)
        o = build_opener(urllib.request.HTTPHandler())
        self.opener_has_handler(o, urllib.request.HTTPHandler)

        # Issue2670: multiple handlers sharing the same base class
        class MyOtherHTTPHandler(urllib.request.HTTPHandler):
            pass

        o = build_opener(MyHTTPHandler, MyOtherHTTPHandler)
        self.opener_has_handler(o, MyHTTPHandler)
        self.opener_has_handler(o, MyOtherHTTPHandler)

<<<<<<< HEAD
=======
    @unittest.skipUnless(support.is_resource_enabled('network'),
                         'test requires network access')
    # bpo-46648: test fails randomly with "http://www.example.com/" URL
    @unittest.skipIf(True, "POST request to http://www.example.com/ fail randomly")
    def test_issue16464(self):
        with support.transient_internet("http://www.example.com/"):
            opener = urllib.request.build_opener()
            request = urllib.request.Request("http://www.example.com/")
            self.assertEqual(None, request.data)

            opener.open(request, "1".encode("us-ascii"))
            self.assertEqual(b"1", request.data)
            self.assertEqual("1", request.get_header("Content-length"))

            opener.open(request, "1234567890".encode("us-ascii"))
            self.assertEqual(b"1234567890", request.data)
            self.assertEqual("10", request.get_header("Content-length"))

>>>>>>> 6dbf033d
    def test_HTTPError_interface(self):
        """
        Issue 13211 reveals that HTTPError didn't implement the URLError
        interface even though HTTPError is a subclass of URLError.
        """
        msg = 'something bad happened'
        url = code = fp = None
        hdrs = 'Content-Length: 42'
        err = urllib.error.HTTPError(url, code, msg, hdrs, fp)
        self.assertTrue(hasattr(err, 'reason'))
        self.assertEqual(err.reason, 'something bad happened')
        self.assertTrue(hasattr(err, 'headers'))
        self.assertEqual(err.headers, 'Content-Length: 42')
        expected_errmsg = 'HTTP Error %s: %s' % (err.code, err.msg)
        self.assertEqual(str(err), expected_errmsg)
        expected_errmsg = '<HTTPError %s: %r>' % (err.code, err.msg)
        self.assertEqual(repr(err), expected_errmsg)

    def test_parse_proxy(self):
        parse_proxy_test_cases = [
            ('proxy.example.com',
             (None, None, None, 'proxy.example.com')),
            ('proxy.example.com:3128',
             (None, None, None, 'proxy.example.com:3128')),
            ('proxy.example.com', (None, None, None, 'proxy.example.com')),
            ('proxy.example.com:3128',
             (None, None, None, 'proxy.example.com:3128')),
            # The authority component may optionally include userinfo
            # (assumed to be # username:password):
            ('joe:password@proxy.example.com',
             (None, 'joe', 'password', 'proxy.example.com')),
            ('joe:password@proxy.example.com:3128',
             (None, 'joe', 'password', 'proxy.example.com:3128')),
            #Examples with URLS
            ('http://proxy.example.com/',
             ('http', None, None, 'proxy.example.com')),
            ('http://proxy.example.com:3128/',
             ('http', None, None, 'proxy.example.com:3128')),
            ('http://joe:password@proxy.example.com/',
             ('http', 'joe', 'password', 'proxy.example.com')),
            ('http://joe:password@proxy.example.com:3128',
             ('http', 'joe', 'password', 'proxy.example.com:3128')),
            # Everything after the authority is ignored
            ('ftp://joe:password@proxy.example.com/rubbish:3128',
             ('ftp', 'joe', 'password', 'proxy.example.com')),
            # Test for no trailing '/' case
            ('http://joe:password@proxy.example.com',
             ('http', 'joe', 'password', 'proxy.example.com')),
            # Testcases with '/' character in username, password
            ('http://user/name:password@localhost:22',
             ('http', 'user/name', 'password', 'localhost:22')),
            ('http://username:pass/word@localhost:22',
             ('http', 'username', 'pass/word', 'localhost:22')),
            ('http://user/name:pass/word@localhost:22',
             ('http', 'user/name', 'pass/word', 'localhost:22')),
        ]


        for tc, expected in parse_proxy_test_cases:
            self.assertEqual(_parse_proxy(tc), expected)

        self.assertRaises(ValueError, _parse_proxy, 'file:/ftp.example.com'),

    def test_unsupported_algorithm(self):
        handler = AbstractDigestAuthHandler()
        with self.assertRaises(ValueError) as exc:
            handler.get_algorithm_impls('invalid')
        self.assertEqual(
            str(exc.exception),
            "Unsupported digest authentication algorithm 'invalid'"
        )


class RequestTests(unittest.TestCase):
    class PutRequest(Request):
        method = 'PUT'

    def setUp(self):
        self.get = Request("http://www.python.org/~jeremy/")
        self.post = Request("http://www.python.org/~jeremy/",
                            "data",
                            headers={"X-Test": "test"})
        self.head = Request("http://www.python.org/~jeremy/", method='HEAD')
        self.put = self.PutRequest("http://www.python.org/~jeremy/")
        self.force_post = self.PutRequest("http://www.python.org/~jeremy/",
            method="POST")

    def test_method(self):
        self.assertEqual("POST", self.post.get_method())
        self.assertEqual("GET", self.get.get_method())
        self.assertEqual("HEAD", self.head.get_method())
        self.assertEqual("PUT", self.put.get_method())
        self.assertEqual("POST", self.force_post.get_method())

    def test_data(self):
        self.assertFalse(self.get.data)
        self.assertEqual("GET", self.get.get_method())
        self.get.data = "spam"
        self.assertTrue(self.get.data)
        self.assertEqual("POST", self.get.get_method())

    # issue 16464
    # if we change data we need to remove content-length header
    # (cause it's most probably calculated for previous value)
    def test_setting_data_should_remove_content_length(self):
        self.assertNotIn("Content-length", self.get.unredirected_hdrs)
        self.get.add_unredirected_header("Content-length", 42)
        self.assertEqual(42, self.get.unredirected_hdrs["Content-length"])
        self.get.data = "spam"
        self.assertNotIn("Content-length", self.get.unredirected_hdrs)

    # issue 17485 same for deleting data.
    def test_deleting_data_should_remove_content_length(self):
        self.assertNotIn("Content-length", self.get.unredirected_hdrs)
        self.get.data = 'foo'
        self.get.add_unredirected_header("Content-length", 3)
        self.assertEqual(3, self.get.unredirected_hdrs["Content-length"])
        del self.get.data
        self.assertNotIn("Content-length", self.get.unredirected_hdrs)

    def test_get_full_url(self):
        self.assertEqual("http://www.python.org/~jeremy/",
                         self.get.get_full_url())

    def test_selector(self):
        self.assertEqual("/~jeremy/", self.get.selector)
        req = Request("http://www.python.org/")
        self.assertEqual("/", req.selector)

    def test_get_type(self):
        self.assertEqual("http", self.get.type)

    def test_get_host(self):
        self.assertEqual("www.python.org", self.get.host)

    def test_get_host_unquote(self):
        req = Request("http://www.%70ython.org/")
        self.assertEqual("www.python.org", req.host)

    def test_proxy(self):
        self.assertFalse(self.get.has_proxy())
        self.get.set_proxy("www.perl.org", "http")
        self.assertTrue(self.get.has_proxy())
        self.assertEqual("www.python.org", self.get.origin_req_host)
        self.assertEqual("www.perl.org", self.get.host)

    def test_wrapped_url(self):
        req = Request("<URL:http://www.python.org>")
        self.assertEqual("www.python.org", req.host)

    def test_url_fragment(self):
        req = Request("http://www.python.org/?qs=query#fragment=true")
        self.assertEqual("/?qs=query", req.selector)
        req = Request("http://www.python.org/#fun=true")
        self.assertEqual("/", req.selector)

        # Issue 11703: geturl() omits fragment in the original URL.
        url = 'http://docs.python.org/library/urllib2.html#OK'
        req = Request(url)
        self.assertEqual(req.get_full_url(), url)

    def test_url_fullurl_get_full_url(self):
        urls = ['http://docs.python.org',
                'http://docs.python.org/library/urllib2.html#OK',
                'http://www.python.org/?qs=query#fragment=true']
        for url in urls:
            req = Request(url)
            self.assertEqual(req.get_full_url(), req.full_url)


if __name__ == "__main__":
    unittest.main()<|MERGE_RESOLUTION|>--- conflicted
+++ resolved
@@ -1803,8 +1803,6 @@
         self.opener_has_handler(o, MyHTTPHandler)
         self.opener_has_handler(o, MyOtherHTTPHandler)
 
-<<<<<<< HEAD
-=======
     @unittest.skipUnless(support.is_resource_enabled('network'),
                          'test requires network access')
     # bpo-46648: test fails randomly with "http://www.example.com/" URL
@@ -1823,7 +1821,6 @@
             self.assertEqual(b"1234567890", request.data)
             self.assertEqual("10", request.get_header("Content-length"))
 
->>>>>>> 6dbf033d
     def test_HTTPError_interface(self):
         """
         Issue 13211 reveals that HTTPError didn't implement the URLError
