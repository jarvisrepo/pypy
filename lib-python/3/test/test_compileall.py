--- conflicted
+++ resolved
@@ -266,20 +266,11 @@
         self.assertNotIn(b'Listing ', quiet)
 
     # Ensure that the default behavior of compileall's CLI is to create
-<<<<<<< HEAD
-    # PEP 3147 pyc/pyo files.
-    _pyo = 'pyo' if support.check_impl_detail() else 'pyc'
-    for name, ext, switch in [
-        ('normal', 'pyc', []),
-        ('optimize', _pyo, ['-O']),
-        ('doubleoptimize', _pyo, ['-OO']),
-=======
     # PEP 3147/PEP 488 pyc files.
     for name, ext, switch in [
         ('normal', 'pyc', []),
         ('optimize', 'opt-1.pyc', ['-O']),
         ('doubleoptimize', 'opt-2.pyc', ['-OO']),
->>>>>>> de24bf87
     ]:
         def f(self, ext=ext, switch=switch):
             script_helper.assert_python_ok(*(switch +
