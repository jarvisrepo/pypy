import unittest
import sys
import os
import subprocess
import shutil
from copy import copy
from distutils.spawn import find_executable

from test.support import (import_module, TESTFN, unlink, check_warnings,
<<<<<<< HEAD
                          captured_stdout, impl_detail, import_module,
                          skip_unless_symlink, change_cwd)
=======
                          captured_stdout, skip_unless_symlink, change_cwd,
                          PythonSymlink)
>>>>>>> c9993687

import sysconfig
from sysconfig import (get_paths, get_platform, get_config_vars,
                       get_path, get_path_names, _INSTALL_SCHEMES,
                       _get_default_scheme, _expand_vars,
                       get_scheme_names, get_config_var, _main)
import _osx_support

class TestSysConfig(unittest.TestCase):

    def setUp(self):
        super(TestSysConfig, self).setUp()
        self.sys_path = sys.path[:]
        # patching os.uname
        if hasattr(os, 'uname'):
            self.uname = os.uname
            self._uname = os.uname()
        else:
            self.uname = None
            self._set_uname(('',)*5)
        os.uname = self._get_uname
        # saving the environment
        self.name = os.name
        self.platform = sys.platform
        self.version = sys.version
        self.sep = os.sep
        self.join = os.path.join
        self.isabs = os.path.isabs
        self.splitdrive = os.path.splitdrive
        self._config_vars = sysconfig._CONFIG_VARS, copy(sysconfig._CONFIG_VARS)
        self._added_envvars = []
        self._changed_envvars = []
        for var in ('MACOSX_DEPLOYMENT_TARGET', 'PATH'):
            if var in os.environ:
                self._changed_envvars.append((var, os.environ[var]))
            else:
                self._added_envvars.append(var)

    def tearDown(self):
        sys.path[:] = self.sys_path
        self._cleanup_testfn()
        if self.uname is not None:
            os.uname = self.uname
        else:
            del os.uname
        os.name = self.name
        sys.platform = self.platform
        sys.version = self.version
        os.sep = self.sep
        os.path.join = self.join
        os.path.isabs = self.isabs
        os.path.splitdrive = self.splitdrive
        sysconfig._CONFIG_VARS = self._config_vars[0]
        sysconfig._CONFIG_VARS.clear()
        sysconfig._CONFIG_VARS.update(self._config_vars[1])
        for var, value in self._changed_envvars:
            os.environ[var] = value
        for var in self._added_envvars:
            os.environ.pop(var, None)

        super(TestSysConfig, self).tearDown()

    def _set_uname(self, uname):
        self._uname = os.uname_result(uname)

    def _get_uname(self):
        return self._uname

    def _cleanup_testfn(self):
        path = TESTFN
        if os.path.isfile(path):
            os.remove(path)
        elif os.path.isdir(path):
            shutil.rmtree(path)

    def test_get_path_names(self):
        self.assertEqual(get_path_names(), sysconfig._SCHEME_KEYS)

    def test_get_paths(self):
        scheme = get_paths()
        default_scheme = _get_default_scheme()
        wanted = _expand_vars(default_scheme, None)
        wanted = sorted(wanted.items())
        scheme = sorted(scheme.items())
        self.assertEqual(scheme, wanted)

    def test_get_path(self):
        # XXX make real tests here
        for scheme in _INSTALL_SCHEMES:
            for name in _INSTALL_SCHEMES[scheme]:
                res = get_path(name, scheme)

    def test_get_config_vars(self):
        cvars = get_config_vars()
        self.assertIsInstance(cvars, dict)
        self.assertTrue(cvars)

    def test_get_platform(self):
        # windows XP, 32bits
        os.name = 'nt'
        sys.version = ('2.4.4 (#71, Oct 18 2006, 08:34:43) '
                       '[MSC v.1310 32 bit (Intel)]')
        sys.platform = 'win32'
        self.assertEqual(get_platform(), 'win32')

        # windows XP, amd64
        os.name = 'nt'
        sys.version = ('2.4.4 (#71, Oct 18 2006, 08:34:43) '
                       '[MSC v.1310 32 bit (Amd64)]')
        sys.platform = 'win32'
        self.assertEqual(get_platform(), 'win-amd64')

        # macbook
        os.name = 'posix'
        sys.version = ('2.5 (r25:51918, Sep 19 2006, 08:49:13) '
                       '\n[GCC 4.0.1 (Apple Computer, Inc. build 5341)]')
        sys.platform = 'darwin'
        self._set_uname(('Darwin', 'macziade', '8.11.1',
                   ('Darwin Kernel Version 8.11.1: '
                    'Wed Oct 10 18:23:28 PDT 2007; '
                    'root:xnu-792.25.20~1/RELEASE_I386'), 'PowerPC'))
        _osx_support._remove_original_values(get_config_vars())
        get_config_vars()['MACOSX_DEPLOYMENT_TARGET'] = '10.3'

        get_config_vars()['CFLAGS'] = ('-fno-strict-aliasing -DNDEBUG -g '
                                       '-fwrapv -O3 -Wall -Wstrict-prototypes')

        maxint = sys.maxsize
        try:
            sys.maxsize = 2147483647
            self.assertEqual(get_platform(), 'macosx-10.3-ppc')
            sys.maxsize = 9223372036854775807
            self.assertEqual(get_platform(), 'macosx-10.3-ppc64')
        finally:
            sys.maxsize = maxint

        self._set_uname(('Darwin', 'macziade', '8.11.1',
                   ('Darwin Kernel Version 8.11.1: '
                    'Wed Oct 10 18:23:28 PDT 2007; '
                    'root:xnu-792.25.20~1/RELEASE_I386'), 'i386'))
        _osx_support._remove_original_values(get_config_vars())
        get_config_vars()['MACOSX_DEPLOYMENT_TARGET'] = '10.3'

        get_config_vars()['CFLAGS'] = ('-fno-strict-aliasing -DNDEBUG -g '
                                       '-fwrapv -O3 -Wall -Wstrict-prototypes')
        maxint = sys.maxsize
        try:
            sys.maxsize = 2147483647
            self.assertEqual(get_platform(), 'macosx-10.3-i386')
            sys.maxsize = 9223372036854775807
            self.assertEqual(get_platform(), 'macosx-10.3-x86_64')
        finally:
            sys.maxsize = maxint

        # macbook with fat binaries (fat, universal or fat64)
        _osx_support._remove_original_values(get_config_vars())
        get_config_vars()['MACOSX_DEPLOYMENT_TARGET'] = '10.4'
        get_config_vars()['CFLAGS'] = ('-arch ppc -arch i386 -isysroot '
                                       '/Developer/SDKs/MacOSX10.4u.sdk  '
                                       '-fno-strict-aliasing -fno-common '
                                       '-dynamic -DNDEBUG -g -O3')

        self.assertEqual(get_platform(), 'macosx-10.4-fat')

        _osx_support._remove_original_values(get_config_vars())
        get_config_vars()['CFLAGS'] = ('-arch x86_64 -arch i386 -isysroot '
                                       '/Developer/SDKs/MacOSX10.4u.sdk  '
                                       '-fno-strict-aliasing -fno-common '
                                       '-dynamic -DNDEBUG -g -O3')

        self.assertEqual(get_platform(), 'macosx-10.4-intel')

        _osx_support._remove_original_values(get_config_vars())
        get_config_vars()['CFLAGS'] = ('-arch x86_64 -arch ppc -arch i386 -isysroot '
                                       '/Developer/SDKs/MacOSX10.4u.sdk  '
                                       '-fno-strict-aliasing -fno-common '
                                       '-dynamic -DNDEBUG -g -O3')
        self.assertEqual(get_platform(), 'macosx-10.4-fat3')

        _osx_support._remove_original_values(get_config_vars())
        get_config_vars()['CFLAGS'] = ('-arch ppc64 -arch x86_64 -arch ppc -arch i386 -isysroot '
                                       '/Developer/SDKs/MacOSX10.4u.sdk  '
                                       '-fno-strict-aliasing -fno-common '
                                       '-dynamic -DNDEBUG -g -O3')
        self.assertEqual(get_platform(), 'macosx-10.4-universal')

        _osx_support._remove_original_values(get_config_vars())
        get_config_vars()['CFLAGS'] = ('-arch x86_64 -arch ppc64 -isysroot '
                                       '/Developer/SDKs/MacOSX10.4u.sdk  '
                                       '-fno-strict-aliasing -fno-common '
                                       '-dynamic -DNDEBUG -g -O3')

        self.assertEqual(get_platform(), 'macosx-10.4-fat64')

        for arch in ('ppc', 'i386', 'x86_64', 'ppc64'):
            _osx_support._remove_original_values(get_config_vars())
            get_config_vars()['CFLAGS'] = ('-arch %s -isysroot '
                                           '/Developer/SDKs/MacOSX10.4u.sdk  '
                                           '-fno-strict-aliasing -fno-common '
                                           '-dynamic -DNDEBUG -g -O3' % arch)

            self.assertEqual(get_platform(), 'macosx-10.4-%s' % arch)

        # linux debian sarge
        os.name = 'posix'
        sys.version = ('2.3.5 (#1, Jul  4 2007, 17:28:59) '
                       '\n[GCC 4.1.2 20061115 (prerelease) (Debian 4.1.1-21)]')
        sys.platform = 'linux2'
        self._set_uname(('Linux', 'aglae', '2.6.21.1dedibox-r7',
                    '#1 Mon Apr 30 17:25:38 CEST 2007', 'i686'))

        self.assertEqual(get_platform(), 'linux-i686')

        # XXX more platforms to tests here

    def test_get_config_h_filename(self):
        config_h = sysconfig.get_config_h_filename()
        self.assertTrue(os.path.isfile(config_h), config_h)

    def test_get_scheme_names(self):
        wanted = ('nt', 'nt_user', 'osx_framework_user', 'posix_home',
                  'posix_prefix', 'posix_user', 'pypy', 'pypy_nt')
        self.assertEqual(get_scheme_names(), wanted)

    @skip_unless_symlink
    def test_symlink(self): # Issue 7880
        with PythonSymlink() as py:
            cmd = "-c", "import sysconfig; print(sysconfig.get_platform())"
            self.assertEqual(py.call_real(*cmd), py.call_link(*cmd))

    def test_user_similar(self):
        # Issue #8759: make sure the posix scheme for the users
        # is similar to the global posix_prefix one
        base = get_config_var('base')
        user = get_config_var('userbase')
        # the global scheme mirrors the distinction between prefix and
        # exec-prefix but not the user scheme, so we have to adapt the paths
        # before comparing (issue #9100)
        adapt = sys.base_prefix != sys.base_exec_prefix
        for name in ('stdlib', 'platstdlib', 'purelib', 'platlib'):
            global_path = get_path(name, 'posix_prefix')
            if adapt:
                global_path = global_path.replace(sys.exec_prefix, sys.base_prefix)
                base = base.replace(sys.exec_prefix, sys.base_prefix)
            elif sys.base_prefix != sys.prefix:
                # virtual environment? Likewise, we have to adapt the paths
                # before comparing
                global_path = global_path.replace(sys.base_prefix, sys.prefix)
                base = base.replace(sys.base_prefix, sys.prefix)
            user_path = get_path(name, 'posix_user')
            self.assertEqual(user_path, global_path.replace(base, user, 1))

    def test_main(self):
        # just making sure _main() runs and returns things in the stdout
        with captured_stdout() as output:
            _main()
        self.assertTrue(len(output.getvalue().split('\n')) > 0)

    @impl_detail("PyPy lacks LDFLAGS/LDSHARED config vars", pypy=False)
    @unittest.skipIf(sys.platform == "win32", "Does not apply to Windows")
    def test_ldshared_value(self):
        ldflags = sysconfig.get_config_var('LDFLAGS')
        ldshared = sysconfig.get_config_var('LDSHARED')

        self.assertIn(ldflags, ldshared)

    @unittest.skipIf(sys.platform == "win32", "Does not apply to Windows")
    def test_cc_values(self):
        """ CC and CXX should be set for pypy """
        for var in ["CC", "CXX"]:
            assert sysconfig.get_config_var(var) is not None

    @unittest.skipIf(not find_executable("gcc"),
        "Does not apply to machines without gcc installed"
    )
    def test_gcc_values(self):
        """ if gcc is installed on the box, gcc values should be set. """
        assert "gcc" in sysconfig.get_config_var("CC")
        assert sysconfig.get_config_var("GNULD") == "yes"
        assert "gcc" in sysconfig.get_config_var("LDSHARED")


    @unittest.skipIf(not find_executable("g++"),
        "Does not apply to machines without g++ installed"
    )
    def test_gplusplus_values(self):
        """ if g++ is installed on the box, g++ values should be set. """
        assert "g++" in sysconfig.get_config_var("CXX")


    @unittest.skipUnless(sys.platform == "darwin", "test only relevant on MacOSX")
    def test_platform_in_subprocess(self):
        my_platform = sysconfig.get_platform()

        # Test without MACOSX_DEPLOYMENT_TARGET in the environment

        env = os.environ.copy()
        if 'MACOSX_DEPLOYMENT_TARGET' in env:
            del env['MACOSX_DEPLOYMENT_TARGET']

        p = subprocess.Popen([
                sys.executable, '-c',
                'import sysconfig; print(sysconfig.get_platform())',
            ],
            stdout=subprocess.PIPE,
            stderr=subprocess.DEVNULL,
            env=env)
        test_platform = p.communicate()[0].strip()
        test_platform = test_platform.decode('utf-8')
        status = p.wait()

        self.assertEqual(status, 0)
        self.assertEqual(my_platform, test_platform)

        # Test with MACOSX_DEPLOYMENT_TARGET in the environment, and
        # using a value that is unlikely to be the default one.
        env = os.environ.copy()
        env['MACOSX_DEPLOYMENT_TARGET'] = '10.1'

        p = subprocess.Popen([
                sys.executable, '-c',
                'import sysconfig; print(sysconfig.get_platform())',
            ],
            stdout=subprocess.PIPE,
            stderr=subprocess.DEVNULL,
            env=env)
        test_platform = p.communicate()[0].strip()
        test_platform = test_platform.decode('utf-8')
        status = p.wait()

        self.assertEqual(status, 0)
        self.assertEqual(my_platform, test_platform)

    @impl_detail("Test is not PyPy compatible", pypy=False)
    def test_srcdir(self):
        # See Issues #15322, #15364.
        srcdir = sysconfig.get_config_var('srcdir')

        self.assertTrue(os.path.isabs(srcdir), srcdir)
        self.assertTrue(os.path.isdir(srcdir), srcdir)

        if sysconfig._PYTHON_BUILD:
            # The python executable has not been installed so srcdir
            # should be a full source checkout.
            Python_h = os.path.join(srcdir, 'Include', 'Python.h')
            self.assertTrue(os.path.exists(Python_h), Python_h)
            self.assertTrue(sysconfig._is_python_source_dir(srcdir))
        elif os.name == 'posix':
            makefile_dir = os.path.dirname(sysconfig.get_makefile_filename())
            # Issue #19340: srcdir has been realpath'ed already
            makefile_dir = os.path.realpath(makefile_dir)
            self.assertEqual(makefile_dir, srcdir)

    def test_srcdir_independent_of_cwd(self):
        # srcdir should be independent of the current working directory
        # See Issues #15322, #15364.
        srcdir = sysconfig.get_config_var('srcdir')
        with change_cwd(os.pardir):
            srcdir2 = sysconfig.get_config_var('srcdir')
        self.assertEqual(srcdir, srcdir2)

    @unittest.skipIf(sysconfig.get_config_var('EXT_SUFFIX') is None,
                     'EXT_SUFFIX required for this test')
    def test_SO_deprecation(self):
        self.assertWarns(DeprecationWarning,
                         sysconfig.get_config_var, 'SO')

    @unittest.skipIf(sysconfig.get_config_var('EXT_SUFFIX') is None,
                     'EXT_SUFFIX required for this test')
    def test_SO_value(self):
        with check_warnings(('', DeprecationWarning)):
            self.assertEqual(sysconfig.get_config_var('SO'),
                             sysconfig.get_config_var('EXT_SUFFIX'))

    @unittest.skipIf(sysconfig.get_config_var('EXT_SUFFIX') is None,
                     'EXT_SUFFIX required for this test')
    def test_EXT_SUFFIX_in_vars(self):
        import _imp
        vars = sysconfig.get_config_vars()
        self.assertIsNotNone(vars['SO'])
        self.assertEqual(vars['SO'], vars['EXT_SUFFIX'])
        self.assertEqual(vars['EXT_SUFFIX'], _imp.extension_suffixes()[0])

    @unittest.skipUnless(sys.platform == 'linux' and
                         hasattr(sys.implementation, '_multiarch'),
                         'multiarch-specific test')
    def test_triplet_in_ext_suffix(self):
        ctypes = import_module('ctypes')
        import platform, re
        machine = platform.machine()
        suffix = sysconfig.get_config_var('EXT_SUFFIX')
        if re.match('(aarch64|arm|mips|ppc|powerpc|s390|sparc)', machine):
            self.assertTrue('linux' in suffix, suffix)
        if re.match('(i[3-6]86|x86_64)$', machine):
            if ctypes.sizeof(ctypes.c_char_p()) == 4:
                self.assertTrue(
                    suffix.endswith((
                        'i386-linux-gnu.so',
                        'i486-linux-gnu.so',
                        'i586-linux-gnu.so',
                        'i686-linux-gnu.so',
                        'x86_64-linux-gnux32.so',
                    )),
                    suffix,
                )
            else: # 8 byte pointer size
                self.assertTrue(suffix.endswith('x86_64-linux-gnu.so'), suffix)

    @unittest.skipUnless(sys.platform == 'darwin', 'OS X-specific test')
    def test_osx_ext_suffix(self):
        suffix = sysconfig.get_config_var('EXT_SUFFIX')
        self.assertTrue(suffix.endswith('-darwin.so'), suffix)

class MakefileTests(unittest.TestCase):

    @impl_detail("Test is not PyPy compatible", pypy=False)
    @unittest.skipIf(sys.platform.startswith('win'),
                     'Test is not Windows compatible')
    def test_get_makefile_filename(self):
        makefile = sysconfig.get_makefile_filename()
        self.assertTrue(os.path.isfile(makefile), makefile)

    def test_parse_makefile(self):
        self.addCleanup(unlink, TESTFN)
        with open(TESTFN, "w") as makefile:
            print("var1=a$(VAR2)", file=makefile)
            print("VAR2=b$(var3)", file=makefile)
            print("var3=42", file=makefile)
            print("var4=$/invalid", file=makefile)
            print("var5=dollar$$5", file=makefile)
            print("var6=${var3}/lib/python3.5/config-$(VAR2)$(var5)"
                  "-x86_64-linux-gnu", file=makefile)
        vars = sysconfig._parse_makefile(TESTFN)
        self.assertEqual(vars, {
            'var1': 'ab42',
            'VAR2': 'b42',
            'var3': 42,
            'var4': '$/invalid',
            'var5': 'dollar$5',
            'var6': '42/lib/python3.5/config-b42dollar$5-x86_64-linux-gnu',
        })


if __name__ == "__main__":
    unittest.main()<|MERGE_RESOLUTION|>--- conflicted
+++ resolved
@@ -7,13 +7,8 @@
 from distutils.spawn import find_executable
 
 from test.support import (import_module, TESTFN, unlink, check_warnings,
-<<<<<<< HEAD
-                          captured_stdout, impl_detail, import_module,
-                          skip_unless_symlink, change_cwd)
-=======
                           captured_stdout, skip_unless_symlink, change_cwd,
-                          PythonSymlink)
->>>>>>> c9993687
+                          PythonSymlink, impl_detail)
 
 import sysconfig
 from sysconfig import (get_paths, get_platform, get_config_vars,
@@ -272,37 +267,12 @@
             _main()
         self.assertTrue(len(output.getvalue().split('\n')) > 0)
 
-    @impl_detail("PyPy lacks LDFLAGS/LDSHARED config vars", pypy=False)
     @unittest.skipIf(sys.platform == "win32", "Does not apply to Windows")
     def test_ldshared_value(self):
         ldflags = sysconfig.get_config_var('LDFLAGS')
         ldshared = sysconfig.get_config_var('LDSHARED')
 
         self.assertIn(ldflags, ldshared)
-
-    @unittest.skipIf(sys.platform == "win32", "Does not apply to Windows")
-    def test_cc_values(self):
-        """ CC and CXX should be set for pypy """
-        for var in ["CC", "CXX"]:
-            assert sysconfig.get_config_var(var) is not None
-
-    @unittest.skipIf(not find_executable("gcc"),
-        "Does not apply to machines without gcc installed"
-    )
-    def test_gcc_values(self):
-        """ if gcc is installed on the box, gcc values should be set. """
-        assert "gcc" in sysconfig.get_config_var("CC")
-        assert sysconfig.get_config_var("GNULD") == "yes"
-        assert "gcc" in sysconfig.get_config_var("LDSHARED")
-
-
-    @unittest.skipIf(not find_executable("g++"),
-        "Does not apply to machines without g++ installed"
-    )
-    def test_gplusplus_values(self):
-        """ if g++ is installed on the box, g++ values should be set. """
-        assert "g++" in sysconfig.get_config_var("CXX")
-
 
     @unittest.skipUnless(sys.platform == "darwin", "test only relevant on MacOSX")
     def test_platform_in_subprocess(self):
@@ -409,16 +379,9 @@
             self.assertTrue('linux' in suffix, suffix)
         if re.match('(i[3-6]86|x86_64)$', machine):
             if ctypes.sizeof(ctypes.c_char_p()) == 4:
-                self.assertTrue(
-                    suffix.endswith((
-                        'i386-linux-gnu.so',
-                        'i486-linux-gnu.so',
-                        'i586-linux-gnu.so',
-                        'i686-linux-gnu.so',
-                        'x86_64-linux-gnux32.so',
-                    )),
-                    suffix,
-                )
+                self.assertTrue(suffix.endswith('i386-linux-gnu.so') or
+                                suffix.endswith('x86_64-linux-gnux32.so'),
+                                suffix)
             else: # 8 byte pointer size
                 self.assertTrue(suffix.endswith('x86_64-linux-gnu.so'), suffix)
 
