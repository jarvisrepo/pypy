import unittest
import sys
import os
import subprocess
import shutil
from copy import copy
from distutils.spawn import find_executable

<<<<<<< HEAD
from test.support import (run_unittest,
                          import_module, TESTFN, unlink, check_warnings,
                          captured_stdout, impl_detail, import_module,
                          skip_unless_symlink, change_cwd)
=======
from test.support import (import_module, TESTFN, unlink, check_warnings,
                          captured_stdout, skip_unless_symlink, change_cwd)
>>>>>>> 325138f6

import sysconfig
from sysconfig import (get_paths, get_platform, get_config_vars,
                       get_path, get_path_names, _INSTALL_SCHEMES,
                       _get_default_scheme, _expand_vars,
                       get_scheme_names, get_config_var, _main)
import _osx_support

class TestSysConfig(unittest.TestCase):

    def setUp(self):
        super(TestSysConfig, self).setUp()
        self.sys_path = sys.path[:]
        # patching os.uname
        if hasattr(os, 'uname'):
            self.uname = os.uname
            self._uname = os.uname()
        else:
            self.uname = None
            self._set_uname(('',)*5)
        os.uname = self._get_uname
        # saving the environment
        self.name = os.name
        self.platform = sys.platform
        self.version = sys.version
        self.sep = os.sep
        self.join = os.path.join
        self.isabs = os.path.isabs
        self.splitdrive = os.path.splitdrive
        self._config_vars = sysconfig._CONFIG_VARS, copy(sysconfig._CONFIG_VARS)
        self._added_envvars = []
        self._changed_envvars = []
        for var in ('MACOSX_DEPLOYMENT_TARGET', 'PATH'):
            if var in os.environ:
                self._changed_envvars.append((var, os.environ[var]))
            else:
                self._added_envvars.append(var)

    def tearDown(self):
        sys.path[:] = self.sys_path
        self._cleanup_testfn()
        if self.uname is not None:
            os.uname = self.uname
        else:
            del os.uname
        os.name = self.name
        sys.platform = self.platform
        sys.version = self.version
        os.sep = self.sep
        os.path.join = self.join
        os.path.isabs = self.isabs
        os.path.splitdrive = self.splitdrive
        sysconfig._CONFIG_VARS = self._config_vars[0]
        sysconfig._CONFIG_VARS.clear()
        sysconfig._CONFIG_VARS.update(self._config_vars[1])
        for var, value in self._changed_envvars:
            os.environ[var] = value
        for var in self._added_envvars:
            os.environ.pop(var, None)

        super(TestSysConfig, self).tearDown()

    def _set_uname(self, uname):
        self._uname = os.uname_result(uname)

    def _get_uname(self):
        return self._uname

    def _cleanup_testfn(self):
        path = TESTFN
        if os.path.isfile(path):
            os.remove(path)
        elif os.path.isdir(path):
            shutil.rmtree(path)

    def test_get_path_names(self):
        self.assertEqual(get_path_names(), sysconfig._SCHEME_KEYS)

    def test_get_paths(self):
        scheme = get_paths()
        default_scheme = _get_default_scheme()
        wanted = _expand_vars(default_scheme, None)
        wanted = sorted(wanted.items())
        scheme = sorted(scheme.items())
        self.assertEqual(scheme, wanted)

    def test_get_path(self):
        # XXX make real tests here
        for scheme in _INSTALL_SCHEMES:
            for name in _INSTALL_SCHEMES[scheme]:
                res = get_path(name, scheme)

    def test_get_config_vars(self):
        cvars = get_config_vars()
        self.assertIsInstance(cvars, dict)
        self.assertTrue(cvars)

    def test_get_platform(self):
        # windows XP, 32bits
        os.name = 'nt'
        sys.version = ('2.4.4 (#71, Oct 18 2006, 08:34:43) '
                       '[MSC v.1310 32 bit (Intel)]')
        sys.platform = 'win32'
        self.assertEqual(get_platform(), 'win32')

        # windows XP, amd64
        os.name = 'nt'
        sys.version = ('2.4.4 (#71, Oct 18 2006, 08:34:43) '
                       '[MSC v.1310 32 bit (Amd64)]')
        sys.platform = 'win32'
        self.assertEqual(get_platform(), 'win-amd64')

        # macbook
        os.name = 'posix'
        sys.version = ('2.5 (r25:51918, Sep 19 2006, 08:49:13) '
                       '\n[GCC 4.0.1 (Apple Computer, Inc. build 5341)]')
        sys.platform = 'darwin'
        self._set_uname(('Darwin', 'macziade', '8.11.1',
                   ('Darwin Kernel Version 8.11.1: '
                    'Wed Oct 10 18:23:28 PDT 2007; '
                    'root:xnu-792.25.20~1/RELEASE_I386'), 'PowerPC'))
        _osx_support._remove_original_values(get_config_vars())
        get_config_vars()['MACOSX_DEPLOYMENT_TARGET'] = '10.3'

        get_config_vars()['CFLAGS'] = ('-fno-strict-aliasing -DNDEBUG -g '
                                       '-fwrapv -O3 -Wall -Wstrict-prototypes')

        maxint = sys.maxsize
        try:
            sys.maxsize = 2147483647
            self.assertEqual(get_platform(), 'macosx-10.3-ppc')
            sys.maxsize = 9223372036854775807
            self.assertEqual(get_platform(), 'macosx-10.3-ppc64')
        finally:
            sys.maxsize = maxint

        self._set_uname(('Darwin', 'macziade', '8.11.1',
                   ('Darwin Kernel Version 8.11.1: '
                    'Wed Oct 10 18:23:28 PDT 2007; '
                    'root:xnu-792.25.20~1/RELEASE_I386'), 'i386'))
        _osx_support._remove_original_values(get_config_vars())
        get_config_vars()['MACOSX_DEPLOYMENT_TARGET'] = '10.3'

        get_config_vars()['CFLAGS'] = ('-fno-strict-aliasing -DNDEBUG -g '
                                       '-fwrapv -O3 -Wall -Wstrict-prototypes')
        maxint = sys.maxsize
        try:
            sys.maxsize = 2147483647
            self.assertEqual(get_platform(), 'macosx-10.3-i386')
            sys.maxsize = 9223372036854775807
            self.assertEqual(get_platform(), 'macosx-10.3-x86_64')
        finally:
            sys.maxsize = maxint

        # macbook with fat binaries (fat, universal or fat64)
        _osx_support._remove_original_values(get_config_vars())
        get_config_vars()['MACOSX_DEPLOYMENT_TARGET'] = '10.4'
        get_config_vars()['CFLAGS'] = ('-arch ppc -arch i386 -isysroot '
                                       '/Developer/SDKs/MacOSX10.4u.sdk  '
                                       '-fno-strict-aliasing -fno-common '
                                       '-dynamic -DNDEBUG -g -O3')

        self.assertEqual(get_platform(), 'macosx-10.4-fat')

        _osx_support._remove_original_values(get_config_vars())
        get_config_vars()['CFLAGS'] = ('-arch x86_64 -arch i386 -isysroot '
                                       '/Developer/SDKs/MacOSX10.4u.sdk  '
                                       '-fno-strict-aliasing -fno-common '
                                       '-dynamic -DNDEBUG -g -O3')

        self.assertEqual(get_platform(), 'macosx-10.4-intel')

        _osx_support._remove_original_values(get_config_vars())
        get_config_vars()['CFLAGS'] = ('-arch x86_64 -arch ppc -arch i386 -isysroot '
                                       '/Developer/SDKs/MacOSX10.4u.sdk  '
                                       '-fno-strict-aliasing -fno-common '
                                       '-dynamic -DNDEBUG -g -O3')
        self.assertEqual(get_platform(), 'macosx-10.4-fat3')

        _osx_support._remove_original_values(get_config_vars())
        get_config_vars()['CFLAGS'] = ('-arch ppc64 -arch x86_64 -arch ppc -arch i386 -isysroot '
                                       '/Developer/SDKs/MacOSX10.4u.sdk  '
                                       '-fno-strict-aliasing -fno-common '
                                       '-dynamic -DNDEBUG -g -O3')
        self.assertEqual(get_platform(), 'macosx-10.4-universal')

        _osx_support._remove_original_values(get_config_vars())
        get_config_vars()['CFLAGS'] = ('-arch x86_64 -arch ppc64 -isysroot '
                                       '/Developer/SDKs/MacOSX10.4u.sdk  '
                                       '-fno-strict-aliasing -fno-common '
                                       '-dynamic -DNDEBUG -g -O3')

        self.assertEqual(get_platform(), 'macosx-10.4-fat64')

        for arch in ('ppc', 'i386', 'x86_64', 'ppc64'):
            _osx_support._remove_original_values(get_config_vars())
            get_config_vars()['CFLAGS'] = ('-arch %s -isysroot '
                                           '/Developer/SDKs/MacOSX10.4u.sdk  '
                                           '-fno-strict-aliasing -fno-common '
                                           '-dynamic -DNDEBUG -g -O3' % arch)

            self.assertEqual(get_platform(), 'macosx-10.4-%s' % arch)

        # linux debian sarge
        os.name = 'posix'
        sys.version = ('2.3.5 (#1, Jul  4 2007, 17:28:59) '
                       '\n[GCC 4.1.2 20061115 (prerelease) (Debian 4.1.1-21)]')
        sys.platform = 'linux2'
        self._set_uname(('Linux', 'aglae', '2.6.21.1dedibox-r7',
                    '#1 Mon Apr 30 17:25:38 CEST 2007', 'i686'))

        self.assertEqual(get_platform(), 'linux-i686')

        # XXX more platforms to tests here

    def test_get_config_h_filename(self):
        config_h = sysconfig.get_config_h_filename()
        self.assertTrue(os.path.isfile(config_h), config_h)

    def test_get_scheme_names(self):
        wanted = ('nt', 'nt_user', 'osx_framework_user',
                  'posix_home', 'posix_prefix', 'posix_user', 'pypy')
        self.assertEqual(get_scheme_names(), wanted)

    @skip_unless_symlink
    def test_symlink(self):
        if sys.platform == "win32" and not os.path.exists(sys.executable):
            # App symlink appears to not exist, but we want the
            # real executable here anyway
            import _winapi
            real = _winapi.GetModuleFileName(0)
        else:
            real = os.path.realpath(sys.executable)
        link = os.path.abspath(TESTFN)
        os.symlink(real, link)

        # On Windows, the EXE needs to know where pythonXY.dll is at so we have
        # to add the directory to the path.
        env = None
        if sys.platform == "win32":
            env = {k.upper(): os.environ[k] for k in os.environ}
            env["PATH"] = "{};{}".format(
                os.path.dirname(real), env.get("PATH", ""))
            # Requires PYTHONHOME as well since we locate stdlib from the
            # EXE path and not the DLL path (which should be fixed)
            env["PYTHONHOME"] = os.path.dirname(real)
            if sysconfig.is_python_build(True):
                env["PYTHONPATH"] = os.path.dirname(os.__file__)

        # Issue 7880
        def get(python, env=None):
            cmd = [python, '-c',
                   'import sysconfig; print(sysconfig.get_platform())']
            p = subprocess.Popen(cmd, stdout=subprocess.PIPE,
                                 stderr=subprocess.PIPE, env=env)
            out, err = p.communicate()
            if p.returncode:
                print((out, err))
                self.fail('Non-zero return code {0} (0x{0:08X})'
                            .format(p.returncode))
            return out, err
        try:
            self.assertEqual(get(real), get(link, env))
        finally:
            unlink(link)

    def test_user_similar(self):
        # Issue #8759: make sure the posix scheme for the users
        # is similar to the global posix_prefix one
        base = get_config_var('base')
        user = get_config_var('userbase')
        # the global scheme mirrors the distinction between prefix and
        # exec-prefix but not the user scheme, so we have to adapt the paths
        # before comparing (issue #9100)
        adapt = sys.base_prefix != sys.base_exec_prefix
        for name in ('stdlib', 'platstdlib', 'purelib', 'platlib'):
            global_path = get_path(name, 'posix_prefix')
            if adapt:
                global_path = global_path.replace(sys.exec_prefix, sys.base_prefix)
                base = base.replace(sys.exec_prefix, sys.base_prefix)
            elif sys.base_prefix != sys.prefix:
                # virtual environment? Likewise, we have to adapt the paths
                # before comparing
                global_path = global_path.replace(sys.base_prefix, sys.prefix)
                base = base.replace(sys.base_prefix, sys.prefix)
            user_path = get_path(name, 'posix_user')
            self.assertEqual(user_path, global_path.replace(base, user, 1))

    def test_main(self):
        # just making sure _main() runs and returns things in the stdout
        with captured_stdout() as output:
            _main()
        self.assertTrue(len(output.getvalue().split('\n')) > 0)

    @impl_detail("PyPy lacks LDFLAGS/LDSHARED config vars", pypy=False)
    @unittest.skipIf(sys.platform == "win32", "Does not apply to Windows")
    def test_ldshared_value(self):
        ldflags = sysconfig.get_config_var('LDFLAGS')
        ldshared = sysconfig.get_config_var('LDSHARED')

        self.assertIn(ldflags, ldshared)

    @unittest.skipIf(sys.platform == "win32", "Does not apply to Windows")
    def test_cc_values(self):
        """ CC and CXX should be set for pypy """
        for var in ["CC", "CXX"]:
            assert sysconfig.get_config_var(var) is not None

    @unittest.skipIf(not find_executable("gcc"),
        "Does not apply to machines without gcc installed"
    )
    def test_gcc_values(self):
        """ if gcc is installed on the box, gcc values should be set. """
        assert "gcc" in sysconfig.get_config_var("CC")
        assert sysconfig.get_config_var("GNULD") == "yes"
        assert "gcc" in sysconfig.get_config_var("LDSHARED")


    @unittest.skipIf(not find_executable("g++"),
        "Does not apply to machines without g++ installed"
    )
    def test_gplusplus_values(self):
        """ if g++ is installed on the box, g++ values should be set. """
        assert "g++" in sysconfig.get_config_var("CXX")


    @unittest.skipUnless(sys.platform == "darwin", "test only relevant on MacOSX")
    def test_platform_in_subprocess(self):
        my_platform = sysconfig.get_platform()

        # Test without MACOSX_DEPLOYMENT_TARGET in the environment

        env = os.environ.copy()
        if 'MACOSX_DEPLOYMENT_TARGET' in env:
            del env['MACOSX_DEPLOYMENT_TARGET']

        p = subprocess.Popen([
                sys.executable, '-c',
                'import sysconfig; print(sysconfig.get_platform())',
            ],
            stdout=subprocess.PIPE,
            stderr=subprocess.DEVNULL,
            env=env)
        test_platform = p.communicate()[0].strip()
        test_platform = test_platform.decode('utf-8')
        status = p.wait()

        self.assertEqual(status, 0)
        self.assertEqual(my_platform, test_platform)

        # Test with MACOSX_DEPLOYMENT_TARGET in the environment, and
        # using a value that is unlikely to be the default one.
        env = os.environ.copy()
        env['MACOSX_DEPLOYMENT_TARGET'] = '10.1'

        p = subprocess.Popen([
                sys.executable, '-c',
                'import sysconfig; print(sysconfig.get_platform())',
            ],
            stdout=subprocess.PIPE,
            stderr=subprocess.DEVNULL,
            env=env)
        test_platform = p.communicate()[0].strip()
        test_platform = test_platform.decode('utf-8')
        status = p.wait()

        self.assertEqual(status, 0)
        self.assertEqual(my_platform, test_platform)

    @impl_detail("Test is not PyPy compatible", pypy=False)
    def test_srcdir(self):
        # See Issues #15322, #15364.
        srcdir = sysconfig.get_config_var('srcdir')

        self.assertTrue(os.path.isabs(srcdir), srcdir)
        self.assertTrue(os.path.isdir(srcdir), srcdir)

        if sysconfig._PYTHON_BUILD:
            # The python executable has not been installed so srcdir
            # should be a full source checkout.
            Python_h = os.path.join(srcdir, 'Include', 'Python.h')
            self.assertTrue(os.path.exists(Python_h), Python_h)
            self.assertTrue(sysconfig._is_python_source_dir(srcdir))
        elif os.name == 'posix':
            makefile_dir = os.path.dirname(sysconfig.get_makefile_filename())
            # Issue #19340: srcdir has been realpath'ed already
            makefile_dir = os.path.realpath(makefile_dir)
            self.assertEqual(makefile_dir, srcdir)

    def test_srcdir_independent_of_cwd(self):
        # srcdir should be independent of the current working directory
        # See Issues #15322, #15364.
        srcdir = sysconfig.get_config_var('srcdir')
        with change_cwd(os.pardir):
            srcdir2 = sysconfig.get_config_var('srcdir')
        self.assertEqual(srcdir, srcdir2)

    @unittest.skipIf(sysconfig.get_config_var('EXT_SUFFIX') is None,
                     'EXT_SUFFIX required for this test')
    def test_SO_deprecation(self):
        self.assertWarns(DeprecationWarning,
                         sysconfig.get_config_var, 'SO')

    @unittest.skipIf(sysconfig.get_config_var('EXT_SUFFIX') is None,
                     'EXT_SUFFIX required for this test')
    def test_SO_value(self):
        with check_warnings(('', DeprecationWarning)):
            self.assertEqual(sysconfig.get_config_var('SO'),
                             sysconfig.get_config_var('EXT_SUFFIX'))

    @unittest.skipIf(sysconfig.get_config_var('EXT_SUFFIX') is None,
                     'EXT_SUFFIX required for this test')
    def test_SO_in_vars(self):
        vars = sysconfig.get_config_vars()
        self.assertIsNotNone(vars['SO'])
        self.assertEqual(vars['SO'], vars['EXT_SUFFIX'])

    @unittest.skipUnless(sys.platform == 'linux' and
                         hasattr(sys.implementation, '_multiarch'),
                         'multiarch-specific test')
    def test_triplet_in_ext_suffix(self):
        ctypes = import_module('ctypes')
        import platform, re
        machine = platform.machine()
        suffix = sysconfig.get_config_var('EXT_SUFFIX')
        if re.match('(aarch64|arm|mips|ppc|powerpc|s390|sparc)', machine):
            self.assertTrue('linux' in suffix, suffix)
        if re.match('(i[3-6]86|x86_64)$', machine):
            if ctypes.sizeof(ctypes.c_char_p()) == 4:
                self.assertTrue(
                    suffix.endswith((
                        'i386-linux-gnu.so',
                        'i486-linux-gnu.so',
                        'i586-linux-gnu.so',
                        'i686-linux-gnu.so',
                        'x86_64-linux-gnux32.so',
                    )),
                    suffix,
                )
            else: # 8 byte pointer size
                self.assertTrue(suffix.endswith('x86_64-linux-gnu.so'), suffix)

    @unittest.skipUnless(sys.platform == 'darwin', 'OS X-specific test')
    def test_osx_ext_suffix(self):
        suffix = sysconfig.get_config_var('EXT_SUFFIX')
        self.assertTrue(suffix.endswith('-darwin.so'), suffix)

class MakefileTests(unittest.TestCase):

    @impl_detail("Test is not PyPy compatible", pypy=False)
    @unittest.skipIf(sys.platform.startswith('win'),
                     'Test is not Windows compatible')
    def test_get_makefile_filename(self):
        makefile = sysconfig.get_makefile_filename()
        self.assertTrue(os.path.isfile(makefile), makefile)

    def test_parse_makefile(self):
        self.addCleanup(unlink, TESTFN)
        with open(TESTFN, "w") as makefile:
            print("var1=a$(VAR2)", file=makefile)
            print("VAR2=b$(var3)", file=makefile)
            print("var3=42", file=makefile)
            print("var4=$/invalid", file=makefile)
            print("var5=dollar$$5", file=makefile)
            print("var6=${var3}/lib/python3.5/config-$(VAR2)$(var5)"
                  "-x86_64-linux-gnu", file=makefile)
        vars = sysconfig._parse_makefile(TESTFN)
        self.assertEqual(vars, {
            'var1': 'ab42',
            'VAR2': 'b42',
            'var3': 42,
            'var4': '$/invalid',
            'var5': 'dollar$5',
            'var6': '42/lib/python3.5/config-b42dollar$5-x86_64-linux-gnu',
        })


if __name__ == "__main__":
    unittest.main()<|MERGE_RESOLUTION|>--- conflicted
+++ resolved
@@ -6,15 +6,9 @@
 from copy import copy
 from distutils.spawn import find_executable
 
-<<<<<<< HEAD
-from test.support import (run_unittest,
-                          import_module, TESTFN, unlink, check_warnings,
+from test.support import (import_module, TESTFN, unlink, check_warnings,
                           captured_stdout, impl_detail, import_module,
                           skip_unless_symlink, change_cwd)
-=======
-from test.support import (import_module, TESTFN, unlink, check_warnings,
-                          captured_stdout, skip_unless_symlink, change_cwd)
->>>>>>> 325138f6
 
 import sysconfig
 from sysconfig import (get_paths, get_platform, get_config_vars,
