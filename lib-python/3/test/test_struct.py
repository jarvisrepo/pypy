from collections import abc
import array
import math
import operator
import unittest
import struct
import sys

from test import support

ISBIGENDIAN = sys.byteorder == "big"

integer_codes = 'b', 'B', 'h', 'H', 'i', 'I', 'l', 'L', 'q', 'Q', 'n', 'N'
byteorders = '', '@', '=', '<', '>', '!'

def iter_integer_formats(byteorders=byteorders):
    for code in integer_codes:
        for byteorder in byteorders:
            if (byteorder not in ('', '@') and code in ('n', 'N')):
                continue
            yield code, byteorder

def string_reverse(s):
    return s[::-1]

def bigendian_to_native(value):
    if ISBIGENDIAN:
        return value
    else:
        return string_reverse(value)

class StructTest(unittest.TestCase):
    def test_isbigendian(self):
        self.assertEqual((struct.pack('=i', 1)[0] == 0), ISBIGENDIAN)

    def test_consistence(self):
        self.assertRaises(struct.error, struct.calcsize, 'Z')

        sz = struct.calcsize('i')
        self.assertEqual(sz * 3, struct.calcsize('iii'))

        fmt = 'cbxxxxxxhhhhiillffd?'
        fmt3 = '3c3b18x12h6i6l6f3d3?'
        sz = struct.calcsize(fmt)
        sz3 = struct.calcsize(fmt3)
        self.assertEqual(sz * 3, sz3)

        self.assertRaises(struct.error, struct.pack, 'iii', 3)
        self.assertRaises(struct.error, struct.pack, 'i', 3, 3, 3)
        self.assertRaises((TypeError, struct.error), struct.pack, 'i', 'foo')
        self.assertRaises((TypeError, struct.error), struct.pack, 'P', 'foo')
        self.assertRaises(struct.error, struct.unpack, 'd', b'flap')
        s = struct.pack('ii', 1, 2)
        self.assertRaises(struct.error, struct.unpack, 'iii', s)
        self.assertRaises(struct.error, struct.unpack, 'i', s)

    def test_transitiveness(self):
        c = b'a'
        b = 1
        h = 255
        i = 65535
        l = 65536
        f = 3.1415
        d = 3.1415
        t = True

        for prefix in ('', '@', '<', '>', '=', '!'):
            for format in ('xcbhilfd?', 'xcBHILfd?'):
                format = prefix + format
                s = struct.pack(format, c, b, h, i, l, f, d, t)
                cp, bp, hp, ip, lp, fp, dp, tp = struct.unpack(format, s)
                self.assertEqual(cp, c)
                self.assertEqual(bp, b)
                self.assertEqual(hp, h)
                self.assertEqual(ip, i)
                self.assertEqual(lp, l)
                self.assertEqual(int(100 * fp), int(100 * f))
                self.assertEqual(int(100 * dp), int(100 * d))
                self.assertEqual(tp, t)

    def test_new_features(self):
        # Test some of the new features in detail
        # (format, argument, big-endian result, little-endian result, asymmetric)
        tests = [
            ('c', b'a', b'a', b'a', 0),
            ('xc', b'a', b'\0a', b'\0a', 0),
            ('cx', b'a', b'a\0', b'a\0', 0),
            ('s', b'a', b'a', b'a', 0),
            ('0s', b'helloworld', b'', b'', 1),
            ('1s', b'helloworld', b'h', b'h', 1),
            ('9s', b'helloworld', b'helloworl', b'helloworl', 1),
            ('10s', b'helloworld', b'helloworld', b'helloworld', 0),
            ('11s', b'helloworld', b'helloworld\0', b'helloworld\0', 1),
            ('20s', b'helloworld', b'helloworld'+10*b'\0', b'helloworld'+10*b'\0', 1),
            ('b', 7, b'\7', b'\7', 0),
            ('b', -7, b'\371', b'\371', 0),
            ('B', 7, b'\7', b'\7', 0),
            ('B', 249, b'\371', b'\371', 0),
            ('h', 700, b'\002\274', b'\274\002', 0),
            ('h', -700, b'\375D', b'D\375', 0),
            ('H', 700, b'\002\274', b'\274\002', 0),
            ('H', 0x10000-700, b'\375D', b'D\375', 0),
            ('i', 70000000, b'\004,\035\200', b'\200\035,\004', 0),
            ('i', -70000000, b'\373\323\342\200', b'\200\342\323\373', 0),
            ('I', 70000000, b'\004,\035\200', b'\200\035,\004', 0),
            ('I', 0x100000000-70000000, b'\373\323\342\200', b'\200\342\323\373', 0),
            ('l', 70000000, b'\004,\035\200', b'\200\035,\004', 0),
            ('l', -70000000, b'\373\323\342\200', b'\200\342\323\373', 0),
            ('L', 70000000, b'\004,\035\200', b'\200\035,\004', 0),
            ('L', 0x100000000-70000000, b'\373\323\342\200', b'\200\342\323\373', 0),
            ('f', 2.0, b'@\000\000\000', b'\000\000\000@', 0),
            ('d', 2.0, b'@\000\000\000\000\000\000\000',
                       b'\000\000\000\000\000\000\000@', 0),
            ('f', -2.0, b'\300\000\000\000', b'\000\000\000\300', 0),
            ('d', -2.0, b'\300\000\000\000\000\000\000\000',
                        b'\000\000\000\000\000\000\000\300', 0),
            ('?', 0, b'\0', b'\0', 0),
            ('?', 3, b'\1', b'\1', 1),
            ('?', True, b'\1', b'\1', 0),
            ('?', [], b'\0', b'\0', 1),
            ('?', (1,), b'\1', b'\1', 1),
        ]

        for fmt, arg, big, lil, asy in tests:
            for (xfmt, exp) in [('>'+fmt, big), ('!'+fmt, big), ('<'+fmt, lil),
                                ('='+fmt, ISBIGENDIAN and big or lil)]:
                res = struct.pack(xfmt, arg)
                self.assertEqual(res, exp)
                self.assertEqual(struct.calcsize(xfmt), len(res))
                rev = struct.unpack(xfmt, res)[0]
                if rev != arg:
                    self.assertTrue(asy)

    def test_calcsize(self):
        expected_size = {
            'b': 1, 'B': 1,
            'h': 2, 'H': 2,
            'i': 4, 'I': 4,
            'l': 4, 'L': 4,
            'q': 8, 'Q': 8,
            }

        # standard integer sizes
        for code, byteorder in iter_integer_formats(('=', '<', '>', '!')):
            format = byteorder+code
            size = struct.calcsize(format)
            self.assertEqual(size, expected_size[code])

        # native integer sizes
        native_pairs = 'bB', 'hH', 'iI', 'lL', 'nN', 'qQ'
        for format_pair in native_pairs:
            for byteorder in '', '@':
                signed_size = struct.calcsize(byteorder + format_pair[0])
                unsigned_size = struct.calcsize(byteorder + format_pair[1])
                self.assertEqual(signed_size, unsigned_size)

        # bounds for native integer sizes
        self.assertEqual(struct.calcsize('b'), 1)
        self.assertLessEqual(2, struct.calcsize('h'))
        self.assertLessEqual(4, struct.calcsize('l'))
        self.assertLessEqual(struct.calcsize('h'), struct.calcsize('i'))
        self.assertLessEqual(struct.calcsize('i'), struct.calcsize('l'))
        self.assertLessEqual(8, struct.calcsize('q'))
        self.assertLessEqual(struct.calcsize('l'), struct.calcsize('q'))
        self.assertGreaterEqual(struct.calcsize('n'), struct.calcsize('i'))
        self.assertGreaterEqual(struct.calcsize('n'), struct.calcsize('P'))

    def test_integers(self):
        # Integer tests (bBhHiIlLqQnN).
        import binascii

        class IntTester(unittest.TestCase):
            def __init__(self, format):
                super(IntTester, self).__init__(methodName='test_one')
                self.format = format
                self.code = format[-1]
                self.byteorder = format[:-1]
                if not self.byteorder in byteorders:
                    raise ValueError("unrecognized packing byteorder: %s" %
                                     self.byteorder)
                self.bytesize = struct.calcsize(format)
                self.bitsize = self.bytesize * 8
                if self.code in tuple('bhilqn'):
                    self.signed = True
                    self.min_value = -(2**(self.bitsize-1))
                    self.max_value = 2**(self.bitsize-1) - 1
                elif self.code in tuple('BHILQN'):
                    self.signed = False
                    self.min_value = 0
                    self.max_value = 2**self.bitsize - 1
                else:
                    raise ValueError("unrecognized format code: %s" %
                                     self.code)

            def test_one(self, x, pack=struct.pack,
                                  unpack=struct.unpack,
                                  unhexlify=binascii.unhexlify):

                format = self.format
                if self.min_value <= x <= self.max_value:
                    expected = x
                    if self.signed and x < 0:
                        expected += 1 << self.bitsize
                    self.assertGreaterEqual(expected, 0)
                    expected = '%x' % expected
                    if len(expected) & 1:
                        expected = "0" + expected
                    expected = expected.encode('ascii')
                    expected = unhexlify(expected)
                    expected = (b"\x00" * (self.bytesize - len(expected)) +
                                expected)
                    if (self.byteorder == '<' or
                        self.byteorder in ('', '@', '=') and not ISBIGENDIAN):
                        expected = string_reverse(expected)
                    self.assertEqual(len(expected), self.bytesize)

                    # Pack work?
                    got = pack(format, x)
                    self.assertEqual(got, expected)

                    # Unpack work?
                    retrieved = unpack(format, got)[0]
                    self.assertEqual(x, retrieved)

                    # Adding any byte should cause a "too big" error.
                    self.assertRaises((struct.error, TypeError), unpack, format,
                                                                 b'\x01' + got)
                else:
                    # x is out of range -- verify pack realizes that.
                    self.assertRaises((OverflowError, ValueError, struct.error),
                                      pack, format, x)

            def run(self):
                from random import randrange

                # Create all interesting powers of 2.
                values = []
                for exp in range(self.bitsize + 3):
                    values.append(1 << exp)

                # Add some random values.
                for i in range(self.bitsize):
                    val = 0
                    for j in range(self.bytesize):
                        val = (val << 8) | randrange(256)
                    values.append(val)

                # Values absorbed from other tests
                values.extend([300, 700000, sys.maxsize*4])

                # Try all those, and their negations, and +-1 from
                # them.  Note that this tests all power-of-2
                # boundaries in range, and a few out of range, plus
                # +-(2**n +- 1).
                for base in values:
                    for val in -base, base:
                        for incr in -1, 0, 1:
                            x = val + incr
                            self.test_one(x)

                # Some error cases.
                class NotAnInt:
                    def __int__(self):
                        return 42

                # Objects with an '__index__' method should be allowed
                # to pack as integers.  That is assuming the implemented
                # '__index__' method returns an 'int'.
                class Indexable(object):
                    def __init__(self, value):
                        self._value = value

                    def __index__(self):
                        return self._value

                # If the '__index__' method raises a type error, then
                # '__int__' should be used with a deprecation warning.
                class BadIndex(object):
                    def __index__(self):
                        raise TypeError

                    def __int__(self):
                        return 42

                self.assertRaises((TypeError, struct.error),
                                  struct.pack, self.format,
                                  "a string")
                self.assertRaises((TypeError, struct.error),
                                  struct.pack, self.format,
                                  randrange)
                self.assertRaises((TypeError, struct.error),
                                  struct.pack, self.format,
                                  3+42j)
                self.assertRaises((TypeError, struct.error),
                                  struct.pack, self.format,
                                  NotAnInt())
                self.assertRaises((TypeError, struct.error),
                                  struct.pack, self.format,
                                  BadIndex())

                # Check for legitimate values from '__index__'.
                for obj in (Indexable(0), Indexable(10), Indexable(17),
                            Indexable(42), Indexable(100), Indexable(127)):
                    try:
                        struct.pack(format, obj)
                    except:
                        self.fail("integer code pack failed on object "
                                  "with '__index__' method")

                # Check for bogus values from '__index__'.
                for obj in (Indexable(b'a'), Indexable('b'), Indexable(None),
                            Indexable({'a': 1}), Indexable([1, 2, 3])):
                    self.assertRaises((TypeError, struct.error),
                                      struct.pack, self.format,
                                      obj)

        for code, byteorder in iter_integer_formats():
            format = byteorder+code
            t = IntTester(format)
            t.run()

    def test_nN_code(self):
        # n and N don't exist in standard sizes
        def assertStructError(func, *args, **kwargs):
            with self.assertRaises(struct.error) as cm:
                func(*args, **kwargs)
            self.assertIn("bad char in struct format", str(cm.exception))
        for code in 'nN':
            for byteorder in ('=', '<', '>', '!'):
                format = byteorder+code
                assertStructError(struct.calcsize, format)
                assertStructError(struct.pack, format, 0)
                assertStructError(struct.unpack, format, b"")

    def test_p_code(self):
        # Test p ("Pascal string") code.
        for code, input, expected, expectedback in [
                ('p',  b'abc', b'\x00',            b''),
                ('1p', b'abc', b'\x00',            b''),
                ('2p', b'abc', b'\x01a',           b'a'),
                ('3p', b'abc', b'\x02ab',          b'ab'),
                ('4p', b'abc', b'\x03abc',         b'abc'),
                ('5p', b'abc', b'\x03abc\x00',     b'abc'),
                ('6p', b'abc', b'\x03abc\x00\x00', b'abc'),
                ('1000p', b'x'*1000, b'\xff' + b'x'*999, b'x'*255)]:
            got = struct.pack(code, input)
            self.assertEqual(got, expected)
            (got,) = struct.unpack(code, got)
            self.assertEqual(got, expectedback)

    def test_705836(self):
        # SF bug 705836.  "<f" and ">f" had a severe rounding bug, where a carry
        # from the low-order discarded bits could propagate into the exponent
        # field, causing the result to be wrong by a factor of 2.
        for base in range(1, 33):
            # smaller <- largest representable float less than base.
            delta = 0.5
            while base - delta / 2.0 != base:
                delta /= 2.0
            smaller = base - delta
            # Packing this rounds away a solid string of trailing 1 bits.
            packed = struct.pack("<f", smaller)
            unpacked = struct.unpack("<f", packed)[0]
            # This failed at base = 2, 4, and 32, with unpacked = 1, 2, and
            # 16, respectively.
            self.assertEqual(base, unpacked)
            bigpacked = struct.pack(">f", smaller)
            self.assertEqual(bigpacked, string_reverse(packed))
            unpacked = struct.unpack(">f", bigpacked)[0]
            self.assertEqual(base, unpacked)

        # Largest finite IEEE single.
        big = (1 << 24) - 1
        big = math.ldexp(big, 127 - 23)
        packed = struct.pack(">f", big)
        unpacked = struct.unpack(">f", packed)[0]
        self.assertEqual(big, unpacked)

        # The same, but tack on a 1 bit so it rounds up to infinity.
        big = (1 << 25) - 1
        big = math.ldexp(big, 127 - 24)
        self.assertRaises(OverflowError, struct.pack, ">f", big)

    def test_1530559(self):
        for code, byteorder in iter_integer_formats():
            format = byteorder + code
            self.assertRaises(struct.error, struct.pack, format, 1.0)
            self.assertRaises(struct.error, struct.pack, format, 1.5)
        self.assertRaises(struct.error, struct.pack, 'P', 1.0)
        self.assertRaises(struct.error, struct.pack, 'P', 1.5)

    def test_unpack_from(self):
        test_string = b'abcd01234'
        fmt = '4s'
        s = struct.Struct(fmt)
        for cls in (bytes, bytearray):
            data = cls(test_string)
            self.assertEqual(s.unpack_from(data), (b'abcd',))
            self.assertEqual(s.unpack_from(data, 2), (b'cd01',))
            self.assertEqual(s.unpack_from(data, 4), (b'0123',))
            for i in range(6):
                self.assertEqual(s.unpack_from(data, i), (data[i:i+4],))
            for i in range(6, len(test_string) + 1):
                self.assertRaises(struct.error, s.unpack_from, data, i)
        for cls in (bytes, bytearray):
            data = cls(test_string)
            self.assertEqual(struct.unpack_from(fmt, data), (b'abcd',))
            self.assertEqual(struct.unpack_from(fmt, data, 2), (b'cd01',))
            self.assertEqual(struct.unpack_from(fmt, data, 4), (b'0123',))
            for i in range(6):
                self.assertEqual(struct.unpack_from(fmt, data, i), (data[i:i+4],))
            for i in range(6, len(test_string) + 1):
                self.assertRaises(struct.error, struct.unpack_from, fmt, data, i)

        # keyword arguments
        self.assertEqual(s.unpack_from(buffer=test_string, offset=2),
                         (b'cd01',))

    def test_pack_into(self):
        test_string = b'Reykjavik rocks, eow!'
        writable_buf = array.array('b', b' '*100)
        fmt = '21s'
        s = struct.Struct(fmt)

        # Test without offset
        s.pack_into(writable_buf, 0, test_string)
        from_buf = writable_buf.tobytes()[:len(test_string)]
        self.assertEqual(from_buf, test_string)

        # Test with offset.
        s.pack_into(writable_buf, 10, test_string)
        from_buf = writable_buf.tobytes()[:len(test_string)+10]
        self.assertEqual(from_buf, test_string[:10] + test_string)

        # Go beyond boundaries.
        small_buf = array.array('b', b' '*10)
        self.assertRaises((ValueError, struct.error), s.pack_into, small_buf, 0,
                          test_string)
        self.assertRaises((ValueError, struct.error), s.pack_into, small_buf, 2,
                          test_string)

        # Test bogus offset (issue 3694)
        sb = small_buf
        self.assertRaises((TypeError, struct.error), struct.pack_into, b'', sb,
                          None)

    def test_pack_into_fn(self):
        test_string = b'Reykjavik rocks, eow!'
        writable_buf = array.array('b', b' '*100)
        fmt = '21s'
        pack_into = lambda *args: struct.pack_into(fmt, *args)

        # Test without offset.
        pack_into(writable_buf, 0, test_string)
        from_buf = writable_buf.tobytes()[:len(test_string)]
        self.assertEqual(from_buf, test_string)

        # Test with offset.
        pack_into(writable_buf, 10, test_string)
        from_buf = writable_buf.tobytes()[:len(test_string)+10]
        self.assertEqual(from_buf, test_string[:10] + test_string)

        # Go beyond boundaries.
        small_buf = array.array('b', b' '*10)
        self.assertRaises((ValueError, struct.error), pack_into, small_buf, 0,
                          test_string)
        self.assertRaises((ValueError, struct.error), pack_into, small_buf, 2,
                          test_string)

    def test_unpack_with_buffer(self):
        # SF bug 1563759: struct.unpack doesn't support buffer protocol objects
        data1 = array.array('B', b'\x12\x34\x56\x78')
        data2 = memoryview(b'\x12\x34\x56\x78') # XXX b'......XXXX......', 6, 4
        for data in [data1, data2]:
            value, = struct.unpack('>I', data)
            self.assertEqual(value, 0x12345678)

    def test_bool(self):
        class ExplodingBool(object):
            def __bool__(self):
                raise OSError
        for prefix in tuple("<>!=")+('',):
            false = (), [], [], '', 0
            true = [1], 'test', 5, -1, 0xffffffff+1, 0xffffffff/2

            falseFormat = prefix + '?' * len(false)
            packedFalse = struct.pack(falseFormat, *false)
            unpackedFalse = struct.unpack(falseFormat, packedFalse)

            trueFormat = prefix + '?' * len(true)
            packedTrue = struct.pack(trueFormat, *true)
            unpackedTrue = struct.unpack(trueFormat, packedTrue)

            self.assertEqual(len(true), len(unpackedTrue))
            self.assertEqual(len(false), len(unpackedFalse))

            for t in unpackedFalse:
                self.assertFalse(t)
            for t in unpackedTrue:
                self.assertTrue(t)

            packed = struct.pack(prefix+'?', 1)

            self.assertEqual(len(packed), struct.calcsize(prefix+'?'))

            if len(packed) != 1:
                self.assertFalse(prefix, msg='encoded bool is not one byte: %r'
                                             %packed)

            try:
                struct.pack(prefix + '?', ExplodingBool())
            except OSError:
                pass
            else:
                self.fail("Expected OSError: struct.pack(%r, "
                          "ExplodingBool())" % (prefix + '?'))

        for c in [b'\x01', b'\x7f', b'\xff', b'\x0f', b'\xf0']:
            self.assertTrue(struct.unpack('>?', c)[0])

    def test_count_overflow(self):
        hugecount = '{}b'.format(sys.maxsize+1)
        self.assertRaises(struct.error, struct.calcsize, hugecount)

        hugecount2 = '{}b{}H'.format(sys.maxsize//2, sys.maxsize//2)
        self.assertRaises(struct.error, struct.calcsize, hugecount2)

    def test_trailing_counter(self):
        store = array.array('b', b' '*100)

        # format lists containing only count spec should result in an error
        self.assertRaises(struct.error, struct.pack, '12345')
        self.assertRaises(struct.error, struct.unpack, '12345', b'')
        self.assertRaises(struct.error, struct.pack_into, '12345', store, 0)
        self.assertRaises(struct.error, struct.unpack_from, '12345', store, 0)

        # Format lists with trailing count spec should result in an error
<<<<<<< HEAD
        self.assertRaises(struct.error, struct.pack, 'c12345', b'x')
=======
        self.assertRaises(struct.error, struct.pack, 'c12345', 'x')
>>>>>>> 325138f6
        self.assertRaises(struct.error, struct.unpack, 'c12345', b'x')
        self.assertRaises(struct.error, struct.pack_into, 'c12345', store, 0,
                           b'x')
        self.assertRaises(struct.error, struct.unpack_from, 'c12345', store,
                           0)

        # Mixed format tests
        self.assertRaises(struct.error, struct.pack, '14s42', b'spam and eggs')
        self.assertRaises(struct.error, struct.unpack, '14s42',
                          b'spam and eggs')
        self.assertRaises(struct.error, struct.pack_into, '14s42', store, 0,
                          b'spam and eggs')
        self.assertRaises(struct.error, struct.unpack_from, '14s42', store, 0)

    def test_Struct_reinitialization(self):
        # Issue 9422: there was a memory leak when reinitializing a
        # Struct instance.  This test can be used to detect the leak
        # when running with regrtest -L.
        s = struct.Struct('i')
        s.__init__('ii')

    def check_sizeof(self, format_str, number_of_codes):
        # The size of 'PyStructObject'
        totalsize = support.calcobjsize('2n3P')
        # The size taken up by the 'formatcode' dynamic array
        totalsize += struct.calcsize('P3n0P') * (number_of_codes + 1)
        support.check_sizeof(self, struct.Struct(format_str), totalsize)

    @support.cpython_only
    def test__sizeof__(self):
        for code in integer_codes:
            self.check_sizeof(code, 1)
        self.check_sizeof('BHILfdspP', 9)
        self.check_sizeof('B' * 1234, 1234)
        self.check_sizeof('fd', 2)
        self.check_sizeof('xxxxxxxxxxxxxx', 0)
        self.check_sizeof('100H', 1)
        self.check_sizeof('187s', 1)
        self.check_sizeof('20p', 1)
        self.check_sizeof('0s', 1)
        self.check_sizeof('0c', 0)

    def test_boundary_error_message(self):
        regex = (
            r'pack_into requires a buffer of at least 6 '
            r'bytes for packing 1 bytes at offset 5 '
            r'\(actual buffer size is 1\)'
        )
        with self.assertRaisesRegex(struct.error, regex):
            struct.pack_into('b', bytearray(1), 5, 1)

    def test_boundary_error_message_with_negative_offset(self):
        byte_list = bytearray(10)
        with self.assertRaisesRegex(
                struct.error,
                r'no space to pack 4 bytes at offset -2'):
            struct.pack_into('<I', byte_list, -2, 123)

        with self.assertRaisesRegex(
                struct.error,
                'offset -11 out of range for 10-byte buffer'):
            struct.pack_into('<B', byte_list, -11, 123)

    def test_boundary_error_message_with_large_offset(self):
        # Test overflows cause by large offset and value size (issue 30245)
        regex = (
            r'pack_into requires a buffer of at least ' + str(sys.maxsize + 4) +
            r' bytes for packing 4 bytes at offset ' + str(sys.maxsize) +
            r' \(actual buffer size is 10\)'
        )
        with self.assertRaisesRegex(struct.error, regex):
            struct.pack_into('<I', bytearray(10), sys.maxsize, 1)

    def test_issue29802(self):
        # When the second argument of struct.unpack() was of wrong type
        # the Struct object was decrefed twice and the reference to
        # deallocated object was left in a cache.
        with self.assertRaises(TypeError):
            struct.unpack('b', 0)
        # Shouldn't crash.
        self.assertEqual(struct.unpack('b', b'a'), (b'a'[0],))

    def test_format_attr(self):
        s = struct.Struct('=i2H')
        self.assertEqual(s.format, '=i2H')

        # use a bytes string
        s2 = struct.Struct(s.format.encode())
        self.assertEqual(s2.format, s.format)


class UnpackIteratorTest(unittest.TestCase):
    """
    Tests for iterative unpacking (struct.Struct.iter_unpack).
    """

    def test_construct(self):
        def _check_iterator(it):
            self.assertIsInstance(it, abc.Iterator)
            self.assertIsInstance(it, abc.Iterable)
        s = struct.Struct('>ibcp')
        it = s.iter_unpack(b"")
        _check_iterator(it)
        it = s.iter_unpack(b"1234567")
        _check_iterator(it)
        # Wrong bytes length
        with self.assertRaises(struct.error):
            s.iter_unpack(b"123456")
        with self.assertRaises(struct.error):
            s.iter_unpack(b"12345678")
        # Zero-length struct
        s = struct.Struct('>')
        with self.assertRaises(struct.error):
            s.iter_unpack(b"")
        with self.assertRaises(struct.error):
            s.iter_unpack(b"12")

    def test_iterate(self):
        s = struct.Struct('>IB')
        b = bytes(range(1, 16))
        it = s.iter_unpack(b)
        self.assertEqual(next(it), (0x01020304, 5))
        self.assertEqual(next(it), (0x06070809, 10))
        self.assertEqual(next(it), (0x0b0c0d0e, 15))
        self.assertRaises(StopIteration, next, it)
        self.assertRaises(StopIteration, next, it)

    def test_arbitrary_buffer(self):
        s = struct.Struct('>IB')
        b = bytes(range(1, 11))
        it = s.iter_unpack(memoryview(b))
        self.assertEqual(next(it), (0x01020304, 5))
        self.assertEqual(next(it), (0x06070809, 10))
        self.assertRaises(StopIteration, next, it)
        self.assertRaises(StopIteration, next, it)

    def test_length_hint(self):
        lh = operator.length_hint
        s = struct.Struct('>IB')
        b = bytes(range(1, 16))
        it = s.iter_unpack(b)
        self.assertEqual(lh(it), 3)
        next(it)
        self.assertEqual(lh(it), 2)
        next(it)
        self.assertEqual(lh(it), 1)
        next(it)
        self.assertEqual(lh(it), 0)
        self.assertRaises(StopIteration, next, it)
        self.assertEqual(lh(it), 0)

    def test_module_func(self):
        # Sanity check for the global struct.iter_unpack()
        it = struct.iter_unpack('>IB', bytes(range(1, 11)))
        self.assertEqual(next(it), (0x01020304, 5))
        self.assertEqual(next(it), (0x06070809, 10))
        self.assertRaises(StopIteration, next, it)
        self.assertRaises(StopIteration, next, it)

    def test_half_float(self):
        # Little-endian examples from:
        # http://en.wikipedia.org/wiki/Half_precision_floating-point_format
        format_bits_float__cleanRoundtrip_list = [
            (b'\x00\x3c', 1.0),
            (b'\x00\xc0', -2.0),
            (b'\xff\x7b', 65504.0), #  (max half precision)
            (b'\x00\x04', 2**-14), # ~= 6.10352 * 10**-5 (min pos normal)
            (b'\x01\x00', 2**-24), # ~= 5.96046 * 10**-8 (min pos subnormal)
            (b'\x00\x00', 0.0),
            (b'\x00\x80', -0.0),
            (b'\x00\x7c', float('+inf')),
            (b'\x00\xfc', float('-inf')),
            (b'\x55\x35', 0.333251953125), # ~= 1/3
        ]

        for le_bits, f in format_bits_float__cleanRoundtrip_list:
            be_bits = le_bits[::-1]
            self.assertEqual(f, struct.unpack('<e', le_bits)[0])
            self.assertEqual(le_bits, struct.pack('<e', f))
            self.assertEqual(f, struct.unpack('>e', be_bits)[0])
            self.assertEqual(be_bits, struct.pack('>e', f))
            if sys.byteorder == 'little':
                self.assertEqual(f, struct.unpack('e', le_bits)[0])
                self.assertEqual(le_bits, struct.pack('e', f))
            else:
                self.assertEqual(f, struct.unpack('e', be_bits)[0])
                self.assertEqual(be_bits, struct.pack('e', f))

        # Check for NaN handling:
        format_bits__nan_list = [
            ('<e', b'\x01\xfc'),
            ('<e', b'\x00\xfe'),
            ('<e', b'\xff\xff'),
            ('<e', b'\x01\x7c'),
            ('<e', b'\x00\x7e'),
            ('<e', b'\xff\x7f'),
        ]

        for formatcode, bits in format_bits__nan_list:
            self.assertTrue(math.isnan(struct.unpack('<e', bits)[0]))
            self.assertTrue(math.isnan(struct.unpack('>e', bits[::-1])[0]))

        # Check that packing produces a bit pattern representing a quiet NaN:
        # all exponent bits and the msb of the fraction should all be 1.
        packed = struct.pack('<e', math.nan)
        self.assertEqual(packed[1] & 0x7e, 0x7e)
        packed = struct.pack('<e', -math.nan)
        self.assertEqual(packed[1] & 0x7e, 0x7e)

        # Checks for round-to-even behavior
        format_bits_float__rounding_list = [
            ('>e', b'\x00\x01', 2.0**-25 + 2.0**-35), # Rounds to minimum subnormal
            ('>e', b'\x00\x00', 2.0**-25), # Underflows to zero (nearest even mode)
            ('>e', b'\x00\x00', 2.0**-26), # Underflows to zero
            ('>e', b'\x03\xff', 2.0**-14 - 2.0**-24), # Largest subnormal.
            ('>e', b'\x03\xff', 2.0**-14 - 2.0**-25 - 2.0**-65),
            ('>e', b'\x04\x00', 2.0**-14 - 2.0**-25),
            ('>e', b'\x04\x00', 2.0**-14), # Smallest normal.
            ('>e', b'\x3c\x01', 1.0+2.0**-11 + 2.0**-16), # rounds to 1.0+2**(-10)
            ('>e', b'\x3c\x00', 1.0+2.0**-11), # rounds to 1.0 (nearest even mode)
            ('>e', b'\x3c\x00', 1.0+2.0**-12), # rounds to 1.0
            ('>e', b'\x7b\xff', 65504), # largest normal
            ('>e', b'\x7b\xff', 65519), # rounds to 65504
            ('>e', b'\x80\x01', -2.0**-25 - 2.0**-35), # Rounds to minimum subnormal
            ('>e', b'\x80\x00', -2.0**-25), # Underflows to zero (nearest even mode)
            ('>e', b'\x80\x00', -2.0**-26), # Underflows to zero
            ('>e', b'\xbc\x01', -1.0-2.0**-11 - 2.0**-16), # rounds to 1.0+2**(-10)
            ('>e', b'\xbc\x00', -1.0-2.0**-11), # rounds to 1.0 (nearest even mode)
            ('>e', b'\xbc\x00', -1.0-2.0**-12), # rounds to 1.0
            ('>e', b'\xfb\xff', -65519), # rounds to 65504
        ]

        for formatcode, bits, f in format_bits_float__rounding_list:
            self.assertEqual(bits, struct.pack(formatcode, f))

        # This overflows, and so raises an error
        format_bits_float__roundingError_list = [
            # Values that round to infinity.
            ('>e', 65520.0),
            ('>e', 65536.0),
            ('>e', 1e300),
            ('>e', -65520.0),
            ('>e', -65536.0),
            ('>e', -1e300),
            ('<e', 65520.0),
            ('<e', 65536.0),
            ('<e', 1e300),
            ('<e', -65520.0),
            ('<e', -65536.0),
            ('<e', -1e300),
        ]

        for formatcode, f in format_bits_float__roundingError_list:
            self.assertRaises(OverflowError, struct.pack, formatcode, f)

        # Double rounding
        format_bits_float__doubleRoundingError_list = [
            ('>e', b'\x67\xff', 0x1ffdffffff * 2**-26), # should be 2047, if double-rounded 64>32>16, becomes 2048
        ]

        for formatcode, bits, f in format_bits_float__doubleRoundingError_list:
            self.assertEqual(bits, struct.pack(formatcode, f))


if __name__ == '__main__':
    unittest.main()<|MERGE_RESOLUTION|>--- conflicted
+++ resolved
@@ -535,11 +535,7 @@
         self.assertRaises(struct.error, struct.unpack_from, '12345', store, 0)
 
         # Format lists with trailing count spec should result in an error
-<<<<<<< HEAD
-        self.assertRaises(struct.error, struct.pack, 'c12345', b'x')
-=======
         self.assertRaises(struct.error, struct.pack, 'c12345', 'x')
->>>>>>> 325138f6
         self.assertRaises(struct.error, struct.unpack, 'c12345', b'x')
         self.assertRaises(struct.error, struct.pack_into, 'c12345', store, 0,
                            b'x')
