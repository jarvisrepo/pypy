import abc
import collections
import copy
from itertools import permutations
import pickle
from random import choice
import sys
from test import support
import unittest
from weakref import proxy
try:
    import threading
except ImportError:
    threading = None

import functools

py_functools = support.import_fresh_module('functools', blocked=['_functools'])
c_functools = support.import_fresh_module('functools', fresh=['_functools'])

decimal = support.import_fresh_module('decimal', fresh=['_decimal'])


def capture(*args, **kw):
    """capture all positional and keyword arguments"""
    return args, kw


def signature(part):
    """ return the signature of a partial object """
    return (part.func, part.args, part.keywords, part.__dict__)


class TestPartial:

    def test_basic_examples(self):
        p = self.partial(capture, 1, 2, a=10, b=20)
        self.assertTrue(callable(p))
        self.assertEqual(p(3, 4, b=30, c=40),
                         ((1, 2, 3, 4), dict(a=10, b=30, c=40)))
        p = self.partial(map, lambda x: x*10)
        self.assertEqual(list(p([1,2,3,4])), [10, 20, 30, 40])

    def test_attributes(self):
        p = self.partial(capture, 1, 2, a=10, b=20)
        # attributes should be readable
        self.assertEqual(p.func, capture)
        self.assertEqual(p.args, (1, 2))
        self.assertEqual(p.keywords, dict(a=10, b=20))
<<<<<<< HEAD
        # attributes should not be writable
        if not support.check_impl_detail():
            return
        self.assertRaises(AttributeError, setattr, p, 'func', map)
        self.assertRaises(AttributeError, setattr, p, 'args', (1, 2))
        self.assertRaises(AttributeError, setattr, p, 'keywords', dict(a=1, b=2))

        p = self.thetype(hex)
        try:
            del p.__dict__
        except TypeError:
            pass
        else:
            self.fail('partial object allowed __dict__ to be deleted')
=======
>>>>>>> de24bf87

    def test_argument_checking(self):
        self.assertRaises(TypeError, self.partial)     # need at least a func arg
        try:
            self.partial(2)()
        except TypeError:
            pass
        else:
            self.fail('First arg not checked for callability')

    def test_protection_of_callers_dict_argument(self):
        # a caller's dictionary should not be altered by partial
        def func(a=10, b=20):
            return a
        d = {'a':3}
        p = self.partial(func, a=5)
        self.assertEqual(p(**d), 3)
        self.assertEqual(d, {'a':3})
        p(b=7)
        self.assertEqual(d, {'a':3})

    def test_arg_combinations(self):
        # exercise special code paths for zero args in either partial
        # object or the caller
        p = self.partial(capture)
        self.assertEqual(p(), ((), {}))
        self.assertEqual(p(1,2), ((1,2), {}))
        p = self.partial(capture, 1, 2)
        self.assertEqual(p(), ((1,2), {}))
        self.assertEqual(p(3,4), ((1,2,3,4), {}))

    def test_kw_combinations(self):
        # exercise special code paths for no keyword args in
        # either the partial object or the caller
        p = self.partial(capture)
        self.assertEqual(p.keywords, {})
        self.assertEqual(p(), ((), {}))
        self.assertEqual(p(a=1), ((), {'a':1}))
        p = self.partial(capture, a=1)
        self.assertEqual(p.keywords, {'a':1})
        self.assertEqual(p(), ((), {'a':1}))
        self.assertEqual(p(b=2), ((), {'a':1, 'b':2}))
        # keyword args in the call override those in the partial object
        self.assertEqual(p(a=3, b=2), ((), {'a':3, 'b':2}))

    def test_positional(self):
        # make sure positional arguments are captured correctly
        for args in [(), (0,), (0,1), (0,1,2), (0,1,2,3)]:
            p = self.partial(capture, *args)
            expected = args + ('x',)
            got, empty = p('x')
            self.assertTrue(expected == got and empty == {})

    def test_keyword(self):
        # make sure keyword arguments are captured correctly
        for a in ['a', 0, None, 3.5]:
            p = self.partial(capture, a=a)
            expected = {'a':a,'x':None}
            empty, got = p(x=None)
            self.assertTrue(expected == got and empty == ())

    def test_no_side_effects(self):
        # make sure there are no side effects that affect subsequent calls
        p = self.partial(capture, 0, a=1)
        args1, kw1 = p(1, b=2)
        self.assertTrue(args1 == (0,1) and kw1 == {'a':1,'b':2})
        args2, kw2 = p()
        self.assertTrue(args2 == (0,) and kw2 == {'a':1})

    def test_error_propagation(self):
        def f(x, y):
            x / y
        self.assertRaises(ZeroDivisionError, self.partial(f, 1, 0))
        self.assertRaises(ZeroDivisionError, self.partial(f, 1), 0)
        self.assertRaises(ZeroDivisionError, self.partial(f), 1, 0)
        self.assertRaises(ZeroDivisionError, self.partial(f, y=0), 1)

    def test_weakref(self):
        f = self.partial(int, base=16)
        p = proxy(f)
        self.assertEqual(f.func, p.func)
        f = None
        support.gc_collect()
        self.assertRaises(ReferenceError, getattr, p, 'func')

    def test_with_bound_and_unbound_methods(self):
        data = list(map(str, range(10)))
        join = self.partial(str.join, '')
        self.assertEqual(join(data), '0123456789')
        join = self.partial(''.join)
        self.assertEqual(join(data), '0123456789')

    def test_nested_optimization(self):
        partial = self.partial
        inner = partial(signature, 'asdf')
        nested = partial(inner, bar=True)
        flat = partial(signature, 'asdf', bar=True)
        self.assertEqual(signature(nested), signature(flat))

    def test_nested_partial_with_attribute(self):
        # see issue 25137
        partial = self.partial

        def foo(bar):
            return bar

        p = partial(foo, 'first')
        p2 = partial(p, 'second')
        p2.new_attr = 'spam'
        self.assertEqual(p2.new_attr, 'spam')


@unittest.skipUnless(c_functools, 'requires the C _functools module')
class TestPartialC(TestPartial, unittest.TestCase):
    if c_functools:
        partial = c_functools.partial

    def test_attributes_unwritable(self):
        # attributes should not be writable
        p = self.partial(capture, 1, 2, a=10, b=20)
        self.assertRaises(AttributeError, setattr, p, 'func', map)
        self.assertRaises(AttributeError, setattr, p, 'args', (1, 2))
        self.assertRaises(AttributeError, setattr, p, 'keywords', dict(a=1, b=2))

        p = self.partial(hex)
        try:
            del p.__dict__
        except TypeError:
            pass
        else:
            self.fail('partial object allowed __dict__ to be deleted')

    def test_repr(self):
        args = (object(), object())
        args_repr = ', '.join(repr(a) for a in args)
        kwargs = {'a': object(), 'b': object()}
        kwargs_reprs = ['a={a!r}, b={b!r}'.format_map(kwargs),
                        'b={b!r}, a={a!r}'.format_map(kwargs)]
        if self.partial is c_functools.partial:
            name = 'functools.partial'
        else:
            name = self.partial.__name__

        f = self.partial(capture)
        self.assertEqual('{}({!r})'.format(name, capture),
                         repr(f))

        f = self.partial(capture, *args)
        self.assertEqual('{}({!r}, {})'.format(name, capture, args_repr),
                         repr(f))

        f = self.partial(capture, **kwargs)
        self.assertIn(repr(f),
                      ['{}({!r}, {})'.format(name, capture, kwargs_repr)
                       for kwargs_repr in kwargs_reprs])

        f = self.partial(capture, *args, **kwargs)
        self.assertIn(repr(f),
                      ['{}({!r}, {}, {})'.format(name, capture, args_repr, kwargs_repr)
                       for kwargs_repr in kwargs_reprs])

    def test_pickle(self):
        f = self.partial(signature, 'asdf', bar=True)
        f.add_something_to__dict__ = True
        for proto in range(pickle.HIGHEST_PROTOCOL + 1):
            f_copy = pickle.loads(pickle.dumps(f, proto))
            self.assertEqual(signature(f), signature(f_copy))

    # Issue 6083: Reference counting bug
    def test_setstate_refcount(self):
        class BadSequence:
            def __len__(self):
                return 4
            def __getitem__(self, key):
                if key == 0:
                    return max
                elif key == 1:
                    return tuple(range(1000000))
                elif key in (2, 3):
                    return {}
                raise IndexError

<<<<<<< HEAD
        f = self.thetype(object)
        if support.check_impl_detail(pypy=True):
            # CPython fails, pypy does not :-)
            f.__setstate__(BadSequence())
        else:
            self.assertRaisesRegex(SystemError,
                    "new style getargs format but argument is not a tuple",
                    f.__setstate__, BadSequence())
=======
        f = self.partial(object)
        self.assertRaisesRegex(SystemError,
                "new style getargs format but argument is not a tuple",
                f.__setstate__, BadSequence())
>>>>>>> de24bf87


class TestPartialPy(TestPartial, unittest.TestCase):
    partial = staticmethod(py_functools.partial)


if c_functools:
    class PartialSubclass(c_functools.partial):
        pass


@unittest.skipUnless(c_functools, 'requires the C _functools module')
class TestPartialCSubclass(TestPartialC):
    if c_functools:
        partial = PartialSubclass

    # partial subclasses are not optimized for nested calls
    test_nested_optimization = None


class TestPartialMethod(unittest.TestCase):

    class A(object):
        nothing = functools.partialmethod(capture)
        positional = functools.partialmethod(capture, 1)
        keywords = functools.partialmethod(capture, a=2)
        both = functools.partialmethod(capture, 3, b=4)

        nested = functools.partialmethod(positional, 5)

        over_partial = functools.partialmethod(functools.partial(capture, c=6), 7)

        static = functools.partialmethod(staticmethod(capture), 8)
        cls = functools.partialmethod(classmethod(capture), d=9)

    a = A()

    def test_arg_combinations(self):
        self.assertEqual(self.a.nothing(), ((self.a,), {}))
        self.assertEqual(self.a.nothing(5), ((self.a, 5), {}))
        self.assertEqual(self.a.nothing(c=6), ((self.a,), {'c': 6}))
        self.assertEqual(self.a.nothing(5, c=6), ((self.a, 5), {'c': 6}))

        self.assertEqual(self.a.positional(), ((self.a, 1), {}))
        self.assertEqual(self.a.positional(5), ((self.a, 1, 5), {}))
        self.assertEqual(self.a.positional(c=6), ((self.a, 1), {'c': 6}))
        self.assertEqual(self.a.positional(5, c=6), ((self.a, 1, 5), {'c': 6}))

        self.assertEqual(self.a.keywords(), ((self.a,), {'a': 2}))
        self.assertEqual(self.a.keywords(5), ((self.a, 5), {'a': 2}))
        self.assertEqual(self.a.keywords(c=6), ((self.a,), {'a': 2, 'c': 6}))
        self.assertEqual(self.a.keywords(5, c=6), ((self.a, 5), {'a': 2, 'c': 6}))

        self.assertEqual(self.a.both(), ((self.a, 3), {'b': 4}))
        self.assertEqual(self.a.both(5), ((self.a, 3, 5), {'b': 4}))
        self.assertEqual(self.a.both(c=6), ((self.a, 3), {'b': 4, 'c': 6}))
        self.assertEqual(self.a.both(5, c=6), ((self.a, 3, 5), {'b': 4, 'c': 6}))

        self.assertEqual(self.A.both(self.a, 5, c=6), ((self.a, 3, 5), {'b': 4, 'c': 6}))

    def test_nested(self):
        self.assertEqual(self.a.nested(), ((self.a, 1, 5), {}))
        self.assertEqual(self.a.nested(6), ((self.a, 1, 5, 6), {}))
        self.assertEqual(self.a.nested(d=7), ((self.a, 1, 5), {'d': 7}))
        self.assertEqual(self.a.nested(6, d=7), ((self.a, 1, 5, 6), {'d': 7}))

        self.assertEqual(self.A.nested(self.a, 6, d=7), ((self.a, 1, 5, 6), {'d': 7}))

    def test_over_partial(self):
        self.assertEqual(self.a.over_partial(), ((self.a, 7), {'c': 6}))
        self.assertEqual(self.a.over_partial(5), ((self.a, 7, 5), {'c': 6}))
        self.assertEqual(self.a.over_partial(d=8), ((self.a, 7), {'c': 6, 'd': 8}))
        self.assertEqual(self.a.over_partial(5, d=8), ((self.a, 7, 5), {'c': 6, 'd': 8}))

        self.assertEqual(self.A.over_partial(self.a, 5, d=8), ((self.a, 7, 5), {'c': 6, 'd': 8}))

    def test_bound_method_introspection(self):
        obj = self.a
        self.assertIs(obj.both.__self__, obj)
        self.assertIs(obj.nested.__self__, obj)
        self.assertIs(obj.over_partial.__self__, obj)
        self.assertIs(obj.cls.__self__, self.A)
        self.assertIs(self.A.cls.__self__, self.A)

    def test_unbound_method_retrieval(self):
        obj = self.A
        self.assertFalse(hasattr(obj.both, "__self__"))
        self.assertFalse(hasattr(obj.nested, "__self__"))
        self.assertFalse(hasattr(obj.over_partial, "__self__"))
        self.assertFalse(hasattr(obj.static, "__self__"))
        self.assertFalse(hasattr(self.a.static, "__self__"))

    def test_descriptors(self):
        for obj in [self.A, self.a]:
            with self.subTest(obj=obj):
                self.assertEqual(obj.static(), ((8,), {}))
                self.assertEqual(obj.static(5), ((8, 5), {}))
                self.assertEqual(obj.static(d=8), ((8,), {'d': 8}))
                self.assertEqual(obj.static(5, d=8), ((8, 5), {'d': 8}))

                self.assertEqual(obj.cls(), ((self.A,), {'d': 9}))
                self.assertEqual(obj.cls(5), ((self.A, 5), {'d': 9}))
                self.assertEqual(obj.cls(c=8), ((self.A,), {'c': 8, 'd': 9}))
                self.assertEqual(obj.cls(5, c=8), ((self.A, 5), {'c': 8, 'd': 9}))

    def test_overriding_keywords(self):
        self.assertEqual(self.a.keywords(a=3), ((self.a,), {'a': 3}))
        self.assertEqual(self.A.keywords(self.a, a=3), ((self.a,), {'a': 3}))

    def test_invalid_args(self):
        with self.assertRaises(TypeError):
            class B(object):
                method = functools.partialmethod(None, 1)

    def test_repr(self):
        self.assertEqual(repr(vars(self.A)['both']),
                         'functools.partialmethod({}, 3, b=4)'.format(capture))

    def test_abstract(self):
        class Abstract(abc.ABCMeta):

            @abc.abstractmethod
            def add(self, x, y):
                pass

            add5 = functools.partialmethod(add, 5)

        self.assertTrue(Abstract.add.__isabstractmethod__)
        self.assertTrue(Abstract.add5.__isabstractmethod__)

        for func in [self.A.static, self.A.cls, self.A.over_partial, self.A.nested, self.A.both]:
            self.assertFalse(getattr(func, '__isabstractmethod__', False))


class TestUpdateWrapper(unittest.TestCase):

    def check_wrapper(self, wrapper, wrapped,
                      assigned=functools.WRAPPER_ASSIGNMENTS,
                      updated=functools.WRAPPER_UPDATES):
        # Check attributes were assigned
        for name in assigned:
<<<<<<< HEAD
            self.assertTrue(getattr(wrapper, name) == getattr(wrapped, name))
=======
            self.assertIs(getattr(wrapper, name), getattr(wrapped, name))
>>>>>>> de24bf87
        # Check attributes were updated
        for name in updated:
            wrapper_attr = getattr(wrapper, name)
            wrapped_attr = getattr(wrapped, name)
            for key in wrapped_attr:
                if name == "__dict__" and key == "__wrapped__":
                    # __wrapped__ is overwritten by the update code
                    continue
                self.assertIs(wrapped_attr[key], wrapper_attr[key])
        # Check __wrapped__
        self.assertIs(wrapper.__wrapped__, wrapped)


    def _default_update(self):
        def f(a:'This is a new annotation'):
            """This is a test"""
            pass
        f.attr = 'This is also a test'
        f.__wrapped__ = "This is a bald faced lie"
        def wrapper(b:'This is the prior annotation'):
            pass
        functools.update_wrapper(wrapper, f)
        return wrapper, f

    def test_default_update(self):
        wrapper, f = self._default_update()
        self.check_wrapper(wrapper, f)
        self.assertIs(wrapper.__wrapped__, f)
        self.assertEqual(wrapper.__name__, 'f')
        self.assertEqual(wrapper.__qualname__, f.__qualname__)
        self.assertEqual(wrapper.attr, 'This is also a test')
        self.assertEqual(wrapper.__annotations__['a'], 'This is a new annotation')
        self.assertNotIn('b', wrapper.__annotations__)

    @unittest.skipIf(sys.flags.optimize >= 2,
                     "Docstrings are omitted with -O2 and above")
    def test_default_update_doc(self):
        wrapper, f = self._default_update()
        self.assertEqual(wrapper.__doc__, 'This is a test')

    def test_no_update(self):
        def f():
            """This is a test"""
            pass
        f.attr = 'This is also a test'
        def wrapper():
            pass
        functools.update_wrapper(wrapper, f, (), ())
        self.check_wrapper(wrapper, f, (), ())
        self.assertEqual(wrapper.__name__, 'wrapper')
        self.assertNotEqual(wrapper.__qualname__, f.__qualname__)
        self.assertEqual(wrapper.__doc__, None)
        self.assertEqual(wrapper.__annotations__, {})
        self.assertFalse(hasattr(wrapper, 'attr'))

    def test_selective_update(self):
        def f():
            pass
        f.attr = 'This is a different test'
        f.dict_attr = dict(a=1, b=2, c=3)
        def wrapper():
            pass
        wrapper.dict_attr = {}
        assign = ('attr',)
        update = ('dict_attr',)
        functools.update_wrapper(wrapper, f, assign, update)
        self.check_wrapper(wrapper, f, assign, update)
        self.assertEqual(wrapper.__name__, 'wrapper')
        self.assertNotEqual(wrapper.__qualname__, f.__qualname__)
        self.assertEqual(wrapper.__doc__, None)
        self.assertEqual(wrapper.attr, 'This is a different test')
        self.assertEqual(wrapper.dict_attr, f.dict_attr)

    def test_missing_attributes(self):
        def f():
            pass
        def wrapper():
            pass
        wrapper.dict_attr = {}
        assign = ('attr',)
        update = ('dict_attr',)
        # Missing attributes on wrapped object are ignored
        functools.update_wrapper(wrapper, f, assign, update)
        self.assertNotIn('attr', wrapper.__dict__)
        self.assertEqual(wrapper.dict_attr, {})
        # Wrapper must have expected attributes for updating
        del wrapper.dict_attr
        with self.assertRaises(AttributeError):
            functools.update_wrapper(wrapper, f, assign, update)
        wrapper.dict_attr = 1
        with self.assertRaises(AttributeError):
            functools.update_wrapper(wrapper, f, assign, update)

    @support.requires_docstrings
    @unittest.skipIf(sys.flags.optimize >= 2,
                     "Docstrings are omitted with -O2 and above")
    def test_builtin_update(self):
        # Test for bug #1576241
        def wrapper():
            pass
        functools.update_wrapper(wrapper, max)
        self.assertEqual(wrapper.__name__, 'max')
        self.assertTrue(wrapper.__doc__.startswith('max('))
        self.assertEqual(wrapper.__annotations__, {})


class TestWraps(TestUpdateWrapper):

    def _default_update(self):
        def f():
            """This is a test"""
            pass
        f.attr = 'This is also a test'
        f.__wrapped__ = "This is still a bald faced lie"
        @functools.wraps(f)
        def wrapper():
            pass
        return wrapper, f

    def test_default_update(self):
        wrapper, f = self._default_update()
        self.check_wrapper(wrapper, f)
        self.assertEqual(wrapper.__name__, 'f')
        self.assertEqual(wrapper.__qualname__, f.__qualname__)
        self.assertEqual(wrapper.attr, 'This is also a test')

    @unittest.skipIf(sys.flags.optimize >= 2,
                     "Docstrings are omitted with -O2 and above")
    def test_default_update_doc(self):
        wrapper, _ = self._default_update()
        self.assertEqual(wrapper.__doc__, 'This is a test')

    def test_no_update(self):
        def f():
            """This is a test"""
            pass
        f.attr = 'This is also a test'
        @functools.wraps(f, (), ())
        def wrapper():
            pass
        self.check_wrapper(wrapper, f, (), ())
        self.assertEqual(wrapper.__name__, 'wrapper')
        self.assertNotEqual(wrapper.__qualname__, f.__qualname__)
        self.assertEqual(wrapper.__doc__, None)
        self.assertFalse(hasattr(wrapper, 'attr'))

    def test_selective_update(self):
        def f():
            pass
        f.attr = 'This is a different test'
        f.dict_attr = dict(a=1, b=2, c=3)
        def add_dict_attr(f):
            f.dict_attr = {}
            return f
        assign = ('attr',)
        update = ('dict_attr',)
        @functools.wraps(f, assign, update)
        @add_dict_attr
        def wrapper():
            pass
        self.check_wrapper(wrapper, f, assign, update)
        self.assertEqual(wrapper.__name__, 'wrapper')
        self.assertNotEqual(wrapper.__qualname__, f.__qualname__)
        self.assertEqual(wrapper.__doc__, None)
        self.assertEqual(wrapper.attr, 'This is a different test')
        self.assertEqual(wrapper.dict_attr, f.dict_attr)


class TestReduce(unittest.TestCase):
    func = functools.reduce

    def test_reduce(self):
        class Squares:
            def __init__(self, max):
                self.max = max
                self.sofar = []

            def __len__(self):
                return len(self.sofar)

            def __getitem__(self, i):
                if not 0 <= i < self.max: raise IndexError
                n = len(self.sofar)
                while n <= i:
                    self.sofar.append(n*n)
                    n += 1
                return self.sofar[i]
        def add(x, y):
            return x + y
        self.assertEqual(self.func(add, ['a', 'b', 'c'], ''), 'abc')
        self.assertEqual(
            self.func(add, [['a', 'c'], [], ['d', 'w']], []),
            ['a','c','d','w']
        )
        self.assertEqual(self.func(lambda x, y: x*y, range(2,8), 1), 5040)
        self.assertEqual(
            self.func(lambda x, y: x*y, range(2,21), 1),
            2432902008176640000
        )
        self.assertEqual(self.func(add, Squares(10)), 285)
        self.assertEqual(self.func(add, Squares(10), 0), 285)
        self.assertEqual(self.func(add, Squares(0), 0), 0)
        self.assertRaises(TypeError, self.func)
        self.assertRaises(TypeError, self.func, 42, 42)
        self.assertRaises(TypeError, self.func, 42, 42, 42)
        self.assertEqual(self.func(42, "1"), "1") # func is never called with one item
        self.assertEqual(self.func(42, "", "1"), "1") # func is never called with one item
        self.assertRaises(TypeError, self.func, 42, (42, 42))
        self.assertRaises(TypeError, self.func, add, []) # arg 2 must not be empty sequence with no initial value
        self.assertRaises(TypeError, self.func, add, "")
        self.assertRaises(TypeError, self.func, add, ())
        self.assertRaises(TypeError, self.func, add, object())

        class TestFailingIter:
            def __iter__(self):
                raise RuntimeError
        self.assertRaises(RuntimeError, self.func, add, TestFailingIter())

        self.assertEqual(self.func(add, [], None), None)
        self.assertEqual(self.func(add, [], 42), 42)

        class BadSeq:
            def __getitem__(self, index):
                raise ValueError
        self.assertRaises(ValueError, self.func, 42, BadSeq())

    # Test reduce()'s use of iterators.
    def test_iterator_usage(self):
        class SequenceClass:
            def __init__(self, n):
                self.n = n
            def __getitem__(self, i):
                if 0 <= i < self.n:
                    return i
                else:
                    raise IndexError

        from operator import add
        self.assertEqual(self.func(add, SequenceClass(5)), 10)
        self.assertEqual(self.func(add, SequenceClass(5), 42), 52)
        self.assertRaises(TypeError, self.func, add, SequenceClass(0))
        self.assertEqual(self.func(add, SequenceClass(0), 42), 42)
        self.assertEqual(self.func(add, SequenceClass(1)), 0)
        self.assertEqual(self.func(add, SequenceClass(1), 42), 42)

        d = {"one": 1, "two": 2, "three": 3}
        self.assertEqual(self.func(add, d), "".join(d.keys()))


class TestCmpToKey:

    def test_cmp_to_key(self):
        def cmp1(x, y):
            return (x > y) - (x < y)
        key = self.cmp_to_key(cmp1)
        self.assertEqual(key(3), key(3))
        self.assertGreater(key(3), key(1))
        self.assertGreaterEqual(key(3), key(3))

        def cmp2(x, y):
            return int(x) - int(y)
        key = self.cmp_to_key(cmp2)
        self.assertEqual(key(4.0), key('4'))
        self.assertLess(key(2), key('35'))
        self.assertLessEqual(key(2), key('35'))
        self.assertNotEqual(key(2), key('35'))

    def test_cmp_to_key_arguments(self):
        def cmp1(x, y):
            return (x > y) - (x < y)
        key = self.cmp_to_key(mycmp=cmp1)
        self.assertEqual(key(obj=3), key(obj=3))
        self.assertGreater(key(obj=3), key(obj=1))
        with self.assertRaises((TypeError, AttributeError)):
            key(3) > 1    # rhs is not a K object
        with self.assertRaises((TypeError, AttributeError)):
            1 < key(3)    # lhs is not a K object
        with self.assertRaises(TypeError):
            key = self.cmp_to_key()             # too few args
        with self.assertRaises(TypeError):
            key = self.cmp_to_key(cmp1, None)   # too many args
        key = self.cmp_to_key(cmp1)
        with self.assertRaises(TypeError):
            key()                                    # too few args
        with self.assertRaises(TypeError):
            key(None, None)                          # too many args

    def test_bad_cmp(self):
        def cmp1(x, y):
            raise ZeroDivisionError
        key = self.cmp_to_key(cmp1)
        with self.assertRaises(ZeroDivisionError):
            key(3) > key(1)

        class BadCmp:
            def __lt__(self, other):
                raise ZeroDivisionError
        def cmp1(x, y):
            return BadCmp()
        with self.assertRaises(ZeroDivisionError):
            key(3) > key(1)

    def test_obj_field(self):
        def cmp1(x, y):
            return (x > y) - (x < y)
        key = self.cmp_to_key(mycmp=cmp1)
        self.assertEqual(key(50).obj, 50)

    def test_sort_int(self):
        def mycmp(x, y):
            return y - x
        self.assertEqual(sorted(range(5), key=self.cmp_to_key(mycmp)),
                         [4, 3, 2, 1, 0])

    def test_sort_int_str(self):
        def mycmp(x, y):
            x, y = int(x), int(y)
            return (x > y) - (x < y)
        values = [5, '3', 7, 2, '0', '1', 4, '10', 1]
        values = sorted(values, key=self.cmp_to_key(mycmp))
        self.assertEqual([int(value) for value in values],
                         [0, 1, 1, 2, 3, 4, 5, 7, 10])

    def test_hash(self):
        def mycmp(x, y):
            return y - x
        key = self.cmp_to_key(mycmp)
        k = key(10)
        self.assertRaises(TypeError, hash, k)
        self.assertNotIsInstance(k, collections.Hashable)


@unittest.skipUnless(c_functools, 'requires the C _functools module')
class TestCmpToKeyC(TestCmpToKey, unittest.TestCase):
    if c_functools:
        cmp_to_key = c_functools.cmp_to_key


class TestCmpToKeyPy(TestCmpToKey, unittest.TestCase):
    cmp_to_key = staticmethod(py_functools.cmp_to_key)


class TestTotalOrdering(unittest.TestCase):

    def test_total_ordering_lt(self):
        @functools.total_ordering
        class A:
            def __init__(self, value):
                self.value = value
            def __lt__(self, other):
                return self.value < other.value
            def __eq__(self, other):
                return self.value == other.value
        self.assertTrue(A(1) < A(2))
        self.assertTrue(A(2) > A(1))
        self.assertTrue(A(1) <= A(2))
        self.assertTrue(A(2) >= A(1))
        self.assertTrue(A(2) <= A(2))
        self.assertTrue(A(2) >= A(2))
        self.assertFalse(A(1) > A(2))

    def test_total_ordering_le(self):
        @functools.total_ordering
        class A:
            def __init__(self, value):
                self.value = value
            def __le__(self, other):
                return self.value <= other.value
            def __eq__(self, other):
                return self.value == other.value
        self.assertTrue(A(1) < A(2))
        self.assertTrue(A(2) > A(1))
        self.assertTrue(A(1) <= A(2))
        self.assertTrue(A(2) >= A(1))
        self.assertTrue(A(2) <= A(2))
        self.assertTrue(A(2) >= A(2))
        self.assertFalse(A(1) >= A(2))

    def test_total_ordering_gt(self):
        @functools.total_ordering
        class A:
            def __init__(self, value):
                self.value = value
            def __gt__(self, other):
                return self.value > other.value
            def __eq__(self, other):
                return self.value == other.value
        self.assertTrue(A(1) < A(2))
        self.assertTrue(A(2) > A(1))
        self.assertTrue(A(1) <= A(2))
        self.assertTrue(A(2) >= A(1))
        self.assertTrue(A(2) <= A(2))
        self.assertTrue(A(2) >= A(2))
        self.assertFalse(A(2) < A(1))

    def test_total_ordering_ge(self):
        @functools.total_ordering
        class A:
            def __init__(self, value):
                self.value = value
            def __ge__(self, other):
                return self.value >= other.value
            def __eq__(self, other):
                return self.value == other.value
        self.assertTrue(A(1) < A(2))
        self.assertTrue(A(2) > A(1))
        self.assertTrue(A(1) <= A(2))
        self.assertTrue(A(2) >= A(1))
        self.assertTrue(A(2) <= A(2))
        self.assertTrue(A(2) >= A(2))
        self.assertFalse(A(2) <= A(1))

    def test_total_ordering_no_overwrite(self):
        # new methods should not overwrite existing
        @functools.total_ordering
        class A(int):
            pass
        self.assertTrue(A(1) < A(2))
        self.assertTrue(A(2) > A(1))
        self.assertTrue(A(1) <= A(2))
        self.assertTrue(A(2) >= A(1))
        self.assertTrue(A(2) <= A(2))
        self.assertTrue(A(2) >= A(2))

    def test_no_operations_defined(self):
        with self.assertRaises(ValueError):
            @functools.total_ordering
            class A:
                pass

    def test_type_error_when_not_implemented(self):
        # bug 10042; ensure stack overflow does not occur
        # when decorated types return NotImplemented
        @functools.total_ordering
        class ImplementsLessThan:
            def __init__(self, value):
                self.value = value
            def __eq__(self, other):
                if isinstance(other, ImplementsLessThan):
                    return self.value == other.value
                return False
            def __lt__(self, other):
                if isinstance(other, ImplementsLessThan):
                    return self.value < other.value
                return NotImplemented

        @functools.total_ordering
        class ImplementsGreaterThan:
            def __init__(self, value):
                self.value = value
            def __eq__(self, other):
                if isinstance(other, ImplementsGreaterThan):
                    return self.value == other.value
                return False
            def __gt__(self, other):
                if isinstance(other, ImplementsGreaterThan):
                    return self.value > other.value
                return NotImplemented

        @functools.total_ordering
        class ImplementsLessThanEqualTo:
            def __init__(self, value):
                self.value = value
            def __eq__(self, other):
                if isinstance(other, ImplementsLessThanEqualTo):
                    return self.value == other.value
                return False
            def __le__(self, other):
                if isinstance(other, ImplementsLessThanEqualTo):
                    return self.value <= other.value
                return NotImplemented

        @functools.total_ordering
        class ImplementsGreaterThanEqualTo:
            def __init__(self, value):
                self.value = value
            def __eq__(self, other):
                if isinstance(other, ImplementsGreaterThanEqualTo):
                    return self.value == other.value
                return False
            def __ge__(self, other):
                if isinstance(other, ImplementsGreaterThanEqualTo):
                    return self.value >= other.value
                return NotImplemented

        @functools.total_ordering
        class ComparatorNotImplemented:
            def __init__(self, value):
                self.value = value
            def __eq__(self, other):
                if isinstance(other, ComparatorNotImplemented):
                    return self.value == other.value
                return False
            def __lt__(self, other):
                return NotImplemented

        with self.subTest("LT < 1"), self.assertRaises(TypeError):
            ImplementsLessThan(-1) < 1

        with self.subTest("LT < LE"), self.assertRaises(TypeError):
            ImplementsLessThan(0) < ImplementsLessThanEqualTo(0)

        with self.subTest("LT < GT"), self.assertRaises(TypeError):
            ImplementsLessThan(1) < ImplementsGreaterThan(1)

        with self.subTest("LE <= LT"), self.assertRaises(TypeError):
            ImplementsLessThanEqualTo(2) <= ImplementsLessThan(2)

        with self.subTest("LE <= GE"), self.assertRaises(TypeError):
            ImplementsLessThanEqualTo(3) <= ImplementsGreaterThanEqualTo(3)

        with self.subTest("GT > GE"), self.assertRaises(TypeError):
            ImplementsGreaterThan(4) > ImplementsGreaterThanEqualTo(4)

        with self.subTest("GT > LT"), self.assertRaises(TypeError):
            ImplementsGreaterThan(5) > ImplementsLessThan(5)

        with self.subTest("GE >= GT"), self.assertRaises(TypeError):
            ImplementsGreaterThanEqualTo(6) >= ImplementsGreaterThan(6)

        with self.subTest("GE >= LE"), self.assertRaises(TypeError):
            ImplementsGreaterThanEqualTo(7) >= ImplementsLessThanEqualTo(7)

        with self.subTest("GE when equal"):
            a = ComparatorNotImplemented(8)
            b = ComparatorNotImplemented(8)
            self.assertEqual(a, b)
            with self.assertRaises(TypeError):
                a >= b

        with self.subTest("LE when equal"):
            a = ComparatorNotImplemented(9)
            b = ComparatorNotImplemented(9)
            self.assertEqual(a, b)
            with self.assertRaises(TypeError):
                a <= b

    def test_pickle(self):
        for proto in range(4, pickle.HIGHEST_PROTOCOL + 1):
            for name in '__lt__', '__gt__', '__le__', '__ge__':
                with self.subTest(method=name, proto=proto):
                    method = getattr(Orderable_LT, name)
                    method_copy = pickle.loads(pickle.dumps(method, proto))
                    self.assertIs(method_copy, method)

@functools.total_ordering
class Orderable_LT:
    def __init__(self, value):
        self.value = value
    def __lt__(self, other):
        return self.value < other.value
    def __eq__(self, other):
        return self.value == other.value


class TestLRU:

    def test_lru(self):
        def orig(x, y):
            return 3 * x + y
        f = self.module.lru_cache(maxsize=20)(orig)
        hits, misses, maxsize, currsize = f.cache_info()
        self.assertEqual(maxsize, 20)
        self.assertEqual(currsize, 0)
        self.assertEqual(hits, 0)
        self.assertEqual(misses, 0)

        domain = range(5)
        for i in range(1000):
            x, y = choice(domain), choice(domain)
            actual = f(x, y)
            expected = orig(x, y)
            self.assertEqual(actual, expected)
        hits, misses, maxsize, currsize = f.cache_info()
        self.assertTrue(hits > misses)
        self.assertEqual(hits + misses, 1000)
        self.assertEqual(currsize, 20)

        f.cache_clear()   # test clearing
        hits, misses, maxsize, currsize = f.cache_info()
        self.assertEqual(hits, 0)
        self.assertEqual(misses, 0)
        self.assertEqual(currsize, 0)
        f(x, y)
        hits, misses, maxsize, currsize = f.cache_info()
        self.assertEqual(hits, 0)
        self.assertEqual(misses, 1)
        self.assertEqual(currsize, 1)

        # Test bypassing the cache
        self.assertIs(f.__wrapped__, orig)
        f.__wrapped__(x, y)
        hits, misses, maxsize, currsize = f.cache_info()
        self.assertEqual(hits, 0)
        self.assertEqual(misses, 1)
        self.assertEqual(currsize, 1)

        # test size zero (which means "never-cache")
        @self.module.lru_cache(0)
        def f():
            nonlocal f_cnt
            f_cnt += 1
            return 20
        self.assertEqual(f.cache_info().maxsize, 0)
        f_cnt = 0
        for i in range(5):
            self.assertEqual(f(), 20)
        self.assertEqual(f_cnt, 5)
        hits, misses, maxsize, currsize = f.cache_info()
        self.assertEqual(hits, 0)
        self.assertEqual(misses, 5)
        self.assertEqual(currsize, 0)

        # test size one
        @self.module.lru_cache(1)
        def f():
            nonlocal f_cnt
            f_cnt += 1
            return 20
        self.assertEqual(f.cache_info().maxsize, 1)
        f_cnt = 0
        for i in range(5):
            self.assertEqual(f(), 20)
        self.assertEqual(f_cnt, 1)
        hits, misses, maxsize, currsize = f.cache_info()
        self.assertEqual(hits, 4)
        self.assertEqual(misses, 1)
        self.assertEqual(currsize, 1)

        # test size two
        @self.module.lru_cache(2)
        def f(x):
            nonlocal f_cnt
            f_cnt += 1
            return x*10
        self.assertEqual(f.cache_info().maxsize, 2)
        f_cnt = 0
        for x in 7, 9, 7, 9, 7, 9, 8, 8, 8, 9, 9, 9, 8, 8, 8, 7:
            #    *  *              *                          *
            self.assertEqual(f(x), x*10)
        self.assertEqual(f_cnt, 4)
        hits, misses, maxsize, currsize = f.cache_info()
        self.assertEqual(hits, 12)
        self.assertEqual(misses, 4)
        self.assertEqual(currsize, 2)

    def test_lru_with_maxsize_none(self):
        @self.module.lru_cache(maxsize=None)
        def fib(n):
            if n < 2:
                return n
            return fib(n-1) + fib(n-2)
        self.assertEqual([fib(n) for n in range(16)],
            [0, 1, 1, 2, 3, 5, 8, 13, 21, 34, 55, 89, 144, 233, 377, 610])
        self.assertEqual(fib.cache_info(),
            self.module._CacheInfo(hits=28, misses=16, maxsize=None, currsize=16))
        fib.cache_clear()
        self.assertEqual(fib.cache_info(),
            self.module._CacheInfo(hits=0, misses=0, maxsize=None, currsize=0))

    def test_lru_with_maxsize_negative(self):
        @self.module.lru_cache(maxsize=-10)
        def eq(n):
            return n
        for i in (0, 1):
            self.assertEqual([eq(n) for n in range(150)], list(range(150)))
        self.assertEqual(eq.cache_info(),
            self.module._CacheInfo(hits=0, misses=300, maxsize=-10, currsize=1))

    def test_lru_with_exceptions(self):
        # Verify that user_function exceptions get passed through without
        # creating a hard-to-read chained exception.
        # http://bugs.python.org/issue13177
        for maxsize in (None, 128):
            @self.module.lru_cache(maxsize)
            def func(i):
                return 'abc'[i]
            self.assertEqual(func(0), 'a')
            with self.assertRaises(IndexError) as cm:
                func(15)
            self.assertIsNone(cm.exception.__context__)
            # Verify that the previous exception did not result in a cached entry
            with self.assertRaises(IndexError):
                func(15)

    def test_lru_with_types(self):
        for maxsize in (None, 128):
            @self.module.lru_cache(maxsize=maxsize, typed=True)
            def square(x):
                return x * x
            self.assertEqual(square(3), 9)
            self.assertEqual(type(square(3)), type(9))
            self.assertEqual(square(3.0), 9.0)
            self.assertEqual(type(square(3.0)), type(9.0))
            self.assertEqual(square(x=3), 9)
            self.assertEqual(type(square(x=3)), type(9))
            self.assertEqual(square(x=3.0), 9.0)
            self.assertEqual(type(square(x=3.0)), type(9.0))
            self.assertEqual(square.cache_info().hits, 4)
            self.assertEqual(square.cache_info().misses, 4)

    def test_lru_with_keyword_args(self):
        @self.module.lru_cache()
        def fib(n):
            if n < 2:
                return n
            return fib(n=n-1) + fib(n=n-2)
        self.assertEqual(
            [fib(n=number) for number in range(16)],
            [0, 1, 1, 2, 3, 5, 8, 13, 21, 34, 55, 89, 144, 233, 377, 610]
        )
        self.assertEqual(fib.cache_info(),
            self.module._CacheInfo(hits=28, misses=16, maxsize=128, currsize=16))
        fib.cache_clear()
        self.assertEqual(fib.cache_info(),
            self.module._CacheInfo(hits=0, misses=0, maxsize=128, currsize=0))

    def test_lru_with_keyword_args_maxsize_none(self):
        @self.module.lru_cache(maxsize=None)
        def fib(n):
            if n < 2:
                return n
            return fib(n=n-1) + fib(n=n-2)
        self.assertEqual([fib(n=number) for number in range(16)],
            [0, 1, 1, 2, 3, 5, 8, 13, 21, 34, 55, 89, 144, 233, 377, 610])
        self.assertEqual(fib.cache_info(),
            self.module._CacheInfo(hits=28, misses=16, maxsize=None, currsize=16))
        fib.cache_clear()
        self.assertEqual(fib.cache_info(),
            self.module._CacheInfo(hits=0, misses=0, maxsize=None, currsize=0))

    def test_lru_cache_decoration(self):
        def f(zomg: 'zomg_annotation'):
            """f doc string"""
            return 42
        g = self.module.lru_cache()(f)
        for attr in self.module.WRAPPER_ASSIGNMENTS:
            self.assertEqual(getattr(g, attr), getattr(f, attr))

    @unittest.skipUnless(threading, 'This test requires threading.')
    def test_lru_cache_threaded(self):
        n, m = 5, 11
        def orig(x, y):
            return 3 * x + y
        f = self.module.lru_cache(maxsize=n*m)(orig)
        hits, misses, maxsize, currsize = f.cache_info()
        self.assertEqual(currsize, 0)

        start = threading.Event()
        def full(k):
            start.wait(10)
            for _ in range(m):
                self.assertEqual(f(k, 0), orig(k, 0))

        def clear():
            start.wait(10)
            for _ in range(2*m):
                f.cache_clear()

        orig_si = sys.getswitchinterval()
        sys.setswitchinterval(1e-6)
        try:
            # create n threads in order to fill cache
            threads = [threading.Thread(target=full, args=[k])
                       for k in range(n)]
            with support.start_threads(threads):
                start.set()

            hits, misses, maxsize, currsize = f.cache_info()
            if self.module is py_functools:
                # XXX: Why can be not equal?
                self.assertLessEqual(misses, n)
                self.assertLessEqual(hits, m*n - misses)
            else:
                self.assertEqual(misses, n)
                self.assertEqual(hits, m*n - misses)
            self.assertEqual(currsize, n)

            # create n threads in order to fill cache and 1 to clear it
            threads = [threading.Thread(target=clear)]
            threads += [threading.Thread(target=full, args=[k])
                        for k in range(n)]
            start.clear()
            with support.start_threads(threads):
                start.set()
        finally:
            sys.setswitchinterval(orig_si)

    @unittest.skipUnless(threading, 'This test requires threading.')
    def test_lru_cache_threaded2(self):
        # Simultaneous call with the same arguments
        n, m = 5, 7
        start = threading.Barrier(n+1)
        pause = threading.Barrier(n+1)
        stop = threading.Barrier(n+1)
        @self.module.lru_cache(maxsize=m*n)
        def f(x):
            pause.wait(10)
            return 3 * x
        self.assertEqual(f.cache_info(), (0, 0, m*n, 0))
        def test():
            for i in range(m):
                start.wait(10)
                self.assertEqual(f(i), 3 * i)
                stop.wait(10)
        threads = [threading.Thread(target=test) for k in range(n)]
        with support.start_threads(threads):
            for i in range(m):
                start.wait(10)
                stop.reset()
                pause.wait(10)
                start.reset()
                stop.wait(10)
                pause.reset()
                self.assertEqual(f.cache_info(), (0, (i+1)*n, m*n, i+1))

    def test_need_for_rlock(self):
        # This will deadlock on an LRU cache that uses a regular lock

        @self.module.lru_cache(maxsize=10)
        def test_func(x):
            'Used to demonstrate a reentrant lru_cache call within a single thread'
            return x

        class DoubleEq:
            'Demonstrate a reentrant lru_cache call within a single thread'
            def __init__(self, x):
                self.x = x
            def __hash__(self):
                return self.x
            def __eq__(self, other):
                if self.x == 2:
                    test_func(DoubleEq(1))
                return self.x == other.x

        test_func(DoubleEq(1))                      # Load the cache
        test_func(DoubleEq(2))                      # Load the cache
        self.assertEqual(test_func(DoubleEq(2)),    # Trigger a re-entrant __eq__ call
                         DoubleEq(2))               # Verify the correct return value

    def test_early_detection_of_bad_call(self):
        # Issue #22184
        with self.assertRaises(TypeError):
            @functools.lru_cache
            def f():
                pass

    def test_lru_method(self):
        class X(int):
            f_cnt = 0
            @self.module.lru_cache(2)
            def f(self, x):
                self.f_cnt += 1
                return x*10+self
        a = X(5)
        b = X(5)
        c = X(7)
        self.assertEqual(X.f.cache_info(), (0, 0, 2, 0))

        for x in 1, 2, 2, 3, 1, 1, 1, 2, 3, 3:
            self.assertEqual(a.f(x), x*10 + 5)
        self.assertEqual((a.f_cnt, b.f_cnt, c.f_cnt), (6, 0, 0))
        self.assertEqual(X.f.cache_info(), (4, 6, 2, 2))

        for x in 1, 2, 1, 1, 1, 1, 3, 2, 2, 2:
            self.assertEqual(b.f(x), x*10 + 5)
        self.assertEqual((a.f_cnt, b.f_cnt, c.f_cnt), (6, 4, 0))
        self.assertEqual(X.f.cache_info(), (10, 10, 2, 2))

        for x in 2, 1, 1, 1, 1, 2, 1, 3, 2, 1:
            self.assertEqual(c.f(x), x*10 + 7)
        self.assertEqual((a.f_cnt, b.f_cnt, c.f_cnt), (6, 4, 5))
        self.assertEqual(X.f.cache_info(), (15, 15, 2, 2))

        self.assertEqual(a.f.cache_info(), X.f.cache_info())
        self.assertEqual(b.f.cache_info(), X.f.cache_info())
        self.assertEqual(c.f.cache_info(), X.f.cache_info())

    def test_pickle(self):
        cls = self.__class__
        for f in cls.cached_func[0], cls.cached_meth, cls.cached_staticmeth:
            for proto in range(pickle.HIGHEST_PROTOCOL + 1):
                with self.subTest(proto=proto, func=f):
                    f_copy = pickle.loads(pickle.dumps(f, proto))
                    self.assertIs(f_copy, f)

    def test_copy(self):
        cls = self.__class__
        for f in cls.cached_func[0], cls.cached_meth, cls.cached_staticmeth:
            with self.subTest(func=f):
                f_copy = copy.copy(f)
                self.assertIs(f_copy, f)

    def test_deepcopy(self):
        cls = self.__class__
        for f in cls.cached_func[0], cls.cached_meth, cls.cached_staticmeth:
            with self.subTest(func=f):
                f_copy = copy.deepcopy(f)
                self.assertIs(f_copy, f)


@py_functools.lru_cache()
def py_cached_func(x, y):
    return 3 * x + y

@c_functools.lru_cache()
def c_cached_func(x, y):
    return 3 * x + y


class TestLRUPy(TestLRU, unittest.TestCase):
    module = py_functools
    cached_func = py_cached_func,

    @module.lru_cache()
    def cached_meth(self, x, y):
        return 3 * x + y

    @staticmethod
    @module.lru_cache()
    def cached_staticmeth(x, y):
        return 3 * x + y


class TestLRUC(TestLRU, unittest.TestCase):
    module = c_functools
    cached_func = c_cached_func,

    @module.lru_cache()
    def cached_meth(self, x, y):
        return 3 * x + y

    @staticmethod
    @module.lru_cache()
    def cached_staticmeth(x, y):
        return 3 * x + y


class TestSingleDispatch(unittest.TestCase):
    def test_simple_overloads(self):
        @functools.singledispatch
        def g(obj):
            return "base"
        def g_int(i):
            return "integer"
        g.register(int, g_int)
        self.assertEqual(g("str"), "base")
        self.assertEqual(g(1), "integer")
        self.assertEqual(g([1,2,3]), "base")

    def test_mro(self):
        @functools.singledispatch
        def g(obj):
            return "base"
        class A:
            pass
        class C(A):
            pass
        class B(A):
            pass
        class D(C, B):
            pass
        def g_A(a):
            return "A"
        def g_B(b):
            return "B"
        g.register(A, g_A)
        g.register(B, g_B)
        self.assertEqual(g(A()), "A")
        self.assertEqual(g(B()), "B")
        self.assertEqual(g(C()), "A")
        self.assertEqual(g(D()), "B")

    def test_register_decorator(self):
        @functools.singledispatch
        def g(obj):
            return "base"
        @g.register(int)
        def g_int(i):
            return "int %s" % (i,)
        self.assertEqual(g(""), "base")
        self.assertEqual(g(12), "int 12")
        self.assertIs(g.dispatch(int), g_int)
        self.assertIs(g.dispatch(object), g.dispatch(str))
        # Note: in the assert above this is not g.
        # @singledispatch returns the wrapper.

    def test_wrapping_attributes(self):
        @functools.singledispatch
        def g(obj):
            "Simple test"
            return "Test"
        self.assertEqual(g.__name__, "g")
        if sys.flags.optimize < 2:
            self.assertEqual(g.__doc__, "Simple test")

    @unittest.skipUnless(decimal, 'requires _decimal')
    @support.cpython_only
    def test_c_classes(self):
        @functools.singledispatch
        def g(obj):
            return "base"
        @g.register(decimal.DecimalException)
        def _(obj):
            return obj.args
        subn = decimal.Subnormal("Exponent < Emin")
        rnd = decimal.Rounded("Number got rounded")
        self.assertEqual(g(subn), ("Exponent < Emin",))
        self.assertEqual(g(rnd), ("Number got rounded",))
        @g.register(decimal.Subnormal)
        def _(obj):
            return "Too small to care."
        self.assertEqual(g(subn), "Too small to care.")
        self.assertEqual(g(rnd), ("Number got rounded",))

    def test_compose_mro(self):
        # None of the examples in this test depend on haystack ordering.
        c = collections
        mro = functools._compose_mro
        bases = [c.Sequence, c.MutableMapping, c.Mapping, c.Set]
        for haystack in permutations(bases):
            m = mro(dict, haystack)
            self.assertEqual(m, [dict, c.MutableMapping, c.Mapping, c.Sized,
                                 c.Iterable, c.Container, object])
        bases = [c.Container, c.Mapping, c.MutableMapping, c.OrderedDict]
        for haystack in permutations(bases):
            m = mro(c.ChainMap, haystack)
            self.assertEqual(m, [c.ChainMap, c.MutableMapping, c.Mapping,
                                 c.Sized, c.Iterable, c.Container, object])

        # If there's a generic function with implementations registered for
        # both Sized and Container, passing a defaultdict to it results in an
        # ambiguous dispatch which will cause a RuntimeError (see
        # test_mro_conflicts).
        bases = [c.Container, c.Sized, str]
        for haystack in permutations(bases):
            m = mro(c.defaultdict, [c.Sized, c.Container, str])
            self.assertEqual(m, [c.defaultdict, dict, c.Sized, c.Container,
                                 object])

        # MutableSequence below is registered directly on D. In other words, it
        # preceeds MutableMapping which means single dispatch will always
        # choose MutableSequence here.
        class D(c.defaultdict):
            pass
        c.MutableSequence.register(D)
        bases = [c.MutableSequence, c.MutableMapping]
        for haystack in permutations(bases):
            m = mro(D, bases)
            self.assertEqual(m, [D, c.MutableSequence, c.Sequence,
                                 c.defaultdict, dict, c.MutableMapping,
                                 c.Mapping, c.Sized, c.Iterable, c.Container,
                                 object])

        # Container and Callable are registered on different base classes and
        # a generic function supporting both should always pick the Callable
        # implementation if a C instance is passed.
        class C(c.defaultdict):
            def __call__(self):
                pass
        bases = [c.Sized, c.Callable, c.Container, c.Mapping]
        for haystack in permutations(bases):
            m = mro(C, haystack)
            self.assertEqual(m, [C, c.Callable, c.defaultdict, dict, c.Mapping,
                                 c.Sized, c.Iterable, c.Container, object])

    def test_register_abc(self):
        c = collections
        d = {"a": "b"}
        l = [1, 2, 3]
        s = {object(), None}
        f = frozenset(s)
        t = (1, 2, 3)
        @functools.singledispatch
        def g(obj):
            return "base"
        self.assertEqual(g(d), "base")
        self.assertEqual(g(l), "base")
        self.assertEqual(g(s), "base")
        self.assertEqual(g(f), "base")
        self.assertEqual(g(t), "base")
        g.register(c.Sized, lambda obj: "sized")
        self.assertEqual(g(d), "sized")
        self.assertEqual(g(l), "sized")
        self.assertEqual(g(s), "sized")
        self.assertEqual(g(f), "sized")
        self.assertEqual(g(t), "sized")
        g.register(c.MutableMapping, lambda obj: "mutablemapping")
        self.assertEqual(g(d), "mutablemapping")
        self.assertEqual(g(l), "sized")
        self.assertEqual(g(s), "sized")
        self.assertEqual(g(f), "sized")
        self.assertEqual(g(t), "sized")
        g.register(c.ChainMap, lambda obj: "chainmap")
        self.assertEqual(g(d), "mutablemapping")  # irrelevant ABCs registered
        self.assertEqual(g(l), "sized")
        self.assertEqual(g(s), "sized")
        self.assertEqual(g(f), "sized")
        self.assertEqual(g(t), "sized")
        g.register(c.MutableSequence, lambda obj: "mutablesequence")
        self.assertEqual(g(d), "mutablemapping")
        self.assertEqual(g(l), "mutablesequence")
        self.assertEqual(g(s), "sized")
        self.assertEqual(g(f), "sized")
        self.assertEqual(g(t), "sized")
        g.register(c.MutableSet, lambda obj: "mutableset")
        self.assertEqual(g(d), "mutablemapping")
        self.assertEqual(g(l), "mutablesequence")
        self.assertEqual(g(s), "mutableset")
        self.assertEqual(g(f), "sized")
        self.assertEqual(g(t), "sized")
        g.register(c.Mapping, lambda obj: "mapping")
        self.assertEqual(g(d), "mutablemapping")  # not specific enough
        self.assertEqual(g(l), "mutablesequence")
        self.assertEqual(g(s), "mutableset")
        self.assertEqual(g(f), "sized")
        self.assertEqual(g(t), "sized")
        g.register(c.Sequence, lambda obj: "sequence")
        self.assertEqual(g(d), "mutablemapping")
        self.assertEqual(g(l), "mutablesequence")
        self.assertEqual(g(s), "mutableset")
        self.assertEqual(g(f), "sized")
        self.assertEqual(g(t), "sequence")
        g.register(c.Set, lambda obj: "set")
        self.assertEqual(g(d), "mutablemapping")
        self.assertEqual(g(l), "mutablesequence")
        self.assertEqual(g(s), "mutableset")
        self.assertEqual(g(f), "set")
        self.assertEqual(g(t), "sequence")
        g.register(dict, lambda obj: "dict")
        self.assertEqual(g(d), "dict")
        self.assertEqual(g(l), "mutablesequence")
        self.assertEqual(g(s), "mutableset")
        self.assertEqual(g(f), "set")
        self.assertEqual(g(t), "sequence")
        g.register(list, lambda obj: "list")
        self.assertEqual(g(d), "dict")
        self.assertEqual(g(l), "list")
        self.assertEqual(g(s), "mutableset")
        self.assertEqual(g(f), "set")
        self.assertEqual(g(t), "sequence")
        g.register(set, lambda obj: "concrete-set")
        self.assertEqual(g(d), "dict")
        self.assertEqual(g(l), "list")
        self.assertEqual(g(s), "concrete-set")
        self.assertEqual(g(f), "set")
        self.assertEqual(g(t), "sequence")
        g.register(frozenset, lambda obj: "frozen-set")
        self.assertEqual(g(d), "dict")
        self.assertEqual(g(l), "list")
        self.assertEqual(g(s), "concrete-set")
        self.assertEqual(g(f), "frozen-set")
        self.assertEqual(g(t), "sequence")
        g.register(tuple, lambda obj: "tuple")
        self.assertEqual(g(d), "dict")
        self.assertEqual(g(l), "list")
        self.assertEqual(g(s), "concrete-set")
        self.assertEqual(g(f), "frozen-set")
        self.assertEqual(g(t), "tuple")

    def test_c3_abc(self):
        c = collections
        mro = functools._c3_mro
        class A(object):
            pass
        class B(A):
            def __len__(self):
                return 0   # implies Sized
        @c.Container.register
        class C(object):
            pass
        class D(object):
            pass   # unrelated
        class X(D, C, B):
            def __call__(self):
                pass   # implies Callable
        expected = [X, c.Callable, D, C, c.Container, B, c.Sized, A, object]
        for abcs in permutations([c.Sized, c.Callable, c.Container]):
            self.assertEqual(mro(X, abcs=abcs), expected)
        # unrelated ABCs don't appear in the resulting MRO
        many_abcs = [c.Mapping, c.Sized, c.Callable, c.Container, c.Iterable]
        self.assertEqual(mro(X, abcs=many_abcs), expected)

    def test_false_meta(self):
        # see issue23572
        class MetaA(type):
            def __len__(self):
                return 0
        class A(metaclass=MetaA):
            pass
        class AA(A):
            pass
        @functools.singledispatch
        def fun(a):
            return 'base A'
        @fun.register(A)
        def _(a):
            return 'fun A'
        aa = AA()
        self.assertEqual(fun(aa), 'fun A')

    def test_mro_conflicts(self):
        c = collections
        @functools.singledispatch
        def g(arg):
            return "base"
        class O(c.Sized):
            def __len__(self):
                return 0
        o = O()
        self.assertEqual(g(o), "base")
        g.register(c.Iterable, lambda arg: "iterable")
        g.register(c.Container, lambda arg: "container")
        g.register(c.Sized, lambda arg: "sized")
        g.register(c.Set, lambda arg: "set")
        self.assertEqual(g(o), "sized")
        c.Iterable.register(O)
        self.assertEqual(g(o), "sized")   # because it's explicitly in __mro__
        c.Container.register(O)
        self.assertEqual(g(o), "sized")   # see above: Sized is in __mro__
        c.Set.register(O)
        self.assertEqual(g(o), "set")     # because c.Set is a subclass of
                                          # c.Sized and c.Container
        class P:
            pass
        p = P()
        self.assertEqual(g(p), "base")
        c.Iterable.register(P)
        self.assertEqual(g(p), "iterable")
        c.Container.register(P)
        with self.assertRaises(RuntimeError) as re_one:
            g(p)
        self.assertIn(
            str(re_one.exception),
            (("Ambiguous dispatch: <class 'collections.abc.Container'> "
              "or <class 'collections.abc.Iterable'>"),
             ("Ambiguous dispatch: <class 'collections.abc.Iterable'> "
              "or <class 'collections.abc.Container'>")),
        )
        class Q(c.Sized):
            def __len__(self):
                return 0
        q = Q()
        self.assertEqual(g(q), "sized")
        c.Iterable.register(Q)
        self.assertEqual(g(q), "sized")   # because it's explicitly in __mro__
        c.Set.register(Q)
        self.assertEqual(g(q), "set")     # because c.Set is a subclass of
                                          # c.Sized and c.Iterable
        @functools.singledispatch
        def h(arg):
            return "base"
        @h.register(c.Sized)
        def _(arg):
            return "sized"
        @h.register(c.Container)
        def _(arg):
            return "container"
        # Even though Sized and Container are explicit bases of MutableMapping,
        # this ABC is implicitly registered on defaultdict which makes all of
        # MutableMapping's bases implicit as well from defaultdict's
        # perspective.
        with self.assertRaises(RuntimeError) as re_two:
            h(c.defaultdict(lambda: 0))
        self.assertIn(
            str(re_two.exception),
            (("Ambiguous dispatch: <class 'collections.abc.Container'> "
              "or <class 'collections.abc.Sized'>"),
             ("Ambiguous dispatch: <class 'collections.abc.Sized'> "
              "or <class 'collections.abc.Container'>")),
        )
        class R(c.defaultdict):
            pass
        c.MutableSequence.register(R)
        @functools.singledispatch
        def i(arg):
            return "base"
        @i.register(c.MutableMapping)
        def _(arg):
            return "mapping"
        @i.register(c.MutableSequence)
        def _(arg):
            return "sequence"
        r = R()
        self.assertEqual(i(r), "sequence")
        class S:
            pass
        class T(S, c.Sized):
            def __len__(self):
                return 0
        t = T()
        self.assertEqual(h(t), "sized")
        c.Container.register(T)
        self.assertEqual(h(t), "sized")   # because it's explicitly in the MRO
        class U:
            def __len__(self):
                return 0
        u = U()
        self.assertEqual(h(u), "sized")   # implicit Sized subclass inferred
                                          # from the existence of __len__()
        c.Container.register(U)
        # There is no preference for registered versus inferred ABCs.
        with self.assertRaises(RuntimeError) as re_three:
            h(u)
        self.assertIn(
            str(re_three.exception),
            (("Ambiguous dispatch: <class 'collections.abc.Container'> "
              "or <class 'collections.abc.Sized'>"),
             ("Ambiguous dispatch: <class 'collections.abc.Sized'> "
              "or <class 'collections.abc.Container'>")),
        )
        class V(c.Sized, S):
            def __len__(self):
                return 0
        @functools.singledispatch
        def j(arg):
            return "base"
        @j.register(S)
        def _(arg):
            return "s"
        @j.register(c.Container)
        def _(arg):
            return "container"
        v = V()
        self.assertEqual(j(v), "s")
        c.Container.register(V)
        self.assertEqual(j(v), "container")   # because it ends up right after
                                              # Sized in the MRO

    def test_cache_invalidation(self):
        from collections import UserDict
        class TracingDict(UserDict):
            def __init__(self, *args, **kwargs):
                super(TracingDict, self).__init__(*args, **kwargs)
                self.set_ops = []
                self.get_ops = []
            def __getitem__(self, key):
                result = self.data[key]
                self.get_ops.append(key)
                return result
            def __setitem__(self, key, value):
                self.set_ops.append(key)
                self.data[key] = value
            def clear(self):
                self.data.clear()
        _orig_wkd = functools.WeakKeyDictionary
        td = TracingDict()
        functools.WeakKeyDictionary = lambda: td
        c = collections
        @functools.singledispatch
        def g(arg):
            return "base"
        d = {}
        l = []
        self.assertEqual(len(td), 0)
        self.assertEqual(g(d), "base")
        self.assertEqual(len(td), 1)
        self.assertEqual(td.get_ops, [])
        self.assertEqual(td.set_ops, [dict])
        self.assertEqual(td.data[dict], g.registry[object])
        self.assertEqual(g(l), "base")
        self.assertEqual(len(td), 2)
        self.assertEqual(td.get_ops, [])
        self.assertEqual(td.set_ops, [dict, list])
        self.assertEqual(td.data[dict], g.registry[object])
        self.assertEqual(td.data[list], g.registry[object])
        self.assertEqual(td.data[dict], td.data[list])
        self.assertEqual(g(l), "base")
        self.assertEqual(g(d), "base")
        self.assertEqual(td.get_ops, [list, dict])
        self.assertEqual(td.set_ops, [dict, list])
        g.register(list, lambda arg: "list")
        self.assertEqual(td.get_ops, [list, dict])
        self.assertEqual(len(td), 0)
        self.assertEqual(g(d), "base")
        self.assertEqual(len(td), 1)
        self.assertEqual(td.get_ops, [list, dict])
        self.assertEqual(td.set_ops, [dict, list, dict])
        self.assertEqual(td.data[dict],
                         functools._find_impl(dict, g.registry))
        self.assertEqual(g(l), "list")
        self.assertEqual(len(td), 2)
        self.assertEqual(td.get_ops, [list, dict])
        self.assertEqual(td.set_ops, [dict, list, dict, list])
        self.assertEqual(td.data[list],
                         functools._find_impl(list, g.registry))
        class X:
            pass
        c.MutableMapping.register(X)   # Will not invalidate the cache,
                                       # not using ABCs yet.
        self.assertEqual(g(d), "base")
        self.assertEqual(g(l), "list")
        self.assertEqual(td.get_ops, [list, dict, dict, list])
        self.assertEqual(td.set_ops, [dict, list, dict, list])
        g.register(c.Sized, lambda arg: "sized")
        self.assertEqual(len(td), 0)
        self.assertEqual(g(d), "sized")
        self.assertEqual(len(td), 1)
        self.assertEqual(td.get_ops, [list, dict, dict, list])
        self.assertEqual(td.set_ops, [dict, list, dict, list, dict])
        self.assertEqual(g(l), "list")
        self.assertEqual(len(td), 2)
        self.assertEqual(td.get_ops, [list, dict, dict, list])
        self.assertEqual(td.set_ops, [dict, list, dict, list, dict, list])
        self.assertEqual(g(l), "list")
        self.assertEqual(g(d), "sized")
        self.assertEqual(td.get_ops, [list, dict, dict, list, list, dict])
        self.assertEqual(td.set_ops, [dict, list, dict, list, dict, list])
        g.dispatch(list)
        g.dispatch(dict)
        self.assertEqual(td.get_ops, [list, dict, dict, list, list, dict,
                                      list, dict])
        self.assertEqual(td.set_ops, [dict, list, dict, list, dict, list])
        c.MutableSet.register(X)       # Will invalidate the cache.
        self.assertEqual(len(td), 2)   # Stale cache.
        self.assertEqual(g(l), "list")
        self.assertEqual(len(td), 1)
        g.register(c.MutableMapping, lambda arg: "mutablemapping")
        self.assertEqual(len(td), 0)
        self.assertEqual(g(d), "mutablemapping")
        self.assertEqual(len(td), 1)
        self.assertEqual(g(l), "list")
        self.assertEqual(len(td), 2)
        g.register(dict, lambda arg: "dict")
        self.assertEqual(g(d), "dict")
        self.assertEqual(g(l), "list")
        g._clear_cache()
        self.assertEqual(len(td), 0)
        functools.WeakKeyDictionary = _orig_wkd


if __name__ == '__main__':
    unittest.main()<|MERGE_RESOLUTION|>--- conflicted
+++ resolved
@@ -47,23 +47,6 @@
         self.assertEqual(p.func, capture)
         self.assertEqual(p.args, (1, 2))
         self.assertEqual(p.keywords, dict(a=10, b=20))
-<<<<<<< HEAD
-        # attributes should not be writable
-        if not support.check_impl_detail():
-            return
-        self.assertRaises(AttributeError, setattr, p, 'func', map)
-        self.assertRaises(AttributeError, setattr, p, 'args', (1, 2))
-        self.assertRaises(AttributeError, setattr, p, 'keywords', dict(a=1, b=2))
-
-        p = self.thetype(hex)
-        try:
-            del p.__dict__
-        except TypeError:
-            pass
-        else:
-            self.fail('partial object allowed __dict__ to be deleted')
-=======
->>>>>>> de24bf87
 
     def test_argument_checking(self):
         self.assertRaises(TypeError, self.partial)     # need at least a func arg
@@ -146,7 +129,6 @@
         p = proxy(f)
         self.assertEqual(f.func, p.func)
         f = None
-        support.gc_collect()
         self.assertRaises(ReferenceError, getattr, p, 'func')
 
     def test_with_bound_and_unbound_methods(self):
@@ -246,8 +228,7 @@
                     return {}
                 raise IndexError
 
-<<<<<<< HEAD
-        f = self.thetype(object)
+        f = self.partial(object)
         if support.check_impl_detail(pypy=True):
             # CPython fails, pypy does not :-)
             f.__setstate__(BadSequence())
@@ -255,12 +236,6 @@
             self.assertRaisesRegex(SystemError,
                     "new style getargs format but argument is not a tuple",
                     f.__setstate__, BadSequence())
-=======
-        f = self.partial(object)
-        self.assertRaisesRegex(SystemError,
-                "new style getargs format but argument is not a tuple",
-                f.__setstate__, BadSequence())
->>>>>>> de24bf87
 
 
 class TestPartialPy(TestPartial, unittest.TestCase):
@@ -402,11 +377,7 @@
                       updated=functools.WRAPPER_UPDATES):
         # Check attributes were assigned
         for name in assigned:
-<<<<<<< HEAD
             self.assertTrue(getattr(wrapper, name) == getattr(wrapped, name))
-=======
-            self.assertIs(getattr(wrapper, name), getattr(wrapped, name))
->>>>>>> de24bf87
         # Check attributes were updated
         for name in updated:
             wrapper_attr = getattr(wrapper, name)
