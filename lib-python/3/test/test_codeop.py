--- conflicted
+++ resolved
@@ -276,12 +276,9 @@
         ai("a = 'a\\\n")
 
         ai("a = 1","eval")
-<<<<<<< HEAD
         if support.check_impl_detail():   # on PyPy it asks for more data, which is not
             ai("a = (","eval")    # completely correct but hard to fix and
                                   # really a detail (in my opinion <arigo>)
-=======
->>>>>>> 51768410
         ai("]","eval")
         ai("())","eval")
         ai("[}","eval")
