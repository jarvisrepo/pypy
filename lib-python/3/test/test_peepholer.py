import dis
import re
import sys
import textwrap
import unittest
<<<<<<< HEAD
from math import copysign
from test.support import cpython_only
=======
>>>>>>> 0cc4b2bb

from test.bytecode_helper import BytecodeTestCase

class TestTranforms(BytecodeTestCase):

    def test_unot(self):
        # UNARY_NOT POP_JUMP_IF_FALSE  -->  POP_JUMP_IF_TRUE'
        def unot(x):
            if not x == 2:
                del x
        self.assertNotInBytecode(unot, 'UNARY_NOT')
        self.assertNotInBytecode(unot, 'POP_JUMP_IF_FALSE')
        self.assertInBytecode(unot, 'POP_JUMP_IF_TRUE')

    def test_elim_inversion_of_is_or_in(self):
        for line, cmp_op in (
            ('not a is b', 'is not',),
            ('not a in b', 'not in',),
            ('not a is not b', 'is',),
            ('not a not in b', 'in',),
            ):
            code = compile(line, '', 'single')
            self.assertInBytecode(code, 'COMPARE_OP', cmp_op)

    def test_global_as_constant(self):
        # LOAD_GLOBAL None/True/False  -->  LOAD_CONST None/True/False
        def f():
            x = None
            x = None
            return x
        def g():
            x = True
            return x
        def h():
            x = False
            return x

        for func, elem in ((f, None), (g, True), (h, False)):
            self.assertNotInBytecode(func, 'LOAD_GLOBAL')
            self.assertInBytecode(func, 'LOAD_CONST', elem)

        def f():
            'Adding a docstring made this test fail in Py2.5.0'
            return None

        self.assertNotInBytecode(f, 'LOAD_GLOBAL')
        self.assertInBytecode(f, 'LOAD_CONST', None)

    def test_while_one(self):
        # Skip over:  LOAD_CONST trueconst  POP_JUMP_IF_FALSE xx
        def f():
            while 1:
                pass
            return list
        for elem in ('LOAD_CONST', 'POP_JUMP_IF_FALSE'):
            self.assertNotInBytecode(f, elem)
        for elem in ('JUMP_ABSOLUTE',):
            self.assertInBytecode(f, elem)

    def test_pack_unpack(self):
        # On PyPy, "a, b = ..." is even more optimized, by removing
        # the ROT_TWO.  But the ROT_TWO is not removed if assigning
        # to more complex expressions, so check that.
        for line, elem in (
            ('a, = a,', 'LOAD_CONST',),
            ('a[1], b = a, b', 'ROT_TWO',),
            ('a, b[2], c = a, b, c', 'ROT_THREE',),
            ):
            code = compile(line,'','single')
            self.assertInBytecode(code, elem)
            self.assertNotInBytecode(code, 'BUILD_TUPLE')
            self.assertNotInBytecode(code, 'UNPACK_TUPLE')

    def test_folding_of_tuples_of_constants(self):
        # On CPython, "a,b,c=1,2,3" turns into "a,b,c=<constant (1,2,3)>"
        # but on PyPy, it turns into "a=1;b=2;c=3".
        for line, elem in (
            ('a = 1,2,3', '((1, 2, 3))'),
            ('("a","b","c")', "(('a', 'b', 'c'))"),
            ('a,b,c = 1,2,3', '((1, 2, 3))'),
            ('(None, 1, None)', '((None, 1, None))'),
            ('((1, 2), 3, 4)', '(((1, 2), 3, 4))'),
            ):
            code = compile(line,'','single')
            self.assertInBytecode(code, 'LOAD_CONST', elem)
            self.assertNotInBytecode(code, 'BUILD_TUPLE')

        # Long tuples should be folded too.
        code = compile(repr(tuple(range(10000))),'','single')
        self.assertNotInBytecode(code, 'BUILD_TUPLE')
        # One LOAD_CONST for the tuple, one for the None return value
        load_consts = [instr for instr in dis.get_instructions(code)
                              if instr.opname == 'LOAD_CONST']
        self.assertEqual(len(load_consts), 2)

        # Bug 1053819:  Tuple of constants misidentified when presented with:
        # . . . opcode_with_arg 100   unary_opcode   BUILD_TUPLE 1  . . .
        # The following would segfault upon compilation
        def crater():
            (~[
                0, 1, 2, 3, 4, 5, 6, 7, 8, 9,
                0, 1, 2, 3, 4, 5, 6, 7, 8, 9,
                0, 1, 2, 3, 4, 5, 6, 7, 8, 9,
                0, 1, 2, 3, 4, 5, 6, 7, 8, 9,
                0, 1, 2, 3, 4, 5, 6, 7, 8, 9,
                0, 1, 2, 3, 4, 5, 6, 7, 8, 9,
                0, 1, 2, 3, 4, 5, 6, 7, 8, 9,
                0, 1, 2, 3, 4, 5, 6, 7, 8, 9,
                0, 1, 2, 3, 4, 5, 6, 7, 8, 9,
                0, 1, 2, 3, 4, 5, 6, 7, 8, 9,
            ],)

    def test_folding_of_lists_of_constants(self):
        for line, elem in (
            # in/not in constants with BUILD_LIST should be folded to a tuple:
            ('a in [1,2,3]', (1, 2, 3)),
            ('a not in ["a","b","c"]', ('a', 'b', 'c')),
            ('a in [None, 1, None]', (None, 1, None)),
            ('a not in [(1, 2), 3, 4]', ((1, 2), 3, 4)),
            ):
            code = compile(line, '', 'single')
            self.assertInBytecode(code, 'LOAD_CONST', elem)
            self.assertNotInBytecode(code, 'BUILD_LIST')

    def test_folding_of_sets_of_constants(self):
        for line, elem in (
            # in/not in constants with BUILD_SET should be folded to a frozenset:
            ('a in {1,2,3}', frozenset({1, 2, 3})),
            ('a not in {"a","b","c"}', frozenset({'a', 'c', 'b'})),
            ('a in {None, 1, None}', frozenset({1, None})),
            ('a not in {(1, 2), 3, 4}', frozenset({(1, 2), 3, 4})),
            ('a in {1, 2, 3, 3, 2, 1}', frozenset({1, 2, 3})),
            ):
            code = compile(line, '', 'single')
            self.assertNotInBytecode(code, 'BUILD_SET')
            self.assertInBytecode(code, 'LOAD_CONST', elem)

        # Ensure that the resulting code actually works:
        def f(a):
            return a in {1, 2, 3}

        def g(a):
            return a not in {1, 2, 3}

        self.assertTrue(f(3))
        self.assertTrue(not f(4))

        self.assertTrue(not g(3))
        self.assertTrue(g(4))


    def test_folding_of_binops_on_constants(self):
        for line, elem in (
            ('a = 2+3+4', 9),                   # chained fold
            ('"@"*4', '@@@@'),                  # check string ops
            ('a="abc" + "def"', 'abcdef'),      # check string ops
            ('a = 3**4', 81),                   # binary power
            ('a = 3*4', 12),                    # binary multiply
            ('a = 13//4', 3),                   # binary floor divide
            ('a = 14%4', 2),                    # binary modulo
            ('a = 2+3', 5),                     # binary add
            ('a = 13-4', 9),                    # binary subtract
            ('a = (12,13)[1]', 13),             # binary subscr
            ('a = 13 << 2', 52),                # binary lshift
            ('a = 13 >> 2', 3),                 # binary rshift
            ('a = 13 & 7', 5),                  # binary and
            ('a = 13 ^ 7', 10),                 # binary xor
            ('a = 13 | 7', 15),                 # binary or
            ):
            code = compile(line, '', 'single')
            self.assertInBytecode(code, 'LOAD_CONST', elem)
            for instr in dis.get_instructions(code):
                self.assertFalse(instr.opname.startswith('BINARY_'))

        # Verify that unfoldables are skipped
        code = compile('a=2+"b"', '', 'single')
        self.assertInBytecode(code, 'LOAD_CONST', 2)
        self.assertInBytecode(code, 'LOAD_CONST', 'b')

        # Verify that large sequences do not result from folding
        code = compile('a="x"*1000', '', 'single')
        self.assertInBytecode(code, 'LOAD_CONST', 1000)

    @cpython_only # we currently not bother to implement that
    def test_binary_subscr_on_unicode(self):
        # valid code get optimized
        code = compile('"foo"[0]', '', 'single')
        self.assertInBytecode(code, 'LOAD_CONST', 'f')
        self.assertNotInBytecode(code, 'BINARY_SUBSCR')
        code = compile('"\u0061\uffff"[1]', '', 'single')
        self.assertInBytecode(code, 'LOAD_CONST', '\uffff')
        self.assertNotInBytecode(code,'BINARY_SUBSCR')

        # With PEP 393, non-BMP char get optimized
        code = compile('"\U00012345"[0]', '', 'single')
        self.assertInBytecode(code, 'LOAD_CONST', '\U00012345')
        self.assertNotInBytecode(code, 'BINARY_SUBSCR')

        # invalid code doesn't get optimized
        # out of range
        code = compile('"fuu"[10]', '', 'single')
        self.assertInBytecode(code, 'BINARY_SUBSCR')

    def test_folding_of_unaryops_on_constants(self):
        for line, elem in (
            ('-0.5', -0.5),                     # unary negative
            ('-0.0', -0.0),                     # -0.0
            ('-(1.0-1.0)', -0.0),               # -0.0 after folding
            ('-0', 0),                          # -0
            ('~-2', 1),                         # unary invert
            ('+1', 1),                          # unary positive
        ):
            code = compile(line, '', 'single')
            self.assertInBytecode(code, 'LOAD_CONST', elem)
            for instr in dis.get_instructions(code):
                self.assertFalse(instr.opname.startswith('UNARY_'))

        # Check that -0.0 works after marshaling
        def negzero():
            return -(1.0-1.0)

        for instr in dis.get_instructions(code):
            self.assertFalse(instr.opname.startswith('UNARY_'))

        # Verify that unfoldables are skipped
        for line, elem, opname in (
            ('-"abc"', 'abc', 'UNARY_NEGATIVE'),
            ('~"abc"', 'abc', 'UNARY_INVERT'),
        ):
            code = compile(line, '', 'single')
            self.assertInBytecode(code, 'LOAD_CONST', elem)
            self.assertInBytecode(code, opname)

    def test_elim_extra_return(self):
        # RETURN LOAD_CONST None RETURN  -->  RETURN
        def f(x):
            return x
        self.assertNotInBytecode(f, 'LOAD_CONST', None)
        returns = [instr for instr in dis.get_instructions(f)
                          if instr.opname == 'RETURN_VALUE']
        self.assertEqual(len(returns), 1)

    def test_elim_jump_to_return(self):
        # JUMP_FORWARD to RETURN -->  RETURN
        def f(cond, true_value, false_value):
            return true_value if cond else false_value
        self.assertNotInBytecode(f, 'JUMP_FORWARD')
        self.assertNotInBytecode(f, 'JUMP_ABSOLUTE')
        returns = [instr for instr in dis.get_instructions(f)
                          if instr.opname == 'RETURN_VALUE']
        self.assertEqual(len(returns), 2)

    def test_elim_jump_after_return1(self):
        # Eliminate dead code: jumps immediately after returns can't be reached
        def f(cond1, cond2):
            if cond1: return 1
            if cond2: return 2
            while 1:
                return 3
            while 1:
                if cond1: return 4
                return 5
            return 6
        self.assertNotInBytecode(f, 'JUMP_FORWARD')
        self.assertNotInBytecode(f, 'JUMP_ABSOLUTE')
        returns = [instr for instr in dis.get_instructions(f)
                          if instr.opname == 'RETURN_VALUE']
        self.assertEqual(len(returns), 6)

    def test_elim_jump_after_return2(self):
        # Eliminate dead code: jumps immediately after returns can't be reached
        def f(cond1, cond2):
            while 1:
                if cond1: return 4
        self.assertNotInBytecode(f, 'JUMP_FORWARD')
        # There should be one jump for the while loop.
        returns = [instr for instr in dis.get_instructions(f)
                          if instr.opname == 'JUMP_ABSOLUTE']
        self.assertEqual(len(returns), 1)
        returns = [instr for instr in dis.get_instructions(f)
                          if instr.opname == 'RETURN_VALUE']
        self.assertEqual(len(returns), 2)

    def test_make_function_doesnt_bail(self):
        def f():
            def g()->1+1:
                pass
            return g
        self.assertNotInBytecode(f, 'BINARY_ADD')

    def test_constant_folding(self):
        # Issue #11244: aggressive constant folding.
        exprs = [
            '3 * -5',
            '-3 * 5',
            '2 * (3 * 4)',
            '(2 * 3) * 4',
            '(-1, 2, 3)',
            '(1, -2, 3)',
            '(1, 2, -3)',
            '(1, 2, -3) * 6',
            'lambda x: x in {(3 * -5) + (-1 - 6), (1, -2, 3) * 2, None}',
        ]
        for e in exprs:
            code = compile(e, '', 'single')
            for instr in dis.get_instructions(code):
                self.assertFalse(instr.opname.startswith('UNARY_'))
                self.assertFalse(instr.opname.startswith('BINARY_'))
                self.assertFalse(instr.opname.startswith('BUILD_'))


class TestBuglets(unittest.TestCase):

    def test_bug_11510(self):
        # folded constant set optimization was commingled with the tuple
        # unpacking optimization which would fail if the set had duplicate
        # elements so that the set length was unexpected
        def f():
            x, y = {1, 1}
            return x, y
        with self.assertRaises(ValueError):
            f()


if __name__ == "__main__":
    unittest.main()<|MERGE_RESOLUTION|>--- conflicted
+++ resolved
@@ -3,11 +3,7 @@
 import sys
 import textwrap
 import unittest
-<<<<<<< HEAD
-from math import copysign
 from test.support import cpython_only
-=======
->>>>>>> 0cc4b2bb
 
 from test.bytecode_helper import BytecodeTestCase
 
