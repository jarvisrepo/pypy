# regression test for SAX 2.0
# $Id$

from xml.sax import make_parser, ContentHandler, \
                    SAXException, SAXReaderNotAvailable, SAXParseException
import unittest
from unittest import mock
try:
    make_parser()
except SAXReaderNotAvailable:
    # don't try to test this module if we cannot create a parser
    raise unittest.SkipTest("no XML parsers available")
from xml.sax.saxutils import XMLGenerator, escape, unescape, quoteattr, \
                             XMLFilterBase, prepare_input_source
from xml.sax.expatreader import create_parser
from xml.sax.handler import feature_namespaces, feature_external_ges
from xml.sax.xmlreader import InputSource, AttributesImpl, AttributesNSImpl
from io import BytesIO, StringIO
import codecs
import os.path
import shutil
from urllib.error import URLError
from test import support
from test.support import findfile, run_unittest, TESTFN

TEST_XMLFILE = findfile("test.xml", subdir="xmltestdata")
TEST_XMLFILE_OUT = findfile("test.xml.out", subdir="xmltestdata")
try:
    TEST_XMLFILE.encode("utf-8")
    TEST_XMLFILE_OUT.encode("utf-8")
except UnicodeEncodeError:
    raise unittest.SkipTest("filename is not encodable to utf8")

supports_nonascii_filenames = True
if not os.path.supports_unicode_filenames:
    try:
        support.TESTFN_UNICODE.encode(support.TESTFN_ENCODING)
    except (UnicodeError, TypeError):
        # Either the file system encoding is None, or the file name
        # cannot be encoded in the file system encoding.
        supports_nonascii_filenames = False
requires_nonascii_filenames = unittest.skipUnless(
        supports_nonascii_filenames,
        'Requires non-ascii filenames support')

ns_uri = "http://www.python.org/xml-ns/saxtest/"

class XmlTestBase(unittest.TestCase):
    def verify_empty_attrs(self, attrs):
        self.assertRaises(KeyError, attrs.getValue, "attr")
        self.assertRaises(KeyError, attrs.getValueByQName, "attr")
        self.assertRaises(KeyError, attrs.getNameByQName, "attr")
        self.assertRaises(KeyError, attrs.getQNameByName, "attr")
        self.assertRaises(KeyError, attrs.__getitem__, "attr")
        self.assertEqual(attrs.getLength(), 0)
        self.assertEqual(attrs.getNames(), [])
        self.assertEqual(attrs.getQNames(), [])
        self.assertEqual(len(attrs), 0)
        self.assertNotIn("attr", attrs)
        self.assertEqual(list(attrs.keys()), [])
        self.assertEqual(attrs.get("attrs"), None)
        self.assertEqual(attrs.get("attrs", 25), 25)
        self.assertEqual(list(attrs.items()), [])
        self.assertEqual(list(attrs.values()), [])

    def verify_empty_nsattrs(self, attrs):
        self.assertRaises(KeyError, attrs.getValue, (ns_uri, "attr"))
        self.assertRaises(KeyError, attrs.getValueByQName, "ns:attr")
        self.assertRaises(KeyError, attrs.getNameByQName, "ns:attr")
        self.assertRaises(KeyError, attrs.getQNameByName, (ns_uri, "attr"))
        self.assertRaises(KeyError, attrs.__getitem__, (ns_uri, "attr"))
        self.assertEqual(attrs.getLength(), 0)
        self.assertEqual(attrs.getNames(), [])
        self.assertEqual(attrs.getQNames(), [])
        self.assertEqual(len(attrs), 0)
        self.assertNotIn((ns_uri, "attr"), attrs)
        self.assertEqual(list(attrs.keys()), [])
        self.assertEqual(attrs.get((ns_uri, "attr")), None)
        self.assertEqual(attrs.get((ns_uri, "attr"), 25), 25)
        self.assertEqual(list(attrs.items()), [])
        self.assertEqual(list(attrs.values()), [])

    def verify_attrs_wattr(self, attrs):
        self.assertEqual(attrs.getLength(), 1)
        self.assertEqual(attrs.getNames(), ["attr"])
        self.assertEqual(attrs.getQNames(), ["attr"])
        self.assertEqual(len(attrs), 1)
        self.assertIn("attr", attrs)
        self.assertEqual(list(attrs.keys()), ["attr"])
        self.assertEqual(attrs.get("attr"), "val")
        self.assertEqual(attrs.get("attr", 25), "val")
        self.assertEqual(list(attrs.items()), [("attr", "val")])
        self.assertEqual(list(attrs.values()), ["val"])
        self.assertEqual(attrs.getValue("attr"), "val")
        self.assertEqual(attrs.getValueByQName("attr"), "val")
        self.assertEqual(attrs.getNameByQName("attr"), "attr")
        self.assertEqual(attrs["attr"], "val")
        self.assertEqual(attrs.getQNameByName("attr"), "attr")


def xml_str(doc, encoding=None):
    if encoding is None:
        return doc
    return '<?xml version="1.0" encoding="%s"?>\n%s' % (encoding, doc)

def xml_bytes(doc, encoding, decl_encoding=...):
    if decl_encoding is ...:
        decl_encoding = encoding
    return xml_str(doc, decl_encoding).encode(encoding, 'xmlcharrefreplace')

def make_xml_file(doc, encoding, decl_encoding=...):
    if decl_encoding is ...:
        decl_encoding = encoding
    with open(TESTFN, 'w', encoding=encoding, errors='xmlcharrefreplace') as f:
        f.write(xml_str(doc, decl_encoding))


class ParseTest(unittest.TestCase):
    data = '<money value="$\xa3\u20ac\U0001017b">$\xa3\u20ac\U0001017b</money>'

    def tearDown(self):
        support.unlink(TESTFN)

    def check_parse(self, f):
        from xml.sax import parse
        result = StringIO()
        parse(f, XMLGenerator(result, 'utf-8'))
        self.assertEqual(result.getvalue(), xml_str(self.data, 'utf-8'))

    def test_parse_text(self):
        encodings = ('us-ascii', 'iso-8859-1', 'utf-8',
                     'utf-16', 'utf-16le', 'utf-16be')
        for encoding in encodings:
            self.check_parse(StringIO(xml_str(self.data, encoding)))
            make_xml_file(self.data, encoding)
            with open(TESTFN, 'r', encoding=encoding) as f:
                self.check_parse(f)
            self.check_parse(StringIO(self.data))
            make_xml_file(self.data, encoding, None)
            with open(TESTFN, 'r', encoding=encoding) as f:
                self.check_parse(f)

    def test_parse_bytes(self):
        # UTF-8 is default encoding, US-ASCII is compatible with UTF-8,
        # UTF-16 is autodetected
        encodings = ('us-ascii', 'utf-8', 'utf-16', 'utf-16le', 'utf-16be')
        for encoding in encodings:
            self.check_parse(BytesIO(xml_bytes(self.data, encoding)))
            make_xml_file(self.data, encoding)
            self.check_parse(TESTFN)
            with open(TESTFN, 'rb') as f:
                self.check_parse(f)
            self.check_parse(BytesIO(xml_bytes(self.data, encoding, None)))
            make_xml_file(self.data, encoding, None)
            self.check_parse(TESTFN)
            with open(TESTFN, 'rb') as f:
                self.check_parse(f)
        # accept UTF-8 with BOM
        self.check_parse(BytesIO(xml_bytes(self.data, 'utf-8-sig', 'utf-8')))
        make_xml_file(self.data, 'utf-8-sig', 'utf-8')
        self.check_parse(TESTFN)
        with open(TESTFN, 'rb') as f:
            self.check_parse(f)
        self.check_parse(BytesIO(xml_bytes(self.data, 'utf-8-sig', None)))
        make_xml_file(self.data, 'utf-8-sig', None)
        self.check_parse(TESTFN)
        with open(TESTFN, 'rb') as f:
            self.check_parse(f)
        # accept data with declared encoding
        self.check_parse(BytesIO(xml_bytes(self.data, 'iso-8859-1')))
        make_xml_file(self.data, 'iso-8859-1')
        self.check_parse(TESTFN)
        with open(TESTFN, 'rb') as f:
            self.check_parse(f)
        # fail on non-UTF-8 incompatible data without declared encoding
        with self.assertRaises(SAXException):
            self.check_parse(BytesIO(xml_bytes(self.data, 'iso-8859-1', None)))
        make_xml_file(self.data, 'iso-8859-1', None)
<<<<<<< HEAD
        with support.check_warnings(('unclosed file', ResourceWarning)):
            # XXX Failed parser leaks an opened file.
            with self.assertRaises(SAXException):
                self.check_parse(TESTFN)
            # Collect leaked file.
            support.gc_collect()
=======
        with self.assertRaises(SAXException):
            self.check_parse(TESTFN)
>>>>>>> e85a213f
        with open(TESTFN, 'rb') as f:
            with self.assertRaises(SAXException):
                self.check_parse(f)

    def test_parse_InputSource(self):
        # accept data without declared but with explicitly specified encoding
        make_xml_file(self.data, 'iso-8859-1', None)
        with open(TESTFN, 'rb') as f:
            input = InputSource()
            input.setByteStream(f)
            input.setEncoding('iso-8859-1')
            self.check_parse(input)

    def test_parse_close_source(self):
        builtin_open = open
        fileobj = None

        def mock_open(*args):
            nonlocal fileobj
            fileobj = builtin_open(*args)
            return fileobj

        with mock.patch('xml.sax.saxutils.open', side_effect=mock_open):
            make_xml_file(self.data, 'iso-8859-1', None)
            with self.assertRaises(SAXException):
                self.check_parse(TESTFN)
            self.assertTrue(fileobj.closed)

    def check_parseString(self, s):
        from xml.sax import parseString
        result = StringIO()
        parseString(s, XMLGenerator(result, 'utf-8'))
        self.assertEqual(result.getvalue(), xml_str(self.data, 'utf-8'))

    def test_parseString_text(self):
        encodings = ('us-ascii', 'iso-8859-1', 'utf-8',
                     'utf-16', 'utf-16le', 'utf-16be')
        for encoding in encodings:
            self.check_parseString(xml_str(self.data, encoding))
        self.check_parseString(self.data)

    def test_parseString_bytes(self):
        # UTF-8 is default encoding, US-ASCII is compatible with UTF-8,
        # UTF-16 is autodetected
        encodings = ('us-ascii', 'utf-8', 'utf-16', 'utf-16le', 'utf-16be')
        for encoding in encodings:
            self.check_parseString(xml_bytes(self.data, encoding))
            self.check_parseString(xml_bytes(self.data, encoding, None))
        # accept UTF-8 with BOM
        self.check_parseString(xml_bytes(self.data, 'utf-8-sig', 'utf-8'))
        self.check_parseString(xml_bytes(self.data, 'utf-8-sig', None))
        # accept data with declared encoding
        self.check_parseString(xml_bytes(self.data, 'iso-8859-1'))
        # fail on non-UTF-8 incompatible data without declared encoding
        with self.assertRaises(SAXException):
            self.check_parseString(xml_bytes(self.data, 'iso-8859-1', None))

class MakeParserTest(unittest.TestCase):
    def test_make_parser2(self):
        # Creating parsers several times in a row should succeed.
        # Testing this because there have been failures of this kind
        # before.
        from xml.sax import make_parser
        p = make_parser()
        from xml.sax import make_parser
        p = make_parser()
        from xml.sax import make_parser
        p = make_parser()
        from xml.sax import make_parser
        p = make_parser()
        from xml.sax import make_parser
        p = make_parser()
        from xml.sax import make_parser
        p = make_parser()


# ===========================================================================
#
#   saxutils tests
#
# ===========================================================================

class SaxutilsTest(unittest.TestCase):
    # ===== escape
    def test_escape_basic(self):
        self.assertEqual(escape("Donald Duck & Co"), "Donald Duck &amp; Co")

    def test_escape_all(self):
        self.assertEqual(escape("<Donald Duck & Co>"),
                         "&lt;Donald Duck &amp; Co&gt;")

    def test_escape_extra(self):
        self.assertEqual(escape("Hei på deg", {"å" : "&aring;"}),
                         "Hei p&aring; deg")

    # ===== unescape
    def test_unescape_basic(self):
        self.assertEqual(unescape("Donald Duck &amp; Co"), "Donald Duck & Co")

    def test_unescape_all(self):
        self.assertEqual(unescape("&lt;Donald Duck &amp; Co&gt;"),
                         "<Donald Duck & Co>")

    def test_unescape_extra(self):
        self.assertEqual(unescape("Hei på deg", {"å" : "&aring;"}),
                         "Hei p&aring; deg")

    def test_unescape_amp_extra(self):
        self.assertEqual(unescape("&amp;foo;", {"&foo;": "splat"}), "&foo;")

    # ===== quoteattr
    def test_quoteattr_basic(self):
        self.assertEqual(quoteattr("Donald Duck & Co"),
                         '"Donald Duck &amp; Co"')

    def test_single_quoteattr(self):
        self.assertEqual(quoteattr('Includes "double" quotes'),
                         '\'Includes "double" quotes\'')

    def test_double_quoteattr(self):
        self.assertEqual(quoteattr("Includes 'single' quotes"),
                         "\"Includes 'single' quotes\"")

    def test_single_double_quoteattr(self):
        self.assertEqual(quoteattr("Includes 'single' and \"double\" quotes"),
                         "\"Includes 'single' and &quot;double&quot; quotes\"")

    # ===== make_parser
    def test_make_parser(self):
        # Creating a parser should succeed - it should fall back
        # to the expatreader
        p = make_parser(['xml.parsers.no_such_parser'])


class PrepareInputSourceTest(unittest.TestCase):

    def setUp(self):
        self.file = support.TESTFN
        with open(self.file, "w") as tmp:
            tmp.write("This was read from a file.")

    def tearDown(self):
        support.unlink(self.file)

    def make_byte_stream(self):
        return BytesIO(b"This is a byte stream.")

    def make_character_stream(self):
        return StringIO("This is a character stream.")

    def checkContent(self, stream, content):
        self.assertIsNotNone(stream)
        self.assertEqual(stream.read(), content)
        stream.close()


    def test_character_stream(self):
        # If the source is an InputSource with a character stream, use it.
        src = InputSource(self.file)
        src.setCharacterStream(self.make_character_stream())
        prep = prepare_input_source(src)
        self.assertIsNone(prep.getByteStream())
        self.checkContent(prep.getCharacterStream(),
                          "This is a character stream.")

    def test_byte_stream(self):
        # If the source is an InputSource that does not have a character
        # stream but does have a byte stream, use the byte stream.
        src = InputSource(self.file)
        src.setByteStream(self.make_byte_stream())
        prep = prepare_input_source(src)
        self.assertIsNone(prep.getCharacterStream())
        self.checkContent(prep.getByteStream(),
                          b"This is a byte stream.")

    def test_system_id(self):
        # If the source is an InputSource that has neither a character
        # stream nor a byte stream, open the system ID.
        src = InputSource(self.file)
        prep = prepare_input_source(src)
        self.assertIsNone(prep.getCharacterStream())
        self.checkContent(prep.getByteStream(),
                          b"This was read from a file.")

    def test_string(self):
        # If the source is a string, use it as a system ID and open it.
        prep = prepare_input_source(self.file)
        self.assertIsNone(prep.getCharacterStream())
        self.checkContent(prep.getByteStream(),
                          b"This was read from a file.")

    def test_binary_file(self):
        # If the source is a binary file-like object, use it as a byte
        # stream.
        prep = prepare_input_source(self.make_byte_stream())
        self.assertIsNone(prep.getCharacterStream())
        self.checkContent(prep.getByteStream(),
                          b"This is a byte stream.")

    def test_text_file(self):
        # If the source is a text file-like object, use it as a character
        # stream.
        prep = prepare_input_source(self.make_character_stream())
        self.assertIsNone(prep.getByteStream())
        self.checkContent(prep.getCharacterStream(),
                          "This is a character stream.")


# ===== XMLGenerator

class XmlgenTest:
    def test_xmlgen_basic(self):
        result = self.ioclass()
        gen = XMLGenerator(result)
        gen.startDocument()
        gen.startElement("doc", {})
        gen.endElement("doc")
        gen.endDocument()

        self.assertEqual(result.getvalue(), self.xml("<doc></doc>"))

    def test_xmlgen_basic_empty(self):
        result = self.ioclass()
        gen = XMLGenerator(result, short_empty_elements=True)
        gen.startDocument()
        gen.startElement("doc", {})
        gen.endElement("doc")
        gen.endDocument()

        self.assertEqual(result.getvalue(), self.xml("<doc/>"))

    def test_xmlgen_content(self):
        result = self.ioclass()
        gen = XMLGenerator(result)

        gen.startDocument()
        gen.startElement("doc", {})
        gen.characters("huhei")
        gen.endElement("doc")
        gen.endDocument()

        self.assertEqual(result.getvalue(), self.xml("<doc>huhei</doc>"))

    def test_xmlgen_content_empty(self):
        result = self.ioclass()
        gen = XMLGenerator(result, short_empty_elements=True)

        gen.startDocument()
        gen.startElement("doc", {})
        gen.characters("huhei")
        gen.endElement("doc")
        gen.endDocument()

        self.assertEqual(result.getvalue(), self.xml("<doc>huhei</doc>"))

    def test_xmlgen_pi(self):
        result = self.ioclass()
        gen = XMLGenerator(result)

        gen.startDocument()
        gen.processingInstruction("test", "data")
        gen.startElement("doc", {})
        gen.endElement("doc")
        gen.endDocument()

        self.assertEqual(result.getvalue(),
            self.xml("<?test data?><doc></doc>"))

    def test_xmlgen_content_escape(self):
        result = self.ioclass()
        gen = XMLGenerator(result)

        gen.startDocument()
        gen.startElement("doc", {})
        gen.characters("<huhei&")
        gen.endElement("doc")
        gen.endDocument()

        self.assertEqual(result.getvalue(),
            self.xml("<doc>&lt;huhei&amp;</doc>"))

    def test_xmlgen_attr_escape(self):
        result = self.ioclass()
        gen = XMLGenerator(result)

        gen.startDocument()
        gen.startElement("doc", {"a": '"'})
        gen.startElement("e", {"a": "'"})
        gen.endElement("e")
        gen.startElement("e", {"a": "'\""})
        gen.endElement("e")
        gen.startElement("e", {"a": "\n\r\t"})
        gen.endElement("e")
        gen.endElement("doc")
        gen.endDocument()

        self.assertEqual(result.getvalue(), self.xml(
            "<doc a='\"'><e a=\"'\"></e>"
            "<e a=\"'&quot;\"></e>"
            "<e a=\"&#10;&#13;&#9;\"></e></doc>"))

    def test_xmlgen_encoding(self):
        encodings = ('iso-8859-15', 'utf-8', 'utf-8-sig',
                     'utf-16', 'utf-16be', 'utf-16le',
                     'utf-32', 'utf-32be', 'utf-32le')
        for encoding in encodings:
            result = self.ioclass()
            gen = XMLGenerator(result, encoding=encoding)

            gen.startDocument()
            gen.startElement("doc", {"a": '\u20ac'})
            gen.characters("\u20ac")
            gen.endElement("doc")
            gen.endDocument()

            self.assertEqual(result.getvalue(),
                self.xml('<doc a="\u20ac">\u20ac</doc>', encoding=encoding))

    def test_xmlgen_unencodable(self):
        result = self.ioclass()
        gen = XMLGenerator(result, encoding='ascii')

        gen.startDocument()
        gen.startElement("doc", {"a": '\u20ac'})
        gen.characters("\u20ac")
        gen.endElement("doc")
        gen.endDocument()

        self.assertEqual(result.getvalue(),
            self.xml('<doc a="&#8364;">&#8364;</doc>', encoding='ascii'))

    def test_xmlgen_ignorable(self):
        result = self.ioclass()
        gen = XMLGenerator(result)

        gen.startDocument()
        gen.startElement("doc", {})
        gen.ignorableWhitespace(" ")
        gen.endElement("doc")
        gen.endDocument()

        self.assertEqual(result.getvalue(), self.xml("<doc> </doc>"))

    def test_xmlgen_ignorable_empty(self):
        result = self.ioclass()
        gen = XMLGenerator(result, short_empty_elements=True)

        gen.startDocument()
        gen.startElement("doc", {})
        gen.ignorableWhitespace(" ")
        gen.endElement("doc")
        gen.endDocument()

        self.assertEqual(result.getvalue(), self.xml("<doc> </doc>"))

    def test_xmlgen_encoding_bytes(self):
        encodings = ('iso-8859-15', 'utf-8', 'utf-8-sig',
                     'utf-16', 'utf-16be', 'utf-16le',
                     'utf-32', 'utf-32be', 'utf-32le')
        for encoding in encodings:
            result = self.ioclass()
            gen = XMLGenerator(result, encoding=encoding)

            gen.startDocument()
            gen.startElement("doc", {"a": '\u20ac'})
            gen.characters("\u20ac".encode(encoding))
            gen.ignorableWhitespace(" ".encode(encoding))
            gen.endElement("doc")
            gen.endDocument()

            self.assertEqual(result.getvalue(),
                self.xml('<doc a="\u20ac">\u20ac </doc>', encoding=encoding))

    def test_xmlgen_ns(self):
        result = self.ioclass()
        gen = XMLGenerator(result)

        gen.startDocument()
        gen.startPrefixMapping("ns1", ns_uri)
        gen.startElementNS((ns_uri, "doc"), "ns1:doc", {})
        # add an unqualified name
        gen.startElementNS((None, "udoc"), None, {})
        gen.endElementNS((None, "udoc"), None)
        gen.endElementNS((ns_uri, "doc"), "ns1:doc")
        gen.endPrefixMapping("ns1")
        gen.endDocument()

        self.assertEqual(result.getvalue(), self.xml(
           '<ns1:doc xmlns:ns1="%s"><udoc></udoc></ns1:doc>' %
                                         ns_uri))

    def test_xmlgen_ns_empty(self):
        result = self.ioclass()
        gen = XMLGenerator(result, short_empty_elements=True)

        gen.startDocument()
        gen.startPrefixMapping("ns1", ns_uri)
        gen.startElementNS((ns_uri, "doc"), "ns1:doc", {})
        # add an unqualified name
        gen.startElementNS((None, "udoc"), None, {})
        gen.endElementNS((None, "udoc"), None)
        gen.endElementNS((ns_uri, "doc"), "ns1:doc")
        gen.endPrefixMapping("ns1")
        gen.endDocument()

        self.assertEqual(result.getvalue(), self.xml(
           '<ns1:doc xmlns:ns1="%s"><udoc/></ns1:doc>' %
                                         ns_uri))

    def test_1463026_1(self):
        result = self.ioclass()
        gen = XMLGenerator(result)

        gen.startDocument()
        gen.startElementNS((None, 'a'), 'a', {(None, 'b'):'c'})
        gen.endElementNS((None, 'a'), 'a')
        gen.endDocument()

        self.assertEqual(result.getvalue(), self.xml('<a b="c"></a>'))

    def test_1463026_1_empty(self):
        result = self.ioclass()
        gen = XMLGenerator(result, short_empty_elements=True)

        gen.startDocument()
        gen.startElementNS((None, 'a'), 'a', {(None, 'b'):'c'})
        gen.endElementNS((None, 'a'), 'a')
        gen.endDocument()

        self.assertEqual(result.getvalue(), self.xml('<a b="c"/>'))

    def test_1463026_2(self):
        result = self.ioclass()
        gen = XMLGenerator(result)

        gen.startDocument()
        gen.startPrefixMapping(None, 'qux')
        gen.startElementNS(('qux', 'a'), 'a', {})
        gen.endElementNS(('qux', 'a'), 'a')
        gen.endPrefixMapping(None)
        gen.endDocument()

        self.assertEqual(result.getvalue(), self.xml('<a xmlns="qux"></a>'))

    def test_1463026_2_empty(self):
        result = self.ioclass()
        gen = XMLGenerator(result, short_empty_elements=True)

        gen.startDocument()
        gen.startPrefixMapping(None, 'qux')
        gen.startElementNS(('qux', 'a'), 'a', {})
        gen.endElementNS(('qux', 'a'), 'a')
        gen.endPrefixMapping(None)
        gen.endDocument()

        self.assertEqual(result.getvalue(), self.xml('<a xmlns="qux"/>'))

    def test_1463026_3(self):
        result = self.ioclass()
        gen = XMLGenerator(result)

        gen.startDocument()
        gen.startPrefixMapping('my', 'qux')
        gen.startElementNS(('qux', 'a'), 'a', {(None, 'b'):'c'})
        gen.endElementNS(('qux', 'a'), 'a')
        gen.endPrefixMapping('my')
        gen.endDocument()

        self.assertEqual(result.getvalue(),
            self.xml('<my:a xmlns:my="qux" b="c"></my:a>'))

    def test_1463026_3_empty(self):
        result = self.ioclass()
        gen = XMLGenerator(result, short_empty_elements=True)

        gen.startDocument()
        gen.startPrefixMapping('my', 'qux')
        gen.startElementNS(('qux', 'a'), 'a', {(None, 'b'):'c'})
        gen.endElementNS(('qux', 'a'), 'a')
        gen.endPrefixMapping('my')
        gen.endDocument()

        self.assertEqual(result.getvalue(),
            self.xml('<my:a xmlns:my="qux" b="c"/>'))

    def test_5027_1(self):
        # The xml prefix (as in xml:lang below) is reserved and bound by
        # definition to http://www.w3.org/XML/1998/namespace.  XMLGenerator had
        # a bug whereby a KeyError is raised because this namespace is missing
        # from a dictionary.
        #
        # This test demonstrates the bug by parsing a document.
        test_xml = StringIO(
            '<?xml version="1.0"?>'
            '<a:g1 xmlns:a="http://example.com/ns">'
             '<a:g2 xml:lang="en">Hello</a:g2>'
            '</a:g1>')

        parser = make_parser()
        parser.setFeature(feature_namespaces, True)
        result = self.ioclass()
        gen = XMLGenerator(result)
        parser.setContentHandler(gen)
        parser.parse(test_xml)

        self.assertEqual(result.getvalue(),
                         self.xml(
                         '<a:g1 xmlns:a="http://example.com/ns">'
                          '<a:g2 xml:lang="en">Hello</a:g2>'
                         '</a:g1>'))

    def test_5027_2(self):
        # The xml prefix (as in xml:lang below) is reserved and bound by
        # definition to http://www.w3.org/XML/1998/namespace.  XMLGenerator had
        # a bug whereby a KeyError is raised because this namespace is missing
        # from a dictionary.
        #
        # This test demonstrates the bug by direct manipulation of the
        # XMLGenerator.
        result = self.ioclass()
        gen = XMLGenerator(result)

        gen.startDocument()
        gen.startPrefixMapping('a', 'http://example.com/ns')
        gen.startElementNS(('http://example.com/ns', 'g1'), 'g1', {})
        lang_attr = {('http://www.w3.org/XML/1998/namespace', 'lang'): 'en'}
        gen.startElementNS(('http://example.com/ns', 'g2'), 'g2', lang_attr)
        gen.characters('Hello')
        gen.endElementNS(('http://example.com/ns', 'g2'), 'g2')
        gen.endElementNS(('http://example.com/ns', 'g1'), 'g1')
        gen.endPrefixMapping('a')
        gen.endDocument()

        self.assertEqual(result.getvalue(),
                         self.xml(
                         '<a:g1 xmlns:a="http://example.com/ns">'
                          '<a:g2 xml:lang="en">Hello</a:g2>'
                         '</a:g1>'))

    def test_no_close_file(self):
        result = self.ioclass()
        def func(out):
            gen = XMLGenerator(out)
            gen.startDocument()
            gen.startElement("doc", {})
        func(result)
        self.assertFalse(result.closed)

    def test_xmlgen_fragment(self):
        result = self.ioclass()
        gen = XMLGenerator(result)

        # Don't call gen.startDocument()
        gen.startElement("foo", {"a": "1.0"})
        gen.characters("Hello")
        gen.endElement("foo")
        gen.startElement("bar", {"b": "2.0"})
        gen.endElement("bar")
        # Don't call gen.endDocument()

        self.assertEqual(result.getvalue(),
            self.xml('<foo a="1.0">Hello</foo><bar b="2.0"></bar>')[len(self.xml('')):])

class StringXmlgenTest(XmlgenTest, unittest.TestCase):
    ioclass = StringIO

    def xml(self, doc, encoding='iso-8859-1'):
        return '<?xml version="1.0" encoding="%s"?>\n%s' % (encoding, doc)

    test_xmlgen_unencodable = None

class BytesXmlgenTest(XmlgenTest, unittest.TestCase):
    ioclass = BytesIO

    def xml(self, doc, encoding='iso-8859-1'):
        return ('<?xml version="1.0" encoding="%s"?>\n%s' %
                (encoding, doc)).encode(encoding, 'xmlcharrefreplace')

class WriterXmlgenTest(BytesXmlgenTest):
    class ioclass(list):
        write = list.append
        closed = False

        def seekable(self):
            return True

        def tell(self):
            # return 0 at start and not 0 after start
            return len(self)

        def getvalue(self):
            return b''.join(self)

class StreamWriterXmlgenTest(XmlgenTest, unittest.TestCase):
    def ioclass(self):
        raw = BytesIO()
        writer = codecs.getwriter('ascii')(raw, 'xmlcharrefreplace')
        writer.getvalue = raw.getvalue
        return writer

    def xml(self, doc, encoding='iso-8859-1'):
        return ('<?xml version="1.0" encoding="%s"?>\n%s' %
                (encoding, doc)).encode('ascii', 'xmlcharrefreplace')

class StreamReaderWriterXmlgenTest(XmlgenTest, unittest.TestCase):
    fname = support.TESTFN + '-codecs'

    def ioclass(self):
        writer = codecs.open(self.fname, 'w', encoding='ascii',
                             errors='xmlcharrefreplace', buffering=0)
        def cleanup():
            writer.close()
            support.unlink(self.fname)
        self.addCleanup(cleanup)
        def getvalue():
            # Windows will not let use reopen without first closing
            writer.close()
            with open(writer.name, 'rb') as f:
                return f.read()
        writer.getvalue = getvalue
        return writer

    def xml(self, doc, encoding='iso-8859-1'):
        return ('<?xml version="1.0" encoding="%s"?>\n%s' %
                (encoding, doc)).encode('ascii', 'xmlcharrefreplace')

start = b'<?xml version="1.0" encoding="iso-8859-1"?>\n'


class XMLFilterBaseTest(unittest.TestCase):
    def test_filter_basic(self):
        result = BytesIO()
        gen = XMLGenerator(result)
        filter = XMLFilterBase()
        filter.setContentHandler(gen)

        filter.startDocument()
        filter.startElement("doc", {})
        filter.characters("content")
        filter.ignorableWhitespace(" ")
        filter.endElement("doc")
        filter.endDocument()

        self.assertEqual(result.getvalue(), start + b"<doc>content </doc>")

# ===========================================================================
#
#   expatreader tests
#
# ===========================================================================

with open(TEST_XMLFILE_OUT, 'rb') as f:
    xml_test_out = f.read()

class ExpatReaderTest(XmlTestBase):

    # ===== XMLReader support

    def test_expat_binary_file(self):
        parser = create_parser()
        result = BytesIO()
        xmlgen = XMLGenerator(result)

        parser.setContentHandler(xmlgen)
        with open(TEST_XMLFILE, 'rb') as f:
            parser.parse(f)

        self.assertEqual(result.getvalue(), xml_test_out)

    def test_expat_text_file(self):
        parser = create_parser()
        result = BytesIO()
        xmlgen = XMLGenerator(result)

        parser.setContentHandler(xmlgen)
        with open(TEST_XMLFILE, 'rt', encoding='iso-8859-1') as f:
            parser.parse(f)

        self.assertEqual(result.getvalue(), xml_test_out)

    @requires_nonascii_filenames
    def test_expat_binary_file_nonascii(self):
        fname = support.TESTFN_UNICODE
        shutil.copyfile(TEST_XMLFILE, fname)
        self.addCleanup(support.unlink, fname)

        parser = create_parser()
        result = BytesIO()
        xmlgen = XMLGenerator(result)

        parser.setContentHandler(xmlgen)
        parser.parse(open(fname, 'rb'))

        self.assertEqual(result.getvalue(), xml_test_out)

    def test_expat_binary_file_bytes_name(self):
        fname = os.fsencode(TEST_XMLFILE)
        parser = create_parser()
        result = BytesIO()
        xmlgen = XMLGenerator(result)

        parser.setContentHandler(xmlgen)
        with open(fname, 'rb') as f:
            parser.parse(f)

        self.assertEqual(result.getvalue(), xml_test_out)

    def test_expat_binary_file_int_name(self):
        parser = create_parser()
        result = BytesIO()
        xmlgen = XMLGenerator(result)

        parser.setContentHandler(xmlgen)
        with open(TEST_XMLFILE, 'rb') as f:
            with open(f.fileno(), 'rb', closefd=False) as f2:
                parser.parse(f2)

        self.assertEqual(result.getvalue(), xml_test_out)

    # ===== DTDHandler support

    class TestDTDHandler:

        def __init__(self):
            self._notations = []
            self._entities  = []

        def notationDecl(self, name, publicId, systemId):
            self._notations.append((name, publicId, systemId))

        def unparsedEntityDecl(self, name, publicId, systemId, ndata):
            self._entities.append((name, publicId, systemId, ndata))


    class TestEntityRecorder:
        def __init__(self):
            self.entities = []

        def resolveEntity(self, publicId, systemId):
            self.entities.append((publicId, systemId))
            source = InputSource()
            source.setPublicId(publicId)
            source.setSystemId(systemId)
            return source

    def test_expat_dtdhandler(self):
        parser = create_parser()
        handler = self.TestDTDHandler()
        parser.setDTDHandler(handler)

        parser.feed('<!DOCTYPE doc [\n')
        parser.feed('  <!ENTITY img SYSTEM "expat.gif" NDATA GIF>\n')
        parser.feed('  <!NOTATION GIF PUBLIC "-//CompuServe//NOTATION Graphics Interchange Format 89a//EN">\n')
        parser.feed(']>\n')
        parser.feed('<doc></doc>')
        parser.close()

        self.assertEqual(handler._notations,
            [("GIF", "-//CompuServe//NOTATION Graphics Interchange Format 89a//EN", None)])
        self.assertEqual(handler._entities, [("img", None, "expat.gif", "GIF")])

    def test_expat_external_dtd_enabled(self):
        parser = create_parser()
        parser.setFeature(feature_external_ges, True)
        resolver = self.TestEntityRecorder()
        parser.setEntityResolver(resolver)

        with self.assertRaises(URLError):
            parser.feed(
                '<!DOCTYPE external SYSTEM "unsupported://non-existing">\n'
            )
        self.assertEqual(
            resolver.entities, [(None, 'unsupported://non-existing')]
        )

    def test_expat_external_dtd_default(self):
        parser = create_parser()
        resolver = self.TestEntityRecorder()
        parser.setEntityResolver(resolver)

        parser.feed(
            '<!DOCTYPE external SYSTEM "unsupported://non-existing">\n'
        )
        parser.feed('<doc />')
        parser.close()
        self.assertEqual(resolver.entities, [])

    # ===== EntityResolver support

    class TestEntityResolver:

        def resolveEntity(self, publicId, systemId):
            inpsrc = InputSource()
            inpsrc.setByteStream(BytesIO(b"<entity/>"))
            return inpsrc

    def test_expat_entityresolver_enabled(self):
        parser = create_parser()
        parser.setFeature(feature_external_ges, True)
        parser.setEntityResolver(self.TestEntityResolver())
        result = BytesIO()
        parser.setContentHandler(XMLGenerator(result))

        parser.feed('<!DOCTYPE doc [\n')
        parser.feed('  <!ENTITY test SYSTEM "whatever">\n')
        parser.feed(']>\n')
        parser.feed('<doc>&test;</doc>')
        parser.close()

        self.assertEqual(result.getvalue(), start +
                         b"<doc><entity></entity></doc>")

    def test_expat_entityresolver_default(self):
        parser = create_parser()
        self.assertEqual(parser.getFeature(feature_external_ges), False)
        parser.setEntityResolver(self.TestEntityResolver())
        result = BytesIO()
        parser.setContentHandler(XMLGenerator(result))

        parser.feed('<!DOCTYPE doc [\n')
        parser.feed('  <!ENTITY test SYSTEM "whatever">\n')
        parser.feed(']>\n')
        parser.feed('<doc>&test;</doc>')
        parser.close()

        self.assertEqual(result.getvalue(), start +
                         b"<doc></doc>")

    # ===== Attributes support

    class AttrGatherer(ContentHandler):

        def startElement(self, name, attrs):
            self._attrs = attrs

        def startElementNS(self, name, qname, attrs):
            self._attrs = attrs

    def test_expat_attrs_empty(self):
        parser = create_parser()
        gather = self.AttrGatherer()
        parser.setContentHandler(gather)

        parser.feed("<doc/>")
        parser.close()

        self.verify_empty_attrs(gather._attrs)

    def test_expat_attrs_wattr(self):
        parser = create_parser()
        gather = self.AttrGatherer()
        parser.setContentHandler(gather)

        parser.feed("<doc attr='val'/>")
        parser.close()

        self.verify_attrs_wattr(gather._attrs)

    def test_expat_nsattrs_empty(self):
        parser = create_parser(1)
        gather = self.AttrGatherer()
        parser.setContentHandler(gather)

        parser.feed("<doc/>")
        parser.close()

        self.verify_empty_nsattrs(gather._attrs)

    def test_expat_nsattrs_wattr(self):
        parser = create_parser(1)
        gather = self.AttrGatherer()
        parser.setContentHandler(gather)

        parser.feed("<doc xmlns:ns='%s' ns:attr='val'/>" % ns_uri)
        parser.close()

        attrs = gather._attrs

        self.assertEqual(attrs.getLength(), 1)
        self.assertEqual(attrs.getNames(), [(ns_uri, "attr")])
        self.assertTrue((attrs.getQNames() == [] or
                         attrs.getQNames() == ["ns:attr"]))
        self.assertEqual(len(attrs), 1)
        self.assertIn((ns_uri, "attr"), attrs)
        self.assertEqual(attrs.get((ns_uri, "attr")), "val")
        self.assertEqual(attrs.get((ns_uri, "attr"), 25), "val")
        self.assertEqual(list(attrs.items()), [((ns_uri, "attr"), "val")])
        self.assertEqual(list(attrs.values()), ["val"])
        self.assertEqual(attrs.getValue((ns_uri, "attr")), "val")
        self.assertEqual(attrs[(ns_uri, "attr")], "val")

    # ===== InputSource support

    def test_expat_inpsource_filename(self):
        parser = create_parser()
        result = BytesIO()
        xmlgen = XMLGenerator(result)

        parser.setContentHandler(xmlgen)
        parser.parse(TEST_XMLFILE)

        self.assertEqual(result.getvalue(), xml_test_out)

    def test_expat_inpsource_sysid(self):
        parser = create_parser()
        result = BytesIO()
        xmlgen = XMLGenerator(result)

        parser.setContentHandler(xmlgen)
        parser.parse(InputSource(TEST_XMLFILE))

        self.assertEqual(result.getvalue(), xml_test_out)

    @requires_nonascii_filenames
    def test_expat_inpsource_sysid_nonascii(self):
        fname = support.TESTFN_UNICODE
        shutil.copyfile(TEST_XMLFILE, fname)
        self.addCleanup(support.unlink, fname)

        parser = create_parser()
        result = BytesIO()
        xmlgen = XMLGenerator(result)

        parser.setContentHandler(xmlgen)
        parser.parse(InputSource(fname))

        self.assertEqual(result.getvalue(), xml_test_out)

    def test_expat_inpsource_byte_stream(self):
        parser = create_parser()
        result = BytesIO()
        xmlgen = XMLGenerator(result)

        parser.setContentHandler(xmlgen)
        inpsrc = InputSource()
        with open(TEST_XMLFILE, 'rb') as f:
            inpsrc.setByteStream(f)
            parser.parse(inpsrc)

        self.assertEqual(result.getvalue(), xml_test_out)

    def test_expat_inpsource_character_stream(self):
        parser = create_parser()
        result = BytesIO()
        xmlgen = XMLGenerator(result)

        parser.setContentHandler(xmlgen)
        inpsrc = InputSource()
        with open(TEST_XMLFILE, 'rt', encoding='iso-8859-1') as f:
            inpsrc.setCharacterStream(f)
            parser.parse(inpsrc)

        self.assertEqual(result.getvalue(), xml_test_out)

    # ===== IncrementalParser support

    def test_expat_incremental(self):
        result = BytesIO()
        xmlgen = XMLGenerator(result)
        parser = create_parser()
        parser.setContentHandler(xmlgen)

        parser.feed("<doc>")
        parser.feed("</doc>")
        parser.close()

        self.assertEqual(result.getvalue(), start + b"<doc></doc>")

    def test_expat_incremental_reset(self):
        result = BytesIO()
        xmlgen = XMLGenerator(result)
        parser = create_parser()
        parser.setContentHandler(xmlgen)

        parser.feed("<doc>")
        parser.feed("text")

        result = BytesIO()
        xmlgen = XMLGenerator(result)
        parser.setContentHandler(xmlgen)
        parser.reset()

        parser.feed("<doc>")
        parser.feed("text")
        parser.feed("</doc>")
        parser.close()

        self.assertEqual(result.getvalue(), start + b"<doc>text</doc>")

    # ===== Locator support

    def test_expat_locator_noinfo(self):
        result = BytesIO()
        xmlgen = XMLGenerator(result)
        parser = create_parser()
        parser.setContentHandler(xmlgen)

        parser.feed("<doc>")
        parser.feed("</doc>")
        parser.close()

        self.assertEqual(parser.getSystemId(), None)
        self.assertEqual(parser.getPublicId(), None)
        self.assertEqual(parser.getLineNumber(), 1)

    def test_expat_locator_withinfo(self):
        result = BytesIO()
        xmlgen = XMLGenerator(result)
        parser = create_parser()
        parser.setContentHandler(xmlgen)
        parser.parse(TEST_XMLFILE)

        self.assertEqual(parser.getSystemId(), TEST_XMLFILE)
        self.assertEqual(parser.getPublicId(), None)

    @requires_nonascii_filenames
    def test_expat_locator_withinfo_nonascii(self):
        fname = support.TESTFN_UNICODE
        shutil.copyfile(TEST_XMLFILE, fname)
        self.addCleanup(support.unlink, fname)

        result = BytesIO()
        xmlgen = XMLGenerator(result)
        parser = create_parser()
        parser.setContentHandler(xmlgen)
        parser.parse(fname)

        self.assertEqual(parser.getSystemId(), fname)
        self.assertEqual(parser.getPublicId(), None)


# ===========================================================================
#
#   error reporting
#
# ===========================================================================

class ErrorReportingTest(unittest.TestCase):
    def test_expat_inpsource_location(self):
        parser = create_parser()
        parser.setContentHandler(ContentHandler()) # do nothing
        source = InputSource()
        source.setByteStream(BytesIO(b"<foo bar foobar>"))   #ill-formed
        name = "a file name"
        source.setSystemId(name)
        try:
            parser.parse(source)
            self.fail()
        except SAXException as e:
            self.assertEqual(e.getSystemId(), name)

    def test_expat_incomplete(self):
        parser = create_parser()
        parser.setContentHandler(ContentHandler()) # do nothing
        self.assertRaises(SAXParseException, parser.parse, StringIO("<foo>"))
        self.assertEqual(parser.getColumnNumber(), 5)
        self.assertEqual(parser.getLineNumber(), 1)

    def test_sax_parse_exception_str(self):
        # pass various values from a locator to the SAXParseException to
        # make sure that the __str__() doesn't fall apart when None is
        # passed instead of an integer line and column number
        #
        # use "normal" values for the locator:
        str(SAXParseException("message", None,
                              self.DummyLocator(1, 1)))
        # use None for the line number:
        str(SAXParseException("message", None,
                              self.DummyLocator(None, 1)))
        # use None for the column number:
        str(SAXParseException("message", None,
                              self.DummyLocator(1, None)))
        # use None for both:
        str(SAXParseException("message", None,
                              self.DummyLocator(None, None)))

    class DummyLocator:
        def __init__(self, lineno, colno):
            self._lineno = lineno
            self._colno = colno

        def getPublicId(self):
            return "pubid"

        def getSystemId(self):
            return "sysid"

        def getLineNumber(self):
            return self._lineno

        def getColumnNumber(self):
            return self._colno

# ===========================================================================
#
#   xmlreader tests
#
# ===========================================================================

class XmlReaderTest(XmlTestBase):

    # ===== AttributesImpl
    def test_attrs_empty(self):
        self.verify_empty_attrs(AttributesImpl({}))

    def test_attrs_wattr(self):
        self.verify_attrs_wattr(AttributesImpl({"attr" : "val"}))

    def test_nsattrs_empty(self):
        self.verify_empty_nsattrs(AttributesNSImpl({}, {}))

    def test_nsattrs_wattr(self):
        attrs = AttributesNSImpl({(ns_uri, "attr") : "val"},
                                 {(ns_uri, "attr") : "ns:attr"})

        self.assertEqual(attrs.getLength(), 1)
        self.assertEqual(attrs.getNames(), [(ns_uri, "attr")])
        self.assertEqual(attrs.getQNames(), ["ns:attr"])
        self.assertEqual(len(attrs), 1)
        self.assertIn((ns_uri, "attr"), attrs)
        self.assertEqual(list(attrs.keys()), [(ns_uri, "attr")])
        self.assertEqual(attrs.get((ns_uri, "attr")), "val")
        self.assertEqual(attrs.get((ns_uri, "attr"), 25), "val")
        self.assertEqual(list(attrs.items()), [((ns_uri, "attr"), "val")])
        self.assertEqual(list(attrs.values()), ["val"])
        self.assertEqual(attrs.getValue((ns_uri, "attr")), "val")
        self.assertEqual(attrs.getValueByQName("ns:attr"), "val")
        self.assertEqual(attrs.getNameByQName("ns:attr"), (ns_uri, "attr"))
        self.assertEqual(attrs[(ns_uri, "attr")], "val")
        self.assertEqual(attrs.getQNameByName((ns_uri, "attr")), "ns:attr")


def test_main():
    run_unittest(MakeParserTest,
                 ParseTest,
                 SaxutilsTest,
                 PrepareInputSourceTest,
                 StringXmlgenTest,
                 BytesXmlgenTest,
                 WriterXmlgenTest,
                 StreamWriterXmlgenTest,
                 StreamReaderWriterXmlgenTest,
                 ExpatReaderTest,
                 ErrorReportingTest,
                 XmlReaderTest)

if __name__ == "__main__":
    test_main()<|MERGE_RESOLUTION|>--- conflicted
+++ resolved
@@ -176,17 +176,8 @@
         with self.assertRaises(SAXException):
             self.check_parse(BytesIO(xml_bytes(self.data, 'iso-8859-1', None)))
         make_xml_file(self.data, 'iso-8859-1', None)
-<<<<<<< HEAD
-        with support.check_warnings(('unclosed file', ResourceWarning)):
-            # XXX Failed parser leaks an opened file.
-            with self.assertRaises(SAXException):
-                self.check_parse(TESTFN)
-            # Collect leaked file.
-            support.gc_collect()
-=======
         with self.assertRaises(SAXException):
             self.check_parse(TESTFN)
->>>>>>> e85a213f
         with open(TESTFN, 'rb') as f:
             with self.assertRaises(SAXException):
                 self.check_parse(f)
