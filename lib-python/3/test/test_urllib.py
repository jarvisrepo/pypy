--- conflicted
+++ resolved
@@ -11,7 +11,6 @@
 import os
 import sys
 import tempfile
-from nturl2path import url2pathname, pathname2url
 
 from base64 import b64encode
 import collections
@@ -25,18 +24,13 @@
 
 # Shortcut for testing FancyURLopener
 _urlopener = None
-
-
 def urlopen(url, data=None, proxies=None):
     """urlopen(url [, data]) -> open file-like object"""
     global _urlopener
     if proxies is not None:
         opener = urllib.request.FancyURLopener(proxies=proxies)
     elif not _urlopener:
-        with support.check_warnings(
-                ('FancyURLopener style of invoking requests is deprecated.',
-                DeprecationWarning)):
-            opener = urllib.request.FancyURLopener()
+        opener = urllib.request.FancyURLopener()
         _urlopener = opener
     else:
         opener = _urlopener
@@ -276,16 +270,10 @@
 
     def test_missing_localfile(self):
         # Test for #10836
-<<<<<<< HEAD
-        # 3.3 - URLError is not captured, explicit IOError is raised.
-        with self.assertRaises(IOError):
-            urlopen('file://localhost/a/file/which/doesnot/exists.py')
-=======
         with self.assertRaises(urllib.error.URLError) as e:
             urlopen('file://localhost/a/file/which/doesnot/exists.py')
         self.assertTrue(e.exception.filename)
         self.assertTrue(e.exception.reason)
->>>>>>> 89d8f867
 
     def test_file_notexists(self):
         fd, tmp_file = tempfile.mkstemp()
@@ -298,26 +286,11 @@
             os.close(fd)
             os.unlink(tmp_file)
         self.assertFalse(os.path.exists(tmp_file))
-<<<<<<< HEAD
-        # 3.3 - IOError instead of URLError
-        with self.assertRaises(IOError):
-=======
         with self.assertRaises(urllib.error.URLError):
->>>>>>> 89d8f867
             urlopen(tmp_fileurl)
 
     def test_ftp_nohost(self):
         test_ftp_url = 'ftp:///path'
-<<<<<<< HEAD
-        # 3.3 - IOError instead of URLError
-        with self.assertRaises(IOError):
-            urlopen(test_ftp_url)
-
-    def test_ftp_nonexisting(self):
-        # 3.3 - IOError instead of URLError
-        with self.assertRaises(IOError):
-            urlopen('ftp://localhost/a/file/which/doesnot/exists.py')
-=======
         with self.assertRaises(urllib.error.URLError) as e:
             urlopen(test_ftp_url)
         self.assertFalse(e.exception.filename)
@@ -328,7 +301,6 @@
             urlopen('ftp://localhost/a/file/which/doesnot/exists.py')
         self.assertFalse(e.exception.filename)
         self.assertTrue(e.exception.reason)
->>>>>>> 89d8f867
 
 
     def test_userpass_inurl(self):
@@ -361,10 +333,6 @@
         finally:
             self.unfakehttp()
 
-    def test_URLopener_deprecation(self):
-        with support.check_warnings(('',DeprecationWarning)):
-            urllib.request.URLopener()
-
 class urlretrieve_FileTests(unittest.TestCase):
     """Test urllib.urlretrieve() on local files"""
 
@@ -398,7 +366,7 @@
     def constructLocalFileUrl(self, filePath):
         filePath = os.path.abspath(filePath)
         try:
-            filePath.encode("utf-8")
+            filePath.encode("utf8")
         except UnicodeEncodeError:
             raise unittest.SkipTest("filePath is not encodable to utf8")
         return "file://%s" % urllib.request.pathname2url(filePath)
@@ -451,11 +419,11 @@
 
     def test_reporthook(self):
         # Make sure that the reporthook works.
-        def hooktester(block_count, block_read_size, file_size, count_holder=[0]):
-            self.assertIsInstance(block_count, int)
-            self.assertIsInstance(block_read_size, int)
-            self.assertIsInstance(file_size, int)
-            self.assertEqual(block_count, count_holder[0])
+        def hooktester(count, block_size, total_size, count_holder=[0]):
+            self.assertIsInstance(count, int)
+            self.assertIsInstance(block_size, int)
+            self.assertIsInstance(total_size, int)
+            self.assertEqual(count, count_holder[0])
             count_holder[0] = count_holder[0] + 1
         second_temp = "%s.2" % support.TESTFN
         self.registerFileForCleanUp(second_temp)
@@ -466,8 +434,8 @@
     def test_reporthook_0_bytes(self):
         # Test on zero length file. Should call reporthook only 1 time.
         report = []
-        def hooktester(block_count, block_read_size, file_size, _report=report):
-            _report.append((block_count, block_read_size, file_size))
+        def hooktester(count, block_size, total_size, _report=report):
+            _report.append((count, block_size, total_size))
         srcFileName = self.createNewTempFile()
         urllib.request.urlretrieve(self.constructLocalFileUrl(srcFileName),
             support.TESTFN, hooktester)
@@ -477,32 +445,31 @@
     def test_reporthook_5_bytes(self):
         # Test on 5 byte file. Should call reporthook only 2 times (once when
         # the "network connection" is established and once when the block is
-        # read).
+        # read). Since the block size is 8192 bytes, only one block read is
+        # required to read the entire file.
         report = []
-        def hooktester(block_count, block_read_size, file_size, _report=report):
-            _report.append((block_count, block_read_size, file_size))
+        def hooktester(count, block_size, total_size, _report=report):
+            _report.append((count, block_size, total_size))
         srcFileName = self.createNewTempFile(b"x" * 5)
         urllib.request.urlretrieve(self.constructLocalFileUrl(srcFileName),
             support.TESTFN, hooktester)
         self.assertEqual(len(report), 2)
+        self.assertEqual(report[0][1], 8192)
         self.assertEqual(report[0][2], 5)
-        self.assertEqual(report[1][2], 5)
 
     def test_reporthook_8193_bytes(self):
         # Test on 8193 byte file. Should call reporthook only 3 times (once
         # when the "network connection" is established, once for the next 8192
         # bytes, and once for the last byte).
         report = []
-        def hooktester(block_count, block_read_size, file_size, _report=report):
-            _report.append((block_count, block_read_size, file_size))
+        def hooktester(count, block_size, total_size, _report=report):
+            _report.append((count, block_size, total_size))
         srcFileName = self.createNewTempFile(b"x" * 8193)
         urllib.request.urlretrieve(self.constructLocalFileUrl(srcFileName),
             support.TESTFN, hooktester)
         self.assertEqual(len(report), 3)
+        self.assertEqual(report[0][1], 8192)
         self.assertEqual(report[0][2], 8193)
-        self.assertEqual(report[0][1], 8192)
-        self.assertEqual(report[1][1], 8192)
-        self.assertEqual(report[2][1], 8192)
 
 
 class urlretrieve_HttpTests(unittest.TestCase, FakeHTTPMixin):
@@ -1226,23 +1193,21 @@
         class DummyURLopener(urllib.request.URLopener):
             def open_spam(self, url):
                 return url
-        with support.check_warnings(
-                ('DummyURLopener style of invoking requests is deprecated.',
-                DeprecationWarning)):
-            self.assertEqual(DummyURLopener().open(
-                'spam://example/ /'),'//example/%20/')
-
-            # test the safe characters are not quoted by urlopen
-            self.assertEqual(DummyURLopener().open(
-                "spam://c:|windows%/:=&?~#+!$,;'@()*[]|/path/"),
-                "//c:|windows%/:=&?~#+!$,;'@()*[]|/path/")
+
+        self.assertEqual(DummyURLopener().open(
+            'spam://example/ /'),'//example/%20/')
+
+        # test the safe characters are not quoted by urlopen
+        self.assertEqual(DummyURLopener().open(
+            "spam://c:|windows%/:=&?~#+!$,;'@()*[]|/path/"),
+            "//c:|windows%/:=&?~#+!$,;'@()*[]|/path/")
 
 # Just commented them out.
 # Can't really tell why keep failing in windows and sparc.
 # Everywhere else they work ok, but on those machines, sometimes
 # fail in one of the tests, sometimes in other. I have a linux, and
 # the tests go ok.
-# If anybody has one of the problematic environments, please help!
+# If anybody has one of the problematic enviroments, please help!
 # .   Facundo
 #
 # def server(evt):
@@ -1288,7 +1253,7 @@
 #     def testTimeoutNone(self):
 #         # global default timeout is ignored
 #         import socket
-#         self.assertIsNone(socket.getdefaulttimeout())
+#         self.assertTrue(socket.getdefaulttimeout() is None)
 #         socket.setdefaulttimeout(30)
 #         try:
 #             ftp = urllib.ftpwrapper("myuser", "mypass", "localhost", 9093, [])
@@ -1300,7 +1265,7 @@
 #     def testTimeoutDefault(self):
 #         # global default timeout is used
 #         import socket
-#         self.assertIsNone(socket.getdefaulttimeout())
+#         self.assertTrue(socket.getdefaulttimeout() is None)
 #         socket.setdefaulttimeout(30)
 #         try:
 #             ftp = urllib.ftpwrapper("myuser", "mypass", "localhost", 9093, [])
@@ -1315,84 +1280,25 @@
 #         self.assertEqual(ftp.ftp.sock.gettimeout(), 30)
 #         ftp.close()
 
-class RequestTests(unittest.TestCase):
-    """Unit tests for urllib.request.Request."""
-
-    def test_default_values(self):
-        Request = urllib.request.Request
-        request = Request("http://www.python.org")
-        self.assertEqual(request.get_method(), 'GET')
-        request = Request("http://www.python.org", {})
-        self.assertEqual(request.get_method(), 'POST')
-
-    def test_with_method_arg(self):
-        Request = urllib.request.Request
-        request = Request("http://www.python.org", method='HEAD')
-        self.assertEqual(request.method, 'HEAD')
-        self.assertEqual(request.get_method(), 'HEAD')
-        request = Request("http://www.python.org", {}, method='HEAD')
-        self.assertEqual(request.method, 'HEAD')
-        self.assertEqual(request.get_method(), 'HEAD')
-        request = Request("http://www.python.org", method='GET')
-        self.assertEqual(request.get_method(), 'GET')
-        request.method = 'HEAD'
-        self.assertEqual(request.get_method(), 'HEAD')
-
-
-class URL2PathNameTests(unittest.TestCase):
-
-    def test_converting_drive_letter(self):
-        self.assertEqual(url2pathname("///C|"), 'C:')
-        self.assertEqual(url2pathname("///C:"), 'C:')
-        self.assertEqual(url2pathname("///C|/"), 'C:\\')
-
-    def test_converting_when_no_drive_letter(self):
-        # cannot end a raw string in \
-        self.assertEqual(url2pathname("///C/test/"), r'\\\C\test' '\\')
-        self.assertEqual(url2pathname("////C/test/"), r'\\C\test' '\\')
-
-    def test_simple_compare(self):
-        self.assertEqual(url2pathname("///C|/foo/bar/spam.foo"),
-                         r'C:\foo\bar\spam.foo')
-
-    def test_non_ascii_drive_letter(self):
-        self.assertRaises(IOError, url2pathname, "///\u00e8|/")
-
-    def test_roundtrip_url2pathname(self):
-        list_of_paths = ['C:',
-                         r'\\\C\test\\',
-                         r'C:\foo\bar\spam.foo'
-                         ]
-        for path in list_of_paths:
-            self.assertEqual(url2pathname(pathname2url(path)), path)
-
-class PathName2URLTests(unittest.TestCase):
-
-    def test_converting_drive_letter(self):
-        self.assertEqual(pathname2url("C:"), '///C:')
-        self.assertEqual(pathname2url("C:\\"), '///C:')
-
-    def test_converting_when_no_drive_letter(self):
-        self.assertEqual(pathname2url(r"\\\folder\test" "\\"),
-                         '/////folder/test/')
-        self.assertEqual(pathname2url(r"\\folder\test" "\\"),
-                         '////folder/test/')
-        self.assertEqual(pathname2url(r"\folder\test" "\\"),
-                         '/folder/test/')
-
-    def test_simple_compare(self):
-        self.assertEqual(pathname2url(r'C:\foo\bar\spam.foo'),
-                         "///C:/foo/bar/spam.foo" )
-
-    def test_long_drive_letter(self):
-        self.assertRaises(IOError, pathname2url, "XX:\\")
-
-    def test_roundtrip_pathname2url(self):
-        list_of_paths = ['///C:',
-                         '/////folder/test/',
-                         '///C:/foo/bar/spam.foo']
-        for path in list_of_paths:
-            self.assertEqual(pathname2url(url2pathname(path)), path)
+
+
+def test_main():
+    support.run_unittest(
+        urlopen_FileTests,
+        urlopen_HttpTests,
+        urlretrieve_FileTests,
+        urlretrieve_HttpTests,
+        ProxyTests,
+        QuotingTests,
+        UnquotingTests,
+        urlencode_Tests,
+        Pathname_Tests,
+        Utility_Tests,
+        URLopener_Tests,
+        #FTPWrapperTests,
+    )
+
+
 
 if __name__ == '__main__':
-    unittest.main()+    test_main()