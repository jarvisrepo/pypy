# Test hashlib module
#
# $Id$
#
#  Copyright (C) 2005-2010   Gregory P. Smith (greg@krypto.org)
#  Licensed to PSF under a Contributor Agreement.
#

import array
import hashlib
import itertools
import os
import sys
try:
    import threading
except ImportError:
    threading = None
import unittest
import warnings
from test import support
from test.support import _4G, bigmemtest, import_fresh_module

# Were we compiled --with-pydebug or with #define Py_DEBUG?
COMPILED_WITH_PYDEBUG = hasattr(sys, 'gettotalrefcount')

c_hashlib = import_fresh_module('hashlib', fresh=['_hashlib'])
py_hashlib = import_fresh_module('hashlib', blocked=['_hashlib'])

def hexstr(s):
    assert isinstance(s, bytes), repr(s)
    h = "0123456789abcdef"
    r = ''
    for i in s:
        r += h[(i >> 4) & 0xF] + h[i & 0xF]
    return r


class HashLibTestCase(unittest.TestCase):
    supported_hash_names = ( 'md5', 'MD5', 'sha1', 'SHA1',
                             'sha224', 'SHA224', 'sha256', 'SHA256',
                             'sha384', 'SHA384', 'sha512', 'SHA512')

    # Issue #14693: fallback modules are always compiled under POSIX
    _warn_on_extension_import = os.name == 'posix' or COMPILED_WITH_PYDEBUG

    def _conditional_import_module(self, module_name):
        """Import a module and return a reference to it or None on failure."""
        try:
            exec('import '+module_name)
        except ImportError as error:
            if self._warn_on_extension_import:
                warnings.warn('Did a C extension fail to compile? %s' % error)
        return locals().get(module_name)

    def __init__(self, *args, **kwargs):
        algorithms = set()
        for algorithm in self.supported_hash_names:
            algorithms.add(algorithm.lower())
        self.constructors_to_test = {}
        for algorithm in algorithms:
            self.constructors_to_test[algorithm] = set()

        # For each algorithm, test the direct constructor and the use
        # of hashlib.new given the algorithm name.
        for algorithm, constructors in self.constructors_to_test.items():
            constructors.add(getattr(hashlib, algorithm))
            def _test_algorithm_via_hashlib_new(data=None, _alg=algorithm):
                if data is None:
                    return hashlib.new(_alg)
                return hashlib.new(_alg, data)
            constructors.add(_test_algorithm_via_hashlib_new)

        _hashlib = self._conditional_import_module('_hashlib')
        if _hashlib:
            # These two algorithms should always be present when this module
            # is compiled.  If not, something was compiled wrong.
            self.assertTrue(hasattr(_hashlib, 'openssl_md5'))
            self.assertTrue(hasattr(_hashlib, 'openssl_sha1'))
            for algorithm, constructors in self.constructors_to_test.items():
                constructor = getattr(_hashlib, 'openssl_'+algorithm, None)
                if constructor:
                    constructors.add(constructor)

        def add_builtin_constructor(name):
            constructor = getattr(hashlib, "__get_builtin_constructor")(name)
            self.constructors_to_test[name].add(constructor)

        _md5 = self._conditional_import_module('_md5')
        if _md5:
            add_builtin_constructor('md5')
        _sha1 = self._conditional_import_module('_sha1')
        if _sha1:
            add_builtin_constructor('sha1')
        _sha256 = self._conditional_import_module('_sha256')
        if _sha256:
            add_builtin_constructor('sha224')
            add_builtin_constructor('sha256')
        _sha512 = self._conditional_import_module('_sha512')
        if _sha512:
            add_builtin_constructor('sha384')
            add_builtin_constructor('sha512')

        super(HashLibTestCase, self).__init__(*args, **kwargs)

    @property
    def hash_constructors(self):
        constructors = self.constructors_to_test.values()
        return itertools.chain.from_iterable(constructors)

    def test_hash_array(self):
        a = array.array("b", range(10))
        for cons in self.hash_constructors:
            c = cons(a)
            c.hexdigest()

    def test_algorithms_guaranteed(self):
        self.assertEqual(hashlib.algorithms_guaranteed,
            set(_algo for _algo in self.supported_hash_names
                  if _algo.islower()))

    def test_algorithms_available(self):
        self.assertTrue(set(hashlib.algorithms_guaranteed).
                            issubset(hashlib.algorithms_available))

    def test_unknown_hash(self):
        self.assertRaises(ValueError, hashlib.new, 'spam spam spam spam spam')
        self.assertRaises(TypeError, hashlib.new, 1)

    def test_get_builtin_constructor(self):
        get_builtin_constructor = getattr(hashlib,
                                          '__get_builtin_constructor')
        builtin_constructor_cache = getattr(hashlib,
                                            '__builtin_constructor_cache')
        self.assertRaises(ValueError, get_builtin_constructor, 'test')
        try:
            import _md5
        except ImportError:
            pass
        # This forces an ImportError for "import _md5" statements
        sys.modules['_md5'] = None
        # clear the cache
        builtin_constructor_cache.clear()
        try:
            self.assertRaises(ValueError, get_builtin_constructor, 'md5')
        finally:
            if '_md5' in locals():
                sys.modules['_md5'] = _md5
            else:
                del sys.modules['_md5']
        self.assertRaises(TypeError, get_builtin_constructor, 3)
        constructor = get_builtin_constructor('md5')
        self.assertIs(constructor, _md5.md5)
        self.assertEqual(sorted(builtin_constructor_cache), ['MD5', 'md5'])

    def test_hexdigest(self):
        for cons in self.hash_constructors:
            h = cons()
<<<<<<< HEAD
            assert isinstance(h.digest(), bytes), cons.__name__
=======
            self.assertIsInstance(h.digest(), bytes)
>>>>>>> de24bf87
            self.assertEqual(hexstr(h.digest()), h.hexdigest())

    def test_name_attribute(self):
        for cons in self.hash_constructors:
            h = cons()
            self.assertIsInstance(h.name, str)
            self.assertIn(h.name, self.supported_hash_names)
            self.assertEqual(h.name, hashlib.new(h.name).name)

    def test_large_update(self):
        aas = b'a' * 128
        bees = b'b' * 127
        cees = b'c' * 126
        dees = b'd' * 2048 #  HASHLIB_GIL_MINSIZE

        for cons in self.hash_constructors:
            m1 = cons()
            m1.update(aas)
            m1.update(bees)
            m1.update(cees)
            m1.update(dees)

            m2 = cons()
            m2.update(aas + bees + cees + dees)
            self.assertEqual(m1.digest(), m2.digest())

            m3 = cons(aas + bees + cees + dees)
            self.assertEqual(m1.digest(), m3.digest())

            # verify copy() doesn't touch original
            m4 = cons(aas + bees + cees)
            m4_digest = m4.digest()
            m4_copy = m4.copy()
            m4_copy.update(dees)
            self.assertEqual(m1.digest(), m4_copy.digest())
            self.assertEqual(m4.digest(), m4_digest)

    def check(self, name, data, hexdigest):
        hexdigest = hexdigest.lower()
        constructors = self.constructors_to_test[name]
        # 2 is for hashlib.name(...) and hashlib.new(name, ...)
        self.assertGreaterEqual(len(constructors), 2)
        for hash_object_constructor in constructors:
            m = hash_object_constructor(data)
            computed = m.hexdigest()
            self.assertEqual(
                    computed, hexdigest,
                    "Hash algorithm %s constructed using %s returned hexdigest"
                    " %r for %d byte input data that should have hashed to %r."
                    % (name, hash_object_constructor,
                       computed, len(data), hexdigest))
            computed = m.digest()
            digest = bytes.fromhex(hexdigest)
            self.assertEqual(computed, digest)
            self.assertEqual(len(digest), m.digest_size)

    def check_no_unicode(self, algorithm_name):
        # Unicode objects are not allowed as input.
        constructors = self.constructors_to_test[algorithm_name]
        for hash_object_constructor in constructors:
            self.assertRaises(TypeError, hash_object_constructor, 'spam')

    def test_no_unicode(self):
        self.check_no_unicode('md5')
        self.check_no_unicode('sha1')
        self.check_no_unicode('sha224')
        self.check_no_unicode('sha256')
        self.check_no_unicode('sha384')
        self.check_no_unicode('sha512')

    def check_blocksize_name(self, name, block_size=0, digest_size=0):
        constructors = self.constructors_to_test[name]
        for hash_object_constructor in constructors:
            m = hash_object_constructor()
            self.assertEqual(m.block_size, block_size)
            self.assertEqual(m.digest_size, digest_size)
            self.assertEqual(len(m.digest()), digest_size)
            self.assertEqual(m.name, name)
            # split for sha3_512 / _sha3.sha3 object
            self.assertIn(name.split("_")[0], repr(m))

    def test_blocksize_name(self):
        self.check_blocksize_name('md5', 64, 16)
        self.check_blocksize_name('sha1', 64, 20)
        self.check_blocksize_name('sha224', 64, 28)
        self.check_blocksize_name('sha256', 64, 32)
        self.check_blocksize_name('sha384', 128, 48)
        self.check_blocksize_name('sha512', 128, 64)

    def test_case_md5_0(self):
        self.check('md5', b'', 'd41d8cd98f00b204e9800998ecf8427e')

    def test_case_md5_1(self):
        self.check('md5', b'abc', '900150983cd24fb0d6963f7d28e17f72')

    def test_case_md5_2(self):
        self.check('md5',
                   b'ABCDEFGHIJKLMNOPQRSTUVWXYZabcdefghijklmnopqrstuvwxyz0123456789',
                   'd174ab98d277d9f5a5611c2c9f419d9f')

    @unittest.skipIf(sys.maxsize < _4G + 5, 'test cannot run on 32-bit systems')
    @bigmemtest(size=_4G + 5, memuse=1, dry_run=False)
    def test_case_md5_huge(self, size):
        self.check('md5', b'A'*size, 'c9af2dff37468ce5dfee8f2cfc0a9c6d')

    @unittest.skipIf(sys.maxsize < _4G - 1, 'test cannot run on 32-bit systems')
    @bigmemtest(size=_4G - 1, memuse=1, dry_run=False)
    def test_case_md5_uintmax(self, size):
        self.check('md5', b'A'*size, '28138d306ff1b8281f1a9067e1a1a2b3')

    # use the three examples from Federal Information Processing Standards
    # Publication 180-1, Secure Hash Standard,  1995 April 17
    # http://www.itl.nist.gov/div897/pubs/fip180-1.htm

    def test_case_sha1_0(self):
        self.check('sha1', b"",
                   "da39a3ee5e6b4b0d3255bfef95601890afd80709")

    def test_case_sha1_1(self):
        self.check('sha1', b"abc",
                   "a9993e364706816aba3e25717850c26c9cd0d89d")

    def test_case_sha1_2(self):
        self.check('sha1',
                   b"abcdbcdecdefdefgefghfghighijhijkijkljklmklmnlmnomnopnopq",
                   "84983e441c3bd26ebaae4aa1f95129e5e54670f1")

    def test_case_sha1_3(self):
        self.check('sha1', b"a" * 1000000,
                   "34aa973cd4c4daa4f61eeb2bdbad27316534016f")


    # use the examples from Federal Information Processing Standards
    # Publication 180-2, Secure Hash Standard,  2002 August 1
    # http://csrc.nist.gov/publications/fips/fips180-2/fips180-2.pdf

    def test_case_sha224_0(self):
        self.check('sha224', b"",
          "d14a028c2a3a2bc9476102bb288234c415a2b01f828ea62ac5b3e42f")

    def test_case_sha224_1(self):
        self.check('sha224', b"abc",
          "23097d223405d8228642a477bda255b32aadbce4bda0b3f7e36c9da7")

    def test_case_sha224_2(self):
        self.check('sha224',
          b"abcdbcdecdefdefgefghfghighijhijkijkljklmklmnlmnomnopnopq",
          "75388b16512776cc5dba5da1fd890150b0c6455cb4f58b1952522525")

    def test_case_sha224_3(self):
        self.check('sha224', b"a" * 1000000,
          "20794655980c91d8bbb4c1ea97618a4bf03f42581948b2ee4ee7ad67")


    def test_case_sha256_0(self):
        self.check('sha256', b"",
          "e3b0c44298fc1c149afbf4c8996fb92427ae41e4649b934ca495991b7852b855")

    def test_case_sha256_1(self):
        self.check('sha256', b"abc",
          "ba7816bf8f01cfea414140de5dae2223b00361a396177a9cb410ff61f20015ad")

    def test_case_sha256_2(self):
        self.check('sha256',
          b"abcdbcdecdefdefgefghfghighijhijkijkljklmklmnlmnomnopnopq",
          "248d6a61d20638b8e5c026930c3e6039a33ce45964ff2167f6ecedd419db06c1")

    def test_case_sha256_3(self):
        self.check('sha256', b"a" * 1000000,
          "cdc76e5c9914fb9281a1c7e284d73e67f1809a48a497200e046d39ccc7112cd0")


    def test_case_sha384_0(self):
        self.check('sha384', b"",
          "38b060a751ac96384cd9327eb1b1e36a21fdb71114be07434c0cc7bf63f6e1da"+
          "274edebfe76f65fbd51ad2f14898b95b")

    def test_case_sha384_1(self):
        self.check('sha384', b"abc",
          "cb00753f45a35e8bb5a03d699ac65007272c32ab0eded1631a8b605a43ff5bed"+
          "8086072ba1e7cc2358baeca134c825a7")

    def test_case_sha384_2(self):
        self.check('sha384',
                   b"abcdefghbcdefghicdefghijdefghijkefghijklfghijklmghijklmn"+
                   b"hijklmnoijklmnopjklmnopqklmnopqrlmnopqrsmnopqrstnopqrstu",
          "09330c33f71147e83d192fc782cd1b4753111b173b3b05d22fa08086e3b0f712"+
          "fcc7c71a557e2db966c3e9fa91746039")

    def test_case_sha384_3(self):
        self.check('sha384', b"a" * 1000000,
          "9d0e1809716474cb086e834e310a4a1ced149e9c00f248527972cec5704c2a5b"+
          "07b8b3dc38ecc4ebae97ddd87f3d8985")


    def test_case_sha512_0(self):
        self.check('sha512', b"",
          "cf83e1357eefb8bdf1542850d66d8007d620e4050b5715dc83f4a921d36ce9ce"+
          "47d0d13c5d85f2b0ff8318d2877eec2f63b931bd47417a81a538327af927da3e")

    def test_case_sha512_1(self):
        self.check('sha512', b"abc",
          "ddaf35a193617abacc417349ae20413112e6fa4e89a97ea20a9eeee64b55d39a"+
          "2192992a274fc1a836ba3c23a3feebbd454d4423643ce80e2a9ac94fa54ca49f")

    def test_case_sha512_2(self):
        self.check('sha512',
                   b"abcdefghbcdefghicdefghijdefghijkefghijklfghijklmghijklmn"+
                   b"hijklmnoijklmnopjklmnopqklmnopqrlmnopqrsmnopqrstnopqrstu",
          "8e959b75dae313da8cf4f72814fc143f8f7779c6eb9f7fa17299aeadb6889018"+
          "501d289e4900f7e4331b99dec4b5433ac7d329eeb6dd26545e96e55b874be909")

    def test_case_sha512_3(self):
        self.check('sha512', b"a" * 1000000,
          "e718483d0ce769644e2e42c7bc15b4638e1f98b13b2044285632a803afa973eb"+
          "de0ff244877ea60a4cb0432ce577c31beb009c5c2c49aa2e4eadb217ad8cc09b")

    def test_gil(self):
        # Check things work fine with an input larger than the size required
        # for multithreaded operation (which is hardwired to 2048).
        gil_minsize = 2048

        for cons in self.hash_constructors:
            m = cons()
            m.update(b'1')
            m.update(b'#' * gil_minsize)
            m.update(b'1')

            m = cons(b'x' * gil_minsize)
            m.update(b'1')

        m = hashlib.md5()
        m.update(b'1')
        m.update(b'#' * gil_minsize)
        m.update(b'1')
        self.assertEqual(m.hexdigest(), 'cb1e1a2cbc80be75e19935d621fb9b21')

        m = hashlib.md5(b'x' * gil_minsize)
        self.assertEqual(m.hexdigest(), 'cfb767f225d58469c5de3632a8803958')

    @unittest.skipUnless(threading, 'Threading required for this test.')
    @support.reap_threads
    def test_threaded_hashing(self):
        # Updating the same hash object from several threads at once
        # using data chunk sizes containing the same byte sequences.
        #
        # If the internal locks are working to prevent multiple
        # updates on the same object from running at once, the resulting
        # hash will be the same as doing it single threaded upfront.
        hasher = hashlib.sha1()
        num_threads = 5
        smallest_data = b'swineflu'
        data = smallest_data*200000
        expected_hash = hashlib.sha1(data*num_threads).hexdigest()

        def hash_in_chunks(chunk_size, event):
            index = 0
            while index < len(data):
                hasher.update(data[index:index+chunk_size])
                index += chunk_size
            event.set()

        events = []
        for threadnum in range(num_threads):
            chunk_size = len(data) // (10**threadnum)
            self.assertGreater(chunk_size, 0)
            self.assertEqual(chunk_size % len(smallest_data), 0)
            event = threading.Event()
            events.append(event)
            threading.Thread(target=hash_in_chunks,
                             args=(chunk_size, event)).start()

        for event in events:
            event.wait()

        self.assertEqual(expected_hash, hasher.hexdigest())


class KDFTests(unittest.TestCase):

    pbkdf2_test_vectors = [
        (b'password', b'salt', 1, None),
        (b'password', b'salt', 2, None),
        (b'password', b'salt', 4096, None),
        # too slow, it takes over a minute on a fast CPU.
        #(b'password', b'salt', 16777216, None),
        (b'passwordPASSWORDpassword', b'saltSALTsaltSALTsaltSALTsaltSALTsalt',
         4096, -1),
        (b'pass\0word', b'sa\0lt', 4096, 16),
    ]

    pbkdf2_results = {
        "sha1": [
            # offical test vectors from RFC 6070
            (bytes.fromhex('0c60c80f961f0e71f3a9b524af6012062fe037a6'), None),
            (bytes.fromhex('ea6c014dc72d6f8ccd1ed92ace1d41f0d8de8957'), None),
            (bytes.fromhex('4b007901b765489abead49d926f721d065a429c1'), None),
            #(bytes.fromhex('eefe3d61cd4da4e4e9945b3d6ba2158c2634e984'), None),
            (bytes.fromhex('3d2eec4fe41c849b80c8d83662c0e44a8b291a964c'
                           'f2f07038'), 25),
            (bytes.fromhex('56fa6aa75548099dcc37d7f03425e0c3'), None),],
        "sha256": [
            (bytes.fromhex('120fb6cffcf8b32c43e7225256c4f837'
                           'a86548c92ccc35480805987cb70be17b'), None),
            (bytes.fromhex('ae4d0c95af6b46d32d0adff928f06dd0'
                           '2a303f8ef3c251dfd6e2d85a95474c43'), None),
            (bytes.fromhex('c5e478d59288c841aa530db6845c4c8d'
                           '962893a001ce4e11a4963873aa98134a'), None),
            #(bytes.fromhex('cf81c66fe8cfc04d1f31ecb65dab4089'
            #               'f7f179e89b3b0bcb17ad10e3ac6eba46'), None),
            (bytes.fromhex('348c89dbcbd32b2f32d814b8116e84cf2b17'
                           '347ebc1800181c4e2a1fb8dd53e1c635518c7dac47e9'), 40),
            (bytes.fromhex('89b69d0516f829893c696226650a8687'), None),],
        "sha512": [
            (bytes.fromhex('867f70cf1ade02cff3752599a3a53dc4af34c7a669815ae5'
                           'd513554e1c8cf252c02d470a285a0501bad999bfe943c08f'
                           '050235d7d68b1da55e63f73b60a57fce'), None),
            (bytes.fromhex('e1d9c16aa681708a45f5c7c4e215ceb66e011a2e9f004071'
                           '3f18aefdb866d53cf76cab2868a39b9f7840edce4fef5a82'
                           'be67335c77a6068e04112754f27ccf4e'), None),
            (bytes.fromhex('d197b1b33db0143e018b12f3d1d1479e6cdebdcc97c5c0f8'
                           '7f6902e072f457b5143f30602641b3d55cd335988cb36b84'
                           '376060ecd532e039b742a239434af2d5'), None),
            (bytes.fromhex('8c0511f4c6e597c6ac6315d8f0362e225f3c501495ba23b8'
                           '68c005174dc4ee71115b59f9e60cd9532fa33e0f75aefe30'
                           '225c583a186cd82bd4daea9724a3d3b8'), 64),
            (bytes.fromhex('9d9e9c4cd21fe4be24d5b8244c759665'), None),],
    }

    def _test_pbkdf2_hmac(self, pbkdf2):
        for digest_name, results in self.pbkdf2_results.items():
            for i, vector in enumerate(self.pbkdf2_test_vectors):
                password, salt, rounds, dklen = vector
                expected, overwrite_dklen = results[i]
                if overwrite_dklen:
                    dklen = overwrite_dklen
                out = pbkdf2(digest_name, password, salt, rounds, dklen)
                self.assertEqual(out, expected,
                                 (digest_name, password, salt, rounds, dklen))
                out = pbkdf2(digest_name, memoryview(password),
                             memoryview(salt), rounds, dklen)
                out = pbkdf2(digest_name, bytearray(password),
                             bytearray(salt), rounds, dklen)
                self.assertEqual(out, expected)
                if dklen is None:
                    out = pbkdf2(digest_name, password, salt, rounds)
                    self.assertEqual(out, expected,
                                     (digest_name, password, salt, rounds))

        self.assertRaises(TypeError, pbkdf2, b'sha1', b'pass', b'salt', 1)
        self.assertRaises(TypeError, pbkdf2, 'sha1', 'pass', 'salt', 1)
        self.assertRaises(ValueError, pbkdf2, 'sha1', b'pass', b'salt', 0)
        self.assertRaises(ValueError, pbkdf2, 'sha1', b'pass', b'salt', -1)
        self.assertRaises(ValueError, pbkdf2, 'sha1', b'pass', b'salt', 1, 0)
        self.assertRaises(ValueError, pbkdf2, 'sha1', b'pass', b'salt', 1, -1)
        with self.assertRaisesRegex(ValueError, 'unsupported hash type'):
            pbkdf2('unknown', b'pass', b'salt', 1)

    def test_pbkdf2_hmac_py(self):
        self._test_pbkdf2_hmac(py_hashlib.pbkdf2_hmac)

    @unittest.skipUnless(hasattr(c_hashlib, 'pbkdf2_hmac'),
                     '   test requires OpenSSL > 1.0')
    def test_pbkdf2_hmac_c(self):
        self._test_pbkdf2_hmac(c_hashlib.pbkdf2_hmac)


if __name__ == "__main__":
    unittest.main()<|MERGE_RESOLUTION|>--- conflicted
+++ resolved
@@ -155,11 +155,7 @@
     def test_hexdigest(self):
         for cons in self.hash_constructors:
             h = cons()
-<<<<<<< HEAD
-            assert isinstance(h.digest(), bytes), cons.__name__
-=======
             self.assertIsInstance(h.digest(), bytes)
->>>>>>> de24bf87
             self.assertEqual(hexstr(h.digest()), h.hexdigest())
 
     def test_name_attribute(self):
