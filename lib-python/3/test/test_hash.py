--- conflicted
+++ resolved
@@ -7,12 +7,8 @@
 import os
 import sys
 import unittest
-<<<<<<< HEAD
-from test.script_helper import assert_python_ok
+from test.support.script_helper import assert_python_ok
 from test.support import impl_detail, check_impl_detail
-=======
-from test.support.script_helper import assert_python_ok
->>>>>>> de24bf87
 from collections import Hashable
 
 IS_64BIT = sys.maxsize > 2**32
@@ -201,12 +197,10 @@
         self.assertNotEqual(run1, run2)
 
 class StringlikeHashRandomizationTests(HashRandomizationTests):
-<<<<<<< HEAD
     if check_impl_detail(pypy=True):
         EMPTY_STRING_HASH = -1
     else:
         EMPTY_STRING_HASH = 0
-=======
     repr_ = None
     repr_long = None
 
@@ -261,7 +255,6 @@
             assert(sys.byteorder == 'big')
             platform = 3 if IS_64BIT else 2
         return self.known_hashes[algorithm][position][platform]
->>>>>>> de24bf87
 
     def test_null_hash(self):
         # PYTHONHASHSEED=0 disables the randomized hash
@@ -296,7 +289,7 @@
 
     @skip_unless_internalhash
     def test_empty_string(self):
-        self.assertEqual(hash(""), self.EMPTY_STRING_HASH)
+        self.assertEqual(hash(""), 0)
 
     @skip_unless_internalhash
     def test_ucs2_string(self):
