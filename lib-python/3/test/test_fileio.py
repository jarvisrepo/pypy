--- conflicted
+++ resolved
@@ -9,13 +9,8 @@
 from weakref import proxy
 from functools import wraps
 
-<<<<<<< HEAD
-from test.support import TESTFN, check_warnings, run_unittest, make_bad_fd
-from test.support import gc_collect
-=======
 from test.support import TESTFN, check_warnings, run_unittest, make_bad_fd, cpython_only
 from collections import UserList
->>>>>>> 64cd3888
 
 from _io import FileIO as _FileIO
 
@@ -37,7 +32,6 @@
         self.assertEqual(self.f.tell(), p.tell())
         self.f.close()
         self.f = None
-        gc_collect()
         self.assertRaises(ReferenceError, getattr, p, 'tell')
 
     def testSeekTell(self):
@@ -132,8 +126,8 @@
         self.assertTrue(f.closed)
 
     def testMethods(self):
-        methods = ['fileno', 'isatty', 'read',
-                   'tell', 'truncate', 'seekable',
+        methods = ['fileno', 'isatty', 'read', 'readinto',
+                   'seek', 'tell', 'truncate', 'write', 'seekable',
                    'readable', 'writable']
 
         self.f.close()
@@ -143,10 +137,6 @@
             method = getattr(self.f, methodname)
             # should raise on closed file
             self.assertRaises(ValueError, method)
-        # methods with one argument
-        self.assertRaises(ValueError, self.f.readinto, 0)
-        self.assertRaises(ValueError, self.f.write, 0)
-        self.assertRaises(ValueError, self.f.seek, 0)
 
     def testOpendir(self):
         # Issue 3703: opening a directory should fill the errno
