--- conflicted
+++ resolved
@@ -10,12 +10,8 @@
 from functools import wraps
 
 from test.support import (TESTFN, TESTFN_UNICODE, check_warnings, run_unittest,
-<<<<<<< HEAD
-                          make_bad_fd, cpython_only)
+                          make_bad_fd, cpython_only, swap_attr)
 from test.support import gc_collect
-=======
-                          make_bad_fd, cpython_only, swap_attr)
->>>>>>> e85a213f
 from collections import UserList
 
 import _io  # C implementation of io
