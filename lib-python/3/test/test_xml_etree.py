# IMPORTANT: the same tests are run from "test_xml_etree_c" in order
# to ensure consistency between the C implementation and the Python
# implementation.
#
# For this purpose, the module-level "ET" symbol is temporarily
# monkey-patched when running the "test_xml_etree_c" test suite.

import copy
import functools
import html
import io
import operator
import pickle
import sys
import types
import unittest
import warnings
import weakref

from itertools import product
from test import support
from test.support import TESTFN, findfile, import_fresh_module, gc_collect, impl_detail, swap_attr

# pyET is the pure-Python implementation.
#
# ET is pyET in test_xml_etree and is the C accelerated version in
# test_xml_etree_c.
pyET = None
ET = None

SIMPLE_XMLFILE = findfile("simple.xml", subdir="xmltestdata")
try:
    SIMPLE_XMLFILE.encode("utf-8")
except UnicodeEncodeError:
    raise unittest.SkipTest("filename is not encodable to utf8")
SIMPLE_NS_XMLFILE = findfile("simple-ns.xml", subdir="xmltestdata")
UTF8_BUG_XMLFILE = findfile("expat224_utf8_bug.xml", subdir="xmltestdata")

SAMPLE_XML = """\
<body>
  <tag class='a'>text</tag>
  <tag class='b' />
  <section>
    <tag class='b' id='inner'>subtext</tag>
  </section>
</body>
"""

SAMPLE_SECTION = """\
<section>
  <tag class='b' id='inner'>subtext</tag>
  <nexttag />
  <nextsection>
    <tag />
  </nextsection>
</section>
"""

SAMPLE_XML_NS = """
<body xmlns="http://effbot.org/ns">
  <tag>text</tag>
  <tag />
  <section>
    <tag>subtext</tag>
  </section>
</body>
"""

SAMPLE_XML_NS_ELEMS = """
<root>
<h:table xmlns:h="hello">
  <h:tr>
    <h:td>Apples</h:td>
    <h:td>Bananas</h:td>
  </h:tr>
</h:table>

<f:table xmlns:f="foo">
  <f:name>African Coffee Table</f:name>
  <f:width>80</f:width>
  <f:length>120</f:length>
</f:table>
</root>
"""

ENTITY_XML = """\
<!DOCTYPE points [
<!ENTITY % user-entities SYSTEM 'user-entities.xml'>
%user-entities;
]>
<document>&entity;</document>
"""

EXTERNAL_ENTITY_XML = """\
<!DOCTYPE points [
<!ENTITY entity SYSTEM "file:///non-existing-file.xml">
]>
<document>&entity;</document>
"""

<<<<<<< HEAD
def checkwarnings(*filters, quiet=False):
    def decorator(test):
        def newtest(*args, **kwargs):
            with support.check_warnings(*filters, quiet=quiet):
                test(*args, **kwargs)
        functools.update_wrapper(newtest, test)
        return newtest
    return decorator

=======
#backported from https://github.com/python/cpython/pull/22987
ATTLIST_XML = """\
<?xml version="1.0" encoding="UTF-8"?>
<!DOCTYPE Foo [
<!ELEMENT foo (bar*)>
<!ELEMENT bar (#PCDATA)*>
<!ATTLIST bar xml:lang CDATA "eng">
<!ENTITY qux "quux">
]>
<foo>
<bar>&qux;</bar>
</foo>
"""
>>>>>>> 7d46eb8a

class ModuleTest(unittest.TestCase):
    def test_sanity(self):
        # Import sanity.

        from xml.etree import ElementTree
        from xml.etree import ElementInclude
        from xml.etree import ElementPath

    def test_all(self):
        names = ("xml.etree.ElementTree", "_elementtree")
        support.check__all__(self, ET, names, blacklist=("HTML_EMPTY",))


def serialize(elem, to_string=True, encoding='unicode', **options):
    if encoding != 'unicode':
        file = io.BytesIO()
    else:
        file = io.StringIO()
    tree = ET.ElementTree(elem)
    tree.write(file, encoding=encoding, **options)
    if to_string:
        return file.getvalue()
    else:
        file.seek(0)
        return file

def summarize_list(seq):
    return [elem.tag for elem in seq]


class ElementTestCase:
    @classmethod
    def setUpClass(cls):
        cls.modules = {pyET, ET}

    def pickleRoundTrip(self, obj, name, dumper, loader, proto):
        save_m = sys.modules[name]
        try:
            sys.modules[name] = dumper
            temp = pickle.dumps(obj, proto)
            sys.modules[name] = loader
            result = pickle.loads(temp)
        except pickle.PicklingError as pe:
            # pyET must be second, because pyET may be (equal to) ET.
            human = dict([(ET, "cET"), (pyET, "pyET")])
            raise support.TestFailed("Failed to round-trip %r from %r to %r"
                                     % (obj,
                                        human.get(dumper, dumper),
                                        human.get(loader, loader))) from pe
        finally:
            sys.modules[name] = save_m
        return result

    def assertEqualElements(self, alice, bob):
        self.assertIsInstance(alice, (ET.Element, pyET.Element))
        self.assertIsInstance(bob, (ET.Element, pyET.Element))
        self.assertEqual(len(list(alice)), len(list(bob)))
        for x, y in zip(alice, bob):
            self.assertEqualElements(x, y)
        properties = operator.attrgetter('tag', 'tail', 'text', 'attrib')
        self.assertEqual(properties(alice), properties(bob))

# --------------------------------------------------------------------
# element tree tests

class ElementTreeTest(unittest.TestCase):

    def serialize_check(self, elem, expected):
        self.assertEqual(serialize(elem), expected)

    def test_interface(self):
        # Test element tree interface.

        def check_string(string):
            len(string)
            for char in string:
                self.assertEqual(len(char), 1,
                        msg="expected one-character string, got %r" % char)
            new_string = string + ""
            new_string = string + " "
            string[:0]

        def check_mapping(mapping):
            len(mapping)
            keys = mapping.keys()
            items = mapping.items()
            for key in keys:
                item = mapping[key]
            mapping["key"] = "value"
            self.assertEqual(mapping["key"], "value",
                    msg="expected value string, got %r" % mapping["key"])

        def check_element(element):
            self.assertTrue(ET.iselement(element), msg="not an element")
            direlem = dir(element)
            for attr in 'tag', 'attrib', 'text', 'tail':
                self.assertTrue(hasattr(element, attr),
                        msg='no %s member' % attr)
                self.assertIn(attr, direlem,
                        msg='no %s visible by dir' % attr)

            check_string(element.tag)
            check_mapping(element.attrib)
            if element.text is not None:
                check_string(element.text)
            if element.tail is not None:
                check_string(element.tail)
            for elem in element:
                check_element(elem)

        element = ET.Element("tag")
        check_element(element)
        tree = ET.ElementTree(element)
        check_element(tree.getroot())
        element = ET.Element("t\xe4g", key="value")
        tree = ET.ElementTree(element)
        self.assertRegex(repr(element), r"^<Element 't\xe4g' at 0x.*>$")
        element = ET.Element("tag", key="value")

        # Make sure all standard element methods exist.

        def check_method(method):
            self.assertTrue(hasattr(method, '__call__'),
                    msg="%s not callable" % method)

        check_method(element.append)
        check_method(element.extend)
        check_method(element.insert)
        check_method(element.remove)
        check_method(element.getchildren)
        check_method(element.find)
        check_method(element.iterfind)
        check_method(element.findall)
        check_method(element.findtext)
        check_method(element.clear)
        check_method(element.get)
        check_method(element.set)
        check_method(element.keys)
        check_method(element.items)
        check_method(element.iter)
        check_method(element.itertext)
        check_method(element.getiterator)

        # These methods return an iterable. See bug 6472.

        def check_iter(it):
            check_method(it.__next__)

        check_iter(element.iterfind("tag"))
        check_iter(element.iterfind("*"))
        check_iter(tree.iterfind("tag"))
        check_iter(tree.iterfind("*"))

        # These aliases are provided:

        self.assertEqual(ET.XML, ET.fromstring)
        self.assertEqual(ET.PI, ET.ProcessingInstruction)

    def test_set_attribute(self):
        element = ET.Element('tag')

        self.assertEqual(element.tag, 'tag')
        element.tag = 'Tag'
        self.assertEqual(element.tag, 'Tag')
        element.tag = 'TAG'
        self.assertEqual(element.tag, 'TAG')

        self.assertIsNone(element.text)
        element.text = 'Text'
        self.assertEqual(element.text, 'Text')
        element.text = 'TEXT'
        self.assertEqual(element.text, 'TEXT')

        self.assertIsNone(element.tail)
        element.tail = 'Tail'
        self.assertEqual(element.tail, 'Tail')
        element.tail = 'TAIL'
        self.assertEqual(element.tail, 'TAIL')

        self.assertEqual(element.attrib, {})
        element.attrib = {'a': 'b', 'c': 'd'}
        self.assertEqual(element.attrib, {'a': 'b', 'c': 'd'})
        element.attrib = {'A': 'B', 'C': 'D'}
        self.assertEqual(element.attrib, {'A': 'B', 'C': 'D'})

    def test_simpleops(self):
        # Basic method sanity checks.

        elem = ET.XML("<body><tag/></body>")
        self.serialize_check(elem, '<body><tag /></body>')
        e = ET.Element("tag2")
        elem.append(e)
        self.serialize_check(elem, '<body><tag /><tag2 /></body>')
        elem.remove(e)
        self.serialize_check(elem, '<body><tag /></body>')
        elem.insert(0, e)
        self.serialize_check(elem, '<body><tag2 /><tag /></body>')
        elem.remove(e)
        elem.extend([e])
        self.serialize_check(elem, '<body><tag /><tag2 /></body>')
        elem.remove(e)

        element = ET.Element("tag", key="value")
        self.serialize_check(element, '<tag key="value" />') # 1
        subelement = ET.Element("subtag")
        element.append(subelement)
        self.serialize_check(element, '<tag key="value"><subtag /></tag>') # 2
        element.insert(0, subelement)
        self.serialize_check(element,
                '<tag key="value"><subtag /><subtag /></tag>') # 3
        element.remove(subelement)
        self.serialize_check(element, '<tag key="value"><subtag /></tag>') # 4
        element.remove(subelement)
        self.serialize_check(element, '<tag key="value" />') # 5
        with self.assertRaises(ValueError) as cm:
            element.remove(subelement)
        self.assertTrue(str(cm.exception).startswith('list.remove('))
        self.serialize_check(element, '<tag key="value" />') # 6
        element[0:0] = [subelement, subelement, subelement]
        self.serialize_check(element[1], '<subtag />')
        self.assertEqual(element[1:9], [element[1], element[2]])
        self.assertEqual(element[:9:2], [element[0], element[2]])
        del element[1:2]
        self.serialize_check(element,
                '<tag key="value"><subtag /><subtag /></tag>')

    def test_cdata(self):
        # Test CDATA handling (etc).

        self.serialize_check(ET.XML("<tag>hello</tag>"),
                '<tag>hello</tag>')
        self.serialize_check(ET.XML("<tag>&#104;&#101;&#108;&#108;&#111;</tag>"),
                '<tag>hello</tag>')
        self.serialize_check(ET.XML("<tag><![CDATA[hello]]></tag>"),
                '<tag>hello</tag>')

    def test_file_init(self):
        stringfile = io.BytesIO(SAMPLE_XML.encode("utf-8"))
        tree = ET.ElementTree(file=stringfile)
        self.assertEqual(tree.find("tag").tag, 'tag')
        self.assertEqual(tree.find("section/tag").tag, 'tag')

        tree = ET.ElementTree(file=SIMPLE_XMLFILE)
        self.assertEqual(tree.find("element").tag, 'element')
        self.assertEqual(tree.find("element/../empty-element").tag,
                'empty-element')

    def test_path_cache(self):
        # Check that the path cache behaves sanely.

        from xml.etree import ElementPath

        elem = ET.XML(SAMPLE_XML)
        for i in range(10): ET.ElementTree(elem).find('./'+str(i))
        cache_len_10 = len(ElementPath._cache)
        for i in range(10): ET.ElementTree(elem).find('./'+str(i))
        self.assertEqual(len(ElementPath._cache), cache_len_10)
        for i in range(20): ET.ElementTree(elem).find('./'+str(i))
        self.assertGreater(len(ElementPath._cache), cache_len_10)
        for i in range(600): ET.ElementTree(elem).find('./'+str(i))
        self.assertLess(len(ElementPath._cache), 500)

    def test_copy(self):
        # Test copy handling (etc).

        import copy
        e1 = ET.XML("<tag>hello<foo/></tag>")
        e2 = copy.copy(e1)
        e3 = copy.deepcopy(e1)
        e1.find("foo").tag = "bar"
        self.serialize_check(e1, '<tag>hello<bar /></tag>')
        self.serialize_check(e2, '<tag>hello<bar /></tag>')
        self.serialize_check(e3, '<tag>hello<foo /></tag>')

    def test_attrib(self):
        # Test attribute handling.

        elem = ET.Element("tag")
        elem.get("key") # 1.1
        self.assertEqual(elem.get("key", "default"), 'default') # 1.2

        elem.set("key", "value")
        self.assertEqual(elem.get("key"), 'value') # 1.3

        elem = ET.Element("tag", key="value")
        self.assertEqual(elem.get("key"), 'value') # 2.1
        self.assertEqual(elem.attrib, {'key': 'value'}) # 2.2

        attrib = {"key": "value"}
        elem = ET.Element("tag", attrib)
        attrib.clear() # check for aliasing issues
        self.assertEqual(elem.get("key"), 'value') # 3.1
        self.assertEqual(elem.attrib, {'key': 'value'}) # 3.2

        attrib = {"key": "value"}
        elem = ET.Element("tag", **attrib)
        attrib.clear() # check for aliasing issues
        self.assertEqual(elem.get("key"), 'value') # 4.1
        self.assertEqual(elem.attrib, {'key': 'value'}) # 4.2

        elem = ET.Element("tag", {"key": "other"}, key="value")
        self.assertEqual(elem.get("key"), 'value') # 5.1
        self.assertEqual(elem.attrib, {'key': 'value'}) # 5.2

        elem = ET.Element('test')
        elem.text = "aa"
        elem.set('testa', 'testval')
        elem.set('testb', 'test2')
        self.assertEqual(ET.tostring(elem),
                b'<test testa="testval" testb="test2">aa</test>')
        self.assertEqual(sorted(elem.keys()), ['testa', 'testb'])
        self.assertEqual(sorted(elem.items()),
                [('testa', 'testval'), ('testb', 'test2')])
        self.assertEqual(elem.attrib['testb'], 'test2')
        elem.attrib['testb'] = 'test1'
        elem.attrib['testc'] = 'test2'
        self.assertEqual(ET.tostring(elem),
                b'<test testa="testval" testb="test1" testc="test2">aa</test>')

        elem = ET.Element('test')
        elem.set('a', '\r')
        elem.set('b', '\r\n')
        elem.set('c', '\t\n\r ')
        elem.set('d', '\n\n')
        self.assertEqual(ET.tostring(elem),
                b'<test a="&#10;" b="&#10;" c="&#09;&#10;&#10; " d="&#10;&#10;" />')

    def test_makeelement(self):
        # Test makeelement handling.

        elem = ET.Element("tag")
        attrib = {"key": "value"}
        subelem = elem.makeelement("subtag", attrib)
        self.assertIsNot(subelem.attrib, attrib, msg="attrib aliasing")
        elem.append(subelem)
        self.serialize_check(elem, '<tag><subtag key="value" /></tag>')

        elem.clear()
        self.serialize_check(elem, '<tag />')
        elem.append(subelem)
        self.serialize_check(elem, '<tag><subtag key="value" /></tag>')
        elem.extend([subelem, subelem])
        self.serialize_check(elem,
            '<tag><subtag key="value" /><subtag key="value" /><subtag key="value" /></tag>')
        elem[:] = [subelem]
        self.serialize_check(elem, '<tag><subtag key="value" /></tag>')
        elem[:] = tuple([subelem])
        self.serialize_check(elem, '<tag><subtag key="value" /></tag>')

    def test_parsefile(self):
        # Test parsing from file.

        tree = ET.parse(SIMPLE_XMLFILE)
        stream = io.StringIO()
        tree.write(stream, encoding='unicode')
        self.assertEqual(stream.getvalue(),
                '<root>\n'
                '   <element key="value">text</element>\n'
                '   <element>text</element>tail\n'
                '   <empty-element />\n'
                '</root>')
        tree = ET.parse(SIMPLE_NS_XMLFILE)
        stream = io.StringIO()
        tree.write(stream, encoding='unicode')
        self.assertEqual(stream.getvalue(),
                '<ns0:root xmlns:ns0="namespace">\n'
                '   <ns0:element key="value">text</ns0:element>\n'
                '   <ns0:element>text</ns0:element>tail\n'
                '   <ns0:empty-element />\n'
                '</ns0:root>')

        with open(SIMPLE_XMLFILE) as f:
            data = f.read()

        parser = ET.XMLParser()
        self.assertRegex(parser.version, r'^Expat ')
        parser.feed(data)
        self.serialize_check(parser.close(),
                '<root>\n'
                '   <element key="value">text</element>\n'
                '   <element>text</element>tail\n'
                '   <empty-element />\n'
                '</root>')

        target = ET.TreeBuilder()
        parser = ET.XMLParser(target=target)
        parser.feed(data)
        self.serialize_check(parser.close(),
                '<root>\n'
                '   <element key="value">text</element>\n'
                '   <element>text</element>tail\n'
                '   <empty-element />\n'
                '</root>')

    def test_parseliteral(self):
        element = ET.XML("<html><body>text</body></html>")
        self.assertEqual(ET.tostring(element, encoding='unicode'),
                '<html><body>text</body></html>')
        element = ET.fromstring("<html><body>text</body></html>")
        self.assertEqual(ET.tostring(element, encoding='unicode'),
                '<html><body>text</body></html>')
        sequence = ["<html><body>", "text</bo", "dy></html>"]
        element = ET.fromstringlist(sequence)
        self.assertEqual(ET.tostring(element),
                b'<html><body>text</body></html>')
        self.assertEqual(b"".join(ET.tostringlist(element)),
                b'<html><body>text</body></html>')
        self.assertEqual(ET.tostring(element, "ascii"),
                b"<?xml version='1.0' encoding='ascii'?>\n"
                b"<html><body>text</body></html>")
        _, ids = ET.XMLID("<html><body>text</body></html>")
        self.assertEqual(len(ids), 0)
        _, ids = ET.XMLID("<html><body id='body'>text</body></html>")
        self.assertEqual(len(ids), 1)
        self.assertEqual(ids["body"].tag, 'body')

    def test_iterparse(self):
        # Test iterparse interface.

        iterparse = ET.iterparse

        context = iterparse(SIMPLE_XMLFILE)
        action, elem = next(context)
        self.assertEqual((action, elem.tag), ('end', 'element'))
        self.assertEqual([(action, elem.tag) for action, elem in context], [
                ('end', 'element'),
                ('end', 'empty-element'),
                ('end', 'root'),
            ])
        self.assertEqual(context.root.tag, 'root')

        context = iterparse(SIMPLE_NS_XMLFILE)
        self.assertEqual([(action, elem.tag) for action, elem in context], [
                ('end', '{namespace}element'),
                ('end', '{namespace}element'),
                ('end', '{namespace}empty-element'),
                ('end', '{namespace}root'),
            ])

        events = ()
        context = iterparse(SIMPLE_XMLFILE, events)
        self.assertEqual([(action, elem.tag) for action, elem in context], [])

        events = ()
        context = iterparse(SIMPLE_XMLFILE, events=events)
        self.assertEqual([(action, elem.tag) for action, elem in context], [])

        events = ("start", "end")
        context = iterparse(SIMPLE_XMLFILE, events)
        self.assertEqual([(action, elem.tag) for action, elem in context], [
                ('start', 'root'),
                ('start', 'element'),
                ('end', 'element'),
                ('start', 'element'),
                ('end', 'element'),
                ('start', 'empty-element'),
                ('end', 'empty-element'),
                ('end', 'root'),
            ])

        events = ("start", "end", "start-ns", "end-ns")
        context = iterparse(SIMPLE_NS_XMLFILE, events)
        self.assertEqual([(action, elem.tag) if action in ("start", "end")
                                             else (action, elem)
                          for action, elem in context], [
                ('start-ns', ('', 'namespace')),
                ('start', '{namespace}root'),
                ('start', '{namespace}element'),
                ('end', '{namespace}element'),
                ('start', '{namespace}element'),
                ('end', '{namespace}element'),
                ('start', '{namespace}empty-element'),
                ('end', '{namespace}empty-element'),
                ('end', '{namespace}root'),
                ('end-ns', None),
            ])

        events = ('start-ns', 'end-ns')
        context = iterparse(io.StringIO(r"<root xmlns=''/>"), events)
        res = [action for action, elem in context]
        self.assertEqual(res, ['start-ns', 'end-ns'])

        events = ("start", "end", "bogus")
        with open(SIMPLE_XMLFILE, "rb") as f:
            with self.assertRaises(ValueError) as cm:
                iterparse(f, events)
            self.assertFalse(f.closed)
        self.assertEqual(str(cm.exception), "unknown event 'bogus'")

        with support.check_no_resource_warning(self):
            with self.assertRaises(ValueError) as cm:
                iterparse(SIMPLE_XMLFILE, events)
            self.assertEqual(str(cm.exception), "unknown event 'bogus'")
            del cm

        source = io.BytesIO(
            b"<?xml version='1.0' encoding='iso-8859-1'?>\n"
            b"<body xmlns='http://&#233;ffbot.org/ns'\n"
            b"      xmlns:cl\xe9='http://effbot.org/ns'>text</body>\n")
        events = ("start-ns",)
        context = iterparse(source, events)
        self.assertEqual([(action, elem) for action, elem in context], [
                ('start-ns', ('', 'http://\xe9ffbot.org/ns')),
                ('start-ns', ('cl\xe9', 'http://effbot.org/ns')),
            ])

        source = io.StringIO("<document />junk")
        it = iterparse(source)
        action, elem = next(it)
        self.assertEqual((action, elem.tag), ('end', 'document'))
        with self.assertRaises(ET.ParseError) as cm:
            next(it)
        self.assertEqual(str(cm.exception),
                'junk after document element: line 1, column 12')

        self.addCleanup(support.unlink, TESTFN)
        with open(TESTFN, "wb") as f:
            f.write(b"<document />junk")
        it = iterparse(TESTFN)
        action, elem = next(it)
        self.assertEqual((action, elem.tag), ('end', 'document'))
        with support.check_no_resource_warning(self):
            with self.assertRaises(ET.ParseError) as cm:
                next(it)
            self.assertEqual(str(cm.exception),
                    'junk after document element: line 1, column 12')
            del cm, it

    def test_writefile(self):
        elem = ET.Element("tag")
        elem.text = "text"
        self.serialize_check(elem, '<tag>text</tag>')
        ET.SubElement(elem, "subtag").text = "subtext"
        self.serialize_check(elem, '<tag>text<subtag>subtext</subtag></tag>')

        # Test tag suppression
        elem.tag = None
        self.serialize_check(elem, 'text<subtag>subtext</subtag>')
        elem.insert(0, ET.Comment("comment"))
        self.serialize_check(elem,
                'text<!--comment--><subtag>subtext</subtag>')     # assumes 1.3

        elem[0] = ET.PI("key", "value")
        self.serialize_check(elem, 'text<?key value?><subtag>subtext</subtag>')

    def test_custom_builder(self):
        # Test parser w. custom builder.

        with open(SIMPLE_XMLFILE) as f:
            data = f.read()
        class Builder(list):
            def start(self, tag, attrib):
                self.append(("start", tag))
            def end(self, tag):
                self.append(("end", tag))
            def data(self, text):
                pass
        builder = Builder()
        parser = ET.XMLParser(target=builder)
        parser.feed(data)
        self.assertEqual(builder, [
                ('start', 'root'),
                ('start', 'element'),
                ('end', 'element'),
                ('start', 'element'),
                ('end', 'element'),
                ('start', 'empty-element'),
                ('end', 'empty-element'),
                ('end', 'root'),
            ])

        with open(SIMPLE_NS_XMLFILE) as f:
            data = f.read()
        class Builder(list):
            def start(self, tag, attrib):
                self.append(("start", tag))
            def end(self, tag):
                self.append(("end", tag))
            def data(self, text):
                pass
            def pi(self, target, data):
                self.append(("pi", target, data))
            def comment(self, data):
                self.append(("comment", data))
        builder = Builder()
        parser = ET.XMLParser(target=builder)
        parser.feed(data)
        self.assertEqual(builder, [
                ('pi', 'pi', 'data'),
                ('comment', ' comment '),
                ('start', '{namespace}root'),
                ('start', '{namespace}element'),
                ('end', '{namespace}element'),
                ('start', '{namespace}element'),
                ('end', '{namespace}element'),
                ('start', '{namespace}empty-element'),
                ('end', '{namespace}empty-element'),
                ('end', '{namespace}root'),
            ])


    # Element.getchildren() and ElementTree.getiterator() are deprecated.
    @checkwarnings(("This method will be removed in future versions.  "
                    "Use .+ instead.",
                    (DeprecationWarning, PendingDeprecationWarning)))
    def test_getchildren(self):
        # Test Element.getchildren()

        with open(SIMPLE_XMLFILE, "rb") as f:
            tree = ET.parse(f)
        self.assertEqual([summarize_list(elem.getchildren())
                          for elem in tree.getroot().iter()], [
                ['element', 'element', 'empty-element'],
                [],
                [],
                [],
            ])
        self.assertEqual([summarize_list(elem.getchildren())
                          for elem in tree.getiterator()], [
                ['element', 'element', 'empty-element'],
                [],
                [],
                [],
            ])

        elem = ET.XML(SAMPLE_XML)
        self.assertEqual(len(elem.getchildren()), 3)
        self.assertEqual(len(elem[2].getchildren()), 1)
        self.assertEqual(elem[:], elem.getchildren())
        child1 = elem[0]
        child2 = elem[2]
        del elem[1:2]
        self.assertEqual(len(elem.getchildren()), 2)
        self.assertEqual(child1, elem[0])
        self.assertEqual(child2, elem[1])
        elem[0:2] = [child2, child1]
        self.assertEqual(child2, elem[0])
        self.assertEqual(child1, elem[1])
        self.assertNotEqual(child1, elem[0])
        elem.clear()
        self.assertEqual(elem.getchildren(), [])

    def test_writestring(self):
        elem = ET.XML("<html><body>text</body></html>")
        self.assertEqual(ET.tostring(elem), b'<html><body>text</body></html>')
        elem = ET.fromstring("<html><body>text</body></html>")
        self.assertEqual(ET.tostring(elem), b'<html><body>text</body></html>')

    def test_encoding(self):
        def check(encoding, body=''):
            xml = ("<?xml version='1.0' encoding='%s'?><xml>%s</xml>" %
                   (encoding, body))
            self.assertEqual(ET.XML(xml.encode(encoding)).text, body)
            self.assertEqual(ET.XML(xml).text, body)
        check("ascii", 'a')
        check("us-ascii", 'a')
        check("iso-8859-1", '\xbd')
        check("iso-8859-15", '\u20ac')
        check("cp437", '\u221a')
        check("mac-roman", '\u02da')

        def xml(encoding):
            return "<?xml version='1.0' encoding='%s'?><xml />" % encoding
        def bxml(encoding):
            return xml(encoding).encode(encoding)
        supported_encodings = [
            'ascii', 'utf-8', 'utf-8-sig', 'utf-16', 'utf-16be', 'utf-16le',
            'iso8859-1', 'iso8859-2', 'iso8859-3', 'iso8859-4', 'iso8859-5',
            'iso8859-6', 'iso8859-7', 'iso8859-8', 'iso8859-9', 'iso8859-10',
            'iso8859-13', 'iso8859-14', 'iso8859-15', 'iso8859-16',
            'cp437', 'cp720', 'cp737', 'cp775', 'cp850', 'cp852',
            'cp855', 'cp856', 'cp857', 'cp858', 'cp860', 'cp861', 'cp862',
            'cp863', 'cp865', 'cp866', 'cp869', 'cp874', 'cp1006', 'cp1125',
            'cp1250', 'cp1251', 'cp1252', 'cp1253', 'cp1254', 'cp1255',
            'cp1256', 'cp1257', 'cp1258',
            'mac-cyrillic', 'mac-greek', 'mac-iceland', 'mac-latin2',
            'mac-roman', 'mac-turkish',
            'iso2022-jp', 'iso2022-jp-1', 'iso2022-jp-2', 'iso2022-jp-2004',
            'iso2022-jp-3', 'iso2022-jp-ext',
            'koi8-r', 'koi8-t', 'koi8-u', 'kz1048',
            'hz', 'ptcp154',
        ]
        for encoding in supported_encodings:
            self.assertEqual(ET.tostring(ET.XML(bxml(encoding))), b'<xml />')

        unsupported_ascii_compatible_encodings = [
            'big5', 'big5hkscs',
            'cp932', 'cp949', 'cp950',
            'euc-jp', 'euc-jis-2004', 'euc-jisx0213', 'euc-kr',
            'gb2312', 'gbk', 'gb18030',
            'iso2022-kr', 'johab',
            'shift-jis', 'shift-jis-2004', 'shift-jisx0213',
            'utf-7',
        ]
        for encoding in unsupported_ascii_compatible_encodings:
            self.assertRaises(ValueError, ET.XML, bxml(encoding))

        unsupported_ascii_incompatible_encodings = [
            'cp037', 'cp424', 'cp500', 'cp864', 'cp875', 'cp1026', 'cp1140',
            'utf_32', 'utf_32_be', 'utf_32_le',
        ]
        for encoding in unsupported_ascii_incompatible_encodings:
            self.assertRaises(ET.ParseError, ET.XML, bxml(encoding))

        self.assertRaises(ValueError, ET.XML, xml('undefined').encode('ascii'))
        self.assertRaises(LookupError, ET.XML, xml('xxx').encode('ascii'))

    def test_methods(self):
        # Test serialization methods.

        e = ET.XML("<html><link/><script>1 &lt; 2</script></html>")
        e.tail = "\n"
        self.assertEqual(serialize(e),
                '<html><link /><script>1 &lt; 2</script></html>\n')
        self.assertEqual(serialize(e, method=None),
                '<html><link /><script>1 &lt; 2</script></html>\n')
        self.assertEqual(serialize(e, method="xml"),
                '<html><link /><script>1 &lt; 2</script></html>\n')
        self.assertEqual(serialize(e, method="html"),
                '<html><link><script>1 < 2</script></html>\n')
        self.assertEqual(serialize(e, method="text"), '1 < 2\n')

    def test_issue18347(self):
        e = ET.XML('<html><CamelCase>text</CamelCase></html>')
        self.assertEqual(serialize(e),
                '<html><CamelCase>text</CamelCase></html>')
        self.assertEqual(serialize(e, method="html"),
                '<html><CamelCase>text</CamelCase></html>')

    def test_entity(self):
        # Test entity handling.

        # 1) good entities

        e = ET.XML("<document title='&#x8230;'>test</document>")
        self.assertEqual(serialize(e, encoding="us-ascii"),
                b'<document title="&#33328;">test</document>')
        self.serialize_check(e, '<document title="\u8230">test</document>')

        # 2) bad entities

        with self.assertRaises(ET.ParseError) as cm:
            ET.XML("<document>&entity;</document>")
        self.assertEqual(str(cm.exception),
                'undefined entity: line 1, column 10')

        with self.assertRaises(ET.ParseError) as cm:
            ET.XML(ENTITY_XML)
        self.assertEqual(str(cm.exception),
                'undefined entity &entity;: line 5, column 10')

        # 3) custom entity

        parser = ET.XMLParser()
        parser.entity["entity"] = "text"
        parser.feed(ENTITY_XML)
        root = parser.close()
        self.serialize_check(root, '<document>text</document>')

        # 4) external (SYSTEM) entity

        with self.assertRaises(ET.ParseError) as cm:
            ET.XML(EXTERNAL_ENTITY_XML)
        self.assertEqual(str(cm.exception),
                'undefined entity &entity;: line 4, column 10')

    def test_namespace(self):
        # Test namespace issues.

        # 1) xml namespace

        elem = ET.XML("<tag xml:lang='en' />")
        self.serialize_check(elem, '<tag xml:lang="en" />') # 1.1

        # 2) other "well-known" namespaces

        elem = ET.XML("<rdf:RDF xmlns:rdf='http://www.w3.org/1999/02/22-rdf-syntax-ns#' />")
        self.serialize_check(elem,
            '<rdf:RDF xmlns:rdf="http://www.w3.org/1999/02/22-rdf-syntax-ns#" />') # 2.1

        elem = ET.XML("<html:html xmlns:html='http://www.w3.org/1999/xhtml' />")
        self.serialize_check(elem,
            '<html:html xmlns:html="http://www.w3.org/1999/xhtml" />') # 2.2

        elem = ET.XML("<soap:Envelope xmlns:soap='http://schemas.xmlsoap.org/soap/envelope' />")
        self.serialize_check(elem,
            '<ns0:Envelope xmlns:ns0="http://schemas.xmlsoap.org/soap/envelope" />') # 2.3

        # 3) unknown namespaces
        elem = ET.XML(SAMPLE_XML_NS)
        self.serialize_check(elem,
            '<ns0:body xmlns:ns0="http://effbot.org/ns">\n'
            '  <ns0:tag>text</ns0:tag>\n'
            '  <ns0:tag />\n'
            '  <ns0:section>\n'
            '    <ns0:tag>subtext</ns0:tag>\n'
            '  </ns0:section>\n'
            '</ns0:body>')

    def test_qname(self):
        # Test QName handling.

        # 1) decorated tags

        elem = ET.Element("{uri}tag")
        self.serialize_check(elem, '<ns0:tag xmlns:ns0="uri" />') # 1.1
        elem = ET.Element(ET.QName("{uri}tag"))
        self.serialize_check(elem, '<ns0:tag xmlns:ns0="uri" />') # 1.2
        elem = ET.Element(ET.QName("uri", "tag"))
        self.serialize_check(elem, '<ns0:tag xmlns:ns0="uri" />') # 1.3
        elem = ET.Element(ET.QName("uri", "tag"))
        subelem = ET.SubElement(elem, ET.QName("uri", "tag1"))
        subelem = ET.SubElement(elem, ET.QName("uri", "tag2"))
        self.serialize_check(elem,
            '<ns0:tag xmlns:ns0="uri"><ns0:tag1 /><ns0:tag2 /></ns0:tag>') # 1.4

        # 2) decorated attributes

        elem.clear()
        elem.attrib["{uri}key"] = "value"
        self.serialize_check(elem,
            '<ns0:tag xmlns:ns0="uri" ns0:key="value" />') # 2.1

        elem.clear()
        elem.attrib[ET.QName("{uri}key")] = "value"
        self.serialize_check(elem,
            '<ns0:tag xmlns:ns0="uri" ns0:key="value" />') # 2.2

        # 3) decorated values are not converted by default, but the
        # QName wrapper can be used for values

        elem.clear()
        elem.attrib["{uri}key"] = "{uri}value"
        self.serialize_check(elem,
            '<ns0:tag xmlns:ns0="uri" ns0:key="{uri}value" />') # 3.1

        elem.clear()
        elem.attrib["{uri}key"] = ET.QName("{uri}value")
        self.serialize_check(elem,
            '<ns0:tag xmlns:ns0="uri" ns0:key="ns0:value" />') # 3.2

        elem.clear()
        subelem = ET.Element("tag")
        subelem.attrib["{uri1}key"] = ET.QName("{uri2}value")
        elem.append(subelem)
        elem.append(subelem)
        self.serialize_check(elem,
            '<ns0:tag xmlns:ns0="uri" xmlns:ns1="uri1" xmlns:ns2="uri2">'
            '<tag ns1:key="ns2:value" />'
            '<tag ns1:key="ns2:value" />'
            '</ns0:tag>') # 3.3

        # 4) Direct QName tests

        self.assertEqual(str(ET.QName('ns', 'tag')), '{ns}tag')
        self.assertEqual(str(ET.QName('{ns}tag')), '{ns}tag')
        q1 = ET.QName('ns', 'tag')
        q2 = ET.QName('ns', 'tag')
        self.assertEqual(q1, q2)
        q2 = ET.QName('ns', 'other-tag')
        self.assertNotEqual(q1, q2)
        self.assertNotEqual(q1, 'ns:tag')
        self.assertEqual(q1, '{ns}tag')

    def test_doctype_public(self):
        # Test PUBLIC doctype.

        elem = ET.XML('<!DOCTYPE html PUBLIC'
                ' "-//W3C//DTD XHTML 1.0 Transitional//EN"'
                ' "http://www.w3.org/TR/xhtml1/DTD/xhtml1-transitional.dtd">'
                '<html>text</html>')

    def test_xpath_tokenizer(self):
        # Test the XPath tokenizer.
        from xml.etree import ElementPath
        def check(p, expected):
            self.assertEqual([op or tag
                              for op, tag in ElementPath.xpath_tokenizer(p)],
                             expected)

        # tests from the xml specification
        check("*", ['*'])
        check("text()", ['text', '()'])
        check("@name", ['@', 'name'])
        check("@*", ['@', '*'])
        check("para[1]", ['para', '[', '1', ']'])
        check("para[last()]", ['para', '[', 'last', '()', ']'])
        check("*/para", ['*', '/', 'para'])
        check("/doc/chapter[5]/section[2]",
              ['/', 'doc', '/', 'chapter', '[', '5', ']',
               '/', 'section', '[', '2', ']'])
        check("chapter//para", ['chapter', '//', 'para'])
        check("//para", ['//', 'para'])
        check("//olist/item", ['//', 'olist', '/', 'item'])
        check(".", ['.'])
        check(".//para", ['.', '//', 'para'])
        check("..", ['..'])
        check("../@lang", ['..', '/', '@', 'lang'])
        check("chapter[title]", ['chapter', '[', 'title', ']'])
        check("employee[@secretary and @assistant]", ['employee',
              '[', '@', 'secretary', '', 'and', '', '@', 'assistant', ']'])

        # additional tests
        check("{http://spam}egg", ['{http://spam}egg'])
        check("./spam.egg", ['.', '/', 'spam.egg'])
        check(".//{http://spam}egg", ['.', '//', '{http://spam}egg'])

    def test_processinginstruction(self):
        # Test ProcessingInstruction directly

        self.assertEqual(ET.tostring(ET.ProcessingInstruction('test', 'instruction')),
                b'<?test instruction?>')
        self.assertEqual(ET.tostring(ET.PI('test', 'instruction')),
                b'<?test instruction?>')

        # Issue #2746

        self.assertEqual(ET.tostring(ET.PI('test', '<testing&>')),
                b'<?test <testing&>?>')
        self.assertEqual(ET.tostring(ET.PI('test', '<testing&>\xe3'), 'latin-1'),
                b"<?xml version='1.0' encoding='latin-1'?>\n"
                b"<?test <testing&>\xe3?>")

    def test_html_empty_elems_serialization(self):
        # issue 15970
        # from http://www.w3.org/TR/html401/index/elements.html
        for element in ['AREA', 'BASE', 'BASEFONT', 'BR', 'COL', 'FRAME', 'HR',
                        'IMG', 'INPUT', 'ISINDEX', 'LINK', 'META', 'PARAM']:
            for elem in [element, element.lower()]:
                expected = '<%s>' % elem
                serialized = serialize(ET.XML('<%s />' % elem), method='html')
                self.assertEqual(serialized, expected)
                serialized = serialize(ET.XML('<%s></%s>' % (elem,elem)),
                                       method='html')
                self.assertEqual(serialized, expected)

    # backported from https://github.com/python/cpython/pull/22987
    def test_attlist_default(self):
        # Test default attribute values; See BPO 42151.
        root = ET.fromstring(ATTLIST_XML)
        self.assertEqual(root[0].attrib,
                         {'{http://www.w3.org/XML/1998/namespace}lang': 'eng'})


class XMLPullParserTest(unittest.TestCase):

    def _feed(self, parser, data, chunk_size=None):
        if chunk_size is None:
            parser.feed(data)
        else:
            for i in range(0, len(data), chunk_size):
                parser.feed(data[i:i+chunk_size])

    def assert_event_tags(self, parser, expected):
        events = parser.read_events()
        self.assertEqual([(action, elem.tag) for action, elem in events],
                         expected)

    def test_simple_xml(self):
        for chunk_size in (None, 1, 5):
            with self.subTest(chunk_size=chunk_size):
                parser = ET.XMLPullParser()
                self.assert_event_tags(parser, [])
                self._feed(parser, "<!-- comment -->\n", chunk_size)
                self.assert_event_tags(parser, [])
                self._feed(parser,
                           "<root>\n  <element key='value'>text</element",
                           chunk_size)
                self.assert_event_tags(parser, [])
                self._feed(parser, ">\n", chunk_size)
                self.assert_event_tags(parser, [('end', 'element')])
                self._feed(parser, "<element>text</element>tail\n", chunk_size)
                self._feed(parser, "<empty-element/>\n", chunk_size)
                self.assert_event_tags(parser, [
                    ('end', 'element'),
                    ('end', 'empty-element'),
                    ])
                self._feed(parser, "</root>\n", chunk_size)
                self.assert_event_tags(parser, [('end', 'root')])
                self.assertIsNone(parser.close())

    def test_feed_while_iterating(self):
        parser = ET.XMLPullParser()
        it = parser.read_events()
        self._feed(parser, "<root>\n  <element key='value'>text</element>\n")
        action, elem = next(it)
        self.assertEqual((action, elem.tag), ('end', 'element'))
        self._feed(parser, "</root>\n")
        action, elem = next(it)
        self.assertEqual((action, elem.tag), ('end', 'root'))
        with self.assertRaises(StopIteration):
            next(it)

    def test_simple_xml_with_ns(self):
        parser = ET.XMLPullParser()
        self.assert_event_tags(parser, [])
        self._feed(parser, "<!-- comment -->\n")
        self.assert_event_tags(parser, [])
        self._feed(parser, "<root xmlns='namespace'>\n")
        self.assert_event_tags(parser, [])
        self._feed(parser, "<element key='value'>text</element")
        self.assert_event_tags(parser, [])
        self._feed(parser, ">\n")
        self.assert_event_tags(parser, [('end', '{namespace}element')])
        self._feed(parser, "<element>text</element>tail\n")
        self._feed(parser, "<empty-element/>\n")
        self.assert_event_tags(parser, [
            ('end', '{namespace}element'),
            ('end', '{namespace}empty-element'),
            ])
        self._feed(parser, "</root>\n")
        self.assert_event_tags(parser, [('end', '{namespace}root')])
        self.assertIsNone(parser.close())

    def test_ns_events(self):
        parser = ET.XMLPullParser(events=('start-ns', 'end-ns'))
        self._feed(parser, "<!-- comment -->\n")
        self._feed(parser, "<root xmlns='namespace'>\n")
        self.assertEqual(
            list(parser.read_events()),
            [('start-ns', ('', 'namespace'))])
        self._feed(parser, "<element key='value'>text</element")
        self._feed(parser, ">\n")
        self._feed(parser, "<element>text</element>tail\n")
        self._feed(parser, "<empty-element/>\n")
        self._feed(parser, "</root>\n")
        self.assertEqual(list(parser.read_events()), [('end-ns', None)])
        self.assertIsNone(parser.close())

    def test_events(self):
        parser = ET.XMLPullParser(events=())
        self._feed(parser, "<root/>\n")
        self.assert_event_tags(parser, [])

        parser = ET.XMLPullParser(events=('start', 'end'))
        self._feed(parser, "<!-- comment -->\n")
        self.assert_event_tags(parser, [])
        self._feed(parser, "<root>\n")
        self.assert_event_tags(parser, [('start', 'root')])
        self._feed(parser, "<element key='value'>text</element")
        self.assert_event_tags(parser, [('start', 'element')])
        self._feed(parser, ">\n")
        self.assert_event_tags(parser, [('end', 'element')])
        self._feed(parser,
                   "<element xmlns='foo'>text<empty-element/></element>tail\n")
        self.assert_event_tags(parser, [
            ('start', '{foo}element'),
            ('start', '{foo}empty-element'),
            ('end', '{foo}empty-element'),
            ('end', '{foo}element'),
            ])
        self._feed(parser, "</root>")
        self.assertIsNone(parser.close())
        self.assert_event_tags(parser, [('end', 'root')])

        parser = ET.XMLPullParser(events=('start',))
        self._feed(parser, "<!-- comment -->\n")
        self.assert_event_tags(parser, [])
        self._feed(parser, "<root>\n")
        self.assert_event_tags(parser, [('start', 'root')])
        self._feed(parser, "<element key='value'>text</element")
        self.assert_event_tags(parser, [('start', 'element')])
        self._feed(parser, ">\n")
        self.assert_event_tags(parser, [])
        self._feed(parser,
                   "<element xmlns='foo'>text<empty-element/></element>tail\n")
        self.assert_event_tags(parser, [
            ('start', '{foo}element'),
            ('start', '{foo}empty-element'),
            ])
        self._feed(parser, "</root>")
        self.assertIsNone(parser.close())

    def test_events_sequence(self):
        # Test that events can be some sequence that's not just a tuple or list
        eventset = {'end', 'start'}
        parser = ET.XMLPullParser(events=eventset)
        self._feed(parser, "<foo>bar</foo>")
        self.assert_event_tags(parser, [('start', 'foo'), ('end', 'foo')])

        class DummyIter:
            def __init__(self):
                self.events = iter(['start', 'end', 'start-ns'])
            def __iter__(self):
                return self
            def __next__(self):
                return next(self.events)

        parser = ET.XMLPullParser(events=DummyIter())
        self._feed(parser, "<foo>bar</foo>")
        self.assert_event_tags(parser, [('start', 'foo'), ('end', 'foo')])


    def test_unknown_event(self):
        with self.assertRaises(ValueError):
            ET.XMLPullParser(events=('start', 'end', 'bogus'))


#
# xinclude tests (samples from appendix C of the xinclude specification)

XINCLUDE = {}

XINCLUDE["C1.xml"] = """\
<?xml version='1.0'?>
<document xmlns:xi="http://www.w3.org/2001/XInclude">
  <p>120 Mz is adequate for an average home user.</p>
  <xi:include href="disclaimer.xml"/>
</document>
"""

XINCLUDE["disclaimer.xml"] = """\
<?xml version='1.0'?>
<disclaimer>
  <p>The opinions represented herein represent those of the individual
  and should not be interpreted as official policy endorsed by this
  organization.</p>
</disclaimer>
"""

XINCLUDE["C2.xml"] = """\
<?xml version='1.0'?>
<document xmlns:xi="http://www.w3.org/2001/XInclude">
  <p>This document has been accessed
  <xi:include href="count.txt" parse="text"/> times.</p>
</document>
"""

XINCLUDE["count.txt"] = "324387"

XINCLUDE["C2b.xml"] = """\
<?xml version='1.0'?>
<document xmlns:xi="http://www.w3.org/2001/XInclude">
  <p>This document has been <em>accessed</em>
  <xi:include href="count.txt" parse="text"/> times.</p>
</document>
"""

XINCLUDE["C3.xml"] = """\
<?xml version='1.0'?>
<document xmlns:xi="http://www.w3.org/2001/XInclude">
  <p>The following is the source of the "data.xml" resource:</p>
  <example><xi:include href="data.xml" parse="text"/></example>
</document>
"""

XINCLUDE["data.xml"] = """\
<?xml version='1.0'?>
<data>
  <item><![CDATA[Brooks & Shields]]></item>
</data>
"""

XINCLUDE["C5.xml"] = """\
<?xml version='1.0'?>
<div xmlns:xi="http://www.w3.org/2001/XInclude">
  <xi:include href="example.txt" parse="text">
    <xi:fallback>
      <xi:include href="fallback-example.txt" parse="text">
        <xi:fallback><a href="mailto:bob@example.org">Report error</a></xi:fallback>
      </xi:include>
    </xi:fallback>
  </xi:include>
</div>
"""

XINCLUDE["default.xml"] = """\
<?xml version='1.0'?>
<document xmlns:xi="http://www.w3.org/2001/XInclude">
  <p>Example.</p>
  <xi:include href="{}"/>
</document>
""".format(html.escape(SIMPLE_XMLFILE, True))

#
# badly formatted xi:include tags

XINCLUDE_BAD = {}

XINCLUDE_BAD["B1.xml"] = """\
<?xml version='1.0'?>
<document xmlns:xi="http://www.w3.org/2001/XInclude">
  <p>120 Mz is adequate for an average home user.</p>
  <xi:include href="disclaimer.xml" parse="BAD_TYPE"/>
</document>
"""

XINCLUDE_BAD["B2.xml"] = """\
<?xml version='1.0'?>
<div xmlns:xi="http://www.w3.org/2001/XInclude">
    <xi:fallback></xi:fallback>
</div>
"""

class XIncludeTest(unittest.TestCase):

    def xinclude_loader(self, href, parse="xml", encoding=None):
        try:
            data = XINCLUDE[href]
        except KeyError:
            raise OSError("resource not found")
        if parse == "xml":
            data = ET.XML(data)
        return data

    def none_loader(self, href, parser, encoding=None):
        return None

    def _my_loader(self, href, parse):
        # Used to avoid a test-dependency problem where the default loader
        # of ElementInclude uses the pyET parser for cET tests.
        if parse == 'xml':
            with open(href, 'rb') as f:
                return ET.parse(f).getroot()
        else:
            return None

    def test_xinclude_default(self):
        from xml.etree import ElementInclude
        doc = self.xinclude_loader('default.xml')
        ElementInclude.include(doc, self._my_loader)
        self.assertEqual(serialize(doc),
            '<document>\n'
            '  <p>Example.</p>\n'
            '  <root>\n'
            '   <element key="value">text</element>\n'
            '   <element>text</element>tail\n'
            '   <empty-element />\n'
            '</root>\n'
            '</document>')

    def test_xinclude(self):
        from xml.etree import ElementInclude

        # Basic inclusion example (XInclude C.1)
        document = self.xinclude_loader("C1.xml")
        ElementInclude.include(document, self.xinclude_loader)
        self.assertEqual(serialize(document),
            '<document>\n'
            '  <p>120 Mz is adequate for an average home user.</p>\n'
            '  <disclaimer>\n'
            '  <p>The opinions represented herein represent those of the individual\n'
            '  and should not be interpreted as official policy endorsed by this\n'
            '  organization.</p>\n'
            '</disclaimer>\n'
            '</document>') # C1

        # Textual inclusion example (XInclude C.2)
        document = self.xinclude_loader("C2.xml")
        ElementInclude.include(document, self.xinclude_loader)
        self.assertEqual(serialize(document),
            '<document>\n'
            '  <p>This document has been accessed\n'
            '  324387 times.</p>\n'
            '</document>') # C2

        # Textual inclusion after sibling element (based on modified XInclude C.2)
        document = self.xinclude_loader("C2b.xml")
        ElementInclude.include(document, self.xinclude_loader)
        self.assertEqual(serialize(document),
            '<document>\n'
            '  <p>This document has been <em>accessed</em>\n'
            '  324387 times.</p>\n'
            '</document>') # C2b

        # Textual inclusion of XML example (XInclude C.3)
        document = self.xinclude_loader("C3.xml")
        ElementInclude.include(document, self.xinclude_loader)
        self.assertEqual(serialize(document),
            '<document>\n'
            '  <p>The following is the source of the "data.xml" resource:</p>\n'
            "  <example>&lt;?xml version='1.0'?&gt;\n"
            '&lt;data&gt;\n'
            '  &lt;item&gt;&lt;![CDATA[Brooks &amp; Shields]]&gt;&lt;/item&gt;\n'
            '&lt;/data&gt;\n'
            '</example>\n'
            '</document>') # C3

        # Fallback example (XInclude C.5)
        # Note! Fallback support is not yet implemented
        document = self.xinclude_loader("C5.xml")
        with self.assertRaises(OSError) as cm:
            ElementInclude.include(document, self.xinclude_loader)
        self.assertEqual(str(cm.exception), 'resource not found')
        self.assertEqual(serialize(document),
            '<div xmlns:ns0="http://www.w3.org/2001/XInclude">\n'
            '  <ns0:include href="example.txt" parse="text">\n'
            '    <ns0:fallback>\n'
            '      <ns0:include href="fallback-example.txt" parse="text">\n'
            '        <ns0:fallback><a href="mailto:bob@example.org">Report error</a></ns0:fallback>\n'
            '      </ns0:include>\n'
            '    </ns0:fallback>\n'
            '  </ns0:include>\n'
            '</div>') # C5

    def test_xinclude_failures(self):
        from xml.etree import ElementInclude

        # Test failure to locate included XML file.
        document = ET.XML(XINCLUDE["C1.xml"])
        with self.assertRaises(ElementInclude.FatalIncludeError) as cm:
            ElementInclude.include(document, loader=self.none_loader)
        self.assertEqual(str(cm.exception),
                "cannot load 'disclaimer.xml' as 'xml'")

        # Test failure to locate included text file.
        document = ET.XML(XINCLUDE["C2.xml"])
        with self.assertRaises(ElementInclude.FatalIncludeError) as cm:
            ElementInclude.include(document, loader=self.none_loader)
        self.assertEqual(str(cm.exception),
                "cannot load 'count.txt' as 'text'")

        # Test bad parse type.
        document = ET.XML(XINCLUDE_BAD["B1.xml"])
        with self.assertRaises(ElementInclude.FatalIncludeError) as cm:
            ElementInclude.include(document, loader=self.none_loader)
        self.assertEqual(str(cm.exception),
                "unknown parse type in xi:include tag ('BAD_TYPE')")

        # Test xi:fallback outside xi:include.
        document = ET.XML(XINCLUDE_BAD["B2.xml"])
        with self.assertRaises(ElementInclude.FatalIncludeError) as cm:
            ElementInclude.include(document, loader=self.none_loader)
        self.assertEqual(str(cm.exception),
                "xi:fallback tag must be child of xi:include "
                "('{http://www.w3.org/2001/XInclude}fallback')")

# --------------------------------------------------------------------
# reported bugs

class BugsTest(unittest.TestCase):

    def test_bug_xmltoolkit21(self):
        # marshaller gives obscure errors for non-string values

        def check(elem):
            with self.assertRaises(TypeError) as cm:
                serialize(elem)
            self.assertEqual(str(cm.exception),
                    'cannot serialize 123 (type int)')

        elem = ET.Element(123)
        check(elem) # tag

        elem = ET.Element("elem")
        elem.text = 123
        check(elem) # text

        elem = ET.Element("elem")
        elem.tail = 123
        check(elem) # tail

        elem = ET.Element("elem")
        elem.set(123, "123")
        check(elem) # attribute key

        elem = ET.Element("elem")
        elem.set("123", 123)
        check(elem) # attribute value

    def test_bug_xmltoolkit25(self):
        # typo in ElementTree.findtext

        elem = ET.XML(SAMPLE_XML)
        tree = ET.ElementTree(elem)
        self.assertEqual(tree.findtext("tag"), 'text')
        self.assertEqual(tree.findtext("section/tag"), 'subtext')

    def test_bug_xmltoolkit28(self):
        # .//tag causes exceptions

        tree = ET.XML("<doc><table><tbody/></table></doc>")
        self.assertEqual(summarize_list(tree.findall(".//thead")), [])
        self.assertEqual(summarize_list(tree.findall(".//tbody")), ['tbody'])

    def test_bug_xmltoolkitX1(self):
        # dump() doesn't flush the output buffer

        tree = ET.XML("<doc><table><tbody/></table></doc>")
        with support.captured_stdout() as stdout:
            ET.dump(tree)
            self.assertEqual(stdout.getvalue(), '<doc><table><tbody /></table></doc>\n')

    def test_bug_xmltoolkit39(self):
        # non-ascii element and attribute names doesn't work

        tree = ET.XML(b"<?xml version='1.0' encoding='iso-8859-1'?><t\xe4g />")
        self.assertEqual(ET.tostring(tree, "utf-8"), b'<t\xc3\xa4g />')

        tree = ET.XML(b"<?xml version='1.0' encoding='iso-8859-1'?>"
                      b"<tag \xe4ttr='v&#228;lue' />")
        self.assertEqual(tree.attrib, {'\xe4ttr': 'v\xe4lue'})
        self.assertEqual(ET.tostring(tree, "utf-8"),
                b'<tag \xc3\xa4ttr="v\xc3\xa4lue" />')

        tree = ET.XML(b"<?xml version='1.0' encoding='iso-8859-1'?>"
                      b'<t\xe4g>text</t\xe4g>')
        self.assertEqual(ET.tostring(tree, "utf-8"),
                b'<t\xc3\xa4g>text</t\xc3\xa4g>')

        tree = ET.Element("t\u00e4g")
        self.assertEqual(ET.tostring(tree, "utf-8"), b'<t\xc3\xa4g />')

        tree = ET.Element("tag")
        tree.set("\u00e4ttr", "v\u00e4lue")
        self.assertEqual(ET.tostring(tree, "utf-8"),
                b'<tag \xc3\xa4ttr="v\xc3\xa4lue" />')

    def test_bug_xmltoolkit54(self):
        # problems handling internally defined entities

        e = ET.XML("<!DOCTYPE doc [<!ENTITY ldots '&#x8230;'>]>"
                   '<doc>&ldots;</doc>')
        self.assertEqual(serialize(e, encoding="us-ascii"),
                b'<doc>&#33328;</doc>')
        self.assertEqual(serialize(e), '<doc>\u8230</doc>')

    def test_bug_xmltoolkit55(self):
        # make sure we're reporting the first error, not the last

        with self.assertRaises(ET.ParseError) as cm:
            ET.XML(b"<!DOCTYPE doc SYSTEM 'doc.dtd'>"
                   b'<doc>&ldots;&ndots;&rdots;</doc>')
        self.assertEqual(str(cm.exception),
                'undefined entity &ldots;: line 1, column 36')

    def test_bug_xmltoolkit60(self):
        # Handle crash in stream source.

        class ExceptionFile:
            def read(self, x):
                raise OSError

        self.assertRaises(OSError, ET.parse, ExceptionFile())

    def test_bug_xmltoolkit62(self):
        # Don't crash when using custom entities.

        ENTITIES = {'rsquo': '\u2019', 'lsquo': '\u2018'}
        parser = ET.XMLParser()
        parser.entity.update(ENTITIES)
        parser.feed("""<?xml version="1.0" encoding="UTF-8"?>
<!DOCTYPE patent-application-publication SYSTEM "pap-v15-2001-01-31.dtd" []>
<patent-application-publication>
<subdoc-abstract>
<paragraph id="A-0001" lvl="0">A new cultivar of Begonia plant named &lsquo;BCT9801BEG&rsquo;.</paragraph>
</subdoc-abstract>
</patent-application-publication>""")
        t = parser.close()
        self.assertEqual(t.find('.//paragraph').text,
            'A new cultivar of Begonia plant named \u2018BCT9801BEG\u2019.')

    @impl_detail
    @unittest.skipIf(sys.gettrace(), "Skips under coverage.")
    def test_bug_xmltoolkit63(self):
        # Check reference leak.
        def xmltoolkit63():
            tree = ET.TreeBuilder()
            tree.start("tag", {})
            tree.data("text")
            tree.end("tag")

        xmltoolkit63()
        count = sys.getrefcount(None)
        for i in range(1000):
            xmltoolkit63()
        self.assertEqual(sys.getrefcount(None), count)

    def test_bug_200708_newline(self):
        # Preserve newlines in attributes.

        e = ET.Element('SomeTag', text="def _f():\n  return 3\n")
        self.assertEqual(ET.tostring(e),
                b'<SomeTag text="def _f():&#10;  return 3&#10;" />')
        self.assertEqual(ET.XML(ET.tostring(e)).get("text"),
                'def _f():\n  return 3\n')
        self.assertEqual(ET.tostring(ET.XML(ET.tostring(e))),
                b'<SomeTag text="def _f():&#10;  return 3&#10;" />')

    def test_bug_200708_close(self):
        # Test default builder.
        parser = ET.XMLParser() # default
        parser.feed("<element>some text</element>")
        self.assertEqual(parser.close().tag, 'element')

        # Test custom builder.
        class EchoTarget:
            def close(self):
                return ET.Element("element") # simulate root
        parser = ET.XMLParser(target=EchoTarget())
        parser.feed("<element>some text</element>")
        self.assertEqual(parser.close().tag, 'element')

    def test_bug_200709_default_namespace(self):
        e = ET.Element("{default}elem")
        s = ET.SubElement(e, "{default}elem")
        self.assertEqual(serialize(e, default_namespace="default"), # 1
                '<elem xmlns="default"><elem /></elem>')

        e = ET.Element("{default}elem")
        s = ET.SubElement(e, "{default}elem")
        s = ET.SubElement(e, "{not-default}elem")
        self.assertEqual(serialize(e, default_namespace="default"), # 2
            '<elem xmlns="default" xmlns:ns1="not-default">'
            '<elem />'
            '<ns1:elem />'
            '</elem>')

        e = ET.Element("{default}elem")
        s = ET.SubElement(e, "{default}elem")
        s = ET.SubElement(e, "elem") # unprefixed name
        with self.assertRaises(ValueError) as cm:
            serialize(e, default_namespace="default") # 3
        self.assertEqual(str(cm.exception),
                'cannot use non-qualified names with default_namespace option')

    def test_bug_200709_register_namespace(self):
        e = ET.Element("{http://namespace.invalid/does/not/exist/}title")
        self.assertEqual(ET.tostring(e),
            b'<ns0:title xmlns:ns0="http://namespace.invalid/does/not/exist/" />')
        ET.register_namespace("foo", "http://namespace.invalid/does/not/exist/")
        e = ET.Element("{http://namespace.invalid/does/not/exist/}title")
        self.assertEqual(ET.tostring(e),
            b'<foo:title xmlns:foo="http://namespace.invalid/does/not/exist/" />')

        # And the Dublin Core namespace is in the default list:

        e = ET.Element("{http://purl.org/dc/elements/1.1/}title")
        self.assertEqual(ET.tostring(e),
            b'<dc:title xmlns:dc="http://purl.org/dc/elements/1.1/" />')

    def test_bug_200709_element_comment(self):
        # Not sure if this can be fixed, really (since the serializer needs
        # ET.Comment, not cET.comment).

        a = ET.Element('a')
        a.append(ET.Comment('foo'))
        self.assertEqual(a[0].tag, ET.Comment)

        a = ET.Element('a')
        a.append(ET.PI('foo'))
        self.assertEqual(a[0].tag, ET.PI)

    def test_bug_200709_element_insert(self):
        a = ET.Element('a')
        b = ET.SubElement(a, 'b')
        c = ET.SubElement(a, 'c')
        d = ET.Element('d')
        a.insert(0, d)
        self.assertEqual(summarize_list(a), ['d', 'b', 'c'])
        a.insert(-1, d)
        self.assertEqual(summarize_list(a), ['d', 'b', 'd', 'c'])

    def test_bug_200709_iter_comment(self):
        a = ET.Element('a')
        b = ET.SubElement(a, 'b')
        comment_b = ET.Comment("TEST-b")
        b.append(comment_b)
        self.assertEqual(summarize_list(a.iter(ET.Comment)), [ET.Comment])

    # --------------------------------------------------------------------
    # reported on bugs.python.org

    def test_bug_1534630(self):
        bob = ET.TreeBuilder()
        e = bob.data("data")
        e = bob.start("tag", {})
        e = bob.end("tag")
        e = bob.close()
        self.assertEqual(serialize(e), '<tag />')

    def test_issue6233(self):
        e = ET.XML(b"<?xml version='1.0' encoding='utf-8'?>"
                   b'<body>t\xc3\xa3g</body>')
        self.assertEqual(ET.tostring(e, 'ascii'),
                b"<?xml version='1.0' encoding='ascii'?>\n"
                b'<body>t&#227;g</body>')
        e = ET.XML(b"<?xml version='1.0' encoding='iso-8859-1'?>"
                   b'<body>t\xe3g</body>')
        self.assertEqual(ET.tostring(e, 'ascii'),
                b"<?xml version='1.0' encoding='ascii'?>\n"
                b'<body>t&#227;g</body>')

    def test_issue3151(self):
        e = ET.XML('<prefix:localname xmlns:prefix="${stuff}"/>')
        self.assertEqual(e.tag, '{${stuff}}localname')
        t = ET.ElementTree(e)
        self.assertEqual(ET.tostring(e), b'<ns0:localname xmlns:ns0="${stuff}" />')

    def test_issue6565(self):
        elem = ET.XML("<body><tag/></body>")
        self.assertEqual(summarize_list(elem), ['tag'])
        newelem = ET.XML(SAMPLE_XML)
        elem[:] = newelem[:]
        self.assertEqual(summarize_list(elem), ['tag', 'tag', 'section'])

    def test_issue10777(self):
        # Registering a namespace twice caused a "dictionary changed size during
        # iteration" bug.

        ET.register_namespace('test10777', 'http://myuri/')
        ET.register_namespace('test10777', 'http://myuri/')

    def test_lost_text(self):
        # Issue #25902: Borrowed text can disappear
        class Text:
            def __bool__(self):
                e.text = 'changed'
                return True

        e = ET.Element('tag')
        e.text = Text()
        i = e.itertext()
        t = next(i)
        self.assertIsInstance(t, Text)
        self.assertIsInstance(e.text, str)
        self.assertEqual(e.text, 'changed')

    def test_lost_tail(self):
        # Issue #25902: Borrowed tail can disappear
        class Text:
            def __bool__(self):
                e[0].tail = 'changed'
                return True

        e = ET.Element('root')
        e.append(ET.Element('tag'))
        e[0].tail = Text()
        i = e.itertext()
        t = next(i)
        self.assertIsInstance(t, Text)
        self.assertIsInstance(e[0].tail, str)
        self.assertEqual(e[0].tail, 'changed')

    def test_lost_elem(self):
        # Issue #25902: Borrowed element can disappear
        class Tag:
            def __eq__(self, other):
                e[0] = ET.Element('changed')
                next(i)
                return True

        e = ET.Element('root')
        e.append(ET.Element(Tag()))
        e.append(ET.Element('tag'))
        i = e.iter('tag')
        try:
            t = next(i)
        except ValueError:
            self.skipTest('generators are not reentrant')
        self.assertIsInstance(t.tag, Tag)
        self.assertIsInstance(e[0].tag, str)
        self.assertEqual(e[0].tag, 'changed')

    def check_expat224_utf8_bug(self, text):
        xml = b'<a b="%s"/>' % text
        root = ET.XML(xml)
        self.assertEqual(root.get('b'), text.decode('utf-8'))

    def test_expat224_utf8_bug(self):
        # bpo-31170: Expat 2.2.3 had a bug in its UTF-8 decoder.
        # Check that Expat 2.2.4 fixed the bug.
        #
        # Test buffer bounds at odd and even positions.

        text = b'\xc3\xa0' * 1024
        self.check_expat224_utf8_bug(text)

        text = b'x' + b'\xc3\xa0' * 1024
        self.check_expat224_utf8_bug(text)

    def test_expat224_utf8_bug_file(self):
        with open(UTF8_BUG_XMLFILE, 'rb') as fp:
            raw = fp.read()
        root = ET.fromstring(raw)
        xmlattr = root.get('b')

        # "Parse" manually the XML file to extract the value of the 'b'
        # attribute of the <a b='xxx' /> XML element
        text = raw.decode('utf-8').strip()
        text = text.replace('\r\n', ' ')
        text = text[6:-4]
        self.assertEqual(root.get('b'), text)



# --------------------------------------------------------------------


class BasicElementTest(ElementTestCase, unittest.TestCase):
    def test_augmentation_type_errors(self):
        e = ET.Element('joe')
        self.assertRaises(TypeError, e.append, 'b')
        self.assertRaises(TypeError, e.extend, [ET.Element('bar'), 'foo'])
        self.assertRaises(TypeError, e.insert, 0, 'foo')

    def test_cyclic_gc(self):
        class Dummy:
            pass

        # Test the shortest cycle: d->element->d
        d = Dummy()
        d.dummyref = ET.Element('joe', attr=d)
        wref = weakref.ref(d)
        del d
        gc_collect()
        self.assertIsNone(wref())

        # A longer cycle: d->e->e2->d
        e = ET.Element('joe')
        d = Dummy()
        d.dummyref = e
        wref = weakref.ref(d)
        e2 = ET.SubElement(e, 'foo', attr=d)
        del d, e, e2
        gc_collect()
        self.assertIsNone(wref())

        # A cycle between Element objects as children of one another
        # e1->e2->e3->e1
        e1 = ET.Element('e1')
        e2 = ET.Element('e2')
        e3 = ET.Element('e3')
        e1.append(e2)
        e2.append(e2)
        e3.append(e1)
        wref = weakref.ref(e1)
        del e1, e2, e3
        gc_collect()
        self.assertIsNone(wref())

    def test_weakref(self):
        flag = False
        def wref_cb(w):
            nonlocal flag
            flag = True
        e = ET.Element('e')
        wref = weakref.ref(e, wref_cb)
        self.assertEqual(wref().tag, 'e')
        del e
        gc_collect()
        self.assertEqual(flag, True)
        self.assertEqual(wref(), None)

    def test_get_keyword_args(self):
        e1 = ET.Element('foo' , x=1, y=2, z=3)
        self.assertEqual(e1.get('x', default=7), 1)
        self.assertEqual(e1.get('w', default=7), 7)

    def test_pickle(self):
        # issue #16076: the C implementation wasn't pickleable.
        for proto in range(2, pickle.HIGHEST_PROTOCOL + 1):
            for dumper, loader in product(self.modules, repeat=2):
                e = dumper.Element('foo', bar=42)
                e.text = "text goes here"
                e.tail = "opposite of head"
                dumper.SubElement(e, 'child').append(dumper.Element('grandchild'))
                e.append(dumper.Element('child'))
                e.findall('.//grandchild')[0].set('attr', 'other value')

                e2 = self.pickleRoundTrip(e, 'xml.etree.ElementTree',
                                          dumper, loader, proto)

                self.assertEqual(e2.tag, 'foo')
                self.assertEqual(e2.attrib['bar'], 42)
                self.assertEqual(len(e2), 2)
                self.assertEqualElements(e, e2)

    def test_pickle_issue18997(self):
        for proto in range(2, pickle.HIGHEST_PROTOCOL + 1):
            for dumper, loader in product(self.modules, repeat=2):
                XMLTEXT = """<?xml version="1.0"?>
                    <group><dogs>4</dogs>
                    </group>"""
                e1 = dumper.fromstring(XMLTEXT)
                if hasattr(e1, '__getstate__'):
                    self.assertEqual(e1.__getstate__()['tag'], 'group')
                e2 = self.pickleRoundTrip(e1, 'xml.etree.ElementTree',
                                          dumper, loader, proto)
                self.assertEqual(e2.tag, 'group')
                self.assertEqual(e2[0].tag, 'dogs')


class BadElementTest(ElementTestCase, unittest.TestCase):
    def test_extend_mutable_list(self):
        class X:
            @property
            def __class__(self):
                L[:] = [ET.Element('baz')]
                return ET.Element
        L = [X()]
        e = ET.Element('foo')
        try:
            e.extend(L)
        except TypeError:
            pass

        class Y(X, ET.Element):
            pass
        L = [Y('x')]
        e = ET.Element('foo')
        e.extend(L)

    def test_extend_mutable_list2(self):
        class X:
            @property
            def __class__(self):
                del L[:]
                return ET.Element
        L = [X(), ET.Element('baz')]
        e = ET.Element('foo')
        try:
            e.extend(L)
        except TypeError:
            pass

        class Y(X, ET.Element):
            pass
        L = [Y('bar'), ET.Element('baz')]
        e = ET.Element('foo')
        e.extend(L)

    def test_remove_with_mutating(self):
        class X(ET.Element):
            def __eq__(self, o):
                del e[:]
                return False
        e = ET.Element('foo')
        e.extend([X('bar')])
        self.assertRaises(ValueError, e.remove, ET.Element('baz'))

        e = ET.Element('foo')
        e.extend([ET.Element('bar')])
        self.assertRaises(ValueError, e.remove, X('baz'))

    def test_recursive_repr(self):
        # Issue #25455
        e = ET.Element('foo')
        with swap_attr(e, 'tag', e):
            with self.assertRaises(RuntimeError):
                repr(e)  # Should not crash

    def test_element_get_text(self):
        # Issue #27863
        class X(str):
            def __del__(self):
                try:
                    elem.text
                except NameError:
                    pass

        b = ET.TreeBuilder()
        b.start('tag', {})
        b.data('ABCD')
        b.data(X('EFGH'))
        b.data('IJKL')
        b.end('tag')

        elem = b.close()
        self.assertEqual(elem.text, 'ABCDEFGHIJKL')

    def test_element_get_tail(self):
        # Issue #27863
        class X(str):
            def __del__(self):
                try:
                    elem[0].tail
                except NameError:
                    pass

        b = ET.TreeBuilder()
        b.start('root', {})
        b.start('tag', {})
        b.end('tag')
        b.data('ABCD')
        b.data(X('EFGH'))
        b.data('IJKL')
        b.end('root')

        elem = b.close()
        self.assertEqual(elem[0].tail, 'ABCDEFGHIJKL')

    def test_element_iter(self):
        # Issue #27863
        state = {
            'tag': 'tag',
            '_children': [None],  # non-Element
            'attrib': 'attr',
            'tail': 'tail',
            'text': 'text',
        }

        e = ET.Element('tag')
        try:
            e.__setstate__(state)
        except AttributeError:
            e.__dict__ = state

        it = e.iter()
        self.assertIs(next(it), e)
        self.assertRaises(AttributeError, next, it)

    def test_subscr(self):
        # Issue #27863
        class X:
            def __index__(self):
                del e[:]
                return 1

        e = ET.Element('elem')
        e.append(ET.Element('child'))
        e[:X()]  # shouldn't crash

        e.append(ET.Element('child'))
        e[0:10:X()]  # shouldn't crash

    def test_ass_subscr(self):
        # Issue #27863
        class X:
            def __index__(self):
                e[:] = []
                return 1

        e = ET.Element('elem')
        for _ in range(10):
            e.insert(0, ET.Element('child'))

        e[0:10:X()] = []  # shouldn't crash

    def test_treebuilder_start(self):
        # Issue #27863
        def element_factory(x, y):
            return []
        b = ET.TreeBuilder(element_factory=element_factory)

        b.start('tag', {})
        b.data('ABCD')
        self.assertRaises(AttributeError, b.start, 'tag2', {})
        del b
        gc_collect()

    def test_treebuilder_end(self):
        # Issue #27863
        def element_factory(x, y):
            return []
        b = ET.TreeBuilder(element_factory=element_factory)

        b.start('tag', {})
        b.data('ABCD')
        self.assertRaises(AttributeError, b.end, 'tag')
        del b
        gc_collect()


class MutatingElementPath(str):
    def __new__(cls, elem, *args):
        self = str.__new__(cls, *args)
        self.elem = elem
        return self
    def __eq__(self, o):
        del self.elem[:]
        return True
MutatingElementPath.__hash__ = str.__hash__

class BadElementPath(str):
    def __eq__(self, o):
        raise 1/0
BadElementPath.__hash__ = str.__hash__

class BadElementPathTest(ElementTestCase, unittest.TestCase):
    def setUp(self):
        super().setUp()
        from xml.etree import ElementPath
        self.path_cache = ElementPath._cache
        ElementPath._cache = {}

    def tearDown(self):
        from xml.etree import ElementPath
        ElementPath._cache = self.path_cache
        super().tearDown()

    def test_find_with_mutating(self):
        e = ET.Element('foo')
        e.extend([ET.Element('bar')])
        e.find(MutatingElementPath(e, 'x'))

    def test_find_with_error(self):
        e = ET.Element('foo')
        e.extend([ET.Element('bar')])
        try:
            e.find(BadElementPath('x'))
        except ZeroDivisionError:
            pass

    def test_findtext_with_mutating(self):
        e = ET.Element('foo')
        e.extend([ET.Element('bar')])
        e.findtext(MutatingElementPath(e, 'x'))

    def test_findtext_with_error(self):
        e = ET.Element('foo')
        e.extend([ET.Element('bar')])
        try:
            e.findtext(BadElementPath('x'))
        except ZeroDivisionError:
            pass

    def test_findall_with_mutating(self):
        e = ET.Element('foo')
        e.extend([ET.Element('bar')])
        e.findall(MutatingElementPath(e, 'x'))

    def test_findall_with_error(self):
        e = ET.Element('foo')
        e.extend([ET.Element('bar')])
        try:
            e.findall(BadElementPath('x'))
        except ZeroDivisionError:
            pass


class ElementTreeTypeTest(unittest.TestCase):
    def test_istype(self):
        self.assertIsInstance(ET.ParseError, type)
        self.assertIsInstance(ET.QName, type)
        self.assertIsInstance(ET.ElementTree, type)
        self.assertIsInstance(ET.Element, type)
        self.assertIsInstance(ET.TreeBuilder, type)
        self.assertIsInstance(ET.XMLParser, type)

    def test_Element_subclass_trivial(self):
        class MyElement(ET.Element):
            pass

        mye = MyElement('foo')
        self.assertIsInstance(mye, ET.Element)
        self.assertIsInstance(mye, MyElement)
        self.assertEqual(mye.tag, 'foo')

        # test that attribute assignment works (issue 14849)
        mye.text = "joe"
        self.assertEqual(mye.text, "joe")

    def test_Element_subclass_constructor(self):
        class MyElement(ET.Element):
            def __init__(self, tag, attrib={}, **extra):
                super(MyElement, self).__init__(tag + '__', attrib, **extra)

        mye = MyElement('foo', {'a': 1, 'b': 2}, c=3, d=4)
        self.assertEqual(mye.tag, 'foo__')
        self.assertEqual(sorted(mye.items()),
            [('a', 1), ('b', 2), ('c', 3), ('d', 4)])

    def test_Element_subclass_new_method(self):
        class MyElement(ET.Element):
            def newmethod(self):
                return self.tag

        mye = MyElement('joe')
        self.assertEqual(mye.newmethod(), 'joe')

    def test_Element_subclass_find(self):
        class MyElement(ET.Element):
            pass

        e = ET.Element('foo')
        e.text = 'text'
        sub = MyElement('bar')
        sub.text = 'subtext'
        e.append(sub)
        self.assertEqual(e.findtext('bar'), 'subtext')
        self.assertEqual(e.find('bar').tag, 'bar')
        found = list(e.findall('bar'))
        self.assertEqual(len(found), 1, found)
        self.assertEqual(found[0].tag, 'bar')


class ElementFindTest(unittest.TestCase):
    def test_find_simple(self):
        e = ET.XML(SAMPLE_XML)
        self.assertEqual(e.find('tag').tag, 'tag')
        self.assertEqual(e.find('section/tag').tag, 'tag')
        self.assertEqual(e.find('./tag').tag, 'tag')

        e[2] = ET.XML(SAMPLE_SECTION)
        self.assertEqual(e.find('section/nexttag').tag, 'nexttag')

        self.assertEqual(e.findtext('./tag'), 'text')
        self.assertEqual(e.findtext('section/tag'), 'subtext')

        # section/nexttag is found but has no text
        self.assertEqual(e.findtext('section/nexttag'), '')
        self.assertEqual(e.findtext('section/nexttag', 'default'), '')

        # tog doesn't exist and 'default' kicks in
        self.assertIsNone(e.findtext('tog'))
        self.assertEqual(e.findtext('tog', 'default'), 'default')

        # Issue #16922
        self.assertEqual(ET.XML('<tag><empty /></tag>').findtext('empty'), '')

    def test_find_xpath(self):
        LINEAR_XML = '''
        <body>
            <tag class='a'/>
            <tag class='b'/>
            <tag class='c'/>
            <tag class='d'/>
        </body>'''
        e = ET.XML(LINEAR_XML)

        # Test for numeric indexing and last()
        self.assertEqual(e.find('./tag[1]').attrib['class'], 'a')
        self.assertEqual(e.find('./tag[2]').attrib['class'], 'b')
        self.assertEqual(e.find('./tag[last()]').attrib['class'], 'd')
        self.assertEqual(e.find('./tag[last()-1]').attrib['class'], 'c')
        self.assertEqual(e.find('./tag[last()-2]').attrib['class'], 'b')

        self.assertRaisesRegex(SyntaxError, 'XPath', e.find, './tag[0]')
        self.assertRaisesRegex(SyntaxError, 'XPath', e.find, './tag[-1]')
        self.assertRaisesRegex(SyntaxError, 'XPath', e.find, './tag[last()-0]')
        self.assertRaisesRegex(SyntaxError, 'XPath', e.find, './tag[last()+1]')

    def test_findall(self):
        e = ET.XML(SAMPLE_XML)
        e[2] = ET.XML(SAMPLE_SECTION)
        self.assertEqual(summarize_list(e.findall('.')), ['body'])
        self.assertEqual(summarize_list(e.findall('tag')), ['tag', 'tag'])
        self.assertEqual(summarize_list(e.findall('tog')), [])
        self.assertEqual(summarize_list(e.findall('tog/foo')), [])
        self.assertEqual(summarize_list(e.findall('*')),
            ['tag', 'tag', 'section'])
        self.assertEqual(summarize_list(e.findall('.//tag')),
            ['tag'] * 4)
        self.assertEqual(summarize_list(e.findall('section/tag')), ['tag'])
        self.assertEqual(summarize_list(e.findall('section//tag')), ['tag'] * 2)
        self.assertEqual(summarize_list(e.findall('section/*')),
            ['tag', 'nexttag', 'nextsection'])
        self.assertEqual(summarize_list(e.findall('section//*')),
            ['tag', 'nexttag', 'nextsection', 'tag'])
        self.assertEqual(summarize_list(e.findall('section/.//*')),
            ['tag', 'nexttag', 'nextsection', 'tag'])
        self.assertEqual(summarize_list(e.findall('*/*')),
            ['tag', 'nexttag', 'nextsection'])
        self.assertEqual(summarize_list(e.findall('*//*')),
            ['tag', 'nexttag', 'nextsection', 'tag'])
        self.assertEqual(summarize_list(e.findall('*/tag')), ['tag'])
        self.assertEqual(summarize_list(e.findall('*/./tag')), ['tag'])
        self.assertEqual(summarize_list(e.findall('./tag')), ['tag'] * 2)
        self.assertEqual(summarize_list(e.findall('././tag')), ['tag'] * 2)

        self.assertEqual(summarize_list(e.findall('.//tag[@class]')),
            ['tag'] * 3)
        self.assertEqual(summarize_list(e.findall('.//tag[@class="a"]')),
            ['tag'])
        self.assertEqual(summarize_list(e.findall('.//tag[@class="b"]')),
            ['tag'] * 2)
        self.assertEqual(summarize_list(e.findall('.//tag[@id]')),
            ['tag'])
        self.assertEqual(summarize_list(e.findall('.//section[tag]')),
            ['section'])
        self.assertEqual(summarize_list(e.findall('.//section[element]')), [])
        self.assertEqual(summarize_list(e.findall('../tag')), [])
        self.assertEqual(summarize_list(e.findall('section/../tag')),
            ['tag'] * 2)
        self.assertEqual(e.findall('section//'), e.findall('section//*'))

        self.assertEqual(summarize_list(e.findall(".//section[tag='subtext']")),
            ['section'])
        self.assertEqual(summarize_list(e.findall(".//section[tag ='subtext']")),
            ['section'])
        self.assertEqual(summarize_list(e.findall(".//section[tag= 'subtext']")),
            ['section'])
        self.assertEqual(summarize_list(e.findall(".//section[tag = 'subtext']")),
            ['section'])
        self.assertEqual(summarize_list(e.findall(".//section[ tag = 'subtext' ]")),
            ['section'])

        self.assertEqual(summarize_list(e.findall(".//tag[.='subtext']")),
                         ['tag'])
        self.assertEqual(summarize_list(e.findall(".//tag[. ='subtext']")),
                         ['tag'])
        self.assertEqual(summarize_list(e.findall('.//tag[.= "subtext"]')),
                         ['tag'])
        self.assertEqual(summarize_list(e.findall('.//tag[ . = "subtext" ]')),
                         ['tag'])
        self.assertEqual(summarize_list(e.findall(".//tag[. = 'subtext']")),
                         ['tag'])
        self.assertEqual(summarize_list(e.findall(".//tag[. = 'subtext ']")),
                         [])
        self.assertEqual(summarize_list(e.findall(".//tag[.= ' subtext']")),
                         [])

        # duplicate section => 2x tag matches
        e[1] = e[2]
        self.assertEqual(summarize_list(e.findall(".//section[tag = 'subtext']")),
                         ['section', 'section'])
        self.assertEqual(summarize_list(e.findall(".//tag[. = 'subtext']")),
                         ['tag', 'tag'])

    def test_test_find_with_ns(self):
        e = ET.XML(SAMPLE_XML_NS)
        self.assertEqual(summarize_list(e.findall('tag')), [])
        self.assertEqual(
            summarize_list(e.findall("{http://effbot.org/ns}tag")),
            ['{http://effbot.org/ns}tag'] * 2)
        self.assertEqual(
            summarize_list(e.findall(".//{http://effbot.org/ns}tag")),
            ['{http://effbot.org/ns}tag'] * 3)

    def test_findall_different_nsmaps(self):
        root = ET.XML('''
            <a xmlns:x="X" xmlns:y="Y">
                <x:b><c/></x:b>
                <b/>
                <c><x:b/><b/></c><y:b/>
            </a>''')
        nsmap = {'xx': 'X'}
        self.assertEqual(len(root.findall(".//xx:b", namespaces=nsmap)), 2)
        self.assertEqual(len(root.findall(".//b", namespaces=nsmap)), 2)
        nsmap = {'xx': 'Y'}
        self.assertEqual(len(root.findall(".//xx:b", namespaces=nsmap)), 1)
        self.assertEqual(len(root.findall(".//b", namespaces=nsmap)), 2)

    def test_bad_find(self):
        e = ET.XML(SAMPLE_XML)
        with self.assertRaisesRegex(SyntaxError, 'cannot use absolute path'):
            e.findall('/tag')

    def test_find_through_ElementTree(self):
        e = ET.XML(SAMPLE_XML)
        self.assertEqual(ET.ElementTree(e).find('tag').tag, 'tag')
        self.assertEqual(ET.ElementTree(e).findtext('tag'), 'text')
        self.assertEqual(summarize_list(ET.ElementTree(e).findall('tag')),
            ['tag'] * 2)
        # this produces a warning
        msg = ("This search is broken in 1.3 and earlier, and will be fixed "
               "in a future version.  If you rely on the current behaviour, "
               "change it to '.+'")
        with self.assertWarnsRegex(FutureWarning, msg):
            it = ET.ElementTree(e).findall('//tag')
        self.assertEqual(summarize_list(it), ['tag'] * 3)


class ElementIterTest(unittest.TestCase):
    def _ilist(self, elem, tag=None):
        return summarize_list(elem.iter(tag))

    def test_basic(self):
        doc = ET.XML("<html><body>this is a <i>paragraph</i>.</body>..</html>")
        self.assertEqual(self._ilist(doc), ['html', 'body', 'i'])
        self.assertEqual(self._ilist(doc.find('body')), ['body', 'i'])
        self.assertEqual(next(doc.iter()).tag, 'html')
        self.assertEqual(''.join(doc.itertext()), 'this is a paragraph...')
        self.assertEqual(''.join(doc.find('body').itertext()),
            'this is a paragraph.')
        self.assertEqual(next(doc.itertext()), 'this is a ')

        # iterparse should return an iterator
        sourcefile = serialize(doc, to_string=False)
        self.assertEqual(next(ET.iterparse(sourcefile))[0], 'end')

        # With an explicit parser too (issue #9708)
        sourcefile = serialize(doc, to_string=False)
        parser = ET.XMLParser(target=ET.TreeBuilder())
        self.assertEqual(next(ET.iterparse(sourcefile, parser=parser))[0],
                         'end')

        tree = ET.ElementTree(None)
        self.assertRaises(AttributeError, tree.iter)

        # Issue #16913
        doc = ET.XML("<root>a&amp;<sub>b&amp;</sub>c&amp;</root>")
        self.assertEqual(''.join(doc.itertext()), 'a&b&c&')

    def test_corners(self):
        # single root, no subelements
        a = ET.Element('a')
        self.assertEqual(self._ilist(a), ['a'])

        # one child
        b = ET.SubElement(a, 'b')
        self.assertEqual(self._ilist(a), ['a', 'b'])

        # one child and one grandchild
        c = ET.SubElement(b, 'c')
        self.assertEqual(self._ilist(a), ['a', 'b', 'c'])

        # two children, only first with grandchild
        d = ET.SubElement(a, 'd')
        self.assertEqual(self._ilist(a), ['a', 'b', 'c', 'd'])

        # replace first child by second
        a[0] = a[1]
        del a[1]
        self.assertEqual(self._ilist(a), ['a', 'd'])

    def test_iter_by_tag(self):
        doc = ET.XML('''
            <document>
                <house>
                    <room>bedroom1</room>
                    <room>bedroom2</room>
                </house>
                <shed>nothing here
                </shed>
                <house>
                    <room>bedroom8</room>
                </house>
            </document>''')

        self.assertEqual(self._ilist(doc, 'room'), ['room'] * 3)
        self.assertEqual(self._ilist(doc, 'house'), ['house'] * 2)

        # test that iter also accepts 'tag' as a keyword arg
        self.assertEqual(
            summarize_list(doc.iter(tag='room')),
            ['room'] * 3)

        # make sure both tag=None and tag='*' return all tags
        all_tags = ['document', 'house', 'room', 'room',
                    'shed', 'house', 'room']
        self.assertEqual(summarize_list(doc.iter()), all_tags)
        self.assertEqual(self._ilist(doc), all_tags)
        self.assertEqual(self._ilist(doc, '*'), all_tags)

    # Element.getiterator() is deprecated.
    @checkwarnings(("This method will be removed in future versions.  "
                    "Use .+ instead.", PendingDeprecationWarning))
    def test_getiterator(self):
        doc = ET.XML('''
            <document>
                <house>
                    <room>bedroom1</room>
                    <room>bedroom2</room>
                </house>
                <shed>nothing here
                </shed>
                <house>
                    <room>bedroom8</room>
                </house>
            </document>''')

        self.assertEqual(summarize_list(doc.getiterator('room')),
                         ['room'] * 3)
        self.assertEqual(summarize_list(doc.getiterator('house')),
                         ['house'] * 2)

        # test that getiterator also accepts 'tag' as a keyword arg
        self.assertEqual(
            summarize_list(doc.getiterator(tag='room')),
            ['room'] * 3)

        # make sure both tag=None and tag='*' return all tags
        all_tags = ['document', 'house', 'room', 'room',
                    'shed', 'house', 'room']
        self.assertEqual(summarize_list(doc.getiterator()), all_tags)
        self.assertEqual(summarize_list(doc.getiterator(None)), all_tags)
        self.assertEqual(summarize_list(doc.getiterator('*')), all_tags)

    @impl_detail
    def test_copy(self):
        a = ET.Element('a')
        it = a.iter()
        with self.assertRaises(TypeError):
            copy.copy(it)

    @impl_detail
    def test_pickle(self):
        a = ET.Element('a')
        it = a.iter()
        for proto in range(pickle.HIGHEST_PROTOCOL + 1):
            with self.assertRaises((TypeError, pickle.PicklingError)):
                pickle.dumps(it, proto)


class TreeBuilderTest(unittest.TestCase):
    sample1 = ('<!DOCTYPE html PUBLIC'
        ' "-//W3C//DTD XHTML 1.0 Transitional//EN"'
        ' "http://www.w3.org/TR/xhtml1/DTD/xhtml1-transitional.dtd">'
        '<html>text<div>subtext</div>tail</html>')

    sample2 = '''<toplevel>sometext</toplevel>'''

    def _check_sample1_element(self, e):
        self.assertEqual(e.tag, 'html')
        self.assertEqual(e.text, 'text')
        self.assertEqual(e.tail, None)
        self.assertEqual(e.attrib, {})
        children = list(e)
        self.assertEqual(len(children), 1)
        child = children[0]
        self.assertEqual(child.tag, 'div')
        self.assertEqual(child.text, 'subtext')
        self.assertEqual(child.tail, 'tail')
        self.assertEqual(child.attrib, {})

    def test_dummy_builder(self):
        class BaseDummyBuilder:
            def close(self):
                return 42

        class DummyBuilder(BaseDummyBuilder):
            data = start = end = lambda *a: None

        parser = ET.XMLParser(target=DummyBuilder())
        parser.feed(self.sample1)
        self.assertEqual(parser.close(), 42)

        parser = ET.XMLParser(target=BaseDummyBuilder())
        parser.feed(self.sample1)
        self.assertEqual(parser.close(), 42)

        parser = ET.XMLParser(target=object())
        parser.feed(self.sample1)
        self.assertIsNone(parser.close())

    def test_treebuilder_elementfactory_none(self):
        parser = ET.XMLParser(target=ET.TreeBuilder(element_factory=None))
        parser.feed(self.sample1)
        e = parser.close()
        self._check_sample1_element(e)

    def test_subclass(self):
        class MyTreeBuilder(ET.TreeBuilder):
            def foobar(self, x):
                return x * 2

        tb = MyTreeBuilder()
        self.assertEqual(tb.foobar(10), 20)

        parser = ET.XMLParser(target=tb)
        parser.feed(self.sample1)

        e = parser.close()
        self._check_sample1_element(e)

    def test_element_factory(self):
        lst = []
        def myfactory(tag, attrib):
            nonlocal lst
            lst.append(tag)
            return ET.Element(tag, attrib)

        tb = ET.TreeBuilder(element_factory=myfactory)
        parser = ET.XMLParser(target=tb)
        parser.feed(self.sample2)
        parser.close()

        self.assertEqual(lst, ['toplevel'])

    def _check_element_factory_class(self, cls):
        tb = ET.TreeBuilder(element_factory=cls)

        parser = ET.XMLParser(target=tb)
        parser.feed(self.sample1)
        e = parser.close()
        self.assertIsInstance(e, cls)
        self._check_sample1_element(e)

    def test_element_factory_subclass(self):
        class MyElement(ET.Element):
            pass
        self._check_element_factory_class(MyElement)

    def test_element_factory_pure_python_subclass(self):
        # Mimick SimpleTAL's behaviour (issue #16089): both versions of
        # TreeBuilder should be able to cope with a subclass of the
        # pure Python Element class.
        base = ET._Element_Py
        # Not from a C extension
        self.assertEqual(base.__module__, 'xml.etree.ElementTree')
        # Force some multiple inheritance with a C class to make things
        # more interesting.
        class MyElement(base, ValueError):
            pass
        self._check_element_factory_class(MyElement)

    def test_doctype(self):
        class DoctypeParser:
            _doctype = None

            def doctype(self, name, pubid, system):
                self._doctype = (name, pubid, system)

            def close(self):
                return self._doctype

        parser = ET.XMLParser(target=DoctypeParser())
        parser.feed(self.sample1)

        self.assertEqual(parser.close(),
            ('html', '-//W3C//DTD XHTML 1.0 Transitional//EN',
             'http://www.w3.org/TR/xhtml1/DTD/xhtml1-transitional.dtd'))

    def test_builder_lookup_errors(self):
        class RaisingBuilder:
            def __init__(self, raise_in=None, what=ValueError):
                self.raise_in = raise_in
                self.what = what

            def __getattr__(self, name):
                if name == self.raise_in:
                    raise self.what(self.raise_in)
                def handle(*args):
                    pass
                return handle

        ET.XMLParser(target=RaisingBuilder())
        # cET also checks for 'close' and 'doctype', PyET does it only at need
        for event in ('start', 'data', 'end', 'comment', 'pi'):
            with self.assertRaisesRegex(ValueError, event):
                ET.XMLParser(target=RaisingBuilder(event))

        ET.XMLParser(target=RaisingBuilder(what=AttributeError))
        for event in ('start', 'data', 'end', 'comment', 'pi'):
            parser = ET.XMLParser(target=RaisingBuilder(event, what=AttributeError))
            parser.feed(self.sample1)
            self.assertIsNone(parser.close())


class XMLParserTest(unittest.TestCase):
    sample1 = b'<file><line>22</line></file>'
    sample2 = (b'<!DOCTYPE html PUBLIC'
        b' "-//W3C//DTD XHTML 1.0 Transitional//EN"'
        b' "http://www.w3.org/TR/xhtml1/DTD/xhtml1-transitional.dtd">'
        b'<html>text</html>')
    sample3 = ('<?xml version="1.0" encoding="iso-8859-1"?>\n'
        '<money value="$\xa3\u20ac\U0001017b">$\xa3\u20ac\U0001017b</money>')

    def _check_sample_element(self, e):
        self.assertEqual(e.tag, 'file')
        self.assertEqual(e[0].tag, 'line')
        self.assertEqual(e[0].text, '22')

    def test_constructor_args(self):
        # Positional args. The first (html) is not supported, but should be
        # nevertheless correctly accepted.
        with self.assertWarnsRegex(DeprecationWarning, r'\bhtml\b'):
            parser = ET.XMLParser(None, ET.TreeBuilder(), 'utf-8')
        parser.feed(self.sample1)
        self._check_sample_element(parser.close())

        # Now as keyword args.
        parser2 = ET.XMLParser(encoding='utf-8',
                               target=ET.TreeBuilder())
        parser2.feed(self.sample1)
        self._check_sample_element(parser2.close())

    def test_subclass(self):
        class MyParser(ET.XMLParser):
            pass
        parser = MyParser()
        parser.feed(self.sample1)
        self._check_sample_element(parser.close())

    def test_doctype_warning(self):
        parser = ET.XMLParser()
        with self.assertWarns(DeprecationWarning):
            parser.doctype('html', '-//W3C//DTD XHTML 1.0 Transitional//EN',
                'http://www.w3.org/TR/xhtml1/DTD/xhtml1-transitional.dtd')
        parser.feed('<html/>')
        parser.close()

        with warnings.catch_warnings():
            warnings.simplefilter('error', DeprecationWarning)
            parser = ET.XMLParser()
            parser.feed(self.sample2)
            parser.close()

    def test_subclass_doctype(self):
        _doctype = None
        class MyParserWithDoctype(ET.XMLParser):
            def doctype(self, name, pubid, system):
                nonlocal _doctype
                _doctype = (name, pubid, system)

        parser = MyParserWithDoctype()
        with self.assertWarns(DeprecationWarning):
            parser.feed(self.sample2)
        parser.close()
        self.assertEqual(_doctype,
            ('html', '-//W3C//DTD XHTML 1.0 Transitional//EN',
             'http://www.w3.org/TR/xhtml1/DTD/xhtml1-transitional.dtd'))

        _doctype = _doctype2 = None
        with warnings.catch_warnings():
            warnings.simplefilter('error', DeprecationWarning)
            class DoctypeParser:
                def doctype(self, name, pubid, system):
                    nonlocal _doctype2
                    _doctype2 = (name, pubid, system)

            parser = MyParserWithDoctype(target=DoctypeParser())
            parser.feed(self.sample2)
            parser.close()
            self.assertIsNone(_doctype)
            self.assertEqual(_doctype2,
                ('html', '-//W3C//DTD XHTML 1.0 Transitional//EN',
                 'http://www.w3.org/TR/xhtml1/DTD/xhtml1-transitional.dtd'))

    def test_inherited_doctype(self):
        '''Ensure that ordinary usage is not deprecated (Issue 19176)'''
        with warnings.catch_warnings():
            warnings.simplefilter('error', DeprecationWarning)
            class MyParserWithoutDoctype(ET.XMLParser):
                pass
            parser = MyParserWithoutDoctype()
            parser.feed(self.sample2)
            parser.close()

    def test_parse_string(self):
        parser = ET.XMLParser(target=ET.TreeBuilder())
        parser.feed(self.sample3)
        e = parser.close()
        self.assertEqual(e.tag, 'money')
        self.assertEqual(e.attrib['value'], '$\xa3\u20ac\U0001017b')
        self.assertEqual(e.text, '$\xa3\u20ac\U0001017b')


class NamespaceParseTest(unittest.TestCase):
    def test_find_with_namespace(self):
        nsmap = {'h': 'hello', 'f': 'foo'}
        doc = ET.fromstring(SAMPLE_XML_NS_ELEMS)

        self.assertEqual(len(doc.findall('{hello}table', nsmap)), 1)
        self.assertEqual(len(doc.findall('.//{hello}td', nsmap)), 2)
        self.assertEqual(len(doc.findall('.//{foo}name', nsmap)), 1)


class ElementSlicingTest(unittest.TestCase):
    def _elem_tags(self, elemlist):
        return [e.tag for e in elemlist]

    def _subelem_tags(self, elem):
        return self._elem_tags(list(elem))

    def _make_elem_with_children(self, numchildren):
        """Create an Element with a tag 'a', with the given amount of children
           named 'a0', 'a1' ... and so on.

        """
        e = ET.Element('a')
        for i in range(numchildren):
            ET.SubElement(e, 'a%s' % i)
        return e

    def test_getslice_single_index(self):
        e = self._make_elem_with_children(10)

        self.assertEqual(e[1].tag, 'a1')
        self.assertEqual(e[-2].tag, 'a8')

        self.assertRaises(IndexError, lambda: e[12])
        self.assertRaises(IndexError, lambda: e[-12])

    def test_getslice_range(self):
        e = self._make_elem_with_children(6)

        self.assertEqual(self._elem_tags(e[3:]), ['a3', 'a4', 'a5'])
        self.assertEqual(self._elem_tags(e[3:6]), ['a3', 'a4', 'a5'])
        self.assertEqual(self._elem_tags(e[3:16]), ['a3', 'a4', 'a5'])
        self.assertEqual(self._elem_tags(e[3:5]), ['a3', 'a4'])
        self.assertEqual(self._elem_tags(e[3:-1]), ['a3', 'a4'])
        self.assertEqual(self._elem_tags(e[:2]), ['a0', 'a1'])

    def test_getslice_steps(self):
        e = self._make_elem_with_children(10)

        self.assertEqual(self._elem_tags(e[8:10:1]), ['a8', 'a9'])
        self.assertEqual(self._elem_tags(e[::3]), ['a0', 'a3', 'a6', 'a9'])
        self.assertEqual(self._elem_tags(e[::8]), ['a0', 'a8'])
        self.assertEqual(self._elem_tags(e[1::8]), ['a1', 'a9'])
        self.assertEqual(self._elem_tags(e[3::sys.maxsize]), ['a3'])
        self.assertEqual(self._elem_tags(e[3::sys.maxsize<<64]), ['a3'])

    def test_getslice_negative_steps(self):
        e = self._make_elem_with_children(4)

        self.assertEqual(self._elem_tags(e[::-1]), ['a3', 'a2', 'a1', 'a0'])
        self.assertEqual(self._elem_tags(e[::-2]), ['a3', 'a1'])
        self.assertEqual(self._elem_tags(e[3::-sys.maxsize]), ['a3'])
        self.assertEqual(self._elem_tags(e[3::-sys.maxsize-1]), ['a3'])
        self.assertEqual(self._elem_tags(e[3::-sys.maxsize<<64]), ['a3'])

    def test_delslice(self):
        e = self._make_elem_with_children(4)
        del e[0:2]
        self.assertEqual(self._subelem_tags(e), ['a2', 'a3'])

        e = self._make_elem_with_children(4)
        del e[0:]
        self.assertEqual(self._subelem_tags(e), [])

        e = self._make_elem_with_children(4)
        del e[::-1]
        self.assertEqual(self._subelem_tags(e), [])

        e = self._make_elem_with_children(4)
        del e[::-2]
        self.assertEqual(self._subelem_tags(e), ['a0', 'a2'])

        e = self._make_elem_with_children(4)
        del e[1::2]
        self.assertEqual(self._subelem_tags(e), ['a0', 'a2'])

        e = self._make_elem_with_children(2)
        del e[::2]
        self.assertEqual(self._subelem_tags(e), ['a1'])

    def test_setslice_single_index(self):
        e = self._make_elem_with_children(4)
        e[1] = ET.Element('b')
        self.assertEqual(self._subelem_tags(e), ['a0', 'b', 'a2', 'a3'])

        e[-2] = ET.Element('c')
        self.assertEqual(self._subelem_tags(e), ['a0', 'b', 'c', 'a3'])

        with self.assertRaises(IndexError):
            e[5] = ET.Element('d')
        with self.assertRaises(IndexError):
            e[-5] = ET.Element('d')
        self.assertEqual(self._subelem_tags(e), ['a0', 'b', 'c', 'a3'])

    def test_setslice_range(self):
        e = self._make_elem_with_children(4)
        e[1:3] = [ET.Element('b%s' % i) for i in range(2)]
        self.assertEqual(self._subelem_tags(e), ['a0', 'b0', 'b1', 'a3'])

        e = self._make_elem_with_children(4)
        e[1:3] = [ET.Element('b')]
        self.assertEqual(self._subelem_tags(e), ['a0', 'b', 'a3'])

        e = self._make_elem_with_children(4)
        e[1:3] = [ET.Element('b%s' % i) for i in range(3)]
        self.assertEqual(self._subelem_tags(e), ['a0', 'b0', 'b1', 'b2', 'a3'])

    def test_setslice_steps(self):
        e = self._make_elem_with_children(6)
        e[1:5:2] = [ET.Element('b%s' % i) for i in range(2)]
        self.assertEqual(self._subelem_tags(e), ['a0', 'b0', 'a2', 'b1', 'a4', 'a5'])

        e = self._make_elem_with_children(6)
        with self.assertRaises(ValueError):
            e[1:5:2] = [ET.Element('b')]
        with self.assertRaises(ValueError):
            e[1:5:2] = [ET.Element('b%s' % i) for i in range(3)]
        with self.assertRaises(ValueError):
            e[1:5:2] = []
        self.assertEqual(self._subelem_tags(e), ['a0', 'a1', 'a2', 'a3', 'a4', 'a5'])

        e = self._make_elem_with_children(4)
        e[1::sys.maxsize] = [ET.Element('b')]
        self.assertEqual(self._subelem_tags(e), ['a0', 'b', 'a2', 'a3'])
        e[1::sys.maxsize<<64] = [ET.Element('c')]
        self.assertEqual(self._subelem_tags(e), ['a0', 'c', 'a2', 'a3'])

    def test_setslice_negative_steps(self):
        e = self._make_elem_with_children(4)
        e[2:0:-1] = [ET.Element('b%s' % i) for i in range(2)]
        self.assertEqual(self._subelem_tags(e), ['a0', 'b1', 'b0', 'a3'])

        e = self._make_elem_with_children(4)
        with self.assertRaises(ValueError):
            e[2:0:-1] = [ET.Element('b')]
        with self.assertRaises(ValueError):
            e[2:0:-1] = [ET.Element('b%s' % i) for i in range(3)]
        with self.assertRaises(ValueError):
            e[2:0:-1] = []
        self.assertEqual(self._subelem_tags(e), ['a0', 'a1', 'a2', 'a3'])

        e = self._make_elem_with_children(4)
        e[1::-sys.maxsize] = [ET.Element('b')]
        self.assertEqual(self._subelem_tags(e), ['a0', 'b', 'a2', 'a3'])
        e[1::-sys.maxsize-1] = [ET.Element('c')]
        self.assertEqual(self._subelem_tags(e), ['a0', 'c', 'a2', 'a3'])
        e[1::-sys.maxsize<<64] = [ET.Element('d')]
        self.assertEqual(self._subelem_tags(e), ['a0', 'd', 'a2', 'a3'])


class IOTest(unittest.TestCase):
    def test_encoding(self):
        # Test encoding issues.
        elem = ET.Element("tag")
        elem.text = "abc"
        self.assertEqual(serialize(elem), '<tag>abc</tag>')
        for enc in ("utf-8", "us-ascii"):
            with self.subTest(enc):
                self.assertEqual(serialize(elem, encoding=enc),
                        b'<tag>abc</tag>')
                self.assertEqual(serialize(elem, encoding=enc.upper()),
                        b'<tag>abc</tag>')
        for enc in ("iso-8859-1", "utf-16", "utf-32"):
            with self.subTest(enc):
                self.assertEqual(serialize(elem, encoding=enc),
                        ("<?xml version='1.0' encoding='%s'?>\n"
                         "<tag>abc</tag>" % enc).encode(enc))
                upper = enc.upper()
                self.assertEqual(serialize(elem, encoding=upper),
                        ("<?xml version='1.0' encoding='%s'?>\n"
                         "<tag>abc</tag>" % upper).encode(enc))

        elem = ET.Element("tag")
        elem.text = "<&\"\'>"
        self.assertEqual(serialize(elem), '<tag>&lt;&amp;"\'&gt;</tag>')
        self.assertEqual(serialize(elem, encoding="utf-8"),
                b'<tag>&lt;&amp;"\'&gt;</tag>')
        self.assertEqual(serialize(elem, encoding="us-ascii"),
                b'<tag>&lt;&amp;"\'&gt;</tag>')
        for enc in ("iso-8859-1", "utf-16", "utf-32"):
            self.assertEqual(serialize(elem, encoding=enc),
                    ("<?xml version='1.0' encoding='%s'?>\n"
                     "<tag>&lt;&amp;\"'&gt;</tag>" % enc).encode(enc))

        elem = ET.Element("tag")
        elem.attrib["key"] = "<&\"\'>"
        self.assertEqual(serialize(elem), '<tag key="&lt;&amp;&quot;\'&gt;" />')
        self.assertEqual(serialize(elem, encoding="utf-8"),
                b'<tag key="&lt;&amp;&quot;\'&gt;" />')
        self.assertEqual(serialize(elem, encoding="us-ascii"),
                b'<tag key="&lt;&amp;&quot;\'&gt;" />')
        for enc in ("iso-8859-1", "utf-16", "utf-32"):
            self.assertEqual(serialize(elem, encoding=enc),
                    ("<?xml version='1.0' encoding='%s'?>\n"
                     "<tag key=\"&lt;&amp;&quot;'&gt;\" />" % enc).encode(enc))

        elem = ET.Element("tag")
        elem.text = '\xe5\xf6\xf6<>'
        self.assertEqual(serialize(elem), '<tag>\xe5\xf6\xf6&lt;&gt;</tag>')
        self.assertEqual(serialize(elem, encoding="utf-8"),
                b'<tag>\xc3\xa5\xc3\xb6\xc3\xb6&lt;&gt;</tag>')
        self.assertEqual(serialize(elem, encoding="us-ascii"),
                b'<tag>&#229;&#246;&#246;&lt;&gt;</tag>')
        for enc in ("iso-8859-1", "utf-16", "utf-32"):
            self.assertEqual(serialize(elem, encoding=enc),
                    ("<?xml version='1.0' encoding='%s'?>\n"
                     "<tag>åöö&lt;&gt;</tag>" % enc).encode(enc))

        elem = ET.Element("tag")
        elem.attrib["key"] = '\xe5\xf6\xf6<>'
        self.assertEqual(serialize(elem), '<tag key="\xe5\xf6\xf6&lt;&gt;" />')
        self.assertEqual(serialize(elem, encoding="utf-8"),
                b'<tag key="\xc3\xa5\xc3\xb6\xc3\xb6&lt;&gt;" />')
        self.assertEqual(serialize(elem, encoding="us-ascii"),
                b'<tag key="&#229;&#246;&#246;&lt;&gt;" />')
        for enc in ("iso-8859-1", "utf-16", "utf-16le", "utf-16be", "utf-32"):
            self.assertEqual(serialize(elem, encoding=enc),
                    ("<?xml version='1.0' encoding='%s'?>\n"
                     "<tag key=\"åöö&lt;&gt;\" />" % enc).encode(enc))

    def test_write_to_filename(self):
        self.addCleanup(support.unlink, TESTFN)
        tree = ET.ElementTree(ET.XML('''<site />'''))
        tree.write(TESTFN)
        with open(TESTFN, 'rb') as f:
            self.assertEqual(f.read(), b'''<site />''')

    def test_write_to_text_file(self):
        self.addCleanup(support.unlink, TESTFN)
        tree = ET.ElementTree(ET.XML('''<site />'''))
        with open(TESTFN, 'w', encoding='utf-8') as f:
            tree.write(f, encoding='unicode')
            self.assertFalse(f.closed)
        with open(TESTFN, 'rb') as f:
            self.assertEqual(f.read(), b'''<site />''')

    def test_write_to_binary_file(self):
        self.addCleanup(support.unlink, TESTFN)
        tree = ET.ElementTree(ET.XML('''<site />'''))
        with open(TESTFN, 'wb') as f:
            tree.write(f)
            self.assertFalse(f.closed)
        with open(TESTFN, 'rb') as f:
            self.assertEqual(f.read(), b'''<site />''')

    def test_write_to_binary_file_with_bom(self):
        self.addCleanup(support.unlink, TESTFN)
        tree = ET.ElementTree(ET.XML('''<site />'''))
        # test BOM writing to buffered file
        with open(TESTFN, 'wb') as f:
            tree.write(f, encoding='utf-16')
            self.assertFalse(f.closed)
        with open(TESTFN, 'rb') as f:
            self.assertEqual(f.read(),
                    '''<?xml version='1.0' encoding='utf-16'?>\n'''
                    '''<site />'''.encode("utf-16"))
        # test BOM writing to non-buffered file
        with open(TESTFN, 'wb', buffering=0) as f:
            tree.write(f, encoding='utf-16')
            self.assertFalse(f.closed)
        with open(TESTFN, 'rb') as f:
            self.assertEqual(f.read(),
                    '''<?xml version='1.0' encoding='utf-16'?>\n'''
                    '''<site />'''.encode("utf-16"))

    def test_read_from_stringio(self):
        tree = ET.ElementTree()
        stream = io.StringIO('''<?xml version="1.0"?><site></site>''')
        tree.parse(stream)
        self.assertEqual(tree.getroot().tag, 'site')

    def test_write_to_stringio(self):
        tree = ET.ElementTree(ET.XML('''<site />'''))
        stream = io.StringIO()
        tree.write(stream, encoding='unicode')
        self.assertEqual(stream.getvalue(), '''<site />''')

    def test_read_from_bytesio(self):
        tree = ET.ElementTree()
        raw = io.BytesIO(b'''<?xml version="1.0"?><site></site>''')
        tree.parse(raw)
        self.assertEqual(tree.getroot().tag, 'site')

    def test_write_to_bytesio(self):
        tree = ET.ElementTree(ET.XML('''<site />'''))
        raw = io.BytesIO()
        tree.write(raw)
        self.assertEqual(raw.getvalue(), b'''<site />''')

    class dummy:
        pass

    def test_read_from_user_text_reader(self):
        stream = io.StringIO('''<?xml version="1.0"?><site></site>''')
        reader = self.dummy()
        reader.read = stream.read
        tree = ET.ElementTree()
        tree.parse(reader)
        self.assertEqual(tree.getroot().tag, 'site')

    def test_write_to_user_text_writer(self):
        tree = ET.ElementTree(ET.XML('''<site />'''))
        stream = io.StringIO()
        writer = self.dummy()
        writer.write = stream.write
        tree.write(writer, encoding='unicode')
        self.assertEqual(stream.getvalue(), '''<site />''')

    def test_read_from_user_binary_reader(self):
        raw = io.BytesIO(b'''<?xml version="1.0"?><site></site>''')
        reader = self.dummy()
        reader.read = raw.read
        tree = ET.ElementTree()
        tree.parse(reader)
        self.assertEqual(tree.getroot().tag, 'site')
        tree = ET.ElementTree()

    def test_write_to_user_binary_writer(self):
        tree = ET.ElementTree(ET.XML('''<site />'''))
        raw = io.BytesIO()
        writer = self.dummy()
        writer.write = raw.write
        tree.write(writer)
        self.assertEqual(raw.getvalue(), b'''<site />''')

    def test_write_to_user_binary_writer_with_bom(self):
        tree = ET.ElementTree(ET.XML('''<site />'''))
        raw = io.BytesIO()
        writer = self.dummy()
        writer.write = raw.write
        writer.seekable = lambda: True
        writer.tell = raw.tell
        tree.write(writer, encoding="utf-16")
        self.assertEqual(raw.getvalue(),
                '''<?xml version='1.0' encoding='utf-16'?>\n'''
                '''<site />'''.encode("utf-16"))

    def test_tostringlist_invariant(self):
        root = ET.fromstring('<tag>foo</tag>')
        self.assertEqual(
            ET.tostring(root, 'unicode'),
            ''.join(ET.tostringlist(root, 'unicode')))
        self.assertEqual(
            ET.tostring(root, 'utf-16'),
            b''.join(ET.tostringlist(root, 'utf-16')))

    def test_short_empty_elements(self):
        root = ET.fromstring('<tag>a<x />b<y></y>c</tag>')
        self.assertEqual(
            ET.tostring(root, 'unicode'),
            '<tag>a<x />b<y />c</tag>')
        self.assertEqual(
            ET.tostring(root, 'unicode', short_empty_elements=True),
            '<tag>a<x />b<y />c</tag>')
        self.assertEqual(
            ET.tostring(root, 'unicode', short_empty_elements=False),
            '<tag>a<x></x>b<y></y>c</tag>')


class ParseErrorTest(unittest.TestCase):
    def test_subclass(self):
        self.assertIsInstance(ET.ParseError(), SyntaxError)

    def _get_error(self, s):
        try:
            ET.fromstring(s)
        except ET.ParseError as e:
            return e

    def test_error_position(self):
        self.assertEqual(self._get_error('foo').position, (1, 0))
        self.assertEqual(self._get_error('<tag>&foo;</tag>').position, (1, 5))
        self.assertEqual(self._get_error('foobar<').position, (1, 6))

    def test_error_code(self):
        import xml.parsers.expat.errors as ERRORS
        self.assertEqual(self._get_error('foo').code,
                ERRORS.codes[ERRORS.XML_ERROR_SYNTAX])


class KeywordArgsTest(unittest.TestCase):
    # Test various issues with keyword arguments passed to ET.Element
    # constructor and methods
    def test_issue14818(self):
        x = ET.XML("<a>foo</a>")
        self.assertEqual(x.find('a', None),
                         x.find(path='a', namespaces=None))
        self.assertEqual(x.findtext('a', None, None),
                         x.findtext(path='a', default=None, namespaces=None))
        self.assertEqual(x.findall('a', None),
                         x.findall(path='a', namespaces=None))
        self.assertEqual(list(x.iterfind('a', None)),
                         list(x.iterfind(path='a', namespaces=None)))

        self.assertEqual(ET.Element('a').attrib, {})
        elements = [
            ET.Element('a', dict(href="#", id="foo")),
            ET.Element('a', attrib=dict(href="#", id="foo")),
            ET.Element('a', dict(href="#"), id="foo"),
            ET.Element('a', href="#", id="foo"),
            ET.Element('a', dict(href="#", id="foo"), href="#", id="foo"),
        ]
        for e in elements:
            self.assertEqual(e.tag, 'a')
            self.assertEqual(e.attrib, dict(href="#", id="foo"))

        e2 = ET.SubElement(elements[0], 'foobar', attrib={'key1': 'value1'})
        self.assertEqual(e2.attrib['key1'], 'value1')

        with self.assertRaisesRegex(TypeError, 'must be dict, not str'):
            ET.Element('a', "I'm not a dict")
        with self.assertRaisesRegex(TypeError, 'must be dict, not str'):
            ET.Element('a', attrib="I'm not a dict")

# --------------------------------------------------------------------

class NoAcceleratorTest(unittest.TestCase):
    def setUp(self):
        if not pyET:
            raise unittest.SkipTest('only for the Python version')

    # Test that the C accelerator was not imported for pyET
    def test_correct_import_pyET(self):
        # The type of methods defined in Python code is types.FunctionType,
        # while the type of methods defined inside _elementtree is
        # <class 'wrapper_descriptor'>
        self.assertIsInstance(pyET.Element.__init__, types.FunctionType)
        self.assertIsInstance(pyET.XMLParser.__init__, types.FunctionType)

# --------------------------------------------------------------------


def test_main(module=None):
    # When invoked without a module, runs the Python ET tests by loading pyET.
    # Otherwise, uses the given module as the ET.
    global pyET
    pyET = import_fresh_module('xml.etree.ElementTree',
                               blocked=['_elementtree'])
    if module is None:
        module = pyET

    global ET
    ET = module

    test_classes = [
        ModuleTest,
        ElementSlicingTest,
        BasicElementTest,
        BadElementTest,
        BadElementPathTest,
        ElementTreeTest,
        IOTest,
        ParseErrorTest,
        XIncludeTest,
        ElementTreeTypeTest,
        ElementFindTest,
        ElementIterTest,
        TreeBuilderTest,
        XMLParserTest,
        XMLPullParserTest,
        BugsTest,
        ]

    # These tests will only run for the pure-Python version that doesn't import
    # _elementtree. We can't use skipUnless here, because pyET is filled in only
    # after the module is loaded.
    if pyET is not ET:
        test_classes.extend([
            NoAcceleratorTest,
            ])

    # Provide default namespace mapping and path cache.
    from xml.etree import ElementPath
    nsmap = ET.register_namespace._namespace_map
    # Copy the default namespace mapping
    nsmap_copy = nsmap.copy()
    # Copy the path cache (should be empty)
    path_cache = ElementPath._cache
    ElementPath._cache = path_cache.copy()
    try:
        support.run_unittest(*test_classes)
    finally:
        from xml.etree import ElementPath
        # Restore mapping and path cache
        nsmap.clear()
        nsmap.update(nsmap_copy)
        ElementPath._cache = path_cache
        # don't interfere with subsequent tests
        ET = pyET = None


if __name__ == '__main__':
    test_main()<|MERGE_RESOLUTION|>--- conflicted
+++ resolved
@@ -98,7 +98,6 @@
 <document>&entity;</document>
 """
 
-<<<<<<< HEAD
 def checkwarnings(*filters, quiet=False):
     def decorator(test):
         def newtest(*args, **kwargs):
@@ -108,7 +107,7 @@
         return newtest
     return decorator
 
-=======
+
 #backported from https://github.com/python/cpython/pull/22987
 ATTLIST_XML = """\
 <?xml version="1.0" encoding="UTF-8"?>
@@ -122,7 +121,6 @@
 <bar>&qux;</bar>
 </foo>
 """
->>>>>>> 7d46eb8a
 
 class ModuleTest(unittest.TestCase):
     def test_sanity(self):
