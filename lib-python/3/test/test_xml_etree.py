--- conflicted
+++ resolved
@@ -18,11 +18,7 @@
 
 from itertools import product
 from test import support
-<<<<<<< HEAD
-from test.support import TESTFN, findfile, import_fresh_module, gc_collect, impl_detail
-=======
-from test.support import TESTFN, findfile, import_fresh_module, gc_collect, swap_attr
->>>>>>> 0cc4b2bb
+from test.support import TESTFN, findfile, import_fresh_module, gc_collect, impl_detail, swap_attr
 
 # pyET is the pure-Python implementation.
 #
@@ -2205,9 +2201,6 @@
         self.assertEqual(self._ilist(doc), all_tags)
         self.assertEqual(self._ilist(doc, '*'), all_tags)
 
-<<<<<<< HEAD
-    @impl_detail
-=======
     def test_getiterator(self):
         doc = ET.XML('''
             <document>
@@ -2239,7 +2232,7 @@
         self.assertEqual(summarize_list(doc.getiterator(None)), all_tags)
         self.assertEqual(summarize_list(doc.getiterator('*')), all_tags)
 
->>>>>>> 0cc4b2bb
+    @impl_detail
     def test_copy(self):
         a = ET.Element('a')
         it = a.iter()
