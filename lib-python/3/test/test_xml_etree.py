--- conflicted
+++ resolved
@@ -18,11 +18,8 @@
 
 from itertools import product
 from test import support
-<<<<<<< HEAD
-from test.support import TESTFN, findfile, import_fresh_module, gc_collect, impl_detail
-=======
+from test.support import impl_detail
 from test.support import TESTFN, findfile, import_fresh_module, gc_collect, swap_attr
->>>>>>> b78b2773
 
 # pyET is the pure-Python implementation.
 #
@@ -2201,9 +2198,6 @@
         self.assertEqual(self._ilist(doc), all_tags)
         self.assertEqual(self._ilist(doc, '*'), all_tags)
 
-<<<<<<< HEAD
-    @impl_detail
-=======
     def test_getiterator(self):
         doc = ET.XML('''
             <document>
@@ -2235,7 +2229,7 @@
         self.assertEqual(summarize_list(doc.getiterator(None)), all_tags)
         self.assertEqual(summarize_list(doc.getiterator('*')), all_tags)
 
->>>>>>> b78b2773
+    @impl_detail
     def test_copy(self):
         a = ET.Element('a')
         it = a.iter()
