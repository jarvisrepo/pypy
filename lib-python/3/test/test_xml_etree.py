# IMPORTANT: the same tests are run from "test_xml_etree_c" in order
# to ensure consistency between the C implementation and the Python
# implementation.
#
# For this purpose, the module-level "ET" symbol is temporarily
# monkey-patched when running the "test_xml_etree_c" test suite.

import copy
import functools
import html
import io
import itertools
import locale
import operator
import os
import pickle
import sys
import textwrap
import types
import unittest
import warnings
import weakref

from functools import partial
from itertools import product, islice
from test import support
from test.support import TESTFN, findfile, import_fresh_module, gc_collect, impl_detail, swap_attr

# pyET is the pure-Python implementation.
#
# ET is pyET in test_xml_etree and is the C accelerated version in
# test_xml_etree_c.
pyET = None
ET = None

SIMPLE_XMLFILE = findfile("simple.xml", subdir="xmltestdata")
try:
    SIMPLE_XMLFILE.encode("utf-8")
except UnicodeEncodeError:
    raise unittest.SkipTest("filename is not encodable to utf8")
SIMPLE_NS_XMLFILE = findfile("simple-ns.xml", subdir="xmltestdata")
UTF8_BUG_XMLFILE = findfile("expat224_utf8_bug.xml", subdir="xmltestdata")

SAMPLE_XML = """\
<body>
  <tag class='a'>text</tag>
  <tag class='b' />
  <section>
    <tag class='b' id='inner'>subtext</tag>
  </section>
</body>
"""

SAMPLE_SECTION = """\
<section>
  <tag class='b' id='inner'>subtext</tag>
  <nexttag />
  <nextsection>
    <tag />
  </nextsection>
</section>
"""

SAMPLE_XML_NS = """
<body xmlns="http://effbot.org/ns">
  <tag>text</tag>
  <tag />
  <section>
    <tag>subtext</tag>
  </section>
</body>
"""

SAMPLE_XML_NS_ELEMS = """
<root>
<h:table xmlns:h="hello">
  <h:tr>
    <h:td>Apples</h:td>
    <h:td>Bananas</h:td>
  </h:tr>
</h:table>

<f:table xmlns:f="foo">
  <f:name>African Coffee Table</f:name>
  <f:width>80</f:width>
  <f:length>120</f:length>
</f:table>
</root>
"""

ENTITY_XML = """\
<!DOCTYPE points [
<!ENTITY % user-entities SYSTEM 'user-entities.xml'>
%user-entities;
]>
<document>&entity;</document>
"""

EXTERNAL_ENTITY_XML = """\
<!DOCTYPE points [
<!ENTITY entity SYSTEM "file:///non-existing-file.xml">
]>
<document>&entity;</document>
"""

def checkwarnings(*filters, quiet=False):
    def decorator(test):
        def newtest(*args, **kwargs):
            with support.check_warnings(*filters, quiet=quiet):
                test(*args, **kwargs)
        functools.update_wrapper(newtest, test)
        return newtest
    return decorator


#backported from https://github.com/python/cpython/pull/22987
ATTLIST_XML = """\
<?xml version="1.0" encoding="UTF-8"?>
<!DOCTYPE Foo [
<!ELEMENT foo (bar*)>
<!ELEMENT bar (#PCDATA)*>
<!ATTLIST bar xml:lang CDATA "eng">
<!ENTITY qux "quux">
]>
<foo>
<bar>&qux;</bar>
</foo>
"""

class ModuleTest(unittest.TestCase):
    def test_sanity(self):
        # Import sanity.

        from xml.etree import ElementTree
        from xml.etree import ElementInclude
        from xml.etree import ElementPath

    def test_all(self):
        names = ("xml.etree.ElementTree", "_elementtree")
        support.check__all__(self, ET, names, blacklist=("HTML_EMPTY",))


def serialize(elem, to_string=True, encoding='unicode', **options):
    if encoding != 'unicode':
        file = io.BytesIO()
    else:
        file = io.StringIO()
    tree = ET.ElementTree(elem)
    tree.write(file, encoding=encoding, **options)
    if to_string:
        return file.getvalue()
    else:
        file.seek(0)
        return file

def summarize_list(seq):
    return [elem.tag for elem in seq]


class ElementTestCase:
    @classmethod
    def setUpClass(cls):
        cls.modules = {pyET, ET}

    def pickleRoundTrip(self, obj, name, dumper, loader, proto):
        save_m = sys.modules[name]
        try:
            sys.modules[name] = dumper
            temp = pickle.dumps(obj, proto)
            sys.modules[name] = loader
            result = pickle.loads(temp)
        except pickle.PicklingError as pe:
            # pyET must be second, because pyET may be (equal to) ET.
            human = dict([(ET, "cET"), (pyET, "pyET")])
            raise support.TestFailed("Failed to round-trip %r from %r to %r"
                                     % (obj,
                                        human.get(dumper, dumper),
                                        human.get(loader, loader))) from pe
        finally:
            sys.modules[name] = save_m
        return result

    def assertEqualElements(self, alice, bob):
        self.assertIsInstance(alice, (ET.Element, pyET.Element))
        self.assertIsInstance(bob, (ET.Element, pyET.Element))
        self.assertEqual(len(list(alice)), len(list(bob)))
        for x, y in zip(alice, bob):
            self.assertEqualElements(x, y)
        properties = operator.attrgetter('tag', 'tail', 'text', 'attrib')
        self.assertEqual(properties(alice), properties(bob))

# --------------------------------------------------------------------
# element tree tests

class ElementTreeTest(unittest.TestCase):

    def serialize_check(self, elem, expected):
        self.assertEqual(serialize(elem), expected)

    def test_interface(self):
        # Test element tree interface.

        def check_string(string):
            len(string)
            for char in string:
                self.assertEqual(len(char), 1,
                        msg="expected one-character string, got %r" % char)
            new_string = string + ""
            new_string = string + " "
            string[:0]

        def check_mapping(mapping):
            len(mapping)
            keys = mapping.keys()
            items = mapping.items()
            for key in keys:
                item = mapping[key]
            mapping["key"] = "value"
            self.assertEqual(mapping["key"], "value",
                    msg="expected value string, got %r" % mapping["key"])

        def check_element(element):
            self.assertTrue(ET.iselement(element), msg="not an element")
            direlem = dir(element)
            for attr in 'tag', 'attrib', 'text', 'tail':
                self.assertTrue(hasattr(element, attr),
                        msg='no %s member' % attr)
                self.assertIn(attr, direlem,
                        msg='no %s visible by dir' % attr)

            check_string(element.tag)
            check_mapping(element.attrib)
            if element.text is not None:
                check_string(element.text)
            if element.tail is not None:
                check_string(element.tail)
            for elem in element:
                check_element(elem)

        element = ET.Element("tag")
        check_element(element)
        tree = ET.ElementTree(element)
        check_element(tree.getroot())
        element = ET.Element("t\xe4g", key="value")
        tree = ET.ElementTree(element)
        self.assertRegex(repr(element), r"^<Element 't\xe4g' at 0x.*>$")
        element = ET.Element("tag", key="value")

        # Make sure all standard element methods exist.

        def check_method(method):
            self.assertTrue(hasattr(method, '__call__'),
                    msg="%s not callable" % method)

        check_method(element.append)
        check_method(element.extend)
        check_method(element.insert)
        check_method(element.remove)
        check_method(element.getchildren)
        check_method(element.find)
        check_method(element.iterfind)
        check_method(element.findall)
        check_method(element.findtext)
        check_method(element.clear)
        check_method(element.get)
        check_method(element.set)
        check_method(element.keys)
        check_method(element.items)
        check_method(element.iter)
        check_method(element.itertext)
        check_method(element.getiterator)

        # These methods return an iterable. See bug 6472.

        def check_iter(it):
            check_method(it.__next__)

        check_iter(element.iterfind("tag"))
        check_iter(element.iterfind("*"))
        check_iter(tree.iterfind("tag"))
        check_iter(tree.iterfind("*"))

        # These aliases are provided:

        self.assertEqual(ET.XML, ET.fromstring)
        self.assertEqual(ET.PI, ET.ProcessingInstruction)

    def test_set_attribute(self):
        element = ET.Element('tag')

        self.assertEqual(element.tag, 'tag')
        element.tag = 'Tag'
        self.assertEqual(element.tag, 'Tag')
        element.tag = 'TAG'
        self.assertEqual(element.tag, 'TAG')

        self.assertIsNone(element.text)
        element.text = 'Text'
        self.assertEqual(element.text, 'Text')
        element.text = 'TEXT'
        self.assertEqual(element.text, 'TEXT')

        self.assertIsNone(element.tail)
        element.tail = 'Tail'
        self.assertEqual(element.tail, 'Tail')
        element.tail = 'TAIL'
        self.assertEqual(element.tail, 'TAIL')

        self.assertEqual(element.attrib, {})
        element.attrib = {'a': 'b', 'c': 'd'}
        self.assertEqual(element.attrib, {'a': 'b', 'c': 'd'})
        element.attrib = {'A': 'B', 'C': 'D'}
        self.assertEqual(element.attrib, {'A': 'B', 'C': 'D'})

    def test_simpleops(self):
        # Basic method sanity checks.

        elem = ET.XML("<body><tag/></body>")
        self.serialize_check(elem, '<body><tag /></body>')
        e = ET.Element("tag2")
        elem.append(e)
        self.serialize_check(elem, '<body><tag /><tag2 /></body>')
        elem.remove(e)
        self.serialize_check(elem, '<body><tag /></body>')
        elem.insert(0, e)
        self.serialize_check(elem, '<body><tag2 /><tag /></body>')
        elem.remove(e)
        elem.extend([e])
        self.serialize_check(elem, '<body><tag /><tag2 /></body>')
        elem.remove(e)

        element = ET.Element("tag", key="value")
        self.serialize_check(element, '<tag key="value" />') # 1
        subelement = ET.Element("subtag")
        element.append(subelement)
        self.serialize_check(element, '<tag key="value"><subtag /></tag>') # 2
        element.insert(0, subelement)
        self.serialize_check(element,
                '<tag key="value"><subtag /><subtag /></tag>') # 3
        element.remove(subelement)
        self.serialize_check(element, '<tag key="value"><subtag /></tag>') # 4
        element.remove(subelement)
        self.serialize_check(element, '<tag key="value" />') # 5
        with self.assertRaises(ValueError) as cm:
            element.remove(subelement)
        self.assertTrue(str(cm.exception).startswith('list.remove('))
        self.serialize_check(element, '<tag key="value" />') # 6
        element[0:0] = [subelement, subelement, subelement]
        self.serialize_check(element[1], '<subtag />')
        self.assertEqual(element[1:9], [element[1], element[2]])
        self.assertEqual(element[:9:2], [element[0], element[2]])
        del element[1:2]
        self.serialize_check(element,
                '<tag key="value"><subtag /><subtag /></tag>')

    def test_cdata(self):
        # Test CDATA handling (etc).

        self.serialize_check(ET.XML("<tag>hello</tag>"),
                '<tag>hello</tag>')
        self.serialize_check(ET.XML("<tag>&#104;&#101;&#108;&#108;&#111;</tag>"),
                '<tag>hello</tag>')
        self.serialize_check(ET.XML("<tag><![CDATA[hello]]></tag>"),
                '<tag>hello</tag>')

    def test_file_init(self):
        stringfile = io.BytesIO(SAMPLE_XML.encode("utf-8"))
        tree = ET.ElementTree(file=stringfile)
        self.assertEqual(tree.find("tag").tag, 'tag')
        self.assertEqual(tree.find("section/tag").tag, 'tag')

        tree = ET.ElementTree(file=SIMPLE_XMLFILE)
        self.assertEqual(tree.find("element").tag, 'element')
        self.assertEqual(tree.find("element/../empty-element").tag,
                'empty-element')

    def test_path_cache(self):
        # Check that the path cache behaves sanely.

        from xml.etree import ElementPath

        elem = ET.XML(SAMPLE_XML)
        for i in range(10): ET.ElementTree(elem).find('./'+str(i))
        cache_len_10 = len(ElementPath._cache)
        for i in range(10): ET.ElementTree(elem).find('./'+str(i))
        self.assertEqual(len(ElementPath._cache), cache_len_10)
        for i in range(20): ET.ElementTree(elem).find('./'+str(i))
        self.assertGreater(len(ElementPath._cache), cache_len_10)
        for i in range(600): ET.ElementTree(elem).find('./'+str(i))
        self.assertLess(len(ElementPath._cache), 500)

    def test_copy(self):
        # Test copy handling (etc).

        import copy
        e1 = ET.XML("<tag>hello<foo/></tag>")
        e2 = copy.copy(e1)
        e3 = copy.deepcopy(e1)
        e1.find("foo").tag = "bar"
        self.serialize_check(e1, '<tag>hello<bar /></tag>')
        self.serialize_check(e2, '<tag>hello<bar /></tag>')
        self.serialize_check(e3, '<tag>hello<foo /></tag>')

    def test_attrib(self):
        # Test attribute handling.

        elem = ET.Element("tag")
        elem.get("key") # 1.1
        self.assertEqual(elem.get("key", "default"), 'default') # 1.2

        elem.set("key", "value")
        self.assertEqual(elem.get("key"), 'value') # 1.3

        elem = ET.Element("tag", key="value")
        self.assertEqual(elem.get("key"), 'value') # 2.1
        self.assertEqual(elem.attrib, {'key': 'value'}) # 2.2

        attrib = {"key": "value"}
        elem = ET.Element("tag", attrib)
        attrib.clear() # check for aliasing issues
        self.assertEqual(elem.get("key"), 'value') # 3.1
        self.assertEqual(elem.attrib, {'key': 'value'}) # 3.2

        attrib = {"key": "value"}
        elem = ET.Element("tag", **attrib)
        attrib.clear() # check for aliasing issues
        self.assertEqual(elem.get("key"), 'value') # 4.1
        self.assertEqual(elem.attrib, {'key': 'value'}) # 4.2

        elem = ET.Element("tag", {"key": "other"}, key="value")
        self.assertEqual(elem.get("key"), 'value') # 5.1
        self.assertEqual(elem.attrib, {'key': 'value'}) # 5.2

        elem = ET.Element('test')
        elem.text = "aa"
        elem.set('testa', 'testval')
        elem.set('testb', 'test2')
        self.assertEqual(ET.tostring(elem),
                b'<test testa="testval" testb="test2">aa</test>')
        self.assertEqual(sorted(elem.keys()), ['testa', 'testb'])
        self.assertEqual(sorted(elem.items()),
                [('testa', 'testval'), ('testb', 'test2')])
        self.assertEqual(elem.attrib['testb'], 'test2')
        elem.attrib['testb'] = 'test1'
        elem.attrib['testc'] = 'test2'
        self.assertEqual(ET.tostring(elem),
                b'<test testa="testval" testb="test1" testc="test2">aa</test>')

        elem = ET.Element('test')
        elem.set('a', '\r')
        elem.set('b', '\r\n')
        elem.set('c', '\t\n\r ')
        elem.set('d', '\n\n')
        self.assertEqual(ET.tostring(elem),
                b'<test a="&#10;" b="&#10;" c="&#09;&#10;&#10; " d="&#10;&#10;" />')

    def test_makeelement(self):
        # Test makeelement handling.

        elem = ET.Element("tag")
        attrib = {"key": "value"}
        subelem = elem.makeelement("subtag", attrib)
        self.assertIsNot(subelem.attrib, attrib, msg="attrib aliasing")
        elem.append(subelem)
        self.serialize_check(elem, '<tag><subtag key="value" /></tag>')

        elem.clear()
        self.serialize_check(elem, '<tag />')
        elem.append(subelem)
        self.serialize_check(elem, '<tag><subtag key="value" /></tag>')
        elem.extend([subelem, subelem])
        self.serialize_check(elem,
            '<tag><subtag key="value" /><subtag key="value" /><subtag key="value" /></tag>')
        elem[:] = [subelem]
        self.serialize_check(elem, '<tag><subtag key="value" /></tag>')
        elem[:] = tuple([subelem])
        self.serialize_check(elem, '<tag><subtag key="value" /></tag>')

    def test_parsefile(self):
        # Test parsing from file.

        tree = ET.parse(SIMPLE_XMLFILE)
        stream = io.StringIO()
        tree.write(stream, encoding='unicode')
        self.assertEqual(stream.getvalue(),
                '<root>\n'
                '   <element key="value">text</element>\n'
                '   <element>text</element>tail\n'
                '   <empty-element />\n'
                '</root>')
        tree = ET.parse(SIMPLE_NS_XMLFILE)
        stream = io.StringIO()
        tree.write(stream, encoding='unicode')
        self.assertEqual(stream.getvalue(),
                '<ns0:root xmlns:ns0="namespace">\n'
                '   <ns0:element key="value">text</ns0:element>\n'
                '   <ns0:element>text</ns0:element>tail\n'
                '   <ns0:empty-element />\n'
                '</ns0:root>')

        with open(SIMPLE_XMLFILE) as f:
            data = f.read()

        parser = ET.XMLParser()
        self.assertRegex(parser.version, r'^Expat ')
        parser.feed(data)
        self.serialize_check(parser.close(),
                '<root>\n'
                '   <element key="value">text</element>\n'
                '   <element>text</element>tail\n'
                '   <empty-element />\n'
                '</root>')

        target = ET.TreeBuilder()
        parser = ET.XMLParser(target=target)
        parser.feed(data)
        self.serialize_check(parser.close(),
                '<root>\n'
                '   <element key="value">text</element>\n'
                '   <element>text</element>tail\n'
                '   <empty-element />\n'
                '</root>')

    def test_parseliteral(self):
        element = ET.XML("<html><body>text</body></html>")
        self.assertEqual(ET.tostring(element, encoding='unicode'),
                '<html><body>text</body></html>')
        element = ET.fromstring("<html><body>text</body></html>")
        self.assertEqual(ET.tostring(element, encoding='unicode'),
                '<html><body>text</body></html>')
        sequence = ["<html><body>", "text</bo", "dy></html>"]
        element = ET.fromstringlist(sequence)
        self.assertEqual(ET.tostring(element),
                b'<html><body>text</body></html>')
        self.assertEqual(b"".join(ET.tostringlist(element)),
                b'<html><body>text</body></html>')
        self.assertEqual(ET.tostring(element, "ascii"),
                b"<?xml version='1.0' encoding='ascii'?>\n"
                b"<html><body>text</body></html>")
        _, ids = ET.XMLID("<html><body>text</body></html>")
        self.assertEqual(len(ids), 0)
        _, ids = ET.XMLID("<html><body id='body'>text</body></html>")
        self.assertEqual(len(ids), 1)
        self.assertEqual(ids["body"].tag, 'body')

    def test_iterparse(self):
        # Test iterparse interface.

        iterparse = ET.iterparse

        context = iterparse(SIMPLE_XMLFILE)
        action, elem = next(context)
        self.assertEqual((action, elem.tag), ('end', 'element'))
        self.assertEqual([(action, elem.tag) for action, elem in context], [
                ('end', 'element'),
                ('end', 'empty-element'),
                ('end', 'root'),
            ])
        self.assertEqual(context.root.tag, 'root')

        context = iterparse(SIMPLE_NS_XMLFILE)
        self.assertEqual([(action, elem.tag) for action, elem in context], [
                ('end', '{namespace}element'),
                ('end', '{namespace}element'),
                ('end', '{namespace}empty-element'),
                ('end', '{namespace}root'),
            ])

        events = ()
        context = iterparse(SIMPLE_XMLFILE, events)
        self.assertEqual([(action, elem.tag) for action, elem in context], [])

        events = ()
        context = iterparse(SIMPLE_XMLFILE, events=events)
        self.assertEqual([(action, elem.tag) for action, elem in context], [])

        events = ("start", "end")
        context = iterparse(SIMPLE_XMLFILE, events)
        self.assertEqual([(action, elem.tag) for action, elem in context], [
                ('start', 'root'),
                ('start', 'element'),
                ('end', 'element'),
                ('start', 'element'),
                ('end', 'element'),
                ('start', 'empty-element'),
                ('end', 'empty-element'),
                ('end', 'root'),
            ])

        events = ("start", "end", "start-ns", "end-ns")
        context = iterparse(SIMPLE_NS_XMLFILE, events)
        self.assertEqual([(action, elem.tag) if action in ("start", "end")
                                             else (action, elem)
                          for action, elem in context], [
                ('start-ns', ('', 'namespace')),
                ('start', '{namespace}root'),
                ('start', '{namespace}element'),
                ('end', '{namespace}element'),
                ('start', '{namespace}element'),
                ('end', '{namespace}element'),
                ('start', '{namespace}empty-element'),
                ('end', '{namespace}empty-element'),
                ('end', '{namespace}root'),
                ('end-ns', None),
            ])

        events = ('start-ns', 'end-ns')
        context = iterparse(io.StringIO(r"<root xmlns=''/>"), events)
        res = [action for action, elem in context]
        self.assertEqual(res, ['start-ns', 'end-ns'])

        events = ("start", "end", "bogus")
        with open(SIMPLE_XMLFILE, "rb") as f:
            with self.assertRaises(ValueError) as cm:
                iterparse(f, events)
            self.assertFalse(f.closed)
        self.assertEqual(str(cm.exception), "unknown event 'bogus'")

        with support.check_no_resource_warning(self):
            with self.assertRaises(ValueError) as cm:
                iterparse(SIMPLE_XMLFILE, events)
            self.assertEqual(str(cm.exception), "unknown event 'bogus'")
            del cm

        source = io.BytesIO(
            b"<?xml version='1.0' encoding='iso-8859-1'?>\n"
            b"<body xmlns='http://&#233;ffbot.org/ns'\n"
            b"      xmlns:cl\xe9='http://effbot.org/ns'>text</body>\n")
        events = ("start-ns",)
        context = iterparse(source, events)
        self.assertEqual([(action, elem) for action, elem in context], [
                ('start-ns', ('', 'http://\xe9ffbot.org/ns')),
                ('start-ns', ('cl\xe9', 'http://effbot.org/ns')),
            ])

        source = io.StringIO("<document />junk")
        it = iterparse(source)
        action, elem = next(it)
        self.assertEqual((action, elem.tag), ('end', 'document'))
        with self.assertRaises(ET.ParseError) as cm:
            next(it)
        self.assertEqual(str(cm.exception),
                'junk after document element: line 1, column 12')

        self.addCleanup(support.unlink, TESTFN)
        with open(TESTFN, "wb") as f:
            f.write(b"<document />junk")
        it = iterparse(TESTFN)
        action, elem = next(it)
        self.assertEqual((action, elem.tag), ('end', 'document'))
        with support.check_no_resource_warning(self):
            with self.assertRaises(ET.ParseError) as cm:
                next(it)
            self.assertEqual(str(cm.exception),
                    'junk after document element: line 1, column 12')
            del cm, it

    def test_writefile(self):
        elem = ET.Element("tag")
        elem.text = "text"
        self.serialize_check(elem, '<tag>text</tag>')
        ET.SubElement(elem, "subtag").text = "subtext"
        self.serialize_check(elem, '<tag>text<subtag>subtext</subtag></tag>')

        # Test tag suppression
        elem.tag = None
        self.serialize_check(elem, 'text<subtag>subtext</subtag>')
        elem.insert(0, ET.Comment("comment"))
        self.serialize_check(elem,
                'text<!--comment--><subtag>subtext</subtag>')     # assumes 1.3

        elem[0] = ET.PI("key", "value")
        self.serialize_check(elem, 'text<?key value?><subtag>subtext</subtag>')

    def test_custom_builder(self):
        # Test parser w. custom builder.

        with open(SIMPLE_XMLFILE) as f:
            data = f.read()
        class Builder(list):
            def start(self, tag, attrib):
                self.append(("start", tag))
            def end(self, tag):
                self.append(("end", tag))
            def data(self, text):
                pass
        builder = Builder()
        parser = ET.XMLParser(target=builder)
        parser.feed(data)
        self.assertEqual(builder, [
                ('start', 'root'),
                ('start', 'element'),
                ('end', 'element'),
                ('start', 'element'),
                ('end', 'element'),
                ('start', 'empty-element'),
                ('end', 'empty-element'),
                ('end', 'root'),
            ])

        with open(SIMPLE_NS_XMLFILE) as f:
            data = f.read()
        class Builder(list):
            def start(self, tag, attrib):
                self.append(("start", tag))
            def end(self, tag):
                self.append(("end", tag))
            def data(self, text):
                pass
            def pi(self, target, data):
                self.append(("pi", target, data))
            def comment(self, data):
                self.append(("comment", data))
            def start_ns(self, prefix, uri):
                self.append(("start-ns", prefix, uri))
            def end_ns(self, prefix):
                self.append(("end-ns", prefix))
        builder = Builder()
        parser = ET.XMLParser(target=builder)
        parser.feed(data)
        self.assertEqual(builder, [
                ('pi', 'pi', 'data'),
                ('comment', ' comment '),
                ('start-ns', '', 'namespace'),
                ('start', '{namespace}root'),
                ('start', '{namespace}element'),
                ('end', '{namespace}element'),
                ('start', '{namespace}element'),
                ('end', '{namespace}element'),
                ('start', '{namespace}empty-element'),
                ('end', '{namespace}empty-element'),
                ('end', '{namespace}root'),
                ('end-ns', ''),
            ])

    def test_custom_builder_only_end_ns(self):
        class Builder(list):
            def end_ns(self, prefix):
                self.append(("end-ns", prefix))

        builder = Builder()
        parser = ET.XMLParser(target=builder)
        parser.feed(textwrap.dedent("""\
            <?pi data?>
            <!-- comment -->
            <root xmlns='namespace' xmlns:p='pns' xmlns:a='ans'>
               <a:element key='value'>text</a:element>
               <p:element>text</p:element>tail
               <empty-element/>
            </root>
            """))
        self.assertEqual(builder, [
                ('end-ns', 'a'),
                ('end-ns', 'p'),
                ('end-ns', ''),
            ])

    # Element.getchildren() and ElementTree.getiterator() are deprecated.
    @checkwarnings(("This method will be removed in future versions.  "
                    "Use .+ instead.",
                    DeprecationWarning))
    def test_getchildren(self):
        # Test Element.getchildren()

        with open(SIMPLE_XMLFILE, "rb") as f:
            tree = ET.parse(f)
        self.assertEqual([summarize_list(elem.getchildren())
                          for elem in tree.getroot().iter()], [
                ['element', 'element', 'empty-element'],
                [],
                [],
                [],
            ])
        self.assertEqual([summarize_list(elem.getchildren())
                          for elem in tree.getiterator()], [
                ['element', 'element', 'empty-element'],
                [],
                [],
                [],
            ])

        elem = ET.XML(SAMPLE_XML)
        self.assertEqual(len(elem.getchildren()), 3)
        self.assertEqual(len(elem[2].getchildren()), 1)
        self.assertEqual(elem[:], elem.getchildren())
        child1 = elem[0]
        child2 = elem[2]
        del elem[1:2]
        self.assertEqual(len(elem.getchildren()), 2)
        self.assertEqual(child1, elem[0])
        self.assertEqual(child2, elem[1])
        elem[0:2] = [child2, child1]
        self.assertEqual(child2, elem[0])
        self.assertEqual(child1, elem[1])
        self.assertNotEqual(child1, elem[0])
        elem.clear()
        self.assertEqual(elem.getchildren(), [])

    def test_writestring(self):
        elem = ET.XML("<html><body>text</body></html>")
        self.assertEqual(ET.tostring(elem), b'<html><body>text</body></html>')
        elem = ET.fromstring("<html><body>text</body></html>")
        self.assertEqual(ET.tostring(elem), b'<html><body>text</body></html>')

    def test_tostring_default_namespace(self):
        elem = ET.XML('<body xmlns="http://effbot.org/ns"><tag/></body>')
        self.assertEqual(
            ET.tostring(elem, encoding='unicode'),
            '<ns0:body xmlns:ns0="http://effbot.org/ns"><ns0:tag /></ns0:body>'
        )
        self.assertEqual(
            ET.tostring(elem, encoding='unicode', default_namespace='http://effbot.org/ns'),
            '<body xmlns="http://effbot.org/ns"><tag /></body>'
        )

    def test_tostring_default_namespace_different_namespace(self):
        elem = ET.XML('<body xmlns="http://effbot.org/ns"><tag/></body>')
        self.assertEqual(
            ET.tostring(elem, encoding='unicode', default_namespace='foobar'),
            '<ns1:body xmlns="foobar" xmlns:ns1="http://effbot.org/ns"><ns1:tag /></ns1:body>'
        )

    def test_tostring_default_namespace_original_no_namespace(self):
        elem = ET.XML('<body><tag/></body>')
        EXPECTED_MSG = '^cannot use non-qualified names with default_namespace option$'
        with self.assertRaisesRegex(ValueError, EXPECTED_MSG):
            ET.tostring(elem, encoding='unicode', default_namespace='foobar')

    def test_tostring_no_xml_declaration(self):
        elem = ET.XML('<body><tag/></body>')
        self.assertEqual(
            ET.tostring(elem, encoding='unicode'),
            '<body><tag /></body>'
        )

    def test_tostring_xml_declaration(self):
        elem = ET.XML('<body><tag/></body>')
        self.assertEqual(
            ET.tostring(elem, encoding='utf8', xml_declaration=True),
            b"<?xml version='1.0' encoding='utf8'?>\n<body><tag /></body>"
        )

    def test_tostring_xml_declaration_unicode_encoding(self):
        elem = ET.XML('<body><tag/></body>')
        preferredencoding = locale.getpreferredencoding()
        self.assertEqual(
            f"<?xml version='1.0' encoding='{preferredencoding}'?>\n<body><tag /></body>",
            ET.tostring(elem, encoding='unicode', xml_declaration=True)
        )

    def test_tostring_xml_declaration_cases(self):
        elem = ET.XML('<body><tag>ø</tag></body>')
        preferredencoding = locale.getpreferredencoding()
        TESTCASES = [
        #   (expected_retval,                  encoding, xml_declaration)
            # ... xml_declaration = None
            (b'<body><tag>&#248;</tag></body>', None, None),
            (b'<body><tag>\xc3\xb8</tag></body>', 'UTF-8', None),
            (b'<body><tag>&#248;</tag></body>', 'US-ASCII', None),
            (b"<?xml version='1.0' encoding='ISO-8859-1'?>\n"
             b"<body><tag>\xf8</tag></body>", 'ISO-8859-1', None),
            ('<body><tag>ø</tag></body>', 'unicode', None),

            # ... xml_declaration = False
            (b"<body><tag>&#248;</tag></body>", None, False),
            (b"<body><tag>\xc3\xb8</tag></body>", 'UTF-8', False),
            (b"<body><tag>&#248;</tag></body>", 'US-ASCII', False),
            (b"<body><tag>\xf8</tag></body>", 'ISO-8859-1', False),
            ("<body><tag>ø</tag></body>", 'unicode', False),

            # ... xml_declaration = True
            (b"<?xml version='1.0' encoding='us-ascii'?>\n"
             b"<body><tag>&#248;</tag></body>", None, True),
            (b"<?xml version='1.0' encoding='UTF-8'?>\n"
             b"<body><tag>\xc3\xb8</tag></body>", 'UTF-8', True),
            (b"<?xml version='1.0' encoding='US-ASCII'?>\n"
             b"<body><tag>&#248;</tag></body>", 'US-ASCII', True),
            (b"<?xml version='1.0' encoding='ISO-8859-1'?>\n"
             b"<body><tag>\xf8</tag></body>", 'ISO-8859-1', True),
            (f"<?xml version='1.0' encoding='{preferredencoding}'?>\n"
             "<body><tag>ø</tag></body>", 'unicode', True),

        ]
        for expected_retval, encoding, xml_declaration in TESTCASES:
            with self.subTest(f'encoding={encoding} '
                              f'xml_declaration={xml_declaration}'):
                self.assertEqual(
                    ET.tostring(
                        elem,
                        encoding=encoding,
                        xml_declaration=xml_declaration
                    ),
                    expected_retval
                )

    def test_tostringlist_default_namespace(self):
        elem = ET.XML('<body xmlns="http://effbot.org/ns"><tag/></body>')
        self.assertEqual(
            ''.join(ET.tostringlist(elem, encoding='unicode')),
            '<ns0:body xmlns:ns0="http://effbot.org/ns"><ns0:tag /></ns0:body>'
        )
        self.assertEqual(
            ''.join(ET.tostringlist(elem, encoding='unicode', default_namespace='http://effbot.org/ns')),
            '<body xmlns="http://effbot.org/ns"><tag /></body>'
        )

    def test_tostringlist_xml_declaration(self):
        elem = ET.XML('<body><tag/></body>')
        self.assertEqual(
            ''.join(ET.tostringlist(elem, encoding='unicode')),
            '<body><tag /></body>'
        )
        self.assertEqual(
            b''.join(ET.tostringlist(elem, xml_declaration=True)),
            b"<?xml version='1.0' encoding='us-ascii'?>\n<body><tag /></body>"
        )

        preferredencoding = locale.getpreferredencoding()
        stringlist = ET.tostringlist(elem, encoding='unicode', xml_declaration=True)
        self.assertEqual(
            ''.join(stringlist),
            f"<?xml version='1.0' encoding='{preferredencoding}'?>\n<body><tag /></body>"
        )
        self.assertRegex(stringlist[0], r"^<\?xml version='1.0' encoding='.+'?>")
        self.assertEqual(['<body', '>', '<tag', ' />', '</body>'], stringlist[1:])

    def test_encoding(self):
        def check(encoding, body=''):
            xml = ("<?xml version='1.0' encoding='%s'?><xml>%s</xml>" %
                   (encoding, body))
            self.assertEqual(ET.XML(xml.encode(encoding)).text, body)
            self.assertEqual(ET.XML(xml).text, body)
        check("ascii", 'a')
        check("us-ascii", 'a')
        check("iso-8859-1", '\xbd')
        check("iso-8859-15", '\u20ac')
        check("cp437", '\u221a')
        check("mac-roman", '\u02da')

        def xml(encoding):
            return "<?xml version='1.0' encoding='%s'?><xml />" % encoding
        def bxml(encoding):
            return xml(encoding).encode(encoding)
        supported_encodings = [
            'ascii', 'utf-8', 'utf-8-sig', 'utf-16', 'utf-16be', 'utf-16le',
            'iso8859-1', 'iso8859-2', 'iso8859-3', 'iso8859-4', 'iso8859-5',
            'iso8859-6', 'iso8859-7', 'iso8859-8', 'iso8859-9', 'iso8859-10',
            'iso8859-13', 'iso8859-14', 'iso8859-15', 'iso8859-16',
            'cp437', 'cp720', 'cp737', 'cp775', 'cp850', 'cp852',
            'cp855', 'cp856', 'cp857', 'cp858', 'cp860', 'cp861', 'cp862',
            'cp863', 'cp865', 'cp866', 'cp869', 'cp874', 'cp1006', 'cp1125',
            'cp1250', 'cp1251', 'cp1252', 'cp1253', 'cp1254', 'cp1255',
            'cp1256', 'cp1257', 'cp1258',
            'mac-cyrillic', 'mac-greek', 'mac-iceland', 'mac-latin2',
            'mac-roman', 'mac-turkish',
            'iso2022-jp', 'iso2022-jp-1', 'iso2022-jp-2', 'iso2022-jp-2004',
            'iso2022-jp-3', 'iso2022-jp-ext',
            'koi8-r', 'koi8-t', 'koi8-u', 'kz1048',
            'hz', 'ptcp154',
        ]
        for encoding in supported_encodings:
            self.assertEqual(ET.tostring(ET.XML(bxml(encoding))), b'<xml />')

        unsupported_ascii_compatible_encodings = [
            'big5', 'big5hkscs',
            'cp932', 'cp949', 'cp950',
            'euc-jp', 'euc-jis-2004', 'euc-jisx0213', 'euc-kr',
            'gb2312', 'gbk', 'gb18030',
            'iso2022-kr', 'johab',
            'shift-jis', 'shift-jis-2004', 'shift-jisx0213',
            'utf-7',
        ]
        for encoding in unsupported_ascii_compatible_encodings:
            self.assertRaises(ValueError, ET.XML, bxml(encoding))

        unsupported_ascii_incompatible_encodings = [
            'cp037', 'cp424', 'cp500', 'cp864', 'cp875', 'cp1026', 'cp1140',
            'utf_32', 'utf_32_be', 'utf_32_le',
        ]
        for encoding in unsupported_ascii_incompatible_encodings:
            self.assertRaises(ET.ParseError, ET.XML, bxml(encoding))

        self.assertRaises(ValueError, ET.XML, xml('undefined').encode('ascii'))
        self.assertRaises(LookupError, ET.XML, xml('xxx').encode('ascii'))

    def test_methods(self):
        # Test serialization methods.

        e = ET.XML("<html><link/><script>1 &lt; 2</script></html>")
        e.tail = "\n"
        self.assertEqual(serialize(e),
                '<html><link /><script>1 &lt; 2</script></html>\n')
        self.assertEqual(serialize(e, method=None),
                '<html><link /><script>1 &lt; 2</script></html>\n')
        self.assertEqual(serialize(e, method="xml"),
                '<html><link /><script>1 &lt; 2</script></html>\n')
        self.assertEqual(serialize(e, method="html"),
                '<html><link><script>1 < 2</script></html>\n')
        self.assertEqual(serialize(e, method="text"), '1 < 2\n')

    def test_issue18347(self):
        e = ET.XML('<html><CamelCase>text</CamelCase></html>')
        self.assertEqual(serialize(e),
                '<html><CamelCase>text</CamelCase></html>')
        self.assertEqual(serialize(e, method="html"),
                '<html><CamelCase>text</CamelCase></html>')

    def test_entity(self):
        # Test entity handling.

        # 1) good entities

        e = ET.XML("<document title='&#x8230;'>test</document>")
        self.assertEqual(serialize(e, encoding="us-ascii"),
                b'<document title="&#33328;">test</document>')
        self.serialize_check(e, '<document title="\u8230">test</document>')

        # 2) bad entities

        with self.assertRaises(ET.ParseError) as cm:
            ET.XML("<document>&entity;</document>")
        self.assertEqual(str(cm.exception),
                'undefined entity: line 1, column 10')

        with self.assertRaises(ET.ParseError) as cm:
            ET.XML(ENTITY_XML)
        self.assertEqual(str(cm.exception),
                'undefined entity &entity;: line 5, column 10')

        # 3) custom entity

        parser = ET.XMLParser()
        parser.entity["entity"] = "text"
        parser.feed(ENTITY_XML)
        root = parser.close()
        self.serialize_check(root, '<document>text</document>')

        # 4) external (SYSTEM) entity

        with self.assertRaises(ET.ParseError) as cm:
            ET.XML(EXTERNAL_ENTITY_XML)
        self.assertEqual(str(cm.exception),
                'undefined entity &entity;: line 4, column 10')

    def test_namespace(self):
        # Test namespace issues.

        # 1) xml namespace

        elem = ET.XML("<tag xml:lang='en' />")
        self.serialize_check(elem, '<tag xml:lang="en" />') # 1.1

        # 2) other "well-known" namespaces

        elem = ET.XML("<rdf:RDF xmlns:rdf='http://www.w3.org/1999/02/22-rdf-syntax-ns#' />")
        self.serialize_check(elem,
            '<rdf:RDF xmlns:rdf="http://www.w3.org/1999/02/22-rdf-syntax-ns#" />') # 2.1

        elem = ET.XML("<html:html xmlns:html='http://www.w3.org/1999/xhtml' />")
        self.serialize_check(elem,
            '<html:html xmlns:html="http://www.w3.org/1999/xhtml" />') # 2.2

        elem = ET.XML("<soap:Envelope xmlns:soap='http://schemas.xmlsoap.org/soap/envelope' />")
        self.serialize_check(elem,
            '<ns0:Envelope xmlns:ns0="http://schemas.xmlsoap.org/soap/envelope" />') # 2.3

        # 3) unknown namespaces
        elem = ET.XML(SAMPLE_XML_NS)
        self.serialize_check(elem,
            '<ns0:body xmlns:ns0="http://effbot.org/ns">\n'
            '  <ns0:tag>text</ns0:tag>\n'
            '  <ns0:tag />\n'
            '  <ns0:section>\n'
            '    <ns0:tag>subtext</ns0:tag>\n'
            '  </ns0:section>\n'
            '</ns0:body>')

    def test_qname(self):
        # Test QName handling.

        # 1) decorated tags

        elem = ET.Element("{uri}tag")
        self.serialize_check(elem, '<ns0:tag xmlns:ns0="uri" />') # 1.1
        elem = ET.Element(ET.QName("{uri}tag"))
        self.serialize_check(elem, '<ns0:tag xmlns:ns0="uri" />') # 1.2
        elem = ET.Element(ET.QName("uri", "tag"))
        self.serialize_check(elem, '<ns0:tag xmlns:ns0="uri" />') # 1.3
        elem = ET.Element(ET.QName("uri", "tag"))
        subelem = ET.SubElement(elem, ET.QName("uri", "tag1"))
        subelem = ET.SubElement(elem, ET.QName("uri", "tag2"))
        self.serialize_check(elem,
            '<ns0:tag xmlns:ns0="uri"><ns0:tag1 /><ns0:tag2 /></ns0:tag>') # 1.4

        # 2) decorated attributes

        elem.clear()
        elem.attrib["{uri}key"] = "value"
        self.serialize_check(elem,
            '<ns0:tag xmlns:ns0="uri" ns0:key="value" />') # 2.1

        elem.clear()
        elem.attrib[ET.QName("{uri}key")] = "value"
        self.serialize_check(elem,
            '<ns0:tag xmlns:ns0="uri" ns0:key="value" />') # 2.2

        # 3) decorated values are not converted by default, but the
        # QName wrapper can be used for values

        elem.clear()
        elem.attrib["{uri}key"] = "{uri}value"
        self.serialize_check(elem,
            '<ns0:tag xmlns:ns0="uri" ns0:key="{uri}value" />') # 3.1

        elem.clear()
        elem.attrib["{uri}key"] = ET.QName("{uri}value")
        self.serialize_check(elem,
            '<ns0:tag xmlns:ns0="uri" ns0:key="ns0:value" />') # 3.2

        elem.clear()
        subelem = ET.Element("tag")
        subelem.attrib["{uri1}key"] = ET.QName("{uri2}value")
        elem.append(subelem)
        elem.append(subelem)
        self.serialize_check(elem,
            '<ns0:tag xmlns:ns0="uri" xmlns:ns1="uri1" xmlns:ns2="uri2">'
            '<tag ns1:key="ns2:value" />'
            '<tag ns1:key="ns2:value" />'
            '</ns0:tag>') # 3.3

        # 4) Direct QName tests

        self.assertEqual(str(ET.QName('ns', 'tag')), '{ns}tag')
        self.assertEqual(str(ET.QName('{ns}tag')), '{ns}tag')
        q1 = ET.QName('ns', 'tag')
        q2 = ET.QName('ns', 'tag')
        self.assertEqual(q1, q2)
        q2 = ET.QName('ns', 'other-tag')
        self.assertNotEqual(q1, q2)
        self.assertNotEqual(q1, 'ns:tag')
        self.assertEqual(q1, '{ns}tag')

    def test_doctype_public(self):
        # Test PUBLIC doctype.

        elem = ET.XML('<!DOCTYPE html PUBLIC'
                ' "-//W3C//DTD XHTML 1.0 Transitional//EN"'
                ' "http://www.w3.org/TR/xhtml1/DTD/xhtml1-transitional.dtd">'
                '<html>text</html>')

    def test_xpath_tokenizer(self):
        # Test the XPath tokenizer.
        from xml.etree import ElementPath
        def check(p, expected, namespaces=None):
            self.assertEqual([op or tag
                              for op, tag in ElementPath.xpath_tokenizer(p, namespaces)],
                             expected)

        # tests from the xml specification
        check("*", ['*'])
        check("text()", ['text', '()'])
        check("@name", ['@', 'name'])
        check("@*", ['@', '*'])
        check("para[1]", ['para', '[', '1', ']'])
        check("para[last()]", ['para', '[', 'last', '()', ']'])
        check("*/para", ['*', '/', 'para'])
        check("/doc/chapter[5]/section[2]",
              ['/', 'doc', '/', 'chapter', '[', '5', ']',
               '/', 'section', '[', '2', ']'])
        check("chapter//para", ['chapter', '//', 'para'])
        check("//para", ['//', 'para'])
        check("//olist/item", ['//', 'olist', '/', 'item'])
        check(".", ['.'])
        check(".//para", ['.', '//', 'para'])
        check("..", ['..'])
        check("../@lang", ['..', '/', '@', 'lang'])
        check("chapter[title]", ['chapter', '[', 'title', ']'])
        check("employee[@secretary and @assistant]", ['employee',
              '[', '@', 'secretary', '', 'and', '', '@', 'assistant', ']'])

        # additional tests
        check("@{ns}attr", ['@', '{ns}attr'])
        check("{http://spam}egg", ['{http://spam}egg'])
        check("./spam.egg", ['.', '/', 'spam.egg'])
        check(".//{http://spam}egg", ['.', '//', '{http://spam}egg'])

        # wildcard tags
        check("{ns}*", ['{ns}*'])
        check("{}*", ['{}*'])
        check("{*}tag", ['{*}tag'])
        check("{*}*", ['{*}*'])
        check(".//{*}tag", ['.', '//', '{*}tag'])

        # namespace prefix resolution
        check("./xsd:type", ['.', '/', '{http://www.w3.org/2001/XMLSchema}type'],
              {'xsd': 'http://www.w3.org/2001/XMLSchema'})
        check("type", ['{http://www.w3.org/2001/XMLSchema}type'],
              {'': 'http://www.w3.org/2001/XMLSchema'})
        check("@xsd:type", ['@', '{http://www.w3.org/2001/XMLSchema}type'],
              {'xsd': 'http://www.w3.org/2001/XMLSchema'})
        check("@type", ['@', 'type'],
              {'': 'http://www.w3.org/2001/XMLSchema'})
        check("@{*}type", ['@', '{*}type'],
              {'': 'http://www.w3.org/2001/XMLSchema'})
        check("@{ns}attr", ['@', '{ns}attr'],
              {'': 'http://www.w3.org/2001/XMLSchema',
               'ns': 'http://www.w3.org/2001/XMLSchema'})

    def test_processinginstruction(self):
        # Test ProcessingInstruction directly

        self.assertEqual(ET.tostring(ET.ProcessingInstruction('test', 'instruction')),
                b'<?test instruction?>')
        self.assertEqual(ET.tostring(ET.PI('test', 'instruction')),
                b'<?test instruction?>')

        # Issue #2746

        self.assertEqual(ET.tostring(ET.PI('test', '<testing&>')),
                b'<?test <testing&>?>')
        self.assertEqual(ET.tostring(ET.PI('test', '<testing&>\xe3'), 'latin-1'),
                b"<?xml version='1.0' encoding='latin-1'?>\n"
                b"<?test <testing&>\xe3?>")

    def test_html_empty_elems_serialization(self):
        # issue 15970
        # from http://www.w3.org/TR/html401/index/elements.html
        for element in ['AREA', 'BASE', 'BASEFONT', 'BR', 'COL', 'FRAME', 'HR',
                        'IMG', 'INPUT', 'ISINDEX', 'LINK', 'META', 'PARAM']:
            for elem in [element, element.lower()]:
                expected = '<%s>' % elem
                serialized = serialize(ET.XML('<%s />' % elem), method='html')
                self.assertEqual(serialized, expected)
                serialized = serialize(ET.XML('<%s></%s>' % (elem,elem)),
                                       method='html')
                self.assertEqual(serialized, expected)

<<<<<<< HEAD
    # backported from https://github.com/python/cpython/pull/22987
    def test_attlist_default(self):
        # Test default attribute values; See BPO 42151.
        root = ET.fromstring(ATTLIST_XML)
        self.assertEqual(root[0].attrib,
                         {'{http://www.w3.org/XML/1998/namespace}lang': 'eng'})
=======
    def test_dump_attribute_order(self):
        # See BPO 34160
        e = ET.Element('cirriculum', status='public', company='example')
        with support.captured_stdout() as stdout:
            ET.dump(e)
        self.assertEqual(stdout.getvalue(),
                         '<cirriculum status="public" company="example" />\n')

    def test_tree_write_attribute_order(self):
        # See BPO 34160
        root = ET.Element('cirriculum', status='public', company='example')
        self.assertEqual(serialize(root),
                         '<cirriculum status="public" company="example" />')
        self.assertEqual(serialize(root, method='html'),
                '<cirriculum status="public" company="example"></cirriculum>')
>>>>>>> c9993687


class XMLPullParserTest(unittest.TestCase):

    def _feed(self, parser, data, chunk_size=None):
        if chunk_size is None:
            parser.feed(data)
        else:
            for i in range(0, len(data), chunk_size):
                parser.feed(data[i:i+chunk_size])

    def assert_events(self, parser, expected, max_events=None):
        self.assertEqual(
            [(event, (elem.tag, elem.text))
             for event, elem in islice(parser.read_events(), max_events)],
            expected)

    def assert_event_tuples(self, parser, expected, max_events=None):
        self.assertEqual(
            list(islice(parser.read_events(), max_events)),
            expected)

    def assert_event_tags(self, parser, expected, max_events=None):
        events = islice(parser.read_events(), max_events)
        self.assertEqual([(action, elem.tag) for action, elem in events],
                         expected)

    def test_simple_xml(self):
        for chunk_size in (None, 1, 5):
            with self.subTest(chunk_size=chunk_size):
                parser = ET.XMLPullParser()
                self.assert_event_tags(parser, [])
                self._feed(parser, "<!-- comment -->\n", chunk_size)
                self.assert_event_tags(parser, [])
                self._feed(parser,
                           "<root>\n  <element key='value'>text</element",
                           chunk_size)
                self.assert_event_tags(parser, [])
                self._feed(parser, ">\n", chunk_size)
                self.assert_event_tags(parser, [('end', 'element')])
                self._feed(parser, "<element>text</element>tail\n", chunk_size)
                self._feed(parser, "<empty-element/>\n", chunk_size)
                self.assert_event_tags(parser, [
                    ('end', 'element'),
                    ('end', 'empty-element'),
                    ])
                self._feed(parser, "</root>\n", chunk_size)
                self.assert_event_tags(parser, [('end', 'root')])
                self.assertIsNone(parser.close())

    def test_feed_while_iterating(self):
        parser = ET.XMLPullParser()
        it = parser.read_events()
        self._feed(parser, "<root>\n  <element key='value'>text</element>\n")
        action, elem = next(it)
        self.assertEqual((action, elem.tag), ('end', 'element'))
        self._feed(parser, "</root>\n")
        action, elem = next(it)
        self.assertEqual((action, elem.tag), ('end', 'root'))
        with self.assertRaises(StopIteration):
            next(it)

    def test_simple_xml_with_ns(self):
        parser = ET.XMLPullParser()
        self.assert_event_tags(parser, [])
        self._feed(parser, "<!-- comment -->\n")
        self.assert_event_tags(parser, [])
        self._feed(parser, "<root xmlns='namespace'>\n")
        self.assert_event_tags(parser, [])
        self._feed(parser, "<element key='value'>text</element")
        self.assert_event_tags(parser, [])
        self._feed(parser, ">\n")
        self.assert_event_tags(parser, [('end', '{namespace}element')])
        self._feed(parser, "<element>text</element>tail\n")
        self._feed(parser, "<empty-element/>\n")
        self.assert_event_tags(parser, [
            ('end', '{namespace}element'),
            ('end', '{namespace}empty-element'),
            ])
        self._feed(parser, "</root>\n")
        self.assert_event_tags(parser, [('end', '{namespace}root')])
        self.assertIsNone(parser.close())

    def test_ns_events(self):
        parser = ET.XMLPullParser(events=('start-ns', 'end-ns'))
        self._feed(parser, "<!-- comment -->\n")
        self._feed(parser, "<root xmlns='namespace'>\n")
        self.assertEqual(
            list(parser.read_events()),
            [('start-ns', ('', 'namespace'))])
        self._feed(parser, "<element key='value'>text</element")
        self._feed(parser, ">\n")
        self._feed(parser, "<element>text</element>tail\n")
        self._feed(parser, "<empty-element/>\n")
        self._feed(parser, "</root>\n")
        self.assertEqual(list(parser.read_events()), [('end-ns', None)])
        self.assertIsNone(parser.close())

    def test_ns_events_start(self):
        parser = ET.XMLPullParser(events=('start-ns', 'start', 'end'))
        self._feed(parser, "<tag xmlns='abc' xmlns:p='xyz'>\n")
        self.assert_event_tuples(parser, [
            ('start-ns', ('', 'abc')),
            ('start-ns', ('p', 'xyz')),
        ], max_events=2)
        self.assert_event_tags(parser, [
            ('start', '{abc}tag'),
        ], max_events=1)

        self._feed(parser, "<child />\n")
        self.assert_event_tags(parser, [
            ('start', '{abc}child'),
            ('end', '{abc}child'),
        ])

        self._feed(parser, "</tag>\n")
        parser.close()
        self.assert_event_tags(parser, [
            ('end', '{abc}tag'),
        ])

    def test_ns_events_start_end(self):
        parser = ET.XMLPullParser(events=('start-ns', 'start', 'end', 'end-ns'))
        self._feed(parser, "<tag xmlns='abc' xmlns:p='xyz'>\n")
        self.assert_event_tuples(parser, [
            ('start-ns', ('', 'abc')),
            ('start-ns', ('p', 'xyz')),
        ], max_events=2)
        self.assert_event_tags(parser, [
            ('start', '{abc}tag'),
        ], max_events=1)

        self._feed(parser, "<child />\n")
        self.assert_event_tags(parser, [
            ('start', '{abc}child'),
            ('end', '{abc}child'),
        ])

        self._feed(parser, "</tag>\n")
        parser.close()
        self.assert_event_tags(parser, [
            ('end', '{abc}tag'),
        ], max_events=1)
        self.assert_event_tuples(parser, [
            ('end-ns', None),
            ('end-ns', None),
        ])

    def test_events(self):
        parser = ET.XMLPullParser(events=())
        self._feed(parser, "<root/>\n")
        self.assert_event_tags(parser, [])

        parser = ET.XMLPullParser(events=('start', 'end'))
        self._feed(parser, "<!-- text here -->\n")
        self.assert_events(parser, [])

        parser = ET.XMLPullParser(events=('start', 'end'))
        self._feed(parser, "<root>\n")
        self.assert_event_tags(parser, [('start', 'root')])
        self._feed(parser, "<element key='value'>text</element")
        self.assert_event_tags(parser, [('start', 'element')])
        self._feed(parser, ">\n")
        self.assert_event_tags(parser, [('end', 'element')])
        self._feed(parser,
                   "<element xmlns='foo'>text<empty-element/></element>tail\n")
        self.assert_event_tags(parser, [
            ('start', '{foo}element'),
            ('start', '{foo}empty-element'),
            ('end', '{foo}empty-element'),
            ('end', '{foo}element'),
            ])
        self._feed(parser, "</root>")
        self.assertIsNone(parser.close())
        self.assert_event_tags(parser, [('end', 'root')])

        parser = ET.XMLPullParser(events=('start',))
        self._feed(parser, "<!-- comment -->\n")
        self.assert_event_tags(parser, [])
        self._feed(parser, "<root>\n")
        self.assert_event_tags(parser, [('start', 'root')])
        self._feed(parser, "<element key='value'>text</element")
        self.assert_event_tags(parser, [('start', 'element')])
        self._feed(parser, ">\n")
        self.assert_event_tags(parser, [])
        self._feed(parser,
                   "<element xmlns='foo'>text<empty-element/></element>tail\n")
        self.assert_event_tags(parser, [
            ('start', '{foo}element'),
            ('start', '{foo}empty-element'),
            ])
        self._feed(parser, "</root>")
        self.assertIsNone(parser.close())

    def test_events_comment(self):
        parser = ET.XMLPullParser(events=('start', 'comment', 'end'))
        self._feed(parser, "<!-- text here -->\n")
        self.assert_events(parser, [('comment', (ET.Comment, ' text here '))])
        self._feed(parser, "<!-- more text here -->\n")
        self.assert_events(parser, [('comment', (ET.Comment, ' more text here '))])
        self._feed(parser, "<root-tag>text")
        self.assert_event_tags(parser, [('start', 'root-tag')])
        self._feed(parser, "<!-- inner comment-->\n")
        self.assert_events(parser, [('comment', (ET.Comment, ' inner comment'))])
        self._feed(parser, "</root-tag>\n")
        self.assert_event_tags(parser, [('end', 'root-tag')])
        self._feed(parser, "<!-- outer comment -->\n")
        self.assert_events(parser, [('comment', (ET.Comment, ' outer comment '))])

        parser = ET.XMLPullParser(events=('comment',))
        self._feed(parser, "<!-- text here -->\n")
        self.assert_events(parser, [('comment', (ET.Comment, ' text here '))])

    def test_events_pi(self):
        parser = ET.XMLPullParser(events=('start', 'pi', 'end'))
        self._feed(parser, "<?pitarget?>\n")
        self.assert_events(parser, [('pi', (ET.PI, 'pitarget'))])
        parser = ET.XMLPullParser(events=('pi',))
        self._feed(parser, "<?pitarget some text ?>\n")
        self.assert_events(parser, [('pi', (ET.PI, 'pitarget some text '))])

    def test_events_sequence(self):
        # Test that events can be some sequence that's not just a tuple or list
        eventset = {'end', 'start'}
        parser = ET.XMLPullParser(events=eventset)
        self._feed(parser, "<foo>bar</foo>")
        self.assert_event_tags(parser, [('start', 'foo'), ('end', 'foo')])

        class DummyIter:
            def __init__(self):
                self.events = iter(['start', 'end', 'start-ns'])
            def __iter__(self):
                return self
            def __next__(self):
                return next(self.events)

        parser = ET.XMLPullParser(events=DummyIter())
        self._feed(parser, "<foo>bar</foo>")
        self.assert_event_tags(parser, [('start', 'foo'), ('end', 'foo')])

    def test_unknown_event(self):
        with self.assertRaises(ValueError):
            ET.XMLPullParser(events=('start', 'end', 'bogus'))


#
# xinclude tests (samples from appendix C of the xinclude specification)

XINCLUDE = {}

XINCLUDE["C1.xml"] = """\
<?xml version='1.0'?>
<document xmlns:xi="http://www.w3.org/2001/XInclude">
  <p>120 Mz is adequate for an average home user.</p>
  <xi:include href="disclaimer.xml"/>
</document>
"""

XINCLUDE["disclaimer.xml"] = """\
<?xml version='1.0'?>
<disclaimer>
  <p>The opinions represented herein represent those of the individual
  and should not be interpreted as official policy endorsed by this
  organization.</p>
</disclaimer>
"""

XINCLUDE["C2.xml"] = """\
<?xml version='1.0'?>
<document xmlns:xi="http://www.w3.org/2001/XInclude">
  <p>This document has been accessed
  <xi:include href="count.txt" parse="text"/> times.</p>
</document>
"""

XINCLUDE["count.txt"] = "324387"

XINCLUDE["C2b.xml"] = """\
<?xml version='1.0'?>
<document xmlns:xi="http://www.w3.org/2001/XInclude">
  <p>This document has been <em>accessed</em>
  <xi:include href="count.txt" parse="text"/> times.</p>
</document>
"""

XINCLUDE["C3.xml"] = """\
<?xml version='1.0'?>
<document xmlns:xi="http://www.w3.org/2001/XInclude">
  <p>The following is the source of the "data.xml" resource:</p>
  <example><xi:include href="data.xml" parse="text"/></example>
</document>
"""

XINCLUDE["data.xml"] = """\
<?xml version='1.0'?>
<data>
  <item><![CDATA[Brooks & Shields]]></item>
</data>
"""

XINCLUDE["C5.xml"] = """\
<?xml version='1.0'?>
<div xmlns:xi="http://www.w3.org/2001/XInclude">
  <xi:include href="example.txt" parse="text">
    <xi:fallback>
      <xi:include href="fallback-example.txt" parse="text">
        <xi:fallback><a href="mailto:bob@example.org">Report error</a></xi:fallback>
      </xi:include>
    </xi:fallback>
  </xi:include>
</div>
"""

XINCLUDE["default.xml"] = """\
<?xml version='1.0'?>
<document xmlns:xi="http://www.w3.org/2001/XInclude">
  <p>Example.</p>
  <xi:include href="{}"/>
</document>
""".format(html.escape(SIMPLE_XMLFILE, True))

#
# badly formatted xi:include tags

XINCLUDE_BAD = {}

XINCLUDE_BAD["B1.xml"] = """\
<?xml version='1.0'?>
<document xmlns:xi="http://www.w3.org/2001/XInclude">
  <p>120 Mz is adequate for an average home user.</p>
  <xi:include href="disclaimer.xml" parse="BAD_TYPE"/>
</document>
"""

XINCLUDE_BAD["B2.xml"] = """\
<?xml version='1.0'?>
<div xmlns:xi="http://www.w3.org/2001/XInclude">
    <xi:fallback></xi:fallback>
</div>
"""

class XIncludeTest(unittest.TestCase):

    def xinclude_loader(self, href, parse="xml", encoding=None):
        try:
            data = XINCLUDE[href]
        except KeyError:
            raise OSError("resource not found")
        if parse == "xml":
            data = ET.XML(data)
        return data

    def none_loader(self, href, parser, encoding=None):
        return None

    def _my_loader(self, href, parse):
        # Used to avoid a test-dependency problem where the default loader
        # of ElementInclude uses the pyET parser for cET tests.
        if parse == 'xml':
            with open(href, 'rb') as f:
                return ET.parse(f).getroot()
        else:
            return None

    def test_xinclude_default(self):
        from xml.etree import ElementInclude
        doc = self.xinclude_loader('default.xml')
        ElementInclude.include(doc, self._my_loader)
        self.assertEqual(serialize(doc),
            '<document>\n'
            '  <p>Example.</p>\n'
            '  <root>\n'
            '   <element key="value">text</element>\n'
            '   <element>text</element>tail\n'
            '   <empty-element />\n'
            '</root>\n'
            '</document>')

    def test_xinclude(self):
        from xml.etree import ElementInclude

        # Basic inclusion example (XInclude C.1)
        document = self.xinclude_loader("C1.xml")
        ElementInclude.include(document, self.xinclude_loader)
        self.assertEqual(serialize(document),
            '<document>\n'
            '  <p>120 Mz is adequate for an average home user.</p>\n'
            '  <disclaimer>\n'
            '  <p>The opinions represented herein represent those of the individual\n'
            '  and should not be interpreted as official policy endorsed by this\n'
            '  organization.</p>\n'
            '</disclaimer>\n'
            '</document>') # C1

        # Textual inclusion example (XInclude C.2)
        document = self.xinclude_loader("C2.xml")
        ElementInclude.include(document, self.xinclude_loader)
        self.assertEqual(serialize(document),
            '<document>\n'
            '  <p>This document has been accessed\n'
            '  324387 times.</p>\n'
            '</document>') # C2

        # Textual inclusion after sibling element (based on modified XInclude C.2)
        document = self.xinclude_loader("C2b.xml")
        ElementInclude.include(document, self.xinclude_loader)
        self.assertEqual(serialize(document),
            '<document>\n'
            '  <p>This document has been <em>accessed</em>\n'
            '  324387 times.</p>\n'
            '</document>') # C2b

        # Textual inclusion of XML example (XInclude C.3)
        document = self.xinclude_loader("C3.xml")
        ElementInclude.include(document, self.xinclude_loader)
        self.assertEqual(serialize(document),
            '<document>\n'
            '  <p>The following is the source of the "data.xml" resource:</p>\n'
            "  <example>&lt;?xml version='1.0'?&gt;\n"
            '&lt;data&gt;\n'
            '  &lt;item&gt;&lt;![CDATA[Brooks &amp; Shields]]&gt;&lt;/item&gt;\n'
            '&lt;/data&gt;\n'
            '</example>\n'
            '</document>') # C3

        # Fallback example (XInclude C.5)
        # Note! Fallback support is not yet implemented
        document = self.xinclude_loader("C5.xml")
        with self.assertRaises(OSError) as cm:
            ElementInclude.include(document, self.xinclude_loader)
        self.assertEqual(str(cm.exception), 'resource not found')
        self.assertEqual(serialize(document),
            '<div xmlns:ns0="http://www.w3.org/2001/XInclude">\n'
            '  <ns0:include href="example.txt" parse="text">\n'
            '    <ns0:fallback>\n'
            '      <ns0:include href="fallback-example.txt" parse="text">\n'
            '        <ns0:fallback><a href="mailto:bob@example.org">Report error</a></ns0:fallback>\n'
            '      </ns0:include>\n'
            '    </ns0:fallback>\n'
            '  </ns0:include>\n'
            '</div>') # C5

    def test_xinclude_failures(self):
        from xml.etree import ElementInclude

        # Test failure to locate included XML file.
        document = ET.XML(XINCLUDE["C1.xml"])
        with self.assertRaises(ElementInclude.FatalIncludeError) as cm:
            ElementInclude.include(document, loader=self.none_loader)
        self.assertEqual(str(cm.exception),
                "cannot load 'disclaimer.xml' as 'xml'")

        # Test failure to locate included text file.
        document = ET.XML(XINCLUDE["C2.xml"])
        with self.assertRaises(ElementInclude.FatalIncludeError) as cm:
            ElementInclude.include(document, loader=self.none_loader)
        self.assertEqual(str(cm.exception),
                "cannot load 'count.txt' as 'text'")

        # Test bad parse type.
        document = ET.XML(XINCLUDE_BAD["B1.xml"])
        with self.assertRaises(ElementInclude.FatalIncludeError) as cm:
            ElementInclude.include(document, loader=self.none_loader)
        self.assertEqual(str(cm.exception),
                "unknown parse type in xi:include tag ('BAD_TYPE')")

        # Test xi:fallback outside xi:include.
        document = ET.XML(XINCLUDE_BAD["B2.xml"])
        with self.assertRaises(ElementInclude.FatalIncludeError) as cm:
            ElementInclude.include(document, loader=self.none_loader)
        self.assertEqual(str(cm.exception),
                "xi:fallback tag must be child of xi:include "
                "('{http://www.w3.org/2001/XInclude}fallback')")

# --------------------------------------------------------------------
# reported bugs

class BugsTest(unittest.TestCase):

    def test_bug_xmltoolkit21(self):
        # marshaller gives obscure errors for non-string values

        def check(elem):
            with self.assertRaises(TypeError) as cm:
                serialize(elem)
            self.assertEqual(str(cm.exception),
                    'cannot serialize 123 (type int)')

        elem = ET.Element(123)
        check(elem) # tag

        elem = ET.Element("elem")
        elem.text = 123
        check(elem) # text

        elem = ET.Element("elem")
        elem.tail = 123
        check(elem) # tail

        elem = ET.Element("elem")
        elem.set(123, "123")
        check(elem) # attribute key

        elem = ET.Element("elem")
        elem.set("123", 123)
        check(elem) # attribute value

    def test_bug_xmltoolkit25(self):
        # typo in ElementTree.findtext

        elem = ET.XML(SAMPLE_XML)
        tree = ET.ElementTree(elem)
        self.assertEqual(tree.findtext("tag"), 'text')
        self.assertEqual(tree.findtext("section/tag"), 'subtext')

    def test_bug_xmltoolkit28(self):
        # .//tag causes exceptions

        tree = ET.XML("<doc><table><tbody/></table></doc>")
        self.assertEqual(summarize_list(tree.findall(".//thead")), [])
        self.assertEqual(summarize_list(tree.findall(".//tbody")), ['tbody'])

    def test_bug_xmltoolkitX1(self):
        # dump() doesn't flush the output buffer

        tree = ET.XML("<doc><table><tbody/></table></doc>")
        with support.captured_stdout() as stdout:
            ET.dump(tree)
            self.assertEqual(stdout.getvalue(), '<doc><table><tbody /></table></doc>\n')

    def test_bug_xmltoolkit39(self):
        # non-ascii element and attribute names doesn't work

        tree = ET.XML(b"<?xml version='1.0' encoding='iso-8859-1'?><t\xe4g />")
        self.assertEqual(ET.tostring(tree, "utf-8"), b'<t\xc3\xa4g />')

        tree = ET.XML(b"<?xml version='1.0' encoding='iso-8859-1'?>"
                      b"<tag \xe4ttr='v&#228;lue' />")
        self.assertEqual(tree.attrib, {'\xe4ttr': 'v\xe4lue'})
        self.assertEqual(ET.tostring(tree, "utf-8"),
                b'<tag \xc3\xa4ttr="v\xc3\xa4lue" />')

        tree = ET.XML(b"<?xml version='1.0' encoding='iso-8859-1'?>"
                      b'<t\xe4g>text</t\xe4g>')
        self.assertEqual(ET.tostring(tree, "utf-8"),
                b'<t\xc3\xa4g>text</t\xc3\xa4g>')

        tree = ET.Element("t\u00e4g")
        self.assertEqual(ET.tostring(tree, "utf-8"), b'<t\xc3\xa4g />')

        tree = ET.Element("tag")
        tree.set("\u00e4ttr", "v\u00e4lue")
        self.assertEqual(ET.tostring(tree, "utf-8"),
                b'<tag \xc3\xa4ttr="v\xc3\xa4lue" />')

    def test_bug_xmltoolkit54(self):
        # problems handling internally defined entities

        e = ET.XML("<!DOCTYPE doc [<!ENTITY ldots '&#x8230;'>]>"
                   '<doc>&ldots;</doc>')
        self.assertEqual(serialize(e, encoding="us-ascii"),
                b'<doc>&#33328;</doc>')
        self.assertEqual(serialize(e), '<doc>\u8230</doc>')

    def test_bug_xmltoolkit55(self):
        # make sure we're reporting the first error, not the last

        with self.assertRaises(ET.ParseError) as cm:
            ET.XML(b"<!DOCTYPE doc SYSTEM 'doc.dtd'>"
                   b'<doc>&ldots;&ndots;&rdots;</doc>')
        self.assertEqual(str(cm.exception),
                'undefined entity &ldots;: line 1, column 36')

    def test_bug_xmltoolkit60(self):
        # Handle crash in stream source.

        class ExceptionFile:
            def read(self, x):
                raise OSError

        self.assertRaises(OSError, ET.parse, ExceptionFile())

    def test_bug_xmltoolkit62(self):
        # Don't crash when using custom entities.

        ENTITIES = {'rsquo': '\u2019', 'lsquo': '\u2018'}
        parser = ET.XMLParser()
        parser.entity.update(ENTITIES)
        parser.feed("""<?xml version="1.0" encoding="UTF-8"?>
<!DOCTYPE patent-application-publication SYSTEM "pap-v15-2001-01-31.dtd" []>
<patent-application-publication>
<subdoc-abstract>
<paragraph id="A-0001" lvl="0">A new cultivar of Begonia plant named &lsquo;BCT9801BEG&rsquo;.</paragraph>
</subdoc-abstract>
</patent-application-publication>""")
        t = parser.close()
        self.assertEqual(t.find('.//paragraph').text,
            'A new cultivar of Begonia plant named \u2018BCT9801BEG\u2019.')

    @impl_detail
    @unittest.skipIf(sys.gettrace(), "Skips under coverage.")
    def test_bug_xmltoolkit63(self):
        # Check reference leak.
        def xmltoolkit63():
            tree = ET.TreeBuilder()
            tree.start("tag", {})
            tree.data("text")
            tree.end("tag")

        xmltoolkit63()
        count = sys.getrefcount(None)
        for i in range(1000):
            xmltoolkit63()
        self.assertEqual(sys.getrefcount(None), count)

    def test_bug_200708_newline(self):
        # Preserve newlines in attributes.

        e = ET.Element('SomeTag', text="def _f():\n  return 3\n")
        self.assertEqual(ET.tostring(e),
                b'<SomeTag text="def _f():&#10;  return 3&#10;" />')
        self.assertEqual(ET.XML(ET.tostring(e)).get("text"),
                'def _f():\n  return 3\n')
        self.assertEqual(ET.tostring(ET.XML(ET.tostring(e))),
                b'<SomeTag text="def _f():&#10;  return 3&#10;" />')

    def test_bug_200708_close(self):
        # Test default builder.
        parser = ET.XMLParser() # default
        parser.feed("<element>some text</element>")
        self.assertEqual(parser.close().tag, 'element')

        # Test custom builder.
        class EchoTarget:
            def close(self):
                return ET.Element("element") # simulate root
        parser = ET.XMLParser(target=EchoTarget())
        parser.feed("<element>some text</element>")
        self.assertEqual(parser.close().tag, 'element')

    def test_bug_200709_default_namespace(self):
        e = ET.Element("{default}elem")
        s = ET.SubElement(e, "{default}elem")
        self.assertEqual(serialize(e, default_namespace="default"), # 1
                '<elem xmlns="default"><elem /></elem>')

        e = ET.Element("{default}elem")
        s = ET.SubElement(e, "{default}elem")
        s = ET.SubElement(e, "{not-default}elem")
        self.assertEqual(serialize(e, default_namespace="default"), # 2
            '<elem xmlns="default" xmlns:ns1="not-default">'
            '<elem />'
            '<ns1:elem />'
            '</elem>')

        e = ET.Element("{default}elem")
        s = ET.SubElement(e, "{default}elem")
        s = ET.SubElement(e, "elem") # unprefixed name
        with self.assertRaises(ValueError) as cm:
            serialize(e, default_namespace="default") # 3
        self.assertEqual(str(cm.exception),
                'cannot use non-qualified names with default_namespace option')

    def test_bug_200709_register_namespace(self):
        e = ET.Element("{http://namespace.invalid/does/not/exist/}title")
        self.assertEqual(ET.tostring(e),
            b'<ns0:title xmlns:ns0="http://namespace.invalid/does/not/exist/" />')
        ET.register_namespace("foo", "http://namespace.invalid/does/not/exist/")
        e = ET.Element("{http://namespace.invalid/does/not/exist/}title")
        self.assertEqual(ET.tostring(e),
            b'<foo:title xmlns:foo="http://namespace.invalid/does/not/exist/" />')

        # And the Dublin Core namespace is in the default list:

        e = ET.Element("{http://purl.org/dc/elements/1.1/}title")
        self.assertEqual(ET.tostring(e),
            b'<dc:title xmlns:dc="http://purl.org/dc/elements/1.1/" />')

    def test_bug_200709_element_comment(self):
        # Not sure if this can be fixed, really (since the serializer needs
        # ET.Comment, not cET.comment).

        a = ET.Element('a')
        a.append(ET.Comment('foo'))
        self.assertEqual(a[0].tag, ET.Comment)

        a = ET.Element('a')
        a.append(ET.PI('foo'))
        self.assertEqual(a[0].tag, ET.PI)

    def test_bug_200709_element_insert(self):
        a = ET.Element('a')
        b = ET.SubElement(a, 'b')
        c = ET.SubElement(a, 'c')
        d = ET.Element('d')
        a.insert(0, d)
        self.assertEqual(summarize_list(a), ['d', 'b', 'c'])
        a.insert(-1, d)
        self.assertEqual(summarize_list(a), ['d', 'b', 'd', 'c'])

    def test_bug_200709_iter_comment(self):
        a = ET.Element('a')
        b = ET.SubElement(a, 'b')
        comment_b = ET.Comment("TEST-b")
        b.append(comment_b)
        self.assertEqual(summarize_list(a.iter(ET.Comment)), [ET.Comment])

    # --------------------------------------------------------------------
    # reported on bugs.python.org

    def test_bug_1534630(self):
        bob = ET.TreeBuilder()
        e = bob.data("data")
        e = bob.start("tag", {})
        e = bob.end("tag")
        e = bob.close()
        self.assertEqual(serialize(e), '<tag />')

    def test_issue6233(self):
        e = ET.XML(b"<?xml version='1.0' encoding='utf-8'?>"
                   b'<body>t\xc3\xa3g</body>')
        self.assertEqual(ET.tostring(e, 'ascii'),
                b"<?xml version='1.0' encoding='ascii'?>\n"
                b'<body>t&#227;g</body>')
        e = ET.XML(b"<?xml version='1.0' encoding='iso-8859-1'?>"
                   b'<body>t\xe3g</body>')
        self.assertEqual(ET.tostring(e, 'ascii'),
                b"<?xml version='1.0' encoding='ascii'?>\n"
                b'<body>t&#227;g</body>')

    def test_issue3151(self):
        e = ET.XML('<prefix:localname xmlns:prefix="${stuff}"/>')
        self.assertEqual(e.tag, '{${stuff}}localname')
        t = ET.ElementTree(e)
        self.assertEqual(ET.tostring(e), b'<ns0:localname xmlns:ns0="${stuff}" />')

    def test_issue6565(self):
        elem = ET.XML("<body><tag/></body>")
        self.assertEqual(summarize_list(elem), ['tag'])
        newelem = ET.XML(SAMPLE_XML)
        elem[:] = newelem[:]
        self.assertEqual(summarize_list(elem), ['tag', 'tag', 'section'])

    def test_issue10777(self):
        # Registering a namespace twice caused a "dictionary changed size during
        # iteration" bug.

        ET.register_namespace('test10777', 'http://myuri/')
        ET.register_namespace('test10777', 'http://myuri/')

    def test_lost_text(self):
        # Issue #25902: Borrowed text can disappear
        class Text:
            def __bool__(self):
                e.text = 'changed'
                return True

        e = ET.Element('tag')
        e.text = Text()
        i = e.itertext()
        t = next(i)
        self.assertIsInstance(t, Text)
        self.assertIsInstance(e.text, str)
        self.assertEqual(e.text, 'changed')

    def test_lost_tail(self):
        # Issue #25902: Borrowed tail can disappear
        class Text:
            def __bool__(self):
                e[0].tail = 'changed'
                return True

        e = ET.Element('root')
        e.append(ET.Element('tag'))
        e[0].tail = Text()
        i = e.itertext()
        t = next(i)
        self.assertIsInstance(t, Text)
        self.assertIsInstance(e[0].tail, str)
        self.assertEqual(e[0].tail, 'changed')

    def test_lost_elem(self):
        # Issue #25902: Borrowed element can disappear
        class Tag:
            def __eq__(self, other):
                e[0] = ET.Element('changed')
                next(i)
                return True

        e = ET.Element('root')
        e.append(ET.Element(Tag()))
        e.append(ET.Element('tag'))
        i = e.iter('tag')
        try:
            t = next(i)
        except ValueError:
            self.skipTest('generators are not reentrant')
        self.assertIsInstance(t.tag, Tag)
        self.assertIsInstance(e[0].tag, str)
        self.assertEqual(e[0].tag, 'changed')

    def check_expat224_utf8_bug(self, text):
        xml = b'<a b="%s"/>' % text
        root = ET.XML(xml)
        self.assertEqual(root.get('b'), text.decode('utf-8'))

    def test_expat224_utf8_bug(self):
        # bpo-31170: Expat 2.2.3 had a bug in its UTF-8 decoder.
        # Check that Expat 2.2.4 fixed the bug.
        #
        # Test buffer bounds at odd and even positions.

        text = b'\xc3\xa0' * 1024
        self.check_expat224_utf8_bug(text)

        text = b'x' + b'\xc3\xa0' * 1024
        self.check_expat224_utf8_bug(text)

    def test_expat224_utf8_bug_file(self):
        with open(UTF8_BUG_XMLFILE, 'rb') as fp:
            raw = fp.read()
        root = ET.fromstring(raw)
        xmlattr = root.get('b')

        # "Parse" manually the XML file to extract the value of the 'b'
        # attribute of the <a b='xxx' /> XML element
        text = raw.decode('utf-8').strip()
        text = text.replace('\r\n', ' ')
        text = text[6:-4]
        self.assertEqual(root.get('b'), text)



# --------------------------------------------------------------------


class BasicElementTest(ElementTestCase, unittest.TestCase):

    def test___init__(self):
        tag = "foo"
        attrib = { "zix": "wyp" }

        element_foo = ET.Element(tag, attrib)

        # traits of an element
        self.assertIsInstance(element_foo, ET.Element)
        self.assertIn("tag", dir(element_foo))
        self.assertIn("attrib", dir(element_foo))
        self.assertIn("text", dir(element_foo))
        self.assertIn("tail", dir(element_foo))

        # string attributes have expected values
        self.assertEqual(element_foo.tag, tag)
        self.assertIsNone(element_foo.text)
        self.assertIsNone(element_foo.tail)

        # attrib is a copy
        self.assertIsNot(element_foo.attrib, attrib)
        self.assertEqual(element_foo.attrib, attrib)

        # attrib isn't linked
        attrib["bar"] = "baz"
        self.assertIsNot(element_foo.attrib, attrib)
        self.assertNotEqual(element_foo.attrib, attrib)

    def test___copy__(self):
        element_foo = ET.Element("foo", { "zix": "wyp" })
        element_foo.append(ET.Element("bar", { "baz": "qix" }))

        element_foo2 = copy.copy(element_foo)

        # elements are not the same
        self.assertIsNot(element_foo2, element_foo)

        # string attributes are equal
        self.assertEqual(element_foo2.tag, element_foo.tag)
        self.assertEqual(element_foo2.text, element_foo.text)
        self.assertEqual(element_foo2.tail, element_foo.tail)

        # number of children is the same
        self.assertEqual(len(element_foo2), len(element_foo))

        # children are the same
        for (child1, child2) in itertools.zip_longest(element_foo, element_foo2):
            self.assertIs(child1, child2)

        # attrib is a copy
        self.assertEqual(element_foo2.attrib, element_foo.attrib)

    def test___deepcopy__(self):
        element_foo = ET.Element("foo", { "zix": "wyp" })
        element_foo.append(ET.Element("bar", { "baz": "qix" }))

        element_foo2 = copy.deepcopy(element_foo)

        # elements are not the same
        self.assertIsNot(element_foo2, element_foo)

        # string attributes are equal
        self.assertEqual(element_foo2.tag, element_foo.tag)
        self.assertEqual(element_foo2.text, element_foo.text)
        self.assertEqual(element_foo2.tail, element_foo.tail)

        # number of children is the same
        self.assertEqual(len(element_foo2), len(element_foo))

        # children are not the same
        for (child1, child2) in itertools.zip_longest(element_foo, element_foo2):
            self.assertIsNot(child1, child2)

        # attrib is a copy
        self.assertIsNot(element_foo2.attrib, element_foo.attrib)
        self.assertEqual(element_foo2.attrib, element_foo.attrib)

        # attrib isn't linked
        element_foo.attrib["bar"] = "baz"
        self.assertIsNot(element_foo2.attrib, element_foo.attrib)
        self.assertNotEqual(element_foo2.attrib, element_foo.attrib)

    def test_augmentation_type_errors(self):
        e = ET.Element('joe')
        self.assertRaises(TypeError, e.append, 'b')
        self.assertRaises(TypeError, e.extend, [ET.Element('bar'), 'foo'])
        self.assertRaises(TypeError, e.insert, 0, 'foo')
        e[:] = [ET.Element('bar')]
        with self.assertRaises(TypeError):
            e[0] = 'foo'
        with self.assertRaises(TypeError):
            e[:] = [ET.Element('bar'), 'foo']

        if hasattr(e, '__setstate__'):
            state = {
                'tag': 'tag',
                '_children': [None],  # non-Element
                'attrib': 'attr',
                'tail': 'tail',
                'text': 'text',
            }
            self.assertRaises(TypeError, e.__setstate__, state)

        if hasattr(e, '__deepcopy__'):
            class E(ET.Element):
                def __deepcopy__(self, memo):
                    return None  # non-Element
            e[:] = [E('bar')]
            self.assertRaises(TypeError, copy.deepcopy, e)

    def test_cyclic_gc(self):
        class Dummy:
            pass

        # Test the shortest cycle: d->element->d
        d = Dummy()
        d.dummyref = ET.Element('joe', attr=d)
        wref = weakref.ref(d)
        del d
        gc_collect()
        self.assertIsNone(wref())

        # A longer cycle: d->e->e2->d
        e = ET.Element('joe')
        d = Dummy()
        d.dummyref = e
        wref = weakref.ref(d)
        e2 = ET.SubElement(e, 'foo', attr=d)
        del d, e, e2
        gc_collect()
        self.assertIsNone(wref())

        # A cycle between Element objects as children of one another
        # e1->e2->e3->e1
        e1 = ET.Element('e1')
        e2 = ET.Element('e2')
        e3 = ET.Element('e3')
        e3.append(e1)
        e2.append(e3)
        e1.append(e2)
        wref = weakref.ref(e1)
        del e1, e2, e3
        gc_collect()
        self.assertIsNone(wref())

    def test_weakref(self):
        flag = False
        def wref_cb(w):
            nonlocal flag
            flag = True
        e = ET.Element('e')
        wref = weakref.ref(e, wref_cb)
        self.assertEqual(wref().tag, 'e')
        del e
        gc_collect()
        self.assertEqual(flag, True)
        self.assertEqual(wref(), None)

    def test_get_keyword_args(self):
        e1 = ET.Element('foo' , x=1, y=2, z=3)
        self.assertEqual(e1.get('x', default=7), 1)
        self.assertEqual(e1.get('w', default=7), 7)

    def test_pickle(self):
        # issue #16076: the C implementation wasn't pickleable.
        for proto in range(2, pickle.HIGHEST_PROTOCOL + 1):
            for dumper, loader in product(self.modules, repeat=2):
                e = dumper.Element('foo', bar=42)
                e.text = "text goes here"
                e.tail = "opposite of head"
                dumper.SubElement(e, 'child').append(dumper.Element('grandchild'))
                e.append(dumper.Element('child'))
                e.findall('.//grandchild')[0].set('attr', 'other value')

                e2 = self.pickleRoundTrip(e, 'xml.etree.ElementTree',
                                          dumper, loader, proto)

                self.assertEqual(e2.tag, 'foo')
                self.assertEqual(e2.attrib['bar'], 42)
                self.assertEqual(len(e2), 2)
                self.assertEqualElements(e, e2)

    def test_pickle_issue18997(self):
        for proto in range(2, pickle.HIGHEST_PROTOCOL + 1):
            for dumper, loader in product(self.modules, repeat=2):
                XMLTEXT = """<?xml version="1.0"?>
                    <group><dogs>4</dogs>
                    </group>"""
                e1 = dumper.fromstring(XMLTEXT)
                if hasattr(e1, '__getstate__'):
                    self.assertEqual(e1.__getstate__()['tag'], 'group')
                e2 = self.pickleRoundTrip(e1, 'xml.etree.ElementTree',
                                          dumper, loader, proto)
                self.assertEqual(e2.tag, 'group')
                self.assertEqual(e2[0].tag, 'dogs')


class BadElementTest(ElementTestCase, unittest.TestCase):
    def test_extend_mutable_list(self):
        class X:
            @property
            def __class__(self):
                L[:] = [ET.Element('baz')]
                return ET.Element
        L = [X()]
        e = ET.Element('foo')
        try:
            e.extend(L)
        except TypeError:
            pass

        class Y(X, ET.Element):
            pass
        L = [Y('x')]
        e = ET.Element('foo')
        e.extend(L)

    def test_extend_mutable_list2(self):
        class X:
            @property
            def __class__(self):
                del L[:]
                return ET.Element
        L = [X(), ET.Element('baz')]
        e = ET.Element('foo')
        try:
            e.extend(L)
        except TypeError:
            pass

        class Y(X, ET.Element):
            pass
        L = [Y('bar'), ET.Element('baz')]
        e = ET.Element('foo')
        e.extend(L)

    def test_remove_with_mutating(self):
        class X(ET.Element):
            def __eq__(self, o):
                del e[:]
                return False
        e = ET.Element('foo')
        e.extend([X('bar')])
        self.assertRaises(ValueError, e.remove, ET.Element('baz'))

        e = ET.Element('foo')
        e.extend([ET.Element('bar')])
        self.assertRaises(ValueError, e.remove, X('baz'))

    def test_recursive_repr(self):
        # Issue #25455
        e = ET.Element('foo')
        with swap_attr(e, 'tag', e):
            with self.assertRaises(RuntimeError):
                repr(e)  # Should not crash

    def test_element_get_text(self):
        # Issue #27863
        class X(str):
            def __del__(self):
                try:
                    elem.text
                except NameError:
                    pass

        b = ET.TreeBuilder()
        b.start('tag', {})
        b.data('ABCD')
        b.data(X('EFGH'))
        b.data('IJKL')
        b.end('tag')

        elem = b.close()
        self.assertEqual(elem.text, 'ABCDEFGHIJKL')

    def test_element_get_tail(self):
        # Issue #27863
        class X(str):
            def __del__(self):
                try:
                    elem[0].tail
                except NameError:
                    pass

        b = ET.TreeBuilder()
        b.start('root', {})
        b.start('tag', {})
        b.end('tag')
        b.data('ABCD')
        b.data(X('EFGH'))
        b.data('IJKL')
        b.end('root')

        elem = b.close()
        self.assertEqual(elem[0].tail, 'ABCDEFGHIJKL')

    def test_subscr(self):
        # Issue #27863
        class X:
            def __index__(self):
                del e[:]
                return 1

        e = ET.Element('elem')
        e.append(ET.Element('child'))
        e[:X()]  # shouldn't crash

        e.append(ET.Element('child'))
        e[0:10:X()]  # shouldn't crash

    def test_ass_subscr(self):
        # Issue #27863
        class X:
            def __index__(self):
                e[:] = []
                return 1

        e = ET.Element('elem')
        for _ in range(10):
            e.insert(0, ET.Element('child'))

        e[0:10:X()] = []  # shouldn't crash

    def test_treebuilder_start(self):
        # Issue #27863
        def element_factory(x, y):
            return []
        b = ET.TreeBuilder(element_factory=element_factory)

        b.start('tag', {})
        b.data('ABCD')
        self.assertRaises(AttributeError, b.start, 'tag2', {})
        del b
        gc_collect()

    def test_treebuilder_end(self):
        # Issue #27863
        def element_factory(x, y):
            return []
        b = ET.TreeBuilder(element_factory=element_factory)

        b.start('tag', {})
        b.data('ABCD')
        self.assertRaises(AttributeError, b.end, 'tag')
        del b
        gc_collect()


class MutatingElementPath(str):
    def __new__(cls, elem, *args):
        self = str.__new__(cls, *args)
        self.elem = elem
        return self
    def __eq__(self, o):
        del self.elem[:]
        return True
MutatingElementPath.__hash__ = str.__hash__

class BadElementPath(str):
    def __eq__(self, o):
        raise 1/0
BadElementPath.__hash__ = str.__hash__

class BadElementPathTest(ElementTestCase, unittest.TestCase):
    def setUp(self):
        super().setUp()
        from xml.etree import ElementPath
        self.path_cache = ElementPath._cache
        ElementPath._cache = {}

    def tearDown(self):
        from xml.etree import ElementPath
        ElementPath._cache = self.path_cache
        super().tearDown()

    def test_find_with_mutating(self):
        e = ET.Element('foo')
        e.extend([ET.Element('bar')])
        e.find(MutatingElementPath(e, 'x'))

    def test_find_with_error(self):
        e = ET.Element('foo')
        e.extend([ET.Element('bar')])
        try:
            e.find(BadElementPath('x'))
        except ZeroDivisionError:
            pass

    def test_findtext_with_mutating(self):
        e = ET.Element('foo')
        e.extend([ET.Element('bar')])
        e.findtext(MutatingElementPath(e, 'x'))

    def test_findtext_with_error(self):
        e = ET.Element('foo')
        e.extend([ET.Element('bar')])
        try:
            e.findtext(BadElementPath('x'))
        except ZeroDivisionError:
            pass

    def test_findall_with_mutating(self):
        e = ET.Element('foo')
        e.extend([ET.Element('bar')])
        e.findall(MutatingElementPath(e, 'x'))

    def test_findall_with_error(self):
        e = ET.Element('foo')
        e.extend([ET.Element('bar')])
        try:
            e.findall(BadElementPath('x'))
        except ZeroDivisionError:
            pass


class ElementTreeTypeTest(unittest.TestCase):
    def test_istype(self):
        self.assertIsInstance(ET.ParseError, type)
        self.assertIsInstance(ET.QName, type)
        self.assertIsInstance(ET.ElementTree, type)
        self.assertIsInstance(ET.Element, type)
        self.assertIsInstance(ET.TreeBuilder, type)
        self.assertIsInstance(ET.XMLParser, type)

    def test_Element_subclass_trivial(self):
        class MyElement(ET.Element):
            pass

        mye = MyElement('foo')
        self.assertIsInstance(mye, ET.Element)
        self.assertIsInstance(mye, MyElement)
        self.assertEqual(mye.tag, 'foo')

        # test that attribute assignment works (issue 14849)
        mye.text = "joe"
        self.assertEqual(mye.text, "joe")

    def test_Element_subclass_constructor(self):
        class MyElement(ET.Element):
            def __init__(self, tag, attrib={}, **extra):
                super(MyElement, self).__init__(tag + '__', attrib, **extra)

        mye = MyElement('foo', {'a': 1, 'b': 2}, c=3, d=4)
        self.assertEqual(mye.tag, 'foo__')
        self.assertEqual(sorted(mye.items()),
            [('a', 1), ('b', 2), ('c', 3), ('d', 4)])

    def test_Element_subclass_new_method(self):
        class MyElement(ET.Element):
            def newmethod(self):
                return self.tag

        mye = MyElement('joe')
        self.assertEqual(mye.newmethod(), 'joe')

    def test_Element_subclass_find(self):
        class MyElement(ET.Element):
            pass

        e = ET.Element('foo')
        e.text = 'text'
        sub = MyElement('bar')
        sub.text = 'subtext'
        e.append(sub)
        self.assertEqual(e.findtext('bar'), 'subtext')
        self.assertEqual(e.find('bar').tag, 'bar')
        found = list(e.findall('bar'))
        self.assertEqual(len(found), 1, found)
        self.assertEqual(found[0].tag, 'bar')


class ElementFindTest(unittest.TestCase):
    def test_find_simple(self):
        e = ET.XML(SAMPLE_XML)
        self.assertEqual(e.find('tag').tag, 'tag')
        self.assertEqual(e.find('section/tag').tag, 'tag')
        self.assertEqual(e.find('./tag').tag, 'tag')

        e[2] = ET.XML(SAMPLE_SECTION)
        self.assertEqual(e.find('section/nexttag').tag, 'nexttag')

        self.assertEqual(e.findtext('./tag'), 'text')
        self.assertEqual(e.findtext('section/tag'), 'subtext')

        # section/nexttag is found but has no text
        self.assertEqual(e.findtext('section/nexttag'), '')
        self.assertEqual(e.findtext('section/nexttag', 'default'), '')

        # tog doesn't exist and 'default' kicks in
        self.assertIsNone(e.findtext('tog'))
        self.assertEqual(e.findtext('tog', 'default'), 'default')

        # Issue #16922
        self.assertEqual(ET.XML('<tag><empty /></tag>').findtext('empty'), '')

    def test_find_xpath(self):
        LINEAR_XML = '''
        <body>
            <tag class='a'/>
            <tag class='b'/>
            <tag class='c'/>
            <tag class='d'/>
        </body>'''
        e = ET.XML(LINEAR_XML)

        # Test for numeric indexing and last()
        self.assertEqual(e.find('./tag[1]').attrib['class'], 'a')
        self.assertEqual(e.find('./tag[2]').attrib['class'], 'b')
        self.assertEqual(e.find('./tag[last()]').attrib['class'], 'd')
        self.assertEqual(e.find('./tag[last()-1]').attrib['class'], 'c')
        self.assertEqual(e.find('./tag[last()-2]').attrib['class'], 'b')

        self.assertRaisesRegex(SyntaxError, 'XPath', e.find, './tag[0]')
        self.assertRaisesRegex(SyntaxError, 'XPath', e.find, './tag[-1]')
        self.assertRaisesRegex(SyntaxError, 'XPath', e.find, './tag[last()-0]')
        self.assertRaisesRegex(SyntaxError, 'XPath', e.find, './tag[last()+1]')

    def test_findall(self):
        e = ET.XML(SAMPLE_XML)
        e[2] = ET.XML(SAMPLE_SECTION)
        self.assertEqual(summarize_list(e.findall('.')), ['body'])
        self.assertEqual(summarize_list(e.findall('tag')), ['tag', 'tag'])
        self.assertEqual(summarize_list(e.findall('tog')), [])
        self.assertEqual(summarize_list(e.findall('tog/foo')), [])
        self.assertEqual(summarize_list(e.findall('*')),
            ['tag', 'tag', 'section'])
        self.assertEqual(summarize_list(e.findall('.//tag')),
            ['tag'] * 4)
        self.assertEqual(summarize_list(e.findall('section/tag')), ['tag'])
        self.assertEqual(summarize_list(e.findall('section//tag')), ['tag'] * 2)
        self.assertEqual(summarize_list(e.findall('section/*')),
            ['tag', 'nexttag', 'nextsection'])
        self.assertEqual(summarize_list(e.findall('section//*')),
            ['tag', 'nexttag', 'nextsection', 'tag'])
        self.assertEqual(summarize_list(e.findall('section/.//*')),
            ['tag', 'nexttag', 'nextsection', 'tag'])
        self.assertEqual(summarize_list(e.findall('*/*')),
            ['tag', 'nexttag', 'nextsection'])
        self.assertEqual(summarize_list(e.findall('*//*')),
            ['tag', 'nexttag', 'nextsection', 'tag'])
        self.assertEqual(summarize_list(e.findall('*/tag')), ['tag'])
        self.assertEqual(summarize_list(e.findall('*/./tag')), ['tag'])
        self.assertEqual(summarize_list(e.findall('./tag')), ['tag'] * 2)
        self.assertEqual(summarize_list(e.findall('././tag')), ['tag'] * 2)

        self.assertEqual(summarize_list(e.findall('.//tag[@class]')),
            ['tag'] * 3)
        self.assertEqual(summarize_list(e.findall('.//tag[@class="a"]')),
            ['tag'])
        self.assertEqual(summarize_list(e.findall('.//tag[@class="b"]')),
            ['tag'] * 2)
        self.assertEqual(summarize_list(e.findall('.//tag[@id]')),
            ['tag'])
        self.assertEqual(summarize_list(e.findall('.//section[tag]')),
            ['section'])
        self.assertEqual(summarize_list(e.findall('.//section[element]')), [])
        self.assertEqual(summarize_list(e.findall('../tag')), [])
        self.assertEqual(summarize_list(e.findall('section/../tag')),
            ['tag'] * 2)
        self.assertEqual(e.findall('section//'), e.findall('section//*'))

        self.assertEqual(summarize_list(e.findall(".//section[tag='subtext']")),
            ['section'])
        self.assertEqual(summarize_list(e.findall(".//section[tag ='subtext']")),
            ['section'])
        self.assertEqual(summarize_list(e.findall(".//section[tag= 'subtext']")),
            ['section'])
        self.assertEqual(summarize_list(e.findall(".//section[tag = 'subtext']")),
            ['section'])
        self.assertEqual(summarize_list(e.findall(".//section[ tag = 'subtext' ]")),
            ['section'])

        self.assertEqual(summarize_list(e.findall(".//tag[.='subtext']")),
                         ['tag'])
        self.assertEqual(summarize_list(e.findall(".//tag[. ='subtext']")),
                         ['tag'])
        self.assertEqual(summarize_list(e.findall('.//tag[.= "subtext"]')),
                         ['tag'])
        self.assertEqual(summarize_list(e.findall('.//tag[ . = "subtext" ]')),
                         ['tag'])
        self.assertEqual(summarize_list(e.findall(".//tag[. = 'subtext']")),
                         ['tag'])
        self.assertEqual(summarize_list(e.findall(".//tag[. = 'subtext ']")),
                         [])
        self.assertEqual(summarize_list(e.findall(".//tag[.= ' subtext']")),
                         [])

        # duplicate section => 2x tag matches
        e[1] = e[2]
        self.assertEqual(summarize_list(e.findall(".//section[tag = 'subtext']")),
                         ['section', 'section'])
        self.assertEqual(summarize_list(e.findall(".//tag[. = 'subtext']")),
                         ['tag', 'tag'])

    def test_test_find_with_ns(self):
        e = ET.XML(SAMPLE_XML_NS)
        self.assertEqual(summarize_list(e.findall('tag')), [])
        self.assertEqual(
            summarize_list(e.findall("{http://effbot.org/ns}tag")),
            ['{http://effbot.org/ns}tag'] * 2)
        self.assertEqual(
            summarize_list(e.findall(".//{http://effbot.org/ns}tag")),
            ['{http://effbot.org/ns}tag'] * 3)

    def test_findall_different_nsmaps(self):
        root = ET.XML('''
            <a xmlns:x="X" xmlns:y="Y">
                <x:b><c/></x:b>
                <b/>
                <c><x:b/><b/></c><y:b/>
            </a>''')
        nsmap = {'xx': 'X'}
        self.assertEqual(len(root.findall(".//xx:b", namespaces=nsmap)), 2)
        self.assertEqual(len(root.findall(".//b", namespaces=nsmap)), 2)
        nsmap = {'xx': 'Y'}
        self.assertEqual(len(root.findall(".//xx:b", namespaces=nsmap)), 1)
        self.assertEqual(len(root.findall(".//b", namespaces=nsmap)), 2)
        nsmap = {'xx': 'X', '': 'Y'}
        self.assertEqual(len(root.findall(".//xx:b", namespaces=nsmap)), 2)
        self.assertEqual(len(root.findall(".//b", namespaces=nsmap)), 1)

    def test_findall_wildcard(self):
        root = ET.XML('''
            <a xmlns:x="X" xmlns:y="Y">
                <x:b><c/></x:b>
                <b/>
                <c><x:b/><b/></c><y:b/>
            </a>''')
        root.append(ET.Comment('test'))

        self.assertEqual(summarize_list(root.findall("{*}b")),
                         ['{X}b', 'b', '{Y}b'])
        self.assertEqual(summarize_list(root.findall("{*}c")),
                         ['c'])
        self.assertEqual(summarize_list(root.findall("{X}*")),
                         ['{X}b'])
        self.assertEqual(summarize_list(root.findall("{Y}*")),
                         ['{Y}b'])
        self.assertEqual(summarize_list(root.findall("{}*")),
                         ['b', 'c'])
        self.assertEqual(summarize_list(root.findall("{}b")),  # only for consistency
                         ['b'])
        self.assertEqual(summarize_list(root.findall("{}b")),
                         summarize_list(root.findall("b")))
        self.assertEqual(summarize_list(root.findall("{*}*")),
                         ['{X}b', 'b', 'c', '{Y}b'])
        # This is an unfortunate difference, but that's how find('*') works.
        self.assertEqual(summarize_list(root.findall("{*}*") + [root[-1]]),
                         summarize_list(root.findall("*")))

        self.assertEqual(summarize_list(root.findall(".//{*}b")),
                         ['{X}b', 'b', '{X}b', 'b', '{Y}b'])
        self.assertEqual(summarize_list(root.findall(".//{*}c")),
                         ['c', 'c'])
        self.assertEqual(summarize_list(root.findall(".//{X}*")),
                         ['{X}b', '{X}b'])
        self.assertEqual(summarize_list(root.findall(".//{Y}*")),
                         ['{Y}b'])
        self.assertEqual(summarize_list(root.findall(".//{}*")),
                         ['c', 'b', 'c', 'b'])
        self.assertEqual(summarize_list(root.findall(".//{}b")),  # only for consistency
                         ['b', 'b'])
        self.assertEqual(summarize_list(root.findall(".//{}b")),
                         summarize_list(root.findall(".//b")))

    def test_bad_find(self):
        e = ET.XML(SAMPLE_XML)
        with self.assertRaisesRegex(SyntaxError, 'cannot use absolute path'):
            e.findall('/tag')

    def test_find_through_ElementTree(self):
        e = ET.XML(SAMPLE_XML)
        self.assertEqual(ET.ElementTree(e).find('tag').tag, 'tag')
        self.assertEqual(ET.ElementTree(e).findtext('tag'), 'text')
        self.assertEqual(summarize_list(ET.ElementTree(e).findall('tag')),
            ['tag'] * 2)
        # this produces a warning
        msg = ("This search is broken in 1.3 and earlier, and will be fixed "
               "in a future version.  If you rely on the current behaviour, "
               "change it to '.+'")
        with self.assertWarnsRegex(FutureWarning, msg):
            it = ET.ElementTree(e).findall('//tag')
        self.assertEqual(summarize_list(it), ['tag'] * 3)


class ElementIterTest(unittest.TestCase):
    def _ilist(self, elem, tag=None):
        return summarize_list(elem.iter(tag))

    def test_basic(self):
        doc = ET.XML("<html><body>this is a <i>paragraph</i>.</body>..</html>")
        self.assertEqual(self._ilist(doc), ['html', 'body', 'i'])
        self.assertEqual(self._ilist(doc.find('body')), ['body', 'i'])
        self.assertEqual(next(doc.iter()).tag, 'html')
        self.assertEqual(''.join(doc.itertext()), 'this is a paragraph...')
        self.assertEqual(''.join(doc.find('body').itertext()),
            'this is a paragraph.')
        self.assertEqual(next(doc.itertext()), 'this is a ')

        # iterparse should return an iterator
        sourcefile = serialize(doc, to_string=False)
        self.assertEqual(next(ET.iterparse(sourcefile))[0], 'end')

        # With an explicit parser too (issue #9708)
        sourcefile = serialize(doc, to_string=False)
        parser = ET.XMLParser(target=ET.TreeBuilder())
        self.assertEqual(next(ET.iterparse(sourcefile, parser=parser))[0],
                         'end')

        tree = ET.ElementTree(None)
        self.assertRaises(AttributeError, tree.iter)

        # Issue #16913
        doc = ET.XML("<root>a&amp;<sub>b&amp;</sub>c&amp;</root>")
        self.assertEqual(''.join(doc.itertext()), 'a&b&c&')

    def test_corners(self):
        # single root, no subelements
        a = ET.Element('a')
        self.assertEqual(self._ilist(a), ['a'])

        # one child
        b = ET.SubElement(a, 'b')
        self.assertEqual(self._ilist(a), ['a', 'b'])

        # one child and one grandchild
        c = ET.SubElement(b, 'c')
        self.assertEqual(self._ilist(a), ['a', 'b', 'c'])

        # two children, only first with grandchild
        d = ET.SubElement(a, 'd')
        self.assertEqual(self._ilist(a), ['a', 'b', 'c', 'd'])

        # replace first child by second
        a[0] = a[1]
        del a[1]
        self.assertEqual(self._ilist(a), ['a', 'd'])

    def test_iter_by_tag(self):
        doc = ET.XML('''
            <document>
                <house>
                    <room>bedroom1</room>
                    <room>bedroom2</room>
                </house>
                <shed>nothing here
                </shed>
                <house>
                    <room>bedroom8</room>
                </house>
            </document>''')

        self.assertEqual(self._ilist(doc, 'room'), ['room'] * 3)
        self.assertEqual(self._ilist(doc, 'house'), ['house'] * 2)

        # test that iter also accepts 'tag' as a keyword arg
        self.assertEqual(
            summarize_list(doc.iter(tag='room')),
            ['room'] * 3)

        # make sure both tag=None and tag='*' return all tags
        all_tags = ['document', 'house', 'room', 'room',
                    'shed', 'house', 'room']
        self.assertEqual(summarize_list(doc.iter()), all_tags)
        self.assertEqual(self._ilist(doc), all_tags)
        self.assertEqual(self._ilist(doc, '*'), all_tags)

    # Element.getiterator() is deprecated.
    @checkwarnings(("This method will be removed in future versions.  "
                    "Use .+ instead.", DeprecationWarning))
    def test_getiterator(self):
        doc = ET.XML('''
            <document>
                <house>
                    <room>bedroom1</room>
                    <room>bedroom2</room>
                </house>
                <shed>nothing here
                </shed>
                <house>
                    <room>bedroom8</room>
                </house>
            </document>''')

        self.assertEqual(summarize_list(doc.getiterator('room')),
                         ['room'] * 3)
        self.assertEqual(summarize_list(doc.getiterator('house')),
                         ['house'] * 2)

        # test that getiterator also accepts 'tag' as a keyword arg
        self.assertEqual(
            summarize_list(doc.getiterator(tag='room')),
            ['room'] * 3)

        # make sure both tag=None and tag='*' return all tags
        all_tags = ['document', 'house', 'room', 'room',
                    'shed', 'house', 'room']
        self.assertEqual(summarize_list(doc.getiterator()), all_tags)
        self.assertEqual(summarize_list(doc.getiterator(None)), all_tags)
        self.assertEqual(summarize_list(doc.getiterator('*')), all_tags)

    @impl_detail
    def test_copy(self):
        a = ET.Element('a')
        it = a.iter()
        with self.assertRaises(TypeError):
            copy.copy(it)

    @impl_detail
    def test_pickle(self):
        a = ET.Element('a')
        it = a.iter()
        for proto in range(pickle.HIGHEST_PROTOCOL + 1):
            with self.assertRaises((TypeError, pickle.PicklingError)):
                pickle.dumps(it, proto)


class TreeBuilderTest(unittest.TestCase):
    sample1 = ('<!DOCTYPE html PUBLIC'
        ' "-//W3C//DTD XHTML 1.0 Transitional//EN"'
        ' "http://www.w3.org/TR/xhtml1/DTD/xhtml1-transitional.dtd">'
        '<html>text<div>subtext</div>tail</html>')

    sample2 = '''<toplevel>sometext</toplevel>'''

    def _check_sample1_element(self, e):
        self.assertEqual(e.tag, 'html')
        self.assertEqual(e.text, 'text')
        self.assertEqual(e.tail, None)
        self.assertEqual(e.attrib, {})
        children = list(e)
        self.assertEqual(len(children), 1)
        child = children[0]
        self.assertEqual(child.tag, 'div')
        self.assertEqual(child.text, 'subtext')
        self.assertEqual(child.tail, 'tail')
        self.assertEqual(child.attrib, {})

    def test_dummy_builder(self):
        class BaseDummyBuilder:
            def close(self):
                return 42

        class DummyBuilder(BaseDummyBuilder):
            data = start = end = lambda *a: None

        parser = ET.XMLParser(target=DummyBuilder())
        parser.feed(self.sample1)
        self.assertEqual(parser.close(), 42)

        parser = ET.XMLParser(target=BaseDummyBuilder())
        parser.feed(self.sample1)
        self.assertEqual(parser.close(), 42)

        parser = ET.XMLParser(target=object())
        parser.feed(self.sample1)
        self.assertIsNone(parser.close())

    def test_treebuilder_comment(self):
        b = ET.TreeBuilder()
        self.assertEqual(b.comment('ctext').tag, ET.Comment)
        self.assertEqual(b.comment('ctext').text, 'ctext')

        b = ET.TreeBuilder(comment_factory=ET.Comment)
        self.assertEqual(b.comment('ctext').tag, ET.Comment)
        self.assertEqual(b.comment('ctext').text, 'ctext')

        b = ET.TreeBuilder(comment_factory=len)
        self.assertEqual(b.comment('ctext'), len('ctext'))

    def test_treebuilder_pi(self):
        b = ET.TreeBuilder()
        self.assertEqual(b.pi('target', None).tag, ET.PI)
        self.assertEqual(b.pi('target', None).text, 'target')

        b = ET.TreeBuilder(pi_factory=ET.PI)
        self.assertEqual(b.pi('target').tag, ET.PI)
        self.assertEqual(b.pi('target').text, "target")
        self.assertEqual(b.pi('pitarget', ' text ').tag, ET.PI)
        self.assertEqual(b.pi('pitarget', ' text ').text, "pitarget  text ")

        b = ET.TreeBuilder(pi_factory=lambda target, text: (len(target), text))
        self.assertEqual(b.pi('target'), (len('target'), None))
        self.assertEqual(b.pi('pitarget', ' text '), (len('pitarget'), ' text '))

    def test_late_tail(self):
        # Issue #37399: The tail of an ignored comment could overwrite the text before it.
        class TreeBuilderSubclass(ET.TreeBuilder):
            pass

        xml = "<a>text<!-- comment -->tail</a>"
        a = ET.fromstring(xml)
        self.assertEqual(a.text, "texttail")

        parser = ET.XMLParser(target=TreeBuilderSubclass())
        parser.feed(xml)
        a = parser.close()
        self.assertEqual(a.text, "texttail")

        xml = "<a>text<?pi data?>tail</a>"
        a = ET.fromstring(xml)
        self.assertEqual(a.text, "texttail")

        xml = "<a>text<?pi data?>tail</a>"
        parser = ET.XMLParser(target=TreeBuilderSubclass())
        parser.feed(xml)
        a = parser.close()
        self.assertEqual(a.text, "texttail")

    def test_late_tail_mix_pi_comments(self):
        # Issue #37399: The tail of an ignored comment could overwrite the text before it.
        # Test appending tails to comments/pis.
        class TreeBuilderSubclass(ET.TreeBuilder):
            pass

        xml = "<a>text<?pi1?> <!-- comment -->\n<?pi2?>tail</a>"
        parser = ET.XMLParser(target=ET.TreeBuilder(insert_comments=True))
        parser.feed(xml)
        a = parser.close()
        self.assertEqual(a[0].text, ' comment ')
        self.assertEqual(a[0].tail, '\ntail')
        self.assertEqual(a.text, "text ")

        parser = ET.XMLParser(target=TreeBuilderSubclass(insert_comments=True))
        parser.feed(xml)
        a = parser.close()
        self.assertEqual(a[0].text, ' comment ')
        self.assertEqual(a[0].tail, '\ntail')
        self.assertEqual(a.text, "text ")

        xml = "<a>text<!-- comment -->\n<?pi data?>tail</a>"
        parser = ET.XMLParser(target=ET.TreeBuilder(insert_pis=True))
        parser.feed(xml)
        a = parser.close()
        self.assertEqual(a[0].text, 'pi data')
        self.assertEqual(a[0].tail, 'tail')
        self.assertEqual(a.text, "text\n")

        parser = ET.XMLParser(target=TreeBuilderSubclass(insert_pis=True))
        parser.feed(xml)
        a = parser.close()
        self.assertEqual(a[0].text, 'pi data')
        self.assertEqual(a[0].tail, 'tail')
        self.assertEqual(a.text, "text\n")

    def test_treebuilder_elementfactory_none(self):
        parser = ET.XMLParser(target=ET.TreeBuilder(element_factory=None))
        parser.feed(self.sample1)
        e = parser.close()
        self._check_sample1_element(e)

    def test_subclass(self):
        class MyTreeBuilder(ET.TreeBuilder):
            def foobar(self, x):
                return x * 2

        tb = MyTreeBuilder()
        self.assertEqual(tb.foobar(10), 20)

        parser = ET.XMLParser(target=tb)
        parser.feed(self.sample1)

        e = parser.close()
        self._check_sample1_element(e)

    def test_subclass_comment_pi(self):
        class MyTreeBuilder(ET.TreeBuilder):
            def foobar(self, x):
                return x * 2

        tb = MyTreeBuilder(comment_factory=ET.Comment, pi_factory=ET.PI)
        self.assertEqual(tb.foobar(10), 20)

        parser = ET.XMLParser(target=tb)
        parser.feed(self.sample1)
        parser.feed('<!-- a comment--><?and a pi?>')

        e = parser.close()
        self._check_sample1_element(e)

    def test_element_factory(self):
        lst = []
        def myfactory(tag, attrib):
            nonlocal lst
            lst.append(tag)
            return ET.Element(tag, attrib)

        tb = ET.TreeBuilder(element_factory=myfactory)
        parser = ET.XMLParser(target=tb)
        parser.feed(self.sample2)
        parser.close()

        self.assertEqual(lst, ['toplevel'])

    def _check_element_factory_class(self, cls):
        tb = ET.TreeBuilder(element_factory=cls)

        parser = ET.XMLParser(target=tb)
        parser.feed(self.sample1)
        e = parser.close()
        self.assertIsInstance(e, cls)
        self._check_sample1_element(e)

    def test_element_factory_subclass(self):
        class MyElement(ET.Element):
            pass
        self._check_element_factory_class(MyElement)

    def test_element_factory_pure_python_subclass(self):
        # Mimick SimpleTAL's behaviour (issue #16089): both versions of
        # TreeBuilder should be able to cope with a subclass of the
        # pure Python Element class.
        base = ET._Element_Py
        # Not from a C extension
        self.assertEqual(base.__module__, 'xml.etree.ElementTree')
        # Force some multiple inheritance with a C class to make things
        # more interesting.
        class MyElement(base, ValueError):
            pass
        self._check_element_factory_class(MyElement)

    def test_doctype(self):
        class DoctypeParser:
            _doctype = None

            def doctype(self, name, pubid, system):
                self._doctype = (name, pubid, system)

            def close(self):
                return self._doctype

        parser = ET.XMLParser(target=DoctypeParser())
        parser.feed(self.sample1)

        self.assertEqual(parser.close(),
            ('html', '-//W3C//DTD XHTML 1.0 Transitional//EN',
             'http://www.w3.org/TR/xhtml1/DTD/xhtml1-transitional.dtd'))

    def test_builder_lookup_errors(self):
        class RaisingBuilder:
            def __init__(self, raise_in=None, what=ValueError):
                self.raise_in = raise_in
                self.what = what

            def __getattr__(self, name):
                if name == self.raise_in:
                    raise self.what(self.raise_in)
                def handle(*args):
                    pass
                return handle

        ET.XMLParser(target=RaisingBuilder())
        # cET also checks for 'close' and 'doctype', PyET does it only at need
        for event in ('start', 'data', 'end', 'comment', 'pi'):
            with self.assertRaisesRegex(ValueError, event):
                ET.XMLParser(target=RaisingBuilder(event))

        ET.XMLParser(target=RaisingBuilder(what=AttributeError))
        for event in ('start', 'data', 'end', 'comment', 'pi'):
            parser = ET.XMLParser(target=RaisingBuilder(event, what=AttributeError))
            parser.feed(self.sample1)
            self.assertIsNone(parser.close())


class XMLParserTest(unittest.TestCase):
    sample1 = b'<file><line>22</line></file>'
    sample2 = (b'<!DOCTYPE html PUBLIC'
        b' "-//W3C//DTD XHTML 1.0 Transitional//EN"'
        b' "http://www.w3.org/TR/xhtml1/DTD/xhtml1-transitional.dtd">'
        b'<html>text</html>')
    sample3 = ('<?xml version="1.0" encoding="iso-8859-1"?>\n'
        '<money value="$\xa3\u20ac\U0001017b">$\xa3\u20ac\U0001017b</money>')

    def _check_sample_element(self, e):
        self.assertEqual(e.tag, 'file')
        self.assertEqual(e[0].tag, 'line')
        self.assertEqual(e[0].text, '22')

    def test_constructor_args(self):
        parser2 = ET.XMLParser(encoding='utf-8',
                               target=ET.TreeBuilder())
        parser2.feed(self.sample1)
        self._check_sample_element(parser2.close())

    def test_subclass(self):
        class MyParser(ET.XMLParser):
            pass
        parser = MyParser()
        parser.feed(self.sample1)
        self._check_sample_element(parser.close())

    def test_doctype_warning(self):
        with warnings.catch_warnings():
            warnings.simplefilter('error', DeprecationWarning)
            parser = ET.XMLParser()
            parser.feed(self.sample2)
            parser.close()

    def test_subclass_doctype(self):
        _doctype = None
        class MyParserWithDoctype(ET.XMLParser):
            def doctype(self, *args, **kwargs):
                nonlocal _doctype
                _doctype = (args, kwargs)

        parser = MyParserWithDoctype()
        with self.assertWarnsRegex(RuntimeWarning, 'doctype'):
            parser.feed(self.sample2)
        parser.close()
        self.assertIsNone(_doctype)

        _doctype = _doctype2 = None
        with warnings.catch_warnings():
            warnings.simplefilter('error', DeprecationWarning)
            warnings.simplefilter('error', RuntimeWarning)
            class DoctypeParser:
                def doctype(self, name, pubid, system):
                    nonlocal _doctype2
                    _doctype2 = (name, pubid, system)

            parser = MyParserWithDoctype(target=DoctypeParser())
            parser.feed(self.sample2)
            parser.close()
            self.assertIsNone(_doctype)
            self.assertEqual(_doctype2,
                ('html', '-//W3C//DTD XHTML 1.0 Transitional//EN',
                 'http://www.w3.org/TR/xhtml1/DTD/xhtml1-transitional.dtd'))

    def test_inherited_doctype(self):
        '''Ensure that ordinary usage is not deprecated (Issue 19176)'''
        with warnings.catch_warnings():
            warnings.simplefilter('error', DeprecationWarning)
            warnings.simplefilter('error', RuntimeWarning)
            class MyParserWithoutDoctype(ET.XMLParser):
                pass
            parser = MyParserWithoutDoctype()
            parser.feed(self.sample2)
            parser.close()

    def test_parse_string(self):
        parser = ET.XMLParser(target=ET.TreeBuilder())
        parser.feed(self.sample3)
        e = parser.close()
        self.assertEqual(e.tag, 'money')
        self.assertEqual(e.attrib['value'], '$\xa3\u20ac\U0001017b')
        self.assertEqual(e.text, '$\xa3\u20ac\U0001017b')


class NamespaceParseTest(unittest.TestCase):
    def test_find_with_namespace(self):
        nsmap = {'h': 'hello', 'f': 'foo'}
        doc = ET.fromstring(SAMPLE_XML_NS_ELEMS)

        self.assertEqual(len(doc.findall('{hello}table', nsmap)), 1)
        self.assertEqual(len(doc.findall('.//{hello}td', nsmap)), 2)
        self.assertEqual(len(doc.findall('.//{foo}name', nsmap)), 1)


class ElementSlicingTest(unittest.TestCase):
    def _elem_tags(self, elemlist):
        return [e.tag for e in elemlist]

    def _subelem_tags(self, elem):
        return self._elem_tags(list(elem))

    def _make_elem_with_children(self, numchildren):
        """Create an Element with a tag 'a', with the given amount of children
           named 'a0', 'a1' ... and so on.

        """
        e = ET.Element('a')
        for i in range(numchildren):
            ET.SubElement(e, 'a%s' % i)
        return e

    def test_getslice_single_index(self):
        e = self._make_elem_with_children(10)

        self.assertEqual(e[1].tag, 'a1')
        self.assertEqual(e[-2].tag, 'a8')

        self.assertRaises(IndexError, lambda: e[12])
        self.assertRaises(IndexError, lambda: e[-12])

    def test_getslice_range(self):
        e = self._make_elem_with_children(6)

        self.assertEqual(self._elem_tags(e[3:]), ['a3', 'a4', 'a5'])
        self.assertEqual(self._elem_tags(e[3:6]), ['a3', 'a4', 'a5'])
        self.assertEqual(self._elem_tags(e[3:16]), ['a3', 'a4', 'a5'])
        self.assertEqual(self._elem_tags(e[3:5]), ['a3', 'a4'])
        self.assertEqual(self._elem_tags(e[3:-1]), ['a3', 'a4'])
        self.assertEqual(self._elem_tags(e[:2]), ['a0', 'a1'])

    def test_getslice_steps(self):
        e = self._make_elem_with_children(10)

        self.assertEqual(self._elem_tags(e[8:10:1]), ['a8', 'a9'])
        self.assertEqual(self._elem_tags(e[::3]), ['a0', 'a3', 'a6', 'a9'])
        self.assertEqual(self._elem_tags(e[::8]), ['a0', 'a8'])
        self.assertEqual(self._elem_tags(e[1::8]), ['a1', 'a9'])
        self.assertEqual(self._elem_tags(e[3::sys.maxsize]), ['a3'])
        self.assertEqual(self._elem_tags(e[3::sys.maxsize<<64]), ['a3'])

    def test_getslice_negative_steps(self):
        e = self._make_elem_with_children(4)

        self.assertEqual(self._elem_tags(e[::-1]), ['a3', 'a2', 'a1', 'a0'])
        self.assertEqual(self._elem_tags(e[::-2]), ['a3', 'a1'])
        self.assertEqual(self._elem_tags(e[3::-sys.maxsize]), ['a3'])
        self.assertEqual(self._elem_tags(e[3::-sys.maxsize-1]), ['a3'])
        self.assertEqual(self._elem_tags(e[3::-sys.maxsize<<64]), ['a3'])

    def test_delslice(self):
        e = self._make_elem_with_children(4)
        del e[0:2]
        self.assertEqual(self._subelem_tags(e), ['a2', 'a3'])

        e = self._make_elem_with_children(4)
        del e[0:]
        self.assertEqual(self._subelem_tags(e), [])

        e = self._make_elem_with_children(4)
        del e[::-1]
        self.assertEqual(self._subelem_tags(e), [])

        e = self._make_elem_with_children(4)
        del e[::-2]
        self.assertEqual(self._subelem_tags(e), ['a0', 'a2'])

        e = self._make_elem_with_children(4)
        del e[1::2]
        self.assertEqual(self._subelem_tags(e), ['a0', 'a2'])

        e = self._make_elem_with_children(2)
        del e[::2]
        self.assertEqual(self._subelem_tags(e), ['a1'])

    def test_setslice_single_index(self):
        e = self._make_elem_with_children(4)
        e[1] = ET.Element('b')
        self.assertEqual(self._subelem_tags(e), ['a0', 'b', 'a2', 'a3'])

        e[-2] = ET.Element('c')
        self.assertEqual(self._subelem_tags(e), ['a0', 'b', 'c', 'a3'])

        with self.assertRaises(IndexError):
            e[5] = ET.Element('d')
        with self.assertRaises(IndexError):
            e[-5] = ET.Element('d')
        self.assertEqual(self._subelem_tags(e), ['a0', 'b', 'c', 'a3'])

    def test_setslice_range(self):
        e = self._make_elem_with_children(4)
        e[1:3] = [ET.Element('b%s' % i) for i in range(2)]
        self.assertEqual(self._subelem_tags(e), ['a0', 'b0', 'b1', 'a3'])

        e = self._make_elem_with_children(4)
        e[1:3] = [ET.Element('b')]
        self.assertEqual(self._subelem_tags(e), ['a0', 'b', 'a3'])

        e = self._make_elem_with_children(4)
        e[1:3] = [ET.Element('b%s' % i) for i in range(3)]
        self.assertEqual(self._subelem_tags(e), ['a0', 'b0', 'b1', 'b2', 'a3'])

    def test_setslice_steps(self):
        e = self._make_elem_with_children(6)
        e[1:5:2] = [ET.Element('b%s' % i) for i in range(2)]
        self.assertEqual(self._subelem_tags(e), ['a0', 'b0', 'a2', 'b1', 'a4', 'a5'])

        e = self._make_elem_with_children(6)
        with self.assertRaises(ValueError):
            e[1:5:2] = [ET.Element('b')]
        with self.assertRaises(ValueError):
            e[1:5:2] = [ET.Element('b%s' % i) for i in range(3)]
        with self.assertRaises(ValueError):
            e[1:5:2] = []
        self.assertEqual(self._subelem_tags(e), ['a0', 'a1', 'a2', 'a3', 'a4', 'a5'])

        e = self._make_elem_with_children(4)
        e[1::sys.maxsize] = [ET.Element('b')]
        self.assertEqual(self._subelem_tags(e), ['a0', 'b', 'a2', 'a3'])
        e[1::sys.maxsize<<64] = [ET.Element('c')]
        self.assertEqual(self._subelem_tags(e), ['a0', 'c', 'a2', 'a3'])

    def test_setslice_negative_steps(self):
        e = self._make_elem_with_children(4)
        e[2:0:-1] = [ET.Element('b%s' % i) for i in range(2)]
        self.assertEqual(self._subelem_tags(e), ['a0', 'b1', 'b0', 'a3'])

        e = self._make_elem_with_children(4)
        with self.assertRaises(ValueError):
            e[2:0:-1] = [ET.Element('b')]
        with self.assertRaises(ValueError):
            e[2:0:-1] = [ET.Element('b%s' % i) for i in range(3)]
        with self.assertRaises(ValueError):
            e[2:0:-1] = []
        self.assertEqual(self._subelem_tags(e), ['a0', 'a1', 'a2', 'a3'])

        e = self._make_elem_with_children(4)
        e[1::-sys.maxsize] = [ET.Element('b')]
        self.assertEqual(self._subelem_tags(e), ['a0', 'b', 'a2', 'a3'])
        e[1::-sys.maxsize-1] = [ET.Element('c')]
        self.assertEqual(self._subelem_tags(e), ['a0', 'c', 'a2', 'a3'])
        e[1::-sys.maxsize<<64] = [ET.Element('d')]
        self.assertEqual(self._subelem_tags(e), ['a0', 'd', 'a2', 'a3'])


class IOTest(unittest.TestCase):
    def test_encoding(self):
        # Test encoding issues.
        elem = ET.Element("tag")
        elem.text = "abc"
        self.assertEqual(serialize(elem), '<tag>abc</tag>')
        for enc in ("utf-8", "us-ascii"):
            with self.subTest(enc):
                self.assertEqual(serialize(elem, encoding=enc),
                        b'<tag>abc</tag>')
                self.assertEqual(serialize(elem, encoding=enc.upper()),
                        b'<tag>abc</tag>')
        for enc in ("iso-8859-1", "utf-16", "utf-32"):
            with self.subTest(enc):
                self.assertEqual(serialize(elem, encoding=enc),
                        ("<?xml version='1.0' encoding='%s'?>\n"
                         "<tag>abc</tag>" % enc).encode(enc))
                upper = enc.upper()
                self.assertEqual(serialize(elem, encoding=upper),
                        ("<?xml version='1.0' encoding='%s'?>\n"
                         "<tag>abc</tag>" % upper).encode(enc))

        elem = ET.Element("tag")
        elem.text = "<&\"\'>"
        self.assertEqual(serialize(elem), '<tag>&lt;&amp;"\'&gt;</tag>')
        self.assertEqual(serialize(elem, encoding="utf-8"),
                b'<tag>&lt;&amp;"\'&gt;</tag>')
        self.assertEqual(serialize(elem, encoding="us-ascii"),
                b'<tag>&lt;&amp;"\'&gt;</tag>')
        for enc in ("iso-8859-1", "utf-16", "utf-32"):
            self.assertEqual(serialize(elem, encoding=enc),
                    ("<?xml version='1.0' encoding='%s'?>\n"
                     "<tag>&lt;&amp;\"'&gt;</tag>" % enc).encode(enc))

        elem = ET.Element("tag")
        elem.attrib["key"] = "<&\"\'>"
        self.assertEqual(serialize(elem), '<tag key="&lt;&amp;&quot;\'&gt;" />')
        self.assertEqual(serialize(elem, encoding="utf-8"),
                b'<tag key="&lt;&amp;&quot;\'&gt;" />')
        self.assertEqual(serialize(elem, encoding="us-ascii"),
                b'<tag key="&lt;&amp;&quot;\'&gt;" />')
        for enc in ("iso-8859-1", "utf-16", "utf-32"):
            self.assertEqual(serialize(elem, encoding=enc),
                    ("<?xml version='1.0' encoding='%s'?>\n"
                     "<tag key=\"&lt;&amp;&quot;'&gt;\" />" % enc).encode(enc))

        elem = ET.Element("tag")
        elem.text = '\xe5\xf6\xf6<>'
        self.assertEqual(serialize(elem), '<tag>\xe5\xf6\xf6&lt;&gt;</tag>')
        self.assertEqual(serialize(elem, encoding="utf-8"),
                b'<tag>\xc3\xa5\xc3\xb6\xc3\xb6&lt;&gt;</tag>')
        self.assertEqual(serialize(elem, encoding="us-ascii"),
                b'<tag>&#229;&#246;&#246;&lt;&gt;</tag>')
        for enc in ("iso-8859-1", "utf-16", "utf-32"):
            self.assertEqual(serialize(elem, encoding=enc),
                    ("<?xml version='1.0' encoding='%s'?>\n"
                     "<tag>åöö&lt;&gt;</tag>" % enc).encode(enc))

        elem = ET.Element("tag")
        elem.attrib["key"] = '\xe5\xf6\xf6<>'
        self.assertEqual(serialize(elem), '<tag key="\xe5\xf6\xf6&lt;&gt;" />')
        self.assertEqual(serialize(elem, encoding="utf-8"),
                b'<tag key="\xc3\xa5\xc3\xb6\xc3\xb6&lt;&gt;" />')
        self.assertEqual(serialize(elem, encoding="us-ascii"),
                b'<tag key="&#229;&#246;&#246;&lt;&gt;" />')
        for enc in ("iso-8859-1", "utf-16", "utf-16le", "utf-16be", "utf-32"):
            self.assertEqual(serialize(elem, encoding=enc),
                    ("<?xml version='1.0' encoding='%s'?>\n"
                     "<tag key=\"åöö&lt;&gt;\" />" % enc).encode(enc))

    def test_write_to_filename(self):
        self.addCleanup(support.unlink, TESTFN)
        tree = ET.ElementTree(ET.XML('''<site />'''))
        tree.write(TESTFN)
        with open(TESTFN, 'rb') as f:
            self.assertEqual(f.read(), b'''<site />''')

    def test_write_to_text_file(self):
        self.addCleanup(support.unlink, TESTFN)
        tree = ET.ElementTree(ET.XML('''<site />'''))
        with open(TESTFN, 'w', encoding='utf-8') as f:
            tree.write(f, encoding='unicode')
            self.assertFalse(f.closed)
        with open(TESTFN, 'rb') as f:
            self.assertEqual(f.read(), b'''<site />''')

    def test_write_to_binary_file(self):
        self.addCleanup(support.unlink, TESTFN)
        tree = ET.ElementTree(ET.XML('''<site />'''))
        with open(TESTFN, 'wb') as f:
            tree.write(f)
            self.assertFalse(f.closed)
        with open(TESTFN, 'rb') as f:
            self.assertEqual(f.read(), b'''<site />''')

    def test_write_to_binary_file_with_bom(self):
        self.addCleanup(support.unlink, TESTFN)
        tree = ET.ElementTree(ET.XML('''<site />'''))
        # test BOM writing to buffered file
        with open(TESTFN, 'wb') as f:
            tree.write(f, encoding='utf-16')
            self.assertFalse(f.closed)
        with open(TESTFN, 'rb') as f:
            self.assertEqual(f.read(),
                    '''<?xml version='1.0' encoding='utf-16'?>\n'''
                    '''<site />'''.encode("utf-16"))
        # test BOM writing to non-buffered file
        with open(TESTFN, 'wb', buffering=0) as f:
            tree.write(f, encoding='utf-16')
            self.assertFalse(f.closed)
        with open(TESTFN, 'rb') as f:
            self.assertEqual(f.read(),
                    '''<?xml version='1.0' encoding='utf-16'?>\n'''
                    '''<site />'''.encode("utf-16"))

    def test_read_from_stringio(self):
        tree = ET.ElementTree()
        stream = io.StringIO('''<?xml version="1.0"?><site></site>''')
        tree.parse(stream)
        self.assertEqual(tree.getroot().tag, 'site')

    def test_write_to_stringio(self):
        tree = ET.ElementTree(ET.XML('''<site />'''))
        stream = io.StringIO()
        tree.write(stream, encoding='unicode')
        self.assertEqual(stream.getvalue(), '''<site />''')

    def test_read_from_bytesio(self):
        tree = ET.ElementTree()
        raw = io.BytesIO(b'''<?xml version="1.0"?><site></site>''')
        tree.parse(raw)
        self.assertEqual(tree.getroot().tag, 'site')

    def test_write_to_bytesio(self):
        tree = ET.ElementTree(ET.XML('''<site />'''))
        raw = io.BytesIO()
        tree.write(raw)
        self.assertEqual(raw.getvalue(), b'''<site />''')

    class dummy:
        pass

    def test_read_from_user_text_reader(self):
        stream = io.StringIO('''<?xml version="1.0"?><site></site>''')
        reader = self.dummy()
        reader.read = stream.read
        tree = ET.ElementTree()
        tree.parse(reader)
        self.assertEqual(tree.getroot().tag, 'site')

    def test_write_to_user_text_writer(self):
        tree = ET.ElementTree(ET.XML('''<site />'''))
        stream = io.StringIO()
        writer = self.dummy()
        writer.write = stream.write
        tree.write(writer, encoding='unicode')
        self.assertEqual(stream.getvalue(), '''<site />''')

    def test_read_from_user_binary_reader(self):
        raw = io.BytesIO(b'''<?xml version="1.0"?><site></site>''')
        reader = self.dummy()
        reader.read = raw.read
        tree = ET.ElementTree()
        tree.parse(reader)
        self.assertEqual(tree.getroot().tag, 'site')
        tree = ET.ElementTree()

    def test_write_to_user_binary_writer(self):
        tree = ET.ElementTree(ET.XML('''<site />'''))
        raw = io.BytesIO()
        writer = self.dummy()
        writer.write = raw.write
        tree.write(writer)
        self.assertEqual(raw.getvalue(), b'''<site />''')

    def test_write_to_user_binary_writer_with_bom(self):
        tree = ET.ElementTree(ET.XML('''<site />'''))
        raw = io.BytesIO()
        writer = self.dummy()
        writer.write = raw.write
        writer.seekable = lambda: True
        writer.tell = raw.tell
        tree.write(writer, encoding="utf-16")
        self.assertEqual(raw.getvalue(),
                '''<?xml version='1.0' encoding='utf-16'?>\n'''
                '''<site />'''.encode("utf-16"))

    def test_tostringlist_invariant(self):
        root = ET.fromstring('<tag>foo</tag>')
        self.assertEqual(
            ET.tostring(root, 'unicode'),
            ''.join(ET.tostringlist(root, 'unicode')))
        self.assertEqual(
            ET.tostring(root, 'utf-16'),
            b''.join(ET.tostringlist(root, 'utf-16')))

    def test_short_empty_elements(self):
        root = ET.fromstring('<tag>a<x />b<y></y>c</tag>')
        self.assertEqual(
            ET.tostring(root, 'unicode'),
            '<tag>a<x />b<y />c</tag>')
        self.assertEqual(
            ET.tostring(root, 'unicode', short_empty_elements=True),
            '<tag>a<x />b<y />c</tag>')
        self.assertEqual(
            ET.tostring(root, 'unicode', short_empty_elements=False),
            '<tag>a<x></x>b<y></y>c</tag>')


class ParseErrorTest(unittest.TestCase):
    def test_subclass(self):
        self.assertIsInstance(ET.ParseError(), SyntaxError)

    def _get_error(self, s):
        try:
            ET.fromstring(s)
        except ET.ParseError as e:
            return e

    def test_error_position(self):
        self.assertEqual(self._get_error('foo').position, (1, 0))
        self.assertEqual(self._get_error('<tag>&foo;</tag>').position, (1, 5))
        self.assertEqual(self._get_error('foobar<').position, (1, 6))

    def test_error_code(self):
        import xml.parsers.expat.errors as ERRORS
        self.assertEqual(self._get_error('foo').code,
                ERRORS.codes[ERRORS.XML_ERROR_SYNTAX])


class KeywordArgsTest(unittest.TestCase):
    # Test various issues with keyword arguments passed to ET.Element
    # constructor and methods
    def test_issue14818(self):
        x = ET.XML("<a>foo</a>")
        self.assertEqual(x.find('a', None),
                         x.find(path='a', namespaces=None))
        self.assertEqual(x.findtext('a', None, None),
                         x.findtext(path='a', default=None, namespaces=None))
        self.assertEqual(x.findall('a', None),
                         x.findall(path='a', namespaces=None))
        self.assertEqual(list(x.iterfind('a', None)),
                         list(x.iterfind(path='a', namespaces=None)))

        self.assertEqual(ET.Element('a').attrib, {})
        elements = [
            ET.Element('a', dict(href="#", id="foo")),
            ET.Element('a', attrib=dict(href="#", id="foo")),
            ET.Element('a', dict(href="#"), id="foo"),
            ET.Element('a', href="#", id="foo"),
            ET.Element('a', dict(href="#", id="foo"), href="#", id="foo"),
        ]
        for e in elements:
            self.assertEqual(e.tag, 'a')
            self.assertEqual(e.attrib, dict(href="#", id="foo"))

        e2 = ET.SubElement(elements[0], 'foobar', attrib={'key1': 'value1'})
        self.assertEqual(e2.attrib['key1'], 'value1')

        with self.assertRaisesRegex(TypeError, 'must be dict, not str'):
            ET.Element('a', "I'm not a dict")
        with self.assertRaisesRegex(TypeError, 'must be dict, not str'):
            ET.Element('a', attrib="I'm not a dict")

# --------------------------------------------------------------------

class NoAcceleratorTest(unittest.TestCase):
    def setUp(self):
        if not pyET:
            raise unittest.SkipTest('only for the Python version')

    # Test that the C accelerator was not imported for pyET
    def test_correct_import_pyET(self):
        # The type of methods defined in Python code is types.FunctionType,
        # while the type of methods defined inside _elementtree is
        # <class 'wrapper_descriptor'>
        self.assertIsInstance(pyET.Element.__init__, types.FunctionType)
        self.assertIsInstance(pyET.XMLParser.__init__, types.FunctionType)


# --------------------------------------------------------------------

def c14n_roundtrip(xml, **options):
    return pyET.canonicalize(xml, **options)


class C14NTest(unittest.TestCase):
    maxDiff = None

    #
    # simple roundtrip tests (from c14n.py)

    def test_simple_roundtrip(self):
        # Basics
        self.assertEqual(c14n_roundtrip("<doc/>"), '<doc></doc>')
        self.assertEqual(c14n_roundtrip("<doc xmlns='uri'/>"), # FIXME
                '<doc xmlns="uri"></doc>')
        self.assertEqual(c14n_roundtrip("<prefix:doc xmlns:prefix='uri'/>"),
            '<prefix:doc xmlns:prefix="uri"></prefix:doc>')
        self.assertEqual(c14n_roundtrip("<doc xmlns:prefix='uri'><prefix:bar/></doc>"),
            '<doc><prefix:bar xmlns:prefix="uri"></prefix:bar></doc>')
        self.assertEqual(c14n_roundtrip("<elem xmlns:wsu='http://docs.oasis-open.org/wss/2004/01/oasis-200401-wss-wssecurity-utility-1.0.xsd' xmlns:SOAP-ENV='http://schemas.xmlsoap.org/soap/envelope/' />"),
            '<elem></elem>')

        # C14N spec
        self.assertEqual(c14n_roundtrip("<doc>Hello, world!<!-- Comment 1 --></doc>"),
            '<doc>Hello, world!</doc>')
        self.assertEqual(c14n_roundtrip("<value>&#x32;</value>"),
            '<value>2</value>')
        self.assertEqual(c14n_roundtrip('<compute><![CDATA[value>"0" && value<"10" ?"valid":"error"]]></compute>'),
            '<compute>value&gt;"0" &amp;&amp; value&lt;"10" ?"valid":"error"</compute>')
        self.assertEqual(c14n_roundtrip('''<compute expr='value>"0" &amp;&amp; value&lt;"10" ?"valid":"error"'>valid</compute>'''),
            '<compute expr="value>&quot;0&quot; &amp;&amp; value&lt;&quot;10&quot; ?&quot;valid&quot;:&quot;error&quot;">valid</compute>')
        self.assertEqual(c14n_roundtrip("<norm attr=' &apos;   &#x20;&#13;&#xa;&#9;   &apos; '/>"),
            '<norm attr=" \'    &#xD;&#xA;&#x9;   \' "></norm>')
        self.assertEqual(c14n_roundtrip("<normNames attr='   A   &#x20;&#13;&#xa;&#9;   B   '/>"),
            '<normNames attr="   A    &#xD;&#xA;&#x9;   B   "></normNames>')
        self.assertEqual(c14n_roundtrip("<normId id=' &apos;   &#x20;&#13;&#xa;&#9;   &apos; '/>"),
            '<normId id=" \'    &#xD;&#xA;&#x9;   \' "></normId>')

        # fragments from PJ's tests
        #self.assertEqual(c14n_roundtrip("<doc xmlns:x='http://example.com/x' xmlns='http://example.com/default'><b y:a1='1' xmlns='http://example.com/default' a3='3' xmlns:y='http://example.com/y' y:a2='2'/></doc>"),
        #'<doc xmlns:x="http://example.com/x"><b xmlns:y="http://example.com/y" a3="3" y:a1="1" y:a2="2"></b></doc>')

        # Namespace issues
        xml = '<X xmlns="http://nps/a"><Y targets="abc,xyz"></Y></X>'
        self.assertEqual(c14n_roundtrip(xml), xml)
        xml = '<X xmlns="http://nps/a"><Y xmlns="http://nsp/b" targets="abc,xyz"></Y></X>'
        self.assertEqual(c14n_roundtrip(xml), xml)
        xml = '<X xmlns="http://nps/a"><Y xmlns:b="http://nsp/b" b:targets="abc,xyz"></Y></X>'
        self.assertEqual(c14n_roundtrip(xml), xml)

    def test_c14n_exclusion(self):
        xml = textwrap.dedent("""\
        <root xmlns:x="http://example.com/x">
            <a x:attr="attrx">
                <b>abtext</b>
            </a>
            <b>btext</b>
            <c>
                <x:d>dtext</x:d>
            </c>
        </root>
        """)
        self.assertEqual(
            c14n_roundtrip(xml, strip_text=True),
            '<root>'
            '<a xmlns:x="http://example.com/x" x:attr="attrx"><b>abtext</b></a>'
            '<b>btext</b>'
            '<c><x:d xmlns:x="http://example.com/x">dtext</x:d></c>'
            '</root>')
        self.assertEqual(
            c14n_roundtrip(xml, strip_text=True, exclude_attrs=['{http://example.com/x}attr']),
            '<root>'
            '<a><b>abtext</b></a>'
            '<b>btext</b>'
            '<c><x:d xmlns:x="http://example.com/x">dtext</x:d></c>'
            '</root>')
        self.assertEqual(
            c14n_roundtrip(xml, strip_text=True, exclude_tags=['{http://example.com/x}d']),
            '<root>'
            '<a xmlns:x="http://example.com/x" x:attr="attrx"><b>abtext</b></a>'
            '<b>btext</b>'
            '<c></c>'
            '</root>')
        self.assertEqual(
            c14n_roundtrip(xml, strip_text=True, exclude_attrs=['{http://example.com/x}attr'],
                           exclude_tags=['{http://example.com/x}d']),
            '<root>'
            '<a><b>abtext</b></a>'
            '<b>btext</b>'
            '<c></c>'
            '</root>')
        self.assertEqual(
            c14n_roundtrip(xml, strip_text=True, exclude_tags=['a', 'b']),
            '<root>'
            '<c><x:d xmlns:x="http://example.com/x">dtext</x:d></c>'
            '</root>')
        self.assertEqual(
            c14n_roundtrip(xml, exclude_tags=['a', 'b']),
            '<root>\n'
            '    \n'
            '    \n'
            '    <c>\n'
            '        <x:d xmlns:x="http://example.com/x">dtext</x:d>\n'
            '    </c>\n'
            '</root>')
        self.assertEqual(
            c14n_roundtrip(xml, strip_text=True, exclude_tags=['{http://example.com/x}d', 'b']),
            '<root>'
            '<a xmlns:x="http://example.com/x" x:attr="attrx"></a>'
            '<c></c>'
            '</root>')
        self.assertEqual(
            c14n_roundtrip(xml, exclude_tags=['{http://example.com/x}d', 'b']),
            '<root>\n'
            '    <a xmlns:x="http://example.com/x" x:attr="attrx">\n'
            '        \n'
            '    </a>\n'
            '    \n'
            '    <c>\n'
            '        \n'
            '    </c>\n'
            '</root>')

    #
    # basic method=c14n tests from the c14n 2.0 specification.  uses
    # test files under xmltestdata/c14n-20.

    # note that this uses generated C14N versions of the standard ET.write
    # output, not roundtripped C14N (see above).

    def test_xml_c14n2(self):
        datadir = findfile("c14n-20", subdir="xmltestdata")
        full_path = partial(os.path.join, datadir)

        files = [filename[:-4] for filename in sorted(os.listdir(datadir))
                 if filename.endswith('.xml')]
        input_files = [
            filename for filename in files
            if filename.startswith('in')
        ]
        configs = {
            filename: {
                # <c14n2:PrefixRewrite>sequential</c14n2:PrefixRewrite>
                option.tag.split('}')[-1]: ((option.text or '').strip(), option)
                for option in ET.parse(full_path(filename) + ".xml").getroot()
            }
            for filename in files
            if filename.startswith('c14n')
        }

        tests = {
            input_file: [
                (filename, configs[filename.rsplit('_', 1)[-1]])
                for filename in files
                if filename.startswith(f'out_{input_file}_')
                and filename.rsplit('_', 1)[-1] in configs
            ]
            for input_file in input_files
        }

        # Make sure we found all test cases.
        self.assertEqual(30, len([
            output_file for output_files in tests.values()
            for output_file in output_files]))

        def get_option(config, option_name, default=None):
            return config.get(option_name, (default, ()))[0]

        for input_file, output_files in tests.items():
            for output_file, config in output_files:
                keep_comments = get_option(
                    config, 'IgnoreComments') == 'true'  # no, it's right :)
                strip_text = get_option(
                    config, 'TrimTextNodes') == 'true'
                rewrite_prefixes = get_option(
                    config, 'PrefixRewrite') == 'sequential'
                if 'QNameAware' in config:
                    qattrs = [
                        f"{{{el.get('NS')}}}{el.get('Name')}"
                        for el in config['QNameAware'][1].findall(
                            '{http://www.w3.org/2010/xml-c14n2}QualifiedAttr')
                    ]
                    qtags = [
                        f"{{{el.get('NS')}}}{el.get('Name')}"
                        for el in config['QNameAware'][1].findall(
                            '{http://www.w3.org/2010/xml-c14n2}Element')
                    ]
                else:
                    qtags = qattrs = None

                # Build subtest description from config.
                config_descr = ','.join(
                    f"{name}={value or ','.join(c.tag.split('}')[-1] for c in children)}"
                    for name, (value, children) in sorted(config.items())
                )

                with self.subTest(f"{output_file}({config_descr})"):
                    if input_file == 'inNsRedecl' and not rewrite_prefixes:
                        self.skipTest(
                            f"Redeclared namespace handling is not supported in {output_file}")
                    if input_file == 'inNsSuperfluous' and not rewrite_prefixes:
                        self.skipTest(
                            f"Redeclared namespace handling is not supported in {output_file}")
                    if 'QNameAware' in config and config['QNameAware'][1].find(
                            '{http://www.w3.org/2010/xml-c14n2}XPathElement') is not None:
                        self.skipTest(
                            f"QName rewriting in XPath text is not supported in {output_file}")

                    f = full_path(input_file + ".xml")
                    if input_file == 'inC14N5':
                        # Hack: avoid setting up external entity resolution in the parser.
                        with open(full_path('world.txt'), 'rb') as entity_file:
                            with open(f, 'rb') as f:
                                f = io.BytesIO(f.read().replace(b'&ent2;', entity_file.read()))

                    text = ET.canonicalize(
                        from_file=f,
                        with_comments=keep_comments,
                        strip_text=strip_text,
                        rewrite_prefixes=rewrite_prefixes,
                        qname_aware_tags=qtags, qname_aware_attrs=qattrs)

                    with open(full_path(output_file + ".xml"), 'r', encoding='utf8') as f:
                        expected = f.read()
                        if input_file == 'inC14N3':
                            # FIXME: cET resolves default attributes but ET does not!
                            expected = expected.replace(' attr="default"', '')
                            text = text.replace(' attr="default"', '')
                    self.assertEqual(expected, text)

# --------------------------------------------------------------------


def test_main(module=None):
    # When invoked without a module, runs the Python ET tests by loading pyET.
    # Otherwise, uses the given module as the ET.
    global pyET
    pyET = import_fresh_module('xml.etree.ElementTree',
                               blocked=['_elementtree'])
    if module is None:
        module = pyET

    global ET
    ET = module

    test_classes = [
        ModuleTest,
        ElementSlicingTest,
        BasicElementTest,
        BadElementTest,
        BadElementPathTest,
        ElementTreeTest,
        IOTest,
        ParseErrorTest,
        XIncludeTest,
        ElementTreeTypeTest,
        ElementFindTest,
        ElementIterTest,
        TreeBuilderTest,
        XMLParserTest,
        XMLPullParserTest,
        BugsTest,
        KeywordArgsTest,
        C14NTest,
        ]

    # These tests will only run for the pure-Python version that doesn't import
    # _elementtree. We can't use skipUnless here, because pyET is filled in only
    # after the module is loaded.
    if pyET is not ET:
        test_classes.extend([
            NoAcceleratorTest,
            ])

    # Provide default namespace mapping and path cache.
    from xml.etree import ElementPath
    nsmap = ET.register_namespace._namespace_map
    # Copy the default namespace mapping
    nsmap_copy = nsmap.copy()
    # Copy the path cache (should be empty)
    path_cache = ElementPath._cache
    ElementPath._cache = path_cache.copy()
    # Align the Comment/PI factories.
    if hasattr(ET, '_set_factories'):
        old_factories = ET._set_factories(ET.Comment, ET.PI)
    else:
        old_factories = None

    try:
        support.run_unittest(*test_classes)
    finally:
        from xml.etree import ElementPath
        # Restore mapping and path cache
        nsmap.clear()
        nsmap.update(nsmap_copy)
        ElementPath._cache = path_cache
        if old_factories is not None:
            ET._set_factories(*old_factories)
        # don't interfere with subsequent tests
        ET = pyET = None


if __name__ == '__main__':
    test_main()<|MERGE_RESOLUTION|>--- conflicted
+++ resolved
@@ -1235,14 +1235,13 @@
                                        method='html')
                 self.assertEqual(serialized, expected)
 
-<<<<<<< HEAD
     # backported from https://github.com/python/cpython/pull/22987
     def test_attlist_default(self):
         # Test default attribute values; See BPO 42151.
         root = ET.fromstring(ATTLIST_XML)
         self.assertEqual(root[0].attrib,
                          {'{http://www.w3.org/XML/1998/namespace}lang': 'eng'})
-=======
+
     def test_dump_attribute_order(self):
         # See BPO 34160
         e = ET.Element('cirriculum', status='public', company='example')
@@ -1258,7 +1257,6 @@
                          '<cirriculum status="public" company="example" />')
         self.assertEqual(serialize(root, method='html'),
                 '<cirriculum status="public" company="example"></cirriculum>')
->>>>>>> c9993687
 
 
 class XMLPullParserTest(unittest.TestCase):
@@ -2897,14 +2895,12 @@
         self.assertEqual(summarize_list(doc.getiterator(None)), all_tags)
         self.assertEqual(summarize_list(doc.getiterator('*')), all_tags)
 
-    @impl_detail
     def test_copy(self):
         a = ET.Element('a')
         it = a.iter()
         with self.assertRaises(TypeError):
             copy.copy(it)
 
-    @impl_detail
     def test_pickle(self):
         a = ET.Element('a')
         it = a.iter()
