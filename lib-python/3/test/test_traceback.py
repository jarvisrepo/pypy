--- conflicted
+++ resolved
@@ -1,23 +1,11 @@
 """Test cases for traceback module"""
 
-<<<<<<< HEAD
-try:
-    import _testcapi
-except ImportError:
-    _testcapi = None
-=======
->>>>>>> 64cd3888
 from io import StringIO
 import sys
 import unittest
 import re
 from test.support import run_unittest, Error, captured_output
-<<<<<<< HEAD
-from test.support import TESTFN, unlink
-from test.support import check_impl_detail
-=======
 from test.support import TESTFN, unlink, cpython_only
->>>>>>> 64cd3888
 
 import traceback
 
@@ -80,11 +68,8 @@
                                         IndentationError)
         self.assertEqual(len(err), 4)
         self.assertEqual(err[1].strip(), "print(2)")
-        if check_impl_detail():
-            # on CPython, there is a "^" at the end of the line on PyPy,
-            # there is a "^" too, but at the start, more logically
-            self.assertIn("^", err[2])
-            self.assertEqual(err[1].find(")"), err[2].find("^"))
+        self.assertIn("^", err[2])
+        self.assertEqual(err[1].find(")"), err[2].find("^"))
 
         err = self.get_exception_format(self.syntax_error_bad_indentation2,
                                         IndentationError)
@@ -187,11 +172,7 @@
 
 class TracebackFormatTests(unittest.TestCase):
 
-<<<<<<< HEAD
-    @unittest.skipUnless(_testcapi, 'Requires _testcapi')
-=======
     @cpython_only
->>>>>>> 64cd3888
     def test_traceback_format(self):
         from _testcapi import traceback_print
         try:
@@ -201,7 +182,7 @@
             traceback_fmt = 'Traceback (most recent call last):\n' + \
                             ''.join(traceback.format_tb(tb))
             file_ = StringIO()
-            _testcapi.traceback_print(tb, file_)
+            traceback_print(tb, file_)
             python_fmt  = file_.getvalue()
         else:
             raise Error("unable to create test traceback string")
@@ -380,16 +361,12 @@
     # This checks built-in reporting by the interpreter.
     #
 
-<<<<<<< HEAD
-    @unittest.skipUnless(_testcapi, 'Requires _testcapi')
-=======
     @cpython_only
->>>>>>> 64cd3888
     def get_report(self, e):
         from _testcapi import exception_print
         e = self.get_exception(e)
         with captured_output("stderr") as s:
-            _testcapi.exception_print(e)
+            exception_print(e)
         return s.getvalue()
 
 
