"""Test cases for traceback module"""

from collections import namedtuple
from io import StringIO
import linecache
import sys
import unittest
import re
from test import support
<<<<<<< HEAD
from test.support import TESTFN, Error, captured_output, unlink, cpython_only
from test.support import impl_detail
=======
from test.support import TESTFN, Error, captured_output, unlink, cpython_only, ALWAYS_EQ
>>>>>>> 0a83d304
from test.support.script_helper import assert_python_ok
import textwrap

import traceback


test_code = namedtuple('code', ['co_filename', 'co_name'])
test_frame = namedtuple('frame', ['f_code', 'f_globals', 'f_locals'])
test_tb = namedtuple('tb', ['tb_frame', 'tb_lineno', 'tb_next'])


class TracebackCases(unittest.TestCase):
    # For now, a very minimal set of tests.  I want to be sure that
    # formatting of SyntaxErrors works based on changes for 2.1.

    def get_exception_format(self, func, exc):
        try:
            func()
        except exc as value:
            return traceback.format_exception_only(exc, value)
        else:
            raise ValueError("call did not raise exception")

    def syntax_error_with_caret(self):
        compile("def fact(x):\n\treturn x!\n", "?", "exec")

    def syntax_error_with_caret_2(self):
        compile("1 +\n", "?", "exec")

    def syntax_error_bad_indentation(self):
        compile("def spam():\n  print(1)\n print(2)", "?", "exec")

    def syntax_error_with_caret_non_ascii(self):
        compile('Python = "\u1e54\xfd\u0163\u0125\xf2\xf1" +', "?", "exec")

    def syntax_error_bad_indentation2(self):
        compile(" print(2)", "?", "exec")

    def test_caret(self):
        err = self.get_exception_format(self.syntax_error_with_caret,
                                        SyntaxError)
        self.assertEqual(len(err), 4)
        self.assertTrue(err[1].strip() == "return x!")
        self.assertIn("^", err[2]) # third line has caret
        self.assertEqual(err[1].find("!"), err[2].find("^")) # in the right place

        err = self.get_exception_format(self.syntax_error_with_caret_2,
                                        SyntaxError)
        self.assertIn("^", err[2]) # third line has caret
        self.assertEqual(err[2].count('\n'), 1)   # and no additional newline
        self.assertEqual(err[1].find("+") + 1, err[2].find("^"))  # in the right place

        err = self.get_exception_format(self.syntax_error_with_caret_non_ascii,
                                        SyntaxError)
        self.assertIn("^", err[2]) # third line has caret
        self.assertEqual(err[2].count('\n'), 1)   # and no additional newline
        self.assertEqual(err[1].find("+") + 1, err[2].find("^"))  # in the right place

    def test_nocaret(self):
        exc = SyntaxError("error", ("x.py", 23, None, "bad syntax"))
        err = traceback.format_exception_only(SyntaxError, exc)
        self.assertEqual(len(err), 3)
        self.assertEqual(err[1].strip(), "bad syntax")

    @cpython_only
    def test_bad_indentation(self):
        err = self.get_exception_format(self.syntax_error_bad_indentation,
                                        IndentationError)
        self.assertEqual(len(err), 4)
        self.assertEqual(err[1].strip(), "print(2)")
        self.assertIn("^", err[2])
        self.assertEqual(err[1].find(")") + 1, err[2].find("^"))

        # No caret for "unexpected indent"
        err = self.get_exception_format(self.syntax_error_bad_indentation2,
                                        IndentationError)
        self.assertEqual(len(err), 3)
        self.assertEqual(err[1].strip(), "print(2)")

    def test_base_exception(self):
        # Test that exceptions derived from BaseException are formatted right
        e = KeyboardInterrupt()
        lst = traceback.format_exception_only(e.__class__, e)
        self.assertEqual(lst, ['KeyboardInterrupt\n'])

    def test_traceback_context_recursionerror(self):
        # Test that for long traceback chains traceback does not itself
        # raise a recursion error while printing (Issue43048)

        # Calling f() creates a stack-overflowing __context__ chain.
        def f():
            try:
                raise ValueError('hello')
            except ValueError:
                f()

        try:
            f()
        except RecursionError:
            exc_info = sys.exc_info()

        traceback.format_exception(exc_info[0], exc_info[1], exc_info[2])

    def test_traceback_cause_recursionerror(self):
        # Same as test_traceback_context_recursionerror, but with
        # a __cause__ chain.

        def f():
            e = None
            try:
                f()
            except Exception as exc:
                e = exc
            raise Exception from e

        try:
            f()
        except Exception:
            exc_info = sys.exc_info()

        traceback.format_exception(exc_info[0], exc_info[1], exc_info[2])

    def test_format_exception_only_bad__str__(self):
        class X(Exception):
            def __str__(self):
                1/0
        err = traceback.format_exception_only(X, X())
        self.assertEqual(len(err), 1)
        str_value = '<unprintable %s object>' % X.__name__
        if X.__module__ in ('__main__', 'builtins'):
            str_name = X.__qualname__
        else:
            str_name = '.'.join([X.__module__, X.__qualname__])
        self.assertEqual(err[0], "%s: %s\n" % (str_name, str_value))

    def test_encoded_file(self):
        # Test that tracebacks are correctly printed for encoded source files:
        # - correct line number (Issue2384)
        # - respect file encoding (Issue3975)
        import sys, subprocess

        # The spawned subprocess has its stdout redirected to a PIPE, and its
        # encoding may be different from the current interpreter, on Windows
        # at least.
        process = subprocess.Popen([sys.executable, "-c",
                                    "import sys; print(sys.stdout.encoding)"],
                                   stdout=subprocess.PIPE,
                                   stderr=subprocess.STDOUT)
        stdout, stderr = process.communicate()
        output_encoding = str(stdout, 'ascii').splitlines()[0]

        def do_test(firstlines, message, charset, lineno):
            # Raise the message in a subprocess, and catch the output
            try:
                with open(TESTFN, "w", encoding=charset) as output:
                    output.write("""{0}if 1:
                        import traceback;
                        raise RuntimeError('{1}')
                        """.format(firstlines, message))

                process = subprocess.Popen([sys.executable, TESTFN],
                    stdout=subprocess.PIPE, stderr=subprocess.STDOUT)
                stdout, stderr = process.communicate()
                stdout = stdout.decode(output_encoding).splitlines()
            finally:
                unlink(TESTFN)

            # The source lines are encoded with the 'backslashreplace' handler
            encoded_message = message.encode(output_encoding,
                                             'backslashreplace')
            # and we just decoded them with the output_encoding.
            message_ascii = encoded_message.decode(output_encoding)

            err_line = "raise RuntimeError('{0}')".format(message_ascii)
            err_msg = "RuntimeError: {0}".format(message_ascii)

            self.assertIn(("line %s" % lineno), stdout[1],
                "Invalid line number: {0!r} instead of {1}".format(
                    stdout[1], lineno))
            self.assertTrue(stdout[2].endswith(err_line),
                "Invalid traceback line: {0!r} instead of {1!r}".format(
                    stdout[2], err_line))
            self.assertTrue(stdout[3] == err_msg,
                "Invalid error message: {0!r} instead of {1!r}".format(
                    stdout[3], err_msg))

        do_test("", "foo", "ascii", 3)
        for charset in ("ascii", "iso-8859-1", "utf-8", "GBK"):
            if charset == "ascii":
                text = "foo"
            elif charset == "GBK":
                text = "\u4E02\u5100"
            else:
                text = "h\xe9 ho"
            do_test("# coding: {0}\n".format(charset),
                    text, charset, 4)
            do_test("#!shebang\n# coding: {0}\n".format(charset),
                    text, charset, 5)
            do_test(" \t\f\n# coding: {0}\n".format(charset),
                    text, charset, 5)
        # Issue #18960: coding spec should have no effect
        do_test("x=0\n# coding: GBK\n", "h\xe9 ho", 'utf-8', 5)

<<<<<<< HEAD
    @impl_detail(pypy=False)   # __del__ is typically not called at shutdown
    @support.requires_type_collecting
=======
>>>>>>> 0a83d304
    def test_print_traceback_at_exit(self):
        # Issue #22599: Ensure that it is possible to use the traceback module
        # to display an exception at Python exit
        code = textwrap.dedent("""
            import sys
            import traceback

            class PrintExceptionAtExit(object):
                def __init__(self):
                    try:
                        x = 1 / 0
                    except Exception:
                        self.exc_info = sys.exc_info()
                        # self.exc_info[1] (traceback) contains frames:
                        # explicitly clear the reference to self in the current
                        # frame to break a reference cycle
                        self = None

                def __del__(self):
                    traceback.print_exception(*self.exc_info)

            # Keep a reference in the module namespace to call the destructor
            # when the module is unloaded
            obj = PrintExceptionAtExit()
        """)
        rc, stdout, stderr = assert_python_ok('-c', code)
        expected = [b'Traceback (most recent call last):',
                    b'  File "<string>", line 8, in __init__',
                    b'ZeroDivisionError: division by zero']
        self.assertEqual(stderr.splitlines(), expected)

    def test_print_exception(self):
        output = StringIO()
        traceback.print_exception(
            Exception, Exception("projector"), None, file=output
        )
        self.assertEqual(output.getvalue(), "Exception: projector\n")


class TracebackFormatTests(unittest.TestCase):

    def some_exception(self):
        raise KeyError('blah')

    @cpython_only
    def check_traceback_format(self, cleanup_func=None):
        from _testcapi import traceback_print
        try:
            self.some_exception()
        except KeyError:
            type_, value, tb = sys.exc_info()
            if cleanup_func is not None:
                # Clear the inner frames, not this one
                cleanup_func(tb.tb_next)
            traceback_fmt = 'Traceback (most recent call last):\n' + \
                            ''.join(traceback.format_tb(tb))
            file_ = StringIO()
            traceback_print(tb, file_)
            python_fmt  = file_.getvalue()
            # Call all _tb and _exc functions
            with captured_output("stderr") as tbstderr:
                traceback.print_tb(tb)
            tbfile = StringIO()
            traceback.print_tb(tb, file=tbfile)
            with captured_output("stderr") as excstderr:
                traceback.print_exc()
            excfmt = traceback.format_exc()
            excfile = StringIO()
            traceback.print_exc(file=excfile)
        else:
            raise Error("unable to create test traceback string")

        # Make sure that Python and the traceback module format the same thing
        self.assertEqual(traceback_fmt, python_fmt)
        # Now verify the _tb func output
        self.assertEqual(tbstderr.getvalue(), tbfile.getvalue())
        # Now verify the _exc func output
        self.assertEqual(excstderr.getvalue(), excfile.getvalue())
        self.assertEqual(excfmt, excfile.getvalue())

        # Make sure that the traceback is properly indented.
        tb_lines = python_fmt.splitlines()
        self.assertEqual(len(tb_lines), 5)
        banner = tb_lines[0]
        location, source_line = tb_lines[-2:]
        self.assertTrue(banner.startswith('Traceback'))
        self.assertTrue(location.startswith('  File'))
        self.assertTrue(source_line.startswith('    raise'))

    def test_traceback_format(self):
        self.check_traceback_format()

    def test_traceback_format_with_cleared_frames(self):
        # Check that traceback formatting also works with a clear()ed frame
        def cleanup_tb(tb):
            tb.tb_frame.clear()
        self.check_traceback_format(cleanup_tb)

    def test_stack_format(self):
        # Verify _stack functions. Note we have to use _getframe(1) to
        # compare them without this frame appearing in the output
        with captured_output("stderr") as ststderr:
            traceback.print_stack(sys._getframe(1))
        stfile = StringIO()
        traceback.print_stack(sys._getframe(1), file=stfile)
        self.assertEqual(ststderr.getvalue(), stfile.getvalue())

        stfmt = traceback.format_stack(sys._getframe(1))

        self.assertEqual(ststderr.getvalue(), "".join(stfmt))

    def test_print_stack(self):
        def prn():
            traceback.print_stack()
        with captured_output("stderr") as stderr:
            prn()
        lineno = prn.__code__.co_firstlineno
        self.assertEqual(stderr.getvalue().splitlines()[-4:], [
            '  File "%s", line %d, in test_print_stack' % (__file__, lineno+3),
            '    prn()',
            '  File "%s", line %d, in prn' % (__file__, lineno+1),
            '    traceback.print_stack()',
        ])

    # issue 26823 - Shrink recursive tracebacks
    def _check_recursive_traceback_display(self, render_exc):
        # Always show full diffs when this test fails
        # Note that rearranging things may require adjusting
        # the relative line numbers in the expected tracebacks
        self.maxDiff = None

        # Check hitting the recursion limit
        def f():
            f()

        with captured_output("stderr") as stderr_f:
            try:
                f()
            except RecursionError:
                render_exc()
            else:
                self.fail("no recursion occurred")

        lineno_f = f.__code__.co_firstlineno
        result_f = (
            'Traceback (most recent call last):\n'
            f'  File "{__file__}", line {lineno_f+5}, in _check_recursive_traceback_display\n'
            '    f()\n'
            f'  File "{__file__}", line {lineno_f+1}, in f\n'
            '    f()\n'
            f'  File "{__file__}", line {lineno_f+1}, in f\n'
            '    f()\n'
            f'  File "{__file__}", line {lineno_f+1}, in f\n'
            '    f()\n'
            # XXX: The following line changes depending on whether the tests
            # are run through the interactive interpreter or with -m
            # It also varies depending on the platform (stack size)
            # Fortunately, we don't care about exactness here, so we use regex
            r'  \[Previous line repeated (\d+) more times\]' '\n'
            'RecursionError: maximum recursion depth exceeded\n'
        )

        expected = result_f.splitlines()
        actual = stderr_f.getvalue().splitlines()

        # Check the output text matches expectations
        # 2nd last line contains the repetition count
        self.assertEqual(actual[:-2], expected[:-2])
        self.assertRegex(actual[-2], expected[-2])
        # last line can have additional text appended
        self.assertIn(expected[-1], actual[-1])

        # Check the recursion count is roughly as expected
        rec_limit = sys.getrecursionlimit()
        # PyPy's recursion limit is a lot less precise
        self.assertIn(int(re.search(r"\d+", actual[-2]).group()), range(rec_limit-100, 2*rec_limit))

        # Check a known (limited) number of recursive invocations
        def g(count=10):
            if count:
                return g(count-1)
            raise ValueError

        with captured_output("stderr") as stderr_g:
            try:
                g()
            except ValueError:
                render_exc()
            else:
                self.fail("no value error was raised")

        lineno_g = g.__code__.co_firstlineno
        result_g = (
            f'  File "{__file__}", line {lineno_g+2}, in g\n'
            '    return g(count-1)\n'
            f'  File "{__file__}", line {lineno_g+2}, in g\n'
            '    return g(count-1)\n'
            f'  File "{__file__}", line {lineno_g+2}, in g\n'
            '    return g(count-1)\n'
            '  [Previous line repeated 7 more times]\n'
            f'  File "{__file__}", line {lineno_g+3}, in g\n'
            '    raise ValueError\n'
            'ValueError\n'
        )
        tb_line = (
            'Traceback (most recent call last):\n'
            f'  File "{__file__}", line {lineno_g+7}, in _check_recursive_traceback_display\n'
            '    g()\n'
        )
        expected = (tb_line + result_g).splitlines()
        actual = stderr_g.getvalue().splitlines()
        self.assertEqual(actual, expected)

        # Check 2 different repetitive sections
        def h(count=10):
            if count:
                return h(count-1)
            g()

        with captured_output("stderr") as stderr_h:
            try:
                h()
            except ValueError:
                render_exc()
            else:
                self.fail("no value error was raised")

        lineno_h = h.__code__.co_firstlineno
        result_h = (
            'Traceback (most recent call last):\n'
            f'  File "{__file__}", line {lineno_h+7}, in _check_recursive_traceback_display\n'
            '    h()\n'
            f'  File "{__file__}", line {lineno_h+2}, in h\n'
            '    return h(count-1)\n'
            f'  File "{__file__}", line {lineno_h+2}, in h\n'
            '    return h(count-1)\n'
            f'  File "{__file__}", line {lineno_h+2}, in h\n'
            '    return h(count-1)\n'
            '  [Previous line repeated 7 more times]\n'
            f'  File "{__file__}", line {lineno_h+3}, in h\n'
            '    g()\n'
        )
        expected = (result_h + result_g).splitlines()
        actual = stderr_h.getvalue().splitlines()
        self.assertEqual(actual, expected)

        # Check the boundary conditions. First, test just below the cutoff.
        with captured_output("stderr") as stderr_g:
            try:
                g(traceback._RECURSIVE_CUTOFF)
            except ValueError:
                render_exc()
            else:
                self.fail("no error raised")
        result_g = (
            f'  File "{__file__}", line {lineno_g+2}, in g\n'
            '    return g(count-1)\n'
            f'  File "{__file__}", line {lineno_g+2}, in g\n'
            '    return g(count-1)\n'
            f'  File "{__file__}", line {lineno_g+2}, in g\n'
            '    return g(count-1)\n'
            f'  File "{__file__}", line {lineno_g+3}, in g\n'
            '    raise ValueError\n'
            'ValueError\n'
        )
        tb_line = (
            'Traceback (most recent call last):\n'
            f'  File "{__file__}", line {lineno_g+71}, in _check_recursive_traceback_display\n'
            '    g(traceback._RECURSIVE_CUTOFF)\n'
        )
        expected = (tb_line + result_g).splitlines()
        actual = stderr_g.getvalue().splitlines()
        self.assertEqual(actual, expected)

        # Second, test just above the cutoff.
        with captured_output("stderr") as stderr_g:
            try:
                g(traceback._RECURSIVE_CUTOFF + 1)
            except ValueError:
                render_exc()
            else:
                self.fail("no error raised")
        result_g = (
            f'  File "{__file__}", line {lineno_g+2}, in g\n'
            '    return g(count-1)\n'
            f'  File "{__file__}", line {lineno_g+2}, in g\n'
            '    return g(count-1)\n'
            f'  File "{__file__}", line {lineno_g+2}, in g\n'
            '    return g(count-1)\n'
            '  [Previous line repeated 1 more time]\n'
            f'  File "{__file__}", line {lineno_g+3}, in g\n'
            '    raise ValueError\n'
            'ValueError\n'
        )
        tb_line = (
            'Traceback (most recent call last):\n'
            f'  File "{__file__}", line {lineno_g+99}, in _check_recursive_traceback_display\n'
            '    g(traceback._RECURSIVE_CUTOFF + 1)\n'
        )
        expected = (tb_line + result_g).splitlines()
        actual = stderr_g.getvalue().splitlines()
        self.assertEqual(actual, expected)

    def test_recursive_traceback_python(self):
        self._check_recursive_traceback_display(traceback.print_exc)

    @cpython_only
    def test_recursive_traceback_cpython_internal(self):
        from _testcapi import exception_print
        def render_exc():
            exc_type, exc_value, exc_tb = sys.exc_info()
            exception_print(exc_value)
        self._check_recursive_traceback_display(render_exc)

    def test_format_stack(self):
        def fmt():
            return traceback.format_stack()
        result = fmt()
        lineno = fmt.__code__.co_firstlineno
        self.assertEqual(result[-2:], [
            '  File "%s", line %d, in test_format_stack\n'
            '    result = fmt()\n' % (__file__, lineno+2),
            '  File "%s", line %d, in fmt\n'
            '    return traceback.format_stack()\n' % (__file__, lineno+1),
        ])

    @cpython_only
    def test_unhashable(self):
        from _testcapi import exception_print

        class UnhashableException(Exception):
            def __eq__(self, other):
                return True

        ex1 = UnhashableException('ex1')
        ex2 = UnhashableException('ex2')
        try:
            raise ex2 from ex1
        except UnhashableException:
            try:
                raise ex1
            except UnhashableException:
                exc_type, exc_val, exc_tb = sys.exc_info()

        with captured_output("stderr") as stderr_f:
            exception_print(exc_val)

        tb = stderr_f.getvalue().strip().splitlines()
        self.assertEqual(11, len(tb))
        self.assertEqual(context_message.strip(), tb[5])
        self.assertIn('UnhashableException: ex2', tb[3])
        self.assertIn('UnhashableException: ex1', tb[10])


cause_message = (
    "\nThe above exception was the direct cause "
    "of the following exception:\n\n")

context_message = (
    "\nDuring handling of the above exception, "
    "another exception occurred:\n\n")

boundaries = re.compile(
    '(%s|%s)' % (re.escape(cause_message), re.escape(context_message)))


class BaseExceptionReportingTests:

    def get_exception(self, exception_or_callable):
        if isinstance(exception_or_callable, Exception):
            return exception_or_callable
        try:
            exception_or_callable()
        except Exception as e:
            return e

    def zero_div(self):
        1/0 # In zero_div

    def check_zero_div(self, msg):
        lines = msg.splitlines()
        self.assertTrue(lines[-3].startswith('  File'))
        self.assertIn('1/0 # In zero_div', lines[-2])
        self.assertTrue(lines[-1].startswith('ZeroDivisionError'), lines[-1])

    def test_simple(self):
        try:
            1/0 # Marker
        except ZeroDivisionError as _:
            e = _
        lines = self.get_report(e).splitlines()
        self.assertEqual(len(lines), 4)
        self.assertTrue(lines[0].startswith('Traceback'))
        self.assertTrue(lines[1].startswith('  File'))
        self.assertIn('1/0 # Marker', lines[2])
        self.assertTrue(lines[3].startswith('ZeroDivisionError'))

    def test_cause(self):
        def inner_raise():
            try:
                self.zero_div()
            except ZeroDivisionError as e:
                raise KeyError from e
        def outer_raise():
            inner_raise() # Marker
        blocks = boundaries.split(self.get_report(outer_raise))
        self.assertEqual(len(blocks), 3)
        self.assertEqual(blocks[1], cause_message)
        self.check_zero_div(blocks[0])
        self.assertIn('inner_raise() # Marker', blocks[2])

    def test_context(self):
        def inner_raise():
            try:
                self.zero_div()
            except ZeroDivisionError:
                raise KeyError
        def outer_raise():
            inner_raise() # Marker
        blocks = boundaries.split(self.get_report(outer_raise))
        self.assertEqual(len(blocks), 3)
        self.assertEqual(blocks[1], context_message)
        self.check_zero_div(blocks[0])
        self.assertIn('inner_raise() # Marker', blocks[2])

    def test_context_suppression(self):
        try:
            try:
                raise Exception
            except:
                raise ZeroDivisionError from None
        except ZeroDivisionError as _:
            e = _
        lines = self.get_report(e).splitlines()
        self.assertEqual(len(lines), 4)
        self.assertTrue(lines[0].startswith('Traceback'))
        self.assertTrue(lines[1].startswith('  File'))
        self.assertIn('ZeroDivisionError from None', lines[2])
        self.assertTrue(lines[3].startswith('ZeroDivisionError'))

    def test_cause_and_context(self):
        # When both a cause and a context are set, only the cause should be
        # displayed and the context should be muted.
        def inner_raise():
            try:
                self.zero_div()
            except ZeroDivisionError as _e:
                e = _e
            try:
                xyzzy
            except NameError:
                raise KeyError from e
        def outer_raise():
            inner_raise() # Marker
        blocks = boundaries.split(self.get_report(outer_raise))
        self.assertEqual(len(blocks), 3)
        self.assertEqual(blocks[1], cause_message)
        self.check_zero_div(blocks[0])
        self.assertIn('inner_raise() # Marker', blocks[2])

    def test_cause_recursive(self):
        def inner_raise():
            try:
                try:
                    self.zero_div()
                except ZeroDivisionError as e:
                    z = e
                    raise KeyError from e
            except KeyError as e:
                raise z from e
        def outer_raise():
            inner_raise() # Marker
        blocks = boundaries.split(self.get_report(outer_raise))
        self.assertEqual(len(blocks), 3)
        self.assertEqual(blocks[1], cause_message)
        # The first block is the KeyError raised from the ZeroDivisionError
        self.assertIn('raise KeyError from e', blocks[0])
        self.assertNotIn('1/0', blocks[0])
        # The second block (apart from the boundary) is the ZeroDivisionError
        # re-raised from the KeyError
        self.assertIn('inner_raise() # Marker', blocks[2])
        self.check_zero_div(blocks[2])

    @unittest.skipIf(support.use_old_parser(), "Pegen is arguably better here, so no need to fix this")
    def test_syntax_error_offset_at_eol(self):
        # See #10186.
        def e():
            raise SyntaxError('', ('', 0, 5, 'hello'))
        msg = self.get_report(e).splitlines()
        self.assertEqual(msg[-2], "        ^")
        def e():
            exec("x = 5 | 4 |")
        msg = self.get_report(e).splitlines()
        self.assertEqual(msg[-2], '               ^')

    def test_syntax_error_no_lineno(self):
        # See #34463.

        # Without filename
        e = SyntaxError('bad syntax')
        msg = self.get_report(e).splitlines()
        self.assertEqual(msg,
            ['SyntaxError: bad syntax'])
        e.lineno = 100
        msg = self.get_report(e).splitlines()
        self.assertEqual(msg,
            ['  File "<string>", line 100', 'SyntaxError: bad syntax'])

        # With filename
        e = SyntaxError('bad syntax')
        e.filename = 'myfile.py'

        msg = self.get_report(e).splitlines()
        self.assertEqual(msg,
            ['SyntaxError: bad syntax (myfile.py)'])
        e.lineno = 100
        msg = self.get_report(e).splitlines()
        self.assertEqual(msg,
            ['  File "myfile.py", line 100', 'SyntaxError: bad syntax'])

    def test_message_none(self):
        # A message that looks like "None" should not be treated specially
        err = self.get_report(Exception(None))
        self.assertIn('Exception: None\n', err)
        err = self.get_report(Exception('None'))
        self.assertIn('Exception: None\n', err)
        err = self.get_report(Exception())
        self.assertIn('Exception\n', err)
        err = self.get_report(Exception(''))
        self.assertIn('Exception\n', err)

    def test_syntax_error_various_offsets(self):
        for offset in range(-5, 10):
            for add in [0, 2]:
                text = " "*add + "text%d" % offset
                expected = ['  File "file.py", line 1']
                if offset < 1:
                    expected.append("    %s" % text.lstrip())
                elif offset <= 6:
                    expected.append("    %s" % text.lstrip())
                    expected.append("    %s^" % (" "*(offset-1)))
                else:
                    expected.append("    %s" % text.lstrip())
                    expected.append("    %s^" % (" "*5))
                expected.append("SyntaxError: msg")
                expected.append("")
                err = self.get_report(SyntaxError("msg", ("file.py", 1, offset+add, text)))
                exp = "\n".join(expected)
                self.assertEqual(exp, err)


class PyExcReportingTests(BaseExceptionReportingTests, unittest.TestCase):
    #
    # This checks reporting through the 'traceback' module, with both
    # format_exception() and print_exception().
    #

    def get_report(self, e):
        e = self.get_exception(e)
        s = ''.join(
            traceback.format_exception(type(e), e, e.__traceback__))
        with captured_output("stderr") as sio:
            traceback.print_exception(type(e), e, e.__traceback__)
        self.assertEqual(sio.getvalue(), s)
        return s


class CExcReportingTests(BaseExceptionReportingTests, unittest.TestCase):
    #
    # This checks built-in reporting by the interpreter.
    #

    @cpython_only
    def get_report(self, e):
        from _testcapi import exception_print
        e = self.get_exception(e)
        with captured_output("stderr") as s:
            exception_print(e)
        return s.getvalue()


class LimitTests(unittest.TestCase):

    ''' Tests for limit argument.
        It's enough to test extact_tb, extract_stack and format_exception '''

    def last_raises1(self):
        raise Exception('Last raised')

    def last_raises2(self):
        self.last_raises1()

    def last_raises3(self):
        self.last_raises2()

    def last_raises4(self):
        self.last_raises3()

    def last_raises5(self):
        self.last_raises4()

    def last_returns_frame1(self):
        return sys._getframe()

    def last_returns_frame2(self):
        return self.last_returns_frame1()

    def last_returns_frame3(self):
        return self.last_returns_frame2()

    def last_returns_frame4(self):
        return self.last_returns_frame3()

    def last_returns_frame5(self):
        return self.last_returns_frame4()

    def test_extract_stack(self):
        frame = self.last_returns_frame5()
        def extract(**kwargs):
            return traceback.extract_stack(frame, **kwargs)
        def assertEqualExcept(actual, expected, ignore):
            self.assertEqual(actual[:ignore], expected[:ignore])
            self.assertEqual(actual[ignore+1:], expected[ignore+1:])
            self.assertEqual(len(actual), len(expected))

        with support.swap_attr(sys, 'tracebacklimit', 1000):
            nolim = extract()
            self.assertGreater(len(nolim), 5)
            self.assertEqual(extract(limit=2), nolim[-2:])
            assertEqualExcept(extract(limit=100), nolim[-100:], -5-1)
            self.assertEqual(extract(limit=-2), nolim[:2])
            assertEqualExcept(extract(limit=-100), nolim[:100], len(nolim)-5-1)
            self.assertEqual(extract(limit=0), [])
            del sys.tracebacklimit
            assertEqualExcept(extract(), nolim, -5-1)
            sys.tracebacklimit = 2
            self.assertEqual(extract(), nolim[-2:])
            self.assertEqual(extract(limit=3), nolim[-3:])
            self.assertEqual(extract(limit=-3), nolim[:3])
            sys.tracebacklimit = 0
            self.assertEqual(extract(), [])
            sys.tracebacklimit = -1
            self.assertEqual(extract(), [])

    def test_extract_tb(self):
        try:
            self.last_raises5()
        except Exception:
            exc_type, exc_value, tb = sys.exc_info()
        def extract(**kwargs):
            return traceback.extract_tb(tb, **kwargs)

        with support.swap_attr(sys, 'tracebacklimit', 1000):
            nolim = extract()
            self.assertEqual(len(nolim), 5+1)
            self.assertEqual(extract(limit=2), nolim[:2])
            self.assertEqual(extract(limit=10), nolim)
            self.assertEqual(extract(limit=-2), nolim[-2:])
            self.assertEqual(extract(limit=-10), nolim)
            self.assertEqual(extract(limit=0), [])
            del sys.tracebacklimit
            self.assertEqual(extract(), nolim)
            sys.tracebacklimit = 2
            self.assertEqual(extract(), nolim[:2])
            self.assertEqual(extract(limit=3), nolim[:3])
            self.assertEqual(extract(limit=-3), nolim[-3:])
            sys.tracebacklimit = 0
            self.assertEqual(extract(), [])
            sys.tracebacklimit = -1
            self.assertEqual(extract(), [])

    def test_format_exception(self):
        try:
            self.last_raises5()
        except Exception:
            exc_type, exc_value, tb = sys.exc_info()
        # [1:-1] to exclude "Traceback (...)" header and
        # exception type and value
        def extract(**kwargs):
            return traceback.format_exception(exc_type, exc_value, tb, **kwargs)[1:-1]

        with support.swap_attr(sys, 'tracebacklimit', 1000):
            nolim = extract()
            self.assertEqual(len(nolim), 5+1)
            self.assertEqual(extract(limit=2), nolim[:2])
            self.assertEqual(extract(limit=10), nolim)
            self.assertEqual(extract(limit=-2), nolim[-2:])
            self.assertEqual(extract(limit=-10), nolim)
            self.assertEqual(extract(limit=0), [])
            del sys.tracebacklimit
            self.assertEqual(extract(), nolim)
            sys.tracebacklimit = 2
            self.assertEqual(extract(), nolim[:2])
            self.assertEqual(extract(limit=3), nolim[:3])
            self.assertEqual(extract(limit=-3), nolim[-3:])
            sys.tracebacklimit = 0
            self.assertEqual(extract(), [])
            sys.tracebacklimit = -1
            self.assertEqual(extract(), [])


class MiscTracebackCases(unittest.TestCase):
    #
    # Check non-printing functions in traceback module
    #

    def test_clear(self):
        def outer():
            middle()
        def middle():
            inner()
        def inner():
            i = 1
            1/0

        try:
            outer()
        except:
            type_, value, tb = sys.exc_info()

        # Initial assertion: there's one local in the inner frame.
        inner_frame = tb.tb_next.tb_next.tb_next.tb_frame
        self.assertEqual(len(inner_frame.f_locals), 1)

        # Clear traceback frames
        traceback.clear_frames(tb)

        # Local variable dict should now be empty.
        self.assertEqual(len(inner_frame.f_locals), 0)

    def test_extract_stack(self):
        def extract():
            return traceback.extract_stack()
        result = extract()
        lineno = extract.__code__.co_firstlineno
        self.assertEqual(result[-2:], [
            (__file__, lineno+2, 'test_extract_stack', 'result = extract()'),
            (__file__, lineno+1, 'extract', 'return traceback.extract_stack()'),
            ])
        self.assertEqual(len(result[0]), 4)


class TestFrame(unittest.TestCase):

    def test_basics(self):
        linecache.clearcache()
        linecache.lazycache("f", globals())
        f = traceback.FrameSummary("f", 1, "dummy")
        self.assertEqual(f,
            ("f", 1, "dummy", '"""Test cases for traceback module"""'))
        self.assertEqual(tuple(f),
            ("f", 1, "dummy", '"""Test cases for traceback module"""'))
        self.assertEqual(f, traceback.FrameSummary("f", 1, "dummy"))
        self.assertEqual(f, tuple(f))
        # Since tuple.__eq__ doesn't support FrameSummary, the equality
        # operator fallbacks to FrameSummary.__eq__.
        self.assertEqual(tuple(f), f)
        self.assertIsNone(f.locals)
        self.assertNotEqual(f, object())
        self.assertEqual(f, ALWAYS_EQ)

    def test_lazy_lines(self):
        linecache.clearcache()
        f = traceback.FrameSummary("f", 1, "dummy", lookup_line=False)
        self.assertEqual(None, f._line)
        linecache.lazycache("f", globals())
        self.assertEqual(
            '"""Test cases for traceback module"""',
            f.line)

    def test_explicit_line(self):
        f = traceback.FrameSummary("f", 1, "dummy", line="line")
        self.assertEqual("line", f.line)

    def test_len(self):
        f = traceback.FrameSummary("f", 1, "dummy", line="line")
        self.assertEqual(len(f), 4)


class TestStack(unittest.TestCase):

    def test_walk_stack(self):
        def deeper():
            return list(traceback.walk_stack(None))
        s1 = list(traceback.walk_stack(None))
        s2 = deeper()
        self.assertEqual(len(s2) - len(s1), 1)
        self.assertEqual(s2[1:], s1)

    def test_walk_tb(self):
        try:
            1/0
        except Exception:
            _, _, tb = sys.exc_info()
        s = list(traceback.walk_tb(tb))
        self.assertEqual(len(s), 1)

    def test_extract_stack(self):
        s = traceback.StackSummary.extract(traceback.walk_stack(None))
        self.assertIsInstance(s, traceback.StackSummary)

    def test_extract_stack_limit(self):
        s = traceback.StackSummary.extract(traceback.walk_stack(None), limit=5)
        self.assertEqual(len(s), 5)

    def test_extract_stack_lookup_lines(self):
        linecache.clearcache()
        linecache.updatecache('/foo.py', globals())
        c = test_code('/foo.py', 'method')
        f = test_frame(c, None, None)
        s = traceback.StackSummary.extract(iter([(f, 6)]), lookup_lines=True)
        linecache.clearcache()
        self.assertEqual(s[0].line, "import sys")

    def test_extract_stackup_deferred_lookup_lines(self):
        linecache.clearcache()
        c = test_code('/foo.py', 'method')
        f = test_frame(c, None, None)
        s = traceback.StackSummary.extract(iter([(f, 6)]), lookup_lines=False)
        self.assertEqual({}, linecache.cache)
        linecache.updatecache('/foo.py', globals())
        self.assertEqual(s[0].line, "import sys")

    def test_from_list(self):
        s = traceback.StackSummary.from_list([('foo.py', 1, 'fred', 'line')])
        self.assertEqual(
            ['  File "foo.py", line 1, in fred\n    line\n'],
            s.format())

    def test_from_list_edited_stack(self):
        s = traceback.StackSummary.from_list([('foo.py', 1, 'fred', 'line')])
        s[0] = ('foo.py', 2, 'fred', 'line')
        s2 = traceback.StackSummary.from_list(s)
        self.assertEqual(
            ['  File "foo.py", line 2, in fred\n    line\n'],
            s2.format())

    def test_format_smoke(self):
        # For detailed tests see the format_list tests, which consume the same
        # code.
        s = traceback.StackSummary.from_list([('foo.py', 1, 'fred', 'line')])
        self.assertEqual(
            ['  File "foo.py", line 1, in fred\n    line\n'],
            s.format())

    def test_locals(self):
        linecache.updatecache('/foo.py', globals())
        c = test_code('/foo.py', 'method')
        f = test_frame(c, globals(), {'something': 1})
        s = traceback.StackSummary.extract(iter([(f, 6)]), capture_locals=True)
        self.assertEqual(s[0].locals, {'something': '1'})

    def test_no_locals(self):
        linecache.updatecache('/foo.py', globals())
        c = test_code('/foo.py', 'method')
        f = test_frame(c, globals(), {'something': 1})
        s = traceback.StackSummary.extract(iter([(f, 6)]))
        self.assertEqual(s[0].locals, None)

    def test_format_locals(self):
        def some_inner(k, v):
            a = 1
            b = 2
            return traceback.StackSummary.extract(
                traceback.walk_stack(None), capture_locals=True, limit=1)
        s = some_inner(3, 4)
        self.assertEqual(
            ['  File "%s", line %d, in some_inner\n'
             '    return traceback.StackSummary.extract(\n'
             '    a = 1\n'
             '    b = 2\n'
             '    k = 3\n'
             '    v = 4\n' % (__file__, some_inner.__code__.co_firstlineno + 3)
            ], s.format())

class TestTracebackException(unittest.TestCase):

    def test_smoke(self):
        try:
            1/0
        except Exception:
            exc_info = sys.exc_info()
            exc = traceback.TracebackException(*exc_info)
            expected_stack = traceback.StackSummary.extract(
                traceback.walk_tb(exc_info[2]))
        self.assertEqual(None, exc.__cause__)
        self.assertEqual(None, exc.__context__)
        self.assertEqual(False, exc.__suppress_context__)
        self.assertEqual(expected_stack, exc.stack)
        self.assertEqual(exc_info[0], exc.exc_type)
        self.assertEqual(str(exc_info[1]), str(exc))

    def test_from_exception(self):
        # Check all the parameters are accepted.
        def foo():
            1/0
        try:
            foo()
        except Exception as e:
            exc_info = sys.exc_info()
            self.expected_stack = traceback.StackSummary.extract(
                traceback.walk_tb(exc_info[2]), limit=1, lookup_lines=False,
                capture_locals=True)
            self.exc = traceback.TracebackException.from_exception(
                e, limit=1, lookup_lines=False, capture_locals=True)
        expected_stack = self.expected_stack
        exc = self.exc
        self.assertEqual(None, exc.__cause__)
        self.assertEqual(None, exc.__context__)
        self.assertEqual(False, exc.__suppress_context__)
        self.assertEqual(expected_stack, exc.stack)
        self.assertEqual(exc_info[0], exc.exc_type)
        self.assertEqual(str(exc_info[1]), str(exc))

    def test_cause(self):
        try:
            try:
                1/0
            finally:
                exc_info_context = sys.exc_info()
                exc_context = traceback.TracebackException(*exc_info_context)
                cause = Exception("cause")
                raise Exception("uh oh") from cause
        except Exception:
            exc_info = sys.exc_info()
            exc = traceback.TracebackException(*exc_info)
            expected_stack = traceback.StackSummary.extract(
                traceback.walk_tb(exc_info[2]))
        exc_cause = traceback.TracebackException(Exception, cause, None)
        self.assertEqual(exc_cause, exc.__cause__)
        self.assertEqual(exc_context, exc.__context__)
        self.assertEqual(True, exc.__suppress_context__)
        self.assertEqual(expected_stack, exc.stack)
        self.assertEqual(exc_info[0], exc.exc_type)
        self.assertEqual(str(exc_info[1]), str(exc))

    def test_context(self):
        try:
            try:
                1/0
            finally:
                exc_info_context = sys.exc_info()
                exc_context = traceback.TracebackException(*exc_info_context)
                raise Exception("uh oh")
        except Exception:
            exc_info = sys.exc_info()
            exc = traceback.TracebackException(*exc_info)
            expected_stack = traceback.StackSummary.extract(
                traceback.walk_tb(exc_info[2]))
        self.assertEqual(None, exc.__cause__)
        self.assertEqual(exc_context, exc.__context__)
        self.assertEqual(False, exc.__suppress_context__)
        self.assertEqual(expected_stack, exc.stack)
        self.assertEqual(exc_info[0], exc.exc_type)
        self.assertEqual(str(exc_info[1]), str(exc))

    @cpython_only
    def test_no_refs_to_exception_and_traceback_objects(self):
        try:
            1/0
        except Exception:
            exc_info = sys.exc_info()

        refcnt1 = sys.getrefcount(exc_info[1])
        refcnt2 = sys.getrefcount(exc_info[2])
        exc = traceback.TracebackException(*exc_info)
        self.assertEqual(sys.getrefcount(exc_info[1]), refcnt1)
        self.assertEqual(sys.getrefcount(exc_info[2]), refcnt2)

    def test_comparison_basic(self):
        try:
            1/0
        except Exception:
            exc_info = sys.exc_info()
            exc = traceback.TracebackException(*exc_info)
            exc2 = traceback.TracebackException(*exc_info)
        self.assertIsNot(exc, exc2)
        self.assertEqual(exc, exc2)
        self.assertNotEqual(exc, object())
        self.assertEqual(exc, ALWAYS_EQ)

    def test_comparison_params_variations(self):
        def raise_exc():
            try:
                raise ValueError('bad value')
            except:
                raise

        def raise_with_locals():
            x, y = 1, 2
            raise_exc()

        try:
            raise_with_locals()
        except Exception:
            exc_info = sys.exc_info()

        exc = traceback.TracebackException(*exc_info)
        exc1 = traceback.TracebackException(*exc_info, limit=10)
        exc2 = traceback.TracebackException(*exc_info, limit=2)

        self.assertEqual(exc, exc1)      # limit=10 gets all frames
        self.assertNotEqual(exc, exc2)   # limit=2 truncates the output

        # locals change the output
        exc3 = traceback.TracebackException(*exc_info, capture_locals=True)
        self.assertNotEqual(exc, exc3)

        # there are no locals in the innermost frame
        exc4 = traceback.TracebackException(*exc_info, limit=-1)
        exc5 = traceback.TracebackException(*exc_info, limit=-1, capture_locals=True)
        self.assertEqual(exc4, exc5)

        # there are locals in the next-to-innermost frame
        exc6 = traceback.TracebackException(*exc_info, limit=-2)
        exc7 = traceback.TracebackException(*exc_info, limit=-2, capture_locals=True)
        self.assertNotEqual(exc6, exc7)

    def test_comparison_equivalent_exceptions_are_equal(self):
        excs = []
        for _ in range(2):
            try:
                1/0
            except:
                excs.append(traceback.TracebackException(*sys.exc_info()))
        self.assertEqual(excs[0], excs[1])
        self.assertEqual(list(excs[0].format()), list(excs[1].format()))

    def test_unhashable(self):
        class UnhashableException(Exception):
            def __eq__(self, other):
                return True

        ex1 = UnhashableException('ex1')
        ex2 = UnhashableException('ex2')
        try:
            raise ex2 from ex1
        except UnhashableException:
            try:
                raise ex1
            except UnhashableException:
                exc_info = sys.exc_info()
        exc = traceback.TracebackException(*exc_info)
        formatted = list(exc.format())
        self.assertIn('UnhashableException: ex2\n', formatted[2])
        self.assertIn('UnhashableException: ex1\n', formatted[6])

    def test_limit(self):
        def recurse(n):
            if n:
                recurse(n-1)
            else:
                1/0
        try:
            recurse(10)
        except Exception:
            exc_info = sys.exc_info()
            exc = traceback.TracebackException(*exc_info, limit=5)
            expected_stack = traceback.StackSummary.extract(
                traceback.walk_tb(exc_info[2]), limit=5)
        self.assertEqual(expected_stack, exc.stack)

    def test_lookup_lines(self):
        linecache.clearcache()
        e = Exception("uh oh")
        c = test_code('/foo.py', 'method')
        f = test_frame(c, None, None)
        tb = test_tb(f, 6, None)
        exc = traceback.TracebackException(Exception, e, tb, lookup_lines=False)
        self.assertEqual(linecache.cache, {})
        linecache.updatecache('/foo.py', globals())
        self.assertEqual(exc.stack[0].line, "import sys")

    def test_locals(self):
        linecache.updatecache('/foo.py', globals())
        e = Exception("uh oh")
        c = test_code('/foo.py', 'method')
        f = test_frame(c, globals(), {'something': 1, 'other': 'string'})
        tb = test_tb(f, 6, None)
        exc = traceback.TracebackException(
            Exception, e, tb, capture_locals=True)
        self.assertEqual(
            exc.stack[0].locals, {'something': '1', 'other': "'string'"})

    def test_no_locals(self):
        linecache.updatecache('/foo.py', globals())
        e = Exception("uh oh")
        c = test_code('/foo.py', 'method')
        f = test_frame(c, globals(), {'something': 1})
        tb = test_tb(f, 6, None)
        exc = traceback.TracebackException(Exception, e, tb)
        self.assertEqual(exc.stack[0].locals, None)

    def test_traceback_header(self):
        # do not print a traceback header if exc_traceback is None
        # see issue #24695
        exc = traceback.TracebackException(Exception, Exception("haven"), None)
        self.assertEqual(list(exc.format()), ["Exception: haven\n"])


class MiscTest(unittest.TestCase):

    def test_all(self):
        expected = set()
        blacklist = {'print_list'}
        for name in dir(traceback):
            if name.startswith('_') or name in blacklist:
                continue
            module_object = getattr(traceback, name)
            if getattr(module_object, '__module__', None) == 'traceback':
                expected.add(name)
        self.assertCountEqual(traceback.__all__, expected)


if __name__ == "__main__":
    unittest.main()<|MERGE_RESOLUTION|>--- conflicted
+++ resolved
@@ -7,12 +7,8 @@
 import unittest
 import re
 from test import support
-<<<<<<< HEAD
-from test.support import TESTFN, Error, captured_output, unlink, cpython_only
+from test.support import TESTFN, Error, captured_output, unlink, cpython_only, ALWAYS_EQ
 from test.support import impl_detail
-=======
-from test.support import TESTFN, Error, captured_output, unlink, cpython_only, ALWAYS_EQ
->>>>>>> 0a83d304
 from test.support.script_helper import assert_python_ok
 import textwrap
 
@@ -216,11 +212,7 @@
         # Issue #18960: coding spec should have no effect
         do_test("x=0\n# coding: GBK\n", "h\xe9 ho", 'utf-8', 5)
 
-<<<<<<< HEAD
     @impl_detail(pypy=False)   # __del__ is typically not called at shutdown
-    @support.requires_type_collecting
-=======
->>>>>>> 0a83d304
     def test_print_traceback_at_exit(self):
         # Issue #22599: Ensure that it is possible to use the traceback module
         # to display an exception at Python exit
