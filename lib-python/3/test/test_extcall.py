--- conflicted
+++ resolved
@@ -52,7 +52,6 @@
     >>> f(1, 2, **{'a': -1, 'b': 5}, **{'a': 4, 'c': 6})   #doctest: +ELLIPSIS
     Traceback (most recent call last):
         ...
-<<<<<<< HEAD
     TypeError: ...got multiple values for keyword argument 'a'
     >>> f(1, 2, **{'a': -1, 'b': 5}, a=4, c=6)             #doctest: +ELLIPSIS
     Traceback (most recent call last):
@@ -62,17 +61,6 @@
     Traceback (most recent call last):
         ...
     TypeError: ...got multiple values for keyword argument 'a'
-=======
-    TypeError: test.test_extcall.f() got multiple values for keyword argument 'a'
-    >>> f(1, 2, **{'a': -1, 'b': 5}, a=4, c=6)
-    Traceback (most recent call last):
-        ...
-    TypeError: test.test_extcall.f() got multiple values for keyword argument 'a'
-    >>> f(1, 2, a=3, **{'a': 4}, **{'a': 5})
-    Traceback (most recent call last):
-        ...
-    TypeError: test.test_extcall.f() got multiple values for keyword argument 'a'
->>>>>>> 0a83d304
     >>> f(1, 2, 3, *[4, 5], **{'a':6, 'b':7})
     (1, 2, 3, 4, 5) {'a': 6, 'b': 7}
     >>> f(1, 2, 3, x=4, y=5, *(6, 7), **{'a':8, 'b': 9})
@@ -148,11 +136,7 @@
     >>> g(*Nothing())                     #doctest: +ELLIPSIS
     Traceback (most recent call last):
       ...
-<<<<<<< HEAD
     TypeError: ...argument after * must be an iterable, not Nothing
-=======
-    TypeError: test.test_extcall.g() argument after * must be an iterable, not Nothing
->>>>>>> 0a83d304
 
     >>> class Nothing:
     ...     def __len__(self): return 5
@@ -161,11 +145,7 @@
     >>> g(*Nothing())                     #doctest: +ELLIPSIS
     Traceback (most recent call last):
       ...
-<<<<<<< HEAD
     TypeError: ...argument after * must be an iterable, not Nothing
-=======
-    TypeError: test.test_extcall.g() argument after * must be an iterable, not Nothing
->>>>>>> 0a83d304
 
     >>> class Nothing():
     ...     def __len__(self): return 5
@@ -275,11 +255,7 @@
     >>> f(**{1:2})                             #doctest: +ELLIPSIS
     Traceback (most recent call last):
       ...
-<<<<<<< HEAD
     TypeError: ...keywords must be strings...
-=======
-    TypeError: keywords must be strings
->>>>>>> 0a83d304
 
     >>> h(**{'e': 2})
     Traceback (most recent call last):
@@ -299,11 +275,7 @@
     >>> h(*[1], *h)  #doctest: +ELLIPSIS
     Traceback (most recent call last):
       ...
-<<<<<<< HEAD
     TypeError: ...
-=======
-    TypeError: Value after * must be an iterable, not function
->>>>>>> 0a83d304
 
     >>> dir(*h)
     Traceback (most recent call last):
@@ -340,20 +312,12 @@
     >>> h(**{'a': 1}, **h)  #doctest: +ELLIPSIS
     Traceback (most recent call last):
       ...
-<<<<<<< HEAD
     TypeError: ...argument after ** must be a mapping, not function
-=======
-    TypeError: test.test_extcall.h() argument after ** must be a mapping, not function
->>>>>>> 0a83d304
 
     >>> h(**{'a': 1}, **[])  #doctest: +ELLIPSIS
     Traceback (most recent call last):
       ...
-<<<<<<< HEAD
     TypeError: ...argument after ** must be a mapping, not list
-=======
-    TypeError: test.test_extcall.h() argument after ** must be a mapping, not list
->>>>>>> 0a83d304
 
     >>> dir(**h)
     Traceback (most recent call last):
