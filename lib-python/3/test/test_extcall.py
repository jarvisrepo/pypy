
"""Doctest for method/function calls.

We're going the use these types for extra testing

    >>> from collections import UserList
    >>> from collections import UserDict

We're defining four helper functions

    >>> def e(a,b):
    ...     print(a, b)

    >>> def f(*a, **k):
    ...     print(a, support.sortdict(k))

    >>> def g(x, *y, **z):
    ...     print(x, y, support.sortdict(z))

    >>> def h(j=1, a=2, h=3):
    ...     print(j, a, h)

Argument list examples

    >>> f()
    () {}
    >>> f(1)
    (1,) {}
    >>> f(1, 2)
    (1, 2) {}
    >>> f(1, 2, 3)
    (1, 2, 3) {}
    >>> f(1, 2, 3, *(4, 5))
    (1, 2, 3, 4, 5) {}
    >>> f(1, 2, 3, *[4, 5])
    (1, 2, 3, 4, 5) {}
    >>> f(*[1, 2, 3], 4, 5)
    (1, 2, 3, 4, 5) {}
    >>> f(1, 2, 3, *UserList([4, 5]))
    (1, 2, 3, 4, 5) {}
    >>> f(1, 2, 3, *[4, 5], *[6, 7])
    (1, 2, 3, 4, 5, 6, 7) {}
    >>> f(1, *[2, 3], 4, *[5, 6], 7)
    (1, 2, 3, 4, 5, 6, 7) {}
    >>> f(*UserList([1, 2]), *UserList([3, 4]), 5, *UserList([6, 7]))
    (1, 2, 3, 4, 5, 6, 7) {}

Here we add keyword arguments

    >>> f(1, 2, 3, **{'a':4, 'b':5})
    (1, 2, 3) {'a': 4, 'b': 5}
    >>> f(1, 2, **{'a': -1, 'b': 5}, **{'a': 4, 'c': 6})   #doctest: +ELLIPSIS
    Traceback (most recent call last):
        ...
    TypeError: ...got multiple values for keyword argument 'a'
    >>> f(1, 2, **{'a': -1, 'b': 5}, a=4, c=6)             #doctest: +ELLIPSIS
    Traceback (most recent call last):
        ...
<<<<<<< HEAD
    TypeError: ...got multiple values for keyword argument 'a'
=======
    TypeError: f() got multiple values for keyword argument 'a'
    >>> f(1, 2, a=3, **{'a': 4}, **{'a': 5})
    Traceback (most recent call last):
        ...
    TypeError: f() got multiple values for keyword argument 'a'
>>>>>>> 0cc4b2bb
    >>> f(1, 2, 3, *[4, 5], **{'a':6, 'b':7})
    (1, 2, 3, 4, 5) {'a': 6, 'b': 7}
    >>> f(1, 2, 3, x=4, y=5, *(6, 7), **{'a':8, 'b': 9})
    (1, 2, 3, 6, 7) {'a': 8, 'b': 9, 'x': 4, 'y': 5}
    >>> f(1, 2, 3, *[4, 5], **{'c': 8}, **{'a':6, 'b':7})
    (1, 2, 3, 4, 5) {'a': 6, 'b': 7, 'c': 8}
    >>> f(1, 2, 3, *(4, 5), x=6, y=7, **{'a':8, 'b': 9})
    (1, 2, 3, 4, 5) {'a': 8, 'b': 9, 'x': 6, 'y': 7}

    >>> f(1, 2, 3, **UserDict(a=4, b=5))
    (1, 2, 3) {'a': 4, 'b': 5}
    >>> f(1, 2, 3, *(4, 5), **UserDict(a=6, b=7))
    (1, 2, 3, 4, 5) {'a': 6, 'b': 7}
    >>> f(1, 2, 3, x=4, y=5, *(6, 7), **UserDict(a=8, b=9))
    (1, 2, 3, 6, 7) {'a': 8, 'b': 9, 'x': 4, 'y': 5}
    >>> f(1, 2, 3, *(4, 5), x=6, y=7, **UserDict(a=8, b=9))
    (1, 2, 3, 4, 5) {'a': 8, 'b': 9, 'x': 6, 'y': 7}

Examples with invalid arguments (TypeErrors). We're also testing the function
names in the exception messages.

Verify clearing of SF bug #733667

    >>> e(c=4)
    Traceback (most recent call last):
      ...
    TypeError: e() got an unexpected keyword argument 'c'

    >>> g()
    Traceback (most recent call last):
      ...
    TypeError: g() missing 1 required positional argument: 'x'

    >>> g(*())
    Traceback (most recent call last):
      ...
    TypeError: g() missing 1 required positional argument: 'x'

    >>> g(*(), **{})
    Traceback (most recent call last):
      ...
    TypeError: g() missing 1 required positional argument: 'x'

    >>> g(1)
    1 () {}
    >>> g(1, 2)
    1 (2,) {}
    >>> g(1, 2, 3)
    1 (2, 3) {}
    >>> g(1, 2, 3, *(4, 5))
    1 (2, 3, 4, 5) {}

    >>> class Nothing: pass
    ...
    >>> g(*Nothing())                     #doctest: +ELLIPSIS
    Traceback (most recent call last):
      ...
    TypeError: ...argument after * must be an iterable, not Nothing

    >>> class Nothing:
    ...     def __len__(self): return 5
    ...

    >>> g(*Nothing())                     #doctest: +ELLIPSIS
    Traceback (most recent call last):
      ...
    TypeError: ...argument after * must be an iterable, not Nothing

    >>> class Nothing():
    ...     def __len__(self): return 5
    ...     def __getitem__(self, i):
    ...         if i<3: return i
    ...         else: raise IndexError(i)
    ...

    >>> g(*Nothing())
    0 (1, 2) {}

    >>> class Nothing:
    ...     def __init__(self): self.c = 0
    ...     def __iter__(self): return self
    ...     def __next__(self):
    ...         if self.c == 4:
    ...             raise StopIteration
    ...         c = self.c
    ...         self.c += 1
    ...         return c
    ...

    >>> g(*Nothing())
    0 (1, 2, 3) {}

Check for issue #4806: Does a TypeError in a generator get propagated with the
right error message? (Also check with other iterables.)

    >>> def broken(): raise TypeError("myerror")
    ...

    >>> g(*(broken() for i in range(1)))
    Traceback (most recent call last):
      ...
    TypeError: myerror

    >>> class BrokenIterable1:
    ...     def __iter__(self):
    ...         raise TypeError('myerror')
    ...
    >>> g(*BrokenIterable1())
    Traceback (most recent call last):
      ...
    TypeError: myerror

    >>> class BrokenIterable2:
    ...     def __iter__(self):
    ...         yield 0
    ...         raise TypeError('myerror')
    ...
    >>> g(*BrokenIterable2())
    Traceback (most recent call last):
      ...
    TypeError: myerror

    >>> class BrokenSequence:
    ...     def __getitem__(self, idx):
    ...         raise TypeError('myerror')
    ...
    >>> g(*BrokenSequence())
    Traceback (most recent call last):
      ...
    TypeError: myerror

Make sure that the function doesn't stomp the dictionary

    >>> d = {'a': 1, 'b': 2, 'c': 3}
    >>> d2 = d.copy()
    >>> g(1, d=4, **d)
    1 () {'a': 1, 'b': 2, 'c': 3, 'd': 4}
    >>> d == d2
    True

What about willful misconduct?

    >>> def saboteur(**kw):
    ...     kw['x'] = 'm'
    ...     return kw

    >>> d = {}
    >>> kw = saboteur(a=1, **d)
    >>> d
    {}


    >>> g(1, 2, 3, **{'x': 4, 'y': 5})
    Traceback (most recent call last):
      ...
    TypeError: g() got multiple values for argument 'x'

    >>> f(**{1:2})                             #doctest: +ELLIPSIS
    Traceback (most recent call last):
      ...
    TypeError: ...keywords must be strings...

    >>> h(**{'e': 2})
    Traceback (most recent call last):
      ...
    TypeError: h() got an unexpected keyword argument 'e'

    >>> h(*h)                                  #doctest: +ELLIPSIS
    Traceback (most recent call last):
      ...
    TypeError: ...argument after * must be an iterable, not function

<<<<<<< HEAD
    >>> dir(*h)                                #doctest: +ELLIPSIS
=======
    >>> h(1, *h)
    Traceback (most recent call last):
      ...
    TypeError: h() argument after * must be an iterable, not function

    >>> h(*[1], *h)
    Traceback (most recent call last):
      ...
    TypeError: h() argument after * must be an iterable, not function

    >>> dir(*h)
>>>>>>> 0cc4b2bb
    Traceback (most recent call last):
      ...
    TypeError: ...argument after * must be an iterable, not function

    >>> None(*h)                               #doctest: +ELLIPSIS
    Traceback (most recent call last):
      ...
    TypeError: ...argument after * must be an iterable, not function

    >>> h(**h)                                 #doctest: +ELLIPSIS
    Traceback (most recent call last):
      ...
    TypeError: ...argument after ** must be a mapping, not function

<<<<<<< HEAD
    >>> dir(**h)                               #doctest: +ELLIPSIS
=======
    >>> h(**[])
    Traceback (most recent call last):
      ...
    TypeError: h() argument after ** must be a mapping, not list

    >>> h(a=1, **h)
    Traceback (most recent call last):
      ...
    TypeError: h() argument after ** must be a mapping, not function

    >>> h(a=1, **[])
    Traceback (most recent call last):
      ...
    TypeError: h() argument after ** must be a mapping, not list

    >>> h(**{'a': 1}, **h)
    Traceback (most recent call last):
      ...
    TypeError: h() argument after ** must be a mapping, not function

    >>> h(**{'a': 1}, **[])
    Traceback (most recent call last):
      ...
    TypeError: h() argument after ** must be a mapping, not list

    >>> dir(**h)
>>>>>>> 0cc4b2bb
    Traceback (most recent call last):
      ...
    TypeError: ...argument after ** must be a mapping, not function

    >>> None(**h)                              #doctest: +ELLIPSIS
    Traceback (most recent call last):
      ...
    TypeError: ...argument after ** must be a mapping, not function

    >>> dir(b=1, **{'b': 1})                   #doctest: +ELLIPSIS
    Traceback (most recent call last):
      ...
    TypeError: ...got multiple values for keyword argument 'b'

Another helper function

    >>> def f2(*a, **b):
    ...     return a, b


    >>> d = {}
    >>> for i in range(512):
    ...     key = 'k%d' % i
    ...     d[key] = i
    >>> a, b = f2(1, *(2,3), **d)
    >>> len(a), len(b), b == d
    (3, 512, True)

    >>> class Foo:
    ...     def method(self, arg1, arg2):
    ...         return arg1+arg2

    >>> x = Foo()
    >>> Foo.method(*(x, 1, 2))
    3
    >>> Foo.method(x, *(1, 2))
    3
    >>> Foo.method(*(1, 2, 3))
    5
    >>> Foo.method(1, *[2, 3])
    5

A PyCFunction that takes only positional parameters should allow an
empty keyword dictionary to pass without a complaint, but raise a
TypeError if te dictionary is not empty

    >>> try:
    ...     silence = id(1, *{})
    ...     True
    ... except:
    ...     False
    True

    >>> id(1, **{'foo': 1})                 #doctest: +ELLIPSIS
    Traceback (most recent call last):
      ...
    TypeError: id() ... keyword argument...

A corner case of keyword dictionary items being deleted during
the function call setup. See <http://bugs.python.org/issue2016>.

    >>> class Name(str):
    ...     def __eq__(self, other):
    ...         try:
    ...              del x[self]
    ...         except KeyError:
    ...              pass
    ...         return str.__eq__(self, other)
    ...     def __hash__(self):
    ...         return str.__hash__(self)

    >>> x = {Name("a"):1, Name("b"):2}
    >>> def f(a, b):
    ...     print(a,b)
    >>> f(**x)
    1 2

Too many arguments:

    >>> def f(): pass
    >>> f(1)
    Traceback (most recent call last):
      ...
    TypeError: f() takes 0 positional arguments but 1 was given
    >>> def f(a): pass
    >>> f(1, 2)
    Traceback (most recent call last):
      ...
    TypeError: f() takes 1 positional argument but 2 were given
    >>> def f(a, b=1): pass
    >>> f(1, 2, 3)
    Traceback (most recent call last):
      ...
    TypeError: f() takes from 1 to 2 positional arguments but 3 were given
    >>> def f(*, kw): pass
    >>> f(1, kw=3)
    Traceback (most recent call last):
      ...
    TypeError: f() takes 0 positional arguments but 1 positional argument (and 1 keyword-only argument) were given
    >>> def f(*, kw, b): pass
    >>> f(1, 2, 3, b=3, kw=3)
    Traceback (most recent call last):
      ...
    TypeError: f() takes 0 positional arguments but 3 positional arguments (and 2 keyword-only arguments) were given
    >>> def f(a, b=2, *, kw): pass
    >>> f(2, 3, 4, kw=4)
    Traceback (most recent call last):
      ...
    TypeError: f() takes from 1 to 2 positional arguments but 3 positional arguments (and 1 keyword-only argument) were given

Too few and missing arguments:

    >>> def f(a): pass
    >>> f()
    Traceback (most recent call last):
      ...
    TypeError: f() missing 1 required positional argument: 'a'
    >>> def f(a, b): pass
    >>> f()
    Traceback (most recent call last):
      ...
    TypeError: f() missing 2 required positional arguments: 'a' and 'b'
    >>> def f(a, b, c): pass
    >>> f()
    Traceback (most recent call last):
      ...
    TypeError: f() missing 3 required positional arguments: 'a', 'b', and 'c'
    >>> def f(a, b, c, d, e): pass
    >>> f()
    Traceback (most recent call last):
      ...
    TypeError: f() missing 5 required positional arguments: 'a', 'b', 'c', 'd', and 'e'
    >>> def f(a, b=4, c=5, d=5): pass
    >>> f(c=12, b=9)
    Traceback (most recent call last):
      ...
    TypeError: f() missing 1 required positional argument: 'a'

Same with keyword only args:

    >>> def f(*, w): pass
    >>> f()
    Traceback (most recent call last):
      ...
    TypeError: f() missing 1 required keyword-only argument: 'w'
    >>> def f(*, a, b, c, d, e): pass
    >>> f()
    Traceback (most recent call last):
      ...
    TypeError: f() missing 5 required keyword-only arguments: 'a', 'b', 'c', 'd', and 'e'

"""

import sys
from test import support

def test_main():
    support.run_doctest(sys.modules[__name__], True)

if __name__ == '__main__':
    test_main()<|MERGE_RESOLUTION|>--- conflicted
+++ resolved
@@ -56,15 +56,11 @@
     >>> f(1, 2, **{'a': -1, 'b': 5}, a=4, c=6)             #doctest: +ELLIPSIS
     Traceback (most recent call last):
         ...
-<<<<<<< HEAD
     TypeError: ...got multiple values for keyword argument 'a'
-=======
-    TypeError: f() got multiple values for keyword argument 'a'
     >>> f(1, 2, a=3, **{'a': 4}, **{'a': 5})
     Traceback (most recent call last):
         ...
-    TypeError: f() got multiple values for keyword argument 'a'
->>>>>>> 0cc4b2bb
+    TypeError: ...got multiple values for keyword argument 'a'
     >>> f(1, 2, 3, *[4, 5], **{'a':6, 'b':7})
     (1, 2, 3, 4, 5) {'a': 6, 'b': 7}
     >>> f(1, 2, 3, x=4, y=5, *(6, 7), **{'a':8, 'b': 9})
@@ -232,26 +228,62 @@
       ...
     TypeError: h() got an unexpected keyword argument 'e'
 
-    >>> h(*h)                                  #doctest: +ELLIPSIS
+    >>> h(*h)
+    Traceback (most recent call last):
+      ...
+    TypeError: h() argument after * must be an iterable, not function
+
+    >>> h(1, *h)
+    Traceback (most recent call last):
+      ...
+    TypeError: h() argument after * must be an iterable, not function
+
+    >>> h(*[1], *h)
+    Traceback (most recent call last):
+      ...
+    TypeError: h() argument after * must be an iterable, not function
+
+    >>> dir(*h)
+    Traceback (most recent call last):
+      ...
+    TypeError: dir() argument after * must be an iterable, not function
+
+    >>> None(*h)
     Traceback (most recent call last):
       ...
     TypeError: ...argument after * must be an iterable, not function
 
-<<<<<<< HEAD
-    >>> dir(*h)                                #doctest: +ELLIPSIS
-=======
-    >>> h(1, *h)
-    Traceback (most recent call last):
-      ...
-    TypeError: h() argument after * must be an iterable, not function
-
-    >>> h(*[1], *h)
-    Traceback (most recent call last):
-      ...
-    TypeError: h() argument after * must be an iterable, not function
-
-    >>> dir(*h)
->>>>>>> 0cc4b2bb
+    >>> h(**h)
+    Traceback (most recent call last):
+      ...
+    TypeError: h() argument after ** must be a mapping, not function
+
+    >>> h(**[])
+    Traceback (most recent call last):
+      ...
+    TypeError: h() argument after ** must be a mapping, not list
+
+    >>> h(a=1, **h)
+    Traceback (most recent call last):
+      ...
+    TypeError: h() argument after ** must be a mapping, not function
+
+    >>> h(a=1, **[])
+    Traceback (most recent call last):
+      ...
+    TypeError: h() argument after ** must be a mapping, not list
+
+    >>> h(**{'a': 1}, **h)
+    Traceback (most recent call last):
+      ...
+    TypeError: h() argument after ** must be a mapping, not function
+
+    >>> h(**{'a': 1}, **[])
+    Traceback (most recent call last):
+      ...
+    TypeError: h() argument after ** must be a mapping, not list
+
+    >>> dir(**h)
     Traceback (most recent call last):
       ...
     TypeError: ...argument after * must be an iterable, not function
@@ -266,36 +298,7 @@
       ...
     TypeError: ...argument after ** must be a mapping, not function
 
-<<<<<<< HEAD
     >>> dir(**h)                               #doctest: +ELLIPSIS
-=======
-    >>> h(**[])
-    Traceback (most recent call last):
-      ...
-    TypeError: h() argument after ** must be a mapping, not list
-
-    >>> h(a=1, **h)
-    Traceback (most recent call last):
-      ...
-    TypeError: h() argument after ** must be a mapping, not function
-
-    >>> h(a=1, **[])
-    Traceback (most recent call last):
-      ...
-    TypeError: h() argument after ** must be a mapping, not list
-
-    >>> h(**{'a': 1}, **h)
-    Traceback (most recent call last):
-      ...
-    TypeError: h() argument after ** must be a mapping, not function
-
-    >>> h(**{'a': 1}, **[])
-    Traceback (most recent call last):
-      ...
-    TypeError: h() argument after ** must be a mapping, not list
-
-    >>> dir(**h)
->>>>>>> 0cc4b2bb
     Traceback (most recent call last):
       ...
     TypeError: ...argument after ** must be a mapping, not function
