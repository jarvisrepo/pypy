--- conflicted
+++ resolved
@@ -89,19 +89,19 @@
 
     >>> class Nothing: pass
     ...
-    >>> g(*Nothing())  #doctest: +ELLIPSIS
-    Traceback (most recent call last):
-      ...
-    TypeError: ...argument after * must be a sequence, not Nothing
+    >>> g(*Nothing())
+    Traceback (most recent call last):
+      ...
+    TypeError: g() argument after * must be a sequence, not Nothing
 
     >>> class Nothing:
     ...     def __len__(self): return 5
     ...
 
-    >>> g(*Nothing())  #doctest: +ELLIPSIS
-    Traceback (most recent call last):
-      ...
-    TypeError: ...argument after * must be a sequence, not Nothing
+    >>> g(*Nothing())
+    Traceback (most recent call last):
+      ...
+    TypeError: g() argument after * must be a sequence, not Nothing
 
     >>> class Nothing():
     ...     def __len__(self): return 5
@@ -153,52 +153,52 @@
       ...
     TypeError: g() got multiple values for argument 'x'
 
-    >>> f(**{1:2})  #doctest: +ELLIPSIS
-    Traceback (most recent call last):
-      ...
-    TypeError: ...keywords must be strings
+    >>> f(**{1:2})
+    Traceback (most recent call last):
+      ...
+    TypeError: f() keywords must be strings
 
     >>> h(**{'e': 2})
     Traceback (most recent call last):
       ...
     TypeError: h() got an unexpected keyword argument 'e'
 
-    >>> h(*h)  #doctest: +ELLIPSIS
-    Traceback (most recent call last):
-      ...
-    TypeError: ...argument after * must be a sequence, not function
-
-    >>> dir(*h)  #doctest: +ELLIPSIS
-    Traceback (most recent call last):
-      ...
-    TypeError: ...argument after * must be a sequence, not function
-
-    >>> None(*h)  #doctest: +ELLIPSIS
-    Traceback (most recent call last):
-      ...
-    TypeError: ...argument after * must be a sequence, \
+    >>> h(*h)
+    Traceback (most recent call last):
+      ...
+    TypeError: h() argument after * must be a sequence, not function
+
+    >>> dir(*h)
+    Traceback (most recent call last):
+      ...
+    TypeError: dir() argument after * must be a sequence, not function
+
+    >>> None(*h)
+    Traceback (most recent call last):
+      ...
+    TypeError: NoneType object argument after * must be a sequence, \
 not function
 
-    >>> h(**h)  #doctest: +ELLIPSIS
-    Traceback (most recent call last):
-      ...
-    TypeError: ...argument after ** must be a mapping, not function
-
-    >>> dir(**h)  #doctest: +ELLIPSIS
-    Traceback (most recent call last):
-      ...
-    TypeError: ...argument after ** must be a mapping, not function
-
-    >>> None(**h)  #doctest: +ELLIPSIS
-    Traceback (most recent call last):
-      ...
-    TypeError: ...argument after ** must be a mapping, \
+    >>> h(**h)
+    Traceback (most recent call last):
+      ...
+    TypeError: h() argument after ** must be a mapping, not function
+
+    >>> dir(**h)
+    Traceback (most recent call last):
+      ...
+    TypeError: dir() argument after ** must be a mapping, not function
+
+    >>> None(**h)
+    Traceback (most recent call last):
+      ...
+    TypeError: NoneType object argument after ** must be a mapping, \
 not function
 
-    >>> dir(b=1, **{'b': 1})  #doctest: +ELLIPSIS
-    Traceback (most recent call last):
-      ...
-    TypeError: ...got multiple values for keyword argument 'b'
+    >>> dir(b=1, **{'b': 1})
+    Traceback (most recent call last):
+      ...
+    TypeError: dir() got multiple values for keyword argument 'b'
 
 Another helper function
 
@@ -239,10 +239,10 @@
     ...     False
     True
 
-    >>> id(1, **{'foo': 1})  #doctest: +ELLIPSIS
-    Traceback (most recent call last):
-      ...
-    TypeError: id() ... keyword argument...
+    >>> id(1, **{'foo': 1})
+    Traceback (most recent call last):
+      ...
+    TypeError: id() takes no keyword arguments
 
 A corner case of keyword dictionary items being deleted during
 the function call setup. See <http://bugs.python.org/issue2016>.
@@ -298,20 +298,6 @@
 
 Too few and missing arguments:
 
-<<<<<<< HEAD
-    >>> def f(a):
-    ...    pass
-    >>> f(6, a=4, *(1, 2, 3))  #doctest: +ELLIPSIS
-    Traceback (most recent call last):
-      ...
-    TypeError: f() takes exactly 1 ...argument (5 given)
-    >>> def f(a, *, kw):
-    ...    pass
-    >>> f(6, 4, kw=4)  #doctest: +ELLIPSIS
-    Traceback (most recent call last):
-      ...
-    TypeError: f() takes exactly 1 ...argument (3 given)
-=======
     >>> def f(a): pass
     >>> f()
     Traceback (most recent call last):
@@ -351,7 +337,6 @@
       ...
     TypeError: f() missing 5 required keyword-only arguments: 'a', 'b', 'c', 'd', and 'e'
 
->>>>>>> 64cd3888
 """
 
 import sys
