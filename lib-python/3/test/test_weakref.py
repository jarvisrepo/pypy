--- conflicted
+++ resolved
@@ -8,7 +8,6 @@
 import copy
 
 from test import support
-from test.support import gc_collect
 
 # Used in ReferencesTestCase.test_ref_created_during_del() .
 ref_from_del = None
@@ -89,18 +88,9 @@
         ref1 = weakref.ref(o, self.callback)
         ref2 = weakref.ref(o, self.callback)
         del o
-<<<<<<< HEAD
-        gc_collect()
-        self.assertTrue(ref1() is None,
-                     "expected reference to be invalidated")
-        self.assertTrue(ref2() is None,
-                     "expected reference to be invalidated")
-        self.assertTrue(self.cbcalled == 2,
-=======
         self.assertIsNone(ref1(), "expected reference to be invalidated")
         self.assertIsNone(ref2(), "expected reference to be invalidated")
         self.assertEqual(self.cbcalled, 2,
->>>>>>> 64cd3888
                      "callback not called the right number of times")
 
     def test_multiple_selfref_callbacks(self):
@@ -127,16 +117,13 @@
         ref1 = weakref.proxy(o, self.callback)
         ref2 = weakref.proxy(o, self.callback)
         del o
-        gc_collect()
 
         def check(proxy):
             proxy.bar
 
         self.assertRaises(ReferenceError, check, ref1)
         self.assertRaises(ReferenceError, check, ref2)
-        ref3 = weakref.proxy(C())
-        gc_collect()
-        self.assertRaises(ReferenceError, bool, ref3)
+        self.assertRaises(ReferenceError, bool, weakref.proxy(C()))
         self.assertEqual(self.cbcalled, 2)
 
     def check_basic_ref(self, factory):
@@ -153,12 +140,7 @@
         o = factory()
         ref = weakref.ref(o, self.callback)
         del o
-<<<<<<< HEAD
-        gc_collect()
-        self.assertTrue(self.cbcalled == 1,
-=======
         self.assertEqual(self.cbcalled, 1,
->>>>>>> 64cd3888
                      "callback did not properly set 'cbcalled'")
         self.assertIsNone(ref(),
                      "ref2 should be dead after deleting object reference")
@@ -182,12 +164,7 @@
         self.assertEqual(weakref.getweakrefcount(o), 2,
                      "wrong weak ref count for object")
         del proxy
-<<<<<<< HEAD
-        gc_collect()
-        self.assertTrue(weakref.getweakrefcount(o) == 1,
-=======
         self.assertEqual(weakref.getweakrefcount(o), 1,
->>>>>>> 64cd3888
                      "wrong weak ref count for object after deleting proxy")
 
     def test_proxy_reuse(self):
@@ -361,12 +338,7 @@
                      "got wrong number of weak reference objects")
 
         del ref1, ref2, proxy1, proxy2
-<<<<<<< HEAD
-        gc_collect()
-        self.assertTrue(weakref.getweakrefcount(o) == 0,
-=======
         self.assertEqual(weakref.getweakrefcount(o), 0,
->>>>>>> 64cd3888
                      "weak reference objects not unlinked from"
                      " referent when discarded.")
 
@@ -379,33 +351,18 @@
         ref1 = weakref.ref(o, self.callback)
         ref2 = weakref.ref(o, self.callback)
         del ref1
-<<<<<<< HEAD
-        gc_collect()
-        self.assertTrue(weakref.getweakrefs(o) == [ref2],
-=======
         self.assertEqual(weakref.getweakrefs(o), [ref2],
->>>>>>> 64cd3888
                      "list of refs does not match")
 
         o = C()
         ref1 = weakref.ref(o, self.callback)
         ref2 = weakref.ref(o, self.callback)
         del ref2
-<<<<<<< HEAD
-        gc_collect()
-        self.assertTrue(weakref.getweakrefs(o) == [ref1],
-                     "list of refs does not match")
-
-        del ref1
-        gc_collect()
-        self.assertTrue(weakref.getweakrefs(o) == [],
-=======
         self.assertEqual(weakref.getweakrefs(o), [ref1],
                      "list of refs does not match")
 
         del ref1
         self.assertEqual(weakref.getweakrefs(o), [],
->>>>>>> 64cd3888
                      "list of refs not cleared")
 
         # assumes ints do not support weakrefs
@@ -690,11 +647,9 @@
         gc.collect()
         self.assertEqual(alist, [])
 
-    @support.impl_detail(pypy=False)
     def test_gc_during_ref_creation(self):
         self.check_gc_during_creation(weakref.ref)
 
-    @support.impl_detail(pypy=False)
     def test_gc_during_proxy_creation(self):
         self.check_gc_during_creation(weakref.proxy)
 
@@ -856,12 +811,7 @@
         self.assertTrue(mr.called)
         self.assertEqual(mr.value, 24)
         del o
-<<<<<<< HEAD
-        gc_collect()
-        self.assertTrue(mr() is None)
-=======
         self.assertIsNone(mr())
->>>>>>> 64cd3888
         self.assertTrue(mr.called)
 
     def test_subclass_refs_dont_replace_standard_refs(self):
@@ -1026,18 +976,15 @@
         del items1, items2
         self.assertEqual(len(dict), self.COUNT)
         del objects[0]
-        gc_collect()
         self.assertEqual(len(dict), self.COUNT - 1,
                      "deleting object did not cause dictionary update")
         del objects, o
-        gc_collect()
         self.assertEqual(len(dict), 0,
                      "deleting the values did not clear the dictionary")
         # regression on SF bug #447152:
         dict = weakref.WeakValueDictionary()
         self.assertRaises(KeyError, dict.__getitem__, 1)
         dict[2] = C()
-        gc_collect()
         self.assertRaises(KeyError, dict.__getitem__, 2)
 
     def test_weak_keys(self):
@@ -1058,19 +1005,10 @@
         del items1, items2
         self.assertEqual(len(dict), self.COUNT)
         del objects[0]
-<<<<<<< HEAD
-        gc_collect()
-        self.assertTrue(len(dict) == (self.COUNT - 1),
-                     "deleting object did not cause dictionary update")
-        del objects, o
-        gc_collect()
-        self.assertTrue(len(dict) == 0,
-=======
         self.assertEqual(len(dict), (self.COUNT - 1),
                      "deleting object did not cause dictionary update")
         del objects, o
         self.assertEqual(len(dict), 0,
->>>>>>> 64cd3888
                      "deleting the keys did not clear the dictionary")
         o = Object(42)
         dict[o] = "What is the meaning of the universe?"
@@ -1428,7 +1366,6 @@
         for o in objs:
             count += 1
             del d[o]
-        gc_collect()
         self.assertEqual(len(d), 0)
         self.assertEqual(count, 2)
 
@@ -1450,7 +1387,6 @@
 
 libreftest = """ Doctest for examples in the library reference: weakref.rst
 
->>> from test.support import gc_collect
 >>> import weakref
 >>> class Dict(dict):
 ...     pass
@@ -1470,7 +1406,6 @@
 >>> o is o2
 True
 >>> del o, o2
->>> gc_collect()
 >>> print(r())
 None
 
@@ -1523,7 +1458,6 @@
 >>> id2obj(a_id) is a
 True
 >>> del a
->>> gc_collect()
 >>> try:
 ...     id2obj(a_id)
 ... except KeyError:
