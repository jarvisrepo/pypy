import gc
import sys
import unittest
import collections
import weakref
import operator
import contextlib
import copy
import threading
import time
import random

from test import support
<<<<<<< HEAD
from test.support import script_helper
=======
from test.support import script_helper, ALWAYS_EQ
>>>>>>> 0a83d304
from test.support import gc_collect

# Used in ReferencesTestCase.test_ref_created_during_del() .
ref_from_del = None

# Used by FinalizeTestCase as a global that may be replaced by None
# when the interpreter shuts down.
_global_var = 'foobar'

class C:
    def method(self):
        pass


class Callable:
    bar = None

    def __call__(self, x):
        self.bar = x


def create_function():
    def f(): pass
    return f

def create_bound_method():
    return C().method


class Object:
    def __init__(self, arg):
        self.arg = arg
    def __repr__(self):
        return "<Object %r>" % self.arg
    def __eq__(self, other):
        if isinstance(other, Object):
            return self.arg == other.arg
        return NotImplemented
    def __lt__(self, other):
        if isinstance(other, Object):
            return self.arg < other.arg
        return NotImplemented
    def __hash__(self):
        return hash(self.arg)
    def some_method(self):
        return 4
    def other_method(self):
        return 5


class RefCycle:
    def __init__(self):
        self.cycle = self


class TestBase(unittest.TestCase):

    def setUp(self):
        self.cbcalled = 0

    def callback(self, ref):
        self.cbcalled += 1


@contextlib.contextmanager
def collect_in_thread(period=0.001):
    """
    Ensure GC collections happen in a different thread, at a high frequency.
    """
    please_stop = False

    def collect():
        while not please_stop:
            time.sleep(period)
            gc.collect()

    with support.disable_gc():
        t = threading.Thread(target=collect)
        t.start()
        try:
            yield
        finally:
            please_stop = True
            t.join()


class ReferencesTestCase(TestBase):

    def test_basic_ref(self):
        self.check_basic_ref(C)
        self.check_basic_ref(create_function)
        self.check_basic_ref(create_bound_method)

        # Just make sure the tp_repr handler doesn't raise an exception.
        # Live reference:
        o = C()
        wr = weakref.ref(o)
        repr(wr)
        # Dead reference:
        del o
        repr(wr)

    def test_basic_callback(self):
        self.check_basic_callback(C)
        self.check_basic_callback(create_function)
        self.check_basic_callback(create_bound_method)

    @support.cpython_only
    def test_cfunction(self):
        import _testcapi
        create_cfunction = _testcapi.create_cfunction
        f = create_cfunction()
        wr = weakref.ref(f)
        self.assertIs(wr(), f)
        del f
        self.assertIsNone(wr())
        self.check_basic_ref(create_cfunction)
        self.check_basic_callback(create_cfunction)

    def test_multiple_callbacks(self):
        o = C()
        ref1 = weakref.ref(o, self.callback)
        ref2 = weakref.ref(o, self.callback)
        del o
<<<<<<< HEAD
        gc_collect()
=======
        gc_collect()  # For PyPy or other GCs.
>>>>>>> 0a83d304
        self.assertIsNone(ref1(), "expected reference to be invalidated")
        self.assertIsNone(ref2(), "expected reference to be invalidated")
        self.assertEqual(self.cbcalled, 2,
                     "callback not called the right number of times")

    def test_multiple_selfref_callbacks(self):
        # Make sure all references are invalidated before callbacks are called
        #
        # What's important here is that we're using the first
        # reference in the callback invoked on the second reference
        # (the most recently created ref is cleaned up first).  This
        # tests that all references to the object are invalidated
        # before any of the callbacks are invoked, so that we only
        # have one invocation of _weakref.c:cleanup_helper() active
        # for a particular object at a time.
        #
        def callback(object, self=self):
            self.ref()
        c = C()
        self.ref = weakref.ref(c, callback)
        ref1 = weakref.ref(c, callback)
        del c

    def test_constructor_kwargs(self):
        c = C()
        self.assertRaises(TypeError, weakref.ref, c, callback=None)

    def test_proxy_ref(self):
        o = C()
        o.bar = 1
        ref1 = weakref.proxy(o, self.callback)
        ref2 = weakref.proxy(o, self.callback)
        del o
<<<<<<< HEAD
        gc_collect()
=======
        gc_collect()  # For PyPy or other GCs.
>>>>>>> 0a83d304

        def check(proxy):
            proxy.bar

        self.assertRaises(ReferenceError, check, ref1)
        self.assertRaises(ReferenceError, check, ref2)
        ref3 = weakref.proxy(C())
<<<<<<< HEAD
        gc_collect()
=======
        gc_collect()  # For PyPy or other GCs.
>>>>>>> 0a83d304
        self.assertRaises(ReferenceError, bool, ref3)
        self.assertEqual(self.cbcalled, 2)

    def check_basic_ref(self, factory):
        o = factory()
        ref = weakref.ref(o)
        self.assertIsNotNone(ref(),
                     "weak reference to live object should be live")
        o2 = ref()
        self.assertIs(o, o2,
                     "<ref>() should return original object if live")

    def check_basic_callback(self, factory):
        self.cbcalled = 0
        o = factory()
        ref = weakref.ref(o, self.callback)
        del o
<<<<<<< HEAD
        gc_collect()
=======
        gc_collect()  # For PyPy or other GCs.
>>>>>>> 0a83d304
        self.assertEqual(self.cbcalled, 1,
                     "callback did not properly set 'cbcalled'")
        self.assertIsNone(ref(),
                     "ref2 should be dead after deleting object reference")

    def test_ref_reuse(self):
        o = C()
        ref1 = weakref.ref(o)
        # create a proxy to make sure that there's an intervening creation
        # between these two; it should make no difference
        proxy = weakref.proxy(o)
        ref2 = weakref.ref(o)
        self.assertIs(ref1, ref2,
                     "reference object w/out callback should be re-used")

        o = C()
        proxy = weakref.proxy(o)
        ref1 = weakref.ref(o)
        ref2 = weakref.ref(o)
        self.assertIs(ref1, ref2,
                     "reference object w/out callback should be re-used")
        self.assertEqual(weakref.getweakrefcount(o), 2,
                     "wrong weak ref count for object")
        del proxy
<<<<<<< HEAD
        gc_collect()
=======
        gc_collect()  # For PyPy or other GCs.
>>>>>>> 0a83d304
        self.assertEqual(weakref.getweakrefcount(o), 1,
                     "wrong weak ref count for object after deleting proxy")

    def test_proxy_reuse(self):
        o = C()
        proxy1 = weakref.proxy(o)
        ref = weakref.ref(o)
        proxy2 = weakref.proxy(o)
        self.assertIs(proxy1, proxy2,
                     "proxy object w/out callback should have been re-used")

    def test_basic_proxy(self):
        o = C()
        self.check_proxy(o, weakref.proxy(o))

        L = collections.UserList()
        p = weakref.proxy(L)
        self.assertFalse(p, "proxy for empty UserList should be false")
        p.append(12)
        self.assertEqual(len(L), 1)
        self.assertTrue(p, "proxy for non-empty UserList should be true")
        p[:] = [2, 3]
        self.assertEqual(len(L), 2)
        self.assertEqual(len(p), 2)
        self.assertIn(3, p, "proxy didn't support __contains__() properly")
        p[1] = 5
        self.assertEqual(L[1], 5)
        self.assertEqual(p[1], 5)
        L2 = collections.UserList(L)
        p2 = weakref.proxy(L2)
        self.assertEqual(p, p2)
        ## self.assertEqual(repr(L2), repr(p2))
        L3 = collections.UserList(range(10))
        p3 = weakref.proxy(L3)
        self.assertEqual(L3[:], p3[:])
        self.assertEqual(L3[5:], p3[5:])
        self.assertEqual(L3[:5], p3[:5])
        self.assertEqual(L3[2:5], p3[2:5])

    def test_proxy_unicode(self):
        # See bug 5037
        class C(object):
            def __str__(self):
                return "string"
            def __bytes__(self):
                return b"bytes"
        instance = C()
        self.assertIn("__bytes__", dir(weakref.proxy(instance)))
        self.assertEqual(bytes(weakref.proxy(instance)), b"bytes")

    def test_proxy_index(self):
        class C:
            def __index__(self):
                return 10
        o = C()
        p = weakref.proxy(o)
        self.assertEqual(operator.index(p), 10)

    def test_proxy_div(self):
        class C:
            def __floordiv__(self, other):
                return 42
            def __ifloordiv__(self, other):
                return 21
        o = C()
        p = weakref.proxy(o)
        self.assertEqual(p // 5, 42)
        p //= 5
        self.assertEqual(p, 21)

    def test_proxy_matmul(self):
        class C:
            def __matmul__(self, other):
                return 1729
            def __rmatmul__(self, other):
                return -163
            def __imatmul__(self, other):
                return 561
        o = C()
        p = weakref.proxy(o)
        self.assertEqual(p @ 5, 1729)
        self.assertEqual(5 @ p, -163)
        p @= 5
        self.assertEqual(p, 561)

    # The PyWeakref_* C API is documented as allowing either NULL or
    # None as the value for the callback, where either means "no
    # callback".  The "no callback" ref and proxy objects are supposed
    # to be shared so long as they exist by all callers so long as
    # they are active.  In Python 2.3.3 and earlier, this guarantee
    # was not honored, and was broken in different ways for
    # PyWeakref_NewRef() and PyWeakref_NewProxy().  (Two tests.)

    def test_shared_ref_without_callback(self):
        self.check_shared_without_callback(weakref.ref)

    def test_shared_proxy_without_callback(self):
        self.check_shared_without_callback(weakref.proxy)

    def check_shared_without_callback(self, makeref):
        o = Object(1)
        p1 = makeref(o, None)
        p2 = makeref(o, None)
        self.assertIs(p1, p2, "both callbacks were None in the C API")
        del p1, p2
        p1 = makeref(o)
        p2 = makeref(o, None)
        self.assertIs(p1, p2, "callbacks were NULL, None in the C API")
        del p1, p2
        p1 = makeref(o)
        p2 = makeref(o)
        self.assertIs(p1, p2, "both callbacks were NULL in the C API")
        del p1, p2
        p1 = makeref(o, None)
        p2 = makeref(o)
        self.assertIs(p1, p2, "callbacks were None, NULL in the C API")

    def test_callable_proxy(self):
        o = Callable()
        ref1 = weakref.proxy(o)

        self.check_proxy(o, ref1)

        self.assertIs(type(ref1), weakref.CallableProxyType,
                     "proxy is not of callable type")
        ref1('twinkies!')
        self.assertEqual(o.bar, 'twinkies!',
                     "call through proxy not passed through to original")
        ref1(x='Splat.')
        self.assertEqual(o.bar, 'Splat.',
                     "call through proxy not passed through to original")

        # expect due to too few args
        self.assertRaises(TypeError, ref1)

        # expect due to too many args
        self.assertRaises(TypeError, ref1, 1, 2, 3)

    def check_proxy(self, o, proxy):
        o.foo = 1
        self.assertEqual(proxy.foo, 1,
                     "proxy does not reflect attribute addition")
        o.foo = 2
        self.assertEqual(proxy.foo, 2,
                     "proxy does not reflect attribute modification")
        del o.foo
        self.assertFalse(hasattr(proxy, 'foo'),
                     "proxy does not reflect attribute removal")

        proxy.foo = 1
        self.assertEqual(o.foo, 1,
                     "object does not reflect attribute addition via proxy")
        proxy.foo = 2
        self.assertEqual(o.foo, 2,
            "object does not reflect attribute modification via proxy")
        del proxy.foo
        self.assertFalse(hasattr(o, 'foo'),
                     "object does not reflect attribute removal via proxy")

    def test_proxy_deletion(self):
        # Test clearing of SF bug #762891
        class Foo:
            result = None
            def __delitem__(self, accessor):
                self.result = accessor
        g = Foo()
        f = weakref.proxy(g)
        del f[0]
        self.assertEqual(f.result, 0)

    def test_proxy_bool(self):
        # Test clearing of SF bug #1170766
        class List(list): pass
        lyst = List()
        self.assertEqual(bool(weakref.proxy(lyst)), bool(lyst))

    def test_proxy_iter(self):
        # Test fails with a debug build of the interpreter
        # (see bpo-38395).

        obj = None

        class MyObj:
            def __iter__(self):
                nonlocal obj
                del obj
                return NotImplemented

        obj = MyObj()
        p = weakref.proxy(obj)
        with self.assertRaises(TypeError):
            # "blech" in p calls MyObj.__iter__ through the proxy,
            # without keeping a reference to the real object, so it
            # can be killed in the middle of the call
            "blech" in p

    def test_proxy_next(self):
        arr = [4, 5, 6]
        def iterator_func():
            yield from arr
        it = iterator_func()

        class IteratesWeakly:
            def __iter__(self):
                return weakref.proxy(it)

        weak_it = IteratesWeakly()

        # Calls proxy.__next__
        self.assertEqual(list(weak_it), [4, 5, 6])

    def test_proxy_bad_next(self):
        # bpo-44720: PyIter_Next() shouldn't be called if the reference
        # isn't an iterator.

        not_an_iterator = lambda: 0

        class A:
            def __iter__(self):
                return weakref.proxy(not_an_iterator)
        a = A()

        msg = "Weakref proxy referenced a non-iterator"
        with self.assertRaisesRegex(TypeError, msg):
            list(a)

    def test_proxy_reversed(self):
        class MyObj:
            def __len__(self):
                return 3
            def __reversed__(self):
                return iter('cba')

        obj = MyObj()
        self.assertEqual("".join(reversed(weakref.proxy(obj))), "cba")

    def test_proxy_hash(self):
        class MyObj:
            def __hash__(self):
                return 42

        obj = MyObj()
        with self.assertRaises(TypeError):
            hash(weakref.proxy(obj))

        class MyObj:
            __hash__ = None

        obj = MyObj()
        with self.assertRaises(TypeError):
            hash(weakref.proxy(obj))

    def test_getweakrefcount(self):
        o = C()
        ref1 = weakref.ref(o)
        ref2 = weakref.ref(o, self.callback)
        self.assertEqual(weakref.getweakrefcount(o), 2,
                     "got wrong number of weak reference objects")

        proxy1 = weakref.proxy(o)
        proxy2 = weakref.proxy(o, self.callback)
        self.assertEqual(weakref.getweakrefcount(o), 4,
                     "got wrong number of weak reference objects")

        del ref1, ref2, proxy1, proxy2
<<<<<<< HEAD
        gc_collect()
=======
        gc_collect()  # For PyPy or other GCs.
>>>>>>> 0a83d304
        self.assertEqual(weakref.getweakrefcount(o), 0,
                     "weak reference objects not unlinked from"
                     " referent when discarded.")

        # assumes ints do not support weakrefs
        self.assertEqual(weakref.getweakrefcount(1), 0,
                     "got wrong number of weak reference objects for int")

    def test_getweakrefs(self):
        o = C()
        ref1 = weakref.ref(o, self.callback)
        ref2 = weakref.ref(o, self.callback)
        del ref1
<<<<<<< HEAD
        gc_collect()
=======
        gc_collect()  # For PyPy or other GCs.
>>>>>>> 0a83d304
        self.assertEqual(weakref.getweakrefs(o), [ref2],
                     "list of refs does not match")

        o = C()
        ref1 = weakref.ref(o, self.callback)
        ref2 = weakref.ref(o, self.callback)
        del ref2
<<<<<<< HEAD
        gc_collect()
=======
        gc_collect()  # For PyPy or other GCs.
>>>>>>> 0a83d304
        self.assertEqual(weakref.getweakrefs(o), [ref1],
                     "list of refs does not match")

        del ref1
<<<<<<< HEAD
        gc_collect()
=======
        gc_collect()  # For PyPy or other GCs.
>>>>>>> 0a83d304
        self.assertEqual(weakref.getweakrefs(o), [],
                     "list of refs not cleared")

        # assumes ints do not support weakrefs
        self.assertEqual(weakref.getweakrefs(1), [],
                     "list of refs does not match for int")

    def test_newstyle_number_ops(self):
        class F(float):
            pass
        f = F(2.0)
        p = weakref.proxy(f)
        self.assertEqual(p + 1.0, 3.0)
        self.assertEqual(1.0 + p, 3.0)  # this used to SEGV

    def test_callbacks_protected(self):
        # Callbacks protected from already-set exceptions?
        # Regression test for SF bug #478534.
        class BogusError(Exception):
            pass
        data = {}
        def remove(k):
            del data[k]
        def encapsulate():
            f = lambda : ()
            data[weakref.ref(f, remove)] = None
            raise BogusError
        try:
            encapsulate()
        except BogusError:
            pass
        else:
            self.fail("exception not properly restored")
        try:
            encapsulate()
        except BogusError:
            pass
        else:
            self.fail("exception not properly restored")

    def test_sf_bug_840829(self):
        # "weakref callbacks and gc corrupt memory"
        # subtype_dealloc erroneously exposed a new-style instance
        # already in the process of getting deallocated to gc,
        # causing double-deallocation if the instance had a weakref
        # callback that triggered gc.
        # If the bug exists, there probably won't be an obvious symptom
        # in a release build.  In a debug build, a segfault will occur
        # when the second attempt to remove the instance from the "list
        # of all objects" occurs.

        import gc

        class C(object):
            pass

        c = C()
        wr = weakref.ref(c, lambda ignore: gc.collect())
        del c

        # There endeth the first part.  It gets worse.
        del wr

        c1 = C()
        c1.i = C()
        wr = weakref.ref(c1.i, lambda ignore: gc.collect())

        c2 = C()
        c2.c1 = c1
        del c1  # still alive because c2 points to it

        # Now when subtype_dealloc gets called on c2, it's not enough just
        # that c2 is immune from gc while the weakref callbacks associated
        # with c2 execute (there are none in this 2nd half of the test, btw).
        # subtype_dealloc goes on to call the base classes' deallocs too,
        # so any gc triggered by weakref callbacks associated with anything
        # torn down by a base class dealloc can also trigger double
        # deallocation of c2.
        del c2

    def test_callback_in_cycle_1(self):
        import gc

        class J(object):
            pass

        class II(object):
            def acallback(self, ignore):
                self.J

        I = II()
        I.J = J
        I.wr = weakref.ref(J, I.acallback)

        # Now J and II are each in a self-cycle (as all new-style class
        # objects are, since their __mro__ points back to them).  I holds
        # both a weak reference (I.wr) and a strong reference (I.J) to class
        # J.  I is also in a cycle (I.wr points to a weakref that references
        # I.acallback).  When we del these three, they all become trash, but
        # the cycles prevent any of them from getting cleaned up immediately.
        # Instead they have to wait for cyclic gc to deduce that they're
        # trash.
        #
        # gc used to call tp_clear on all of them, and the order in which
        # it does that is pretty accidental.  The exact order in which we
        # built up these things manages to provoke gc into running tp_clear
        # in just the right order (I last).  Calling tp_clear on II leaves
        # behind an insane class object (its __mro__ becomes NULL).  Calling
        # tp_clear on J breaks its self-cycle, but J doesn't get deleted
        # just then because of the strong reference from I.J.  Calling
        # tp_clear on I starts to clear I's __dict__, and just happens to
        # clear I.J first -- I.wr is still intact.  That removes the last
        # reference to J, which triggers the weakref callback.  The callback
        # tries to do "self.J", and instances of new-style classes look up
        # attributes ("J") in the class dict first.  The class (II) wants to
        # search II.__mro__, but that's NULL.   The result was a segfault in
        # a release build, and an assert failure in a debug build.
        del I, J, II
        gc.collect()

    def test_callback_in_cycle_2(self):
        import gc

        # This is just like test_callback_in_cycle_1, except that II is an
        # old-style class.  The symptom is different then:  an instance of an
        # old-style class looks in its own __dict__ first.  'J' happens to
        # get cleared from I.__dict__ before 'wr', and 'J' was never in II's
        # __dict__, so the attribute isn't found.  The difference is that
        # the old-style II doesn't have a NULL __mro__ (it doesn't have any
        # __mro__), so no segfault occurs.  Instead it got:
        #    test_callback_in_cycle_2 (__main__.ReferencesTestCase) ...
        #    Exception exceptions.AttributeError:
        #   "II instance has no attribute 'J'" in <bound method II.acallback
        #       of <?.II instance at 0x00B9B4B8>> ignored

        class J(object):
            pass

        class II:
            def acallback(self, ignore):
                self.J

        I = II()
        I.J = J
        I.wr = weakref.ref(J, I.acallback)

        del I, J, II
        gc.collect()

    def test_callback_in_cycle_3(self):
        import gc

        # This one broke the first patch that fixed the last two.  In this
        # case, the objects reachable from the callback aren't also reachable
        # from the object (c1) *triggering* the callback:  you can get to
        # c1 from c2, but not vice-versa.  The result was that c2's __dict__
        # got tp_clear'ed by the time the c2.cb callback got invoked.

        class C:
            def cb(self, ignore):
                self.me
                self.c1
                self.wr

        c1, c2 = C(), C()

        c2.me = c2
        c2.c1 = c1
        c2.wr = weakref.ref(c1, c2.cb)

        del c1, c2
        gc.collect()

    def test_callback_in_cycle_4(self):
        import gc

        # Like test_callback_in_cycle_3, except c2 and c1 have different
        # classes.  c2's class (C) isn't reachable from c1 then, so protecting
        # objects reachable from the dying object (c1) isn't enough to stop
        # c2's class (C) from getting tp_clear'ed before c2.cb is invoked.
        # The result was a segfault (C.__mro__ was NULL when the callback
        # tried to look up self.me).

        class C(object):
            def cb(self, ignore):
                self.me
                self.c1
                self.wr

        class D:
            pass

        c1, c2 = D(), C()

        c2.me = c2
        c2.c1 = c1
        c2.wr = weakref.ref(c1, c2.cb)

        del c1, c2, C, D
        gc.collect()

    def test_callback_in_cycle_resurrection(self):
        import gc

        # Do something nasty in a weakref callback:  resurrect objects
        # from dead cycles.  For this to be attempted, the weakref and
        # its callback must also be part of the cyclic trash (else the
        # objects reachable via the callback couldn't be in cyclic trash
        # to begin with -- the callback would act like an external root).
        # But gc clears trash weakrefs with callbacks early now, which
        # disables the callbacks, so the callbacks shouldn't get called
        # at all (and so nothing actually gets resurrected).

        alist = []
        class C(object):
            def __init__(self, value):
                self.attribute = value

            def acallback(self, ignore):
                alist.append(self.c)

        c1, c2 = C(1), C(2)
        c1.c = c2
        c2.c = c1
        c1.wr = weakref.ref(c2, c1.acallback)
        c2.wr = weakref.ref(c1, c2.acallback)

        def C_went_away(ignore):
            alist.append("C went away")
        wr = weakref.ref(C, C_went_away)

        del c1, c2, C   # make them all trash
        self.assertEqual(alist, [])  # del isn't enough to reclaim anything

        gc.collect()
        # c1.wr and c2.wr were part of the cyclic trash, so should have
        # been cleared without their callbacks executing.  OTOH, the weakref
        # to C is bound to a function local (wr), and wasn't trash, so that
        # callback should have been invoked when C went away.
        self.assertEqual(alist, ["C went away"])
        # The remaining weakref should be dead now (its callback ran).
        self.assertEqual(wr(), None)

        del alist[:]
        gc.collect()
        self.assertEqual(alist, [])

    def test_callbacks_on_callback(self):
        import gc

        # Set up weakref callbacks *on* weakref callbacks.
        alist = []
        def safe_callback(ignore):
            alist.append("safe_callback called")

        class C(object):
            def cb(self, ignore):
                alist.append("cb called")

        c, d = C(), C()
        c.other = d
        d.other = c
        callback = c.cb
        c.wr = weakref.ref(d, callback)     # this won't trigger
        d.wr = weakref.ref(callback, d.cb)  # ditto
        external_wr = weakref.ref(callback, safe_callback)  # but this will
        self.assertIs(external_wr(), callback)

        # The weakrefs attached to c and d should get cleared, so that
        # C.cb is never called.  But external_wr isn't part of the cyclic
        # trash, and no cyclic trash is reachable from it, so safe_callback
        # should get invoked when the bound method object callback (c.cb)
        # -- which is itself a callback, and also part of the cyclic trash --
        # gets reclaimed at the end of gc.

        del callback, c, d, C
        self.assertEqual(alist, [])  # del isn't enough to clean up cycles
        gc.collect()
        self.assertEqual(alist, ["safe_callback called"])
        self.assertEqual(external_wr(), None)

        del alist[:]
        gc.collect()
        self.assertEqual(alist, [])

    @support.impl_detail(pypy=False)
    def test_gc_during_ref_creation(self):
        self.check_gc_during_creation(weakref.ref)

    @support.impl_detail(pypy=False)
    def test_gc_during_proxy_creation(self):
        self.check_gc_during_creation(weakref.proxy)

    def check_gc_during_creation(self, makeref):
        thresholds = gc.get_threshold()
        gc.set_threshold(1, 1, 1)
        gc.collect()
        class A:
            pass

        def callback(*args):
            pass

        referenced = A()

        a = A()
        a.a = a
        a.wr = makeref(referenced)

        try:
            # now make sure the object and the ref get labeled as
            # cyclic trash:
            a = A()
            weakref.ref(referenced, callback)

        finally:
            gc.set_threshold(*thresholds)

    def test_ref_created_during_del(self):
        # Bug #1377858
        # A weakref created in an object's __del__() would crash the
        # interpreter when the weakref was cleaned up since it would refer to
        # non-existent memory.  This test should not segfault the interpreter.
        class Target(object):
            def __del__(self):
                global ref_from_del
                ref_from_del = weakref.ref(self)

        w = Target()

    def test_init(self):
        # Issue 3634
        # <weakref to class>.__init__() doesn't check errors correctly
        r = weakref.ref(Exception)
        self.assertRaises(TypeError, r.__init__, 0, 0, 0, 0, 0)
        # No exception should be raised here
        gc.collect()

    def test_classes(self):
        # Check that classes are weakrefable.
        class A(object):
            pass
        l = []
        weakref.ref(int)
        a = weakref.ref(A, l.append)
        A = None
        gc.collect()
        self.assertEqual(a(), None)
        self.assertEqual(l, [a])

    def test_equality(self):
        # Alive weakrefs defer equality testing to their underlying object.
        x = Object(1)
        y = Object(1)
        z = Object(2)
        a = weakref.ref(x)
        b = weakref.ref(y)
        c = weakref.ref(z)
        d = weakref.ref(x)
        # Note how we directly test the operators here, to stress both
        # __eq__ and __ne__.
        self.assertTrue(a == b)
        self.assertFalse(a != b)
        self.assertFalse(a == c)
        self.assertTrue(a != c)
        self.assertTrue(a == d)
        self.assertFalse(a != d)
        self.assertFalse(a == x)
        self.assertTrue(a != x)
        self.assertTrue(a == ALWAYS_EQ)
        self.assertFalse(a != ALWAYS_EQ)
        del x, y, z
        gc.collect()
        for r in a, b, c:
            # Sanity check
            self.assertIs(r(), None)
        # Dead weakrefs compare by identity: whether `a` and `d` are the
        # same weakref object is an implementation detail, since they pointed
        # to the same original object and didn't have a callback.
        # (see issue #16453).
        self.assertFalse(a == b)
        self.assertTrue(a != b)
        self.assertFalse(a == c)
        self.assertTrue(a != c)
        self.assertEqual(a == d, a is d)
        self.assertEqual(a != d, a is not d)

    def test_ordering(self):
        # weakrefs cannot be ordered, even if the underlying objects can.
        ops = [operator.lt, operator.gt, operator.le, operator.ge]
        x = Object(1)
        y = Object(1)
        a = weakref.ref(x)
        b = weakref.ref(y)
        for op in ops:
            self.assertRaises(TypeError, op, a, b)
        # Same when dead.
        del x, y
        gc.collect()
        for op in ops:
            self.assertRaises(TypeError, op, a, b)

    def test_hashing(self):
        # Alive weakrefs hash the same as the underlying object
        x = Object(42)
        y = Object(42)
        a = weakref.ref(x)
        b = weakref.ref(y)
        self.assertEqual(hash(a), hash(42))
        del x, y
        gc.collect()
        # Dead weakrefs:
        # - retain their hash is they were hashed when alive;
        # - otherwise, cannot be hashed.
        self.assertEqual(hash(a), hash(42))
        self.assertRaises(TypeError, hash, b)

    def test_trashcan_16602(self):
        # Issue #16602: when a weakref's target was part of a long
        # deallocation chain, the trashcan mechanism could delay clearing
        # of the weakref and make the target object visible from outside
        # code even though its refcount had dropped to 0.  A crash ensued.
        class C:
            def __init__(self, parent):
                if not parent:
                    return
                wself = weakref.ref(self)
                def cb(wparent):
                    o = wself()
                self.wparent = weakref.ref(parent, cb)

        d = weakref.WeakKeyDictionary()
        root = c = C(None)
        for n in range(100):
            d[c] = c = C(c)
        del root
        gc.collect()

    def test_callback_attribute(self):
        x = Object(1)
        callback = lambda ref: None
        ref1 = weakref.ref(x, callback)
        self.assertIs(ref1.__callback__, callback)

        ref2 = weakref.ref(x)
        self.assertIsNone(ref2.__callback__)

    def test_callback_attribute_after_deletion(self):
        x = Object(1)
        ref = weakref.ref(x, self.callback)
        self.assertIsNotNone(ref.__callback__)
        del x
        support.gc_collect()
        self.assertIsNone(ref.__callback__)

    def test_set_callback_attribute(self):
        x = Object(1)
        callback = lambda ref: None
        ref1 = weakref.ref(x, callback)
        with self.assertRaises(AttributeError):
            ref1.__callback__ = lambda ref: None

    def test_callback_gcs(self):
        class ObjectWithDel(Object):
            def __del__(self): pass
        x = ObjectWithDel(1)
        ref1 = weakref.ref(x, lambda ref: support.gc_collect())
        del x
        support.gc_collect()


class SubclassableWeakrefTestCase(TestBase):

    def test_subclass_refs(self):
        class MyRef(weakref.ref):
            def __init__(self, ob, callback=None, value=42):
                self.value = value
                super().__init__(ob, callback)
            def __call__(self):
                self.called = True
                return super().__call__()
        o = Object("foo")
        mr = MyRef(o, value=24)
        self.assertIs(mr(), o)
        self.assertTrue(mr.called)
        self.assertEqual(mr.value, 24)
        del o
<<<<<<< HEAD
        gc_collect()
=======
        gc_collect()  # For PyPy or other GCs.
>>>>>>> 0a83d304
        self.assertIsNone(mr())
        self.assertTrue(mr.called)

    def test_subclass_refs_dont_replace_standard_refs(self):
        class MyRef(weakref.ref):
            pass
        o = Object(42)
        r1 = MyRef(o)
        r2 = weakref.ref(o)
        self.assertIsNot(r1, r2)
        self.assertEqual(weakref.getweakrefs(o), [r2, r1])
        self.assertEqual(weakref.getweakrefcount(o), 2)
        r3 = MyRef(o)
        self.assertEqual(weakref.getweakrefcount(o), 3)
        refs = weakref.getweakrefs(o)
        self.assertEqual(len(refs), 3)
        self.assertIs(r2, refs[0])
        self.assertIn(r1, refs[1:])
        self.assertIn(r3, refs[1:])

    def test_subclass_refs_dont_conflate_callbacks(self):
        class MyRef(weakref.ref):
            pass
        o = Object(42)
        r1 = MyRef(o, id)
        r2 = MyRef(o, str)
        self.assertIsNot(r1, r2)
        refs = weakref.getweakrefs(o)
        self.assertIn(r1, refs)
        self.assertIn(r2, refs)

    def test_subclass_refs_with_slots(self):
        class MyRef(weakref.ref):
            __slots__ = "slot1", "slot2"
            def __new__(type, ob, callback, slot1, slot2):
                return weakref.ref.__new__(type, ob, callback)
            def __init__(self, ob, callback, slot1, slot2):
                self.slot1 = slot1
                self.slot2 = slot2
            def meth(self):
                return self.slot1 + self.slot2
        o = Object(42)
        r = MyRef(o, None, "abc", "def")
        self.assertEqual(r.slot1, "abc")
        self.assertEqual(r.slot2, "def")
        self.assertEqual(r.meth(), "abcdef")
        self.assertFalse(hasattr(r, "__dict__"))

    def test_subclass_refs_with_cycle(self):
        """Confirm https://bugs.python.org/issue3100 is fixed."""
        # An instance of a weakref subclass can have attributes.
        # If such a weakref holds the only strong reference to the object,
        # deleting the weakref will delete the object. In this case,
        # the callback must not be called, because the ref object is
        # being deleted.
        class MyRef(weakref.ref):
            pass

        # Use a local callback, for "regrtest -R::"
        # to detect refcounting problems
        def callback(w):
            self.cbcalled += 1

        o = C()
        r1 = MyRef(o, callback)
        r1.o = o
        del o

        del r1 # Used to crash here

        self.assertEqual(self.cbcalled, 0)

        # Same test, with two weakrefs to the same object
        # (since code paths are different)
        o = C()
        r1 = MyRef(o, callback)
        r2 = MyRef(o, callback)
        r1.r = r2
        r2.o = o
        del o
        del r2

        del r1 # Used to crash here

        self.assertEqual(self.cbcalled, 0)


class WeakMethodTestCase(unittest.TestCase):

    def _subclass(self):
        """Return an Object subclass overriding `some_method`."""
        class C(Object):
            def some_method(self):
                return 6
        return C

    def test_alive(self):
        o = Object(1)
        r = weakref.WeakMethod(o.some_method)
        self.assertIsInstance(r, weakref.ReferenceType)
        self.assertIsInstance(r(), type(o.some_method))
        self.assertIs(r().__self__, o)
        self.assertIs(r().__func__, o.some_method.__func__)
        self.assertEqual(r()(), 4)

    def test_object_dead(self):
        o = Object(1)
        r = weakref.WeakMethod(o.some_method)
        del o
        gc.collect()
        self.assertIs(r(), None)

    def test_method_dead(self):
        C = self._subclass()
        o = C(1)
        r = weakref.WeakMethod(o.some_method)
        del C.some_method
        gc.collect()
        self.assertIs(r(), None)

    def test_callback_when_object_dead(self):
        # Test callback behaviour when object dies first.
        C = self._subclass()
        calls = []
        def cb(arg):
            calls.append(arg)
        o = C(1)
        r = weakref.WeakMethod(o.some_method, cb)
        del o
        gc.collect()
        self.assertEqual(calls, [r])
        # Callback is only called once.
        C.some_method = Object.some_method
        gc.collect()
        self.assertEqual(calls, [r])

    def test_callback_when_method_dead(self):
        # Test callback behaviour when method dies first.
        C = self._subclass()
        calls = []
        def cb(arg):
            calls.append(arg)
        o = C(1)
        r = weakref.WeakMethod(o.some_method, cb)
        del C.some_method
        gc.collect()
        self.assertEqual(calls, [r])
        # Callback is only called once.
        del o
        gc.collect()
        self.assertEqual(calls, [r])

    @support.cpython_only
    def test_no_cycles(self):
        # A WeakMethod doesn't create any reference cycle to itself.
        o = Object(1)
        def cb(_):
            pass
        r = weakref.WeakMethod(o.some_method, cb)
        wr = weakref.ref(r)
        del r
        self.assertIs(wr(), None)

    def test_equality(self):
        def _eq(a, b):
            self.assertTrue(a == b)
            self.assertFalse(a != b)
        def _ne(a, b):
            self.assertTrue(a != b)
            self.assertFalse(a == b)
        x = Object(1)
        y = Object(1)
        a = weakref.WeakMethod(x.some_method)
        b = weakref.WeakMethod(y.some_method)
        c = weakref.WeakMethod(x.other_method)
        d = weakref.WeakMethod(y.other_method)
        # Objects equal, same method
        _eq(a, b)
        _eq(c, d)
        # Objects equal, different method
        _ne(a, c)
        _ne(a, d)
        _ne(b, c)
        _ne(b, d)
        # Objects unequal, same or different method
        z = Object(2)
        e = weakref.WeakMethod(z.some_method)
        f = weakref.WeakMethod(z.other_method)
        _ne(a, e)
        _ne(a, f)
        _ne(b, e)
        _ne(b, f)
        # Compare with different types
        _ne(a, x.some_method)
        _eq(a, ALWAYS_EQ)
        del x, y, z
        gc.collect()
        # Dead WeakMethods compare by identity
        refs = a, b, c, d, e, f
        for q in refs:
            for r in refs:
                self.assertEqual(q == r, q is r)
                self.assertEqual(q != r, q is not r)

    def test_hashing(self):
        # Alive WeakMethods are hashable if the underlying object is
        # hashable.
        x = Object(1)
        y = Object(1)
        a = weakref.WeakMethod(x.some_method)
        b = weakref.WeakMethod(y.some_method)
        c = weakref.WeakMethod(y.other_method)
        # Since WeakMethod objects are equal, the hashes should be equal.
        self.assertEqual(hash(a), hash(b))
        ha = hash(a)
        # Dead WeakMethods retain their old hash value
        del x, y
        gc.collect()
        self.assertEqual(hash(a), ha)
        self.assertEqual(hash(b), ha)
        # If it wasn't hashed when alive, a dead WeakMethod cannot be hashed.
        self.assertRaises(TypeError, hash, c)


class MappingTestCase(TestBase):

    COUNT = 10

    def check_len_cycles(self, dict_type, cons):
        N = 20
        items = [RefCycle() for i in range(N)]
        dct = dict_type(cons(o) for o in items)
        # Keep an iterator alive
        it = dct.items()
        try:
            print(next(it))
        except StopIteration:
            pass
        del items
        gc.collect()
        n1 = len(dct)
        del it
        gc.collect()
        gc.collect()
        print(list(dct.items()))
        n2 = len(dct)
        print(len(dct))
        print(weakref)
        # one item may be kept alive inside the iterator
        self.assertIn(n1, (0, 1))
        self.assertEqual(n2, 0)

    def test_weak_keyed_len_cycles(self):
        self.check_len_cycles(weakref.WeakKeyDictionary, lambda k: (k, 1))

    def test_weak_valued_len_cycles(self):
        self.check_len_cycles(weakref.WeakValueDictionary, lambda k: (1, k))

    @support.impl_detail(pypy=False)
    def check_len_race(self, dict_type, cons):
        # Extended sanity checks for len() in the face of cyclic collection
        self.addCleanup(gc.set_threshold, *gc.get_threshold())
        for th in range(1, 100):
            N = 20
            gc.collect(0)
            gc.set_threshold(th, th, th)
            items = [RefCycle() for i in range(N)]
            dct = dict_type(cons(o) for o in items)
            del items
            # All items will be collected at next garbage collection pass
            it = dct.items()
            try:
                next(it)
            except StopIteration:
                pass
            n1 = len(dct)
            del it
            n2 = len(dct)
            self.assertGreaterEqual(n1, 0)
            self.assertLessEqual(n1, N)
            self.assertGreaterEqual(n2, 0)
            self.assertLessEqual(n2, n1)

    def test_weak_keyed_len_race(self):
        self.check_len_race(weakref.WeakKeyDictionary, lambda k: (k, 1))

    def test_weak_valued_len_race(self):
        self.check_len_race(weakref.WeakValueDictionary, lambda k: (1, k))

    def test_weak_values(self):
        #
        #  This exercises d.copy(), d.items(), d[], del d[], len(d).
        #
        dict, objects = self.make_weak_valued_dict()
        for o in objects:
            self.assertEqual(weakref.getweakrefcount(o), 1)
            self.assertIs(o, dict[o.arg],
                         "wrong object returned by weak dict!")
        items1 = list(dict.items())
        items2 = list(dict.copy().items())
        items1.sort()
        items2.sort()
        self.assertEqual(items1, items2,
                     "cloning of weak-valued dictionary did not work!")
        del items1, items2
        self.assertEqual(len(dict), self.COUNT)
        del objects[0]
<<<<<<< HEAD
        gc_collect()
        self.assertEqual(len(dict), self.COUNT - 1,
                     "deleting object did not cause dictionary update")
        del objects, o
        gc_collect()
=======
        gc_collect()  # For PyPy or other GCs.
        self.assertEqual(len(dict), self.COUNT - 1,
                     "deleting object did not cause dictionary update")
        del objects, o
        gc_collect()  # For PyPy or other GCs.
>>>>>>> 0a83d304
        self.assertEqual(len(dict), 0,
                     "deleting the values did not clear the dictionary")
        # regression on SF bug #447152:
        dict = weakref.WeakValueDictionary()
        self.assertRaises(KeyError, dict.__getitem__, 1)
        dict[2] = C()
<<<<<<< HEAD
        gc_collect()
=======
        gc_collect()  # For PyPy or other GCs.
>>>>>>> 0a83d304
        self.assertRaises(KeyError, dict.__getitem__, 2)

    def test_weak_keys(self):
        #
        #  This exercises d.copy(), d.items(), d[] = v, d[], del d[],
        #  len(d), k in d.
        #
        dict, objects = self.make_weak_keyed_dict()
        for o in objects:
            self.assertEqual(weakref.getweakrefcount(o), 1,
                         "wrong number of weak references to %r!" % o)
            self.assertIs(o.arg, dict[o],
                         "wrong object returned by weak dict!")
        items1 = dict.items()
        items2 = dict.copy().items()
        self.assertEqual(set(items1), set(items2),
                     "cloning of weak-keyed dictionary did not work!")
        del items1, items2
        self.assertEqual(len(dict), self.COUNT)
        del objects[0]
<<<<<<< HEAD
        gc_collect()
        self.assertEqual(len(dict), (self.COUNT - 1),
                     "deleting object did not cause dictionary update")
        del objects, o
        gc_collect()
=======
        gc_collect()  # For PyPy or other GCs.
        self.assertEqual(len(dict), (self.COUNT - 1),
                     "deleting object did not cause dictionary update")
        del objects, o
        gc_collect()  # For PyPy or other GCs.
>>>>>>> 0a83d304
        self.assertEqual(len(dict), 0,
                     "deleting the keys did not clear the dictionary")
        o = Object(42)
        dict[o] = "What is the meaning of the universe?"
        self.assertIn(o, dict)
        self.assertNotIn(34, dict)

    def test_weak_keyed_iters(self):
        dict, objects = self.make_weak_keyed_dict()
        self.check_iters(dict)

        # Test keyrefs()
        refs = dict.keyrefs()
        self.assertEqual(len(refs), len(objects))
        objects2 = list(objects)
        for wr in refs:
            ob = wr()
            self.assertIn(ob, dict)
            self.assertIn(ob, dict)
            self.assertEqual(ob.arg, dict[ob])
            objects2.remove(ob)
        self.assertEqual(len(objects2), 0)

        # Test iterkeyrefs()
        objects2 = list(objects)
        self.assertEqual(len(list(dict.keyrefs())), len(objects))
        for wr in dict.keyrefs():
            ob = wr()
            self.assertIn(ob, dict)
            self.assertIn(ob, dict)
            self.assertEqual(ob.arg, dict[ob])
            objects2.remove(ob)
        self.assertEqual(len(objects2), 0)

    def test_weak_valued_iters(self):
        dict, objects = self.make_weak_valued_dict()
        self.check_iters(dict)

        # Test valuerefs()
        refs = dict.valuerefs()
        self.assertEqual(len(refs), len(objects))
        objects2 = list(objects)
        for wr in refs:
            ob = wr()
            self.assertEqual(ob, dict[ob.arg])
            self.assertEqual(ob.arg, dict[ob.arg].arg)
            objects2.remove(ob)
        self.assertEqual(len(objects2), 0)

        # Test itervaluerefs()
        objects2 = list(objects)
        self.assertEqual(len(list(dict.itervaluerefs())), len(objects))
        for wr in dict.itervaluerefs():
            ob = wr()
            self.assertEqual(ob, dict[ob.arg])
            self.assertEqual(ob.arg, dict[ob.arg].arg)
            objects2.remove(ob)
        self.assertEqual(len(objects2), 0)

    def check_iters(self, dict):
        # item iterator:
        items = list(dict.items())
        for item in dict.items():
            items.remove(item)
        self.assertFalse(items, "items() did not touch all items")

        # key iterator, via __iter__():
        keys = list(dict.keys())
        for k in dict:
            keys.remove(k)
        self.assertFalse(keys, "__iter__() did not touch all keys")

        # key iterator, via iterkeys():
        keys = list(dict.keys())
        for k in dict.keys():
            keys.remove(k)
        self.assertFalse(keys, "iterkeys() did not touch all keys")

        # value iterator:
        values = list(dict.values())
        for v in dict.values():
            values.remove(v)
        self.assertFalse(values,
                     "itervalues() did not touch all values")

    def check_weak_destroy_while_iterating(self, dict, objects, iter_name):
        n = len(dict)
        it = iter(getattr(dict, iter_name)())
        next(it)             # Trigger internal iteration
        # Destroy an object
        del objects[-1]
        gc.collect()    # just in case
        # We have removed either the first consumed object, or another one
        self.assertIn(len(list(it)), [len(objects), len(objects) - 1])
        del it
        # The removal has been committed
        self.assertEqual(len(dict), n - 1)

    def check_weak_destroy_and_mutate_while_iterating(self, dict, testcontext):
        # Check that we can explicitly mutate the weak dict without
        # interfering with delayed removal.
        # `testcontext` should create an iterator, destroy one of the
        # weakref'ed objects and then return a new key/value pair corresponding
        # to the destroyed object.
        with testcontext() as (k, v):
            self.assertNotIn(k, dict)
        with testcontext() as (k, v):
            self.assertRaises(KeyError, dict.__delitem__, k)
        self.assertNotIn(k, dict)
        with testcontext() as (k, v):
            self.assertRaises(KeyError, dict.pop, k)
        self.assertNotIn(k, dict)
        with testcontext() as (k, v):
            dict[k] = v
        self.assertEqual(dict[k], v)
        ddict = copy.copy(dict)
        with testcontext() as (k, v):
            dict.update(ddict)
        self.assertEqual(dict, ddict)
        with testcontext() as (k, v):
            dict.clear()
        self.assertEqual(len(dict), 0)

    def check_weak_del_and_len_while_iterating(self, dict, testcontext):
        # Check that len() works when both iterating and removing keys
        # explicitly through various means (.pop(), .clear()...), while
        # implicit mutation is deferred because an iterator is alive.
        # (each call to testcontext() should schedule one item for removal
        #  for this test to work properly)
        o = Object(123456)
        with testcontext():
            n = len(dict)
            # Since underlaying dict is ordered, first item is popped
            dict.pop(next(dict.keys()))
            self.assertEqual(len(dict), n - 1)
            dict[o] = o
            self.assertEqual(len(dict), n)
        # last item in objects is removed from dict in context shutdown
        with testcontext():
            self.assertEqual(len(dict), n - 1)
            # Then, (o, o) is popped
            dict.popitem()
            self.assertEqual(len(dict), n - 2)
        with testcontext():
            self.assertEqual(len(dict), n - 3)
            del dict[next(dict.keys())]
            self.assertEqual(len(dict), n - 4)
        with testcontext():
            self.assertEqual(len(dict), n - 5)
            dict.popitem()
            self.assertEqual(len(dict), n - 6)
        with testcontext():
            dict.clear()
            self.assertEqual(len(dict), 0)
        self.assertEqual(len(dict), 0)

    def test_weak_keys_destroy_while_iterating(self):
        # Issue #7105: iterators shouldn't crash when a key is implicitly removed
        dict, objects = self.make_weak_keyed_dict()
        self.check_weak_destroy_while_iterating(dict, objects, 'keys')
        self.check_weak_destroy_while_iterating(dict, objects, 'items')
        self.check_weak_destroy_while_iterating(dict, objects, 'values')
        self.check_weak_destroy_while_iterating(dict, objects, 'keyrefs')
        dict, objects = self.make_weak_keyed_dict()
        @contextlib.contextmanager
        def testcontext():
            try:
                it = iter(dict.items())
                next(it)
                # Schedule a key/value for removal and recreate it
                v = objects.pop().arg
                gc.collect()      # just in case
                yield Object(v), v
            finally:
                it = None           # should commit all removals
                gc.collect()
        self.check_weak_destroy_and_mutate_while_iterating(dict, testcontext)
        # Issue #21173: len() fragile when keys are both implicitly and
        # explicitly removed.
        dict, objects = self.make_weak_keyed_dict()
        self.check_weak_del_and_len_while_iterating(dict, testcontext)

    def test_weak_values_destroy_while_iterating(self):
        # Issue #7105: iterators shouldn't crash when a key is implicitly removed
        dict, objects = self.make_weak_valued_dict()
        self.check_weak_destroy_while_iterating(dict, objects, 'keys')
        self.check_weak_destroy_while_iterating(dict, objects, 'items')
        self.check_weak_destroy_while_iterating(dict, objects, 'values')
        self.check_weak_destroy_while_iterating(dict, objects, 'itervaluerefs')
        self.check_weak_destroy_while_iterating(dict, objects, 'valuerefs')
        dict, objects = self.make_weak_valued_dict()
        @contextlib.contextmanager
        def testcontext():
            try:
                it = iter(dict.items())
                next(it)
                # Schedule a key/value for removal and recreate it
                k = objects.pop().arg
                gc.collect()      # just in case
                yield k, Object(k)
            finally:
                it = None           # should commit all removals
                gc.collect()
        self.check_weak_destroy_and_mutate_while_iterating(dict, testcontext)
        dict, objects = self.make_weak_valued_dict()
        self.check_weak_del_and_len_while_iterating(dict, testcontext)

    def test_make_weak_keyed_dict_from_dict(self):
        o = Object(3)
        dict = weakref.WeakKeyDictionary({o:364})
        self.assertEqual(dict[o], 364)

    def test_make_weak_keyed_dict_from_weak_keyed_dict(self):
        o = Object(3)
        dict = weakref.WeakKeyDictionary({o:364})
        dict2 = weakref.WeakKeyDictionary(dict)
        self.assertEqual(dict[o], 364)

    def make_weak_keyed_dict(self):
        dict = weakref.WeakKeyDictionary()
        objects = list(map(Object, range(self.COUNT)))
        for o in objects:
            dict[o] = o.arg
        return dict, objects

    def test_make_weak_valued_dict_from_dict(self):
        o = Object(3)
        dict = weakref.WeakValueDictionary({364:o})
        self.assertEqual(dict[364], o)

    def test_make_weak_valued_dict_from_weak_valued_dict(self):
        o = Object(3)
        dict = weakref.WeakValueDictionary({364:o})
        dict2 = weakref.WeakValueDictionary(dict)
        self.assertEqual(dict[364], o)

    def test_make_weak_valued_dict_misc(self):
        # errors
        self.assertRaises(TypeError, weakref.WeakValueDictionary.__init__)
        self.assertRaises(TypeError, weakref.WeakValueDictionary, {}, {})
        self.assertRaises(TypeError, weakref.WeakValueDictionary, (), ())
        # special keyword arguments
        o = Object(3)
        for kw in 'self', 'dict', 'other', 'iterable':
            d = weakref.WeakValueDictionary(**{kw: o})
            self.assertEqual(list(d.keys()), [kw])
            self.assertEqual(d[kw], o)

    def make_weak_valued_dict(self):
        dict = weakref.WeakValueDictionary()
        objects = list(map(Object, range(self.COUNT)))
        for o in objects:
            dict[o.arg] = o
        return dict, objects

    def check_popitem(self, klass, key1, value1, key2, value2):
        weakdict = klass()
        weakdict[key1] = value1
        weakdict[key2] = value2
        self.assertEqual(len(weakdict), 2)
        k, v = weakdict.popitem()
        self.assertEqual(len(weakdict), 1)
        if k is key1:
            self.assertIs(v, value1)
        else:
            self.assertIs(v, value2)
        k, v = weakdict.popitem()
        self.assertEqual(len(weakdict), 0)
        if k is key1:
            self.assertIs(v, value1)
        else:
            self.assertIs(v, value2)

    def test_weak_valued_dict_popitem(self):
        self.check_popitem(weakref.WeakValueDictionary,
                           "key1", C(), "key2", C())

    def test_weak_keyed_dict_popitem(self):
        self.check_popitem(weakref.WeakKeyDictionary,
                           C(), "value 1", C(), "value 2")

    def check_setdefault(self, klass, key, value1, value2):
        self.assertIsNot(value1, value2,
                     "invalid test"
                     " -- value parameters must be distinct objects")
        weakdict = klass()
        o = weakdict.setdefault(key, value1)
        self.assertIs(o, value1)
        self.assertIn(key, weakdict)
        self.assertIs(weakdict.get(key), value1)
        self.assertIs(weakdict[key], value1)

        o = weakdict.setdefault(key, value2)
        self.assertIs(o, value1)
        self.assertIn(key, weakdict)
        self.assertIs(weakdict.get(key), value1)
        self.assertIs(weakdict[key], value1)

    def test_weak_valued_dict_setdefault(self):
        self.check_setdefault(weakref.WeakValueDictionary,
                              "key", C(), C())

    def test_weak_keyed_dict_setdefault(self):
        self.check_setdefault(weakref.WeakKeyDictionary,
                              C(), "value 1", "value 2")

    def check_update(self, klass, dict):
        #
        #  This exercises d.update(), len(d), d.keys(), k in d,
        #  d.get(), d[].
        #
        weakdict = klass()
        weakdict.update(dict)
        self.assertEqual(len(weakdict), len(dict))
        for k in weakdict.keys():
            self.assertIn(k, dict, "mysterious new key appeared in weak dict")
            v = dict.get(k)
            self.assertIs(v, weakdict[k])
            self.assertIs(v, weakdict.get(k))
        for k in dict.keys():
            self.assertIn(k, weakdict, "original key disappeared in weak dict")
            v = dict[k]
            self.assertIs(v, weakdict[k])
            self.assertIs(v, weakdict.get(k))

    def test_weak_valued_dict_update(self):
        self.check_update(weakref.WeakValueDictionary,
                          {1: C(), 'a': C(), C(): C()})
        # errors
        self.assertRaises(TypeError, weakref.WeakValueDictionary.update)
        d = weakref.WeakValueDictionary()
        self.assertRaises(TypeError, d.update, {}, {})
        self.assertRaises(TypeError, d.update, (), ())
        self.assertEqual(list(d.keys()), [])
        # special keyword arguments
        o = Object(3)
        for kw in 'self', 'dict', 'other', 'iterable':
            d = weakref.WeakValueDictionary()
            d.update(**{kw: o})
            self.assertEqual(list(d.keys()), [kw])
            self.assertEqual(d[kw], o)

    def test_weak_valued_union_operators(self):
        a = C()
        b = C()
        c = C()
        wvd1 = weakref.WeakValueDictionary({1: a})
        wvd2 = weakref.WeakValueDictionary({1: b, 2: a})
        wvd3 = wvd1.copy()
        d1 = {1: c, 3: b}
        pairs = [(5, c), (6, b)]

        tmp1 = wvd1 | wvd2 # Between two WeakValueDictionaries
        self.assertEqual(dict(tmp1), dict(wvd1) | dict(wvd2))
        self.assertIs(type(tmp1), weakref.WeakValueDictionary)
        wvd1 |= wvd2
        self.assertEqual(wvd1, tmp1)

        tmp2 = wvd2 | d1 # Between WeakValueDictionary and mapping
        self.assertEqual(dict(tmp2), dict(wvd2) | d1)
        self.assertIs(type(tmp2), weakref.WeakValueDictionary)
        wvd2 |= d1
        self.assertEqual(wvd2, tmp2)

        tmp3 = wvd3.copy() # Between WeakValueDictionary and iterable key, value
        tmp3 |= pairs
        self.assertEqual(dict(tmp3), dict(wvd3) | dict(pairs))
        self.assertIs(type(tmp3), weakref.WeakValueDictionary)

        tmp4 = d1 | wvd3 # Testing .__ror__
        self.assertEqual(dict(tmp4), d1 | dict(wvd3))
        self.assertIs(type(tmp4), weakref.WeakValueDictionary)

        del a
        self.assertNotIn(2, tmp1)
        self.assertNotIn(2, tmp2)
        self.assertNotIn(1, tmp3)
        self.assertNotIn(1, tmp4)

    def test_weak_keyed_dict_update(self):
        self.check_update(weakref.WeakKeyDictionary,
                          {C(): 1, C(): 2, C(): 3})

    def test_weak_keyed_delitem(self):
        d = weakref.WeakKeyDictionary()
        o1 = Object('1')
        o2 = Object('2')
        d[o1] = 'something'
        d[o2] = 'something'
        self.assertEqual(len(d), 2)
        del d[o1]
        self.assertEqual(len(d), 1)
        self.assertEqual(list(d.keys()), [o2])

    def test_weak_keyed_union_operators(self):
        o1 = C()
        o2 = C()
        o3 = C()
        wkd1 = weakref.WeakKeyDictionary({o1: 1, o2: 2})
        wkd2 = weakref.WeakKeyDictionary({o3: 3, o1: 4})
        wkd3 = wkd1.copy()
        d1 = {o2: '5', o3: '6'}
        pairs = [(o2, 7), (o3, 8)]

        tmp1 = wkd1 | wkd2 # Between two WeakKeyDictionaries
        self.assertEqual(dict(tmp1), dict(wkd1) | dict(wkd2))
        self.assertIs(type(tmp1), weakref.WeakKeyDictionary)
        wkd1 |= wkd2
        self.assertEqual(wkd1, tmp1)

        tmp2 = wkd2 | d1 # Between WeakKeyDictionary and mapping
        self.assertEqual(dict(tmp2), dict(wkd2) | d1)
        self.assertIs(type(tmp2), weakref.WeakKeyDictionary)
        wkd2 |= d1
        self.assertEqual(wkd2, tmp2)

        tmp3 = wkd3.copy() # Between WeakKeyDictionary and iterable key, value
        tmp3 |= pairs
        self.assertEqual(dict(tmp3), dict(wkd3) | dict(pairs))
        self.assertIs(type(tmp3), weakref.WeakKeyDictionary)

        tmp4 = d1 | wkd3 # Testing .__ror__
        self.assertEqual(dict(tmp4), d1 | dict(wkd3))
        self.assertIs(type(tmp4), weakref.WeakKeyDictionary)

        del o1
        self.assertNotIn(4, tmp1.values())
        self.assertNotIn(4, tmp2.values())
        self.assertNotIn(1, tmp3.values())
        self.assertNotIn(1, tmp4.values())

    def test_weak_valued_delitem(self):
        d = weakref.WeakValueDictionary()
        o1 = Object('1')
        o2 = Object('2')
        d['something'] = o1
        d['something else'] = o2
        self.assertEqual(len(d), 2)
        del d['something']
        self.assertEqual(len(d), 1)
        self.assertEqual(list(d.items()), [('something else', o2)])

    def test_weak_keyed_bad_delitem(self):
        d = weakref.WeakKeyDictionary()
        o = Object('1')
        # An attempt to delete an object that isn't there should raise
        # KeyError.  It didn't before 2.3.
        self.assertRaises(KeyError, d.__delitem__, o)
        self.assertRaises(KeyError, d.__getitem__, o)

        # If a key isn't of a weakly referencable type, __getitem__ and
        # __setitem__ raise TypeError.  __delitem__ should too.
        self.assertRaises(TypeError, d.__delitem__,  13)
        self.assertRaises(TypeError, d.__getitem__,  13)
        self.assertRaises(TypeError, d.__setitem__,  13, 13)

    def test_weak_keyed_cascading_deletes(self):
        # SF bug 742860.  For some reason, before 2.3 __delitem__ iterated
        # over the keys via self.data.iterkeys().  If things vanished from
        # the dict during this (or got added), that caused a RuntimeError.

        d = weakref.WeakKeyDictionary()
        mutate = False

        class C(object):
            def __init__(self, i):
                self.value = i
            def __hash__(self):
                return hash(self.value)
            def __eq__(self, other):
                if mutate:
                    # Side effect that mutates the dict, by removing the
                    # last strong reference to a key.
                    del objs[-1]
                return self.value == other.value

        objs = [C(i) for i in range(4)]
        for o in objs:
            d[o] = o.value
        del o   # now the only strong references to keys are in objs
        # Find the order in which iterkeys sees the keys.
        objs = list(d.keys())
        # Reverse it, so that the iteration implementation of __delitem__
        # has to keep looping to find the first object we delete.
        objs.reverse()

        # Turn on mutation in C.__eq__.  The first time through the loop,
        # under the iterkeys() business the first comparison will delete
        # the last item iterkeys() would see, and that causes a
        #     RuntimeError: dictionary changed size during iteration
        # when the iterkeys() loop goes around to try comparing the next
        # key.  After this was fixed, it just deletes the last object *our*
        # "for o in obj" loop would have gotten to.
        mutate = True
        count = 0
        for o in objs:
            count += 1
            del d[o]
<<<<<<< HEAD
        gc_collect()
=======
        gc_collect()  # For PyPy or other GCs.
>>>>>>> 0a83d304
        self.assertEqual(len(d), 0)
        self.assertEqual(count, 2)

    def test_make_weak_valued_dict_repr(self):
        dict = weakref.WeakValueDictionary()
        self.assertRegex(repr(dict), '<WeakValueDictionary at 0x.*>')

    def test_make_weak_keyed_dict_repr(self):
        dict = weakref.WeakKeyDictionary()
        self.assertRegex(repr(dict), '<WeakKeyDictionary at 0x.*>')

    def test_threaded_weak_valued_setdefault(self):
        d = weakref.WeakValueDictionary()
        with collect_in_thread():
            for i in range(100000):
                x = d.setdefault(10, RefCycle())
                self.assertIsNot(x, None)  # we never put None in there!
                del x

    def test_threaded_weak_valued_pop(self):
        d = weakref.WeakValueDictionary()
        with collect_in_thread():
            for i in range(100000):
                d[10] = RefCycle()
                x = d.pop(10, 10)
                self.assertIsNot(x, None)  # we never put None in there!

    def test_threaded_weak_valued_consistency(self):
        # Issue #28427: old keys should not remove new values from
        # WeakValueDictionary when collecting from another thread.
        d = weakref.WeakValueDictionary()
        with collect_in_thread():
            for i in range(200000):
                o = RefCycle()
                d[10] = o
                # o is still alive, so the dict can't be empty
                self.assertEqual(len(d), 1)
                o = None  # lose ref

    def check_threaded_weak_dict_copy(self, type_, deepcopy):
        # `type_` should be either WeakKeyDictionary or WeakValueDictionary.
        # `deepcopy` should be either True or False.
        exc = []

        class DummyKey:
            def __init__(self, ctr):
                self.ctr = ctr

        class DummyValue:
            def __init__(self, ctr):
                self.ctr = ctr

        def dict_copy(d, exc):
            try:
                if deepcopy is True:
                    _ = copy.deepcopy(d)
                else:
                    _ = d.copy()
            except Exception as ex:
                exc.append(ex)

        def pop_and_collect(lst):
            gc_ctr = 0
            while lst:
                i = random.randint(0, len(lst) - 1)
                gc_ctr += 1
                lst.pop(i)
                if gc_ctr % 10000 == 0:
                    gc.collect()  # just in case

        self.assertIn(type_, (weakref.WeakKeyDictionary, weakref.WeakValueDictionary))

        d = type_()
        keys = []
        values = []
        # Initialize d with many entries
        for i in range(70000):
            k, v = DummyKey(i), DummyValue(i)
            keys.append(k)
            values.append(v)
            d[k] = v
            del k
            del v

        t_copy = threading.Thread(target=dict_copy, args=(d, exc,))
        if type_ is weakref.WeakKeyDictionary:
            t_collect = threading.Thread(target=pop_and_collect, args=(keys,))
        else:  # weakref.WeakValueDictionary
            t_collect = threading.Thread(target=pop_and_collect, args=(values,))

        t_copy.start()
        t_collect.start()

        t_copy.join()
        t_collect.join()

        # Test exceptions
        if exc:
            raise exc[0]

    def test_threaded_weak_key_dict_copy(self):
        # Issue #35615: Weakref keys or values getting GC'ed during dict
        # copying should not result in a crash.
        self.check_threaded_weak_dict_copy(weakref.WeakKeyDictionary, False)

    def test_threaded_weak_key_dict_deepcopy(self):
        # Issue #35615: Weakref keys or values getting GC'ed during dict
        # copying should not result in a crash.
        self.check_threaded_weak_dict_copy(weakref.WeakKeyDictionary, True)

    def test_threaded_weak_value_dict_copy(self):
        # Issue #35615: Weakref keys or values getting GC'ed during dict
        # copying should not result in a crash.
        self.check_threaded_weak_dict_copy(weakref.WeakValueDictionary, False)

    def test_threaded_weak_value_dict_deepcopy(self):
        # Issue #35615: Weakref keys or values getting GC'ed during dict
        # copying should not result in a crash.
        self.check_threaded_weak_dict_copy(weakref.WeakValueDictionary, True)

    @support.cpython_only
    def test_remove_closure(self):
        d = weakref.WeakValueDictionary()
        self.assertIsNone(d._remove.__closure__)


from test import mapping_tests

class WeakValueDictionaryTestCase(mapping_tests.BasicTestMappingProtocol):
    """Check that WeakValueDictionary conforms to the mapping protocol"""
    __ref = {"key1":Object(1), "key2":Object(2), "key3":Object(3)}
    type2test = weakref.WeakValueDictionary
    def _reference(self):
        return self.__ref.copy()

class WeakKeyDictionaryTestCase(mapping_tests.BasicTestMappingProtocol):
    """Check that WeakKeyDictionary conforms to the mapping protocol"""
    __ref = {Object("key1"):1, Object("key2"):2, Object("key3"):3}
    type2test = weakref.WeakKeyDictionary
    def _reference(self):
        return self.__ref.copy()


class FinalizeTestCase(unittest.TestCase):

    class A:
        pass

    def _collect_if_necessary(self):
        # we create no ref-cycles so in CPython no gc should be needed
        if sys.implementation.name != 'cpython':
            support.gc_collect()

    def test_finalize(self):
        def add(x,y,z):
            res.append(x + y + z)
            return x + y + z

        a = self.A()

        res = []
        f = weakref.finalize(a, add, 67, 43, z=89)
        self.assertEqual(f.alive, True)
        self.assertEqual(f.peek(), (a, add, (67,43), {'z':89}))
        self.assertEqual(f(), 199)
        self.assertEqual(f(), None)
        self.assertEqual(f(), None)
        self.assertEqual(f.peek(), None)
        self.assertEqual(f.detach(), None)
        self.assertEqual(f.alive, False)
        self.assertEqual(res, [199])

        res = []
        f = weakref.finalize(a, add, 67, 43, 89)
        self.assertEqual(f.peek(), (a, add, (67,43,89), {}))
        self.assertEqual(f.detach(), (a, add, (67,43,89), {}))
        self.assertEqual(f(), None)
        self.assertEqual(f(), None)
        self.assertEqual(f.peek(), None)
        self.assertEqual(f.detach(), None)
        self.assertEqual(f.alive, False)
        self.assertEqual(res, [])

        res = []
        f = weakref.finalize(a, add, x=67, y=43, z=89)
        del a
        self._collect_if_necessary()
        self.assertEqual(f(), None)
        self.assertEqual(f(), None)
        self.assertEqual(f.peek(), None)
        self.assertEqual(f.detach(), None)
        self.assertEqual(f.alive, False)
        self.assertEqual(res, [199])

    def test_arg_errors(self):
        def fin(*args, **kwargs):
            res.append((args, kwargs))

        a = self.A()

        res = []
        f = weakref.finalize(a, fin, 1, 2, func=3, obj=4)
        self.assertEqual(f.peek(), (a, fin, (1, 2), {'func': 3, 'obj': 4}))
        f()
        self.assertEqual(res, [((1, 2), {'func': 3, 'obj': 4})])

        with self.assertRaises(TypeError):
            weakref.finalize(a, func=fin, arg=1)
        with self.assertRaises(TypeError):
            weakref.finalize(obj=a, func=fin, arg=1)
        self.assertRaises(TypeError, weakref.finalize, a)
        self.assertRaises(TypeError, weakref.finalize)

    def test_order(self):
        a = self.A()
        res = []

        f1 = weakref.finalize(a, res.append, 'f1')
        f2 = weakref.finalize(a, res.append, 'f2')
        f3 = weakref.finalize(a, res.append, 'f3')
        f4 = weakref.finalize(a, res.append, 'f4')
        f5 = weakref.finalize(a, res.append, 'f5')

        # make sure finalizers can keep themselves alive
        del f1, f4

        self.assertTrue(f2.alive)
        self.assertTrue(f3.alive)
        self.assertTrue(f5.alive)

        self.assertTrue(f5.detach())
        self.assertFalse(f5.alive)

        f5()                       # nothing because previously unregistered
        res.append('A')
        f3()                       # => res.append('f3')
        self.assertFalse(f3.alive)
        res.append('B')
        f3()                       # nothing because previously called
        res.append('C')
        del a
        self._collect_if_necessary()
                                   # => res.append('f4')
                                   # => res.append('f2')
                                   # => res.append('f1')
        self.assertFalse(f2.alive)
        res.append('D')
        f2()                       # nothing because previously called by gc

        expected = ['A', 'f3', 'B', 'C', 'f4', 'f2', 'f1', 'D']
        self.assertEqual(res, expected)

    def test_all_freed(self):
        # we want a weakrefable subclass of weakref.finalize
        class MyFinalizer(weakref.finalize):
            pass

        a = self.A()
        res = []
        def callback():
            res.append(123)
        f = MyFinalizer(a, callback)

        wr_callback = weakref.ref(callback)
        wr_f = weakref.ref(f)
        del callback, f

        self.assertIsNotNone(wr_callback())
        self.assertIsNotNone(wr_f())

        del a
        self._collect_if_necessary()

        self.assertIsNone(wr_callback())
        self.assertIsNone(wr_f())
        self.assertEqual(res, [123])

    @classmethod
    def run_in_child(cls):
        def error():
            # Create an atexit finalizer from inside a finalizer called
            # at exit.  This should be the next to be run.
            g1 = weakref.finalize(cls, print, 'g1')
            print('f3 error')
            1/0

        # cls should stay alive till atexit callbacks run
        f1 = weakref.finalize(cls, print, 'f1', _global_var)
        f2 = weakref.finalize(cls, print, 'f2', _global_var)
        f3 = weakref.finalize(cls, error)
        f4 = weakref.finalize(cls, print, 'f4', _global_var)

        assert f1.atexit == True
        f2.atexit = False
        assert f3.atexit == True
        assert f4.atexit == True

    def test_atexit(self):
        prog = ('from test.test_weakref import FinalizeTestCase;'+
                'FinalizeTestCase.run_in_child()')
        rc, out, err = script_helper.assert_python_ok('-c', prog)
        out = out.decode('ascii').splitlines()
        self.assertEqual(out, ['f4 foobar', 'f3 error', 'g1', 'f1 foobar'])
        self.assertTrue(b'ZeroDivisionError' in err)


libreftest = """ Doctest for examples in the library reference: weakref.rst

>>> from test.support import gc_collect
>>> import weakref
>>> class Dict(dict):
...     pass
...
>>> obj = Dict(red=1, green=2, blue=3)   # this object is weak referencable
>>> r = weakref.ref(obj)
>>> print(r() is obj)
True

>>> import weakref
>>> class Object:
...     pass
...
>>> o = Object()
>>> r = weakref.ref(o)
>>> o2 = r()
>>> o is o2
True
>>> del o, o2
<<<<<<< HEAD
>>> gc_collect()
=======
>>> gc_collect()  # For PyPy or other GCs.
>>>>>>> 0a83d304
>>> print(r())
None

>>> import weakref
>>> class ExtendedRef(weakref.ref):
...     def __init__(self, ob, callback=None, **annotations):
...         super().__init__(ob, callback)
...         self.__counter = 0
...         for k, v in annotations.items():
...             setattr(self, k, v)
...     def __call__(self):
...         '''Return a pair containing the referent and the number of
...         times the reference has been called.
...         '''
...         ob = super().__call__()
...         if ob is not None:
...             self.__counter += 1
...             ob = (ob, self.__counter)
...         return ob
...
>>> class A:   # not in docs from here, just testing the ExtendedRef
...     pass
...
>>> a = A()
>>> r = ExtendedRef(a, foo=1, bar="baz")
>>> r.foo
1
>>> r.bar
'baz'
>>> r()[1]
1
>>> r()[1]
2
>>> r()[0] is a
True


>>> import weakref
>>> _id2obj_dict = weakref.WeakValueDictionary()
>>> def remember(obj):
...     oid = id(obj)
...     _id2obj_dict[oid] = obj
...     return oid
...
>>> def id2obj(oid):
...     return _id2obj_dict[oid]
...
>>> a = A()             # from here, just testing
>>> a_id = remember(a)
>>> id2obj(a_id) is a
True
>>> del a
<<<<<<< HEAD
>>> gc_collect()
=======
>>> gc_collect()  # For PyPy or other GCs.
>>>>>>> 0a83d304
>>> try:
...     id2obj(a_id)
... except KeyError:
...     print('OK')
... else:
...     print('WeakValueDictionary error')
OK

"""

__test__ = {'libreftest' : libreftest}

def test_main():
    support.run_unittest(
        ReferencesTestCase,
        WeakMethodTestCase,
        MappingTestCase,
        WeakValueDictionaryTestCase,
        WeakKeyDictionaryTestCase,
        SubclassableWeakrefTestCase,
        FinalizeTestCase,
        )
    support.run_doctest(sys.modules[__name__])


if __name__ == "__main__":
    test_main()<|MERGE_RESOLUTION|>--- conflicted
+++ resolved
@@ -11,11 +11,7 @@
 import random
 
 from test import support
-<<<<<<< HEAD
-from test.support import script_helper
-=======
 from test.support import script_helper, ALWAYS_EQ
->>>>>>> 0a83d304
 from test.support import gc_collect
 
 # Used in ReferencesTestCase.test_ref_created_during_del() .
@@ -140,11 +136,7 @@
         ref1 = weakref.ref(o, self.callback)
         ref2 = weakref.ref(o, self.callback)
         del o
-<<<<<<< HEAD
-        gc_collect()
-=======
         gc_collect()  # For PyPy or other GCs.
->>>>>>> 0a83d304
         self.assertIsNone(ref1(), "expected reference to be invalidated")
         self.assertIsNone(ref2(), "expected reference to be invalidated")
         self.assertEqual(self.cbcalled, 2,
@@ -178,11 +170,7 @@
         ref1 = weakref.proxy(o, self.callback)
         ref2 = weakref.proxy(o, self.callback)
         del o
-<<<<<<< HEAD
-        gc_collect()
-=======
         gc_collect()  # For PyPy or other GCs.
->>>>>>> 0a83d304
 
         def check(proxy):
             proxy.bar
@@ -190,11 +178,7 @@
         self.assertRaises(ReferenceError, check, ref1)
         self.assertRaises(ReferenceError, check, ref2)
         ref3 = weakref.proxy(C())
-<<<<<<< HEAD
-        gc_collect()
-=======
         gc_collect()  # For PyPy or other GCs.
->>>>>>> 0a83d304
         self.assertRaises(ReferenceError, bool, ref3)
         self.assertEqual(self.cbcalled, 2)
 
@@ -212,11 +196,7 @@
         o = factory()
         ref = weakref.ref(o, self.callback)
         del o
-<<<<<<< HEAD
-        gc_collect()
-=======
         gc_collect()  # For PyPy or other GCs.
->>>>>>> 0a83d304
         self.assertEqual(self.cbcalled, 1,
                      "callback did not properly set 'cbcalled'")
         self.assertIsNone(ref(),
@@ -241,11 +221,7 @@
         self.assertEqual(weakref.getweakrefcount(o), 2,
                      "wrong weak ref count for object")
         del proxy
-<<<<<<< HEAD
-        gc_collect()
-=======
         gc_collect()  # For PyPy or other GCs.
->>>>>>> 0a83d304
         self.assertEqual(weakref.getweakrefcount(o), 1,
                      "wrong weak ref count for object after deleting proxy")
 
@@ -511,11 +487,7 @@
                      "got wrong number of weak reference objects")
 
         del ref1, ref2, proxy1, proxy2
-<<<<<<< HEAD
-        gc_collect()
-=======
         gc_collect()  # For PyPy or other GCs.
->>>>>>> 0a83d304
         self.assertEqual(weakref.getweakrefcount(o), 0,
                      "weak reference objects not unlinked from"
                      " referent when discarded.")
@@ -529,11 +501,7 @@
         ref1 = weakref.ref(o, self.callback)
         ref2 = weakref.ref(o, self.callback)
         del ref1
-<<<<<<< HEAD
-        gc_collect()
-=======
         gc_collect()  # For PyPy or other GCs.
->>>>>>> 0a83d304
         self.assertEqual(weakref.getweakrefs(o), [ref2],
                      "list of refs does not match")
 
@@ -541,20 +509,12 @@
         ref1 = weakref.ref(o, self.callback)
         ref2 = weakref.ref(o, self.callback)
         del ref2
-<<<<<<< HEAD
-        gc_collect()
-=======
         gc_collect()  # For PyPy or other GCs.
->>>>>>> 0a83d304
         self.assertEqual(weakref.getweakrefs(o), [ref1],
                      "list of refs does not match")
 
         del ref1
-<<<<<<< HEAD
-        gc_collect()
-=======
         gc_collect()  # For PyPy or other GCs.
->>>>>>> 0a83d304
         self.assertEqual(weakref.getweakrefs(o), [],
                      "list of refs not cleared")
 
@@ -1042,11 +1002,7 @@
         self.assertTrue(mr.called)
         self.assertEqual(mr.value, 24)
         del o
-<<<<<<< HEAD
-        gc_collect()
-=======
         gc_collect()  # For PyPy or other GCs.
->>>>>>> 0a83d304
         self.assertIsNone(mr())
         self.assertTrue(mr.called)
 
@@ -1354,30 +1310,18 @@
         del items1, items2
         self.assertEqual(len(dict), self.COUNT)
         del objects[0]
-<<<<<<< HEAD
-        gc_collect()
-        self.assertEqual(len(dict), self.COUNT - 1,
-                     "deleting object did not cause dictionary update")
-        del objects, o
-        gc_collect()
-=======
         gc_collect()  # For PyPy or other GCs.
         self.assertEqual(len(dict), self.COUNT - 1,
                      "deleting object did not cause dictionary update")
         del objects, o
         gc_collect()  # For PyPy or other GCs.
->>>>>>> 0a83d304
         self.assertEqual(len(dict), 0,
                      "deleting the values did not clear the dictionary")
         # regression on SF bug #447152:
         dict = weakref.WeakValueDictionary()
         self.assertRaises(KeyError, dict.__getitem__, 1)
         dict[2] = C()
-<<<<<<< HEAD
-        gc_collect()
-=======
         gc_collect()  # For PyPy or other GCs.
->>>>>>> 0a83d304
         self.assertRaises(KeyError, dict.__getitem__, 2)
 
     def test_weak_keys(self):
@@ -1398,19 +1342,11 @@
         del items1, items2
         self.assertEqual(len(dict), self.COUNT)
         del objects[0]
-<<<<<<< HEAD
-        gc_collect()
-        self.assertEqual(len(dict), (self.COUNT - 1),
-                     "deleting object did not cause dictionary update")
-        del objects, o
-        gc_collect()
-=======
         gc_collect()  # For PyPy or other GCs.
         self.assertEqual(len(dict), (self.COUNT - 1),
                      "deleting object did not cause dictionary update")
         del objects, o
         gc_collect()  # For PyPy or other GCs.
->>>>>>> 0a83d304
         self.assertEqual(len(dict), 0,
                      "deleting the keys did not clear the dictionary")
         o = Object(42)
@@ -1909,11 +1845,7 @@
         for o in objs:
             count += 1
             del d[o]
-<<<<<<< HEAD
-        gc_collect()
-=======
         gc_collect()  # For PyPy or other GCs.
->>>>>>> 0a83d304
         self.assertEqual(len(d), 0)
         self.assertEqual(count, 2)
 
@@ -2242,11 +2174,7 @@
 >>> o is o2
 True
 >>> del o, o2
-<<<<<<< HEAD
->>> gc_collect()
-=======
 >>> gc_collect()  # For PyPy or other GCs.
->>>>>>> 0a83d304
 >>> print(r())
 None
 
@@ -2299,11 +2227,7 @@
 >>> id2obj(a_id) is a
 True
 >>> del a
-<<<<<<< HEAD
->>> gc_collect()
-=======
 >>> gc_collect()  # For PyPy or other GCs.
->>>>>>> 0a83d304
 >>> try:
 ...     id2obj(a_id)
 ... except KeyError:
