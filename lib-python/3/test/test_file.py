--- conflicted
+++ resolved
@@ -29,11 +29,7 @@
         self.assertEqual(self.f.tell(), p.tell())
         self.f.close()
         self.f = None
-<<<<<<< HEAD
-        gc_collect()
-=======
         gc_collect()  # For PyPy or other GCs.
->>>>>>> 0a83d304
         self.assertRaises(ReferenceError, getattr, p, 'tell')
 
     def testAttributes(self):
