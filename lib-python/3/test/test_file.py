import sys
import os
import unittest
from array import array
from weakref import proxy

import io
import _pyio as pyio

<<<<<<< HEAD
from test.support import TESTFN, gc_collect
=======
from test.support import TESTFN
from test import support
>>>>>>> e85a213f
from collections import UserList

class AutoFileTests:
    # file tests for which a test file is automatically set up

    def setUp(self):
        self.f = self.open(TESTFN, 'wb')

    def tearDown(self):
        if self.f:
            self.f.close()
        support.unlink(TESTFN)

    def testWeakRefs(self):
        # verify weak references
        p = proxy(self.f)
        p.write(b'teststring')
        self.assertEqual(self.f.tell(), p.tell())
        self.f.close()
        self.f = None
        gc_collect()
        self.assertRaises(ReferenceError, getattr, p, 'tell')

    def testAttributes(self):
        # verify expected attributes exist
        f = self.f
        f.name     # merely shouldn't blow up
        f.mode     # ditto
        f.closed   # ditto

    def testReadinto(self):
        # verify readinto
        self.f.write(b'12')
        self.f.close()
        a = array('b', b'x'*10)
        self.f = self.open(TESTFN, 'rb')
        n = self.f.readinto(a)
        self.assertEqual(b'12', a.tobytes()[:n])

    def testReadinto_text(self):
        # verify readinto refuses text files
        a = array('b', b'x'*10)
        self.f.close()
        self.f = self.open(TESTFN, 'r')
        if hasattr(self.f, "readinto"):
            self.assertRaises(TypeError, self.f.readinto, a)

    def testWritelinesUserList(self):
        # verify writelines with instance sequence
        l = UserList([b'1', b'2'])
        self.f.writelines(l)
        self.f.close()
        self.f = self.open(TESTFN, 'rb')
        buf = self.f.read()
        self.assertEqual(buf, b'12')

    def testWritelinesIntegers(self):
        # verify writelines with integers
        self.assertRaises(TypeError, self.f.writelines, [1, 2, 3])

    def testWritelinesIntegersUserList(self):
        # verify writelines with integers in UserList
        l = UserList([1,2,3])
        self.assertRaises(TypeError, self.f.writelines, l)

    def testWritelinesNonString(self):
        # verify writelines with non-string object
        class NonString:
            pass

        self.assertRaises(TypeError, self.f.writelines,
                          [NonString(), NonString()])

    def testErrors(self):
        f = self.f
        self.assertEqual(f.name, TESTFN)
        self.assertFalse(f.isatty())
        self.assertFalse(f.closed)

        if hasattr(f, "readinto"):
            self.assertRaises((OSError, TypeError), f.readinto, "")
        f.close()
        self.assertTrue(f.closed)

    def testMethods(self):
        methods = [('fileno', ()),
                   ('flush', ()),
                   ('isatty', ()),
                   ('__next__', ()),
                   ('read', ()),
                   ('write', (b"",)),
                   ('readline', ()),
                   ('readlines', ()),
                   ('seek', (0,)),
                   ('tell', ()),
                   ('write', (b"",)),
                   ('writelines', ([],)),
                   ('__iter__', ()),
                   ]
        methods.append(('truncate', ()))

        # __exit__ should close the file
        self.f.__exit__(None, None, None)
        self.assertTrue(self.f.closed)

        for methodname, args in methods:
            method = getattr(self.f, methodname)
            # should raise on closed file
            self.assertRaises(ValueError, method, *args)

        # file is closed, __exit__ shouldn't do anything
        self.assertEqual(self.f.__exit__(None, None, None), None)
        # it must also return None if an exception was given
        try:
            1/0
        except:
            self.assertEqual(self.f.__exit__(*sys.exc_info()), None)

    def testReadWhenWriting(self):
        self.assertRaises(OSError, self.f.read)

class CAutoFileTests(AutoFileTests, unittest.TestCase):
    open = io.open

class PyAutoFileTests(AutoFileTests, unittest.TestCase):
    open = staticmethod(pyio.open)


class OtherFileTests:

    def tearDown(self):
        support.unlink(TESTFN)

    def testModeStrings(self):
        # check invalid mode strings
        self.open(TESTFN, 'wb').close()
        for mode in ("", "aU", "wU+", "U+", "+U", "rU+"):
            try:
                f = self.open(TESTFN, mode)
            except ValueError:
                pass
            else:
                f.close()
                self.fail('%r is an invalid file mode' % mode)

    def testBadModeArgument(self):
        # verify that we get a sensible error message for bad mode argument
        bad_mode = "qwerty"
        try:
            f = self.open(TESTFN, bad_mode)
        except ValueError as msg:
            if msg.args[0] != 0:
                s = str(msg)
                if TESTFN in s or bad_mode not in s:
                    self.fail("bad error message for invalid mode: %s" % s)
            # if msg.args[0] == 0, we're probably on Windows where there may be
            # no obvious way to discover why open() failed.
        else:
            f.close()
            self.fail("no error for invalid mode: %s" % bad_mode)

    def testSetBufferSize(self):
        # make sure that explicitly setting the buffer size doesn't cause
        # misbehaviour especially with repeated close() calls
        for s in (-1, 0, 1, 512):
            try:
                f = self.open(TESTFN, 'wb', s)
                f.write(str(s).encode("ascii"))
                f.close()
                f.close()
                f = self.open(TESTFN, 'rb', s)
                d = int(f.read().decode("ascii"))
                f.close()
                f.close()
            except OSError as msg:
                self.fail('error setting buffer size %d: %s' % (s, str(msg)))
            self.assertEqual(d, s)

    def testTruncateOnWindows(self):
        # SF bug <http://www.python.org/sf/801631>
        # "file.truncate fault on windows"

        f = self.open(TESTFN, 'wb')

        try:
            f.write(b'12345678901')   # 11 bytes
            f.close()

            f = self.open(TESTFN,'rb+')
            data = f.read(5)
            if data != b'12345':
                self.fail("Read on file opened for update failed %r" % data)
            if f.tell() != 5:
                self.fail("File pos after read wrong %d" % f.tell())

            f.truncate()
            if f.tell() != 5:
                self.fail("File pos after ftruncate wrong %d" % f.tell())

            f.close()
            size = os.path.getsize(TESTFN)
            if size != 5:
                self.fail("File size after ftruncate wrong %d" % size)
        finally:
            f.close()

    def testIteration(self):
        # Test the complex interaction when mixing file-iteration and the
        # various read* methods.
        dataoffset = 16384
        filler = b"ham\n"
        assert not dataoffset % len(filler), \
            "dataoffset must be multiple of len(filler)"
        nchunks = dataoffset // len(filler)
        testlines = [
            b"spam, spam and eggs\n",
            b"eggs, spam, ham and spam\n",
            b"saussages, spam, spam and eggs\n",
            b"spam, ham, spam and eggs\n",
            b"spam, spam, spam, spam, spam, ham, spam\n",
            b"wonderful spaaaaaam.\n"
        ]
        methods = [("readline", ()), ("read", ()), ("readlines", ()),
                   ("readinto", (array("b", b" "*100),))]

        # Prepare the testfile
        bag = self.open(TESTFN, "wb")
        bag.write(filler * nchunks)
        bag.writelines(testlines)
        bag.close()
        # Test for appropriate errors mixing read* and iteration
        for methodname, args in methods:
            f = self.open(TESTFN, 'rb')
            self.assertEqual(next(f), filler)
            meth = getattr(f, methodname)
            meth(*args)  # This simply shouldn't fail
            f.close()

        # Test to see if harmless (by accident) mixing of read* and
        # iteration still works. This depends on the size of the internal
        # iteration buffer (currently 8192,) but we can test it in a
        # flexible manner.  Each line in the bag o' ham is 4 bytes
        # ("h", "a", "m", "\n"), so 4096 lines of that should get us
        # exactly on the buffer boundary for any power-of-2 buffersize
        # between 4 and 16384 (inclusive).
        f = self.open(TESTFN, 'rb')
        for i in range(nchunks):
            next(f)
        testline = testlines.pop(0)
        try:
            line = f.readline()
        except ValueError:
            self.fail("readline() after next() with supposedly empty "
                        "iteration-buffer failed anyway")
        if line != testline:
            self.fail("readline() after next() with empty buffer "
                        "failed. Got %r, expected %r" % (line, testline))
        testline = testlines.pop(0)
        buf = array("b", b"\x00" * len(testline))
        try:
            f.readinto(buf)
        except ValueError:
            self.fail("readinto() after next() with supposedly empty "
                        "iteration-buffer failed anyway")
        line = buf.tobytes()
        if line != testline:
            self.fail("readinto() after next() with empty buffer "
                        "failed. Got %r, expected %r" % (line, testline))

        testline = testlines.pop(0)
        try:
            line = f.read(len(testline))
        except ValueError:
            self.fail("read() after next() with supposedly empty "
                        "iteration-buffer failed anyway")
        if line != testline:
            self.fail("read() after next() with empty buffer "
                        "failed. Got %r, expected %r" % (line, testline))
        try:
            lines = f.readlines()
        except ValueError:
            self.fail("readlines() after next() with supposedly empty "
                        "iteration-buffer failed anyway")
        if lines != testlines:
            self.fail("readlines() after next() with empty buffer "
                        "failed. Got %r, expected %r" % (line, testline))
        f.close()

        # Reading after iteration hit EOF shouldn't hurt either
        f = self.open(TESTFN, 'rb')
        try:
            for line in f:
                pass
            try:
                f.readline()
                f.readinto(buf)
                f.read()
                f.readlines()
            except ValueError:
                self.fail("read* failed after next() consumed file")
        finally:
            f.close()

class COtherFileTests(OtherFileTests, unittest.TestCase):
    open = io.open

class PyOtherFileTests(OtherFileTests, unittest.TestCase):
    open = staticmethod(pyio.open)


if __name__ == '__main__':
    unittest.main()<|MERGE_RESOLUTION|>--- conflicted
+++ resolved
@@ -7,12 +7,8 @@
 import io
 import _pyio as pyio
 
-<<<<<<< HEAD
 from test.support import TESTFN, gc_collect
-=======
-from test.support import TESTFN
 from test import support
->>>>>>> e85a213f
 from collections import UserList
 
 class AutoFileTests:
