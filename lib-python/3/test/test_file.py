--- conflicted
+++ resolved
@@ -7,11 +7,7 @@
 import io
 import _pyio as pyio
 
-<<<<<<< HEAD
-from test.support import TESTFN, run_unittest, gc_collect
-=======
-from test.support import TESTFN
->>>>>>> 0cc4b2bb
+from test.support import TESTFN, gc_collect
 from collections import UserList
 
 class AutoFileTests:
