import os
import unittest
import random
from test import support
thread = support.import_module('_thread')
import time
import sys
import weakref

from test import lock_tests

NUMTASKS = 10
NUMTRIPS = 3
POLL_SLEEP = 0.010 # seconds = 10 ms

_print_mutex = thread.allocate_lock()

def verbose_print(arg):
    """Helper function for printing out debugging output."""
    if support.verbose:
        with _print_mutex:
            print(arg)


class BasicThreadTest(unittest.TestCase):

    def setUp(self):
        self.done_mutex = thread.allocate_lock()
        self.done_mutex.acquire()
        self.running_mutex = thread.allocate_lock()
        self.random_mutex = thread.allocate_lock()
        self.created = 0
        self.running = 0
        self.next_ident = 0

        key = support.threading_setup()
        self.addCleanup(support.threading_cleanup, *key)


class ThreadRunningTests(BasicThreadTest):

    def newtask(self):
        with self.running_mutex:
            self.next_ident += 1
            verbose_print("creating task %s" % self.next_ident)
            thread.start_new_thread(self.task, (self.next_ident,))
            self.created += 1
            self.running += 1

    def task(self, ident):
        with self.random_mutex:
            delay = random.random() / 10000.0
        verbose_print("task %s will run for %sus" % (ident, round(delay*1e6)))
        time.sleep(delay)
        verbose_print("task %s done" % ident)
        with self.running_mutex:
            self.running -= 1
            if self.created == NUMTASKS and self.running == 0:
                self.done_mutex.release()

    def test_starting_threads(self):
        with support.wait_threads_exit():
            # Basic test for thread creation.
            for i in range(NUMTASKS):
                self.newtask()
            verbose_print("waiting for tasks to complete...")
            self.done_mutex.acquire()
            verbose_print("all tasks done")

    def test_stack_size(self):
        # Various stack size tests.
        self.assertEqual(thread.stack_size(), 0, "initial stack size is not 0")

        thread.stack_size(0)
        self.assertEqual(thread.stack_size(), 0, "stack_size not reset to default")

    @unittest.skipIf(os.name not in ("nt", "posix"), 'test meant for nt and posix')
    def test_nt_and_posix_stack_size(self):
        try:
            thread.stack_size(4096)
        except ValueError:
            verbose_print("caught expected ValueError setting "
                            "stack_size(4096)")
        except thread.error:
            self.skipTest("platform does not support changing thread stack "
                          "size")

        fail_msg = "stack_size(%d) failed - should succeed"
        for tss in (262144, 0x100000, 0):
            thread.stack_size(tss)
            self.assertEqual(thread.stack_size(), tss, fail_msg % tss)
            verbose_print("successfully set stack_size(%d)" % tss)

        for tss in (262144, 0x100000):
            verbose_print("trying stack_size = (%d)" % tss)
            self.next_ident = 0
            self.created = 0
            with support.wait_threads_exit():
                for i in range(NUMTASKS):
                    self.newtask()

                verbose_print("waiting for all tasks to complete")
                self.done_mutex.acquire()
                verbose_print("all tasks done")

        thread.stack_size(0)

    def test__count(self):
        # Test the _count() function.
        orig = thread._count()
        mut = thread.allocate_lock()
        mut.acquire()
        started = []

        def task():
            started.append(None)
            mut.acquire()
            mut.release()
<<<<<<< HEAD
        thread.start_new_thread(task, ())
        while not started:
            time.sleep(0.01)
        self.assertEqual(thread._count(), orig + 1)
        # Allow the task to finish.
        mut.release()
        # The only reliable way to be sure that the thread ended from the
        # interpreter's point of view is to wait for the function object to be
        # destroyed.
        done = []
        wr = weakref.ref(task, lambda _: done.append(None))
        del task
        while not done:
            time.sleep(0.01)
            support.gc_collect()
        self.assertEqual(thread._count(), orig)
=======

        with support.wait_threads_exit():
            thread.start_new_thread(task, ())
            while not started:
                time.sleep(POLL_SLEEP)
            self.assertEqual(thread._count(), orig + 1)
            # Allow the task to finish.
            mut.release()
            # The only reliable way to be sure that the thread ended from the
            # interpreter's point of view is to wait for the function object to be
            # destroyed.
            done = []
            wr = weakref.ref(task, lambda _: done.append(None))
            del task
            while not done:
                time.sleep(POLL_SLEEP)
            self.assertEqual(thread._count(), orig)
>>>>>>> e85a213f

    def test_save_exception_state_on_error(self):
        # See issue #14474
        def task():
            started.release()
            raise SyntaxError
        def mywrite(self, *args):
            try:
                raise ValueError
            except ValueError:
                pass
            real_write(self, *args)
        started = thread.allocate_lock()
        with support.captured_output("stderr") as stderr:
            real_write = stderr.write
            stderr.write = mywrite
            started.acquire()
            with support.wait_threads_exit():
                thread.start_new_thread(task, ())
                started.acquire()
        self.assertIn("Traceback", stderr.getvalue())


class Barrier:
    def __init__(self, num_threads):
        self.num_threads = num_threads
        self.waiting = 0
        self.checkin_mutex  = thread.allocate_lock()
        self.checkout_mutex = thread.allocate_lock()
        self.checkout_mutex.acquire()

    def enter(self):
        self.checkin_mutex.acquire()
        self.waiting = self.waiting + 1
        if self.waiting == self.num_threads:
            self.waiting = self.num_threads - 1
            self.checkout_mutex.release()
            return
        self.checkin_mutex.release()

        self.checkout_mutex.acquire()
        self.waiting = self.waiting - 1
        if self.waiting == 0:
            self.checkin_mutex.release()
            return
        self.checkout_mutex.release()


class BarrierTest(BasicThreadTest):

    def test_barrier(self):
        with support.wait_threads_exit():
            self.bar = Barrier(NUMTASKS)
            self.running = NUMTASKS
            for i in range(NUMTASKS):
                thread.start_new_thread(self.task2, (i,))
            verbose_print("waiting for tasks to end")
            self.done_mutex.acquire()
            verbose_print("tasks done")

    def task2(self, ident):
        for i in range(NUMTRIPS):
            if ident == 0:
                # give it a good chance to enter the next
                # barrier before the others are all out
                # of the current one
                delay = 0
            else:
                with self.random_mutex:
                    delay = random.random() / 10000.0
            verbose_print("task %s will run for %sus" %
                          (ident, round(delay * 1e6)))
            time.sleep(delay)
            verbose_print("task %s entering %s" % (ident, i))
            self.bar.enter()
            verbose_print("task %s leaving barrier" % ident)
        with self.running_mutex:
            self.running -= 1
            # Must release mutex before releasing done, else the main thread can
            # exit and set mutex to None as part of global teardown; then
            # mutex.release() raises AttributeError.
            finished = self.running == 0
        if finished:
            self.done_mutex.release()

class LockTests(lock_tests.LockTests):
    locktype = thread.allocate_lock


class TestForkInThread(unittest.TestCase):
    def setUp(self):
        self.read_fd, self.write_fd = os.pipe()

    @unittest.skipUnless(hasattr(os, 'fork'), 'need os.fork')
    @support.reap_threads
    def test_forkinthread(self):
        status = "not set"

        def thread1():
            nonlocal status

            # fork in a thread
            pid = os.fork()
            if pid == 0:
                # child
                try:
                    os.close(self.read_fd)
                    os.write(self.write_fd, b"OK")
                finally:
                    os._exit(0)
            else:
                # parent
                os.close(self.write_fd)
                pid, status = os.waitpid(pid, 0)

        with support.wait_threads_exit():
            thread.start_new_thread(thread1, ())
            self.assertEqual(os.read(self.read_fd, 2), b"OK",
                             "Unable to fork() in thread")
        self.assertEqual(status, 0)

    def tearDown(self):
        try:
            os.close(self.read_fd)
        except OSError:
            pass

        try:
            os.close(self.write_fd)
        except OSError:
            pass


if __name__ == "__main__":
    unittest.main()<|MERGE_RESOLUTION|>--- conflicted
+++ resolved
@@ -116,24 +116,6 @@
             started.append(None)
             mut.acquire()
             mut.release()
-<<<<<<< HEAD
-        thread.start_new_thread(task, ())
-        while not started:
-            time.sleep(0.01)
-        self.assertEqual(thread._count(), orig + 1)
-        # Allow the task to finish.
-        mut.release()
-        # The only reliable way to be sure that the thread ended from the
-        # interpreter's point of view is to wait for the function object to be
-        # destroyed.
-        done = []
-        wr = weakref.ref(task, lambda _: done.append(None))
-        del task
-        while not done:
-            time.sleep(0.01)
-            support.gc_collect()
-        self.assertEqual(thread._count(), orig)
-=======
 
         with support.wait_threads_exit():
             thread.start_new_thread(task, ())
@@ -150,8 +132,8 @@
             del task
             while not done:
                 time.sleep(POLL_SLEEP)
+                support.gc_collect()
             self.assertEqual(thread._count(), orig)
->>>>>>> e85a213f
 
     def test_save_exception_state_on_error(self):
         # See issue #14474
