--- conflicted
+++ resolved
@@ -194,12 +194,9 @@
                 line = src.split('\n')[lineno-1]
                 self.assertIn(line, cm.exception.text)
 
-<<<<<<< HEAD
+    def testSyntaxErrorOffset(self):
         is_pypy = check_impl_detail(pypy=True)
-=======
-    def testSyntaxErrorOffset(self):
         check = self.check
->>>>>>> 0a83d304
         check('def fact(x):\n\treturn x!\n', 2, 10)
         check('1 +\n', 1, 4)
         check('def spam():\n  print(1)\n print(2)', 3, 2 if is_pypy else 10)
@@ -633,11 +630,7 @@
         except MyException as e:
             pass
         obj = None
-<<<<<<< HEAD
-        gc_collect()
-=======
         gc_collect()  # For PyPy or other GCs.
->>>>>>> 0a83d304
         obj = wr()
         self.assertIsNone(obj)
 
@@ -649,11 +642,7 @@
         except MyException:
             pass
         obj = None
-<<<<<<< HEAD
-        gc_collect()
-=======
         gc_collect()  # For PyPy or other GCs.
->>>>>>> 0a83d304
         obj = wr()
         self.assertIsNone(obj)
 
@@ -665,11 +654,7 @@
         except:
             pass
         obj = None
-<<<<<<< HEAD
-        gc_collect()
-=======
         gc_collect()  # For PyPy or other GCs.
->>>>>>> 0a83d304
         obj = wr()
         self.assertIsNone(obj)
 
@@ -682,11 +667,7 @@
             except:
                 break
         obj = None
-<<<<<<< HEAD
-        gc_collect() # XXX it seems it's not enough
-=======
         gc_collect()  # For PyPy or other GCs.
->>>>>>> 0a83d304
         obj = wr()
         self.assertIsNone(obj)
 
@@ -705,11 +686,7 @@
             # must clear the latter manually for our test to succeed.
             e.__context__ = None
             obj = None
-<<<<<<< HEAD
-            gc_collect()
-=======
             gc_collect()  # For PyPy or other GCs.
->>>>>>> 0a83d304
             obj = wr()
             # guarantee no ref cycles on CPython (don't gc_collect)
             if check_impl_detail(cpython=False):
@@ -900,11 +877,7 @@
         next(g)
         testfunc(g)
         g = obj = None
-<<<<<<< HEAD
-        gc_collect()
-=======
         gc_collect()  # For PyPy or other GCs.
->>>>>>> 0a83d304
         obj = wr()
         self.assertIsNone(obj)
 
@@ -958,11 +931,7 @@
             raise Exception(MyObject())
         except:
             pass
-<<<<<<< HEAD
-        gc_collect()
-=======
         gc_collect()  # For PyPy or other GCs.
->>>>>>> 0a83d304
         self.assertEqual(e, (None, None, None))
 
     def test_raise_does_not_create_context_chain_cycle(self):
@@ -1376,11 +1345,7 @@
             self.assertNotEqual(wr(), None)
         else:
             self.fail("MemoryError not raised")
-<<<<<<< HEAD
-        gc_collect()
-=======
         gc_collect()  # For PyPy or other GCs.
->>>>>>> 0a83d304
         self.assertEqual(wr(), None)
 
     @no_tracing
@@ -1401,11 +1366,7 @@
             self.assertNotEqual(wr(), None)
         else:
             self.fail("RecursionError not raised")
-<<<<<<< HEAD
-        gc_collect()
-=======
         gc_collect()  # For PyPy or other GCs.
->>>>>>> 0a83d304
         self.assertEqual(wr(), None)
 
     def test_errno_ENOTDIR(self):
@@ -1426,11 +1387,7 @@
         with support.catch_unraisable_exception() as cm:
             del obj
 
-<<<<<<< HEAD
-            gc_collect()
-=======
             gc_collect()  # For PyPy or other GCs.
->>>>>>> 0a83d304
             self.assertEqual(cm.unraisable.object, BrokenDel.__del__)
             self.assertIsNotNone(cm.unraisable.exc_traceback)
 
