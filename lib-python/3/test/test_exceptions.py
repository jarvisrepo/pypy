# Python test set -- part 5, built-in exceptions

import os
import sys
import unittest
import pickle
import weakref
import errno
try:
    import _testcapi
except ImportError:
    _testcapi = None

from test.support import (TESTFN, captured_output, check_impl_detail,
                          check_warnings, cpython_only, gc_collect,
                          no_tracing, run_unittest, unlink)

class NaiveException(Exception):
    def __init__(self, x):
        self.x = x

class SlottedNaiveException(Exception):
    __slots__ = ('x',)
    def __init__(self, x):
        self.x = x

# XXX This is not really enough, each *operation* should be tested!

class ExceptionTests(unittest.TestCase):

    def raise_catch(self, exc, excname):
        try:
            raise exc("spam")
        except exc as err:
            buf1 = str(err)
        try:
            raise exc("spam")
        except exc as err:
            buf2 = str(err)
        self.assertEqual(buf1, buf2)
        self.assertEqual(exc.__name__, excname)

    def testRaising(self):
        self.raise_catch(AttributeError, "AttributeError")
        self.assertRaises(AttributeError, getattr, sys, "undefined_attribute")

        self.raise_catch(EOFError, "EOFError")
        fp = open(TESTFN, 'w')
        fp.close()
        fp = open(TESTFN, 'r')
        savestdin = sys.stdin
        try:
            try:
                import marshal
                marshal.loads(b'')
            except EOFError:
                pass
        finally:
            sys.stdin = savestdin
            fp.close()
            unlink(TESTFN)

        self.raise_catch(OSError, "OSError")
        self.assertRaises(OSError, open, 'this file does not exist', 'r')

        self.raise_catch(ImportError, "ImportError")
        self.assertRaises(ImportError, __import__, "undefined_module")

        self.raise_catch(IndexError, "IndexError")
        x = []
        self.assertRaises(IndexError, x.__getitem__, 10)

        self.raise_catch(KeyError, "KeyError")
        x = {}
        self.assertRaises(KeyError, x.__getitem__, 'key')

        self.raise_catch(KeyboardInterrupt, "KeyboardInterrupt")

        self.raise_catch(MemoryError, "MemoryError")

        self.raise_catch(NameError, "NameError")
        try: x = undefined_variable
        except NameError: pass

        self.raise_catch(OverflowError, "OverflowError")
        x = 1
        for dummy in range(128):
            x += x  # this simply shouldn't blow up

        self.raise_catch(RuntimeError, "RuntimeError")

        self.raise_catch(SyntaxError, "SyntaxError")
        try: exec('/\n')
        except SyntaxError: pass

        self.raise_catch(IndentationError, "IndentationError")

        self.raise_catch(TabError, "TabError")
        try: compile("try:\n\t1/0\n    \t1/0\nfinally:\n pass\n",
                     '<string>', 'exec')
        except TabError: pass
        else: self.fail("TabError not raised")

        self.raise_catch(SystemError, "SystemError")

        self.raise_catch(SystemExit, "SystemExit")
        self.assertRaises(SystemExit, sys.exit, 0)

        self.raise_catch(TypeError, "TypeError")
        try: [] + ()
        except TypeError: pass

        self.raise_catch(ValueError, "ValueError")
        self.assertRaises(ValueError, chr, 17<<16)

        self.raise_catch(ZeroDivisionError, "ZeroDivisionError")
        try: x = 1/0
        except ZeroDivisionError: pass

        self.raise_catch(Exception, "Exception")
        try: x = 1/0
        except Exception as e: pass

    def testSyntaxErrorMessage(self):
        # make sure the right exception message is raised for each of
        # these code fragments

        def ckmsg(src, msg):
            try:
                compile(src, '<fragment>', 'exec')
            except SyntaxError as e:
                if e.msg != msg:
                    self.fail("expected %s, got %s" % (msg, e.msg))
            else:
                self.fail("failed to get expected SyntaxError")

        s = '''while 1:
            try:
                pass
            finally:
                continue'''

        if not sys.platform.startswith('java'):
            ckmsg(s, "'continue' not supported inside 'finally' clause")

        s = '''if 1:
        try:
            continue
        except:
            pass'''

        ckmsg(s, "'continue' not properly in loop")
        ckmsg("continue\n", "'continue' not properly in loop")

    def testSyntaxErrorOffset(self):
        def check(src, lineno, offset):
            with self.assertRaises(SyntaxError) as cm:
                compile(src, '<fragment>', 'exec')
            self.assertEqual(cm.exception.lineno, lineno)
            self.assertEqual(cm.exception.offset, offset)

        check('def fact(x):\n\treturn x!\n', 2, 10)
        check('1 +\n', 1, 4)
        check('def spam():\n  print(1)\n print(2)', 3, 10)
        check('Python = "Python" +', 1, 20)
        check('Python = "\u1e54\xfd\u0163\u0125\xf2\xf1" +', 1, 20)

    @cpython_only
    def testSettingException(self):
        # test that setting an exception at the C level works even if the
        # exception object can't be constructed.

        class BadException(Exception):
            def __init__(self_):
                raise RuntimeError("can't instantiate BadException")

        class InvalidException:
            pass

        def test_capi1():
            import _testcapi
            try:
                _testcapi.raise_exception(BadException, 1)
            except TypeError as err:
                exc, err, tb = sys.exc_info()
                co = tb.tb_frame.f_code
                self.assertEqual(co.co_name, "test_capi1")
                self.assertTrue(co.co_filename.endswith('test_exceptions.py'))
            else:
                self.fail("Expected exception")

        def test_capi2():
            import _testcapi
            try:
                _testcapi.raise_exception(BadException, 0)
            except RuntimeError as err:
                exc, err, tb = sys.exc_info()
                co = tb.tb_frame.f_code
                self.assertEqual(co.co_name, "__init__")
                self.assertTrue(co.co_filename.endswith('test_exceptions.py'))
                co2 = tb.tb_frame.f_back.f_code
                self.assertEqual(co2.co_name, "test_capi2")
            else:
                self.fail("Expected exception")

        def test_capi3():
            import _testcapi
            self.assertRaises(SystemError, _testcapi.raise_exception,
                              InvalidException, 1)

        if not sys.platform.startswith('java'):
            test_capi1()
            test_capi2()
            test_capi3()

    def test_WindowsError(self):
        try:
            WindowsError
        except NameError:
            pass
        else:
            self.assertIs(WindowsError, OSError)
            self.assertEqual(str(OSError(1001)), "1001")
            self.assertEqual(str(OSError(1001, "message")),
                             "[Errno 1001] message")
            # POSIX errno (9 aka EBADF) is untranslated
            w = OSError(9, 'foo', 'bar')
            self.assertEqual(w.errno, 9)
            self.assertEqual(w.winerror, None)
            self.assertEqual(str(w), "[Errno 9] foo: 'bar'")
            # ERROR_PATH_NOT_FOUND (win error 3) becomes ENOENT (2)
            w = OSError(0, 'foo', 'bar', 3)
            self.assertEqual(w.errno, 2)
            self.assertEqual(w.winerror, 3)
            self.assertEqual(w.strerror, 'foo')
            self.assertEqual(w.filename, 'bar')
            self.assertEqual(str(w), "[WinError 3] foo: 'bar'")
            # Unknown win error becomes EINVAL (22)
            w = OSError(0, 'foo', None, 1001)
            self.assertEqual(w.errno, 22)
            self.assertEqual(w.winerror, 1001)
            self.assertEqual(w.strerror, 'foo')
            self.assertEqual(w.filename, None)
            self.assertEqual(str(w), "[WinError 1001] foo")
            # Non-numeric "errno"
            w = OSError('bar', 'foo')
            self.assertEqual(w.errno, 'bar')
            self.assertEqual(w.winerror, None)
            self.assertEqual(w.strerror, 'foo')
            self.assertEqual(w.filename, None)

    def testAttributes(self):
        # test that exception attributes are happy

        exceptionList = [
            (BaseException, (), {'args' : ()}),
            (BaseException, (1, ), {'args' : (1,)}),
            (BaseException, ('foo',),
                {'args' : ('foo',)}),
            (BaseException, ('foo', 1),
                {'args' : ('foo', 1)}),
            (SystemExit, ('foo',),
                {'args' : ('foo',), 'code' : 'foo'}),
            (IOError, ('foo',),
                {'args' : ('foo',), 'filename' : None,
                 'errno' : None, 'strerror' : None}),
            (IOError, ('foo', 'bar'),
                {'args' : ('foo', 'bar'), 'filename' : None,
                 'errno' : 'foo', 'strerror' : 'bar'}),
            (IOError, ('foo', 'bar', 'baz'),
                {'args' : ('foo', 'bar'), 'filename' : 'baz',
                 'errno' : 'foo', 'strerror' : 'bar'}),
            (IOError, ('foo', 'bar', 'baz', 'quux'),
                {'args' : ('foo', 'bar', 'baz', 'quux')}),
            (EnvironmentError, ('errnoStr', 'strErrorStr', 'filenameStr'),
                {'args' : ('errnoStr', 'strErrorStr'),
                 'strerror' : 'strErrorStr', 'errno' : 'errnoStr',
                 'filename' : 'filenameStr'}),
            (EnvironmentError, (1, 'strErrorStr', 'filenameStr'),
                {'args' : (1, 'strErrorStr'), 'errno' : 1,
                 'strerror' : 'strErrorStr', 'filename' : 'filenameStr'}),
            (SyntaxError, (), {'msg' : None, 'text' : None,
                'filename' : None, 'lineno' : None, 'offset' : None,
                'print_file_and_line' : None}),
            (SyntaxError, ('msgStr',),
                {'args' : ('msgStr',), 'text' : None,
                 'print_file_and_line' : None, 'msg' : 'msgStr',
                 'filename' : None, 'lineno' : None, 'offset' : None}),
            (SyntaxError, ('msgStr', ('filenameStr', 'linenoStr', 'offsetStr',
                           'textStr')),
                {'offset' : 'offsetStr', 'text' : 'textStr',
                 'args' : ('msgStr', ('filenameStr', 'linenoStr',
                                      'offsetStr', 'textStr')),
                 'print_file_and_line' : None, 'msg' : 'msgStr',
                 'filename' : 'filenameStr', 'lineno' : 'linenoStr'}),
            (SyntaxError, ('msgStr', 'filenameStr', 'linenoStr', 'offsetStr',
                           'textStr', 'print_file_and_lineStr'),
                {'text' : None,
                 'args' : ('msgStr', 'filenameStr', 'linenoStr', 'offsetStr',
                           'textStr', 'print_file_and_lineStr'),
                 'print_file_and_line' : None, 'msg' : 'msgStr',
                 'filename' : None, 'lineno' : None, 'offset' : None}),
            (UnicodeError, (), {'args' : (),}),
            (UnicodeEncodeError, ('ascii', 'a', 0, 1,
                                  'ordinal not in range'),
                {'args' : ('ascii', 'a', 0, 1,
                                           'ordinal not in range'),
                 'encoding' : 'ascii', 'object' : 'a',
                 'start' : 0, 'reason' : 'ordinal not in range'}),
            (UnicodeDecodeError, ('ascii', bytearray(b'\xff'), 0, 1,
                                  'ordinal not in range'),
                {'args' : ('ascii', bytearray(b'\xff'), 0, 1,
                                           'ordinal not in range'),
                 'encoding' : 'ascii', 'object' : b'\xff',
                 'start' : 0, 'reason' : 'ordinal not in range'}),
            (UnicodeDecodeError, ('ascii', b'\xff', 0, 1,
                                  'ordinal not in range'),
                {'args' : ('ascii', b'\xff', 0, 1,
                                           'ordinal not in range'),
                 'encoding' : 'ascii', 'object' : b'\xff',
                 'start' : 0, 'reason' : 'ordinal not in range'}),
            (UnicodeTranslateError, ("\u3042", 0, 1, "ouch"),
                {'args' : ('\u3042', 0, 1, 'ouch'),
                 'object' : '\u3042', 'reason' : 'ouch',
                 'start' : 0, 'end' : 1}),
            (NaiveException, ('foo',),
                {'args': ('foo',), 'x': 'foo'}),
            (SlottedNaiveException, ('foo',),
                {'args': ('foo',), 'x': 'foo'}),
        ]
        try:
            # More tests are in test_WindowsError
            exceptionList.append(
                (WindowsError, (1, 'strErrorStr', 'filenameStr'),
                    {'args' : (1, 'strErrorStr'),
                     'strerror' : 'strErrorStr', 'winerror' : None,
                     'errno' : 1, 'filename' : 'filenameStr'})
            )
        except NameError:
            pass

        for exc, args, expected in exceptionList:
            try:
                e = exc(*args)
            except:
                print("\nexc=%r, args=%r" % (exc, args), file=sys.stderr)
                raise
            else:
                # Verify module name
                if not type(e).__name__.endswith('NaiveException'):
                    self.assertEqual(type(e).__module__, 'builtins')
                # Verify no ref leaks in Exc_str()
                s = str(e)
                for checkArgName in expected:
                    value = getattr(e, checkArgName)
                    self.assertEqual(repr(value),
                                     repr(expected[checkArgName]),
                                     '%r.%s == %r, expected %r' % (
                                     e, checkArgName,
                                     value, expected[checkArgName]))

                # test for pickling support
                for p in [pickle]:
                    for protocol in range(p.HIGHEST_PROTOCOL + 1):
                        s = p.dumps(e, protocol)
                        new = p.loads(s)
                        for checkArgName in expected:
                            got = repr(getattr(new, checkArgName))
                            want = repr(expected[checkArgName])
                            self.assertEqual(got, want,
                                             'pickled "%r", attribute "%s' %
                                             (e, checkArgName))

    def testWithTraceback(self):
        try:
            raise IndexError(4)
        except:
            tb = sys.exc_info()[2]

        e = BaseException().with_traceback(tb)
        self.assertIsInstance(e, BaseException)
        self.assertEqual(e.__traceback__, tb)

        e = IndexError(5).with_traceback(tb)
        self.assertIsInstance(e, IndexError)
        self.assertEqual(e.__traceback__, tb)

        class MyException(Exception):
            pass

        e = MyException().with_traceback(tb)
        self.assertIsInstance(e, MyException)
        self.assertEqual(e.__traceback__, tb)

    def testInvalidTraceback(self):
        try:
            Exception().__traceback__ = 5
        except TypeError as e:
            self.assertIn("__traceback__ must be a traceback", str(e))
        else:
            self.fail("No exception raised")

    def testInvalidAttrs(self):
        exc = (TypeError, AttributeError)
        self.assertRaises(exc, setattr, Exception(), '__cause__', 1)
        self.assertRaises(exc, delattr, Exception(), '__cause__')
        self.assertRaises(exc, setattr, Exception(), '__context__', 1)
        self.assertRaises(exc, delattr, Exception(), '__context__')

    def testNoneClearsTracebackAttr(self):
        try:
            raise IndexError(4)
        except:
            tb = sys.exc_info()[2]

        e = Exception()
        e.__traceback__ = tb
        e.__traceback__ = None
        self.assertEqual(e.__traceback__, None)

    def testChainingAttrs(self):
        e = Exception()
        self.assertIsNone(e.__context__)
        self.assertIsNone(e.__cause__)

        e = TypeError()
        self.assertIsNone(e.__context__)
        self.assertIsNone(e.__cause__)

        class MyException(EnvironmentError):
            pass

        e = MyException()
        self.assertIsNone(e.__context__)
        self.assertIsNone(e.__cause__)

    def testChainingDescriptors(self):
        try:
            raise Exception()
        except Exception as exc:
            e = exc

        self.assertIsNone(e.__context__)
        self.assertIsNone(e.__cause__)
        self.assertFalse(e.__suppress_context__)

        e.__context__ = NameError()
        e.__cause__ = None
        self.assertIsInstance(e.__context__, NameError)
        self.assertIsNone(e.__cause__)
        self.assertTrue(e.__suppress_context__)
        e.__suppress_context__ = False
        self.assertFalse(e.__suppress_context__)

    def testKeywordArgs(self):
        # test that builtin exception don't take keyword args,
        # but user-defined subclasses can if they want
        self.assertRaises(TypeError, BaseException, a=1)

        class DerivedException(BaseException):
            def __init__(self, fancy_arg):
                BaseException.__init__(self)
                self.fancy_arg = fancy_arg

        x = DerivedException(fancy_arg=42)
        self.assertEqual(x.fancy_arg, 42)

    @no_tracing
    def testInfiniteRecursion(self):
        def f():
            return f()
        self.assertRaises(RuntimeError, f)

        def g():
            try:
                return g()
            except ValueError:
                return -1
        self.assertRaises(RuntimeError, g)

    def test_str(self):
        # Make sure both instances and classes have a str representation.
        self.assertTrue(str(Exception))
        self.assertTrue(str(Exception('a')))
        self.assertTrue(str(Exception('a', 'b')))

    def testExceptionCleanupNames(self):
        # Make sure the local variable bound to the exception instance by
        # an "except" statement is only visible inside the except block.
        try:
            raise Exception()
        except Exception as e:
            self.assertTrue(e)
            del e
        self.assertNotIn('e', locals())

    def testExceptionCleanupState(self):
        # Make sure exception state is cleaned up as soon as the except
        # block is left. See #2507

        class MyException(Exception):
            def __init__(self, obj):
                self.obj = obj
        class MyObj:
            pass

        def inner_raising_func():
            # Create some references in exception value and traceback
            local_ref = obj
            raise MyException(obj)

        # Qualified "except" with "as"
        obj = MyObj()
        wr = weakref.ref(obj)
        try:
            inner_raising_func()
        except MyException as e:
            pass
        obj = None
        gc_collect()
        obj = wr()
        self.assertTrue(obj is None, "%s" % obj)

        # Qualified "except" without "as"
        obj = MyObj()
        wr = weakref.ref(obj)
        try:
            inner_raising_func()
        except MyException:
            pass
        obj = None
        gc_collect()
        obj = wr()
        self.assertTrue(obj is None, "%s" % obj)

        # Bare "except"
        obj = MyObj()
        wr = weakref.ref(obj)
        try:
            inner_raising_func()
        except:
            pass
        obj = None
        gc_collect()
        obj = wr()
        self.assertTrue(obj is None, "%s" % obj)

        # "except" with premature block leave
        obj = MyObj()
        wr = weakref.ref(obj)
        for i in [0]:
            try:
                inner_raising_func()
            except:
                break
        obj = None
        gc_collect() # XXX it seems it's not enough
        obj = wr()
        self.assertTrue(obj is None, "%s" % obj)

        # "except" block raising another exception
        obj = MyObj()
        wr = weakref.ref(obj)
        try:
            try:
                inner_raising_func()
            except:
                raise KeyError
        except KeyError as e:
            # We want to test that the except block above got rid of
            # the exception raised in inner_raising_func(), but it
            # also ends up in the __context__ of the KeyError, so we
            # must clear the latter manually for our test to succeed.
            e.__context__ = None
            obj = None
            gc_collect()
            obj = wr()
            # guarantee no ref cycles on CPython (don't gc_collect)
            if check_impl_detail(cpython=False):
                gc_collect()
            self.assertTrue(obj is None, "%s" % obj)

        # Some complicated construct
        obj = MyObj()
        wr = weakref.ref(obj)
        try:
            inner_raising_func()
        except MyException:
            try:
                try:
                    raise
                finally:
                    raise
            except MyException:
                pass
        obj = None
<<<<<<< HEAD
        gc_collect()
=======
        if check_impl_detail(cpython=False):
            gc_collect()
>>>>>>> 64cd3888
        obj = wr()
        self.assertTrue(obj is None, "%s" % obj)

        # Inside an exception-silencing "with" block
        class Context:
            def __enter__(self):
                return self
            def __exit__ (self, exc_type, exc_value, exc_tb):
                return True
        obj = MyObj()
        wr = weakref.ref(obj)
        with Context():
            inner_raising_func()
        obj = None
<<<<<<< HEAD
        gc_collect()
=======
        if check_impl_detail(cpython=False):
            gc_collect()
>>>>>>> 64cd3888
        obj = wr()
        self.assertTrue(obj is None, "%s" % obj)

    def test_exception_target_in_nested_scope(self):
        # issue 4617: This used to raise a SyntaxError
        # "can not delete variable 'e' referenced in nested scope"
        def print_error():
            e
        try:
            something
        except Exception as e:
            print_error()
            # implicit "del e" here

    def test_generator_leaking(self):
        # Test that generator exception state doesn't leak into the calling
        # frame
        def yield_raise():
            try:
                raise KeyError("caught")
            except KeyError:
                yield sys.exc_info()[0]
                yield sys.exc_info()[0]
            yield sys.exc_info()[0]
        g = yield_raise()
        self.assertEqual(next(g), KeyError)
        self.assertEqual(sys.exc_info()[0], None)
        self.assertEqual(next(g), KeyError)
        self.assertEqual(sys.exc_info()[0], None)
        self.assertEqual(next(g), None)

        # Same test, but inside an exception handler
        try:
            raise TypeError("foo")
        except TypeError:
            g = yield_raise()
            self.assertEqual(next(g), KeyError)
            self.assertEqual(sys.exc_info()[0], TypeError)
            self.assertEqual(next(g), KeyError)
            self.assertEqual(sys.exc_info()[0], TypeError)
            self.assertEqual(next(g), TypeError)
            del g
            self.assertEqual(sys.exc_info()[0], TypeError)

    def test_generator_leaking2(self):
        # See issue 12475.
        def g():
            yield
        try:
            raise RuntimeError
        except RuntimeError:
            it = g()
            next(it)
        try:
            next(it)
        except StopIteration:
            pass
        self.assertEqual(sys.exc_info(), (None, None, None))

    def test_generator_doesnt_retain_old_exc(self):
        def g():
            self.assertIsInstance(sys.exc_info()[1], RuntimeError)
            yield
            self.assertEqual(sys.exc_info(), (None, None, None))
        it = g()
        try:
            raise RuntimeError
        except RuntimeError:
            next(it)
        self.assertRaises(StopIteration, next, it)

    def test_generator_finalizing_and_exc_info(self):
        # See #7173
        def simple_gen():
            yield 1
        def run_gen():
            gen = simple_gen()
            try:
                raise RuntimeError
            except RuntimeError:
                return next(gen)
        run_gen()
        gc_collect()
        self.assertEqual(sys.exc_info(), (None, None, None))

    def _check_generator_cleanup_exc_state(self, testfunc):
        # Issue #12791: exception state is cleaned up as soon as a generator
        # is closed (reference cycles are broken).
        class MyException(Exception):
            def __init__(self, obj):
                self.obj = obj
        class MyObj:
            pass

        def raising_gen():
            try:
                raise MyException(obj)
            except MyException:
                yield

        obj = MyObj()
        wr = weakref.ref(obj)
        g = raising_gen()
        next(g)
        testfunc(g)
        g = obj = None
        gc_collect()
        obj = wr()
        self.assertIs(obj, None)

    def test_generator_throw_cleanup_exc_state(self):
        def do_throw(g):
            try:
                g.throw(RuntimeError())
            except RuntimeError:
                pass
        self._check_generator_cleanup_exc_state(do_throw)

    def test_generator_close_cleanup_exc_state(self):
        def do_close(g):
            g.close()
        self._check_generator_cleanup_exc_state(do_close)

    def test_generator_del_cleanup_exc_state(self):
        def do_del(g):
            g = None
        self._check_generator_cleanup_exc_state(do_del)

    def test_generator_next_cleanup_exc_state(self):
        def do_next(g):
            try:
                next(g)
            except StopIteration:
                pass
            else:
                self.fail("should have raised StopIteration")
        self._check_generator_cleanup_exc_state(do_next)

    def test_generator_send_cleanup_exc_state(self):
        def do_send(g):
            try:
                g.send(None)
            except StopIteration:
                pass
            else:
                self.fail("should have raised StopIteration")
        self._check_generator_cleanup_exc_state(do_send)

    def test_3114(self):
        # Bug #3114: in its destructor, MyObject retrieves a pointer to
        # obsolete and/or deallocated objects.
        class MyObject:
            def __del__(self):
                nonlocal e
                e = sys.exc_info()
        e = ()
        try:
            raise Exception(MyObject())
        except:
            pass
        gc_collect()
        self.assertEqual(e, (None, None, None))

    def testUnicodeChangeAttributes(self):
        # See issue 7309. This was a crasher.

        u = UnicodeEncodeError('baz', 'xxxxx', 1, 5, 'foo')
        self.assertEqual(str(u), "'baz' codec can't encode characters in position 1-4: foo")
        u.end = 2
        self.assertEqual(str(u), "'baz' codec can't encode character '\\x78' in position 1: foo")
        u.end = 5
        u.reason = 0x345345345345345345
        self.assertEqual(str(u), "'baz' codec can't encode characters in position 1-4: 965230951443685724997")
        u.encoding = 4000
        self.assertEqual(str(u), "'4000' codec can't encode characters in position 1-4: 965230951443685724997")
        u.start = 1000
        self.assertEqual(str(u), "'4000' codec can't encode characters in position 1000-4: 965230951443685724997")

        u = UnicodeDecodeError('baz', b'xxxxx', 1, 5, 'foo')
        self.assertEqual(str(u), "'baz' codec can't decode bytes in position 1-4: foo")
        u.end = 2
        self.assertEqual(str(u), "'baz' codec can't decode byte 0x78 in position 1: foo")
        u.end = 5
        u.reason = 0x345345345345345345
        self.assertEqual(str(u), "'baz' codec can't decode bytes in position 1-4: 965230951443685724997")
        u.encoding = 4000
        self.assertEqual(str(u), "'4000' codec can't decode bytes in position 1-4: 965230951443685724997")
        u.start = 1000
        self.assertEqual(str(u), "'4000' codec can't decode bytes in position 1000-4: 965230951443685724997")

        u = UnicodeTranslateError('xxxx', 1, 5, 'foo')
        self.assertEqual(str(u), "can't translate characters in position 1-4: foo")
        u.end = 2
        self.assertEqual(str(u), "can't translate character '\\x78' in position 1: foo")
        u.end = 5
        u.reason = 0x345345345345345345
        self.assertEqual(str(u), "can't translate characters in position 1-4: 965230951443685724997")
        u.start = 1000
        self.assertEqual(str(u), "can't translate characters in position 1000-4: 965230951443685724997")

    @no_tracing
    def test_badisinstance(self):
        # Bug #2542: if issubclass(e, MyException) raises an exception,
        # it should be ignored
        class Meta(type):
            def __subclasscheck__(cls, subclass):
                raise ValueError()
        class MyException(Exception, metaclass=Meta):
            pass

        with captured_output("stderr") as stderr:
            try:
                raise KeyError()
            except MyException as e:
                self.fail("exception should not be a MyException")
            except KeyError:
                pass
            except:
                self.fail("Should have raised KeyError")
            else:
                self.fail("Should have raised KeyError")

        def g():
            try:
                return g()
            except RuntimeError:
                return sys.exc_info()
        e, v, tb = g()
        self.assertTrue(isinstance(v, RuntimeError), type(v))
        self.assertIn("maximum recursion depth exceeded", str(v))


<<<<<<< HEAD
    @unittest.skipUnless(_testcapi, 'Requires _testcapi')
=======
    @cpython_only
>>>>>>> 64cd3888
    def test_MemoryError(self):
        # PyErr_NoMemory always raises the same exception instance.
        # Check that the traceback is not doubled.
        import traceback
        from _testcapi import raise_memoryerror
        def raiseMemError():
            try:
                raise_memoryerror()
            except MemoryError as e:
                tb = e.__traceback__
            else:
                self.fail("Should have raises a MemoryError")
            return traceback.format_tb(tb)

        tb1 = raiseMemError()
        tb2 = raiseMemError()
        self.assertEqual(tb1, tb2)

    @cpython_only
    def test_exception_with_doc(self):
        import _testcapi
        doc2 = "This is a test docstring."
        doc4 = "This is another test docstring."

        self.assertRaises(SystemError, _testcapi.make_exception_with_doc,
                          "error1")

        # test basic usage of PyErr_NewException
        error1 = _testcapi.make_exception_with_doc("_testcapi.error1")
        self.assertIs(type(error1), type)
        self.assertTrue(issubclass(error1, Exception))
        self.assertIsNone(error1.__doc__)

        # test with given docstring
        error2 = _testcapi.make_exception_with_doc("_testcapi.error2", doc2)
        self.assertEqual(error2.__doc__, doc2)

        # test with explicit base (without docstring)
        error3 = _testcapi.make_exception_with_doc("_testcapi.error3",
                                                   base=error2)
        self.assertTrue(issubclass(error3, error2))

        # test with explicit base tuple
        class C(object):
            pass
        error4 = _testcapi.make_exception_with_doc("_testcapi.error4", doc4,
                                                   (error3, C))
        self.assertTrue(issubclass(error4, error3))
        self.assertTrue(issubclass(error4, C))
        self.assertEqual(error4.__doc__, doc4)

        # test with explicit dictionary
        error5 = _testcapi.make_exception_with_doc("_testcapi.error5", "",
                                                   error4, {'a': 1})
        self.assertTrue(issubclass(error5, error4))
        self.assertEqual(error5.a, 1)
        self.assertEqual(error5.__doc__, "")

<<<<<<< HEAD
    @unittest.skipUnless(_testcapi, 'Requires _testcapi')
=======
    @cpython_only
>>>>>>> 64cd3888
    def test_memory_error_cleanup(self):
        # Issue #5437: preallocated MemoryError instances should not keep
        # traceback objects alive.
        from _testcapi import raise_memoryerror
        class C:
            pass
        wr = None
        def inner():
            nonlocal wr
            c = C()
            wr = weakref.ref(c)
            raise_memoryerror()
        # We cannot use assertRaises since it manually deletes the traceback
        try:
            inner()
        except MemoryError as e:
            self.assertNotEqual(wr(), None)
        else:
            self.fail("MemoryError not raised")
        gc_collect()
        self.assertEqual(wr(), None)

    @no_tracing
    def test_recursion_error_cleanup(self):
        # Same test as above, but with "recursion exceeded" errors
        class C:
            pass
        wr = None
        def inner():
            nonlocal wr
            c = C()
            wr = weakref.ref(c)
            inner()
        # We cannot use assertRaises since it manually deletes the traceback
        try:
            inner()
        except RuntimeError as e:
            self.assertNotEqual(wr(), None)
        else:
            self.fail("RuntimeError not raised")
        gc_collect()
        self.assertEqual(wr(), None)

    def test_errno_ENOTDIR(self):
        # Issue #12802: "not a directory" errors are ENOTDIR even on Windows
        with self.assertRaises(OSError) as cm:
            os.listdir(__file__)
        self.assertEqual(cm.exception.errno, errno.ENOTDIR, cm.exception)


class ImportErrorTests(unittest.TestCase):

    def test_attributes(self):
        # Setting 'name' and 'path' should not be a problem.
        exc = ImportError('test')
        self.assertIsNone(exc.name)
        self.assertIsNone(exc.path)

        exc = ImportError('test', name='somemodule')
        self.assertEqual(exc.name, 'somemodule')
        self.assertIsNone(exc.path)

        exc = ImportError('test', path='somepath')
        self.assertEqual(exc.path, 'somepath')
        self.assertIsNone(exc.name)

        exc = ImportError('test', path='somepath', name='somename')
        self.assertEqual(exc.name, 'somename')
        self.assertEqual(exc.path, 'somepath')

    def test_non_str_argument(self):
        # Issue #15778
        with check_warnings(('', BytesWarning), quiet=True):
            arg = b'abc'
            exc = ImportError(arg)
            self.assertEqual(str(arg), str(exc))


def test_main():
    run_unittest(ExceptionTests, ImportErrorTests)

if __name__ == '__main__':
    unittest.main()<|MERGE_RESOLUTION|>--- conflicted
+++ resolved
@@ -6,10 +6,6 @@
 import pickle
 import weakref
 import errno
-try:
-    import _testcapi
-except ImportError:
-    _testcapi = None
 
 from test.support import (TESTFN, captured_output, check_impl_detail,
                           check_warnings, cpython_only, gc_collect,
@@ -401,11 +397,10 @@
             self.fail("No exception raised")
 
     def testInvalidAttrs(self):
-        exc = (TypeError, AttributeError)
-        self.assertRaises(exc, setattr, Exception(), '__cause__', 1)
-        self.assertRaises(exc, delattr, Exception(), '__cause__')
-        self.assertRaises(exc, setattr, Exception(), '__context__', 1)
-        self.assertRaises(exc, delattr, Exception(), '__context__')
+        self.assertRaises(TypeError, setattr, Exception(), '__cause__', 1)
+        self.assertRaises(TypeError, delattr, Exception(), '__cause__')
+        self.assertRaises(TypeError, setattr, Exception(), '__context__', 1)
+        self.assertRaises(TypeError, delattr, Exception(), '__context__')
 
     def testNoneClearsTracebackAttr(self):
         try:
@@ -517,7 +512,6 @@
         except MyException as e:
             pass
         obj = None
-        gc_collect()
         obj = wr()
         self.assertTrue(obj is None, "%s" % obj)
 
@@ -529,7 +523,6 @@
         except MyException:
             pass
         obj = None
-        gc_collect()
         obj = wr()
         self.assertTrue(obj is None, "%s" % obj)
 
@@ -541,7 +534,6 @@
         except:
             pass
         obj = None
-        gc_collect()
         obj = wr()
         self.assertTrue(obj is None, "%s" % obj)
 
@@ -554,7 +546,6 @@
             except:
                 break
         obj = None
-        gc_collect() # XXX it seems it's not enough
         obj = wr()
         self.assertTrue(obj is None, "%s" % obj)
 
@@ -573,7 +564,6 @@
             # must clear the latter manually for our test to succeed.
             e.__context__ = None
             obj = None
-            gc_collect()
             obj = wr()
             # guarantee no ref cycles on CPython (don't gc_collect)
             if check_impl_detail(cpython=False):
@@ -594,12 +584,8 @@
             except MyException:
                 pass
         obj = None
-<<<<<<< HEAD
-        gc_collect()
-=======
         if check_impl_detail(cpython=False):
             gc_collect()
->>>>>>> 64cd3888
         obj = wr()
         self.assertTrue(obj is None, "%s" % obj)
 
@@ -614,12 +600,8 @@
         with Context():
             inner_raising_func()
         obj = None
-<<<<<<< HEAD
-        gc_collect()
-=======
         if check_impl_detail(cpython=False):
             gc_collect()
->>>>>>> 64cd3888
         obj = wr()
         self.assertTrue(obj is None, "%s" % obj)
 
@@ -726,7 +708,6 @@
         next(g)
         testfunc(g)
         g = obj = None
-        gc_collect()
         obj = wr()
         self.assertIs(obj, None)
 
@@ -780,7 +761,6 @@
             raise Exception(MyObject())
         except:
             pass
-        gc_collect()
         self.assertEqual(e, (None, None, None))
 
     def testUnicodeChangeAttributes(self):
@@ -852,11 +832,7 @@
         self.assertIn("maximum recursion depth exceeded", str(v))
 
 
-<<<<<<< HEAD
-    @unittest.skipUnless(_testcapi, 'Requires _testcapi')
-=======
     @cpython_only
->>>>>>> 64cd3888
     def test_MemoryError(self):
         # PyErr_NoMemory always raises the same exception instance.
         # Check that the traceback is not doubled.
@@ -915,11 +891,7 @@
         self.assertEqual(error5.a, 1)
         self.assertEqual(error5.__doc__, "")
 
-<<<<<<< HEAD
-    @unittest.skipUnless(_testcapi, 'Requires _testcapi')
-=======
     @cpython_only
->>>>>>> 64cd3888
     def test_memory_error_cleanup(self):
         # Issue #5437: preallocated MemoryError instances should not keep
         # traceback objects alive.
@@ -939,7 +911,6 @@
             self.assertNotEqual(wr(), None)
         else:
             self.fail("MemoryError not raised")
-        gc_collect()
         self.assertEqual(wr(), None)
 
     @no_tracing
@@ -960,7 +931,6 @@
             self.assertNotEqual(wr(), None)
         else:
             self.fail("RuntimeError not raised")
-        gc_collect()
         self.assertEqual(wr(), None)
 
     def test_errno_ENOTDIR(self):
