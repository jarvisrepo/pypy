# Python test set -- part 5, built-in exceptions

import os
import sys
import unittest
import pickle
import weakref
import errno

from test.support import (TESTFN, captured_output, check_impl_detail,
                          check_warnings, cpython_only, gc_collect, run_unittest,
                          no_tracing, unlink, import_module)

class NaiveException(Exception):
    def __init__(self, x):
        self.x = x

class SlottedNaiveException(Exception):
    __slots__ = ('x',)
    def __init__(self, x):
        self.x = x

# XXX This is not really enough, each *operation* should be tested!

class ExceptionTests(unittest.TestCase):

    def raise_catch(self, exc, excname):
        try:
            raise exc("spam")
        except exc as err:
            buf1 = str(err)
        try:
            raise exc("spam")
        except exc as err:
            buf2 = str(err)
        self.assertEqual(buf1, buf2)
        self.assertEqual(exc.__name__, excname)

    def testRaising(self):
        self.raise_catch(AttributeError, "AttributeError")
        self.assertRaises(AttributeError, getattr, sys, "undefined_attribute")

        self.raise_catch(EOFError, "EOFError")
        fp = open(TESTFN, 'w')
        fp.close()
        fp = open(TESTFN, 'r')
        savestdin = sys.stdin
        try:
            try:
                import marshal
                marshal.loads(b'')
            except EOFError:
                pass
        finally:
            sys.stdin = savestdin
            fp.close()
            unlink(TESTFN)

        self.raise_catch(OSError, "OSError")
        self.assertRaises(OSError, open, 'this file does not exist', 'r')

        self.raise_catch(ImportError, "ImportError")
        self.assertRaises(ImportError, __import__, "undefined_module")

        self.raise_catch(IndexError, "IndexError")
        x = []
        self.assertRaises(IndexError, x.__getitem__, 10)

        self.raise_catch(KeyError, "KeyError")
        x = {}
        self.assertRaises(KeyError, x.__getitem__, 'key')

        self.raise_catch(KeyboardInterrupt, "KeyboardInterrupt")

        self.raise_catch(MemoryError, "MemoryError")

        self.raise_catch(NameError, "NameError")
        try: x = undefined_variable
        except NameError: pass

        self.raise_catch(OverflowError, "OverflowError")
        x = 1
        for dummy in range(128):
            x += x  # this simply shouldn't blow up

        self.raise_catch(RuntimeError, "RuntimeError")
        self.raise_catch(RecursionError, "RecursionError")

        self.raise_catch(SyntaxError, "SyntaxError")
        try: exec('/\n')
        except SyntaxError: pass

        self.raise_catch(IndentationError, "IndentationError")

        self.raise_catch(TabError, "TabError")
        try: compile("try:\n\t1/0\n    \t1/0\nfinally:\n pass\n",
                     '<string>', 'exec')
        except TabError: pass
        else: self.fail("TabError not raised")

        self.raise_catch(SystemError, "SystemError")

        self.raise_catch(SystemExit, "SystemExit")
        self.assertRaises(SystemExit, sys.exit, 0)

        self.raise_catch(TypeError, "TypeError")
        try: [] + ()
        except TypeError: pass

        self.raise_catch(ValueError, "ValueError")
        self.assertRaises(ValueError, chr, 17<<16)

        self.raise_catch(ZeroDivisionError, "ZeroDivisionError")
        try: x = 1/0
        except ZeroDivisionError: pass

        self.raise_catch(Exception, "Exception")
        try: x = 1/0
        except Exception as e: pass

        self.raise_catch(StopAsyncIteration, "StopAsyncIteration")

    def testSyntaxErrorMessage(self):
        # make sure the right exception message is raised for each of
        # these code fragments

        def ckmsg(src, msg):
            try:
                compile(src, '<fragment>', 'exec')
            except SyntaxError as e:
                if e.msg != msg:
                    self.fail("expected %s, got %s" % (msg, e.msg))
            else:
                self.fail("failed to get expected SyntaxError")

        s = '''while 1:
            try:
                pass
            finally:
                continue'''

        if not sys.platform.startswith('java'):
            ckmsg(s, "'continue' not supported inside 'finally' clause")

        s = '''if 1:
        try:
            continue
        except:
            pass'''

        ckmsg(s, "'continue' not properly in loop")
        ckmsg("continue\n", "'continue' not properly in loop")

    def testSyntaxErrorOffset(self):
        def check(src, lineno, offset):
            with self.assertRaises(SyntaxError) as cm:
                compile(src, '<fragment>', 'exec')
            self.assertEqual(cm.exception.lineno, lineno)
            self.assertEqual(cm.exception.offset, offset)

        check('def fact(x):\n\treturn x!\n', 2, 10)
        check('1 +\n', 1, 4)
        check('def spam():\n  print(1)\n print(2)', 3, 10)
        check('Python = "Python" +', 1, 20)
        check('Python = "\u1e54\xfd\u0163\u0125\xf2\xf1" +', 1, 20)

    @cpython_only
    def testSettingException(self):
        # test that setting an exception at the C level works even if the
        # exception object can't be constructed.

        class BadException(Exception):
            def __init__(self_):
                raise RuntimeError("can't instantiate BadException")

        class InvalidException:
            pass

        def test_capi1():
            import _testcapi
            try:
                _testcapi.raise_exception(BadException, 1)
            except TypeError as err:
                exc, err, tb = sys.exc_info()
                co = tb.tb_frame.f_code
                self.assertEqual(co.co_name, "test_capi1")
                self.assertTrue(co.co_filename.endswith('test_exceptions.py'))
            else:
                self.fail("Expected exception")

        def test_capi2():
            import _testcapi
            try:
                _testcapi.raise_exception(BadException, 0)
            except RuntimeError as err:
                exc, err, tb = sys.exc_info()
                co = tb.tb_frame.f_code
                self.assertEqual(co.co_name, "__init__")
                self.assertTrue(co.co_filename.endswith('test_exceptions.py'))
                co2 = tb.tb_frame.f_back.f_code
                self.assertEqual(co2.co_name, "test_capi2")
            else:
                self.fail("Expected exception")

        def test_capi3():
            import _testcapi
            self.assertRaises(SystemError, _testcapi.raise_exception,
                              InvalidException, 1)

        if not sys.platform.startswith('java'):
            test_capi1()
            test_capi2()
            test_capi3()

    def test_WindowsError(self):
        try:
            WindowsError
        except NameError:
            pass
        else:
            self.assertIs(WindowsError, OSError)
            self.assertEqual(str(OSError(1001)), "1001")
            self.assertEqual(str(OSError(1001, "message")),
                             "[Errno 1001] message")
            # POSIX errno (9 aka EBADF) is untranslated
            w = OSError(9, 'foo', 'bar')
            self.assertEqual(w.errno, 9)
            self.assertEqual(w.winerror, None)
            self.assertEqual(str(w), "[Errno 9] foo: 'bar'")
            # ERROR_PATH_NOT_FOUND (win error 3) becomes ENOENT (2)
            w = OSError(0, 'foo', 'bar', 3)
            self.assertEqual(w.errno, 2)
            self.assertEqual(w.winerror, 3)
            self.assertEqual(w.strerror, 'foo')
            self.assertEqual(w.filename, 'bar')
            self.assertEqual(w.filename2, None)
            self.assertEqual(str(w), "[WinError 3] foo: 'bar'")
            # Unknown win error becomes EINVAL (22)
            w = OSError(0, 'foo', None, 1001)
            self.assertEqual(w.errno, 22)
            self.assertEqual(w.winerror, 1001)
            self.assertEqual(w.strerror, 'foo')
            self.assertEqual(w.filename, None)
            self.assertEqual(w.filename2, None)
            self.assertEqual(str(w), "[WinError 1001] foo")
            # Non-numeric "errno"
            w = OSError('bar', 'foo')
            self.assertEqual(w.errno, 'bar')
            self.assertEqual(w.winerror, None)
            self.assertEqual(w.strerror, 'foo')
            self.assertEqual(w.filename, None)
            self.assertEqual(w.filename2, None)

    @unittest.skipUnless(sys.platform == 'win32',
                         'test specific to Windows')
    def test_windows_message(self):
        """Should fill in unknown error code in Windows error message"""
        ctypes = import_module('ctypes')
        # this error code has no message, Python formats it as hexadecimal
        code = 3765269347
        with self.assertRaisesRegex(OSError, 'Windows Error 0x%x' % code):
            ctypes.pythonapi.PyErr_SetFromWindowsErr(code)

    def testAttributes(self):
        # test that exception attributes are happy

        exceptionList = [
            (BaseException, (), {'args' : ()}),
            (BaseException, (1, ), {'args' : (1,)}),
            (BaseException, ('foo',),
                {'args' : ('foo',)}),
            (BaseException, ('foo', 1),
                {'args' : ('foo', 1)}),
            (SystemExit, ('foo',),
                {'args' : ('foo',), 'code' : 'foo'}),
            (OSError, ('foo',),
                {'args' : ('foo',), 'filename' : None, 'filename2' : None,
                 'errno' : None, 'strerror' : None}),
            (OSError, ('foo', 'bar'),
                {'args' : ('foo', 'bar'),
                 'filename' : None, 'filename2' : None,
                 'errno' : 'foo', 'strerror' : 'bar'}),
            (OSError, ('foo', 'bar', 'baz'),
                {'args' : ('foo', 'bar'),
                 'filename' : 'baz', 'filename2' : None,
                 'errno' : 'foo', 'strerror' : 'bar'}),
            (OSError, ('foo', 'bar', 'baz', None, 'quux'),
                {'args' : ('foo', 'bar'), 'filename' : 'baz', 'filename2': 'quux'}),
            (OSError, ('errnoStr', 'strErrorStr', 'filenameStr'),
                {'args' : ('errnoStr', 'strErrorStr'),
                 'strerror' : 'strErrorStr', 'errno' : 'errnoStr',
                 'filename' : 'filenameStr'}),
            (OSError, (1, 'strErrorStr', 'filenameStr'),
                {'args' : (1, 'strErrorStr'), 'errno' : 1,
                 'strerror' : 'strErrorStr',
                 'filename' : 'filenameStr', 'filename2' : None}),
            (SyntaxError, (), {'msg' : None, 'text' : None,
                'filename' : None, 'lineno' : None, 'offset' : None,
                'print_file_and_line' : None}),
            (SyntaxError, ('msgStr',),
                {'args' : ('msgStr',), 'text' : None,
                 'print_file_and_line' : None, 'msg' : 'msgStr',
                 'filename' : None, 'lineno' : None, 'offset' : None}),
            (SyntaxError, ('msgStr', ('filenameStr', 'linenoStr', 'offsetStr',
                           'textStr')),
                {'offset' : 'offsetStr', 'text' : 'textStr',
                 'args' : ('msgStr', ('filenameStr', 'linenoStr',
                                      'offsetStr', 'textStr')),
                 'print_file_and_line' : None, 'msg' : 'msgStr',
                 'filename' : 'filenameStr', 'lineno' : 'linenoStr'}),
            (SyntaxError, ('msgStr', 'filenameStr', 'linenoStr', 'offsetStr',
                           'textStr', 'print_file_and_lineStr'),
                {'text' : None,
                 'args' : ('msgStr', 'filenameStr', 'linenoStr', 'offsetStr',
                           'textStr', 'print_file_and_lineStr'),
                 'print_file_and_line' : None, 'msg' : 'msgStr',
                 'filename' : None, 'lineno' : None, 'offset' : None}),
            (UnicodeError, (), {'args' : (),}),
            (UnicodeEncodeError, ('ascii', 'a', 0, 1,
                                  'ordinal not in range'),
                {'args' : ('ascii', 'a', 0, 1,
                                           'ordinal not in range'),
                 'encoding' : 'ascii', 'object' : 'a',
                 'start' : 0, 'reason' : 'ordinal not in range'}),
            (UnicodeDecodeError, ('ascii', bytearray(b'\xff'), 0, 1,
                                  'ordinal not in range'),
                {'args' : ('ascii', bytearray(b'\xff'), 0, 1,
                                           'ordinal not in range'),
                 'encoding' : 'ascii', 'object' : b'\xff',
                 'start' : 0, 'reason' : 'ordinal not in range'}),
            (UnicodeDecodeError, ('ascii', b'\xff', 0, 1,
                                  'ordinal not in range'),
                {'args' : ('ascii', b'\xff', 0, 1,
                                           'ordinal not in range'),
                 'encoding' : 'ascii', 'object' : b'\xff',
                 'start' : 0, 'reason' : 'ordinal not in range'}),
            (UnicodeTranslateError, ("\u3042", 0, 1, "ouch"),
                {'args' : ('\u3042', 0, 1, 'ouch'),
                 'object' : '\u3042', 'reason' : 'ouch',
                 'start' : 0, 'end' : 1}),
            (NaiveException, ('foo',),
                {'args': ('foo',), 'x': 'foo'}),
            (SlottedNaiveException, ('foo',),
                {'args': ('foo',), 'x': 'foo'}),
        ]
        try:
            # More tests are in test_WindowsError
            exceptionList.append(
                (WindowsError, (1, 'strErrorStr', 'filenameStr'),
                    {'args' : (1, 'strErrorStr'),
                     'strerror' : 'strErrorStr', 'winerror' : None,
                     'errno' : 1,
                     'filename' : 'filenameStr', 'filename2' : None})
            )
        except NameError:
            pass

        for exc, args, expected in exceptionList:
            try:
                e = exc(*args)
            except:
                print("\nexc=%r, args=%r" % (exc, args), file=sys.stderr)
                raise
            else:
                # Verify module name
                if not type(e).__name__.endswith('NaiveException'):
                    self.assertEqual(type(e).__module__, 'builtins')
                # Verify no ref leaks in Exc_str()
                s = str(e)
                for checkArgName in expected:
                    value = getattr(e, checkArgName)
                    self.assertEqual(repr(value),
                                     repr(expected[checkArgName]),
                                     '%r.%s == %r, expected %r' % (
                                     e, checkArgName,
                                     value, expected[checkArgName]))

                # test for pickling support
                for p in [pickle]:
                    for protocol in range(p.HIGHEST_PROTOCOL + 1):
                        s = p.dumps(e, protocol)
                        new = p.loads(s)
                        for checkArgName in expected:
                            got = repr(getattr(new, checkArgName))
                            want = repr(expected[checkArgName])
                            self.assertEqual(got, want,
                                             'pickled "%r", attribute "%s' %
                                             (e, checkArgName))

    def testWithTraceback(self):
        try:
            raise IndexError(4)
        except:
            tb = sys.exc_info()[2]

        e = BaseException().with_traceback(tb)
        self.assertIsInstance(e, BaseException)
        self.assertEqual(e.__traceback__, tb)

        e = IndexError(5).with_traceback(tb)
        self.assertIsInstance(e, IndexError)
        self.assertEqual(e.__traceback__, tb)

        class MyException(Exception):
            pass

        e = MyException().with_traceback(tb)
        self.assertIsInstance(e, MyException)
        self.assertEqual(e.__traceback__, tb)

    def testInvalidTraceback(self):
        try:
            Exception().__traceback__ = 5
        except TypeError as e:
            self.assertIn("__traceback__ must be a traceback", str(e))
        else:
            self.fail("No exception raised")

    def testInvalidAttrs(self):
        self.assertRaises(TypeError, setattr, Exception(), '__cause__', 1)
        self.assertRaises(TypeError, delattr, Exception(), '__cause__')
        self.assertRaises(TypeError, setattr, Exception(), '__context__', 1)
        self.assertRaises(TypeError, delattr, Exception(), '__context__')

    def testNoneClearsTracebackAttr(self):
        try:
            raise IndexError(4)
        except:
            tb = sys.exc_info()[2]

        e = Exception()
        e.__traceback__ = tb
        e.__traceback__ = None
        self.assertEqual(e.__traceback__, None)

    def testChainingAttrs(self):
        e = Exception()
        self.assertIsNone(e.__context__)
        self.assertIsNone(e.__cause__)

        e = TypeError()
        self.assertIsNone(e.__context__)
        self.assertIsNone(e.__cause__)

        class MyException(OSError):
            pass

        e = MyException()
        self.assertIsNone(e.__context__)
        self.assertIsNone(e.__cause__)

    def testChainingDescriptors(self):
        try:
            raise Exception()
        except Exception as exc:
            e = exc

        self.assertIsNone(e.__context__)
        self.assertIsNone(e.__cause__)
        self.assertFalse(e.__suppress_context__)

        e.__context__ = NameError()
        e.__cause__ = None
        self.assertIsInstance(e.__context__, NameError)
        self.assertIsNone(e.__cause__)
        self.assertTrue(e.__suppress_context__)
        e.__suppress_context__ = False
        self.assertFalse(e.__suppress_context__)

    def testKeywordArgs(self):
        # test that builtin exception don't take keyword args,
        # but user-defined subclasses can if they want
        self.assertRaises(TypeError, BaseException, a=1)

        class DerivedException(BaseException):
            def __init__(self, fancy_arg):
                BaseException.__init__(self)
                self.fancy_arg = fancy_arg

        x = DerivedException(fancy_arg=42)
        self.assertEqual(x.fancy_arg, 42)

    @no_tracing
    def testInfiniteRecursion(self):
        def f():
            return f()
        self.assertRaises(RecursionError, f)

        def g():
            try:
                return g()
            except ValueError:
                return -1
        self.assertRaises(RecursionError, g)

    def test_str(self):
        # Make sure both instances and classes have a str representation.
        self.assertTrue(str(Exception))
        self.assertTrue(str(Exception('a')))
        self.assertTrue(str(Exception('a', 'b')))

    def testExceptionCleanupNames(self):
        # Make sure the local variable bound to the exception instance by
        # an "except" statement is only visible inside the except block.
        try:
            raise Exception()
        except Exception as e:
            self.assertTrue(e)
            del e
        self.assertNotIn('e', locals())

    def testExceptionCleanupState(self):
        # Make sure exception state is cleaned up as soon as the except
        # block is left. See #2507

        class MyException(Exception):
            def __init__(self, obj):
                self.obj = obj
        class MyObj:
            pass

        def inner_raising_func():
            # Create some references in exception value and traceback
            local_ref = obj
            raise MyException(obj)

        # Qualified "except" with "as"
        obj = MyObj()
        wr = weakref.ref(obj)
        try:
            inner_raising_func()
        except MyException as e:
            pass
        obj = None
        gc_collect()
        obj = wr()
        self.assertTrue(obj is None, "%s" % obj)

        # Qualified "except" without "as"
        obj = MyObj()
        wr = weakref.ref(obj)
        try:
            inner_raising_func()
        except MyException:
            pass
        obj = None
        gc_collect()
        obj = wr()
        self.assertTrue(obj is None, "%s" % obj)

        # Bare "except"
        obj = MyObj()
        wr = weakref.ref(obj)
        try:
            inner_raising_func()
        except:
            pass
        obj = None
        gc_collect()
        obj = wr()
        self.assertTrue(obj is None, "%s" % obj)

        # "except" with premature block leave
        obj = MyObj()
        wr = weakref.ref(obj)
        for i in [0]:
            try:
                inner_raising_func()
            except:
                break
        obj = None
        gc_collect() # XXX it seems it's not enough
        obj = wr()
        self.assertTrue(obj is None, "%s" % obj)

        # "except" block raising another exception
        obj = MyObj()
        wr = weakref.ref(obj)
        try:
            try:
                inner_raising_func()
            except:
                raise KeyError
        except KeyError as e:
            # We want to test that the except block above got rid of
            # the exception raised in inner_raising_func(), but it
            # also ends up in the __context__ of the KeyError, so we
            # must clear the latter manually for our test to succeed.
            e.__context__ = None
            obj = None
            gc_collect()
            obj = wr()
            # guarantee no ref cycles on CPython (don't gc_collect)
            if check_impl_detail(cpython=False):
                gc_collect()
            self.assertTrue(obj is None, "%s" % obj)

        # Some complicated construct
        obj = MyObj()
        wr = weakref.ref(obj)
        try:
            inner_raising_func()
        except MyException:
            try:
                try:
                    raise
                finally:
                    raise
            except MyException:
                pass
        obj = None
        if check_impl_detail(cpython=False):
            gc_collect()
        obj = wr()
        self.assertTrue(obj is None, "%s" % obj)

        # Inside an exception-silencing "with" block
        class Context:
            def __enter__(self):
                return self
            def __exit__ (self, exc_type, exc_value, exc_tb):
                return True
        obj = MyObj()
        wr = weakref.ref(obj)
        with Context():
            inner_raising_func()
        obj = None
        if check_impl_detail(cpython=False):
            gc_collect()
        obj = wr()
        self.assertTrue(obj is None, "%s" % obj)

    def test_exception_target_in_nested_scope(self):
        # issue 4617: This used to raise a SyntaxError
        # "can not delete variable 'e' referenced in nested scope"
        def print_error():
            e
        try:
            something
        except Exception as e:
            print_error()
            # implicit "del e" here

    def test_generator_leaking(self):
        # Test that generator exception state doesn't leak into the calling
        # frame
        def yield_raise():
            try:
                raise KeyError("caught")
            except KeyError:
                yield sys.exc_info()[0]
                yield sys.exc_info()[0]
            yield sys.exc_info()[0]
        g = yield_raise()
        self.assertEqual(next(g), KeyError)
        self.assertEqual(sys.exc_info()[0], None)
        self.assertEqual(next(g), KeyError)
        self.assertEqual(sys.exc_info()[0], None)
        self.assertEqual(next(g), None)

        # Same test, but inside an exception handler
        try:
            raise TypeError("foo")
        except TypeError:
            g = yield_raise()
            self.assertEqual(next(g), KeyError)
            self.assertEqual(sys.exc_info()[0], TypeError)
            self.assertEqual(next(g), KeyError)
            self.assertEqual(sys.exc_info()[0], TypeError)
            self.assertEqual(next(g), TypeError)
            del g
            self.assertEqual(sys.exc_info()[0], TypeError)

    def test_generator_leaking2(self):
        # See issue 12475.
        def g():
            yield
        try:
            raise RuntimeError
        except RuntimeError:
            it = g()
            next(it)
        try:
            next(it)
        except StopIteration:
            pass
        self.assertEqual(sys.exc_info(), (None, None, None))

    def test_generator_leaking3(self):
        # See issue #23353.  When gen.throw() is called, the caller's
        # exception state should be save and restored.
        def g():
            try:
                yield
            except ZeroDivisionError:
                yield sys.exc_info()[1]
        it = g()
        next(it)
        try:
            1/0
        except ZeroDivisionError as e:
            self.assertIs(sys.exc_info()[1], e)
            gen_exc = it.throw(e)
            self.assertIs(sys.exc_info()[1], e)
            self.assertIs(gen_exc, e)
        self.assertEqual(sys.exc_info(), (None, None, None))

    def test_generator_leaking4(self):
        # See issue #23353.  When an exception is raised by a generator,
        # the caller's exception state should still be restored.
        def g():
            try:
                1/0
            except ZeroDivisionError:
                yield sys.exc_info()[0]
                raise
        it = g()
        try:
            raise TypeError
        except TypeError:
            # The caller's exception state (TypeError) is temporarily
            # saved in the generator.
            tp = next(it)
        self.assertIs(tp, ZeroDivisionError)
        try:
            next(it)
            # We can't check it immediately, but while next() returns
            # with an exception, it shouldn't have restored the old
            # exception state (TypeError).
        except ZeroDivisionError as e:
            self.assertIs(sys.exc_info()[1], e)
        # We used to find TypeError here.
        self.assertEqual(sys.exc_info(), (None, None, None))

    def test_generator_doesnt_retain_old_exc(self):
        def g():
            self.assertIsInstance(sys.exc_info()[1], RuntimeError)
            yield
            self.assertEqual(sys.exc_info(), (None, None, None))
        it = g()
        try:
            raise RuntimeError
        except RuntimeError:
            next(it)
        self.assertRaises(StopIteration, next, it)

    def test_generator_finalizing_and_exc_info(self):
        # See #7173
        def simple_gen():
            yield 1
        def run_gen():
            gen = simple_gen()
            try:
                raise RuntimeError
            except RuntimeError:
                return next(gen)
        run_gen()
        gc_collect()
        self.assertEqual(sys.exc_info(), (None, None, None))

    def _check_generator_cleanup_exc_state(self, testfunc):
        # Issue #12791: exception state is cleaned up as soon as a generator
        # is closed (reference cycles are broken).
        class MyException(Exception):
            def __init__(self, obj):
                self.obj = obj
        class MyObj:
            pass

        def raising_gen():
            try:
                raise MyException(obj)
            except MyException:
                yield

        obj = MyObj()
        wr = weakref.ref(obj)
        g = raising_gen()
        next(g)
        testfunc(g)
        g = obj = None
        gc_collect()
        obj = wr()
        self.assertIs(obj, None)

    def test_generator_throw_cleanup_exc_state(self):
        def do_throw(g):
            try:
                g.throw(RuntimeError())
            except RuntimeError:
                pass
        self._check_generator_cleanup_exc_state(do_throw)

    def test_generator_close_cleanup_exc_state(self):
        def do_close(g):
            g.close()
        self._check_generator_cleanup_exc_state(do_close)

    def test_generator_del_cleanup_exc_state(self):
        def do_del(g):
            g = None
        self._check_generator_cleanup_exc_state(do_del)

    def test_generator_next_cleanup_exc_state(self):
        def do_next(g):
            try:
                next(g)
            except StopIteration:
                pass
            else:
                self.fail("should have raised StopIteration")
        self._check_generator_cleanup_exc_state(do_next)

    def test_generator_send_cleanup_exc_state(self):
        def do_send(g):
            try:
                g.send(None)
            except StopIteration:
                pass
            else:
                self.fail("should have raised StopIteration")
        self._check_generator_cleanup_exc_state(do_send)

    def test_3114(self):
        # Bug #3114: in its destructor, MyObject retrieves a pointer to
        # obsolete and/or deallocated objects.
        class MyObject:
            def __del__(self):
                nonlocal e
                e = sys.exc_info()
        e = ()
        try:
            raise Exception(MyObject())
        except:
            pass
        gc_collect()
        self.assertEqual(e, (None, None, None))

    def test_unicode_change_attributes(self):
        # See issue 7309. This was a crasher.

        u = UnicodeEncodeError('baz', 'xxxxx', 1, 5, 'foo')
        self.assertEqual(str(u), "'baz' codec can't encode characters in position 1-4: foo")
        u.end = 2
        self.assertEqual(str(u), "'baz' codec can't encode character '\\x78' in position 1: foo")
        u.end = 5
        u.reason = 0x345345345345345345
        self.assertEqual(str(u), "'baz' codec can't encode characters in position 1-4: 965230951443685724997")
        u.encoding = 4000
        self.assertEqual(str(u), "'4000' codec can't encode characters in position 1-4: 965230951443685724997")
        u.start = 1000
        self.assertEqual(str(u), "'4000' codec can't encode characters in position 1000-4: 965230951443685724997")

        u = UnicodeDecodeError('baz', b'xxxxx', 1, 5, 'foo')
        self.assertEqual(str(u), "'baz' codec can't decode bytes in position 1-4: foo")
        u.end = 2
        self.assertEqual(str(u), "'baz' codec can't decode byte 0x78 in position 1: foo")
        u.end = 5
        u.reason = 0x345345345345345345
        self.assertEqual(str(u), "'baz' codec can't decode bytes in position 1-4: 965230951443685724997")
        u.encoding = 4000
        self.assertEqual(str(u), "'4000' codec can't decode bytes in position 1-4: 965230951443685724997")
        u.start = 1000
        self.assertEqual(str(u), "'4000' codec can't decode bytes in position 1000-4: 965230951443685724997")

        u = UnicodeTranslateError('xxxx', 1, 5, 'foo')
        self.assertEqual(str(u), "can't translate characters in position 1-4: foo")
        u.end = 2
        self.assertEqual(str(u), "can't translate character '\\x78' in position 1: foo")
        u.end = 5
        u.reason = 0x345345345345345345
        self.assertEqual(str(u), "can't translate characters in position 1-4: 965230951443685724997")
        u.start = 1000
        self.assertEqual(str(u), "can't translate characters in position 1000-4: 965230951443685724997")

    def test_unicode_errors_no_object(self):
        # See issue #21134.
        klasses = UnicodeEncodeError, UnicodeDecodeError, UnicodeTranslateError
        for klass in klasses:
            self.assertEqual(str(klass.__new__(klass)), "")

    @no_tracing
    def test_badisinstance(self):
        # Bug #2542: if issubclass(e, MyException) raises an exception,
        # it should be ignored
        class Meta(type):
            def __subclasscheck__(cls, subclass):
                raise ValueError()
        class MyException(Exception, metaclass=Meta):
            pass

        with captured_output("stderr") as stderr:
            try:
                raise KeyError()
            except MyException as e:
                self.fail("exception should not be a MyException")
            except KeyError:
                pass
            except:
                self.fail("Should have raised KeyError")
            else:
                self.fail("Should have raised KeyError")

        def g():
            try:
                return g()
            except RecursionError:
                return sys.exc_info()
        e, v, tb = g()
        self.assertTrue(isinstance(v, RecursionError), type(v))
        self.assertIn("maximum recursion depth exceeded", str(v))


    @cpython_only
    def test_MemoryError(self):
        # PyErr_NoMemory always raises the same exception instance.
        # Check that the traceback is not doubled.
        import traceback
        from _testcapi import raise_memoryerror
        def raiseMemError():
            try:
                raise_memoryerror()
            except MemoryError as e:
                tb = e.__traceback__
            else:
                self.fail("Should have raises a MemoryError")
            return traceback.format_tb(tb)

        tb1 = raiseMemError()
        tb2 = raiseMemError()
        self.assertEqual(tb1, tb2)

    @cpython_only
    def test_exception_with_doc(self):
        import _testcapi
        doc2 = "This is a test docstring."
        doc4 = "This is another test docstring."

        self.assertRaises(SystemError, _testcapi.make_exception_with_doc,
                          "error1")

        # test basic usage of PyErr_NewException
        error1 = _testcapi.make_exception_with_doc("_testcapi.error1")
        self.assertIs(type(error1), type)
        self.assertTrue(issubclass(error1, Exception))
        self.assertIsNone(error1.__doc__)

        # test with given docstring
        error2 = _testcapi.make_exception_with_doc("_testcapi.error2", doc2)
        self.assertEqual(error2.__doc__, doc2)

        # test with explicit base (without docstring)
        error3 = _testcapi.make_exception_with_doc("_testcapi.error3",
                                                   base=error2)
        self.assertTrue(issubclass(error3, error2))

        # test with explicit base tuple
        class C(object):
            pass
        error4 = _testcapi.make_exception_with_doc("_testcapi.error4", doc4,
                                                   (error3, C))
        self.assertTrue(issubclass(error4, error3))
        self.assertTrue(issubclass(error4, C))
        self.assertEqual(error4.__doc__, doc4)

        # test with explicit dictionary
        error5 = _testcapi.make_exception_with_doc("_testcapi.error5", "",
                                                   error4, {'a': 1})
        self.assertTrue(issubclass(error5, error4))
        self.assertEqual(error5.a, 1)
        self.assertEqual(error5.__doc__, "")

    @cpython_only
    def test_memory_error_cleanup(self):
        # Issue #5437: preallocated MemoryError instances should not keep
        # traceback objects alive.
        from _testcapi import raise_memoryerror
        class C:
            pass
        wr = None
        def inner():
            nonlocal wr
            c = C()
            wr = weakref.ref(c)
            raise_memoryerror()
        # We cannot use assertRaises since it manually deletes the traceback
        try:
            inner()
        except MemoryError as e:
            self.assertNotEqual(wr(), None)
        else:
            self.fail("MemoryError not raised")
        gc_collect()
        self.assertEqual(wr(), None)

    @no_tracing
    def test_recursion_error_cleanup(self):
        # Same test as above, but with "recursion exceeded" errors
        class C:
            pass
        wr = None
        def inner():
            nonlocal wr
            c = C()
            wr = weakref.ref(c)
            inner()
        # We cannot use assertRaises since it manually deletes the traceback
        try:
            inner()
        except RecursionError as e:
            self.assertNotEqual(wr(), None)
        else:
<<<<<<< HEAD
            self.fail("RuntimeError not raised")
        gc_collect()
=======
            self.fail("RecursionError not raised")
>>>>>>> de24bf87
        self.assertEqual(wr(), None)

    def test_errno_ENOTDIR(self):
        # Issue #12802: "not a directory" errors are ENOTDIR even on Windows
        with self.assertRaises(OSError) as cm:
            os.listdir(__file__)
        self.assertEqual(cm.exception.errno, errno.ENOTDIR, cm.exception)


class ImportErrorTests(unittest.TestCase):

    def test_attributes(self):
        # Setting 'name' and 'path' should not be a problem.
        exc = ImportError('test')
        self.assertIsNone(exc.name)
        self.assertIsNone(exc.path)

        exc = ImportError('test', name='somemodule')
        self.assertEqual(exc.name, 'somemodule')
        self.assertIsNone(exc.path)

        exc = ImportError('test', path='somepath')
        self.assertEqual(exc.path, 'somepath')
        self.assertIsNone(exc.name)

        exc = ImportError('test', path='somepath', name='somename')
        self.assertEqual(exc.name, 'somename')
        self.assertEqual(exc.path, 'somepath')

    def test_non_str_argument(self):
        # Issue #15778
        with check_warnings(('', BytesWarning), quiet=True):
            arg = b'abc'
            exc = ImportError(arg)
            self.assertEqual(str(arg), str(exc))


if __name__ == '__main__':
    unittest.main()<|MERGE_RESOLUTION|>--- conflicted
+++ resolved
@@ -1010,12 +1010,7 @@
         except RecursionError as e:
             self.assertNotEqual(wr(), None)
         else:
-<<<<<<< HEAD
-            self.fail("RuntimeError not raised")
-        gc_collect()
-=======
             self.fail("RecursionError not raised")
->>>>>>> de24bf87
         self.assertEqual(wr(), None)
 
     def test_errno_ENOTDIR(self):
