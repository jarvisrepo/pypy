--- conflicted
+++ resolved
@@ -2,10 +2,10 @@
 
 There are four types of string literals:
 
-    'abc'             -- normal str
-    r'abc'            -- raw str
-    b'xyz'            -- normal bytes
-    br'xyz' | rb'xyz' -- raw bytes
+    'abc'   -- normal str
+    r'abc'  -- raw str
+    b'xyz'  -- normal bytes
+    br'xyz' -- raw bytes
 
 The difference between normal and raw strings is of course that in a
 raw string, \ escapes (while still used to determine the end of the
@@ -133,47 +133,18 @@
 
     def test_eval_bytes_raw(self):
         self.assertEqual(eval(""" br'x' """), b'x')
-        self.assertEqual(eval(""" rb'x' """), b'x')
         self.assertEqual(eval(r""" br'\x01' """), b'\\' + b'x01')
-        self.assertEqual(eval(r""" rb'\x01' """), b'\\' + b'x01')
         self.assertEqual(eval(""" br'\x01' """), byte(1))
-        self.assertEqual(eval(""" rb'\x01' """), byte(1))
         self.assertEqual(eval(r""" br'\x81' """), b"\\" + b"x81")
-        self.assertEqual(eval(r""" rb'\x81' """), b"\\" + b"x81")
         self.assertRaises(SyntaxError, eval, """ br'\x81' """)
-        self.assertRaises(SyntaxError, eval, """ rb'\x81' """)
         self.assertEqual(eval(r""" br'\u1881' """), b"\\" + b"u1881")
-        self.assertEqual(eval(r""" rb'\u1881' """), b"\\" + b"u1881")
         self.assertRaises(SyntaxError, eval, """ br'\u1881' """)
-<<<<<<< HEAD
-        self.assertRaises(SyntaxError, eval, """ rb'\u1881' """)
-        self.assertEqual(eval(r""" br'\U0001d120' """), b"\\" + b"U0001d120")
-        self.assertEqual(eval(r""" rb'\U0001d120' """), b"\\" + b"U0001d120")
-        self.assertRaises(SyntaxError, eval, """ br'\U0001d120' """)
-        self.assertRaises(SyntaxError, eval, """ rb'\U0001d120' """)
-        self.assertRaises(SyntaxError, eval, """ bb'' """)
-        self.assertRaises(SyntaxError, eval, """ rr'' """)
-        self.assertRaises(SyntaxError, eval, """ brr'' """)
-        self.assertRaises(SyntaxError, eval, """ bbr'' """)
-        self.assertRaises(SyntaxError, eval, """ rrb'' """)
-        self.assertRaises(SyntaxError, eval, """ rbb'' """)
-
-    def test_eval_str_u(self):
-        self.assertEqual(eval(""" u'x' """), 'x')
-        self.assertEqual(eval(""" U'\u00e4' """), 'ä')
-        self.assertEqual(eval(""" u'\N{LATIN SMALL LETTER A WITH DIAERESIS}' """), 'ä')
-        self.assertRaises(SyntaxError, eval, """ ur'' """)
-        self.assertRaises(SyntaxError, eval, """ ru'' """)
-        self.assertRaises(SyntaxError, eval, """ bu'' """)
-        self.assertRaises(SyntaxError, eval, """ ub'' """)
-=======
         self.assertEqual(eval(r""" br'\U0001d120' """), b"\\" + b"U0001d120")
         self.assertRaises(SyntaxError, eval, """ br'\U0001d120' """)
         self.assertRaises(SyntaxError, eval, """ rb'' """)
         self.assertRaises(SyntaxError, eval, """ bb'' """)
         self.assertRaises(SyntaxError, eval, """ rr'' """)
         self.assertRaises(SyntaxError, eval, """ brr'' """)
->>>>>>> 89d8f867
 
     def check_encoding(self, encoding, extra=""):
         modname = "xx_" + encoding.replace("-", "_")
@@ -196,7 +167,7 @@
         self.assertRaises(SyntaxError, self.check_encoding, "utf-8", extra)
 
     def test_file_utf8(self):
-        self.check_encoding("utf-8")
+        self.check_encoding("utf8")
 
     def test_file_iso_8859_1(self):
         self.check_encoding("iso-8859-1")
