--- conflicted
+++ resolved
@@ -8,9 +8,6 @@
 import collections
 import itertools
 import gc
-<<<<<<< HEAD
-import sys
-=======
 import contextlib
 
 
@@ -20,7 +17,6 @@
     def __hash__(self):
         # Guaranteed different hash
         return str.__hash__(self) ^ 3
->>>>>>> 51768410
 
 
 class FunctionCalls(unittest.TestCase):
@@ -573,7 +569,6 @@
 
 class TestPEP590(unittest.TestCase):
 
-    @cpython_only
     def test_method_descriptor_flag(self):
         import functools
         cached = functools.lru_cache(1)(testfunction)
@@ -593,7 +588,6 @@
             pass
         self.assertFalse(MethodDescriptorHeap.__flags__ & Py_TPFLAGS_METHOD_DESCRIPTOR)
 
-    @cpython_only
     def test_vectorcall_flag(self):
         self.assertTrue(_testcapi.MethodDescriptorBase.__flags__ & Py_TPFLAGS_HAVE_VECTORCALL)
         self.assertTrue(_testcapi.MethodDescriptorDerived.__flags__ & Py_TPFLAGS_HAVE_VECTORCALL)
