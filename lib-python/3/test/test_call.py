import unittest
from test.support import cpython_only
try:
    import _testcapi
except ImportError:
    _testcapi = None
import struct
import collections
import itertools
import gc


class FunctionCalls(unittest.TestCase):

    def test_kwargs_order(self):
        # bpo-34320:  **kwargs should preserve order of passed OrderedDict
        od = collections.OrderedDict([('a', 1), ('b', 2)])
        od.move_to_end('a')
        expected = list(od.items())

        def fn(**kw):
            return kw

        res = fn(**od)
        self.assertIsInstance(res, dict)
        self.assertEqual(list(res.items()), expected)


@cpython_only
class CFunctionCallsErrorMessages(unittest.TestCase):

    def test_varargs0(self):
        msg = r"__contains__\(\) takes exactly one argument \(0 given\)"
        self.assertRaisesRegex(TypeError, msg, {}.__contains__)

    def test_varargs2(self):
        msg = r"__contains__\(\) takes exactly one argument \(2 given\)"
        self.assertRaisesRegex(TypeError, msg, {}.__contains__, 0, 1)

    def test_varargs3(self):
        msg = r"^from_bytes\(\) takes exactly 2 positional arguments \(3 given\)"
        self.assertRaisesRegex(TypeError, msg, int.from_bytes, b'a', 'little', False)

    def test_varargs1min(self):
        msg = r"get expected at least 1 argument, got 0"
        self.assertRaisesRegex(TypeError, msg, {}.get)

        msg = r"expected 1 argument, got 0"
        self.assertRaisesRegex(TypeError, msg, {}.__delattr__)

    def test_varargs2min(self):
        msg = r"getattr expected at least 2 arguments, got 0"
        self.assertRaisesRegex(TypeError, msg, getattr)

    def test_varargs1max(self):
        msg = r"input expected at most 1 argument, got 2"
        self.assertRaisesRegex(TypeError, msg, input, 1, 2)

    def test_varargs2max(self):
        msg = r"get expected at most 2 arguments, got 3"
        self.assertRaisesRegex(TypeError, msg, {}.get, 1, 2, 3)

    def test_varargs1_kw(self):
        msg = r"__contains__\(\) takes no keyword arguments"
        self.assertRaisesRegex(TypeError, msg, {}.__contains__, x=2)

    def test_varargs2_kw(self):
        msg = r"__contains__\(\) takes no keyword arguments"
        self.assertRaisesRegex(TypeError, msg, {}.__contains__, x=2, y=2)

    def test_varargs3_kw(self):
        msg = r"bool\(\) takes no keyword arguments"
        self.assertRaisesRegex(TypeError, msg, bool, x=2)

    def test_varargs4_kw(self):
        msg = r"^list[.]index\(\) takes no keyword arguments$"
        self.assertRaisesRegex(TypeError, msg, [].index, x=2)

    def test_varargs5_kw(self):
        msg = r"^hasattr\(\) takes no keyword arguments$"
        self.assertRaisesRegex(TypeError, msg, hasattr, x=2)

    def test_varargs6_kw(self):
        msg = r"^getattr\(\) takes no keyword arguments$"
        self.assertRaisesRegex(TypeError, msg, getattr, x=2)

    def test_varargs7_kw(self):
        msg = r"^next\(\) takes no keyword arguments$"
        self.assertRaisesRegex(TypeError, msg, next, x=2)

    def test_varargs8_kw(self):
        msg = r"^_struct[.]pack\(\) takes no keyword arguments$"
        self.assertRaisesRegex(TypeError, msg, struct.pack, x=2)

    def test_varargs9_kw(self):
        msg = r"^_struct[.]pack_into\(\) takes no keyword arguments$"
        self.assertRaisesRegex(TypeError, msg, struct.pack_into, x=2)

    def test_varargs10_kw(self):
        msg = r"^deque[.]index\(\) takes no keyword arguments$"
        self.assertRaisesRegex(TypeError, msg, collections.deque().index, x=2)

    def test_varargs11_kw(self):
        msg = r"^Struct[.]pack\(\) takes no keyword arguments$"
        self.assertRaisesRegex(TypeError, msg, struct.Struct.pack, struct.Struct(""), x=2)

    def test_varargs12_kw(self):
        msg = r"^staticmethod\(\) takes no keyword arguments$"
        self.assertRaisesRegex(TypeError, msg, staticmethod, func=id)

    def test_varargs13_kw(self):
        msg = r"^classmethod\(\) takes no keyword arguments$"
        self.assertRaisesRegex(TypeError, msg, classmethod, func=id)

    def test_varargs14_kw(self):
        msg = r"^product\(\) takes at most 1 keyword argument \(2 given\)$"
        self.assertRaisesRegex(TypeError, msg,
                               itertools.product, 0, repeat=1, foo=2)

    def test_varargs15_kw(self):
        msg = r"^ImportError\(\) takes at most 2 keyword arguments \(3 given\)$"
        self.assertRaisesRegex(TypeError, msg,
                               ImportError, 0, name=1, path=2, foo=3)

    def test_varargs16_kw(self):
        msg = r"^min\(\) takes at most 2 keyword arguments \(3 given\)$"
        self.assertRaisesRegex(TypeError, msg,
                               min, 0, default=1, key=2, foo=3)

    def test_varargs17_kw(self):
        msg = r"^print\(\) takes at most 4 keyword arguments \(5 given\)$"
        self.assertRaisesRegex(TypeError, msg,
                               print, 0, sep=1, end=2, file=3, flush=4, foo=5)

    def test_oldargs0_1(self):
        msg = r"keys\(\) takes no arguments \(1 given\)"
        self.assertRaisesRegex(TypeError, msg, {}.keys, 0)

    def test_oldargs0_2(self):
        msg = r"keys\(\) takes no arguments \(2 given\)"
        self.assertRaisesRegex(TypeError, msg, {}.keys, 0, 1)

    def test_oldargs0_1_kw(self):
        msg = r"keys\(\) takes no keyword arguments"
        self.assertRaisesRegex(TypeError, msg, {}.keys, x=2)

    def test_oldargs0_2_kw(self):
        msg = r"keys\(\) takes no keyword arguments"
        self.assertRaisesRegex(TypeError, msg, {}.keys, x=2, y=2)

    def test_oldargs1_0(self):
        msg = r"count\(\) takes exactly one argument \(0 given\)"
        self.assertRaisesRegex(TypeError, msg, [].count)

    def test_oldargs1_2(self):
        msg = r"count\(\) takes exactly one argument \(2 given\)"
        self.assertRaisesRegex(TypeError, msg, [].count, 1, 2)

    def test_oldargs1_0_kw(self):
        msg = r"count\(\) takes no keyword arguments"
        self.assertRaisesRegex(TypeError, msg, [].count, x=2)

    def test_oldargs1_1_kw(self):
        msg = r"count\(\) takes no keyword arguments"
        self.assertRaisesRegex(TypeError, msg, [].count, {}, x=2)

    def test_oldargs1_2_kw(self):
        msg = r"count\(\) takes no keyword arguments"
        self.assertRaisesRegex(TypeError, msg, [].count, x=2, y=2)



class TestCallingConventions(unittest.TestCase):
    """Test calling using various C calling conventions (METH_*) from Python

    Subclasses test several kinds of functions (module-level, methods,
    class methods static methods) using these attributes:
      obj: the object that contains tested functions (as attributes)
      expected_self: expected "self" argument to the C function

    The base class tests module-level functions.
    """

    def setUp(self):
        self.obj = self.expected_self = _testcapi

    def test_varargs(self):
        self.assertEqual(
            self.obj.meth_varargs(1, 2, 3),
            (self.expected_self, (1, 2, 3)),
        )

    def test_varargs_ext(self):
        self.assertEqual(
            self.obj.meth_varargs(*(1, 2, 3)),
            (self.expected_self, (1, 2, 3)),
        )

    def test_varargs_error_kw(self):
        msg = r"meth_varargs\(\) takes no keyword arguments"
        self.assertRaisesRegex(
            TypeError, msg, lambda: self.obj.meth_varargs(k=1),
        )

    def test_varargs_keywords(self):
        self.assertEqual(
            self.obj.meth_varargs_keywords(1, 2, a=3, b=4),
            (self.expected_self, (1, 2), {'a': 3, 'b': 4})
        )

    def test_varargs_keywords_ext(self):
        self.assertEqual(
            self.obj.meth_varargs_keywords(*[1, 2], **{'a': 3, 'b': 4}),
            (self.expected_self, (1, 2), {'a': 3, 'b': 4})
        )

    def test_o(self):
        self.assertEqual(self.obj.meth_o(1), (self.expected_self, 1))

    def test_o_ext(self):
        self.assertEqual(self.obj.meth_o(*[1]), (self.expected_self, 1))

    def test_o_error_no_arg(self):
        msg = r"meth_o\(\) takes exactly one argument \(0 given\)"
        self.assertRaisesRegex(TypeError, msg, self.obj.meth_o)

    def test_o_error_two_args(self):
        msg = r"meth_o\(\) takes exactly one argument \(2 given\)"
        self.assertRaisesRegex(
            TypeError, msg, lambda: self.obj.meth_o(1, 2),
        )

    def test_o_error_ext(self):
        msg = r"meth_o\(\) takes exactly one argument \(3 given\)"
        self.assertRaisesRegex(
            TypeError, msg, lambda: self.obj.meth_o(*(1, 2, 3)),
        )

    def test_o_error_kw(self):
        msg = r"meth_o\(\) takes no keyword arguments"
        self.assertRaisesRegex(
            TypeError, msg, lambda: self.obj.meth_o(k=1),
        )

    def test_o_error_arg_kw(self):
        msg = r"meth_o\(\) takes no keyword arguments"
        self.assertRaisesRegex(
            TypeError, msg, lambda: self.obj.meth_o(k=1),
        )

    def test_noargs(self):
        self.assertEqual(self.obj.meth_noargs(), self.expected_self)

    def test_noargs_ext(self):
        self.assertEqual(self.obj.meth_noargs(*[]), self.expected_self)

    def test_noargs_error_arg(self):
        msg = r"meth_noargs\(\) takes no arguments \(1 given\)"
        self.assertRaisesRegex(
            TypeError, msg, lambda: self.obj.meth_noargs(1),
        )

    def test_noargs_error_arg2(self):
        msg = r"meth_noargs\(\) takes no arguments \(2 given\)"
        self.assertRaisesRegex(
            TypeError, msg, lambda: self.obj.meth_noargs(1, 2),
        )

    def test_noargs_error_ext(self):
        msg = r"meth_noargs\(\) takes no arguments \(3 given\)"
        self.assertRaisesRegex(
            TypeError, msg, lambda: self.obj.meth_noargs(*(1, 2, 3)),
        )

    def test_noargs_error_kw(self):
        msg = r"meth_noargs\(\) takes no keyword arguments"
        self.assertRaisesRegex(
            TypeError, msg, lambda: self.obj.meth_noargs(k=1),
        )

    def test_fastcall(self):
        self.assertEqual(
            self.obj.meth_fastcall(1, 2, 3),
            (self.expected_self, (1, 2, 3)),
        )

    def test_fastcall_ext(self):
        self.assertEqual(
            self.obj.meth_fastcall(*(1, 2, 3)),
            (self.expected_self, (1, 2, 3)),
        )

    def test_fastcall_error_kw(self):
        msg = r"meth_fastcall\(\) takes no keyword arguments"
        self.assertRaisesRegex(
            TypeError, msg, lambda: self.obj.meth_fastcall(k=1),
        )

    def test_fastcall_keywords(self):
        self.assertEqual(
            self.obj.meth_fastcall_keywords(1, 2, a=3, b=4),
            (self.expected_self, (1, 2), {'a': 3, 'b': 4})
        )

    def test_fastcall_keywords_ext(self):
        self.assertEqual(
            self.obj.meth_fastcall_keywords(*(1, 2), **{'a': 3, 'b': 4}),
            (self.expected_self, (1, 2), {'a': 3, 'b': 4})
        )


class TestCallingConventionsInstance(TestCallingConventions):
    """Test calling instance methods using various calling conventions"""

    def setUp(self):
        self.obj = self.expected_self = _testcapi.MethInstance()


class TestCallingConventionsClass(TestCallingConventions):
    """Test calling class methods using various calling conventions"""

    def setUp(self):
        self.obj = self.expected_self = _testcapi.MethClass


class TestCallingConventionsClassInstance(TestCallingConventions):
    """Test calling class methods on instance"""

    def setUp(self):
        self.obj = _testcapi.MethClass()
        self.expected_self = _testcapi.MethClass


class TestCallingConventionsStatic(TestCallingConventions):
    """Test calling static methods using various calling conventions"""

    def setUp(self):
        self.obj = _testcapi.MethStatic()
        self.expected_self = None


def pyfunc(arg1, arg2):
    return [arg1, arg2]


def pyfunc_noarg():
    return "noarg"


class PythonClass:
    def method(self, arg1, arg2):
        return [arg1, arg2]

    def method_noarg(self):
        return "noarg"

    @classmethod
    def class_method(cls):
        return "classmethod"

    @staticmethod
    def static_method():
        return "staticmethod"


PYTHON_INSTANCE = PythonClass()

NULL_OR_EMPTY = object()

class FastCallTests(unittest.TestCase):
    """Test calling using various callables from C
    """

    # Test calls with positional arguments
    CALLS_POSARGS = [
        # (func, args: tuple, result)

        # Python function with 2 arguments
        (pyfunc, (1, 2), [1, 2]),

        # Python function without argument
        (pyfunc_noarg, (), "noarg"),

        # Python class methods
        (PythonClass.class_method, (), "classmethod"),
        (PythonClass.static_method, (), "staticmethod"),

        # Python instance methods
        (PYTHON_INSTANCE.method, (1, 2), [1, 2]),
        (PYTHON_INSTANCE.method_noarg, (), "noarg"),
        (PYTHON_INSTANCE.class_method, (), "classmethod"),
        (PYTHON_INSTANCE.static_method, (), "staticmethod"),

        # C callables are added later
    ]

    # Test calls with positional and keyword arguments
    CALLS_KWARGS = [
        # (func, args: tuple, kwargs: dict, result)

        # Python function with 2 arguments
        (pyfunc, (1,), {'arg2': 2}, [1, 2]),
        (pyfunc, (), {'arg1': 1, 'arg2': 2}, [1, 2]),

        # Python instance methods
        (PYTHON_INSTANCE.method, (1,), {'arg2': 2}, [1, 2]),
        (PYTHON_INSTANCE.method, (), {'arg1': 1, 'arg2': 2}, [1, 2]),

        # C callables are added later
    ]

    # Add all the calling conventions and variants of C callables
    _instance = _testcapi.MethInstance()
    for obj, expected_self in (
        (_testcapi, _testcapi),  # module-level function
        (_instance, _instance),  # bound method
        (_testcapi.MethClass, _testcapi.MethClass),  # class method on class
        (_testcapi.MethClass(), _testcapi.MethClass),  # class method on inst.
        (_testcapi.MethStatic, None),  # static method
    ):
        CALLS_POSARGS.extend([
            (obj.meth_varargs, (1, 2), (expected_self, (1, 2))),
            (obj.meth_varargs_keywords,
                (1, 2), (expected_self, (1, 2), NULL_OR_EMPTY)),
            (obj.meth_fastcall, (1, 2), (expected_self, (1, 2))),
            (obj.meth_fastcall, (), (expected_self, ())),
            (obj.meth_fastcall_keywords,
                (1, 2), (expected_self, (1, 2), NULL_OR_EMPTY)),
            (obj.meth_fastcall_keywords,
                (), (expected_self, (), NULL_OR_EMPTY)),
            (obj.meth_noargs, (), expected_self),
            (obj.meth_o, (123, ), (expected_self, 123)),
        ])

        CALLS_KWARGS.extend([
            (obj.meth_varargs_keywords,
                (1, 2), {'x': 'y'}, (expected_self, (1, 2), {'x': 'y'})),
            (obj.meth_varargs_keywords,
                (), {'x': 'y'}, (expected_self, (), {'x': 'y'})),
            (obj.meth_varargs_keywords,
                (1, 2), {}, (expected_self, (1, 2), NULL_OR_EMPTY)),
            (obj.meth_fastcall_keywords,
                (1, 2), {'x': 'y'}, (expected_self, (1, 2), {'x': 'y'})),
            (obj.meth_fastcall_keywords,
                (), {'x': 'y'}, (expected_self, (), {'x': 'y'})),
            (obj.meth_fastcall_keywords,
                (1, 2), {}, (expected_self, (1, 2), NULL_OR_EMPTY)),
        ])

    def check_result(self, result, expected):
        if isinstance(expected, tuple) and expected[-1] is NULL_OR_EMPTY:
            if result[-1] in ({}, None):
                expected = (*expected[:-1], result[-1])
        self.assertEqual(result, expected)

    def test_fastcall(self):
        # Test _PyObject_FastCall()

        for func, args, expected in self.CALLS_POSARGS:
            with self.subTest(func=func, args=args):
                result = _testcapi.pyobject_fastcall(func, args)
                self.check_result(result, expected)

                if not args:
                    # args=NULL, nargs=0
                    result = _testcapi.pyobject_fastcall(func, None)
                    self.check_result(result, expected)

    def test_vectorcall_dict(self):
<<<<<<< HEAD
        # Test PyObject_VectorcallDict()
=======
        # Test _PyObject_FastCallDict()
>>>>>>> 5b8111bd

        for func, args, expected in self.CALLS_POSARGS:
            with self.subTest(func=func, args=args):
                # kwargs=NULL
                result = _testcapi.pyobject_fastcalldict(func, args, None)
                self.check_result(result, expected)

                if not args:
                    # args=NULL, nargs=0, kwargs=NULL
                    result = _testcapi.pyobject_fastcalldict(func, None, None)
                    self.check_result(result, expected)

        for func, args, kwargs, expected in self.CALLS_KWARGS:
            with self.subTest(func=func, args=args, kwargs=kwargs):
                result = _testcapi.pyobject_fastcalldict(func, args, kwargs)
                self.check_result(result, expected)

    def test_vectorcall(self):
<<<<<<< HEAD
        # Test PyObject_Vectorcall()
=======
        # Test _PyObject_Vectorcall()
>>>>>>> 5b8111bd

        for func, args, expected in self.CALLS_POSARGS:
            with self.subTest(func=func, args=args):
                # kwnames=NULL
                result = _testcapi.pyobject_vectorcall(func, args, None)
                self.check_result(result, expected)

                # kwnames=()
                result = _testcapi.pyobject_vectorcall(func, args, ())
                self.check_result(result, expected)

                if not args:
                    # kwnames=NULL
                    result = _testcapi.pyobject_vectorcall(func, None, None)
                    self.check_result(result, expected)

                    # kwnames=()
                    result = _testcapi.pyobject_vectorcall(func, None, ())
                    self.check_result(result, expected)

        for func, args, kwargs, expected in self.CALLS_KWARGS:
            with self.subTest(func=func, args=args, kwargs=kwargs):
                kwnames = tuple(kwargs.keys())
                args = args + tuple(kwargs.values())
                result = _testcapi.pyobject_vectorcall(func, args, kwnames)
                self.check_result(result, expected)

    def test_fastcall_clearing_dict(self):
        # Test bpo-36907: the point of the test is just checking that this
        # does not crash.
        class IntWithDict:
            __slots__ = ["kwargs"]
            def __init__(self, **kwargs):
                self.kwargs = kwargs
            def __index__(self):
                self.kwargs.clear()
                gc.collect()
                return 0
        x = IntWithDict(dont_inherit=IntWithDict())
        # We test the argument handling of "compile" here, the compilation
        # itself is not relevant. When we pass flags=x below, x.__index__() is
        # called, which changes the keywords dict.
        compile("pass", "", "exec", x, **x.kwargs)


Py_TPFLAGS_HAVE_VECTORCALL = 1 << 11
Py_TPFLAGS_METHOD_DESCRIPTOR = 1 << 17


def testfunction(self):
    """some doc"""
    return self


def testfunction_kw(self, *, kw):
    """some doc"""
    return self


class TestPEP590(unittest.TestCase):

<<<<<<< HEAD
=======
    @cpython_only
>>>>>>> 5b8111bd
    def test_method_descriptor_flag(self):
        import functools
        cached = functools.lru_cache(1)(testfunction)

        self.assertFalse(type(repr).__flags__ & Py_TPFLAGS_METHOD_DESCRIPTOR)
        self.assertTrue(type(list.append).__flags__ & Py_TPFLAGS_METHOD_DESCRIPTOR)
        self.assertTrue(type(list.__add__).__flags__ & Py_TPFLAGS_METHOD_DESCRIPTOR)
        self.assertTrue(type(testfunction).__flags__ & Py_TPFLAGS_METHOD_DESCRIPTOR)
        self.assertTrue(type(cached).__flags__ & Py_TPFLAGS_METHOD_DESCRIPTOR)

        self.assertTrue(_testcapi.MethodDescriptorBase.__flags__ & Py_TPFLAGS_METHOD_DESCRIPTOR)
        self.assertTrue(_testcapi.MethodDescriptorDerived.__flags__ & Py_TPFLAGS_METHOD_DESCRIPTOR)
        self.assertFalse(_testcapi.MethodDescriptorNopGet.__flags__ & Py_TPFLAGS_METHOD_DESCRIPTOR)

        # Heap type should not inherit Py_TPFLAGS_METHOD_DESCRIPTOR
        class MethodDescriptorHeap(_testcapi.MethodDescriptorBase):
            pass
        self.assertFalse(MethodDescriptorHeap.__flags__ & Py_TPFLAGS_METHOD_DESCRIPTOR)

<<<<<<< HEAD
=======
    @cpython_only
>>>>>>> 5b8111bd
    def test_vectorcall_flag(self):
        self.assertTrue(_testcapi.MethodDescriptorBase.__flags__ & Py_TPFLAGS_HAVE_VECTORCALL)
        self.assertTrue(_testcapi.MethodDescriptorDerived.__flags__ & Py_TPFLAGS_HAVE_VECTORCALL)
        self.assertFalse(_testcapi.MethodDescriptorNopGet.__flags__ & Py_TPFLAGS_HAVE_VECTORCALL)
        self.assertTrue(_testcapi.MethodDescriptor2.__flags__ & Py_TPFLAGS_HAVE_VECTORCALL)

        # Heap type should not inherit Py_TPFLAGS_HAVE_VECTORCALL
        class MethodDescriptorHeap(_testcapi.MethodDescriptorBase):
            pass
        self.assertFalse(MethodDescriptorHeap.__flags__ & Py_TPFLAGS_HAVE_VECTORCALL)

    def test_vectorcall_override(self):
        # Check that tp_call can correctly override vectorcall.
        # MethodDescriptorNopGet implements tp_call but it inherits from
        # MethodDescriptorBase, which implements vectorcall. Since
        # MethodDescriptorNopGet returns the args tuple when called, we check
        # additionally that no new tuple is created for this call.
        args = tuple(range(5))
        f = _testcapi.MethodDescriptorNopGet()
        self.assertIs(f(*args), args)

    def test_vectorcall(self):
        # Test a bunch of different ways to call objects:
        # 1. vectorcall using PyVectorcall_Call()
        #   (only for objects that support vectorcall directly)
        # 2. normal call
<<<<<<< HEAD
        # 3. vectorcall using PyObject_Vectorcall()
=======
        # 3. vectorcall using _PyObject_Vectorcall()
>>>>>>> 5b8111bd
        # 4. call as bound method
        # 5. call using functools.partial

        # A list of (function, args, kwargs, result) calls to test
        calls = [(len, (range(42),), {}, 42),
                 (list.append, ([], 0), {}, None),
                 ([].append, (0,), {}, None),
                 (sum, ([36],), {"start":6}, 42),
                 (testfunction, (42,), {}, 42),
                 (testfunction_kw, (42,), {"kw":None}, 42),
                 (_testcapi.MethodDescriptorBase(), (0,), {}, True),
                 (_testcapi.MethodDescriptorDerived(), (0,), {}, True),
                 (_testcapi.MethodDescriptor2(), (0,), {}, False)]

        from _testcapi import pyobject_vectorcall, pyvectorcall_call
        from types import MethodType
        from functools import partial

        def vectorcall(func, args, kwargs):
            args = *args, *kwargs.values()
            kwnames = tuple(kwargs)
            return pyobject_vectorcall(func, args, kwnames)

        for (func, args, kwargs, expected) in calls:
            with self.subTest(str(func)):
                if not kwargs:
                    self.assertEqual(expected, pyvectorcall_call(func, args))
                self.assertEqual(expected, pyvectorcall_call(func, args, kwargs))

        # Add derived classes (which do not support vectorcall directly,
        # but do support all other ways of calling).

        class MethodDescriptorHeap(_testcapi.MethodDescriptorBase):
            pass

        class MethodDescriptorOverridden(_testcapi.MethodDescriptorBase):
            def __call__(self, n):
                return 'new'

        class SuperBase:
            def __call__(self, *args):
                return super().__call__(*args)

        class MethodDescriptorSuper(SuperBase, _testcapi.MethodDescriptorBase):
            def __call__(self, *args):
                return super().__call__(*args)

        calls += [
            (dict.update, ({},), {"key":True}, None),
            ({}.update, ({},), {"key":True}, None),
            (MethodDescriptorHeap(), (0,), {}, True),
            (MethodDescriptorOverridden(), (0,), {}, 'new'),
            (MethodDescriptorSuper(), (0,), {}, True),
        ]

        for (func, args, kwargs, expected) in calls:
            with self.subTest(str(func)):
                args1 = args[1:]
                meth = MethodType(func, args[0])
                wrapped = partial(func)
                if not kwargs:
                    self.assertEqual(expected, func(*args))
                    self.assertEqual(expected, pyobject_vectorcall(func, args, None))
                    self.assertEqual(expected, meth(*args1))
                    self.assertEqual(expected, wrapped(*args))
                self.assertEqual(expected, func(*args, **kwargs))
                self.assertEqual(expected, vectorcall(func, args, kwargs))
                self.assertEqual(expected, meth(*args1, **kwargs))
                self.assertEqual(expected, wrapped(*args, **kwargs))


if __name__ == "__main__":
    unittest.main()<|MERGE_RESOLUTION|>--- conflicted
+++ resolved
@@ -467,11 +467,7 @@
                     self.check_result(result, expected)
 
     def test_vectorcall_dict(self):
-<<<<<<< HEAD
         # Test PyObject_VectorcallDict()
-=======
-        # Test _PyObject_FastCallDict()
->>>>>>> 5b8111bd
 
         for func, args, expected in self.CALLS_POSARGS:
             with self.subTest(func=func, args=args):
@@ -490,11 +486,7 @@
                 self.check_result(result, expected)
 
     def test_vectorcall(self):
-<<<<<<< HEAD
         # Test PyObject_Vectorcall()
-=======
-        # Test _PyObject_Vectorcall()
->>>>>>> 5b8111bd
 
         for func, args, expected in self.CALLS_POSARGS:
             with self.subTest(func=func, args=args):
@@ -556,10 +548,7 @@
 
 class TestPEP590(unittest.TestCase):
 
-<<<<<<< HEAD
-=======
     @cpython_only
->>>>>>> 5b8111bd
     def test_method_descriptor_flag(self):
         import functools
         cached = functools.lru_cache(1)(testfunction)
@@ -579,10 +568,7 @@
             pass
         self.assertFalse(MethodDescriptorHeap.__flags__ & Py_TPFLAGS_METHOD_DESCRIPTOR)
 
-<<<<<<< HEAD
-=======
     @cpython_only
->>>>>>> 5b8111bd
     def test_vectorcall_flag(self):
         self.assertTrue(_testcapi.MethodDescriptorBase.__flags__ & Py_TPFLAGS_HAVE_VECTORCALL)
         self.assertTrue(_testcapi.MethodDescriptorDerived.__flags__ & Py_TPFLAGS_HAVE_VECTORCALL)
@@ -609,11 +595,7 @@
         # 1. vectorcall using PyVectorcall_Call()
         #   (only for objects that support vectorcall directly)
         # 2. normal call
-<<<<<<< HEAD
         # 3. vectorcall using PyObject_Vectorcall()
-=======
-        # 3. vectorcall using _PyObject_Vectorcall()
->>>>>>> 5b8111bd
         # 4. call as bound method
         # 5. call using functools.partial
 
