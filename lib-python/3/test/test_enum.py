--- conflicted
+++ resolved
@@ -1963,11 +1963,7 @@
         # The exception raised by Enum creates a reference loop and thus
         # Class2 instances will stick around until the next garbage collection
         # cycle, unlike Class1.
-<<<<<<< HEAD
-        gc.collect()
-=======
         gc.collect()  # For PyPy or other GCs.
->>>>>>> 0a83d304
         self.assertIs(class_1_ref(), None)
         self.assertIs(class_2_ref(), None)
 
