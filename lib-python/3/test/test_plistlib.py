# Copyright (C) 2003-2013 Python Software Foundation

import struct
import unittest
import plistlib
import os
import datetime
import codecs
import binascii
import collections
from test import support
from io import BytesIO

ALL_FORMATS=(plistlib.FMT_XML, plistlib.FMT_BINARY)

# The testdata is generated using Mac/Tools/plistlib_generate_testdata.py
# (which using PyObjC to control the Cocoa classes for generating plists)
TESTDATA={
    plistlib.FMT_XML: binascii.a2b_base64(b'''
        PD94bWwgdmVyc2lvbj0iMS4wIiBlbmNvZGluZz0iVVRGLTgiPz4KPCFET0NU
        WVBFIHBsaXN0IFBVQkxJQyAiLS8vQXBwbGUvL0RURCBQTElTVCAxLjAvL0VO
        IiAiaHR0cDovL3d3dy5hcHBsZS5jb20vRFREcy9Qcm9wZXJ0eUxpc3QtMS4w
        LmR0ZCI+CjxwbGlzdCB2ZXJzaW9uPSIxLjAiPgo8ZGljdD4KCTxrZXk+YUJp
        Z0ludDwva2V5PgoJPGludGVnZXI+OTIyMzM3MjAzNjg1NDc3NTc2NDwvaW50
        ZWdlcj4KCTxrZXk+YUJpZ0ludDI8L2tleT4KCTxpbnRlZ2VyPjkyMjMzNzIw
        MzY4NTQ3NzU4NTI8L2ludGVnZXI+Cgk8a2V5PmFEYXRlPC9rZXk+Cgk8ZGF0
        ZT4yMDA0LTEwLTI2VDEwOjMzOjMzWjwvZGF0ZT4KCTxrZXk+YURpY3Q8L2tl
        eT4KCTxkaWN0PgoJCTxrZXk+YUZhbHNlVmFsdWU8L2tleT4KCQk8ZmFsc2Uv
        PgoJCTxrZXk+YVRydWVWYWx1ZTwva2V5PgoJCTx0cnVlLz4KCQk8a2V5PmFV
        bmljb2RlVmFsdWU8L2tleT4KCQk8c3RyaW5nPk3DpHNzaWcsIE1hw588L3N0
        cmluZz4KCQk8a2V5PmFub3RoZXJTdHJpbmc8L2tleT4KCQk8c3RyaW5nPiZs
        dDtoZWxsbyAmYW1wOyAnaGknIHRoZXJlISZndDs8L3N0cmluZz4KCQk8a2V5
        PmRlZXBlckRpY3Q8L2tleT4KCQk8ZGljdD4KCQkJPGtleT5hPC9rZXk+CgkJ
        CTxpbnRlZ2VyPjE3PC9pbnRlZ2VyPgoJCQk8a2V5PmI8L2tleT4KCQkJPHJl
        YWw+MzIuNTwvcmVhbD4KCQkJPGtleT5jPC9rZXk+CgkJCTxhcnJheT4KCQkJ
        CTxpbnRlZ2VyPjE8L2ludGVnZXI+CgkJCQk8aW50ZWdlcj4yPC9pbnRlZ2Vy
        PgoJCQkJPHN0cmluZz50ZXh0PC9zdHJpbmc+CgkJCTwvYXJyYXk+CgkJPC9k
        aWN0PgoJPC9kaWN0PgoJPGtleT5hRmxvYXQ8L2tleT4KCTxyZWFsPjAuNTwv
        cmVhbD4KCTxrZXk+YUxpc3Q8L2tleT4KCTxhcnJheT4KCQk8c3RyaW5nPkE8
        L3N0cmluZz4KCQk8c3RyaW5nPkI8L3N0cmluZz4KCQk8aW50ZWdlcj4xMjwv
        aW50ZWdlcj4KCQk8cmVhbD4zMi41PC9yZWFsPgoJCTxhcnJheT4KCQkJPGlu
        dGVnZXI+MTwvaW50ZWdlcj4KCQkJPGludGVnZXI+MjwvaW50ZWdlcj4KCQkJ
        PGludGVnZXI+MzwvaW50ZWdlcj4KCQk8L2FycmF5PgoJPC9hcnJheT4KCTxr
        ZXk+YU5lZ2F0aXZlQmlnSW50PC9rZXk+Cgk8aW50ZWdlcj4tODAwMDAwMDAw
        MDA8L2ludGVnZXI+Cgk8a2V5PmFOZWdhdGl2ZUludDwva2V5PgoJPGludGVn
        ZXI+LTU8L2ludGVnZXI+Cgk8a2V5PmFTdHJpbmc8L2tleT4KCTxzdHJpbmc+
        RG9vZGFoPC9zdHJpbmc+Cgk8a2V5PmFuRW1wdHlEaWN0PC9rZXk+Cgk8ZGlj
        dC8+Cgk8a2V5PmFuRW1wdHlMaXN0PC9rZXk+Cgk8YXJyYXkvPgoJPGtleT5h
        bkludDwva2V5PgoJPGludGVnZXI+NzI4PC9pbnRlZ2VyPgoJPGtleT5uZXN0
        ZWREYXRhPC9rZXk+Cgk8YXJyYXk+CgkJPGRhdGE+CgkJUEd4dmRITWdiMlln
        WW1sdVlYSjVJR2QxYm1zK0FBRUNBenhzYjNSeklHOW1JR0pwYm1GeWVTQm5k
        VzVyCgkJUGdBQkFnTThiRzkwY3lCdlppQmlhVzVoY25rZ1ozVnVhejRBQVFJ
        RFBHeHZkSE1nYjJZZ1ltbHVZWEo1CgkJSUdkMWJtcytBQUVDQXp4c2IzUnpJ
        RzltSUdKcGJtRnllU0JuZFc1clBnQUJBZ004Ykc5MGN5QnZaaUJpCgkJYVc1
        aGNua2daM1Z1YXo0QUFRSURQR3h2ZEhNZ2IyWWdZbWx1WVhKNUlHZDFibXMr
        QUFFQ0F6eHNiM1J6CgkJSUc5bUlHSnBibUZ5ZVNCbmRXNXJQZ0FCQWdNOGJH
        OTBjeUJ2WmlCaWFXNWhjbmtnWjNWdWF6NEFBUUlECgkJUEd4dmRITWdiMlln
        WW1sdVlYSjVJR2QxYm1zK0FBRUNBdz09CgkJPC9kYXRhPgoJPC9hcnJheT4K
        CTxrZXk+c29tZURhdGE8L2tleT4KCTxkYXRhPgoJUEdKcGJtRnllU0JuZFc1
        clBnPT0KCTwvZGF0YT4KCTxrZXk+c29tZU1vcmVEYXRhPC9rZXk+Cgk8ZGF0
        YT4KCVBHeHZkSE1nYjJZZ1ltbHVZWEo1SUdkMWJtcytBQUVDQXp4c2IzUnpJ
        RzltSUdKcGJtRnllU0JuZFc1clBnQUJBZ004CgliRzkwY3lCdlppQmlhVzVo
        Y25rZ1ozVnVhejRBQVFJRFBHeHZkSE1nYjJZZ1ltbHVZWEo1SUdkMWJtcytB
        QUVDQXp4cwoJYjNSeklHOW1JR0pwYm1GeWVTQm5kVzVyUGdBQkFnTThiRzkw
        Y3lCdlppQmlhVzVoY25rZ1ozVnVhejRBQVFJRFBHeHYKCWRITWdiMllnWW1s
        dVlYSjVJR2QxYm1zK0FBRUNBenhzYjNSeklHOW1JR0pwYm1GeWVTQm5kVzVy
        UGdBQkFnTThiRzkwCgljeUJ2WmlCaWFXNWhjbmtnWjNWdWF6NEFBUUlEUEd4
        dmRITWdiMllnWW1sdVlYSjVJR2QxYm1zK0FBRUNBdz09Cgk8L2RhdGE+Cgk8
        a2V5PsOFYmVucmFhPC9rZXk+Cgk8c3RyaW5nPlRoYXQgd2FzIGEgdW5pY29k
        ZSBrZXkuPC9zdHJpbmc+CjwvZGljdD4KPC9wbGlzdD4K'''),
    plistlib.FMT_BINARY: binascii.a2b_base64(b'''
        YnBsaXN0MDDfEBABAgMEBQYHCAkKCwwNDg8QERITFCgpLzAxMjM0NTc2OFdh
        QmlnSW50WGFCaWdJbnQyVWFEYXRlVWFEaWN0VmFGbG9hdFVhTGlzdF8QD2FO
        ZWdhdGl2ZUJpZ0ludFxhTmVnYXRpdmVJbnRXYVN0cmluZ1thbkVtcHR5RGlj
        dFthbkVtcHR5TGlzdFVhbkludFpuZXN0ZWREYXRhWHNvbWVEYXRhXHNvbWVN
        b3JlRGF0YWcAxQBiAGUAbgByAGEAYRN/////////1BQAAAAAAAAAAIAAAAAA
        AAAsM0GcuX30AAAA1RUWFxgZGhscHR5bYUZhbHNlVmFsdWVaYVRydWVWYWx1
        ZV1hVW5pY29kZVZhbHVlXWFub3RoZXJTdHJpbmdaZGVlcGVyRGljdAgJawBN
        AOQAcwBzAGkAZwAsACAATQBhAN9fEBU8aGVsbG8gJiAnaGknIHRoZXJlIT7T
        HyAhIiMkUWFRYlFjEBEjQEBAAAAAAACjJSYnEAEQAlR0ZXh0Iz/gAAAAAAAA
        pSorLCMtUUFRQhAMoyUmLhADE////+1foOAAE//////////7VkRvb2RhaNCg
        EQLYoTZPEPo8bG90cyBvZiBiaW5hcnkgZ3Vuaz4AAQIDPGxvdHMgb2YgYmlu
        YXJ5IGd1bms+AAECAzxsb3RzIG9mIGJpbmFyeSBndW5rPgABAgM8bG90cyBv
        ZiBiaW5hcnkgZ3Vuaz4AAQIDPGxvdHMgb2YgYmluYXJ5IGd1bms+AAECAzxs
        b3RzIG9mIGJpbmFyeSBndW5rPgABAgM8bG90cyBvZiBiaW5hcnkgZ3Vuaz4A
        AQIDPGxvdHMgb2YgYmluYXJ5IGd1bms+AAECAzxsb3RzIG9mIGJpbmFyeSBn
        dW5rPgABAgM8bG90cyBvZiBiaW5hcnkgZ3Vuaz4AAQIDTTxiaW5hcnkgZ3Vu
        az5fEBdUaGF0IHdhcyBhIHVuaWNvZGUga2V5LgAIACsAMwA8AEIASABPAFUA
        ZwB0AHwAiACUAJoApQCuALsAygDTAOQA7QD4AQQBDwEdASsBNgE3ATgBTwFn
        AW4BcAFyAXQBdgF/AYMBhQGHAYwBlQGbAZ0BnwGhAaUBpwGwAbkBwAHBAcIB
        xQHHAsQC0gAAAAAAAAIBAAAAAAAAADkAAAAAAAAAAAAAAAAAAALs'''),
}

XML_PLIST_WITH_ENTITY=b'''\
<?xml version="1.0" encoding="UTF-8"?>
<!DOCTYPE plist PUBLIC "-//Apple//DTD PLIST 1.0//EN" "http://www.apple.com/DTDs/PropertyList-1.0.dtd" [
   <!ENTITY entity "replacement text">
  ]>
<plist version="1.0">
  <dict>
    <key>A</key>
    <string>&entity;</string>
  </dict>
</plist>
'''
<<<<<<< HEAD
=======

INVALID_BINARY_PLISTS = [
    ('too short data',
        b''
    ),
    ('too large offset_table_offset and offset_size = 1',
        b'\x00\x08'
        b'\x00\x00\x00\x00\x00\x00\x01\x01'
        b'\x00\x00\x00\x00\x00\x00\x00\x01'
        b'\x00\x00\x00\x00\x00\x00\x00\x00'
        b'\x00\x00\x00\x00\x00\x00\x00\x2a'
    ),
    ('too large offset_table_offset and nonstandard offset_size',
        b'\x00\x00\x00\x08'
        b'\x00\x00\x00\x00\x00\x00\x03\x01'
        b'\x00\x00\x00\x00\x00\x00\x00\x01'
        b'\x00\x00\x00\x00\x00\x00\x00\x00'
        b'\x00\x00\x00\x00\x00\x00\x00\x2c'
    ),
    ('integer overflow in offset_table_offset',
        b'\x00\x08'
        b'\x00\x00\x00\x00\x00\x00\x01\x01'
        b'\x00\x00\x00\x00\x00\x00\x00\x01'
        b'\x00\x00\x00\x00\x00\x00\x00\x00'
        b'\xff\xff\xff\xff\xff\xff\xff\xff'
    ),
    ('too large top_object',
        b'\x00\x08'
        b'\x00\x00\x00\x00\x00\x00\x01\x01'
        b'\x00\x00\x00\x00\x00\x00\x00\x01'
        b'\x00\x00\x00\x00\x00\x00\x00\x01'
        b'\x00\x00\x00\x00\x00\x00\x00\x09'
    ),
    ('integer overflow in top_object',
        b'\x00\x08'
        b'\x00\x00\x00\x00\x00\x00\x01\x01'
        b'\x00\x00\x00\x00\x00\x00\x00\x01'
        b'\xff\xff\xff\xff\xff\xff\xff\xff'
        b'\x00\x00\x00\x00\x00\x00\x00\x09'
    ),
    ('too large num_objects and offset_size = 1',
        b'\x00\x08'
        b'\x00\x00\x00\x00\x00\x00\x01\x01'
        b'\x00\x00\x00\x00\x00\x00\x00\xff'
        b'\x00\x00\x00\x00\x00\x00\x00\x00'
        b'\x00\x00\x00\x00\x00\x00\x00\x09'
    ),
    ('too large num_objects and nonstandard offset_size',
        b'\x00\x00\x00\x08'
        b'\x00\x00\x00\x00\x00\x00\x03\x01'
        b'\x00\x00\x00\x00\x00\x00\x00\xff'
        b'\x00\x00\x00\x00\x00\x00\x00\x00'
        b'\x00\x00\x00\x00\x00\x00\x00\x09'
    ),
    ('extremally large num_objects (32 bit)',
        b'\x00\x08'
        b'\x00\x00\x00\x00\x00\x00\x01\x01'
        b'\x00\x00\x00\x00\x7f\xff\xff\xff'
        b'\x00\x00\x00\x00\x00\x00\x00\x00'
        b'\x00\x00\x00\x00\x00\x00\x00\x09'
    ),
    ('extremally large num_objects (64 bit)',
        b'\x00\x08'
        b'\x00\x00\x00\x00\x00\x00\x01\x01'
        b'\x00\x00\x00\xff\xff\xff\xff\xff'
        b'\x00\x00\x00\x00\x00\x00\x00\x00'
        b'\x00\x00\x00\x00\x00\x00\x00\x09'
    ),
    ('integer overflow in num_objects',
        b'\x00\x08'
        b'\x00\x00\x00\x00\x00\x00\x01\x01'
        b'\xff\xff\xff\xff\xff\xff\xff\xff'
        b'\x00\x00\x00\x00\x00\x00\x00\x00'
        b'\x00\x00\x00\x00\x00\x00\x00\x09'
    ),
    ('offset_size = 0',
        b'\x00\x08'
        b'\x00\x00\x00\x00\x00\x00\x00\x01'
        b'\x00\x00\x00\x00\x00\x00\x00\x01'
        b'\x00\x00\x00\x00\x00\x00\x00\x00'
        b'\x00\x00\x00\x00\x00\x00\x00\x09'
    ),
    ('ref_size = 0',
        b'\xa1\x01\x00\x08\x0a'
        b'\x00\x00\x00\x00\x00\x00\x01\x00'
        b'\x00\x00\x00\x00\x00\x00\x00\x02'
        b'\x00\x00\x00\x00\x00\x00\x00\x00'
        b'\x00\x00\x00\x00\x00\x00\x00\x0b'
    ),
    ('too large offset',
        b'\x00\x2a'
        b'\x00\x00\x00\x00\x00\x00\x01\x01'
        b'\x00\x00\x00\x00\x00\x00\x00\x01'
        b'\x00\x00\x00\x00\x00\x00\x00\x00'
        b'\x00\x00\x00\x00\x00\x00\x00\x09'
    ),
    ('integer overflow in offset',
        b'\x00\xff\xff\xff\xff\xff\xff\xff\xff'
        b'\x00\x00\x00\x00\x00\x00\x08\x01'
        b'\x00\x00\x00\x00\x00\x00\x00\x01'
        b'\x00\x00\x00\x00\x00\x00\x00\x00'
        b'\x00\x00\x00\x00\x00\x00\x00\x09'
    ),
    ('too large array size',
        b'\xaf\x00\x01\xff\x00\x08\x0c'
        b'\x00\x00\x00\x00\x00\x00\x01\x01'
        b'\x00\x00\x00\x00\x00\x00\x00\x02'
        b'\x00\x00\x00\x00\x00\x00\x00\x00'
        b'\x00\x00\x00\x00\x00\x00\x00\x0d'
    ),
    ('extremally large array size (32-bit)',
        b'\xaf\x02\x7f\xff\xff\xff\x01\x00\x08\x0f'
        b'\x00\x00\x00\x00\x00\x00\x01\x01'
        b'\x00\x00\x00\x00\x00\x00\x00\x02'
        b'\x00\x00\x00\x00\x00\x00\x00\x00'
        b'\x00\x00\x00\x00\x00\x00\x00\x10'
    ),
    ('extremally large array size (64-bit)',
        b'\xaf\x03\x00\x00\x00\xff\xff\xff\xff\xff\x01\x00\x08\x13'
        b'\x00\x00\x00\x00\x00\x00\x01\x01'
        b'\x00\x00\x00\x00\x00\x00\x00\x02'
        b'\x00\x00\x00\x00\x00\x00\x00\x00'
        b'\x00\x00\x00\x00\x00\x00\x00\x14'
    ),
    ('integer overflow in array size',
        b'\xaf\x03\xff\xff\xff\xff\xff\xff\xff\xff\x01\x00\x08\x13'
        b'\x00\x00\x00\x00\x00\x00\x01\x01'
        b'\x00\x00\x00\x00\x00\x00\x00\x02'
        b'\x00\x00\x00\x00\x00\x00\x00\x00'
        b'\x00\x00\x00\x00\x00\x00\x00\x14'
    ),
    ('too large reference index',
        b'\xa1\x02\x00\x08\x0a'
        b'\x00\x00\x00\x00\x00\x00\x01\x01'
        b'\x00\x00\x00\x00\x00\x00\x00\x02'
        b'\x00\x00\x00\x00\x00\x00\x00\x00'
        b'\x00\x00\x00\x00\x00\x00\x00\x0b'
    ),
    ('integer overflow in reference index',
        b'\xa1\xff\xff\xff\xff\xff\xff\xff\xff\x00\x08\x11'
        b'\x00\x00\x00\x00\x00\x00\x01\x08'
        b'\x00\x00\x00\x00\x00\x00\x00\x02'
        b'\x00\x00\x00\x00\x00\x00\x00\x00'
        b'\x00\x00\x00\x00\x00\x00\x00\x12'
    ),
    ('too large bytes size',
        b'\x4f\x00\x23\x41\x08'
        b'\x00\x00\x00\x00\x00\x00\x01\x01'
        b'\x00\x00\x00\x00\x00\x00\x00\x01'
        b'\x00\x00\x00\x00\x00\x00\x00\x00'
        b'\x00\x00\x00\x00\x00\x00\x00\x0c'
    ),
    ('extremally large bytes size (32-bit)',
        b'\x4f\x02\x7f\xff\xff\xff\x41\x08'
        b'\x00\x00\x00\x00\x00\x00\x01\x01'
        b'\x00\x00\x00\x00\x00\x00\x00\x01'
        b'\x00\x00\x00\x00\x00\x00\x00\x00'
        b'\x00\x00\x00\x00\x00\x00\x00\x0f'
    ),
    ('extremally large bytes size (64-bit)',
        b'\x4f\x03\x00\x00\x00\xff\xff\xff\xff\xff\x41\x08'
        b'\x00\x00\x00\x00\x00\x00\x01\x01'
        b'\x00\x00\x00\x00\x00\x00\x00\x01'
        b'\x00\x00\x00\x00\x00\x00\x00\x00'
        b'\x00\x00\x00\x00\x00\x00\x00\x13'
    ),
    ('integer overflow in bytes size',
        b'\x4f\x03\xff\xff\xff\xff\xff\xff\xff\xff\x41\x08'
        b'\x00\x00\x00\x00\x00\x00\x01\x01'
        b'\x00\x00\x00\x00\x00\x00\x00\x01'
        b'\x00\x00\x00\x00\x00\x00\x00\x00'
        b'\x00\x00\x00\x00\x00\x00\x00\x13'
    ),
    ('too large ASCII size',
        b'\x5f\x00\x23\x41\x08'
        b'\x00\x00\x00\x00\x00\x00\x01\x01'
        b'\x00\x00\x00\x00\x00\x00\x00\x01'
        b'\x00\x00\x00\x00\x00\x00\x00\x00'
        b'\x00\x00\x00\x00\x00\x00\x00\x0c'
    ),
    ('extremally large ASCII size (32-bit)',
        b'\x5f\x02\x7f\xff\xff\xff\x41\x08'
        b'\x00\x00\x00\x00\x00\x00\x01\x01'
        b'\x00\x00\x00\x00\x00\x00\x00\x01'
        b'\x00\x00\x00\x00\x00\x00\x00\x00'
        b'\x00\x00\x00\x00\x00\x00\x00\x0f'
    ),
    ('extremally large ASCII size (64-bit)',
        b'\x5f\x03\x00\x00\x00\xff\xff\xff\xff\xff\x41\x08'
        b'\x00\x00\x00\x00\x00\x00\x01\x01'
        b'\x00\x00\x00\x00\x00\x00\x00\x01'
        b'\x00\x00\x00\x00\x00\x00\x00\x00'
        b'\x00\x00\x00\x00\x00\x00\x00\x13'
    ),
    ('integer overflow in ASCII size',
        b'\x5f\x03\xff\xff\xff\xff\xff\xff\xff\xff\x41\x08'
        b'\x00\x00\x00\x00\x00\x00\x01\x01'
        b'\x00\x00\x00\x00\x00\x00\x00\x01'
        b'\x00\x00\x00\x00\x00\x00\x00\x00'
        b'\x00\x00\x00\x00\x00\x00\x00\x13'
    ),
    ('invalid ASCII',
        b'\x51\xff\x08'
        b'\x00\x00\x00\x00\x00\x00\x01\x01'
        b'\x00\x00\x00\x00\x00\x00\x00\x01'
        b'\x00\x00\x00\x00\x00\x00\x00\x00'
        b'\x00\x00\x00\x00\x00\x00\x00\x0a'
    ),
    ('too large UTF-16 size',
        b'\x6f\x00\x13\x20\xac\x00\x08'
        b'\x00\x00\x00\x00\x00\x00\x01\x01'
        b'\x00\x00\x00\x00\x00\x00\x00\x01'
        b'\x00\x00\x00\x00\x00\x00\x00\x00'
        b'\x00\x00\x00\x00\x00\x00\x00\x0e'
    ),
    ('extremally large UTF-16 size (32-bit)',
        b'\x6f\x02\x4f\xff\xff\xff\x20\xac\x00\x08'
        b'\x00\x00\x00\x00\x00\x00\x01\x01'
        b'\x00\x00\x00\x00\x00\x00\x00\x01'
        b'\x00\x00\x00\x00\x00\x00\x00\x00'
        b'\x00\x00\x00\x00\x00\x00\x00\x11'
    ),
    ('extremally large UTF-16 size (64-bit)',
        b'\x6f\x03\x00\x00\x00\xff\xff\xff\xff\xff\x20\xac\x00\x08'
        b'\x00\x00\x00\x00\x00\x00\x01\x01'
        b'\x00\x00\x00\x00\x00\x00\x00\x01'
        b'\x00\x00\x00\x00\x00\x00\x00\x00'
        b'\x00\x00\x00\x00\x00\x00\x00\x15'
    ),
    ('integer overflow in UTF-16 size',
        b'\x6f\x03\xff\xff\xff\xff\xff\xff\xff\xff\x20\xac\x00\x08'
        b'\x00\x00\x00\x00\x00\x00\x01\x01'
        b'\x00\x00\x00\x00\x00\x00\x00\x01'
        b'\x00\x00\x00\x00\x00\x00\x00\x00'
        b'\x00\x00\x00\x00\x00\x00\x00\x15'
    ),
    ('invalid UTF-16',
        b'\x61\xd8\x00\x08'
        b'\x00\x00\x00\x00\x00\x00\x01\x01'
        b'\x00\x00\x00\x00\x00\x00\x00\x01'
        b'\x00\x00\x00\x00\x00\x00\x00\x00'
        b'\x00\x00\x00\x00\x00\x00\x00\x0b'
    ),
    ('non-hashable key',
        b'\xd1\x01\x01\xa0\x08\x0b'
        b'\x00\x00\x00\x00\x00\x00\x01\x01'
        b'\x00\x00\x00\x00\x00\x00\x00\x02'
        b'\x00\x00\x00\x00\x00\x00\x00\x00'
        b'\x00\x00\x00\x00\x00\x00\x00\x0c'
    ),
    ('too large datetime (datetime overflow)',
        b'\x33\x42\x50\x00\x00\x00\x00\x00\x00\x08'
        b'\x00\x00\x00\x00\x00\x00\x01\x01'
        b'\x00\x00\x00\x00\x00\x00\x00\x01'
        b'\x00\x00\x00\x00\x00\x00\x00\x00'
        b'\x00\x00\x00\x00\x00\x00\x00\x11'
    ),
    ('too large datetime (timedelta overflow)',
        b'\x33\x42\xe0\x00\x00\x00\x00\x00\x00\x08'
        b'\x00\x00\x00\x00\x00\x00\x01\x01'
        b'\x00\x00\x00\x00\x00\x00\x00\x01'
        b'\x00\x00\x00\x00\x00\x00\x00\x00'
        b'\x00\x00\x00\x00\x00\x00\x00\x11'
    ),
    ('invalid datetime (Infinity)',
        b'\x33\x7f\xf0\x00\x00\x00\x00\x00\x00\x08'
        b'\x00\x00\x00\x00\x00\x00\x01\x01'
        b'\x00\x00\x00\x00\x00\x00\x00\x01'
        b'\x00\x00\x00\x00\x00\x00\x00\x00'
        b'\x00\x00\x00\x00\x00\x00\x00\x11'
    ),
    ('invalid datetime (NaN)',
        b'\x33\x7f\xf8\x00\x00\x00\x00\x00\x00\x08'
        b'\x00\x00\x00\x00\x00\x00\x01\x01'
        b'\x00\x00\x00\x00\x00\x00\x00\x01'
        b'\x00\x00\x00\x00\x00\x00\x00\x00'
        b'\x00\x00\x00\x00\x00\x00\x00\x11'
    ),
]

>>>>>>> 1f9078d8

class TestPlistlib(unittest.TestCase):

    def tearDown(self):
        try:
            os.unlink(support.TESTFN)
        except:
            pass

    def _create(self, fmt=None):
        pl = dict(
            aString="Doodah",
            aList=["A", "B", 12, 32.5, [1, 2, 3]],
            aFloat = 0.5,
            anInt = 728,
            aBigInt = 2 ** 63 - 44,
            aBigInt2 = 2 ** 63 + 44,
            aNegativeInt = -5,
            aNegativeBigInt = -80000000000,
            aDict=dict(
                anotherString="<hello & 'hi' there!>",
                aUnicodeValue='M\xe4ssig, Ma\xdf',
                aTrueValue=True,
                aFalseValue=False,
                deeperDict=dict(a=17, b=32.5, c=[1, 2, "text"]),
            ),
            someData = b"<binary gunk>",
            someMoreData = b"<lots of binary gunk>\0\1\2\3" * 10,
            nestedData = [b"<lots of binary gunk>\0\1\2\3" * 10],
            aDate = datetime.datetime(2004, 10, 26, 10, 33, 33),
            anEmptyDict = dict(),
            anEmptyList = list()
        )
        pl['\xc5benraa'] = "That was a unicode key."
        return pl

    def test_create(self):
        pl = self._create()
        self.assertEqual(pl["aString"], "Doodah")
        self.assertEqual(pl["aDict"]["aFalseValue"], False)

    def test_io(self):
        pl = self._create()
        with open(support.TESTFN, 'wb') as fp:
            plistlib.dump(pl, fp)

        with open(support.TESTFN, 'rb') as fp:
            pl2 = plistlib.load(fp)

        self.assertEqual(dict(pl), dict(pl2))

        self.assertRaises(AttributeError, plistlib.dump, pl, 'filename')
        self.assertRaises(AttributeError, plistlib.load, 'filename')

    def test_invalid_type(self):
        pl = [ object() ]

        for fmt in ALL_FORMATS:
            with self.subTest(fmt=fmt):
                self.assertRaises(TypeError, plistlib.dumps, pl, fmt=fmt)

    def test_int(self):
        for pl in [0, 2**8-1, 2**8, 2**16-1, 2**16, 2**32-1, 2**32,
                   2**63-1, 2**64-1, 1, -2**63]:
            for fmt in ALL_FORMATS:
                with self.subTest(pl=pl, fmt=fmt):
                    data = plistlib.dumps(pl, fmt=fmt)
                    pl2 = plistlib.loads(data)
                    self.assertIsInstance(pl2, int)
                    self.assertEqual(pl, pl2)
                    data2 = plistlib.dumps(pl2, fmt=fmt)
                    self.assertEqual(data, data2)

        for fmt in ALL_FORMATS:
            for pl in (2 ** 64 + 1, 2 ** 127-1, -2**64, -2 ** 127):
                with self.subTest(pl=pl, fmt=fmt):
                    self.assertRaises(OverflowError, plistlib.dumps,
                                      pl, fmt=fmt)

    def test_bytearray(self):
        for pl in (b'<binary gunk>', b"<lots of binary gunk>\0\1\2\3" * 10):
            for fmt in ALL_FORMATS:
                with self.subTest(pl=pl, fmt=fmt):
                    data = plistlib.dumps(bytearray(pl), fmt=fmt)
                    pl2 = plistlib.loads(data)
                    self.assertIsInstance(pl2, bytes)
                    self.assertEqual(pl2, pl)
                    data2 = plistlib.dumps(pl2, fmt=fmt)
                    self.assertEqual(data, data2)

    def test_bytes(self):
        pl = self._create()
        data = plistlib.dumps(pl)
        pl2 = plistlib.loads(data)
        self.assertEqual(dict(pl), dict(pl2))
        data2 = plistlib.dumps(pl2)
        self.assertEqual(data, data2)

    def test_indentation_array(self):
        data = [[[[[[[[{'test': b'aaaaaa'}]]]]]]]]
        self.assertEqual(plistlib.loads(plistlib.dumps(data)), data)

    def test_indentation_dict(self):
        data = {'1': {'2': {'3': {'4': {'5': {'6': {'7': {'8': {'9': b'aaaaaa'}}}}}}}}}
        self.assertEqual(plistlib.loads(plistlib.dumps(data)), data)

    def test_indentation_dict_mix(self):
        data = {'1': {'2': [{'3': [[[[[{'test': b'aaaaaa'}]]]]]}]}}
        self.assertEqual(plistlib.loads(plistlib.dumps(data)), data)

    def test_appleformatting(self):
        for use_builtin_types in (True, False):
            for fmt in ALL_FORMATS:
                with self.subTest(fmt=fmt, use_builtin_types=use_builtin_types):
                    pl = plistlib.loads(TESTDATA[fmt],
                        use_builtin_types=use_builtin_types)
                    data = plistlib.dumps(pl, fmt=fmt)
                    self.assertEqual(data, TESTDATA[fmt],
                        "generated data was not identical to Apple's output")


    def test_appleformattingfromliteral(self):
        self.maxDiff = None
        for fmt in ALL_FORMATS:
            with self.subTest(fmt=fmt):
                pl = self._create(fmt=fmt)
                pl2 = plistlib.loads(TESTDATA[fmt], fmt=fmt)
                self.assertEqual(dict(pl), dict(pl2),
                    "generated data was not identical to Apple's output")
                pl2 = plistlib.loads(TESTDATA[fmt])
                self.assertEqual(dict(pl), dict(pl2),
                    "generated data was not identical to Apple's output")

    def test_bytesio(self):
        for fmt in ALL_FORMATS:
            with self.subTest(fmt=fmt):
                b = BytesIO()
                pl = self._create(fmt=fmt)
                plistlib.dump(pl, b, fmt=fmt)
                pl2 = plistlib.load(BytesIO(b.getvalue()), fmt=fmt)
                self.assertEqual(dict(pl), dict(pl2))
                pl2 = plistlib.load(BytesIO(b.getvalue()))
                self.assertEqual(dict(pl), dict(pl2))

    def test_keysort_bytesio(self):
        pl = collections.OrderedDict()
        pl['b'] = 1
        pl['a'] = 2
        pl['c'] = 3

        for fmt in ALL_FORMATS:
            for sort_keys in (False, True):
                with self.subTest(fmt=fmt, sort_keys=sort_keys):
                    b = BytesIO()

                    plistlib.dump(pl, b, fmt=fmt, sort_keys=sort_keys)
                    pl2 = plistlib.load(BytesIO(b.getvalue()),
                        dict_type=collections.OrderedDict)

                    self.assertEqual(dict(pl), dict(pl2))
                    if sort_keys:
                        self.assertEqual(list(pl2.keys()), ['a', 'b', 'c'])
                    else:
                        self.assertEqual(list(pl2.keys()), ['b', 'a', 'c'])

    def test_keysort(self):
        pl = collections.OrderedDict()
        pl['b'] = 1
        pl['a'] = 2
        pl['c'] = 3

        for fmt in ALL_FORMATS:
            for sort_keys in (False, True):
                with self.subTest(fmt=fmt, sort_keys=sort_keys):
                    data = plistlib.dumps(pl, fmt=fmt, sort_keys=sort_keys)
                    pl2 = plistlib.loads(data, dict_type=collections.OrderedDict)

                    self.assertEqual(dict(pl), dict(pl2))
                    if sort_keys:
                        self.assertEqual(list(pl2.keys()), ['a', 'b', 'c'])
                    else:
                        self.assertEqual(list(pl2.keys()), ['b', 'a', 'c'])

    def test_keys_no_string(self):
        pl = { 42: 'aNumber' }

        for fmt in ALL_FORMATS:
            with self.subTest(fmt=fmt):
                self.assertRaises(TypeError, plistlib.dumps, pl, fmt=fmt)

                b = BytesIO()
                self.assertRaises(TypeError, plistlib.dump, pl, b, fmt=fmt)

    def test_skipkeys(self):
        pl = {
            42: 'aNumber',
            'snake': 'aWord',
        }

        for fmt in ALL_FORMATS:
            with self.subTest(fmt=fmt):
                data = plistlib.dumps(
                    pl, fmt=fmt, skipkeys=True, sort_keys=False)

                pl2 = plistlib.loads(data)
                self.assertEqual(pl2, {'snake': 'aWord'})

                fp = BytesIO()
                plistlib.dump(
                    pl, fp, fmt=fmt, skipkeys=True, sort_keys=False)
                data = fp.getvalue()
                pl2 = plistlib.loads(fp.getvalue())
                self.assertEqual(pl2, {'snake': 'aWord'})

    def test_tuple_members(self):
        pl = {
            'first': (1, 2),
            'second': (1, 2),
            'third': (3, 4),
        }

        for fmt in ALL_FORMATS:
            with self.subTest(fmt=fmt):
                data = plistlib.dumps(pl, fmt=fmt)
                pl2 = plistlib.loads(data)
                self.assertEqual(pl2, {
                    'first': [1, 2],
                    'second': [1, 2],
                    'third': [3, 4],
                })
                if fmt != plistlib.FMT_BINARY:
                    self.assertIsNot(pl2['first'], pl2['second'])

    def test_list_members(self):
        pl = {
            'first': [1, 2],
            'second': [1, 2],
            'third': [3, 4],
        }

        for fmt in ALL_FORMATS:
            with self.subTest(fmt=fmt):
                data = plistlib.dumps(pl, fmt=fmt)
                pl2 = plistlib.loads(data)
                self.assertEqual(pl2, {
                    'first': [1, 2],
                    'second': [1, 2],
                    'third': [3, 4],
                })
                self.assertIsNot(pl2['first'], pl2['second'])

    def test_dict_members(self):
        pl = {
            'first': {'a': 1},
            'second': {'a': 1},
            'third': {'b': 2 },
        }

        for fmt in ALL_FORMATS:
            with self.subTest(fmt=fmt):
                data = plistlib.dumps(pl, fmt=fmt)
                pl2 = plistlib.loads(data)
                self.assertEqual(pl2, {
                    'first': {'a': 1},
                    'second': {'a': 1},
                    'third': {'b': 2 },
                })
                self.assertIsNot(pl2['first'], pl2['second'])

    def test_controlcharacters(self):
        for i in range(128):
            c = chr(i)
            testString = "string containing %s" % c
            if i >= 32 or c in "\r\n\t":
                # \r, \n and \t are the only legal control chars in XML
                data = plistlib.dumps(testString, fmt=plistlib.FMT_XML)
                if c != "\r":
                    self.assertEqual(plistlib.loads(data), testString)
            else:
                with self.assertRaises(ValueError):
                    plistlib.dumps(testString, fmt=plistlib.FMT_XML)
            plistlib.dumps(testString, fmt=plistlib.FMT_BINARY)

    def test_non_bmp_characters(self):
        pl = {'python': '\U0001f40d'}
        for fmt in ALL_FORMATS:
            with self.subTest(fmt=fmt):
                data = plistlib.dumps(pl, fmt=fmt)
                self.assertEqual(plistlib.loads(data), pl)

    def test_lone_surrogates(self):
        for fmt in ALL_FORMATS:
            with self.subTest(fmt=fmt):
                with self.assertRaises(UnicodeEncodeError):
                    plistlib.dumps('\ud8ff', fmt=fmt)
                with self.assertRaises(UnicodeEncodeError):
                    plistlib.dumps('\udcff', fmt=fmt)

    def test_nondictroot(self):
        for fmt in ALL_FORMATS:
            with self.subTest(fmt=fmt):
                test1 = "abc"
                test2 = [1, 2, 3, "abc"]
                result1 = plistlib.loads(plistlib.dumps(test1, fmt=fmt))
                result2 = plistlib.loads(plistlib.dumps(test2, fmt=fmt))
                self.assertEqual(test1, result1)
                self.assertEqual(test2, result2)

    def test_invalidarray(self):
        for i in ["<key>key inside an array</key>",
                  "<key>key inside an array2</key><real>3</real>",
                  "<true/><key>key inside an array3</key>"]:
            self.assertRaises(ValueError, plistlib.loads,
                              ("<plist><array>%s</array></plist>"%i).encode())

    def test_invaliddict(self):
        for i in ["<key><true/>k</key><string>compound key</string>",
                  "<key>single key</key>",
                  "<string>missing key</string>",
                  "<key>k1</key><string>v1</string><real>5.3</real>"
                  "<key>k1</key><key>k2</key><string>double key</string>"]:
            self.assertRaises(ValueError, plistlib.loads,
                              ("<plist><dict>%s</dict></plist>"%i).encode())
            self.assertRaises(ValueError, plistlib.loads,
                              ("<plist><array><dict>%s</dict></array></plist>"%i).encode())

    def test_invalidinteger(self):
        self.assertRaises(ValueError, plistlib.loads,
                          b"<plist><integer>not integer</integer></plist>")

    def test_invalidreal(self):
        self.assertRaises(ValueError, plistlib.loads,
                          b"<plist><integer>not real</integer></plist>")

    def test_xml_encodings(self):
        base = TESTDATA[plistlib.FMT_XML]

        for xml_encoding, encoding, bom in [
                    (b'utf-8', 'utf-8', codecs.BOM_UTF8),
                    (b'utf-16', 'utf-16-le', codecs.BOM_UTF16_LE),
                    (b'utf-16', 'utf-16-be', codecs.BOM_UTF16_BE),
                    # Expat does not support UTF-32
                    #(b'utf-32', 'utf-32-le', codecs.BOM_UTF32_LE),
                    #(b'utf-32', 'utf-32-be', codecs.BOM_UTF32_BE),
                ]:

            pl = self._create(fmt=plistlib.FMT_XML)
            with self.subTest(encoding=encoding):
                data = base.replace(b'UTF-8', xml_encoding)
                data = bom + data.decode('utf-8').encode(encoding)
                pl2 = plistlib.loads(data)
                self.assertEqual(dict(pl), dict(pl2))

    def test_xml_plist_with_entity_decl(self):
        with self.assertRaisesRegex(plistlib.InvalidFileException,
                                    "XML entity declarations are not supported"):
            plistlib.loads(XML_PLIST_WITH_ENTITY, fmt=plistlib.FMT_XML)


class TestBinaryPlistlib(unittest.TestCase):

    @staticmethod
    def decode(*objects, offset_size=1, ref_size=1):
        data = [b'bplist00']
        offset = 8
        offsets = []
        for x in objects:
            offsets.append(offset.to_bytes(offset_size, 'big'))
            data.append(x)
            offset += len(x)
        tail = struct.pack('>6xBBQQQ', offset_size, ref_size,
                           len(objects), 0, offset)
        data.extend(offsets)
        data.append(tail)
        return plistlib.loads(b''.join(data), fmt=plistlib.FMT_BINARY)

    def test_nonstandard_refs_size(self):
        # Issue #21538: Refs and offsets are 24-bit integers
        data = (b'bplist00'
                b'\xd1\x00\x00\x01\x00\x00\x02QaQb'
                b'\x00\x00\x08\x00\x00\x0f\x00\x00\x11'
                b'\x00\x00\x00\x00\x00\x00'
                b'\x03\x03'
                b'\x00\x00\x00\x00\x00\x00\x00\x03'
                b'\x00\x00\x00\x00\x00\x00\x00\x00'
                b'\x00\x00\x00\x00\x00\x00\x00\x13')
        self.assertEqual(plistlib.loads(data), {'a': 'b'})

    def test_dump_duplicates(self):
        # Test effectiveness of saving duplicated objects
        for x in (None, False, True, 12345, 123.45, 'abcde', 'абвгд', b'abcde',
                  datetime.datetime(2004, 10, 26, 10, 33, 33),
                  plistlib.Data(b'abcde'), bytearray(b'abcde'),
                  [12, 345], (12, 345), {'12': 345}):
            with self.subTest(x=x):
                data = plistlib.dumps([x]*1000, fmt=plistlib.FMT_BINARY)
                self.assertLess(len(data), 1100, repr(data))

    def test_identity(self):
        for x in (None, False, True, 12345, 123.45, 'abcde', b'abcde',
                  datetime.datetime(2004, 10, 26, 10, 33, 33),
                  plistlib.Data(b'abcde'), bytearray(b'abcde'),
                  [12, 345], (12, 345), {'12': 345}):
            with self.subTest(x=x):
                data = plistlib.dumps([x]*2, fmt=plistlib.FMT_BINARY)
                a, b = plistlib.loads(data)
                if isinstance(x, tuple):
                    x = list(x)
                self.assertEqual(a, x)
                self.assertEqual(b, x)
                self.assertIs(a, b)

    def test_cycles(self):
        # recursive list
        a = []
        a.append(a)
        b = plistlib.loads(plistlib.dumps(a, fmt=plistlib.FMT_BINARY))
        self.assertIs(b[0], b)
        # recursive tuple
        a = ([],)
        a[0].append(a)
        b = plistlib.loads(plistlib.dumps(a, fmt=plistlib.FMT_BINARY))
        self.assertIs(b[0][0], b)
        # recursive dict
        a = {}
        a['x'] = a
        b = plistlib.loads(plistlib.dumps(a, fmt=plistlib.FMT_BINARY))
        self.assertIs(b['x'], b)

    def test_deep_nesting(self):
        for N in [300, 100000]:
            chunks = [b'\xa1' + (i + 1).to_bytes(4, 'big') for i in range(N)]
            try:
                result = self.decode(*chunks, b'\x54seed', offset_size=4, ref_size=4)
            except RecursionError:
                pass
            else:
                for i in range(N):
                    self.assertIsInstance(result, list)
                    self.assertEqual(len(result), 1)
                    result = result[0]
                self.assertEqual(result, 'seed')

    def test_large_timestamp(self):
        # Issue #26709: 32-bit timestamp out of range
        for ts in -2**31-1, 2**31:
            with self.subTest(ts=ts):
                d = (datetime.datetime.utcfromtimestamp(0) +
                     datetime.timedelta(seconds=ts))
                data = plistlib.dumps(d, fmt=plistlib.FMT_BINARY)
                self.assertEqual(plistlib.loads(data), d)

    def test_load_singletons(self):
        self.assertIs(self.decode(b'\x00'), None)
        self.assertIs(self.decode(b'\x08'), False)
        self.assertIs(self.decode(b'\x09'), True)
        self.assertEqual(self.decode(b'\x0f'), b'')

    def test_load_int(self):
        self.assertEqual(self.decode(b'\x10\x00'), 0)
        self.assertEqual(self.decode(b'\x10\xfe'), 0xfe)
        self.assertEqual(self.decode(b'\x11\xfe\xdc'), 0xfedc)
        self.assertEqual(self.decode(b'\x12\xfe\xdc\xba\x98'), 0xfedcba98)
        self.assertEqual(self.decode(b'\x13\x01\x23\x45\x67\x89\xab\xcd\xef'),
                         0x0123456789abcdef)
        self.assertEqual(self.decode(b'\x13\xfe\xdc\xba\x98\x76\x54\x32\x10'),
                         -0x123456789abcdf0)

    def test_unsupported(self):
        unsupported = [*range(1, 8), *range(10, 15),
                       0x20, 0x21, *range(0x24, 0x33), *range(0x34, 0x40)]
        for i in [0x70, 0x90, 0xb0, 0xc0, 0xe0, 0xf0]:
            unsupported.extend(i + j for j in range(16))
        for token in unsupported:
            with self.subTest(f'token {token:02x}'):
                with self.assertRaises(plistlib.InvalidFileException):
                    self.decode(bytes([token]) + b'\x00'*16)

    def test_invalid_binary(self):
        for name, data in INVALID_BINARY_PLISTS:
            with self.subTest(name):
                with self.assertRaises(plistlib.InvalidFileException):
                    plistlib.loads(b'bplist00' + data, fmt=plistlib.FMT_BINARY)


class TestPlistlibDeprecated(unittest.TestCase):
    def test_io_deprecated(self):
        pl_in = {
            'key': 42,
            'sub': {
                'key': 9,
                'alt': 'value',
                'data': b'buffer',
            }
        }
        pl_out = {
            'key': 42,
            'sub': {
                'key': 9,
                'alt': 'value',
                'data': plistlib.Data(b'buffer'),
            }
        }

        self.addCleanup(support.unlink, support.TESTFN)
        with self.assertWarns(DeprecationWarning):
            plistlib.writePlist(pl_in, support.TESTFN)

        with self.assertWarns(DeprecationWarning):
            pl2 = plistlib.readPlist(support.TESTFN)

        self.assertEqual(pl_out, pl2)

        os.unlink(support.TESTFN)

        with open(support.TESTFN, 'wb') as fp:
            with self.assertWarns(DeprecationWarning):
                plistlib.writePlist(pl_in, fp)

        with open(support.TESTFN, 'rb') as fp:
            with self.assertWarns(DeprecationWarning):
                pl2 = plistlib.readPlist(fp)

        self.assertEqual(pl_out, pl2)

    def test_bytes_deprecated(self):
        pl = {
            'key': 42,
            'sub': {
                'key': 9,
                'alt': 'value',
                'data': b'buffer',
            }
        }
        with self.assertWarns(DeprecationWarning):
            data = plistlib.writePlistToBytes(pl)

        with self.assertWarns(DeprecationWarning):
            pl2 = plistlib.readPlistFromBytes(data)

        self.assertIsInstance(pl2, dict)
        self.assertEqual(pl2, dict(
            key=42,
            sub=dict(
                key=9,
                alt='value',
                data=plistlib.Data(b'buffer'),
            )
        ))

        with self.assertWarns(DeprecationWarning):
            data2 = plistlib.writePlistToBytes(pl2)
        self.assertEqual(data, data2)

    def test_dataobject_deprecated(self):
        in_data = { 'key': plistlib.Data(b'hello') }
        out_data = { 'key': b'hello' }

        buf = plistlib.dumps(in_data)

        cur = plistlib.loads(buf)
        self.assertEqual(cur, out_data)
        self.assertEqual(cur, in_data)

        cur = plistlib.loads(buf, use_builtin_types=False)
        self.assertEqual(cur, out_data)
        self.assertEqual(cur, in_data)

        with self.assertWarns(DeprecationWarning):
            cur = plistlib.readPlistFromBytes(buf)
        self.assertEqual(cur, out_data)
        self.assertEqual(cur, in_data)


class MiscTestCase(unittest.TestCase):
    def test__all__(self):
        blacklist = {"PlistFormat", "PLISTHEADER"}
        support.check__all__(self, plistlib, blacklist=blacklist)


if __name__ == '__main__':
    unittest.main()<|MERGE_RESOLUTION|>--- conflicted
+++ resolved
@@ -103,8 +103,6 @@
   </dict>
 </plist>
 '''
-<<<<<<< HEAD
-=======
 
 INVALID_BINARY_PLISTS = [
     ('too short data',
@@ -385,7 +383,6 @@
     ),
 ]
 
->>>>>>> 1f9078d8
 
 class TestPlistlib(unittest.TestCase):
 
