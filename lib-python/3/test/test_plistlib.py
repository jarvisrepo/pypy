--- conflicted
+++ resolved
@@ -1,11 +1,8 @@
 # Copyright (C) 2003-2013 Python Software Foundation
-<<<<<<< HEAD
 import copy
 import operator
 import pickle
-=======
-
->>>>>>> 67d6991d
+import struct
 import struct
 import unittest
 import plistlib
@@ -815,34 +812,6 @@
                 pl2 = plistlib.loads(data)
                 self.assertEqual(dict(pl), dict(pl2))
 
-<<<<<<< HEAD
-    def test_dump_invalid_format(self):
-        with self.assertRaises(ValueError):
-            plistlib.dumps({}, fmt="blah")
-
-    def test_load_invalid_file(self):
-        with self.assertRaises(plistlib.InvalidFileException):
-            plistlib.loads(b"these are not plist file contents")
-
-    def test_modified_uid_negative(self):
-        neg_uid = UID(1)
-        neg_uid.data = -1  # dodge the negative check in the constructor
-        with self.assertRaises(ValueError):
-            plistlib.dumps(neg_uid, fmt=plistlib.FMT_BINARY)
-
-    def test_modified_uid_huge(self):
-        huge_uid = UID(1)
-        huge_uid.data = 2 ** 64  # dodge the size check in the constructor
-        with self.assertRaises(OverflowError):
-            plistlib.dumps(huge_uid, fmt=plistlib.FMT_BINARY)
-
-=======
->>>>>>> 67d6991d
-    def test_xml_plist_with_entity_decl(self):
-        with self.assertRaisesRegex(plistlib.InvalidFileException,
-                                    "XML entity declarations are not supported"):
-            plistlib.loads(XML_PLIST_WITH_ENTITY, fmt=plistlib.FMT_XML)
-
 
 class TestBinaryPlistlib(unittest.TestCase):
 
