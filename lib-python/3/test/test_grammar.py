--- conflicted
+++ resolved
@@ -1,11 +1,7 @@
 # Python test set -- part 1, grammar.
 # This just tests whether the parser accepts them all.
 
-<<<<<<< HEAD
-from test.support import check_syntax_error, check_syntax_warning, check_impl_detail
-=======
-from test.support import check_syntax_error, check_syntax_warning, use_old_parser
->>>>>>> 0a83d304
+from test.support import check_syntax_error, check_syntax_warning, check_impl_detail, use_old_parser
 import inspect
 import unittest
 import sys
