--- conflicted
+++ resolved
@@ -121,11 +121,6 @@
                 a / b
 
     def test_floordiv(self):
-<<<<<<< HEAD
-        import operator
-        self.assertRaises(TypeError, operator.__floordiv__, 3+0j, 1.5+0j)
-        self.assertRaises(TypeError, operator.__floordiv__, 3+0j, 0+0j)
-=======
         with self.assertRaises(TypeError):
             (1+1j) // (1+0j)
         with self.assertRaises(TypeError):
@@ -141,7 +136,6 @@
         for a, b in ZERO_DIVISION:
             with self.assertRaises(TypeError):
                 a // b
->>>>>>> 51768410
 
     def test_richcompare(self):
         self.assertIs(complex.__eq__(1+1j, 1<<10000), False)
@@ -187,13 +181,7 @@
         check(2 ** 53, range(-100, 0), lambda delta: True)
 
     def test_mod(self):
-        import operator
         # % is no longer supported on complex numbers
-<<<<<<< HEAD
-        self.assertRaises(TypeError, operator.__mod__, (1+1j), 0+0j)
-        self.assertRaises(TypeError, lambda: (3.33+4.43j) % 0)
-        self.assertRaises(TypeError, operator.__mod__, (1+1j), 4.3j)
-=======
         with self.assertRaises(TypeError):
             (1+1j) % (1+0j)
         with self.assertRaises(TypeError):
@@ -209,7 +197,6 @@
         for a, b in ZERO_DIVISION:
             with self.assertRaises(TypeError):
                 a % b
->>>>>>> 51768410
 
     def test_divmod(self):
         self.assertRaises(TypeError, divmod, 1+1j, 1+0j)
@@ -408,7 +395,7 @@
         self.assertRaises(TypeError, float, 5+3j)
         self.assertRaises(ValueError, complex, "")
         self.assertRaises(TypeError, complex, None)
-        self.assertRaisesRegex(TypeError, " 'NoneType'", complex, None)
+        self.assertRaisesRegex(TypeError, "not 'NoneType'", complex, None)
         self.assertRaises(ValueError, complex, "\0")
         self.assertRaises(ValueError, complex, "3\09")
         self.assertRaises(TypeError, complex, "1", "2")
