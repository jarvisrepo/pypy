# Minimal tests for dis module

from test.support import check_impl_detail
from test.support import captured_stdout
from test.bytecode_helper import BytecodeTestCase
import difflib
import unittest
import sys
import dis
import io
import re
import types
import contextlib

def get_tb():
    def _error():
        try:
            1 / 0
        except Exception as e:
            tb = e.__traceback__
        return tb

    tb = _error()
    while tb.tb_next:
        tb = tb.tb_next
    return tb

TRACEBACK_CODE = get_tb().tb_frame.f_code

class _C:
    def __init__(self, x):
        self.x = x == 1

    @staticmethod
    def sm(x):
        x = x == 1

    @classmethod
    def cm(cls, x):
        cls.x = x == 1

dis_c_instance_method = """\
%3d           0 LOAD_FAST                1 (x)
              2 LOAD_CONST               1 (1)
              4 COMPARE_OP               2 (==)
              6 LOAD_FAST                0 (self)
              8 STORE_ATTR               0 (x)
             10 LOAD_CONST               0 (None)
             12 RETURN_VALUE
""" % (_C.__init__.__code__.co_firstlineno + 1,)

dis_c_instance_method_bytes = """\
          0 LOAD_FAST                1 (1)
          2 LOAD_CONST               1 (1)
          4 COMPARE_OP               2 (==)
          6 LOAD_FAST                0 (0)
          8 STORE_ATTR               0 (0)
         10 LOAD_CONST               0 (0)
         12 RETURN_VALUE
"""

dis_c_class_method = """\
%3d           0 LOAD_FAST                1 (x)
              2 LOAD_CONST               1 (1)
              4 COMPARE_OP               2 (==)
              6 LOAD_FAST                0 (cls)
              8 STORE_ATTR               0 (x)
             10 LOAD_CONST               0 (None)
             12 RETURN_VALUE
""" % (_C.cm.__code__.co_firstlineno + 2,)

dis_c_static_method = """\
%3d           0 LOAD_FAST                0 (x)
              2 LOAD_CONST               1 (1)
              4 COMPARE_OP               2 (==)
              6 STORE_FAST               0 (x)
              8 LOAD_CONST               0 (None)
             10 RETURN_VALUE
""" % (_C.sm.__code__.co_firstlineno + 2,)

# Class disassembling info has an extra newline at end.
dis_c = """\
Disassembly of %s:
%s
Disassembly of %s:
%s
Disassembly of %s:
%s
""" % (_C.__init__.__name__, dis_c_instance_method,
       _C.cm.__name__, dis_c_class_method,
       _C.sm.__name__, dis_c_static_method)

def _f(a):
    print(a)
    return 1

dis_f = """\
%3d           0 LOAD_GLOBAL              0 (print)
              2 LOAD_FAST                0 (a)
              4 CALL_FUNCTION            1
              6 POP_TOP

%3d           8 LOAD_CONST               1 (1)
             10 RETURN_VALUE
""" % (_f.__code__.co_firstlineno + 1,
       _f.__code__.co_firstlineno + 2)


dis_f_co_code = """\
          0 LOAD_GLOBAL              0 (0)
          2 LOAD_FAST                0 (0)
          4 CALL_FUNCTION            1
          6 POP_TOP
          8 LOAD_CONST               1 (1)
         10 RETURN_VALUE
"""


def bug708901():
    for res in range(1,
                     10):
        pass

dis_bug708901 = """\
%3d           0 SETUP_LOOP              18 (to 20)
              2 LOAD_GLOBAL              0 (range)
              4 LOAD_CONST               1 (1)

%3d           6 LOAD_CONST               2 (10)
              8 CALL_FUNCTION            2
             10 GET_ITER
        >>   12 FOR_ITER                 4 (to 18)
             14 STORE_FAST               0 (res)

%3d          16 JUMP_ABSOLUTE           12
        >>   18 POP_BLOCK
        >>   20 LOAD_CONST               0 (None)
             22 RETURN_VALUE
""" % (bug708901.__code__.co_firstlineno + 1,
       bug708901.__code__.co_firstlineno + 2,
       bug708901.__code__.co_firstlineno + 3)


def bug1333982(x=[]):
    assert 0, ([s for s in x] +
              1)
    pass

# PyPy change: JUMP_IF_NOT_DEBUG
dis_bug1333982 = """\
%3d           0 JUMP_IF_NOT_DEBUG       26 (to 28)
              2 LOAD_CONST               1 (0)
              4 POP_JUMP_IF_TRUE        28
              6 LOAD_GLOBAL              0 (AssertionError)
              8 LOAD_CONST               2 (<code object <listcomp> at 0x..., file "%s", line %d>)
             10 LOAD_CONST               3 ('bug1333982.<locals>.<listcomp>')
             12 MAKE_FUNCTION            0
             14 LOAD_FAST                0 (x)
             16 GET_ITER
             18 CALL_FUNCTION            1

%3d          20 LOAD_CONST               4 (1)
             22 BINARY_ADD
             24 CALL_FUNCTION            1
             26 RAISE_VARARGS            1

%3d     >>   28 LOAD_CONST               0 (None)
             30 RETURN_VALUE
""" % (bug1333982.__code__.co_firstlineno + 1,
       __file__,
       bug1333982.__code__.co_firstlineno + 1,
       bug1333982.__code__.co_firstlineno + 2,
       bug1333982.__code__.co_firstlineno + 3)

_BIG_LINENO_FORMAT = """\
%3d           0 LOAD_GLOBAL              0 (spam)
              2 POP_TOP
              4 LOAD_CONST               0 (None)
              6 RETURN_VALUE
"""

dis_module_expected_results = """\
Disassembly of f:
  4           0 LOAD_CONST               0 (None)
              2 RETURN_VALUE

Disassembly of g:
  5           0 LOAD_CONST               0 (None)
              2 RETURN_VALUE

"""

expr_str = "x + 1"

dis_expr_str = """\
  1           0 LOAD_NAME                0 (x)
              2 LOAD_CONST               0 (1)
              4 BINARY_ADD
              6 RETURN_VALUE
"""

simple_stmt_str = "x = x + 1"

dis_simple_stmt_str = """\
  1           0 LOAD_NAME                0 (x)
              2 LOAD_CONST               0 (1)
              4 BINARY_ADD
              6 STORE_NAME               0 (x)
              8 LOAD_CONST               1 (None)
             10 RETURN_VALUE
"""

annot_stmt_str = """\

x: int = 1
y: fun(1)
lst[fun(0)]: int = 1
"""
# leading newline is for a reason (tests lineno)

dis_annot_stmt_str = """\
  2           0 SETUP_ANNOTATIONS
              2 LOAD_CONST               0 (1)
              4 STORE_NAME               0 (x)
              6 LOAD_NAME                1 (int)
              8 STORE_ANNOTATION         0 (x)

  3          10 LOAD_NAME                2 (fun)
             12 LOAD_CONST               0 (1)
             14 CALL_FUNCTION            1
             16 STORE_ANNOTATION         3 (y)

  4          18 LOAD_CONST               0 (1)
             20 LOAD_NAME                4 (lst)
             22 LOAD_NAME                2 (fun)
             24 LOAD_CONST               1 (0)
             26 CALL_FUNCTION            1
             28 STORE_SUBSCR
             30 LOAD_NAME                1 (int)
             32 POP_TOP
             34 LOAD_CONST               2 (None)
             36 RETURN_VALUE
"""

compound_stmt_str = """\
x = 0
while 1:
    x += 1"""
# Trailing newline has been deliberately omitted

dis_compound_stmt_str = """\
  1           0 LOAD_CONST               0 (0)
              2 STORE_NAME               0 (x)

  2           4 SETUP_LOOP              12 (to 18)

  3     >>    6 LOAD_NAME                0 (x)
              8 LOAD_CONST               1 (1)
             10 INPLACE_ADD
             12 STORE_NAME               0 (x)
             14 JUMP_ABSOLUTE            6
             16 POP_BLOCK
        >>   18 LOAD_CONST               2 (None)
             20 RETURN_VALUE
"""

# XXX: change for PyPy?
dis_traceback = """\
%3d           0 SETUP_EXCEPT            12 (to 14)

%3d           2 LOAD_CONST               1 (1)
              4 LOAD_CONST               2 (0)
    -->       6 BINARY_TRUE_DIVIDE
              8 POP_TOP
             10 POP_BLOCK
             12 JUMP_FORWARD            40 (to 54)

%3d     >>   14 DUP_TOP
             16 LOAD_GLOBAL              0 (Exception)
             18 COMPARE_OP              10 (exception match)
             20 POP_JUMP_IF_FALSE       52
             22 POP_TOP
             24 STORE_FAST               0 (e)
             26 POP_TOP
             28 SETUP_FINALLY           12 (to 42)

%3d          30 LOAD_FAST                0 (e)
             32 LOAD_ATTR                1 (__traceback__)
             34 STORE_FAST               1 (tb)
             36 POP_BLOCK
             38 POP_EXCEPT
             40 LOAD_CONST               0 (None)
        >>   42 LOAD_CONST               0 (None)
             44 STORE_FAST               0 (e)
             46 DELETE_FAST              0 (e)
             48 END_FINALLY
             50 JUMP_FORWARD             2 (to 54)
        >>   52 END_FINALLY

%3d     >>   54 LOAD_FAST                1 (tb)
             56 RETURN_VALUE
""" % (TRACEBACK_CODE.co_firstlineno + 1,
       TRACEBACK_CODE.co_firstlineno + 2,
       TRACEBACK_CODE.co_firstlineno + 3,
       TRACEBACK_CODE.co_firstlineno + 4,
       TRACEBACK_CODE.co_firstlineno + 5)

def _fstring(a, b, c, d):
    return f'{a} {b:4} {c!r} {d!r:4}'

dis_fstring = """\
%3d           0 LOAD_FAST                0 (a)
              2 FORMAT_VALUE             0
              4 LOAD_CONST               1 (' ')
              6 LOAD_FAST                1 (b)
              8 LOAD_CONST               2 ('4')
             10 FORMAT_VALUE             4 (with format)
             12 LOAD_CONST               1 (' ')
             14 LOAD_FAST                2 (c)
             16 FORMAT_VALUE             2 (repr)
             18 LOAD_CONST               1 (' ')
             20 LOAD_FAST                3 (d)
             22 LOAD_CONST               2 ('4')
             24 FORMAT_VALUE             6 (repr, with format)
             26 BUILD_STRING             7
             28 RETURN_VALUE
""" % (_fstring.__code__.co_firstlineno + 1,)

def _g(x):
    yield x

class DisTests(unittest.TestCase):

    def get_disassembly(self, func, lasti=-1, wrapper=True):
        # We want to test the default printing behaviour, not the file arg
        output = io.StringIO()
        with contextlib.redirect_stdout(output):
            if wrapper:
                dis.dis(func)
            else:
                dis.disassemble(func, lasti)
        return output.getvalue()

    def get_disassemble_as_string(self, func, lasti=-1):
        return self.get_disassembly(func, lasti, False)

    def strip_addresses(self, text):
        return re.sub(r'\b0x[0-9A-Fa-f]+\b', '0x...', text)

    def do_disassembly_test(self, func, expected):
        got = self.get_disassembly(func)
        if got != expected:
            got = self.strip_addresses(got)
        self.assertEqual(got, expected)

    def test_opmap(self):
        self.assertEqual(dis.opmap["NOP"], 9)
        self.assertIn(dis.opmap["LOAD_CONST"], dis.hasconst)
        self.assertIn(dis.opmap["STORE_NAME"], dis.hasname)

    def test_opname(self):
        self.assertEqual(dis.opname[dis.opmap["LOAD_FAST"]], "LOAD_FAST")

    def test_boundaries(self):
        self.assertEqual(dis.opmap["EXTENDED_ARG"], dis.EXTENDED_ARG)
        self.assertEqual(dis.opmap["STORE_NAME"], dis.HAVE_ARGUMENT)

    def test_dis(self):
        self.do_disassembly_test(_f, dis_f)

    def test_bug_708901(self):
        self.do_disassembly_test(bug708901, dis_bug708901)

    def test_bug_1333982(self):
        # This one is checking bytecodes generated for an `assert` statement,
        # so fails if the tests are run with -O.  Skip this test then.
        if not __debug__:
            self.skipTest('need asserts, run without -O')

        self.do_disassembly_test(bug1333982, dis_bug1333982)

    def test_big_linenos(self):
        def func(count):
            namespace = {}
            func = "def foo():\n " + "".join(["\n "] * count + ["spam\n"])
            exec(func, namespace)
            return namespace['foo']

        # Test all small ranges
        for i in range(1, 300):
            expected = _BIG_LINENO_FORMAT % (i + 2)
            self.do_disassembly_test(func(i), expected)

        # Test some larger ranges too
        for i in range(300, 5000, 10):
            expected = _BIG_LINENO_FORMAT % (i + 2)
            self.do_disassembly_test(func(i), expected)

        from test import dis_module
        self.do_disassembly_test(dis_module, dis_module_expected_results)

    def test_disassemble_str(self):
        self.do_disassembly_test(expr_str, dis_expr_str)
        self.do_disassembly_test(simple_stmt_str, dis_simple_stmt_str)
        self.do_disassembly_test(annot_stmt_str, dis_annot_stmt_str)
        if check_impl_detail():
            self.do_disassembly_test(compound_stmt_str, dis_compound_stmt_str)

    def test_disassemble_bytes(self):
        self.do_disassembly_test(_f.__code__.co_code, dis_f_co_code)

    def test_disassemble_class(self):
        self.do_disassembly_test(_C, dis_c)

    def test_disassemble_instance_method(self):
        self.do_disassembly_test(_C(1).__init__, dis_c_instance_method)

    def test_disassemble_instance_method_bytes(self):
        method_bytecode = _C(1).__init__.__code__.co_code
        self.do_disassembly_test(method_bytecode, dis_c_instance_method_bytes)

    def test_disassemble_static_method(self):
        self.do_disassembly_test(_C.sm, dis_c_static_method)

    def test_disassemble_class_method(self):
        self.do_disassembly_test(_C.cm, dis_c_class_method)

    def test_disassemble_generator(self):
        gen_func_disas = self.get_disassembly(_g)  # Disassemble generator function
        gen_disas = self.get_disassembly(_g(1))  # Disassemble generator itself
        self.assertEqual(gen_disas, gen_func_disas)

    def test_disassemble_fstring(self):
        self.do_disassembly_test(_fstring, dis_fstring)

    def test_dis_none(self):
        try:
            del sys.last_traceback
        except AttributeError:
            pass
        self.assertRaises(RuntimeError, dis.dis, None)

    def test_dis_traceback(self):
        try:
            del sys.last_traceback
        except AttributeError:
            pass

        try:
            1/0
        except Exception as e:
            tb = e.__traceback__
            sys.last_traceback = tb

        tb_dis = self.get_disassemble_as_string(tb.tb_frame.f_code, tb.tb_lasti)
        self.do_disassembly_test(None, tb_dis)

    def test_dis_object(self):
        self.assertRaises(TypeError, dis.dis, object())

class DisWithFileTests(DisTests):

    # Run the tests again, using the file arg instead of print
    def get_disassembly(self, func, lasti=-1, wrapper=True):
        output = io.StringIO()
        if wrapper:
            dis.dis(func, file=output)
        else:
            dis.disassemble(func, lasti, file=output)
        return output.getvalue()



# CPython 3.5 gives a stack size of 4 whereas it really needs only 3
# http://bugs.python.org/issue24340
code_info_code_info = """\
Name:              code_info
Filename:          (.*)
Argument count:    1
Kw-only arguments: 0
Number of locals:  1
Stack size:        (4|3)
Flags:             OPTIMIZED, NEWLOCALS, NOFREE, 0x100000
Constants:
   0: %r
Names:
   0: _format_code_info
   1: _get_code_object
Variable names:
   0: x""" % (('Formatted details of methods, functions, or code.',)
              if sys.flags.optimize < 2 else (None,))

@staticmethod
def tricky(x, y, z=True, *args, c, d, e=[], **kwds):
    def f(c=c):
        print(x, y, z, c, d, e, f)
    yield x, y, z, c, d, e, f

code_info_tricky = """\
Name:              tricky
Filename:          (.*)
Argument count:    3
Kw-only arguments: 3
Number of locals:  8
Stack size:        7
Flags:             OPTIMIZED, NEWLOCALS, VARARGS, VARKEYWORDS, GENERATOR
Constants:
   0: None
   1: <code object f at (.*), file "(.*)", line (.*)>
   2: 'tricky.<locals>.f'
Variable names:
   0: x
   1: y
   2: z
   3: c
   4: d
   5: e
   6: args
   7: kwds
Cell variables:
   0: [edfxyz]
   1: [edfxyz]
   2: [edfxyz]
   3: [edfxyz]
   4: [edfxyz]
   5: [edfxyz]"""
# NOTE: the order of the cell variables above depends on dictionary order!

co_tricky_nested_f = tricky.__func__.__code__.co_consts[1]

code_info_tricky_nested_f = """\
Name:              f
Filename:          (.*)
Argument count:    1
Kw-only arguments: 0
Number of locals:  1
Stack size:        8
Flags:             OPTIMIZED, NEWLOCALS, NESTED
Constants:
   0: None
Names:
   0: print
Variable names:
   0: c
Free variables:
   0: [edfxyz]
   1: [edfxyz]
   2: [edfxyz]
   3: [edfxyz]
   4: [edfxyz]
   5: [edfxyz]"""

code_info_expr_str = """\
Name:              <module>
Filename:          <disassembly>
Argument count:    0
Kw-only arguments: 0
Number of locals:  0
Stack size:        2
Flags:             NOFREE
Constants:
   0: 1
Names:
   0: x"""

code_info_simple_stmt_str = """\
Name:              <module>
Filename:          <disassembly>
Argument count:    0
Kw-only arguments: 0
Number of locals:  0
Stack size:        2
Flags:             NOFREE
Constants:
   0: 1
   1: None
Names:
   0: x"""

code_info_compound_stmt_str = """\
Name:              <module>
Filename:          <disassembly>
Argument count:    0
Kw-only arguments: 0
Number of locals:  0
Stack size:        2
Flags:             NOFREE
Constants:
   0: 0
   1: 1
   2: None
Names:
   0: x"""


async def async_def():
    await 1
    async for a in b: pass
    async with c as d: pass

# CPython 3.5 gives a stack size of 17 whereas it really needs only 7
# http://bugs.python.org/issue24340
code_info_async_def = """\
Name:              async_def
Filename:          (.*)
Argument count:    0
Kw-only arguments: 0
Number of locals:  2
<<<<<<< HEAD
Stack size:        (17|7)
=======
Stack size:        16
>>>>>>> e85a213f
Flags:             OPTIMIZED, NEWLOCALS, NOFREE, COROUTINE
Constants:
   0: None
   1: 1"""

class CodeInfoTests(unittest.TestCase):
    test_pairs = [
      (dis.code_info, code_info_code_info),
      (tricky, code_info_tricky),
      (co_tricky_nested_f, code_info_tricky_nested_f),
      (expr_str, code_info_expr_str),
      (simple_stmt_str, code_info_simple_stmt_str),
      (compound_stmt_str, code_info_compound_stmt_str),
      (async_def, code_info_async_def)
    ]

    def test_code_info(self):
        self.maxDiff = 1000
        for x, expected in self.test_pairs:
            self.assertRegex(dis.code_info(x), expected)

    def test_show_code(self):
        self.maxDiff = 1000
        for x, expected in self.test_pairs:
            with captured_stdout() as output:
                dis.show_code(x)
            self.assertRegex(output.getvalue(), expected+"\n")
            output = io.StringIO()
            dis.show_code(x, file=output)
            self.assertRegex(output.getvalue(), expected)

    def test_code_info_object(self):
        self.assertRaises(TypeError, dis.code_info, object())

    def test_pretty_flags_no_flags(self):
        self.assertEqual(dis.pretty_flags(0), '0x0')


# Fodder for instruction introspection tests
#   Editing any of these may require recalculating the expected output
def outer(a=1, b=2):
    def f(c=3, d=4):
        def inner(e=5, f=6):
            print(a, b, c, d, e, f)
        print(a, b, c, d)
        return inner
    print(a, b, '', 1, [], {}, "Hello world!")
    return f

def jumpy():
    # This won't actually run (but that's OK, we only disassemble it)
    for i in range(10):
        print(i)
        if i < 4:
            continue
        if i > 6:
            break
    else:
        print("I can haz else clause?")
    while i:
        print(i)
        i -= 1
        if i > 6:
            continue
        if i < 4:
            break
    else:
        print("Who let lolcatz into this test suite?")
    try:
        1 / 0
    except ZeroDivisionError:
        print("Here we go, here we go, here we go...")
    else:
        with i as dodgy:
            print("Never reach this")
    finally:
        print("OK, now we're done")

# End fodder for opinfo generation tests
expected_outer_line = 1
_line_offset = outer.__code__.co_firstlineno - 1
code_object_f = outer.__code__.co_consts[3]
expected_f_line = code_object_f.co_firstlineno - _line_offset
code_object_inner = code_object_f.co_consts[3]
expected_inner_line = code_object_inner.co_firstlineno - _line_offset
expected_jumpy_line = 1

# The following lines are useful to regenerate the expected results after
# either the fodder is modified or the bytecode generation changes
# After regeneration, update the references to code_object_f and
# code_object_inner before rerunning the tests

#_instructions = dis.get_instructions(outer, first_line=expected_outer_line)
#print('expected_opinfo_outer = [\n  ',
      #',\n  '.join(map(str, _instructions)), ',\n]', sep='')
#_instructions = dis.get_instructions(outer(), first_line=expected_f_line)
#print('expected_opinfo_f = [\n  ',
      #',\n  '.join(map(str, _instructions)), ',\n]', sep='')
#_instructions = dis.get_instructions(outer()(), first_line=expected_inner_line)
#print('expected_opinfo_inner = [\n  ',
      #',\n  '.join(map(str, _instructions)), ',\n]', sep='')
#_instructions = dis.get_instructions(jumpy, first_line=expected_jumpy_line)
#print('expected_opinfo_jumpy = [\n  ',
      #',\n  '.join(map(str, _instructions)), ',\n]', sep='')


Instruction = dis.Instruction
expected_opinfo_outer = [
  Instruction(opname='LOAD_CONST', opcode=100, arg=8, argval=(3, 4), argrepr='(3, 4)', offset=0, starts_line=2, is_jump_target=False),
  Instruction(opname='LOAD_CLOSURE', opcode=135, arg=0, argval='a', argrepr='a', offset=2, starts_line=None, is_jump_target=False),
  Instruction(opname='LOAD_CLOSURE', opcode=135, arg=1, argval='b', argrepr='b', offset=4, starts_line=None, is_jump_target=False),
  Instruction(opname='BUILD_TUPLE', opcode=102, arg=2, argval=2, argrepr='', offset=6, starts_line=None, is_jump_target=False),
  Instruction(opname='LOAD_CONST', opcode=100, arg=3, argval=code_object_f, argrepr=repr(code_object_f), offset=8, starts_line=None, is_jump_target=False),
  Instruction(opname='LOAD_CONST', opcode=100, arg=4, argval='outer.<locals>.f', argrepr="'outer.<locals>.f'", offset=10, starts_line=None, is_jump_target=False),
  Instruction(opname='MAKE_FUNCTION', opcode=132, arg=9, argval=9, argrepr='', offset=12, starts_line=None, is_jump_target=False),
  Instruction(opname='STORE_FAST', opcode=125, arg=2, argval='f', argrepr='f', offset=14, starts_line=None, is_jump_target=False),
  Instruction(opname='LOAD_GLOBAL', opcode=116, arg=0, argval='print', argrepr='print', offset=16, starts_line=7, is_jump_target=False),
  Instruction(opname='LOAD_DEREF', opcode=136, arg=0, argval='a', argrepr='a', offset=18, starts_line=None, is_jump_target=False),
  Instruction(opname='LOAD_DEREF', opcode=136, arg=1, argval='b', argrepr='b', offset=20, starts_line=None, is_jump_target=False),
  Instruction(opname='LOAD_CONST', opcode=100, arg=5, argval='', argrepr="''", offset=22, starts_line=None, is_jump_target=False),
  Instruction(opname='LOAD_CONST', opcode=100, arg=6, argval=1, argrepr='1', offset=24, starts_line=None, is_jump_target=False),
  Instruction(opname='BUILD_LIST', opcode=103, arg=0, argval=0, argrepr='', offset=26, starts_line=None, is_jump_target=False),
  Instruction(opname='BUILD_MAP', opcode=105, arg=0, argval=0, argrepr='', offset=28, starts_line=None, is_jump_target=False),
  Instruction(opname='LOAD_CONST', opcode=100, arg=7, argval='Hello world!', argrepr="'Hello world!'", offset=30, starts_line=None, is_jump_target=False),
  Instruction(opname='CALL_FUNCTION', opcode=131, arg=7, argval=7, argrepr='', offset=32, starts_line=None, is_jump_target=False),
  Instruction(opname='POP_TOP', opcode=1, arg=None, argval=None, argrepr='', offset=34, starts_line=None, is_jump_target=False),
  Instruction(opname='LOAD_FAST', opcode=124, arg=2, argval='f', argrepr='f', offset=36, starts_line=8, is_jump_target=False),
  Instruction(opname='RETURN_VALUE', opcode=83, arg=None, argval=None, argrepr='', offset=38, starts_line=None, is_jump_target=False),
]

expected_opinfo_f = [
  Instruction(opname='LOAD_CONST', opcode=100, arg=5, argval=(5, 6), argrepr='(5, 6)', offset=0, starts_line=3, is_jump_target=False),
  Instruction(opname='LOAD_CLOSURE', opcode=135, arg=2, argval='a', argrepr='a', offset=2, starts_line=None, is_jump_target=False),
  Instruction(opname='LOAD_CLOSURE', opcode=135, arg=3, argval='b', argrepr='b', offset=4, starts_line=None, is_jump_target=False),
  Instruction(opname='LOAD_CLOSURE', opcode=135, arg=0, argval='c', argrepr='c', offset=6, starts_line=None, is_jump_target=False),
  Instruction(opname='LOAD_CLOSURE', opcode=135, arg=1, argval='d', argrepr='d', offset=8, starts_line=None, is_jump_target=False),
  Instruction(opname='BUILD_TUPLE', opcode=102, arg=4, argval=4, argrepr='', offset=10, starts_line=None, is_jump_target=False),
  Instruction(opname='LOAD_CONST', opcode=100, arg=3, argval=code_object_inner, argrepr=repr(code_object_inner), offset=12, starts_line=None, is_jump_target=False),
  Instruction(opname='LOAD_CONST', opcode=100, arg=4, argval='outer.<locals>.f.<locals>.inner', argrepr="'outer.<locals>.f.<locals>.inner'", offset=14, starts_line=None, is_jump_target=False),
  Instruction(opname='MAKE_FUNCTION', opcode=132, arg=9, argval=9, argrepr='', offset=16, starts_line=None, is_jump_target=False),
  Instruction(opname='STORE_FAST', opcode=125, arg=2, argval='inner', argrepr='inner', offset=18, starts_line=None, is_jump_target=False),
  Instruction(opname='LOAD_GLOBAL', opcode=116, arg=0, argval='print', argrepr='print', offset=20, starts_line=5, is_jump_target=False),
  Instruction(opname='LOAD_DEREF', opcode=136, arg=2, argval='a', argrepr='a', offset=22, starts_line=None, is_jump_target=False),
  Instruction(opname='LOAD_DEREF', opcode=136, arg=3, argval='b', argrepr='b', offset=24, starts_line=None, is_jump_target=False),
  Instruction(opname='LOAD_DEREF', opcode=136, arg=0, argval='c', argrepr='c', offset=26, starts_line=None, is_jump_target=False),
  Instruction(opname='LOAD_DEREF', opcode=136, arg=1, argval='d', argrepr='d', offset=28, starts_line=None, is_jump_target=False),
  Instruction(opname='CALL_FUNCTION', opcode=131, arg=4, argval=4, argrepr='', offset=30, starts_line=None, is_jump_target=False),
  Instruction(opname='POP_TOP', opcode=1, arg=None, argval=None, argrepr='', offset=32, starts_line=None, is_jump_target=False),
  Instruction(opname='LOAD_FAST', opcode=124, arg=2, argval='inner', argrepr='inner', offset=34, starts_line=6, is_jump_target=False),
  Instruction(opname='RETURN_VALUE', opcode=83, arg=None, argval=None, argrepr='', offset=36, starts_line=None, is_jump_target=False),
]

expected_opinfo_inner = [
  Instruction(opname='LOAD_GLOBAL', opcode=116, arg=0, argval='print', argrepr='print', offset=0, starts_line=4, is_jump_target=False),
  Instruction(opname='LOAD_DEREF', opcode=136, arg=0, argval='a', argrepr='a', offset=2, starts_line=None, is_jump_target=False),
  Instruction(opname='LOAD_DEREF', opcode=136, arg=1, argval='b', argrepr='b', offset=4, starts_line=None, is_jump_target=False),
  Instruction(opname='LOAD_DEREF', opcode=136, arg=2, argval='c', argrepr='c', offset=6, starts_line=None, is_jump_target=False),
  Instruction(opname='LOAD_DEREF', opcode=136, arg=3, argval='d', argrepr='d', offset=8, starts_line=None, is_jump_target=False),
  Instruction(opname='LOAD_FAST', opcode=124, arg=0, argval='e', argrepr='e', offset=10, starts_line=None, is_jump_target=False),
  Instruction(opname='LOAD_FAST', opcode=124, arg=1, argval='f', argrepr='f', offset=12, starts_line=None, is_jump_target=False),
  Instruction(opname='CALL_FUNCTION', opcode=131, arg=6, argval=6, argrepr='', offset=14, starts_line=None, is_jump_target=False),
  Instruction(opname='POP_TOP', opcode=1, arg=None, argval=None, argrepr='', offset=16, starts_line=None, is_jump_target=False),
  Instruction(opname='LOAD_CONST', opcode=100, arg=0, argval=None, argrepr='None', offset=18, starts_line=None, is_jump_target=False),
  Instruction(opname='RETURN_VALUE', opcode=83, arg=None, argval=None, argrepr='', offset=20, starts_line=None, is_jump_target=False),
]

expected_opinfo_jumpy = [
  Instruction(opname='SETUP_LOOP', opcode=120, arg=52, argval=54, argrepr='to 54', offset=0, starts_line=3, is_jump_target=False),
  Instruction(opname='LOAD_GLOBAL', opcode=116, arg=0, argval='range', argrepr='range', offset=2, starts_line=None, is_jump_target=False),
  Instruction(opname='LOAD_CONST', opcode=100, arg=1, argval=10, argrepr='10', offset=4, starts_line=None, is_jump_target=False),
  Instruction(opname='CALL_FUNCTION', opcode=131, arg=1, argval=1, argrepr='', offset=6, starts_line=None, is_jump_target=False),
  Instruction(opname='GET_ITER', opcode=68, arg=None, argval=None, argrepr='', offset=8, starts_line=None, is_jump_target=False),
  Instruction(opname='FOR_ITER', opcode=93, arg=32, argval=44, argrepr='to 44', offset=10, starts_line=None, is_jump_target=True),
  Instruction(opname='STORE_FAST', opcode=125, arg=0, argval='i', argrepr='i', offset=12, starts_line=None, is_jump_target=False),
  Instruction(opname='LOAD_GLOBAL', opcode=116, arg=1, argval='print', argrepr='print', offset=14, starts_line=4, is_jump_target=False),
  Instruction(opname='LOAD_FAST', opcode=124, arg=0, argval='i', argrepr='i', offset=16, starts_line=None, is_jump_target=False),
  Instruction(opname='CALL_FUNCTION', opcode=131, arg=1, argval=1, argrepr='', offset=18, starts_line=None, is_jump_target=False),
  Instruction(opname='POP_TOP', opcode=1, arg=None, argval=None, argrepr='', offset=20, starts_line=None, is_jump_target=False),
  Instruction(opname='LOAD_FAST', opcode=124, arg=0, argval='i', argrepr='i', offset=22, starts_line=5, is_jump_target=False),
  Instruction(opname='LOAD_CONST', opcode=100, arg=2, argval=4, argrepr='4', offset=24, starts_line=None, is_jump_target=False),
  Instruction(opname='COMPARE_OP', opcode=107, arg=0, argval='<', argrepr='<', offset=26, starts_line=None, is_jump_target=False),
  Instruction(opname='POP_JUMP_IF_FALSE', opcode=114, arg=32, argval=32, argrepr='', offset=28, starts_line=None, is_jump_target=False),
  Instruction(opname='JUMP_ABSOLUTE', opcode=113, arg=10, argval=10, argrepr='', offset=30, starts_line=6, is_jump_target=False),
  Instruction(opname='LOAD_FAST', opcode=124, arg=0, argval='i', argrepr='i', offset=32, starts_line=7, is_jump_target=True),
  Instruction(opname='LOAD_CONST', opcode=100, arg=3, argval=6, argrepr='6', offset=34, starts_line=None, is_jump_target=False),
  Instruction(opname='COMPARE_OP', opcode=107, arg=4, argval='>', argrepr='>', offset=36, starts_line=None, is_jump_target=False),
  Instruction(opname='POP_JUMP_IF_FALSE', opcode=114, arg=10, argval=10, argrepr='', offset=38, starts_line=None, is_jump_target=False),
  Instruction(opname='BREAK_LOOP', opcode=80, arg=None, argval=None, argrepr='', offset=40, starts_line=8, is_jump_target=False),
  Instruction(opname='JUMP_ABSOLUTE', opcode=113, arg=10, argval=10, argrepr='', offset=42, starts_line=None, is_jump_target=False),
  Instruction(opname='POP_BLOCK', opcode=87, arg=None, argval=None, argrepr='', offset=44, starts_line=None, is_jump_target=True),
  Instruction(opname='LOAD_GLOBAL', opcode=116, arg=1, argval='print', argrepr='print', offset=46, starts_line=10, is_jump_target=False),
  Instruction(opname='LOAD_CONST', opcode=100, arg=4, argval='I can haz else clause?', argrepr="'I can haz else clause?'", offset=48, starts_line=None, is_jump_target=False),
  Instruction(opname='CALL_FUNCTION', opcode=131, arg=1, argval=1, argrepr='', offset=50, starts_line=None, is_jump_target=False),
  Instruction(opname='POP_TOP', opcode=1, arg=None, argval=None, argrepr='', offset=52, starts_line=None, is_jump_target=False),
  Instruction(opname='SETUP_LOOP', opcode=120, arg=52, argval=108, argrepr='to 108', offset=54, starts_line=11, is_jump_target=True),
  Instruction(opname='LOAD_FAST', opcode=124, arg=0, argval='i', argrepr='i', offset=56, starts_line=None, is_jump_target=True),
  Instruction(opname='POP_JUMP_IF_FALSE', opcode=114, arg=98, argval=98, argrepr='', offset=58, starts_line=None, is_jump_target=False),
  Instruction(opname='LOAD_GLOBAL', opcode=116, arg=1, argval='print', argrepr='print', offset=60, starts_line=12, is_jump_target=False),
  Instruction(opname='LOAD_FAST', opcode=124, arg=0, argval='i', argrepr='i', offset=62, starts_line=None, is_jump_target=False),
  Instruction(opname='CALL_FUNCTION', opcode=131, arg=1, argval=1, argrepr='', offset=64, starts_line=None, is_jump_target=False),
  Instruction(opname='POP_TOP', opcode=1, arg=None, argval=None, argrepr='', offset=66, starts_line=None, is_jump_target=False),
  Instruction(opname='LOAD_FAST', opcode=124, arg=0, argval='i', argrepr='i', offset=68, starts_line=13, is_jump_target=False),
  Instruction(opname='LOAD_CONST', opcode=100, arg=5, argval=1, argrepr='1', offset=70, starts_line=None, is_jump_target=False),
  Instruction(opname='INPLACE_SUBTRACT', opcode=56, arg=None, argval=None, argrepr='', offset=72, starts_line=None, is_jump_target=False),
  Instruction(opname='STORE_FAST', opcode=125, arg=0, argval='i', argrepr='i', offset=74, starts_line=None, is_jump_target=False),
  Instruction(opname='LOAD_FAST', opcode=124, arg=0, argval='i', argrepr='i', offset=76, starts_line=14, is_jump_target=False),
  Instruction(opname='LOAD_CONST', opcode=100, arg=3, argval=6, argrepr='6', offset=78, starts_line=None, is_jump_target=False),
  Instruction(opname='COMPARE_OP', opcode=107, arg=4, argval='>', argrepr='>', offset=80, starts_line=None, is_jump_target=False),
  Instruction(opname='POP_JUMP_IF_FALSE', opcode=114, arg=86, argval=86, argrepr='', offset=82, starts_line=None, is_jump_target=False),
  Instruction(opname='JUMP_ABSOLUTE', opcode=113, arg=56, argval=56, argrepr='', offset=84, starts_line=15, is_jump_target=False),
  Instruction(opname='LOAD_FAST', opcode=124, arg=0, argval='i', argrepr='i', offset=86, starts_line=16, is_jump_target=True),
  Instruction(opname='LOAD_CONST', opcode=100, arg=2, argval=4, argrepr='4', offset=88, starts_line=None, is_jump_target=False),
  Instruction(opname='COMPARE_OP', opcode=107, arg=0, argval='<', argrepr='<', offset=90, starts_line=None, is_jump_target=False),
  Instruction(opname='POP_JUMP_IF_FALSE', opcode=114, arg=56, argval=56, argrepr='', offset=92, starts_line=None, is_jump_target=False),
  Instruction(opname='BREAK_LOOP', opcode=80, arg=None, argval=None, argrepr='', offset=94, starts_line=17, is_jump_target=False),
  Instruction(opname='JUMP_ABSOLUTE', opcode=113, arg=56, argval=56, argrepr='', offset=96, starts_line=None, is_jump_target=False),
  Instruction(opname='POP_BLOCK', opcode=87, arg=None, argval=None, argrepr='', offset=98, starts_line=None, is_jump_target=True),
  Instruction(opname='LOAD_GLOBAL', opcode=116, arg=1, argval='print', argrepr='print', offset=100, starts_line=19, is_jump_target=False),
  Instruction(opname='LOAD_CONST', opcode=100, arg=6, argval='Who let lolcatz into this test suite?', argrepr="'Who let lolcatz into this test suite?'", offset=102, starts_line=None, is_jump_target=False),
  Instruction(opname='CALL_FUNCTION', opcode=131, arg=1, argval=1, argrepr='', offset=104, starts_line=None, is_jump_target=False),
  Instruction(opname='POP_TOP', opcode=1, arg=None, argval=None, argrepr='', offset=106, starts_line=None, is_jump_target=False),
  Instruction(opname='SETUP_FINALLY', opcode=122, arg=70, argval=180, argrepr='to 180', offset=108, starts_line=20, is_jump_target=True),
  Instruction(opname='SETUP_EXCEPT', opcode=121, arg=12, argval=124, argrepr='to 124', offset=110, starts_line=None, is_jump_target=False),
  Instruction(opname='LOAD_CONST', opcode=100, arg=5, argval=1, argrepr='1', offset=112, starts_line=21, is_jump_target=False),
  Instruction(opname='LOAD_CONST', opcode=100, arg=7, argval=0, argrepr='0', offset=114, starts_line=None, is_jump_target=False),
  Instruction(opname='BINARY_TRUE_DIVIDE', opcode=27, arg=None, argval=None, argrepr='', offset=116, starts_line=None, is_jump_target=False),
  Instruction(opname='POP_TOP', opcode=1, arg=None, argval=None, argrepr='', offset=118, starts_line=None, is_jump_target=False),
  Instruction(opname='POP_BLOCK', opcode=87, arg=None, argval=None, argrepr='', offset=120, starts_line=None, is_jump_target=False),
  Instruction(opname='JUMP_FORWARD', opcode=110, arg=28, argval=152, argrepr='to 152', offset=122, starts_line=None, is_jump_target=False),
  Instruction(opname='DUP_TOP', opcode=4, arg=None, argval=None, argrepr='', offset=124, starts_line=22, is_jump_target=True),
  Instruction(opname='LOAD_GLOBAL', opcode=116, arg=2, argval='ZeroDivisionError', argrepr='ZeroDivisionError', offset=126, starts_line=None, is_jump_target=False),
  Instruction(opname='COMPARE_OP', opcode=107, arg=10, argval='exception match', argrepr='exception match', offset=128, starts_line=None, is_jump_target=False),
  Instruction(opname='POP_JUMP_IF_FALSE', opcode=114, arg=150, argval=150, argrepr='', offset=130, starts_line=None, is_jump_target=False),
  Instruction(opname='POP_TOP', opcode=1, arg=None, argval=None, argrepr='', offset=132, starts_line=None, is_jump_target=False),
  Instruction(opname='POP_TOP', opcode=1, arg=None, argval=None, argrepr='', offset=134, starts_line=None, is_jump_target=False),
  Instruction(opname='POP_TOP', opcode=1, arg=None, argval=None, argrepr='', offset=136, starts_line=None, is_jump_target=False),
  Instruction(opname='LOAD_GLOBAL', opcode=116, arg=1, argval='print', argrepr='print', offset=138, starts_line=23, is_jump_target=False),
  Instruction(opname='LOAD_CONST', opcode=100, arg=8, argval='Here we go, here we go, here we go...', argrepr="'Here we go, here we go, here we go...'", offset=140, starts_line=None, is_jump_target=False),
  Instruction(opname='CALL_FUNCTION', opcode=131, arg=1, argval=1, argrepr='', offset=142, starts_line=None, is_jump_target=False),
  Instruction(opname='POP_TOP', opcode=1, arg=None, argval=None, argrepr='', offset=144, starts_line=None, is_jump_target=False),
  Instruction(opname='POP_EXCEPT', opcode=89, arg=None, argval=None, argrepr='', offset=146, starts_line=None, is_jump_target=False),
  Instruction(opname='JUMP_FORWARD', opcode=110, arg=26, argval=176, argrepr='to 176', offset=148, starts_line=None, is_jump_target=False),
  Instruction(opname='END_FINALLY', opcode=88, arg=None, argval=None, argrepr='', offset=150, starts_line=None, is_jump_target=True),
  Instruction(opname='LOAD_FAST', opcode=124, arg=0, argval='i', argrepr='i', offset=152, starts_line=25, is_jump_target=True),
  Instruction(opname='SETUP_WITH', opcode=143, arg=14, argval=170, argrepr='to 170', offset=154, starts_line=None, is_jump_target=False),
  Instruction(opname='STORE_FAST', opcode=125, arg=1, argval='dodgy', argrepr='dodgy', offset=156, starts_line=None, is_jump_target=False),
  Instruction(opname='LOAD_GLOBAL', opcode=116, arg=1, argval='print', argrepr='print', offset=158, starts_line=26, is_jump_target=False),
  Instruction(opname='LOAD_CONST', opcode=100, arg=9, argval='Never reach this', argrepr="'Never reach this'", offset=160, starts_line=None, is_jump_target=False),
  Instruction(opname='CALL_FUNCTION', opcode=131, arg=1, argval=1, argrepr='', offset=162, starts_line=None, is_jump_target=False),
  Instruction(opname='POP_TOP', opcode=1, arg=None, argval=None, argrepr='', offset=164, starts_line=None, is_jump_target=False),
  Instruction(opname='POP_BLOCK', opcode=87, arg=None, argval=None, argrepr='', offset=166, starts_line=None, is_jump_target=False),
  Instruction(opname='LOAD_CONST', opcode=100, arg=0, argval=None, argrepr='None', offset=168, starts_line=None, is_jump_target=False),
  Instruction(opname='WITH_CLEANUP_START', opcode=81, arg=None, argval=None, argrepr='', offset=170, starts_line=None, is_jump_target=True),
  Instruction(opname='WITH_CLEANUP_FINISH', opcode=82, arg=None, argval=None, argrepr='', offset=172, starts_line=None, is_jump_target=False),
  Instruction(opname='END_FINALLY', opcode=88, arg=None, argval=None, argrepr='', offset=174, starts_line=None, is_jump_target=False),
  Instruction(opname='POP_BLOCK', opcode=87, arg=None, argval=None, argrepr='', offset=176, starts_line=None, is_jump_target=True),
  Instruction(opname='LOAD_CONST', opcode=100, arg=0, argval=None, argrepr='None', offset=178, starts_line=None, is_jump_target=False),
  Instruction(opname='LOAD_GLOBAL', opcode=116, arg=1, argval='print', argrepr='print', offset=180, starts_line=28, is_jump_target=True),
  Instruction(opname='LOAD_CONST', opcode=100, arg=10, argval="OK, now we're done", argrepr='"OK, now we\'re done"', offset=182, starts_line=None, is_jump_target=False),
  Instruction(opname='CALL_FUNCTION', opcode=131, arg=1, argval=1, argrepr='', offset=184, starts_line=None, is_jump_target=False),
  Instruction(opname='POP_TOP', opcode=1, arg=None, argval=None, argrepr='', offset=186, starts_line=None, is_jump_target=False),
  Instruction(opname='END_FINALLY', opcode=88, arg=None, argval=None, argrepr='', offset=188, starts_line=None, is_jump_target=False),
  Instruction(opname='LOAD_CONST', opcode=100, arg=0, argval=None, argrepr='None', offset=190, starts_line=None, is_jump_target=False),
  Instruction(opname='RETURN_VALUE', opcode=83, arg=None, argval=None, argrepr='', offset=192, starts_line=None, is_jump_target=False),
]

# One last piece of inspect fodder to check the default line number handling
def simple(): pass
expected_opinfo_simple = [
  Instruction(opname='LOAD_CONST', opcode=100, arg=0, argval=None, argrepr='None', offset=0, starts_line=simple.__code__.co_firstlineno, is_jump_target=False),
  Instruction(opname='RETURN_VALUE', opcode=83, arg=None, argval=None, argrepr='', offset=2, starts_line=None, is_jump_target=False)
]


class InstructionTests(BytecodeTestCase):

    def test_default_first_line(self):
        actual = dis.get_instructions(simple)
        self.assertEqual(list(actual), expected_opinfo_simple)

    def test_first_line_set_to_None(self):
        actual = dis.get_instructions(simple, first_line=None)
        self.assertEqual(list(actual), expected_opinfo_simple)

    def test_outer(self):
        actual = dis.get_instructions(outer, first_line=expected_outer_line)
        self.assertEqual(list(actual), expected_opinfo_outer)

    def test_nested(self):
        with captured_stdout():
            f = outer()
        actual = dis.get_instructions(f, first_line=expected_f_line)
        self.assertEqual(list(actual), expected_opinfo_f)

    def test_doubly_nested(self):
        with captured_stdout():
            inner = outer()()
        actual = dis.get_instructions(inner, first_line=expected_inner_line)
        self.assertEqual(list(actual), expected_opinfo_inner)

    def test_jumpy(self):
        actual = dis.get_instructions(jumpy, first_line=expected_jumpy_line)
        self.assertEqual(list(actual), expected_opinfo_jumpy)

# get_instructions has its own tests above, so can rely on it to validate
# the object oriented API
class BytecodeTests(unittest.TestCase):
    def test_instantiation(self):
        # Test with function, method, code string and code object
        for obj in [_f, _C(1).__init__, "a=1", _f.__code__]:
            with self.subTest(obj=obj):
                b = dis.Bytecode(obj)
                self.assertIsInstance(b.codeobj, types.CodeType)

        self.assertRaises(TypeError, dis.Bytecode, object())

    def test_iteration(self):
        for obj in [_f, _C(1).__init__, "a=1", _f.__code__]:
            with self.subTest(obj=obj):
                via_object = list(dis.Bytecode(obj))
                via_generator = list(dis.get_instructions(obj))
                self.assertEqual(via_object, via_generator)

    def test_explicit_first_line(self):
        actual = dis.Bytecode(outer, first_line=expected_outer_line)
        self.assertEqual(list(actual), expected_opinfo_outer)

    def test_source_line_in_disassembly(self):
        # Use the line in the source code
        actual = dis.Bytecode(simple).dis()[:3]
        expected = "{:>3}".format(simple.__code__.co_firstlineno)
        self.assertEqual(actual, expected)
        # Use an explicit first line number
        actual = dis.Bytecode(simple, first_line=350).dis()[:3]
        self.assertEqual(actual, "350")

    def test_info(self):
        self.maxDiff = 1000
        for x, expected in CodeInfoTests.test_pairs:
            b = dis.Bytecode(x)
            self.assertRegex(b.info(), expected)

    def test_disassembled(self):
        actual = dis.Bytecode(_f).dis()
        self.assertEqual(actual, dis_f)

    def test_from_traceback(self):
        tb = get_tb()
        b = dis.Bytecode.from_traceback(tb)
        while tb.tb_next: tb = tb.tb_next

        self.assertEqual(b.current_offset, tb.tb_lasti)

    def test_from_traceback_dis(self):
        tb = get_tb()
        b = dis.Bytecode.from_traceback(tb)
        self.assertEqual(b.dis(), dis_traceback)

if __name__ == "__main__":
    unittest.main()<|MERGE_RESOLUTION|>--- conflicted
+++ resolved
@@ -606,11 +606,7 @@
 Argument count:    0
 Kw-only arguments: 0
 Number of locals:  2
-<<<<<<< HEAD
-Stack size:        (17|7)
-=======
-Stack size:        16
->>>>>>> e85a213f
+Stack size:        (16|7)
 Flags:             OPTIMIZED, NEWLOCALS, NOFREE, COROUTINE
 Constants:
    0: None
