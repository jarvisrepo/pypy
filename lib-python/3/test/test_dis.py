# Minimal tests for dis module

<<<<<<< HEAD
from test.support import run_unittest, captured_stdout
import difflib
=======
from test.support import run_unittest, captured_stdout, check_impl_detail
>>>>>>> 8ea92f18
import unittest
import sys
import dis
import io
import re

class _C:
    def __init__(self, x):
        self.x = x == 1

dis_c_instance_method = """\
 %-4d         0 LOAD_FAST                1 (x)
              3 LOAD_CONST               1 (1)
              6 COMPARE_OP               2 (==)
              9 LOAD_FAST                0 (self)
             12 STORE_ATTR               0 (x)
             15 LOAD_CONST               0 (None)
             18 RETURN_VALUE
""" % (_C.__init__.__code__.co_firstlineno + 1,)

dis_c_instance_method_bytes = """\
          0 LOAD_FAST           1 (1)
          3 LOAD_CONST          1 (1)
          6 COMPARE_OP          2 (==)
          9 LOAD_FAST           0 (0)
         12 STORE_ATTR          0 (0)
         15 LOAD_CONST          0 (0)
         18 RETURN_VALUE
"""

def _f(a):
    print(a)
    return 1

dis_f = """\
 %-4d         0 LOAD_GLOBAL              0 (print)
              3 LOAD_FAST                0 (a)
              6 CALL_FUNCTION            1 (1 positional, 0 keyword pair)
              9 POP_TOP

 %-4d        10 LOAD_CONST               1 (1)
             13 RETURN_VALUE
""" % (_f.__code__.co_firstlineno + 1,
       _f.__code__.co_firstlineno + 2)


dis_f_co_code = """\
          0 LOAD_GLOBAL         0 (0)
          3 LOAD_FAST           0 (0)
          6 CALL_FUNCTION       1 (1 positional, 0 keyword pair)
          9 POP_TOP
         10 LOAD_CONST          1 (1)
         13 RETURN_VALUE
"""


def bug708901():
    for res in range(1,
                     10):
        pass

dis_bug708901 = """\
 %-4d         0 SETUP_LOOP              23 (to 26)
              3 LOAD_GLOBAL              0 (range)
              6 LOAD_CONST               1 (1)

 %-4d         9 LOAD_CONST               2 (10)
             12 CALL_FUNCTION            2 (2 positional, 0 keyword pair)
             15 GET_ITER
        >>   16 FOR_ITER                 6 (to 25)
             19 STORE_FAST               0 (res)

 %-4d        22 JUMP_ABSOLUTE           16
        >>   25 POP_BLOCK
        >>   26 LOAD_CONST               0 (None)
             29 RETURN_VALUE
""" % (bug708901.__code__.co_firstlineno + 1,
       bug708901.__code__.co_firstlineno + 2,
       bug708901.__code__.co_firstlineno + 3)


def bug1333982(x=[]):
    assert 0, ([s for s in x] +
              1)
    pass

dis_bug1333982 = """\
 %-4d         0 LOAD_CONST               1 (0)
              3 POP_JUMP_IF_TRUE        35
              6 LOAD_GLOBAL              0 (AssertionError)
              9 LOAD_CONST               2 (<code object <listcomp> at 0x..., file "%s", line %d>)
             12 LOAD_CONST               3 ('bug1333982.<locals>.<listcomp>')
             15 MAKE_FUNCTION            0
             18 LOAD_FAST                0 (x)
             21 GET_ITER
             22 CALL_FUNCTION            1 (1 positional, 0 keyword pair)

 %-4d        25 LOAD_CONST               4 (1)
             28 BINARY_ADD
             29 CALL_FUNCTION            1 (1 positional, 0 keyword pair)
             32 RAISE_VARARGS            1

 %-4d   >>   35 LOAD_CONST               0 (None)
             38 RETURN_VALUE
""" % (bug1333982.__code__.co_firstlineno + 1,
       __file__,
       bug1333982.__code__.co_firstlineno + 1,
       bug1333982.__code__.co_firstlineno + 2,
       bug1333982.__code__.co_firstlineno + 3)

_BIG_LINENO_FORMAT = """\
%3d           0 LOAD_GLOBAL              0 (spam)
              3 POP_TOP
              4 LOAD_CONST               0 (None)
              7 RETURN_VALUE
"""

dis_module_expected_results = """\
Disassembly of f:
  4           0 LOAD_CONST               0 (None)
              3 RETURN_VALUE

Disassembly of g:
  5           0 LOAD_CONST               0 (None)
              3 RETURN_VALUE

"""

expr_str = "x + 1"

dis_expr_str = """\
  1           0 LOAD_NAME                0 (x)
              3 LOAD_CONST               0 (1)
              6 BINARY_ADD
              7 RETURN_VALUE
"""

simple_stmt_str = "x = x + 1"

dis_simple_stmt_str = """\
  1           0 LOAD_NAME                0 (x)
              3 LOAD_CONST               0 (1)
              6 BINARY_ADD
              7 STORE_NAME               0 (x)
             10 LOAD_CONST               1 (None)
             13 RETURN_VALUE
"""

compound_stmt_str = """\
x = 0
while 1:
    x += 1"""
# Trailing newline has been deliberately omitted

dis_compound_stmt_str = """\
  1           0 LOAD_CONST               0 (0)
              3 STORE_NAME               0 (x)

  2           6 SETUP_LOOP              13 (to 22)

  3     >>    9 LOAD_NAME                0 (x)
             12 LOAD_CONST               1 (1)
             15 INPLACE_ADD
             16 STORE_NAME               0 (x)
             19 JUMP_ABSOLUTE            9
        >>   22 LOAD_CONST               2 (None)
             25 RETURN_VALUE
"""

class DisTests(unittest.TestCase):

    def get_disassembly(self, func, lasti=-1, wrapper=True):
        s = io.StringIO()
        save_stdout = sys.stdout
        sys.stdout = s
        try:
            if wrapper:
                dis.dis(func)
            else:
                dis.disassemble(func, lasti)
        finally:
            sys.stdout = save_stdout
        # Trim trailing blanks (if any).
        return [line.rstrip() for line in s.getvalue().splitlines()]

    def get_disassemble_as_string(self, func, lasti=-1):
        return '\n'.join(self.get_disassembly(func, lasti, False))

    def do_disassembly_test(self, func, expected):
        lines = self.get_disassembly(func)
        expected = expected.splitlines()
        if expected == lines:
            return
        else:
            lines = [re.sub('0x[0-9A-Fa-f]+', '0x...', l) for l in lines]
            if expected == lines:
                return
        self.fail(
                "events did not match expectation:\n" +
                "\n".join(difflib.ndiff(expected,
                                        lines)))

    def test_opmap(self):
        self.assertEqual(dis.opmap["NOP"], 9)
        self.assertIn(dis.opmap["LOAD_CONST"], dis.hasconst)
        self.assertIn(dis.opmap["STORE_NAME"], dis.hasname)

    def test_opname(self):
        self.assertEqual(dis.opname[dis.opmap["LOAD_FAST"]], "LOAD_FAST")

    def test_boundaries(self):
        self.assertEqual(dis.opmap["EXTENDED_ARG"], dis.EXTENDED_ARG)
        self.assertEqual(dis.opmap["STORE_NAME"], dis.HAVE_ARGUMENT)

    def test_dis(self):
        self.do_disassembly_test(_f, dis_f)

    def test_bug_708901(self):
        self.do_disassembly_test(bug708901, dis_bug708901)

    def test_bug_1333982(self):
        # This one is checking bytecodes generated for an `assert` statement,
        # so fails if the tests are run with -O.  Skip this test then.
        if not __debug__:
            self.skipTest('need asserts, run without -O')

        self.do_disassembly_test(bug1333982, dis_bug1333982)

    def test_big_linenos(self):
        def func(count):
            namespace = {}
            func = "def foo():\n " + "".join(["\n "] * count + ["spam\n"])
            exec(func, namespace)
            return namespace['foo']

        # Test all small ranges
        for i in range(1, 300):
            expected = _BIG_LINENO_FORMAT % (i + 2)
            self.do_disassembly_test(func(i), expected)

        # Test some larger ranges too
        for i in range(300, 5000, 10):
            expected = _BIG_LINENO_FORMAT % (i + 2)
            self.do_disassembly_test(func(i), expected)

        from test import dis_module
        self.do_disassembly_test(dis_module, dis_module_expected_results)

    def test_disassemble_str(self):
        self.do_disassembly_test(expr_str, dis_expr_str)
        self.do_disassembly_test(simple_stmt_str, dis_simple_stmt_str)
        if check_impl_detail():
            self.do_disassembly_test(compound_stmt_str, dis_compound_stmt_str)

    def test_disassemble_bytes(self):
        self.do_disassembly_test(_f.__code__.co_code, dis_f_co_code)

    def test_disassemble_method(self):
        self.do_disassembly_test(_C(1).__init__, dis_c_instance_method)

    def test_disassemble_method_bytes(self):
        method_bytecode = _C(1).__init__.__code__.co_code
        self.do_disassembly_test(method_bytecode, dis_c_instance_method_bytes)

    def test_dis_none(self):
        try:
            del sys.last_traceback
        except AttributeError:
            pass
        self.assertRaises(RuntimeError, dis.dis, None)

    def test_dis_traceback(self):
        try:
            del sys.last_traceback
        except AttributeError:
            pass

        try:
            1/0
        except Exception as e:
            tb = e.__traceback__
            sys.last_traceback = tb

        tb_dis = self.get_disassemble_as_string(tb.tb_frame.f_code, tb.tb_lasti)
        self.do_disassembly_test(None, tb_dis)

    def test_dis_object(self):
        self.assertRaises(TypeError, dis.dis, object())

code_info_code_info = """\
Name:              code_info
Filename:          (.*)
Argument count:    1
Kw-only arguments: 0
Number of locals:  1
Stack size:        4
Flags:             OPTIMIZED, NEWLOCALS, NOFREE, 0x100000
Constants:
   0: %r
   1: '__func__'
   2: '__code__'
   3: '<code_info>'
   4: 'co_code'
   5: "don't know how to disassemble %%s objects"
%sNames:
   0: hasattr
   1: __func__
   2: __code__
   3: isinstance
   4: str
   5: _try_compile
   6: _format_code_info
   7: TypeError
   8: type
   9: __name__
Variable names:
   0: x""" % (('Formatted details of methods, functions, or code.', '   6: None\n')
              if sys.flags.optimize < 2 else (None, ''))

@staticmethod
def tricky(x, y, z=True, *args, c, d, e=[], **kwds):
    def f(c=c):
        print(x, y, z, c, d, e, f)
    yield x, y, z, c, d, e, f

code_info_tricky = """\
Name:              tricky
Filename:          (.*)
Argument count:    3
Kw-only arguments: 3
Number of locals:  8
Stack size:        7
Flags:             OPTIMIZED, NEWLOCALS, VARARGS, VARKEYWORDS, GENERATOR
Constants:
   0: None
   1: <code object f at (.*), file "(.*)", line (.*)>
   2: 'tricky.<locals>.f'
Variable names:
   0: x
   1: y
   2: z
   3: c
   4: d
   5: e
   6: args
   7: kwds
Cell variables:
   0: [edfxyz]
   1: [edfxyz]
   2: [edfxyz]
   3: [edfxyz]
   4: [edfxyz]
   5: [edfxyz]"""
# NOTE: the order of the cell variables above depends on dictionary order!

co_tricky_nested_f = tricky.__func__.__code__.co_consts[1]

code_info_tricky_nested_f = """\
Name:              f
Filename:          (.*)
Argument count:    1
Kw-only arguments: 0
Number of locals:  1
Stack size:        8
Flags:             OPTIMIZED, NEWLOCALS, NESTED
Constants:
   0: None
Names:
   0: print
Variable names:
   0: c
Free variables:
   0: [edfxyz]
   1: [edfxyz]
   2: [edfxyz]
   3: [edfxyz]
   4: [edfxyz]
   5: [edfxyz]"""

code_info_expr_str = """\
Name:              <module>
Filename:          <code_info>
Argument count:    0
Kw-only arguments: 0
Number of locals:  0
Stack size:        2
Flags:             NOFREE
Constants:
   0: 1
Names:
   0: x"""

code_info_simple_stmt_str = """\
Name:              <module>
Filename:          <code_info>
Argument count:    0
Kw-only arguments: 0
Number of locals:  0
Stack size:        2
Flags:             NOFREE
Constants:
   0: 1
   1: None
Names:
   0: x"""

code_info_compound_stmt_str = """\
Name:              <module>
Filename:          <code_info>
Argument count:    0
Kw-only arguments: 0
Number of locals:  0
Stack size:        2
Flags:             NOFREE
Constants:
   0: 0
   1: 1
   2: None
Names:
   0: x"""

class CodeInfoTests(unittest.TestCase):
    test_pairs = [
      (dis.code_info, code_info_code_info),
      (tricky, code_info_tricky),
      (co_tricky_nested_f, code_info_tricky_nested_f),
      (expr_str, code_info_expr_str),
      (simple_stmt_str, code_info_simple_stmt_str),
      (compound_stmt_str, code_info_compound_stmt_str),
    ]

    def test_code_info(self):
        self.maxDiff = 1000
        for x, expected in self.test_pairs:
            self.assertRegex(dis.code_info(x), expected)

    def test_show_code(self):
        self.maxDiff = 1000
        for x, expected in self.test_pairs:
            with captured_stdout() as output:
                dis.show_code(x)
            self.assertRegex(output.getvalue(), expected+"\n")

    def test_code_info_object(self):
        self.assertRaises(TypeError, dis.code_info, object())

    def test_pretty_flags_no_flags(self):
        self.assertEqual(dis.pretty_flags(0), '0x0')


if __name__ == "__main__":
    unittest.main()<|MERGE_RESOLUTION|>--- conflicted
+++ resolved
@@ -1,11 +1,7 @@
 # Minimal tests for dis module
 
-<<<<<<< HEAD
-from test.support import run_unittest, captured_stdout
+from test.support import run_unittest, captured_stdout, check_impl_detail
 import difflib
-=======
-from test.support import run_unittest, captured_stdout, check_impl_detail
->>>>>>> 8ea92f18
 import unittest
 import sys
 import dis
