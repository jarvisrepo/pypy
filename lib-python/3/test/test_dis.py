--- conflicted
+++ resolved
@@ -1,11 +1,8 @@
 # Minimal tests for dis module
 
-<<<<<<< HEAD
-from test.support import run_unittest, captured_stdout, check_impl_detail
-=======
+from test.support import check_impl_detail
 from test.support import captured_stdout
 from test.bytecode_helper import BytecodeTestCase
->>>>>>> de24bf87
 import difflib
 import unittest
 import sys
@@ -372,13 +369,8 @@
 Argument count:    1
 Kw-only arguments: 0
 Number of locals:  1
-<<<<<<< HEAD
 Stack size:        4
 Flags:             OPTIMIZED, NEWLOCALS, NOFREE, 0x100000
-=======
-Stack size:        3
-Flags:             OPTIMIZED, NEWLOCALS, NOFREE
->>>>>>> de24bf87
 Constants:
    0: %r
 Names:
