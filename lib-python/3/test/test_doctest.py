--- conflicted
+++ resolved
@@ -665,12 +665,8 @@
 
     >>> import builtins
     >>> tests = doctest.DocTestFinder().find(builtins)
-<<<<<<< HEAD
-    >>> lo, hi = (420, 440) if is_pypy else (800, 820)
+    >>> lo, hi = (420, 440) if is_pypy else (816, 836)
     >>> lo < len(tests) < hi # approximate number of objects with docstrings
-=======
-    >>> 816 < len(tests) < 836 # approximate number of objects with docstrings
->>>>>>> 0a83d304
     True
     >>> real_tests = [t for t in tests if len(t.examples) > 0]
     >>> len(real_tests) # objects that actually have doctests
