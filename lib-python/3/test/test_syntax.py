"""This module tests SyntaxErrors.

Here's an example of the sort of thing that is tested.

>>> def f(x):
...     global x
Traceback (most recent call last):
SyntaxError: name 'x' is parameter and global

The tests are all raise SyntaxErrors.  They were created by checking
each C call that raises SyntaxError.  There are several modules that
raise these exceptions-- ast.c, compile.c, future.c, pythonrun.c, and
symtable.c.

The parser itself outlaws a lot of invalid syntax.  None of these
errors are tested here at the moment.  We should add some tests; since
there are infinitely many programs with invalid syntax, we would need
to be judicious in selecting some.

The compiler generates a synthetic module name for code executed by
doctest.  Since all the code comes from the same module, a suffix like
[1] is appended to the module name, As a consequence, changing the
order of tests in this module means renumbering all the errors after
it.  (Maybe we should enable the ellipsis option for these tests.)

In ast.c, syntax errors are raised by calling ast_error().

Errors from set_context():

>>> obj.None = 1
Traceback (most recent call last):
SyntaxError: invalid syntax

>>> None = 1                                 # doctest: +ELLIPSIS
Traceback (most recent call last):
SyntaxError: can't assign to ...

>>> f() = 1
Traceback (most recent call last):
SyntaxError: can't assign to function call

>>> del f()
Traceback (most recent call last):
SyntaxError: can't delete function call

>>> a + 1 = 2
Traceback (most recent call last):
SyntaxError: can't assign to operator

>>> (x for x in x) = 1
Traceback (most recent call last):
SyntaxError: can't assign to generator expression

>>> 1 = 1
Traceback (most recent call last):
SyntaxError: can't assign to literal

>>> "abc" = 1
Traceback (most recent call last):
SyntaxError: can't assign to literal

>>> b"" = 1
Traceback (most recent call last):
SyntaxError: can't assign to literal

>>> `1` = 1
Traceback (most recent call last):
SyntaxError: invalid syntax

If the left-hand side of an assignment is a list or tuple, an illegal
expression inside that contain should still cause a syntax error.
This test just checks a couple of cases rather than enumerating all of
them.

>>> (a, "b", c) = (1, 2, 3)
Traceback (most recent call last):
SyntaxError: can't assign to literal

>>> [a, b, c + 1] = [1, 2, 3]
Traceback (most recent call last):
SyntaxError: can't assign to operator

>>> a if 1 else b = 1
Traceback (most recent call last):
SyntaxError: can't assign to conditional expression

From compiler_complex_args():

>>> def f(None=1):
...     pass
Traceback (most recent call last):
SyntaxError: invalid syntax


From ast_for_arguments():

>>> def f(x, y=1, z):
...     pass
Traceback (most recent call last):
SyntaxError: non-default argument follows default argument

PyPy has extended sytax error messages, ignore the detail for compatibility

>>> def f(x, None): # doctest: +IGNORE_EXCEPTION_DETAIL
...     pass
Traceback (most recent call last):
SyntaxError: invalid syntax (expected ')')

>>> def f(*None): # doctest: +IGNORE_EXCEPTION_DETAIL
...     pass
Traceback (most recent call last):
SyntaxError: invalid syntax (expected ')')

>>> def f(**None):
...     pass
Traceback (most recent call last):
SyntaxError: invalid syntax


From ast_for_funcdef():

>>> def None(x):
...     pass
Traceback (most recent call last):
SyntaxError: invalid syntax


From ast_for_call():

>>> def f(it, *varargs, **kwargs):
...     return list(it)
>>> L = range(10)
>>> f(x for x in L)
[0, 1, 2, 3, 4, 5, 6, 7, 8, 9]
>>> f(x for x in L, 1)
Traceback (most recent call last):
SyntaxError: Generator expression must be parenthesized
>>> f(x for x in L, y=1)
Traceback (most recent call last):
SyntaxError: Generator expression must be parenthesized
>>> f(x for x in L, *[])
Traceback (most recent call last):
SyntaxError: Generator expression must be parenthesized
>>> f(x for x in L, **{})
Traceback (most recent call last):
SyntaxError: Generator expression must be parenthesized
>>> f(L, x for x in L)
Traceback (most recent call last):
SyntaxError: Generator expression must be parenthesized
>>> f(x for x in L, y for y in L)
Traceback (most recent call last):
SyntaxError: Generator expression must be parenthesized
>>> f(x for x in L,)
Traceback (most recent call last):
SyntaxError: Generator expression must be parenthesized
>>> f((x for x in L), 1)
[0, 1, 2, 3, 4, 5, 6, 7, 8, 9]
>>> class C(x for x in L):
...     pass
Traceback (most recent call last):
SyntaxError: invalid syntax

>>> def g(*args, **kwargs):
...     print(args, sorted(kwargs.items()))
>>> g(0, 1, 2, 3, 4, 5, 6, 7, 8, 9, 10, 11, 12, 13, 14, 15, 16, 17, 18, 19,
...   20, 21, 22, 23, 24, 25, 26, 27, 28, 29, 30, 31, 32, 33, 34, 35, 36, 37,
...   38, 39, 40, 41, 42, 43, 44, 45, 46, 47, 48, 49, 50, 51, 52, 53, 54, 55,
...   56, 57, 58, 59, 60, 61, 62, 63, 64, 65, 66, 67, 68, 69, 70, 71, 72, 73,
...   74, 75, 76, 77, 78, 79, 80, 81, 82, 83, 84, 85, 86, 87, 88, 89, 90, 91,
...   92, 93, 94, 95, 96, 97, 98, 99, 100, 101, 102, 103, 104, 105, 106, 107,
...   108, 109, 110, 111, 112, 113, 114, 115, 116, 117, 118, 119, 120, 121,
...   122, 123, 124, 125, 126, 127, 128, 129, 130, 131, 132, 133, 134, 135,
...   136, 137, 138, 139, 140, 141, 142, 143, 144, 145, 146, 147, 148, 149,
...   150, 151, 152, 153, 154, 155, 156, 157, 158, 159, 160, 161, 162, 163,
...   164, 165, 166, 167, 168, 169, 170, 171, 172, 173, 174, 175, 176, 177,
...   178, 179, 180, 181, 182, 183, 184, 185, 186, 187, 188, 189, 190, 191,
...   192, 193, 194, 195, 196, 197, 198, 199, 200, 201, 202, 203, 204, 205,
...   206, 207, 208, 209, 210, 211, 212, 213, 214, 215, 216, 217, 218, 219,
...   220, 221, 222, 223, 224, 225, 226, 227, 228, 229, 230, 231, 232, 233,
...   234, 235, 236, 237, 238, 239, 240, 241, 242, 243, 244, 245, 246, 247,
...   248, 249, 250, 251, 252, 253, 254, 255, 256, 257, 258, 259, 260, 261,
...   262, 263, 264, 265, 266, 267, 268, 269, 270, 271, 272, 273, 274, 275,
...   276, 277, 278, 279, 280, 281, 282, 283, 284, 285, 286, 287, 288, 289,
...   290, 291, 292, 293, 294, 295, 296, 297, 298, 299)  # doctest: +ELLIPSIS
(0, 1, 2, 3, 4, 5, 6, 7, 8, 9, 10, ..., 297, 298, 299) []

>>> g(a000=0, a001=1, a002=2, a003=3, a004=4, a005=5, a006=6, a007=7, a008=8,
...   a009=9, a010=10, a011=11, a012=12, a013=13, a014=14, a015=15, a016=16,
...   a017=17, a018=18, a019=19, a020=20, a021=21, a022=22, a023=23, a024=24,
...   a025=25, a026=26, a027=27, a028=28, a029=29, a030=30, a031=31, a032=32,
...   a033=33, a034=34, a035=35, a036=36, a037=37, a038=38, a039=39, a040=40,
...   a041=41, a042=42, a043=43, a044=44, a045=45, a046=46, a047=47, a048=48,
...   a049=49, a050=50, a051=51, a052=52, a053=53, a054=54, a055=55, a056=56,
...   a057=57, a058=58, a059=59, a060=60, a061=61, a062=62, a063=63, a064=64,
...   a065=65, a066=66, a067=67, a068=68, a069=69, a070=70, a071=71, a072=72,
...   a073=73, a074=74, a075=75, a076=76, a077=77, a078=78, a079=79, a080=80,
...   a081=81, a082=82, a083=83, a084=84, a085=85, a086=86, a087=87, a088=88,
...   a089=89, a090=90, a091=91, a092=92, a093=93, a094=94, a095=95, a096=96,
...   a097=97, a098=98, a099=99, a100=100, a101=101, a102=102, a103=103,
...   a104=104, a105=105, a106=106, a107=107, a108=108, a109=109, a110=110,
...   a111=111, a112=112, a113=113, a114=114, a115=115, a116=116, a117=117,
...   a118=118, a119=119, a120=120, a121=121, a122=122, a123=123, a124=124,
...   a125=125, a126=126, a127=127, a128=128, a129=129, a130=130, a131=131,
...   a132=132, a133=133, a134=134, a135=135, a136=136, a137=137, a138=138,
...   a139=139, a140=140, a141=141, a142=142, a143=143, a144=144, a145=145,
...   a146=146, a147=147, a148=148, a149=149, a150=150, a151=151, a152=152,
...   a153=153, a154=154, a155=155, a156=156, a157=157, a158=158, a159=159,
...   a160=160, a161=161, a162=162, a163=163, a164=164, a165=165, a166=166,
...   a167=167, a168=168, a169=169, a170=170, a171=171, a172=172, a173=173,
...   a174=174, a175=175, a176=176, a177=177, a178=178, a179=179, a180=180,
...   a181=181, a182=182, a183=183, a184=184, a185=185, a186=186, a187=187,
...   a188=188, a189=189, a190=190, a191=191, a192=192, a193=193, a194=194,
...   a195=195, a196=196, a197=197, a198=198, a199=199, a200=200, a201=201,
...   a202=202, a203=203, a204=204, a205=205, a206=206, a207=207, a208=208,
...   a209=209, a210=210, a211=211, a212=212, a213=213, a214=214, a215=215,
...   a216=216, a217=217, a218=218, a219=219, a220=220, a221=221, a222=222,
...   a223=223, a224=224, a225=225, a226=226, a227=227, a228=228, a229=229,
...   a230=230, a231=231, a232=232, a233=233, a234=234, a235=235, a236=236,
...   a237=237, a238=238, a239=239, a240=240, a241=241, a242=242, a243=243,
...   a244=244, a245=245, a246=246, a247=247, a248=248, a249=249, a250=250,
...   a251=251, a252=252, a253=253, a254=254, a255=255, a256=256, a257=257,
...   a258=258, a259=259, a260=260, a261=261, a262=262, a263=263, a264=264,
...   a265=265, a266=266, a267=267, a268=268, a269=269, a270=270, a271=271,
...   a272=272, a273=273, a274=274, a275=275, a276=276, a277=277, a278=278,
...   a279=279, a280=280, a281=281, a282=282, a283=283, a284=284, a285=285,
...   a286=286, a287=287, a288=288, a289=289, a290=290, a291=291, a292=292,
...   a293=293, a294=294, a295=295, a296=296, a297=297, a298=298, a299=299)
...  # doctest: +ELLIPSIS
() [('a000', 0), ('a001', 1), ('a002', 2), ..., ('a298', 298), ('a299', 299)]

>>> class C:
...     def meth(self, *args):
...         return args
>>> obj = C()
>>> obj.meth(
...   0, 1, 2, 3, 4, 5, 6, 7, 8, 9, 10, 11, 12, 13, 14, 15, 16, 17, 18, 19,
...   20, 21, 22, 23, 24, 25, 26, 27, 28, 29, 30, 31, 32, 33, 34, 35, 36, 37,
...   38, 39, 40, 41, 42, 43, 44, 45, 46, 47, 48, 49, 50, 51, 52, 53, 54, 55,
...   56, 57, 58, 59, 60, 61, 62, 63, 64, 65, 66, 67, 68, 69, 70, 71, 72, 73,
...   74, 75, 76, 77, 78, 79, 80, 81, 82, 83, 84, 85, 86, 87, 88, 89, 90, 91,
...   92, 93, 94, 95, 96, 97, 98, 99, 100, 101, 102, 103, 104, 105, 106, 107,
...   108, 109, 110, 111, 112, 113, 114, 115, 116, 117, 118, 119, 120, 121,
...   122, 123, 124, 125, 126, 127, 128, 129, 130, 131, 132, 133, 134, 135,
...   136, 137, 138, 139, 140, 141, 142, 143, 144, 145, 146, 147, 148, 149,
...   150, 151, 152, 153, 154, 155, 156, 157, 158, 159, 160, 161, 162, 163,
...   164, 165, 166, 167, 168, 169, 170, 171, 172, 173, 174, 175, 176, 177,
...   178, 179, 180, 181, 182, 183, 184, 185, 186, 187, 188, 189, 190, 191,
...   192, 193, 194, 195, 196, 197, 198, 199, 200, 201, 202, 203, 204, 205,
...   206, 207, 208, 209, 210, 211, 212, 213, 214, 215, 216, 217, 218, 219,
...   220, 221, 222, 223, 224, 225, 226, 227, 228, 229, 230, 231, 232, 233,
...   234, 235, 236, 237, 238, 239, 240, 241, 242, 243, 244, 245, 246, 247,
...   248, 249, 250, 251, 252, 253, 254, 255, 256, 257, 258, 259, 260, 261,
...   262, 263, 264, 265, 266, 267, 268, 269, 270, 271, 272, 273, 274, 275,
...   276, 277, 278, 279, 280, 281, 282, 283, 284, 285, 286, 287, 288, 289,
...   290, 291, 292, 293, 294, 295, 296, 297, 298, 299)  # doctest: +ELLIPSIS
(0, 1, 2, 3, 4, 5, 6, 7, 8, 9, 10, ..., 297, 298, 299)

>>> f(lambda x: x[0] = 3)
Traceback (most recent call last):
SyntaxError: lambda cannot contain assignment

The grammar accepts any test (basically, any expression) in the
keyword slot of a call site.  Test a few different options.

>>> f(x()=2)
Traceback (most recent call last):
SyntaxError: keyword can't be an expression
>>> f(a or b=1)
Traceback (most recent call last):
SyntaxError: keyword can't be an expression
>>> f(x.y=1)
Traceback (most recent call last):
SyntaxError: keyword can't be an expression


More set_context():

>>> (x for x in x) += 1
Traceback (most recent call last):
SyntaxError: can't assign to generator expression
>>> None += 1                              # doctest: +ELLIPSIS
Traceback (most recent call last):
SyntaxError: can't assign to ...
>>> f() += 1
Traceback (most recent call last):
SyntaxError: can't assign to function call


Test continue in finally in weird combinations.

continue in for loop under finally should be ok.

    >>> def test():
    ...     try:
    ...         pass
    ...     finally:
    ...         for abc in range(10):
    ...             continue
    ...     print(abc)
    >>> test()
    9

Start simple, a continue in a finally should not be allowed.

    >>> def test():
    ...    for abc in range(10):
    ...        try:
    ...            pass
    ...        finally:
    ...            continue
    Traceback (most recent call last):
      ...
    SyntaxError: 'continue' not supported inside 'finally' clause

This is essentially a continue in a finally which should not be allowed.

    >>> def test():
    ...    for abc in range(10):
    ...        try:
    ...            pass
    ...        finally:
    ...            try:
    ...                continue
    ...            except:
    ...                pass
    Traceback (most recent call last):
      ...
    SyntaxError: 'continue' not supported inside 'finally' clause

    >>> def foo():
    ...     try:
    ...         pass
    ...     finally:
    ...         continue
    Traceback (most recent call last):
      ...
    SyntaxError: 'continue' not supported inside 'finally' clause

    >>> def foo():
    ...     for a in ():
    ...       try:
    ...           pass
    ...       finally:
    ...           continue
    Traceback (most recent call last):
      ...
    SyntaxError: 'continue' not supported inside 'finally' clause

    >>> def foo():
    ...     for a in ():
    ...         try:
    ...             pass
    ...         finally:
    ...             try:
    ...                 continue
    ...             finally:
    ...                 pass
    Traceback (most recent call last):
      ...
    SyntaxError: 'continue' not supported inside 'finally' clause

    >>> def foo():
    ...  for a in ():
    ...   try: pass
    ...   finally:
    ...    try:
    ...     pass
    ...    except:
    ...     continue
    Traceback (most recent call last):
      ...
    SyntaxError: 'continue' not supported inside 'finally' clause

There is one test for a break that is not in a loop.  The compiler
uses a single data structure to keep track of try-finally and loops,
so we need to be sure that a break is actually inside a loop.  If it
isn't, there should be a syntax error.

   >>> try:
   ...     print(1)
   ...     break
   ...     print(2)
   ... finally:
   ...     print(3)
   Traceback (most recent call last):
     ...
   SyntaxError: 'break' outside loop

This raises a SyntaxError, it used to raise a SystemError.
Context for this change can be found on issue #27514

In 2.5 there was a missing exception and an assert was triggered in a debug
build.  The number of blocks must be greater than CO_MAXBLOCKS.  SF #1565514

   >>> while 1: # doctest:+SKIP
   ...  while 2:
   ...   while 3:
   ...    while 4:
   ...     while 5:
   ...      while 6:
   ...       while 8:
   ...        while 9:
   ...         while 10:
   ...          while 11:
   ...           while 12:
   ...            while 13:
   ...             while 14:
   ...              while 15:
   ...               while 16:
   ...                while 17:
   ...                 while 18:
   ...                  while 19:
   ...                   while 20:
   ...                    while 21:
   ...                     while 22:
   ...                      break
   Traceback (most recent call last):
     ...
   SyntaxError: too many statically nested blocks

Misuse of the nonlocal and global statement can lead to a few unique syntax errors.

   >>> def f():
   ...     print(x)
   ...     global x
   Traceback (most recent call last):
     ...
   SyntaxError: name 'x' is used prior to global declaration

   >>> def f():
   ...     x = 1
   ...     global x
   Traceback (most recent call last):
     ...
   SyntaxError: name 'x' is assigned to before global declaration

   >>> def f(x):
   ...     global x
   Traceback (most recent call last):
     ...
   SyntaxError: name 'x' is parameter and global

   >>> def f():
   ...     x = 1
   ...     def g():
   ...         print(x)
   ...         nonlocal x
   Traceback (most recent call last):
     ...
   SyntaxError: name 'x' is used prior to nonlocal declaration

   >>> def f():
   ...     x = 1
   ...     def g():
   ...         x = 2
   ...         nonlocal x
   Traceback (most recent call last):
     ...
   SyntaxError: name 'x' is assigned to before nonlocal declaration

   >>> def f(x):
   ...     nonlocal x
   Traceback (most recent call last):
     ...
   SyntaxError: name 'x' is parameter and nonlocal

   >>> def f():
   ...     global x
   ...     nonlocal x
   Traceback (most recent call last):
     ...
   SyntaxError: name 'x' is nonlocal and global

   >>> def f():
   ...     nonlocal x
   Traceback (most recent call last):
     ...
   SyntaxError: no binding for nonlocal 'x' found

From SF bug #1705365
   >>> nonlocal x
   Traceback (most recent call last):
     ...
   SyntaxError: nonlocal declaration not allowed at module level

From https://bugs.python.org/issue25973
   >>> class A:
   ...     def f(self):
   ...         nonlocal __x
   Traceback (most recent call last):
     ...
   SyntaxError: no binding for nonlocal '_A__x' found


This tests assignment-context; there was a bug in Python 2.5 where compiling
a complex 'if' (one with 'elif') would fail to notice an invalid suite,
leading to spurious errors.

   >>> if 1:
   ...   x() = 1
   ... elif 1:
   ...   pass
   Traceback (most recent call last):
     ...
   SyntaxError: can't assign to function call

   >>> if 1:
   ...   pass
   ... elif 1:
   ...   x() = 1
   Traceback (most recent call last):
     ...
   SyntaxError: can't assign to function call

   >>> if 1:
   ...   x() = 1
   ... elif 1:
   ...   pass
   ... else:
   ...   pass
   Traceback (most recent call last):
     ...
   SyntaxError: can't assign to function call

   >>> if 1:
   ...   pass
   ... elif 1:
   ...   x() = 1
   ... else:
   ...   pass
   Traceback (most recent call last):
     ...
   SyntaxError: can't assign to function call

   >>> if 1:
   ...   pass
   ... elif 1:
   ...   pass
   ... else:
   ...   x() = 1
   Traceback (most recent call last):
     ...
   SyntaxError: can't assign to function call

Make sure that the old "raise X, Y[, Z]" form is gone:
   >>> raise X, Y
   Traceback (most recent call last):
     ...
   SyntaxError: invalid syntax
   >>> raise X, Y, Z
   Traceback (most recent call last):
     ...
   SyntaxError: invalid syntax


>>> f(a=23, a=234)
Traceback (most recent call last):
   ...
SyntaxError: keyword argument repeated

>>> {1, 2, 3} = 42
Traceback (most recent call last):
SyntaxError: can't assign to literal

Corner-cases that used to fail to raise the correct error:

    >>> def f(*, x=lambda __debug__:0): pass          # doctest: +ELLIPSIS
    Traceback (most recent call last):
    SyntaxError: ...assign... to ...

    >>> def f(*args:(lambda __debug__:0)): pass       # doctest: +ELLIPSIS
    Traceback (most recent call last):
    SyntaxError: ...assign... to ...

    >>> def f(**kwargs:(lambda __debug__:0)): pass    # doctest: +ELLIPSIS
    Traceback (most recent call last):
    SyntaxError: ...assign... to ...

    >>> with (lambda *:0): pass
    Traceback (most recent call last):
    SyntaxError: named arguments must follow bare *

Corner-cases that used to crash:

    >>> def f(**__debug__): pass                      # doctest: +ELLIPSIS
    Traceback (most recent call last):
    SyntaxError: ...assign... to ...

    >>> def f(*xx, __debug__): pass                   # doctest: +ELLIPSIS
    Traceback (most recent call last):
    SyntaxError: ...assign... to ...

"""

import re
import unittest

from test import support

class SyntaxTestCase(unittest.TestCase):

    def _check_error(self, code, errtext,
                     filename="<testcase>", mode="exec", subclass=None, lineno=None, offset=None):
        """Check that compiling code raises SyntaxError with errtext.

        errtest is a regular expression that must be present in the
        test of the exception raised.  If subclass is specified it
        is the expected subclass of SyntaxError (e.g. IndentationError).
        """
        try:
            compile(code, filename, mode)
        except SyntaxError as err:
            if subclass and not isinstance(err, subclass):
                self.fail("SyntaxError is not a %s" % subclass.__name__)
            mo = re.search(errtext, str(err))
            if mo is None:
                self.fail("SyntaxError did not contain '%r'" % (errtext,))
            self.assertEqual(err.filename, filename)
            if lineno is not None:
                self.assertEqual(err.lineno, lineno)
            if offset is not None:
                self.assertEqual(err.offset, offset)
        else:
            self.fail("compile() did not raise SyntaxError")

    def test_assign_call(self):
        self._check_error("f() = 1", "assign")

    def test_assign_del(self):
        self._check_error("del f()", "delete")

    def test_global_param_err_first(self):
        source = """if 1:
            def error(a):
                global a  # SyntaxError
            def error2():
                b = 1
                global b  # SyntaxError
            """
        self._check_error(source, "parameter and global", lineno=3)

    def test_nonlocal_param_err_first(self):
        source = """if 1:
            def error(a):
                nonlocal a  # SyntaxError
            def error2():
                b = 1
                global b  # SyntaxError
            """
<<<<<<< HEAD
        warnings.filterwarnings(action='ignore', category=SyntaxWarning)
        self._check_error(source, "global", lineno=3, offset=16)
        warnings.filters.pop(0)
=======
        self._check_error(source, "parameter and nonlocal", lineno=3)
>>>>>>> 325138f6

    def test_break_outside_loop(self):
        self._check_error("break", "outside loop")

    def test_unexpected_indent(self):
        self._check_error("foo()\n bar()\n", "unexpected indent",
                          subclass=IndentationError)

    def test_no_indent(self):
        self._check_error("if 1:\nfoo()", "expected an indented block",
                          subclass=IndentationError)

    def test_bad_outdent(self):
        self._check_error("if 1:\n  foo()\n bar()",
                          "unindent does not match .* level",
                          subclass=IndentationError)

    def test_kwargs_last(self):
        self._check_error("int(base=10, '2')",
                          "positional argument follows keyword argument")

    def test_kwargs_last2(self):
        self._check_error("int(**{'base': 10}, '2')",
                          "positional argument follows "
                          "keyword argument unpacking")

    def test_kwargs_last3(self):
        self._check_error("int(**{'base': 10}, *['2'])",
                          "iterable argument unpacking follows "
                          "keyword argument unpacking")

def test_main():
    support.run_unittest(SyntaxTestCase)
    from test import test_syntax
    support.run_doctest(test_syntax, verbosity=True)

if __name__ == "__main__":
    test_main()<|MERGE_RESOLUTION|>--- conflicted
+++ resolved
@@ -647,13 +647,7 @@
                 b = 1
                 global b  # SyntaxError
             """
-<<<<<<< HEAD
-        warnings.filterwarnings(action='ignore', category=SyntaxWarning)
-        self._check_error(source, "global", lineno=3, offset=16)
-        warnings.filters.pop(0)
-=======
         self._check_error(source, "parameter and nonlocal", lineno=3)
->>>>>>> 325138f6
 
     def test_break_outside_loop(self):
         self._check_error("break", "outside loop")
