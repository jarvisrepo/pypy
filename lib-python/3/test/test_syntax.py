--- conflicted
+++ resolved
@@ -31,11 +31,8 @@
 Traceback (most recent call last):
 SyntaxError: invalid syntax
 
->>> None = 1                                 # doctest: +ELLIPSIS
-Traceback (most recent call last):
-<<<<<<< HEAD
-SyntaxError: can't assign to ...
-=======
+>>> None = 1
+Traceback (most recent call last):
 SyntaxError: cannot assign to None
 
 >>> obj.True = 1
@@ -61,7 +58,6 @@
 >>> (__debug__ := 1)
 Traceback (most recent call last):
 SyntaxError: cannot assign to __debug__
->>>>>>> c9993687
 
 >>> f() = 1
 Traceback (most recent call last):
@@ -334,12 +330,6 @@
 
 >>> (x for x in x) += 1
 Traceback (most recent call last):
-<<<<<<< HEAD
-SyntaxError: can't assign to generator expression
->>> None += 1                              # doctest: +ELLIPSIS
-Traceback (most recent call last):
-SyntaxError: can't assign to ...
-=======
 SyntaxError: cannot assign to generator expression
 >>> None += 1
 Traceback (most recent call last):
@@ -347,7 +337,6 @@
 >>> __debug__ += 1
 Traceback (most recent call last):
 SyntaxError: cannot assign to __debug__
->>>>>>> c9993687
 >>> f() += 1
 Traceback (most recent call last):
 SyntaxError: cannot assign to function call
@@ -437,7 +426,7 @@
 In 2.5 there was a missing exception and an assert was triggered in a debug
 build.  The number of blocks must be greater than CO_MAXBLOCKS.  SF #1565514
 
-   >>> while 1: # doctest:+SKIP
+   >>> while 1:
    ...  while 2:
    ...   while 3:
    ...    while 4:
@@ -621,29 +610,17 @@
 
 Corner-cases that used to fail to raise the correct error:
 
-    >>> def f(*, x=lambda __debug__:0): pass          # doctest: +ELLIPSIS
+    >>> def f(*, x=lambda __debug__:0): pass
     Traceback (most recent call last):
-<<<<<<< HEAD
-    SyntaxError: ...assign... to ...
-=======
     SyntaxError: cannot assign to __debug__
->>>>>>> c9993687
-
-    >>> def f(*args:(lambda __debug__:0)): pass       # doctest: +ELLIPSIS
+
+    >>> def f(*args:(lambda __debug__:0)): pass
     Traceback (most recent call last):
-<<<<<<< HEAD
-    SyntaxError: ...assign... to ...
-=======
     SyntaxError: cannot assign to __debug__
->>>>>>> c9993687
-
-    >>> def f(**kwargs:(lambda __debug__:0)): pass    # doctest: +ELLIPSIS
+
+    >>> def f(**kwargs:(lambda __debug__:0)): pass
     Traceback (most recent call last):
-<<<<<<< HEAD
-    SyntaxError: ...assign... to ...
-=======
     SyntaxError: cannot assign to __debug__
->>>>>>> c9993687
 
     >>> with (lambda *:0): pass
     Traceback (most recent call last):
@@ -651,21 +628,13 @@
 
 Corner-cases that used to crash:
 
-    >>> def f(**__debug__): pass                      # doctest: +ELLIPSIS
+    >>> def f(**__debug__): pass
     Traceback (most recent call last):
-<<<<<<< HEAD
-    SyntaxError: ...assign... to ...
-=======
     SyntaxError: cannot assign to __debug__
->>>>>>> c9993687
-
-    >>> def f(*xx, __debug__): pass                   # doctest: +ELLIPSIS
+
+    >>> def f(*xx, __debug__): pass
     Traceback (most recent call last):
-<<<<<<< HEAD
-    SyntaxError: ...assign... to ...
-=======
     SyntaxError: cannot assign to __debug__
->>>>>>> c9993687
 
 """
 
