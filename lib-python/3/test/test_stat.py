import unittest
import os
import socket
import sys
<<<<<<< HEAD
from test.support import TESTFN, import_fresh_module
from test.support import check_impl_detail
=======
from test.support import (TESTFN, import_fresh_module,
                          skip_unless_bind_unix_socket)
>>>>>>> c9993687

c_stat = import_fresh_module('stat', fresh=['_stat'])
py_stat = import_fresh_module('stat', blocked=['_stat'])

class TestFilemode:
    statmod = None

    file_flags = {'SF_APPEND', 'SF_ARCHIVED', 'SF_IMMUTABLE', 'SF_NOUNLINK',
                  'SF_SNAPSHOT', 'UF_APPEND', 'UF_COMPRESSED', 'UF_HIDDEN',
                  'UF_IMMUTABLE', 'UF_NODUMP', 'UF_NOUNLINK', 'UF_OPAQUE'}

    formats = {'S_IFBLK', 'S_IFCHR', 'S_IFDIR', 'S_IFIFO', 'S_IFLNK',
               'S_IFREG', 'S_IFSOCK', 'S_IFDOOR', 'S_IFPORT', 'S_IFWHT'}

    format_funcs = {'S_ISBLK', 'S_ISCHR', 'S_ISDIR', 'S_ISFIFO', 'S_ISLNK',
                    'S_ISREG', 'S_ISSOCK', 'S_ISDOOR', 'S_ISPORT', 'S_ISWHT'}

    stat_struct = {
        'ST_MODE': 0,
        'ST_INO': 1,
        'ST_DEV': 2,
        'ST_NLINK': 3,
        'ST_UID': 4,
        'ST_GID': 5,
        'ST_SIZE': 6,
        'ST_ATIME': 7,
        'ST_MTIME': 8,
        'ST_CTIME': 9}

    # permission bit value are defined by POSIX
    permission_bits = {
        'S_ISUID': 0o4000,
        'S_ISGID': 0o2000,
        'S_ENFMT': 0o2000,
        'S_ISVTX': 0o1000,
        'S_IRWXU': 0o700,
        'S_IRUSR': 0o400,
        'S_IREAD': 0o400,
        'S_IWUSR': 0o200,
        'S_IWRITE': 0o200,
        'S_IXUSR': 0o100,
        'S_IEXEC': 0o100,
        'S_IRWXG': 0o070,
        'S_IRGRP': 0o040,
        'S_IWGRP': 0o020,
        'S_IXGRP': 0o010,
        'S_IRWXO': 0o007,
        'S_IROTH': 0o004,
        'S_IWOTH': 0o002,
        'S_IXOTH': 0o001}

    # defined by the Windows API documentation
    file_attributes = {
        'FILE_ATTRIBUTE_ARCHIVE': 32,
        'FILE_ATTRIBUTE_COMPRESSED': 2048,
        'FILE_ATTRIBUTE_DEVICE': 64,
        'FILE_ATTRIBUTE_DIRECTORY': 16,
        'FILE_ATTRIBUTE_ENCRYPTED': 16384,
        'FILE_ATTRIBUTE_HIDDEN': 2,
        'FILE_ATTRIBUTE_INTEGRITY_STREAM': 32768,
        'FILE_ATTRIBUTE_NORMAL': 128,
        'FILE_ATTRIBUTE_NOT_CONTENT_INDEXED': 8192,
        'FILE_ATTRIBUTE_NO_SCRUB_DATA': 131072,
        'FILE_ATTRIBUTE_OFFLINE': 4096,
        'FILE_ATTRIBUTE_READONLY': 1,
        'FILE_ATTRIBUTE_REPARSE_POINT': 1024,
        'FILE_ATTRIBUTE_SPARSE_FILE': 512,
        'FILE_ATTRIBUTE_SYSTEM': 4,
        'FILE_ATTRIBUTE_TEMPORARY': 256,
        'FILE_ATTRIBUTE_VIRTUAL': 65536}

    def setUp(self):
        try:
            os.remove(TESTFN)
        except OSError:
            try:
                os.rmdir(TESTFN)
            except OSError:
                pass
    tearDown = setUp

    def get_mode(self, fname=TESTFN, lstat=True):
        if lstat:
            st_mode = os.lstat(fname).st_mode
        else:
            st_mode = os.stat(fname).st_mode
        modestr = self.statmod.filemode(st_mode)
        return st_mode, modestr

    def assertS_IS(self, name, mode):
        # test format, lstrip is for S_IFIFO
        fmt = getattr(self.statmod, "S_IF" + name.lstrip("F"))
        self.assertEqual(self.statmod.S_IFMT(mode), fmt)
        # test that just one function returns true
        testname = "S_IS" + name
        for funcname in self.format_funcs:
            func = getattr(self.statmod, funcname, None)
            if func is None:
                if funcname == testname:
                    raise ValueError(funcname)
                continue
            if funcname == testname:
                self.assertTrue(func(mode))
            else:
                self.assertFalse(func(mode))

    def test_mode(self):
        with open(TESTFN, 'w'):
            pass
        if os.name == 'posix':
            os.chmod(TESTFN, 0o700)
            st_mode, modestr = self.get_mode()
            self.assertEqual(modestr, '-rwx------')
            self.assertS_IS("REG", st_mode)
            self.assertEqual(self.statmod.S_IMODE(st_mode),
                             self.statmod.S_IRWXU)

            os.chmod(TESTFN, 0o070)
            st_mode, modestr = self.get_mode()
            self.assertEqual(modestr, '----rwx---')
            self.assertS_IS("REG", st_mode)
            self.assertEqual(self.statmod.S_IMODE(st_mode),
                             self.statmod.S_IRWXG)

            os.chmod(TESTFN, 0o007)
            st_mode, modestr = self.get_mode()
            self.assertEqual(modestr, '-------rwx')
            self.assertS_IS("REG", st_mode)
            self.assertEqual(self.statmod.S_IMODE(st_mode),
                             self.statmod.S_IRWXO)

            os.chmod(TESTFN, 0o444)
            st_mode, modestr = self.get_mode()
            self.assertS_IS("REG", st_mode)
            self.assertEqual(modestr, '-r--r--r--')
            self.assertEqual(self.statmod.S_IMODE(st_mode), 0o444)

            # If there are only permission bits, no type bytes, a question
            # mark is rendered in the type field.
            self.assertEqual(self.statmod.filemode(0o420), '?r---w----')
        else:
            os.chmod(TESTFN, 0o700)
            st_mode, modestr = self.get_mode()
            self.assertEqual(modestr[:3], '-rw')
            self.assertS_IS("REG", st_mode)
            self.assertEqual(self.statmod.S_IFMT(st_mode),
                             self.statmod.S_IFREG)

    def test_directory(self):
        os.mkdir(TESTFN)
        os.chmod(TESTFN, 0o700)
        st_mode, modestr = self.get_mode()
        self.assertS_IS("DIR", st_mode)
        if os.name == 'posix':
            self.assertEqual(modestr, 'drwx------')
        else:
            self.assertEqual(modestr[0], 'd')

    @unittest.skipUnless(hasattr(os, 'symlink'), 'os.symlink not available')
    def test_link(self):
        try:
            os.symlink(os.getcwd(), TESTFN)
        except (OSError, NotImplementedError) as err:
            raise unittest.SkipTest(str(err))
        else:
            st_mode, modestr = self.get_mode()
            self.assertEqual(modestr[0], 'l')
            self.assertS_IS("LNK", st_mode)

    @unittest.skipUnless(hasattr(os, 'mkfifo'), 'os.mkfifo not available')
    def test_fifo(self):
        try:
            os.mkfifo(TESTFN, 0o700)
        except PermissionError as e:
            self.skipTest('os.mkfifo(): %s' % e)
        st_mode, modestr = self.get_mode()
        self.assertEqual(modestr, 'prwx------')
        self.assertS_IS("FIFO", st_mode)

    @unittest.skipUnless(os.name == 'posix', 'requires Posix')
    def test_devices(self):
        if os.path.exists(os.devnull):
            st_mode, modestr = self.get_mode(os.devnull, lstat=False)
            self.assertEqual(modestr[0], 'c')
            self.assertS_IS("CHR", st_mode)
        # Linux block devices, BSD has no block devices anymore
        for blockdev in ("/dev/sda", "/dev/hda"):
            if os.path.exists(blockdev):
                st_mode, modestr = self.get_mode(blockdev, lstat=False)
                self.assertEqual(modestr[0], 'b')
                self.assertS_IS("BLK", st_mode)
                break

    @skip_unless_bind_unix_socket
    def test_socket(self):
        with socket.socket(socket.AF_UNIX) as s:
            s.bind(TESTFN)
            st_mode, modestr = self.get_mode()
            self.assertEqual(modestr[0], 's')
            self.assertS_IS("SOCK", st_mode)

    def test_module_attributes(self):
        for key, value in self.stat_struct.items():
            modvalue = getattr(self.statmod, key)
            self.assertEqual(value, modvalue, key)
        for key, value in self.permission_bits.items():
            modvalue = getattr(self.statmod, key)
            self.assertEqual(value, modvalue, key)
        for key in self.file_flags:
            modvalue = getattr(self.statmod, key)
            self.assertIsInstance(modvalue, int)
        for key in self.formats:
            modvalue = getattr(self.statmod, key)
            self.assertIsInstance(modvalue, int)
        for key in self.format_funcs:
            func = getattr(self.statmod, key)
            self.assertTrue(callable(func))
            self.assertEqual(func(0), 0)

    @unittest.skipUnless(sys.platform == "win32",
                         "FILE_ATTRIBUTE_* constants are Win32 specific")
    def test_file_attribute_constants(self):
        for key, value in sorted(self.file_attributes.items()):
            self.assertTrue(hasattr(self.statmod, key), key)
            modvalue = getattr(self.statmod, key)
            self.assertEqual(value, modvalue, key)


@unittest.skipIf(check_impl_detail(pypy=True),
                 "No _stat module on PyPy")
class TestFilemodeCStat(TestFilemode, unittest.TestCase):
    statmod = c_stat


class TestFilemodePyStat(TestFilemode, unittest.TestCase):
    statmod = py_stat


if __name__ == '__main__':
    unittest.main()<|MERGE_RESOLUTION|>--- conflicted
+++ resolved
@@ -2,13 +2,9 @@
 import os
 import socket
 import sys
-<<<<<<< HEAD
-from test.support import TESTFN, import_fresh_module
 from test.support import check_impl_detail
-=======
 from test.support import (TESTFN, import_fresh_module,
                           skip_unless_bind_unix_socket)
->>>>>>> c9993687
 
 c_stat = import_fresh_module('stat', fresh=['_stat'])
 py_stat = import_fresh_module('stat', blocked=['_stat'])
@@ -145,10 +141,6 @@
             self.assertS_IS("REG", st_mode)
             self.assertEqual(modestr, '-r--r--r--')
             self.assertEqual(self.statmod.S_IMODE(st_mode), 0o444)
-
-            # If there are only permission bits, no type bytes, a question
-            # mark is rendered in the type field.
-            self.assertEqual(self.statmod.filemode(0o420), '?r---w----')
         else:
             os.chmod(TESTFN, 0o700)
             st_mode, modestr = self.get_mode()
