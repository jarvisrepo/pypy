--- conflicted
+++ resolved
@@ -656,16 +656,6 @@
         elif self.filename is not None:
             filename_suffix = ' ({})'.format(self.filename)
 
-<<<<<<< HEAD
-        badline = self.text
-        offset = self.offset
-        if badline is not None:
-            yield '    {}\n'.format(badline.strip())
-            if offset is not None:
-                caretspace = badline.rstrip('\n')
-                # bug in CPython: the case offset==0 is mishandled
-                caretspace = caretspace[:offset].lstrip()[:-1]
-=======
         text = self.text
         if text is not None:
             # text  = "   foo\n"
@@ -678,7 +668,6 @@
             # Convert 1-based column offset to 0-based index into stripped text
             caret = (self.offset or 0) - 1 - spaces
             if caret >= 0:
->>>>>>> 0a83d304
                 # non-space whitespace (likes tabs) must be kept for alignment
                 caretspace = ((c if c.isspace() else ' ') for c in ltext[:caret])
                 yield '    {}^\n'.format(''.join(caretspace))
