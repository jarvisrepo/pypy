--- conflicted
+++ resolved
@@ -592,14 +592,10 @@
 
     def __init__(self, exc_type, exc_value, exc_traceback, *, limit=None,
             lookup_lines=True, capture_locals=False, compact=False,
-<<<<<<< HEAD
             _seen=None,
             _frame_constructor=_default_frame_constructor
             # End PyPy 3 change
         ):
-=======
-            _seen=None):
->>>>>>> 2120632f
         # NB: we need to accept exc_traceback, exc_value, exc_traceback to
         # permit backwards compat with the existing API, otherwise we
         # need stub thunk objects just to glue it together.
@@ -655,12 +651,8 @@
                         limit=limit,
                         lookup_lines=lookup_lines,
                         capture_locals=capture_locals,
-<<<<<<< HEAD
                         _seen=_seen,
                         _frame_constructor=_frame_constructor)
-=======
-                        _seen=_seen)
->>>>>>> 2120632f
                 else:
                     cause = None
 
@@ -679,12 +671,8 @@
                         limit=limit,
                         lookup_lines=lookup_lines,
                         capture_locals=capture_locals,
-<<<<<<< HEAD
                         _seen=_seen,
                         _frame_constructor=_frame_constructor)
-=======
-                        _seen=_seen)
->>>>>>> 2120632f
                 else:
                     context = None
                 te.__cause__ = cause
