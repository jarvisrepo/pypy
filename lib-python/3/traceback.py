--- conflicted
+++ resolved
@@ -591,16 +591,11 @@
     """
 
     def __init__(self, exc_type, exc_value, exc_traceback, *, limit=None,
-<<<<<<< HEAD
             lookup_lines=True, capture_locals=False, compact=False,
-            _seen=None):
-=======
-            lookup_lines=True, capture_locals=False, _seen=None,
-            # PyPy 3 change: precise traceback ranges
+            _seen=None,
             _frame_constructor=_default_frame_constructor
             # End PyPy 3 change
         ):
->>>>>>> b234b617
         # NB: we need to accept exc_traceback, exc_value, exc_traceback to
         # permit backwards compat with the existing API, otherwise we
         # need stub thunk objects just to glue it together.
@@ -609,51 +604,7 @@
         if _seen is None:
             _seen = set()
         _seen.add(id(exc_value))
-<<<<<<< HEAD
-
-=======
-        # Gracefully handle (the way Python 2.4 and earlier did) the case of
-        # being called with no type or value (None, None, None).
-        self._truncated = False
-        try:
-            if (exc_value and exc_value.__cause__ is not None
-                and id(exc_value.__cause__) not in _seen):
-                cause = TracebackException(
-                    type(exc_value.__cause__),
-                    exc_value.__cause__,
-                    exc_value.__cause__.__traceback__,
-                    limit=limit,
-                    lookup_lines=False,
-                    capture_locals=capture_locals,
-                    _seen=_seen,
-                    _frame_constructor=_frame_constructor)
-            else:
-                cause = None
-            if (exc_value and exc_value.__context__ is not None
-                and id(exc_value.__context__) not in _seen):
-                context = TracebackException(
-                    type(exc_value.__context__),
-                    exc_value.__context__,
-                    exc_value.__context__.__traceback__,
-                    limit=limit,
-                    lookup_lines=False,
-                    capture_locals=capture_locals,
-                    _seen=_seen,
-                    _frame_constructor=_frame_constructor)
-            else:
-                context = None
-        except RecursionError:
-            # The recursive call to the constructors above
-            # may result in a stack overflow for long exception chains,
-            # so we must truncate.
-            self._truncated = True
-            cause = None
-            context = None
-        self.__cause__ = cause
-        self.__context__ = context
-        self.__suppress_context__ = \
-            exc_value.__suppress_context__ if exc_value else False
->>>>>>> b234b617
+
         # TODO: locals.
         # PyPy 3 change: precise traceback ranges
         self.stack = StackSummary._extract_from_extended_frame_gen(
@@ -700,7 +651,8 @@
                         limit=limit,
                         lookup_lines=lookup_lines,
                         capture_locals=capture_locals,
-                        _seen=_seen)
+                        _seen=_seen,
+                        _frame_constructor=_frame_constructor)
                 else:
                     cause = None
 
@@ -719,7 +671,8 @@
                         limit=limit,
                         lookup_lines=lookup_lines,
                         capture_locals=capture_locals,
-                        _seen=_seen)
+                        _seen=_seen,
+                        _frame_constructor=_frame_constructor)
                 else:
                     context = None
                 te.__cause__ = cause
