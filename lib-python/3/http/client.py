--- conflicted
+++ resolved
@@ -1125,11 +1125,7 @@
 
         self._validate_method(method)
 
-<<<<<<< HEAD
-        # Save the method we use, we need it later in the response phase
-=======
         # Save the method for use later in the response phase
->>>>>>> b8e79b1b
         self._method = method
 
         url = url or '/'
@@ -1215,13 +1211,10 @@
             # For HTTP/1.0, the server will assume "not chunked"
             pass
 
-<<<<<<< HEAD
-=======
     def _encode_request(self, request):
         # ASCII also helps prevent CVE-2019-9740.
         return request.encode('ascii')
 
->>>>>>> b8e79b1b
     def _validate_method(self, method):
         """Validate a method name for putrequest."""
         # prevent http header injection
@@ -1231,8 +1224,6 @@
                     f"method can't contain control characters. {method!r} "
                     f"(found at least {match.group()!r})")
 
-<<<<<<< HEAD
-=======
     def _validate_path(self, url):
         """Validate a url for putrequest."""
         # Prevent CVE-2019-9740.
@@ -1249,7 +1240,6 @@
             raise InvalidURL(f"URL can't contain control characters. {host!r} "
                              f"(found at least {match.group()!r})")
 
->>>>>>> b8e79b1b
     def putheader(self, header, *values):
         """Send a request header line to the server.
 
