--- conflicted
+++ resolved
@@ -674,32 +674,6 @@
            return
         process_count = len(self._processes)
         if process_count < self._max_workers:
-<<<<<<< HEAD
-        # for process_count in range(len(self._processes), self._max_workers):
-            print('starting process', process_count)
-            p = self._mp_context.Process(
-                target=_process_worker,
-                args=(self._call_queue,
-                      self._result_queue,
-                      self._initializer,
-                      self._initargs))
-            p.start()
-            self._processes[p.pid] = p
-
-    def _adjust_process_count(self):
-        # PyPy: create all the processes in the first call to avoid hanging
-        # after using os.fork. See unused _adjust_process_count_cpython above
-        process_count = len(self._processes)
-        for _ in range(process_count, self._max_workers):
-            p = self._mp_context.Process(
-                target=_process_worker,
-                args=(self._call_queue,
-                      self._result_queue,
-                      self._initializer,
-                      self._initargs))
-            p.start()
-            self._processes[p.pid] = p
-=======
             # Assertion disabled as this codepath is also used to replace a
             # worker that unexpectedly dies, even when using the 'fork' start
             # method. That means there is still a potential deadlock bug. If a
@@ -725,7 +699,6 @@
                   self._initargs))
         p.start()
         self._processes[p.pid] = p
->>>>>>> 7337463f
 
     def submit(self, fn, /, *args, **kwargs):
         with self._shutdown_lock:
