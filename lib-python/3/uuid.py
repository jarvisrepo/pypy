r"""UUID objects (universally unique identifiers) according to RFC 4122.

This module provides immutable UUID objects (class UUID) and the functions
uuid1(), uuid3(), uuid4(), uuid5() for generating version 1, 3, 4, and 5
UUIDs as specified in RFC 4122.

If all you want is a unique ID, you should probably call uuid1() or uuid4().
Note that uuid1() may compromise privacy since it creates a UUID containing
the computer's network address.  uuid4() creates a random UUID.

Typical usage:

    >>> import uuid

    # make a UUID based on the host ID and current time
    >>> uuid.uuid1()    # doctest: +SKIP
    UUID('a8098c1a-f86e-11da-bd1a-00112444be1e')

    # make a UUID using an MD5 hash of a namespace UUID and a name
    >>> uuid.uuid3(uuid.NAMESPACE_DNS, 'python.org')
    UUID('6fa459ea-ee8a-3ca4-894e-db77e160355e')

    # make a random UUID
    >>> uuid.uuid4()    # doctest: +SKIP
    UUID('16fd2706-8baf-433b-82eb-8c7fada847da')

    # make a UUID using a SHA-1 hash of a namespace UUID and a name
    >>> uuid.uuid5(uuid.NAMESPACE_DNS, 'python.org')
    UUID('886313e1-3b8a-5372-9b90-0c9aee199e5d')

    # make a UUID from a string of hex digits (braces and hyphens ignored)
    >>> x = uuid.UUID('{00010203-0405-0607-0809-0a0b0c0d0e0f}')

    # convert a UUID to a string of hex digits in standard form
    >>> str(x)
    '00010203-0405-0607-0809-0a0b0c0d0e0f'

    # get the raw 16 bytes of the UUID
    >>> x.bytes
    b'\x00\x01\x02\x03\x04\x05\x06\x07\x08\t\n\x0b\x0c\r\x0e\x0f'

    # make a UUID from a 16-byte string
    >>> uuid.UUID(bytes=x.bytes)
    UUID('00010203-0405-0607-0809-0a0b0c0d0e0f')
"""

import os

__author__ = 'Ka-Ping Yee <ping@zesty.ca>'

RESERVED_NCS, RFC_4122, RESERVED_MICROSOFT, RESERVED_FUTURE = [
    'reserved for NCS compatibility', 'specified in RFC 4122',
    'reserved for Microsoft compatibility', 'reserved for future definition']

int_ = int      # The built-in int type
bytes_ = bytes  # The built-in bytes type

class UUID(object):
    """Instances of the UUID class represent UUIDs as specified in RFC 4122.
    UUID objects are immutable, hashable, and usable as dictionary keys.
    Converting a UUID to a string with str() yields something in the form
    '12345678-1234-1234-1234-123456789abc'.  The UUID constructor accepts
    five possible forms: a similar string of hexadecimal digits, or a tuple
    of six integer fields (with 32-bit, 16-bit, 16-bit, 8-bit, 8-bit, and
    48-bit values respectively) as an argument named 'fields', or a string
    of 16 bytes (with all the integer fields in big-endian order) as an
    argument named 'bytes', or a string of 16 bytes (with the first three
    fields in little-endian order) as an argument named 'bytes_le', or a
    single 128-bit integer as an argument named 'int'.

    UUIDs have these read-only attributes:

        bytes       the UUID as a 16-byte string (containing the six
                    integer fields in big-endian byte order)

        bytes_le    the UUID as a 16-byte string (with time_low, time_mid,
                    and time_hi_version in little-endian byte order)

        fields      a tuple of the six integer fields of the UUID,
                    which are also available as six individual attributes
                    and two derived attributes:

            time_low                the first 32 bits of the UUID
            time_mid                the next 16 bits of the UUID
            time_hi_version         the next 16 bits of the UUID
            clock_seq_hi_variant    the next 8 bits of the UUID
            clock_seq_low           the next 8 bits of the UUID
            node                    the last 48 bits of the UUID

            time                    the 60-bit timestamp
            clock_seq               the 14-bit sequence number

        hex         the UUID as a 32-character hexadecimal string

        int         the UUID as a 128-bit integer

        urn         the UUID as a URN as specified in RFC 4122

        variant     the UUID variant (one of the constants RESERVED_NCS,
                    RFC_4122, RESERVED_MICROSOFT, or RESERVED_FUTURE)

        version     the UUID version number (1 through 5, meaningful only
                    when the variant is RFC_4122)
    """

    def __init__(self, hex=None, bytes=None, bytes_le=None, fields=None,
                       int=None, version=None):
        r"""Create a UUID from either a string of 32 hexadecimal digits,
        a string of 16 bytes as the 'bytes' argument, a string of 16 bytes
        in little-endian order as the 'bytes_le' argument, a tuple of six
        integers (32-bit time_low, 16-bit time_mid, 16-bit time_hi_version,
        8-bit clock_seq_hi_variant, 8-bit clock_seq_low, 48-bit node) as
        the 'fields' argument, or a single 128-bit integer as the 'int'
        argument.  When a string of hex digits is given, curly braces,
        hyphens, and a URN prefix are all optional.  For example, these
        expressions all yield the same UUID:

        UUID('{12345678-1234-5678-1234-567812345678}')
        UUID('12345678123456781234567812345678')
        UUID('urn:uuid:12345678-1234-5678-1234-567812345678')
        UUID(bytes='\x12\x34\x56\x78'*4)
        UUID(bytes_le='\x78\x56\x34\x12\x34\x12\x78\x56' +
                      '\x12\x34\x56\x78\x12\x34\x56\x78')
        UUID(fields=(0x12345678, 0x1234, 0x5678, 0x12, 0x34, 0x567812345678))
        UUID(int=0x12345678123456781234567812345678)

        Exactly one of 'hex', 'bytes', 'bytes_le', 'fields', or 'int' must
        be given.  The 'version' argument is optional; if given, the resulting
        UUID will have its variant and version set according to RFC 4122,
        overriding the given 'hex', 'bytes', 'bytes_le', 'fields', or 'int'.
        """

        if hex is not None:
            if (bytes is not None or bytes_le is not None or
                    fields is not None or int is not None):
                raise TypeError('if the hex argument is given, bytes,'
                                ' bytes_le, fields,  and int need to be None')
            hex = hex.replace('urn:', '').replace('uuid:', '')
            hex = hex.strip('{}').replace('-', '')
            if len(hex) != 32:
                raise ValueError('badly formed hexadecimal UUID string')
            int = int_(hex, 16)
        elif bytes_le is not None:
            if bytes is not None or fields is not None or int is not None:
                raise TypeError('if the bytes_le argument is given, bytes,'
                                ' fields, and int need to be None')
            if len(bytes_le) != 16:
                raise ValueError('bytes_le is not a 16-char string')
<<<<<<< HEAD
            bytes = (bytes_(reversed(bytes_le[0:4])) +
                     bytes_(reversed(bytes_le[4:6])) +
                     bytes_(reversed(bytes_le[6:8])) +
                     bytes_le[8:])
            int = int_.from_bytes(bytes, byteorder='big')
        elif bytes is not None:
            if fields is not None or int is not None:
                raise TypeError('if the bytes argument is given, fields '
                                'and int need to be None')
=======
            bytes = (bytes_le[4-1::-1] + bytes_le[6-1:4-1:-1] +
                     bytes_le[8-1:6-1:-1] + bytes_le[8:])
        if bytes is not None:
>>>>>>> de24bf87
            if len(bytes) != 16:
                raise ValueError('bytes is not a 16-char string')
            assert isinstance(bytes, bytes_), repr(bytes)
            int = int_.from_bytes(bytes, byteorder='big')
<<<<<<< HEAD
        elif fields is not None:
            if int is not None:
                raise TypeError('if the fields argument is given, int needs'
                                ' to be None')
=======
        if fields is not None:
>>>>>>> de24bf87
            if len(fields) != 6:
                raise ValueError('fields is not a 6-tuple')
            (time_low, time_mid, time_hi_version,
             clock_seq_hi_variant, clock_seq_low, node) = fields
            if not 0 <= time_low < 1<<32:
                raise ValueError('field 1 out of range (need a 32-bit value)')
            if not 0 <= time_mid < 1<<16:
                raise ValueError('field 2 out of range (need a 16-bit value)')
            if not 0 <= time_hi_version < 1<<16:
                raise ValueError('field 3 out of range (need a 16-bit value)')
            if not 0 <= clock_seq_hi_variant < 1<<8:
                raise ValueError('field 4 out of range (need an 8-bit value)')
            if not 0 <= clock_seq_low < 1<<8:
                raise ValueError('field 5 out of range (need an 8-bit value)')
            if not 0 <= node < 1<<48:
                raise ValueError('field 6 out of range (need a 48-bit value)')
            clock_seq = (clock_seq_hi_variant << 8) | clock_seq_low
            int = ((time_low << 96) | (time_mid << 80) |
                   (time_hi_version << 64) | (clock_seq << 48) | node)
        elif int is not None:
            if not 0 <= int < 1<<128:
                raise ValueError('int is out of range (need a 128-bit value)')
        else:
            raise TypeError('one of hex, bytes, bytes_le, fields,'
                            ' or int need to be not None')
        if version is not None:
            if not 1 <= version <= 5:
                raise ValueError('illegal version number')
            # Set the variant to RFC 4122.
            int &= ~(0xc000 << 48)
            int |= 0x8000 << 48
            # Set the version number.
            int &= ~(0xf000 << 64)
            int |= version << 76
        object.__setattr__(self, 'int', int)

    def __eq__(self, other):
        if isinstance(other, UUID):
            return self.int == other.int
        return NotImplemented

    # Q. What's the value of being able to sort UUIDs?
    # A. Use them as keys in a B-Tree or similar mapping.

    def __lt__(self, other):
        if isinstance(other, UUID):
            return self.int < other.int
        return NotImplemented

    def __gt__(self, other):
        if isinstance(other, UUID):
            return self.int > other.int
        return NotImplemented

    def __le__(self, other):
        if isinstance(other, UUID):
            return self.int <= other.int
        return NotImplemented

    def __ge__(self, other):
        if isinstance(other, UUID):
            return self.int >= other.int
        return NotImplemented

    def __hash__(self):
        return hash(self.int)

    def __int__(self):
        return self.int

    def __repr__(self):
        return '%s(%r)' % (self.__class__.__name__, str(self))

    def __setattr__(self, name, value):
        raise TypeError('UUID objects are immutable')

    def __str__(self):
        hex = '%032x' % self.int
        return '%s-%s-%s-%s-%s' % (
            hex[:8], hex[8:12], hex[12:16], hex[16:20], hex[20:])

    @property
    def bytes(self):
        return self.int.to_bytes(16, 'big')

    @property
    def bytes_le(self):
        bytes = self.bytes
        return (bytes[4-1::-1] + bytes[6-1:4-1:-1] + bytes[8-1:6-1:-1] +
                bytes[8:])

    @property
    def fields(self):
        return (self.time_low, self.time_mid, self.time_hi_version,
                self.clock_seq_hi_variant, self.clock_seq_low, self.node)

    @property
    def time_low(self):
        return self.int >> 96

    @property
    def time_mid(self):
        return (self.int >> 80) & 0xffff

    @property
    def time_hi_version(self):
        return (self.int >> 64) & 0xffff

    @property
    def clock_seq_hi_variant(self):
        return (self.int >> 56) & 0xff

    @property
    def clock_seq_low(self):
        return (self.int >> 48) & 0xff

    @property
    def time(self):
        return (((self.time_hi_version & 0x0fff) << 48) |
                (self.time_mid << 32) | self.time_low)

    @property
    def clock_seq(self):
        return (((self.clock_seq_hi_variant & 0x3f) << 8) |
                self.clock_seq_low)

    @property
    def node(self):
        return self.int & 0xffffffffffff

    @property
    def hex(self):
        return '%032x' % self.int

    @property
    def urn(self):
        return 'urn:uuid:' + str(self)

    @property
    def variant(self):
        if not self.int & (0x8000 << 48):
            return RESERVED_NCS
        elif not self.int & (0x4000 << 48):
            return RFC_4122
        elif not self.int & (0x2000 << 48):
            return RESERVED_MICROSOFT
        else:
            return RESERVED_FUTURE

    @property
    def version(self):
        # The version bits are only meaningful for RFC 4122 UUIDs.
        if self.variant == RFC_4122:
            return int((self.int >> 76) & 0xf)

def _popen(command, *args):
    import os, shutil, subprocess
    executable = shutil.which(command)
    if executable is None:
        path = os.pathsep.join(('/sbin', '/usr/sbin'))
        executable = shutil.which(command, path=path)
        if executable is None:
            return None
    # LC_ALL=C to ensure English output, stderr=DEVNULL to prevent output
    # on stderr (Note: we don't have an example where the words we search
    # for are actually localized, but in theory some system could do so.)
    env = dict(os.environ)
    env['LC_ALL'] = 'C'
    proc = subprocess.Popen((executable,) + args,
                            stdout=subprocess.PIPE,
                            stderr=subprocess.DEVNULL,
                            env=env)
    return proc

def _find_mac(command, args, hw_identifiers, get_index):
    try:
        proc = _popen(command, *args.split())
        if not proc:
            return
        with proc:
            for line in proc.stdout:
                words = line.lower().rstrip().split()
                for i in range(len(words)):
                    if words[i] in hw_identifiers:
                        try:
                            word = words[get_index(i)]
                            mac = int(word.replace(b':', b''), 16)
                            if mac:
                                return mac
                        except (ValueError, IndexError):
                            # Virtual interfaces, such as those provided by
                            # VPNs, do not have a colon-delimited MAC address
                            # as expected, but a 16-byte HWAddr separated by
                            # dashes. These should be ignored in favor of a
                            # real MAC address
                            pass
    except OSError:
        pass

def _ifconfig_getnode():
    """Get the hardware address on Unix by running ifconfig."""
    # This works on Linux ('' or '-a'), Tru64 ('-av'), but not all Unixes.
    for args in ('', '-a', '-av'):
        mac = _find_mac('ifconfig', args, [b'hwaddr', b'ether'], lambda i: i+1)
        if mac:
            return mac

def _ip_getnode():
    """Get the hardware address on Unix by running ip."""
    # This works on Linux with iproute2.
    mac = _find_mac('ip', 'link list', [b'link/ether'], lambda i: i+1)
    if mac:
        return mac

def _arp_getnode():
    """Get the hardware address on Unix by running arp."""
    import os, socket
    try:
        ip_addr = socket.gethostbyname(socket.gethostname())
    except OSError:
        return None

    # Try getting the MAC addr from arp based on our IP address (Solaris).
    return _find_mac('arp', '-an', [os.fsencode(ip_addr)], lambda i: -1)

def _lanscan_getnode():
    """Get the hardware address on Unix by running lanscan."""
    # This might work on HP-UX.
    return _find_mac('lanscan', '-ai', [b'lan0'], lambda i: 0)

def _netstat_getnode():
    """Get the hardware address on Unix by running netstat."""
    # This might work on AIX, Tru64 UNIX and presumably on IRIX.
    try:
        proc = _popen('netstat', '-ia')
        if not proc:
            return
        with proc:
            words = proc.stdout.readline().rstrip().split()
            try:
                i = words.index(b'Address')
            except ValueError:
                return
            for line in proc.stdout:
                try:
                    words = line.rstrip().split()
                    word = words[i]
                    if len(word) == 17 and word.count(b':') == 5:
                        mac = int(word.replace(b':', b''), 16)
                        if mac:
                            return mac
                except (ValueError, IndexError):
                    pass
    except OSError:
        pass

def _ipconfig_getnode():
    """Get the hardware address on Windows by running ipconfig.exe."""
    import os, re
    dirs = ['', r'c:\windows\system32', r'c:\winnt\system32']
    try:
        import ctypes
        buffer = ctypes.create_string_buffer(300)
        ctypes.windll.kernel32.GetSystemDirectoryA(buffer, 300)
        dirs.insert(0, buffer.value.decode('mbcs'))
    except:
        pass
    for dir in dirs:
        try:
            pipe = os.popen(os.path.join(dir, 'ipconfig') + ' /all')
        except OSError:
            continue
        with pipe:
            for line in pipe:
                value = line.split(':')[-1].strip().lower()
                if re.match('([0-9a-f][0-9a-f]-){5}[0-9a-f][0-9a-f]', value):
                    return int(value.replace('-', ''), 16)

def _netbios_getnode():
    """Get the hardware address on Windows using NetBIOS calls.
    See http://support.microsoft.com/kb/118623 for details."""
    import win32wnet, netbios
    ncb = netbios.NCB()
    ncb.Command = netbios.NCBENUM
    ncb.Buffer = adapters = netbios.LANA_ENUM()
    adapters._pack()
    if win32wnet.Netbios(ncb) != 0:
        return
    adapters._unpack()
    for i in range(adapters.length):
        ncb.Reset()
        ncb.Command = netbios.NCBRESET
        ncb.Lana_num = ord(adapters.lana[i])
        if win32wnet.Netbios(ncb) != 0:
            continue
        ncb.Reset()
        ncb.Command = netbios.NCBASTAT
        ncb.Lana_num = ord(adapters.lana[i])
        ncb.Callname = '*'.ljust(16)
        ncb.Buffer = status = netbios.ADAPTER_STATUS()
        if win32wnet.Netbios(ncb) != 0:
            continue
        status._unpack()
        bytes = status.adapter_address[:6]
        if len(bytes) != 6:
            continue
        return int.from_bytes(bytes, 'big')

# Thanks to Thomas Heller for ctypes and for his help with its use here.

# If ctypes is available, use it to find system routines for UUID generation.
# XXX This makes the module non-thread-safe!
_uuid_generate_time = _UuidCreate = None
try:
    import ctypes, ctypes.util
    import sys

    # The uuid_generate_* routines are provided by libuuid on at least
    # Linux and FreeBSD, and provided by libc on Mac OS X.
    _libnames = ['uuid']
    if not sys.platform.startswith('win'):
        _libnames.append('c')
    for libname in _libnames:
        try:
            lib = ctypes.CDLL(ctypes.util.find_library(libname))
        except Exception:
            continue
        if hasattr(lib, 'uuid_generate_time'):
            _uuid_generate_time = lib.uuid_generate_time
            break
    del _libnames

    # The uuid_generate_* functions are broken on MacOS X 10.5, as noted
    # in issue #8621 the function generates the same sequence of values
    # in the parent process and all children created using fork (unless
    # those children use exec as well).
    #
    # Assume that the uuid_generate functions are broken from 10.5 onward,
    # the test can be adjusted when a later version is fixed.
    if sys.platform == 'darwin':
        import os
        if int(os.uname().release.split('.')[0]) >= 9:
            _uuid_generate_time = None

    # On Windows prior to 2000, UuidCreate gives a UUID containing the
    # hardware address.  On Windows 2000 and later, UuidCreate makes a
    # random UUID and UuidCreateSequential gives a UUID containing the
    # hardware address.  These routines are provided by the RPC runtime.
    # NOTE:  at least on Tim's WinXP Pro SP2 desktop box, while the last
    # 6 bytes returned by UuidCreateSequential are fixed, they don't appear
    # to bear any relationship to the MAC address of any network device
    # on the box.
    try:
        lib = ctypes.windll.rpcrt4
    except:
        lib = None
    _UuidCreate = getattr(lib, 'UuidCreateSequential',
                          getattr(lib, 'UuidCreate', None))
except:
    pass

def _unixdll_getnode():
    """Get the hardware address on Unix using ctypes."""
    _buffer = ctypes.create_string_buffer(16)
    _uuid_generate_time(_buffer)
    return UUID(bytes=bytes_(_buffer.raw)).node

def _windll_getnode():
    """Get the hardware address on Windows using ctypes."""
    _buffer = ctypes.create_string_buffer(16)
    if _UuidCreate(_buffer) == 0:
        return UUID(bytes=bytes_(_buffer.raw)).node

def _random_getnode():
    """Get a random node ID, with eighth bit set as suggested by RFC 4122."""
    import random
    return random.getrandbits(48) | 0x010000000000

_node = None

def getnode():
    """Get the hardware address as a 48-bit positive integer.

    The first time this runs, it may launch a separate program, which could
    be quite slow.  If all attempts to obtain the hardware address fail, we
    choose a random 48-bit number with its eighth bit set to 1 as recommended
    in RFC 4122.
    """

    global _node
    if _node is not None:
        return _node

    import sys
    if sys.platform == 'win32':
        getters = [_windll_getnode, _netbios_getnode, _ipconfig_getnode]
    else:
        getters = [_unixdll_getnode, _ifconfig_getnode, _ip_getnode,
                   _arp_getnode, _lanscan_getnode, _netstat_getnode]

    for getter in getters + [_random_getnode]:
        try:
            _node = getter()
        except:
            continue
        if _node is not None:
            return _node

_last_timestamp = None

def uuid1(node=None, clock_seq=None):
    """Generate a UUID from a host ID, sequence number, and the current time.
    If 'node' is not given, getnode() is used to obtain the hardware
    address.  If 'clock_seq' is given, it is used as the sequence number;
    otherwise a random 14-bit sequence number is chosen."""

    # When the system provides a version-1 UUID generator, use it (but don't
    # use UuidCreate here because its UUIDs don't conform to RFC 4122).
    if _uuid_generate_time and node is clock_seq is None:
        _buffer = ctypes.create_string_buffer(16)
        _uuid_generate_time(_buffer)
        return UUID(bytes=bytes_(_buffer.raw))

    global _last_timestamp
    import time
    nanoseconds = int(time.time() * 1e9)
    # 0x01b21dd213814000 is the number of 100-ns intervals between the
    # UUID epoch 1582-10-15 00:00:00 and the Unix epoch 1970-01-01 00:00:00.
    timestamp = int(nanoseconds/100) + 0x01b21dd213814000
    if _last_timestamp is not None and timestamp <= _last_timestamp:
        timestamp = _last_timestamp + 1
    _last_timestamp = timestamp
    if clock_seq is None:
        import random
        clock_seq = random.getrandbits(14) # instead of stable storage
    time_low = timestamp & 0xffffffff
    time_mid = (timestamp >> 32) & 0xffff
    time_hi_version = (timestamp >> 48) & 0x0fff
    clock_seq_low = clock_seq & 0xff
    clock_seq_hi_variant = (clock_seq >> 8) & 0x3f
    if node is None:
        node = getnode()
    return UUID(fields=(time_low, time_mid, time_hi_version,
                        clock_seq_hi_variant, clock_seq_low, node), version=1)

def uuid3(namespace, name):
    """Generate a UUID from the MD5 hash of a namespace UUID and a name."""
    from hashlib import md5
    hash = md5(namespace.bytes + bytes(name, "utf-8")).digest()
    return UUID(bytes=hash[:16], version=3)

def uuid4():
    """Generate a random UUID."""
    return UUID(bytes=os.urandom(16), version=4)

def uuid5(namespace, name):
    """Generate a UUID from the SHA-1 hash of a namespace UUID and a name."""
    from hashlib import sha1
    hash = sha1(namespace.bytes + bytes(name, "utf-8")).digest()
    return UUID(bytes=hash[:16], version=5)

# The following standard UUIDs are for use with uuid3() or uuid5().

NAMESPACE_DNS = UUID('6ba7b810-9dad-11d1-80b4-00c04fd430c8')
NAMESPACE_URL = UUID('6ba7b811-9dad-11d1-80b4-00c04fd430c8')
NAMESPACE_OID = UUID('6ba7b812-9dad-11d1-80b4-00c04fd430c8')
NAMESPACE_X500 = UUID('6ba7b814-9dad-11d1-80b4-00c04fd430c8')<|MERGE_RESOLUTION|>--- conflicted
+++ resolved
@@ -146,7 +146,6 @@
                                 ' fields, and int need to be None')
             if len(bytes_le) != 16:
                 raise ValueError('bytes_le is not a 16-char string')
-<<<<<<< HEAD
             bytes = (bytes_(reversed(bytes_le[0:4])) +
                      bytes_(reversed(bytes_le[4:6])) +
                      bytes_(reversed(bytes_le[6:8])) +
@@ -156,23 +155,14 @@
             if fields is not None or int is not None:
                 raise TypeError('if the bytes argument is given, fields '
                                 'and int need to be None')
-=======
-            bytes = (bytes_le[4-1::-1] + bytes_le[6-1:4-1:-1] +
-                     bytes_le[8-1:6-1:-1] + bytes_le[8:])
-        if bytes is not None:
->>>>>>> de24bf87
             if len(bytes) != 16:
                 raise ValueError('bytes is not a 16-char string')
             assert isinstance(bytes, bytes_), repr(bytes)
             int = int_.from_bytes(bytes, byteorder='big')
-<<<<<<< HEAD
         elif fields is not None:
             if int is not None:
                 raise TypeError('if the fields argument is given, int needs'
                                 ' to be None')
-=======
-        if fields is not None:
->>>>>>> de24bf87
             if len(fields) != 6:
                 raise ValueError('fields is not a 6-tuple')
             (time_low, time_mid, time_hi_version,
