--- conflicted
+++ resolved
@@ -307,12 +307,8 @@
 
     return wrapped
 
-<<<<<<< HEAD
-from _pypy_generic_alias import GenericAlias
-=======
 GenericAlias = type(list[int])
 UnionType = type(int | str)
->>>>>>> 51768410
 
 EllipsisType = type(Ellipsis)
 NoneType = type(None)
