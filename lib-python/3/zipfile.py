--- conflicted
+++ resolved
@@ -22,18 +22,7 @@
     zlib = None
     crc32 = binascii.crc32
 
-try:
-    import bz2 # We may need its compression method
-except ImportError:
-    bz2 = None
-
-try:
-    import lzma # We may need its compression method
-except ImportError:
-    lzma = None
-
-__all__ = ["BadZipFile", "BadZipfile", "error",
-           "ZIP_STORED", "ZIP_DEFLATED", "ZIP_BZIP2", "ZIP_LZMA",
+__all__ = ["BadZipFile", "BadZipfile", "error", "ZIP_STORED", "ZIP_DEFLATED",
            "is_zipfile", "ZipInfo", "ZipFile", "PyZipFile", "LargeZipFile"]
 
 class BadZipFile(Exception):
@@ -56,16 +45,7 @@
 # constants for Zip file compression methods
 ZIP_STORED = 0
 ZIP_DEFLATED = 8
-ZIP_BZIP2 = 12
-ZIP_LZMA = 14
 # Other ZIP compression methods not supported
-
-DEFAULT_VERSION = 20
-ZIP64_VERSION = 45
-BZIP2_VERSION = 46
-LZMA_VERSION = 63
-# we recognize (but not necessarily support) all features up to that version
-MAX_EXTRACT_VERSION = 63
 
 # Below are some formats and associated data for reading/writing headers using
 # the struct module.  The names and structures of headers/records are those used
@@ -342,8 +322,8 @@
         else:
             # Assume everything else is unix-y
             self.create_system = 3          # System which created ZIP archive
-        self.create_version = DEFAULT_VERSION  # Version which created ZIP archive
-        self.extract_version = DEFAULT_VERSION # Version needed to extract archive
+        self.create_version = 20        # Version which created ZIP archive
+        self.extract_version = 20       # Version needed to extract archive
         self.reserved = 0               # Must be zero
         self.flag_bits = 0              # ZIP flag bits
         self.volume = 0                 # Volume number of file header
@@ -370,10 +350,6 @@
 
         extra = self.extra
 
-<<<<<<< HEAD
-        min_version = 0
-=======
->>>>>>> 89d8f867
         if zip64 is None:
             zip64 = file_size > ZIP64_LIMIT or compress_size > ZIP64_LIMIT
         if zip64:
@@ -387,15 +363,9 @@
             # fall back to the ZIP64 extension
             file_size = 0xffffffff
             compress_size = 0xffffffff
-            min_version = ZIP64_VERSION
-
-        if self.compress_type == ZIP_BZIP2:
-            min_version = max(BZIP2_VERSION, min_version)
-        elif self.compress_type == ZIP_LZMA:
-            min_version = max(LZMA_VERSION, min_version)
-
-        self.extract_version = max(min_version, self.extract_version)
-        self.create_version = max(min_version, self.create_version)
+            self.extract_version = max(45, self.extract_version)
+            self.create_version = max(45, self.extract_version)
+
         filename, flag_bits = self._encodeFilenameFlags()
         header = struct.pack(structFileHeader, stringFileHeader,
                  self.extract_version, self.reserved, flag_bits,
@@ -506,60 +476,6 @@
         return c
 
 
-<<<<<<< HEAD
-class LZMACompressor:
-
-    def __init__(self):
-        self._comp = None
-
-    def _init(self):
-        props = lzma._encode_filter_properties({'id': lzma.FILTER_LZMA1})
-        self._comp = lzma.LZMACompressor(lzma.FORMAT_RAW, filters=[
-                lzma._decode_filter_properties(lzma.FILTER_LZMA1, props)
-        ])
-        return struct.pack('<BBH', 9, 4, len(props)) + props
-
-    def compress(self, data):
-        if self._comp is None:
-            return self._init() + self._comp.compress(data)
-        return self._comp.compress(data)
-
-    def flush(self):
-        if self._comp is None:
-            return self._init() + self._comp.flush()
-        return self._comp.flush()
-
-
-class LZMADecompressor:
-
-    def __init__(self):
-        self._decomp = None
-        self._unconsumed = b''
-        self.eof = False
-
-    def decompress(self, data):
-        if self._decomp is None:
-            self._unconsumed += data
-            if len(self._unconsumed) <= 4:
-                return b''
-            psize, = struct.unpack('<H', self._unconsumed[2:4])
-            if len(self._unconsumed) <= 4 + psize:
-                return b''
-
-            self._decomp = lzma.LZMADecompressor(lzma.FORMAT_RAW, filters=[
-                    lzma._decode_filter_properties(lzma.FILTER_LZMA1,
-                            self._unconsumed[4:4 + psize])
-            ])
-            data = self._unconsumed[4 + psize:]
-            del self._unconsumed
-
-        result = self._decomp.decompress(data)
-        self.eof = self._decomp.eof
-        return result
-
-
-=======
->>>>>>> 89d8f867
 compressor_names = {
     0: 'store',
     1: 'shrink',
@@ -580,56 +496,6 @@
     98: 'ppmd',
 }
 
-<<<<<<< HEAD
-def _check_compression(compression):
-    if compression == ZIP_STORED:
-        pass
-    elif compression == ZIP_DEFLATED:
-        if not zlib:
-            raise RuntimeError(
-                    "Compression requires the (missing) zlib module")
-    elif compression == ZIP_BZIP2:
-        if not bz2:
-            raise RuntimeError(
-                    "Compression requires the (missing) bz2 module")
-    elif compression == ZIP_LZMA:
-        if not lzma:
-            raise RuntimeError(
-                    "Compression requires the (missing) lzma module")
-    else:
-        raise RuntimeError("That compression method is not supported")
-
-
-def _get_compressor(compress_type):
-    if compress_type == ZIP_DEFLATED:
-        return zlib.compressobj(zlib.Z_DEFAULT_COMPRESSION,
-             zlib.DEFLATED, -15)
-    elif compress_type == ZIP_BZIP2:
-        return bz2.BZ2Compressor()
-    elif compress_type == ZIP_LZMA:
-        return LZMACompressor()
-    else:
-        return None
-
-
-def _get_decompressor(compress_type):
-    if compress_type == ZIP_STORED:
-        return None
-    elif compress_type == ZIP_DEFLATED:
-        return zlib.decompressobj(-15)
-    elif compress_type == ZIP_BZIP2:
-        return bz2.BZ2Decompressor()
-    elif compress_type == ZIP_LZMA:
-        return LZMADecompressor()
-    else:
-        descr = compressor_names.get(compress_type)
-        if descr:
-            raise NotImplementedError("compression type %d (%s)" % (compress_type, descr))
-        else:
-            raise NotImplementedError("compression type %d" % (compress_type,))
-
-=======
->>>>>>> 89d8f867
 
 class ZipExtFile(io.BufferedIOBase):
     """File-like object for reading an archive member.
@@ -652,12 +518,9 @@
         self._close_fileobj = close_fileobj
 
         self._compress_type = zipinfo.compress_type
+        self._compress_size = zipinfo.compress_size
         self._compress_left = zipinfo.compress_size
-        self._left = zipinfo.file_size
-
-<<<<<<< HEAD
-        self._decompressor = _get_decompressor(self._compress_type)
-=======
+
         if self._compress_type == ZIP_DEFLATED:
             self._decompressor = zlib.decompressobj(-15)
         elif self._compress_type != ZIP_STORED:
@@ -667,9 +530,7 @@
             else:
                 raise NotImplementedError("compression type %d" % (self._compress_type,))
         self._unconsumed = b''
->>>>>>> 89d8f867
-
-        self._eof = False
+
         self._readbuffer = b''
         self._offset = 0
 
@@ -744,11 +605,7 @@
         """Returns buffered bytes without advancing the position."""
         if n > len(self._readbuffer) - self._offset:
             chunk = self.read(n)
-            if len(chunk) > self._offset:
-                self._readbuffer = chunk + self._readbuffer[self._offset:]
-                self._offset = 0
-            else:
-                self._offset -= len(chunk)
+            self._offset -= len(chunk)
 
         # Return up to 512 bytes to reduce allocation overhead for tight loops.
         return self._readbuffer[self._offset: self._offset + 512]
@@ -760,132 +617,80 @@
         """Read and return up to n bytes.
         If the argument is omitted, None, or negative, data is read and returned until EOF is reached..
         """
-        if n is None or n < 0:
-            buf = self._readbuffer[self._offset:]
-            self._readbuffer = b''
-            self._offset = 0
-            while not self._eof:
-                buf += self._read1(self.MAX_N)
-            return buf
-
-        end = n + self._offset
-        if end < len(self._readbuffer):
-            buf = self._readbuffer[self._offset:end]
-            self._offset = end
-            return buf
-
-        n = end - len(self._readbuffer)
-        buf = self._readbuffer[self._offset:]
-        self._readbuffer = b''
-        self._offset = 0
-        while n > 0 and not self._eof:
-            data = self._read1(n)
-            if n < len(data):
-                self._readbuffer = data
-                self._offset = n
-                buf += data[:n]
-                break
+        buf = b''
+        if n is None:
+            n = -1
+        while True:
+            if n < 0:
+                data = self.read1(n)
+            elif n > len(buf):
+                data = self.read1(n - len(buf))
+            else:
+                return buf
+            if len(data) == 0:
+                return buf
             buf += data
-            n -= len(data)
-        return buf
-
-    def _update_crc(self, newdata):
+
+    def _update_crc(self, newdata, eof):
         # Update the CRC using the given data.
         if self._expected_crc is None:
             # No need to compute the CRC if we don't have a reference value
             return
         self._running_crc = crc32(newdata, self._running_crc) & 0xffffffff
         # Check the CRC if we're at the end of the file
-        if self._eof and self._running_crc != self._expected_crc:
+        if eof and self._running_crc != self._expected_crc:
             raise BadZipFile("Bad CRC-32 for file %r" % self.name)
 
     def read1(self, n):
         """Read up to n bytes with at most one read() system call."""
 
-        if n is None or n < 0:
-            buf = self._readbuffer[self._offset:]
-            self._readbuffer = b''
+        # Simplify algorithm (branching) by transforming negative n to large n.
+        if n < 0 or n is None:
+            n = self.MAX_N
+
+        # Bytes available in read buffer.
+        len_readbuffer = len(self._readbuffer) - self._offset
+
+        # Read from file.
+        if self._compress_left > 0 and n > len_readbuffer + len(self._unconsumed):
+            nbytes = n - len_readbuffer - len(self._unconsumed)
+            nbytes = max(nbytes, self.MIN_READ_SIZE)
+            nbytes = min(nbytes, self._compress_left)
+
+            data = self._fileobj.read(nbytes)
+            self._compress_left -= len(data)
+
+            if data and self._decrypter is not None:
+                data = bytes(map(self._decrypter, data))
+
+            if self._compress_type == ZIP_STORED:
+                self._update_crc(data, eof=(self._compress_left==0))
+                self._readbuffer = self._readbuffer[self._offset:] + data
+                self._offset = 0
+            else:
+                # Prepare deflated bytes for decompression.
+                self._unconsumed += data
+
+        # Handle unconsumed data.
+        if (len(self._unconsumed) > 0 and n > len_readbuffer and
+            self._compress_type == ZIP_DEFLATED):
+            data = self._decompressor.decompress(
+                self._unconsumed,
+                max(n - len_readbuffer, self.MIN_READ_SIZE)
+            )
+
+            self._unconsumed = self._decompressor.unconsumed_tail
+            eof = len(self._unconsumed) == 0 and self._compress_left == 0
+            if eof:
+                data += self._decompressor.flush()
+
+            self._update_crc(data, eof=eof)
+            self._readbuffer = self._readbuffer[self._offset:] + data
             self._offset = 0
-            while not self._eof:
-                data = self._read1(self.MAX_N)
-                if data:
-                    buf += data
-                    break
-            return buf
-
-        end = n + self._offset
-        if end < len(self._readbuffer):
-            buf = self._readbuffer[self._offset:end]
-            self._offset = end
-            return buf
-
-        n = end - len(self._readbuffer)
-        buf = self._readbuffer[self._offset:]
-        self._readbuffer = b''
-        self._offset = 0
-        if n > 0:
-            while not self._eof:
-                data = self._read1(n)
-                if n < len(data):
-                    self._readbuffer = data
-                    self._offset = n
-                    buf += data[:n]
-                    break
-                if data:
-                    buf += data
-                    break
-        return buf
-
-    def _read1(self, n):
-        # Read up to n compressed bytes with at most one read() system call,
-        # decrypt and decompress them.
-        if self._eof or n <= 0:
-            return b''
-
-        # Read from file.
-        if self._compress_type == ZIP_DEFLATED:
-            ## Handle unconsumed data.
-            data = self._decompressor.unconsumed_tail
-            if n > len(data):
-                data += self._read2(n - len(data))
-        else:
-            data = self._read2(n)
-
-        if self._compress_type == ZIP_STORED:
-            self._eof = self._compress_left <= 0
-        elif self._compress_type == ZIP_DEFLATED:
-            n = max(n, self.MIN_READ_SIZE)
-            data = self._decompressor.decompress(data, n)
-            self._eof = (self._decompressor.eof or
-                    self._compress_left <= 0 and
-                    not self._decompressor.unconsumed_tail)
-            if self._eof:
-                data += self._decompressor.flush()
-        else:
-            data = self._decompressor.decompress(data)
-            self._eof = self._decompressor.eof or self._compress_left <= 0
-
-        data = data[:self._left]
-        self._left -= len(data)
-        if self._left <= 0:
-            self._eof = True
-        self._update_crc(data)
-        return data
-
-    def _read2(self, n):
-        if self._compress_left <= 0:
-            return b''
-
-        n = max(n, self.MIN_READ_SIZE)
-        n = min(n, self._compress_left)
-
-        data = self._fileobj.read(n)
-        self._compress_left -= len(data)
-        if not data:
-            raise EOFError
-
-        if self._decrypter is not None:
-            data = bytes(map(self._decrypter, data))
+
+        # Read from buffer.
+        data = self._readbuffer[self._offset: self._offset + n]
+        self._offset += len(data)
         return data
 
     def close(self):
@@ -904,8 +709,7 @@
     file: Either the path to the file, or a file-like object.
           If it is a path, the file will be opened and closed by ZipFile.
     mode: The mode can be either read "r", write "w" or append "a".
-    compression: ZIP_STORED (no compression), ZIP_DEFLATED (requires zlib),
-                 ZIP_BZIP2 (requires bz2) or ZIP_LZMA (requires lzma).
+    compression: ZIP_STORED (no compression) or ZIP_DEFLATED (requires zlib).
     allowZip64: if True ZipFile will create files with ZIP64 extensions when
                 needed, otherwise it will raise an exception when this would
                 be necessary.
@@ -913,14 +717,20 @@
     """
 
     fp = None                   # Set here since __del__ checks it
-    _windows_illegal_name_trans_table = None
 
     def __init__(self, file, mode="r", compression=ZIP_STORED, allowZip64=False):
         """Open the ZIP file with mode read "r", write "w" or append "a"."""
         if mode not in ("r", "w", "a"):
             raise RuntimeError('ZipFile() requires mode "r", "w", or "a"')
 
-        _check_compression(compression)
+        if compression == ZIP_STORED:
+            pass
+        elif compression == ZIP_DEFLATED:
+            if not zlib:
+                raise RuntimeError(
+                      "Compression requires the (missing) zlib module")
+        else:
+            raise RuntimeError("That compression method is not supported")
 
         self._allowZip64 = allowZip64
         self._didModify = False
@@ -1041,9 +851,6 @@
             (x.create_version, x.create_system, x.extract_version, x.reserved,
                 x.flag_bits, x.compress_type, t, d,
                 x.CRC, x.compress_size, x.file_size) = centdir[1:12]
-            if x.extract_version > MAX_EXTRACT_VERSION:
-                raise NotImplementedError("zip file version %.1f" %
-                                          (x.extract_version / 10))
             x.volume, x.internal_attr, x.external_attr = centdir[15:18]
             # Convert date/time code to (year, month, day, hour, min, sec)
             x._raw_time = t
@@ -1066,7 +873,10 @@
 
     def namelist(self):
         """Return a list of file names in the archive."""
-        return [data.filename for data in self.filelist]
+        l = []
+        for data in self.filelist:
+            l.append(data.filename)
+        return l
 
     def infolist(self):
         """Return a list of class ZipInfo instances for files in the
@@ -1123,17 +933,10 @@
         if not isinstance(comment, bytes):
             raise TypeError("comment: expected bytes, got %s" % type(comment))
         # check for valid comment length
-<<<<<<< HEAD
-        if len(comment) > ZIP_MAX_COMMENT:
-            import warnings
-            warnings.warn('Archive comment is too long; truncating to %d bytes'
-                          % ZIP_MAX_COMMENT, stacklevel=2)
-=======
         if len(comment) >= ZIP_MAX_COMMENT:
             if self.debug:
                 print('Archive comment is too long; truncating to %d bytes'
                         % ZIP_MAX_COMMENT)
->>>>>>> 89d8f867
             comment = comment[:ZIP_MAX_COMMENT]
         self._comment = comment
         self._didModify = True
@@ -1182,17 +985,6 @@
             if fheader[_FH_EXTRA_FIELD_LENGTH]:
                 zef_file.read(fheader[_FH_EXTRA_FIELD_LENGTH])
 
-<<<<<<< HEAD
-            if zinfo.flag_bits & 0x20:
-                # Zip 2.7: compressed patched data
-                raise NotImplementedError("compressed patched data (flag bit 5)")
-
-            if zinfo.flag_bits & 0x40:
-                # strong encryption
-                raise NotImplementedError("strong encryption (flag bit 6)")
-
-=======
->>>>>>> 89d8f867
             if zinfo.flag_bits & 0x800:
                 # UTF-8 filename
                 fname_str = fname.decode("utf-8")
@@ -1264,21 +1056,6 @@
         for zipinfo in members:
             self.extract(zipinfo, path, pwd)
 
-    @classmethod
-    def _sanitize_windows_name(cls, arcname, pathsep):
-        """Replace bad characters and remove trailing dots from parts."""
-        table = cls._windows_illegal_name_trans_table
-        if not table:
-            illegal = ':<>|"?*'
-            table = str.maketrans(illegal, '_' * len(illegal))
-            cls._windows_illegal_name_trans_table = table
-        arcname = arcname.translate(table)
-        # remove trailing dots
-        arcname = (x.rstrip('.') for x in arcname.split(pathsep))
-        # rejoin, removing empty parts.
-        arcname = pathsep.join(x for x in arcname if x)
-        return arcname
-
     def _extract_member(self, member, targetpath, pwd):
         """Extract the ZipInfo object 'member' to a physical
            file on the path targetpath.
@@ -1292,14 +1069,6 @@
         # interpret absolute pathname as relative, remove drive letter or
         # UNC path, redundant separators, "." and ".." components.
         arcname = os.path.splitdrive(arcname)[1]
-<<<<<<< HEAD
-        invalid_path_parts = ('', os.path.curdir, os.path.pardir)
-        arcname = os.path.sep.join(x for x in arcname.split(os.path.sep)
-                                   if x not in invalid_path_parts)
-        if os.path.sep == '\\':
-            # filter illegal characters on Windows
-            arcname = self._sanitize_windows_name(arcname, os.path.sep)
-=======
         arcname = os.path.sep.join(x for x in arcname.split(os.path.sep)
                     if x not in ('', os.path.curdir, os.path.pardir))
         if os.path.sep == '\\':
@@ -1310,7 +1079,6 @@
             # remove trailing dots
             arcname = (x.rstrip('.') for x in arcname.split(os.path.sep))
             arcname = os.path.sep.join(x for x in arcname if x)
->>>>>>> 89d8f867
 
         targetpath = os.path.join(targetpath, arcname)
         targetpath = os.path.normpath(targetpath)
@@ -1334,14 +1102,18 @@
     def _writecheck(self, zinfo):
         """Check for errors before writing a file to the archive."""
         if zinfo.filename in self.NameToInfo:
-            import warnings
-            warnings.warn('Duplicate name: %r' % zinfo.filename, stacklevel=3)
+            if self.debug:      # Warning for duplicate names
+                print("Duplicate name:", zinfo.filename)
         if self.mode not in ("w", "a"):
             raise RuntimeError('write() requires mode "w" or "a"')
         if not self.fp:
             raise RuntimeError(
                   "Attempt to write ZIP archive that was already closed")
-        _check_compression(zinfo.compress_type)
+        if zinfo.compress_type == ZIP_DEFLATED and not zlib:
+            raise RuntimeError(
+                  "Compression requires the (missing) zlib module")
+        if zinfo.compress_type not in (ZIP_STORED, ZIP_DEFLATED):
+            raise RuntimeError("That compression method is not supported")
         if zinfo.file_size > ZIP64_LIMIT:
             if not self._allowZip64:
                 raise LargeZipFile("Filesize would require ZIP64 extensions")
@@ -1379,9 +1151,6 @@
         zinfo.file_size = st.st_size
         zinfo.flag_bits = 0x00
         zinfo.header_offset = self.fp.tell()    # Start of header bytes
-        if zinfo.compress_type == ZIP_LZMA:
-            # Compressed data includes an end-of-stream (EOS) marker
-            zinfo.flag_bits |= 0x02
 
         self._writecheck(zinfo)
         self._didModify = True
@@ -1395,7 +1164,6 @@
             self.fp.write(zinfo.FileHeader(False))
             return
 
-        cmpr = _get_compressor(zinfo.compress_type)
         with open(filename, "rb") as fp:
             # Must overwrite CRC and sizes with correct data later
             zinfo.CRC = CRC = 0
@@ -1404,14 +1172,11 @@
             zip64 = self._allowZip64 and \
                     zinfo.file_size * 1.05 > ZIP64_LIMIT
             self.fp.write(zinfo.FileHeader(zip64))
-<<<<<<< HEAD
-=======
             if zinfo.compress_type == ZIP_DEFLATED:
                 cmpr = zlib.compressobj(zlib.Z_DEFAULT_COMPRESSION,
                      zlib.DEFLATED, -15)
             else:
                 cmpr = None
->>>>>>> 89d8f867
             file_size = 0
             while 1:
                 buf = fp.read(1024 * 8)
@@ -1470,15 +1235,13 @@
         zinfo.header_offset = self.fp.tell()    # Start of header data
         if compress_type is not None:
             zinfo.compress_type = compress_type
-        if zinfo.compress_type == ZIP_LZMA:
-            # Compressed data includes an end-of-stream (EOS) marker
-            zinfo.flag_bits |= 0x02
 
         self._writecheck(zinfo)
         self._didModify = True
         zinfo.CRC = crc32(data) & 0xffffffff       # CRC-32 checksum
-        co = _get_compressor(zinfo.compress_type)
-        if co:
+        if zinfo.compress_type == ZIP_DEFLATED:
+            co = zlib.compressobj(zlib.Z_DEFAULT_COMPRESSION,
+                 zlib.DEFLATED, -15)
             data = co.compress(data) + co.flush()
             zinfo.compress_size = len(data)    # Compressed size
         else:
@@ -1535,34 +1298,18 @@
                         header_offset = zinfo.header_offset
 
                     extra_data = zinfo.extra
-<<<<<<< HEAD
-                    min_version = 0
-=======
->>>>>>> 89d8f867
                     if extra:
                         # Append a ZIP64 field to the extra's
                         extra_data = struct.pack(
                                 '<HH' + 'Q'*len(extra),
                                 1, 8*len(extra), *extra) + extra_data
 
-<<<<<<< HEAD
-                        min_version = ZIP64_VERSION
-
-                    if zinfo.compress_type == ZIP_BZIP2:
-                        min_version = max(BZIP2_VERSION, min_version)
-                    elif zinfo.compress_type == ZIP_LZMA:
-                        min_version = max(LZMA_VERSION, min_version)
-
-                    extract_version = max(min_version, zinfo.extract_version)
-                    create_version = max(min_version, zinfo.create_version)
-=======
                         extract_version = max(45, zinfo.extract_version)
                         create_version = max(45, zinfo.create_version)
                     else:
                         extract_version = zinfo.extract_version
                         create_version = zinfo.create_version
 
->>>>>>> 89d8f867
                     try:
                         filename, flag_bits = zinfo._encodeFilenameFlags()
                         centdir = struct.pack(structCentralDir,
