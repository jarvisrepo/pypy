--- conflicted
+++ resolved
@@ -71,26 +71,15 @@
               '(self, /, *args, **kwargs)'
               + calltip._argument_positional + '\n' +
               'Initialize self.  See help(type(self)) for accurate signature.')
-<<<<<<< HEAD
-        append_doc =  "L.append(object) -> None -- append object to end"
-        gtest(list.append, append_doc)
-        gtest([].append, append_doc)
-        gtest(List.append, append_doc)
-
-        gtest(types.MethodType, "instancemethod(function, instance, class)")
-        gtest(SB(), default_tip)
-        import re
-=======
         append_doc = (calltip._argument_positional
                       + "\nAppend object to the end of the list.")
         tiptest(list.append, '(self, object, /)' + append_doc)
         tiptest(List.append, '(self, object, /)' + append_doc)
         tiptest([].append, '(object, /)' + append_doc)
 
-        tiptest(types.MethodType, "method(function, instance)")
+        tiptest(types.MethodType, "instancemethod(function, instance, class)")
         tiptest(SB(), default_tip)
 
->>>>>>> 325138f6
         p = re.compile('')
         tiptest(re.sub, '''\
 (pattern, repl, string, count=0, flags=0)
