--- conflicted
+++ resolved
@@ -136,32 +136,18 @@
         The output is written by self.write(), below.
 
         """
-        sys.last_type, sys.last_value, last_tb = ei = sys.exc_info()
-        sys.last_traceback = last_tb
-        try:
-            lines = []
-            for value, tb in traceback._iter_chain(*ei[1:]):
-                if isinstance(value, str):
-                    lines.append(value)
-                    lines.append('\n')
-                    continue
-                if tb:
-                    tblist = traceback.extract_tb(tb)
-                    if tb is last_tb:
-                        # The last traceback includes the frame we
-                        # exec'd in
-                        del tblist[:1]
-                    tblines = traceback.format_list(tblist)
-                    if tblines:
-                        lines.append("Traceback (most recent call last):\n")
-                        lines.extend(tblines)
-                lines.extend(traceback.format_exception_only(type(value),
-                                                             value))
+        try:
+            type, value, tb = sys.exc_info()
+            sys.last_type = type
+            sys.last_value = value
+            sys.last_traceback = tb
+            tblist = traceback.extract_tb(tb)
+            del tblist[:1]
+            lines = traceback.format_list(tblist)
+            if lines:
+                lines.insert(0, "Traceback (most recent call last):\n")
+            lines.extend(traceback.format_exception_only(type, value))
         finally:
-<<<<<<< HEAD
-            tblist = last_tb = ei = None
-        self.write(''.join(lines))
-=======
             tblist = tb = None
         if sys.excepthook is sys.__excepthook__:
             self.write(''.join(lines))
@@ -169,7 +155,6 @@
             # If someone has set sys.excepthook, we let that take precedence
             # over self.write
             sys.excepthook(type, value, tb)
->>>>>>> 64cd3888
 
     def write(self, data):
         """Write a string.
