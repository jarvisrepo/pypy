"""Utilities needed to emulate Python's interactive interpreter.

"""

# Inspired by similar code by Jeff Epler and Fredrik Lundh.


import sys
import traceback
import argparse
from codeop import CommandCompiler, compile_command

__all__ = ["InteractiveInterpreter", "InteractiveConsole", "interact",
           "compile_command"]

class InteractiveInterpreter:
    """Base class for InteractiveConsole.

    This class deals with parsing and interpreter state (the user's
    namespace); it doesn't deal with input buffering or prompting or
    input file naming (the filename is always passed in explicitly).

    """

    def __init__(self, locals=None):
        """Constructor.

        The optional 'locals' argument specifies the dictionary in
        which code will be executed; it defaults to a newly created
        dictionary with key "__name__" set to "__console__" and key
        "__doc__" set to None.

        """
        if locals is None:
            locals = {"__name__": "__console__", "__doc__": None}
        self.locals = locals
        self.compile = CommandCompiler()

    def runsource(self, source, filename="<input>", symbol="single"):
        """Compile and run some source in the interpreter.

        Arguments are as for compile_command().

        One several things can happen:

        1) The input is incorrect; compile_command() raised an
        exception (SyntaxError or OverflowError).  A syntax traceback
        will be printed by calling the showsyntaxerror() method.

        2) The input is incomplete, and more input is required;
        compile_command() returned None.  Nothing happens.

        3) The input is complete; compile_command() returned a code
        object.  The code is executed by calling self.runcode() (which
        also handles run-time exceptions, except for SystemExit).

        The return value is True in case 2, False in the other cases (unless
        an exception is raised).  The return value can be used to
        decide whether to use sys.ps1 or sys.ps2 to prompt the next
        line.

        """
        try:
            code = self.compile(source, filename, symbol)
        except (OverflowError, SyntaxError, ValueError):
            # Case 1
            self.showsyntaxerror(filename)
            return False

        if code is None:
            # Case 2
            return True

        # Case 3
        self.runcode(code)
        return False

    def runcode(self, code):
        """Execute a code object.

        When an exception occurs, self.showtraceback() is called to
        display a traceback.  All exceptions are caught except
        SystemExit, which is reraised.

        A note about KeyboardInterrupt: this exception may occur
        elsewhere in this code, and may not always be caught.  The
        caller should be prepared to deal with it.

        """
        try:
            exec(code, self.locals)
        except SystemExit:
            raise
        except:
            self.showtraceback()

    def showsyntaxerror(self, filename=None):
        """Display the syntax error that just occurred.

        This doesn't display a stack trace because there isn't one.

        If a filename is given, it is stuffed in the exception instead
        of what was there before (because Python's parser always uses
        "<string>" when reading from a string).

        The output is written by self.write(), below.

        """
        type, value, tb = sys.exc_info()
        sys.last_type = type
        sys.last_value = value
        sys.last_traceback = tb
        if filename and type is SyntaxError:
            # Work hard to stuff the correct filename in the exception
            try:
                msg, (dummy_filename, lineno, offset, line) = value.args
            except ValueError:
                # Not the format we expect; leave it alone
                pass
            else:
                # Stuff in the right filename
                value = SyntaxError(msg, (filename, lineno, offset, line))
                sys.last_value = value
        if sys.excepthook is sys.__excepthook__:
            lines = traceback.format_exception_only(type, value)
            self.write(''.join(lines))
        else:
            # If someone has set sys.excepthook, we let that take precedence
            # over self.write
            sys.excepthook(type, value, tb)

    def showtraceback(self):
        """Display the exception that just occurred.

        We remove the first stack item because it is our own code.

        The output is written by self.write(), below.

        """
        sys.last_type, sys.last_value, last_tb = ei = sys.exc_info()
        sys.last_traceback = last_tb
        try:
<<<<<<< HEAD
            lines = []
            for value, tb in traceback._iter_chain(*ei[1:]):
                if isinstance(value, str):
                    lines.append(value)
                    lines.append('\n')
                    continue
                if tb:
                    tblist = traceback.extract_tb(tb)
                    if tb is last_tb:
                        # The last traceback includes the frame we
                        # exec'd in
                        del tblist[:1]
                    tblines = traceback.format_list(tblist)
                    if tblines:
                        lines.append("Traceback (most recent call last):\n")
                        lines.extend(tblines)
                lines.extend(traceback.format_exception_only(type(value),
                                                             value))
        finally:
            tblist = last_tb = ei = None
        if sys.excepthook is sys.__excepthook__:
            self.write(''.join(lines))
        else:
            # If someone has set sys.excepthook, we let that take precedence
            # over self.write
            sys.excepthook(sys.last_type, sys.last_value, last_tb)
=======
            lines = traceback.format_exception(ei[0], ei[1], last_tb.tb_next)
            if sys.excepthook is sys.__excepthook__:
                self.write(''.join(lines))
            else:
                # If someone has set sys.excepthook, we let that take precedence
                # over self.write
                sys.excepthook(ei[0], ei[1], last_tb)
        finally:
            last_tb = ei = None
>>>>>>> de24bf87

    def write(self, data):
        """Write a string.

        The base implementation writes to sys.stderr; a subclass may
        replace this with a different implementation.

        """
        sys.stderr.write(data)


class InteractiveConsole(InteractiveInterpreter):
    """Closely emulate the behavior of the interactive Python interpreter.

    This class builds on InteractiveInterpreter and adds prompting
    using the familiar sys.ps1 and sys.ps2, and input buffering.

    """

    def __init__(self, locals=None, filename="<console>"):
        """Constructor.

        The optional locals argument will be passed to the
        InteractiveInterpreter base class.

        The optional filename argument should specify the (file)name
        of the input stream; it will show up in tracebacks.

        """
        InteractiveInterpreter.__init__(self, locals)
        self.filename = filename
        self.resetbuffer()

    def resetbuffer(self):
        """Reset the input buffer."""
        self.buffer = []

    def interact(self, banner=None):
        """Closely emulate the interactive Python console.

        The optional banner argument specifies the banner to print
        before the first interaction; by default it prints a banner
        similar to the one printed by the real Python interpreter,
        followed by the current class name in parentheses (so as not
        to confuse this with the real interpreter -- since it's so
        close!).

        """
        try:
            sys.ps1
        except AttributeError:
            sys.ps1 = ">>> "
        try:
            sys.ps2
        except AttributeError:
            sys.ps2 = "... "
        cprt = 'Type "help", "copyright", "credits" or "license" for more information.'
        if banner is None:
            self.write("Python %s on %s\n%s\n(%s)\n" %
                       (sys.version, sys.platform, cprt,
                        self.__class__.__name__))
        elif banner:
            self.write("%s\n" % str(banner))
        more = 0
        while 1:
            try:
                if more:
                    prompt = sys.ps2
                else:
                    prompt = sys.ps1
                try:
                    line = self.raw_input(prompt)
                except EOFError:
                    self.write("\n")
                    break
                else:
                    more = self.push(line)
            except KeyboardInterrupt:
                self.write("\nKeyboardInterrupt\n")
                self.resetbuffer()
                more = 0

    def push(self, line):
        """Push a line to the interpreter.

        The line should not have a trailing newline; it may have
        internal newlines.  The line is appended to a buffer and the
        interpreter's runsource() method is called with the
        concatenated contents of the buffer as source.  If this
        indicates that the command was executed or invalid, the buffer
        is reset; otherwise, the command is incomplete, and the buffer
        is left as it was after the line was appended.  The return
        value is 1 if more input is required, 0 if the line was dealt
        with in some way (this is the same as runsource()).

        """
        self.buffer.append(line)
        source = "\n".join(self.buffer)
        more = self.runsource(source, self.filename)
        if not more:
            self.resetbuffer()
        return more

    def raw_input(self, prompt=""):
        """Write a prompt and read a line.

        The returned line does not include the trailing newline.
        When the user enters the EOF key sequence, EOFError is raised.

        The base implementation uses the built-in function
        input(); a subclass may replace this with a different
        implementation.

        """
        return input(prompt)



def interact(banner=None, readfunc=None, local=None):
    """Closely emulate the interactive Python interpreter.

    This is a backwards compatible interface to the InteractiveConsole
    class.  When readfunc is not specified, it attempts to import the
    readline module to enable GNU readline if it is available.

    Arguments (all optional, all default to None):

    banner -- passed to InteractiveConsole.interact()
    readfunc -- if not None, replaces InteractiveConsole.raw_input()
    local -- passed to InteractiveInterpreter.__init__()

    """
    console = InteractiveConsole(local)
    if readfunc is not None:
        console.raw_input = readfunc
    else:
        try:
            import readline
        except ImportError:
            pass
    console.interact(banner)


if __name__ == "__main__":
    parser = argparse.ArgumentParser()
    parser.add_argument('-q', action='store_true',
                       help="don't print version and copyright messages")
    args = parser.parse_args()
    if args.q or sys.flags.quiet:
        banner = ''
    else:
        banner = None
    interact(banner)<|MERGE_RESOLUTION|>--- conflicted
+++ resolved
@@ -140,7 +140,6 @@
         sys.last_type, sys.last_value, last_tb = ei = sys.exc_info()
         sys.last_traceback = last_tb
         try:
-<<<<<<< HEAD
             lines = []
             for value, tb in traceback._iter_chain(*ei[1:]):
                 if isinstance(value, str):
@@ -167,17 +166,6 @@
             # If someone has set sys.excepthook, we let that take precedence
             # over self.write
             sys.excepthook(sys.last_type, sys.last_value, last_tb)
-=======
-            lines = traceback.format_exception(ei[0], ei[1], last_tb.tb_next)
-            if sys.excepthook is sys.__excepthook__:
-                self.write(''.join(lines))
-            else:
-                # If someone has set sys.excepthook, we let that take precedence
-                # over self.write
-                sys.excepthook(ei[0], ei[1], last_tb)
-        finally:
-            last_tb = ei = None
->>>>>>> de24bf87
 
     def write(self, data):
         """Write a string.
